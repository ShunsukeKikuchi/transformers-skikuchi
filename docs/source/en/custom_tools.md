--- conflicted
+++ resolved
@@ -47,17 +47,10 @@
 Let's take a closer look at how the prompt is structured to understand how it can be best customized.
 The prompt is structured broadly into four parts.
 
-<<<<<<< HEAD
 - 1. Introduction: how the agent should behave, explanation of the concept of tools.
 - 2. Description of all the tools. This is defined by a `<<tool_descriptions>>` token that is dynamically replaced at runtime with the tools defined/chosen by the user.
 - 3. A set of examples of tasks and their solution
 - 4. Current example, and request for solution.
-=======
-1. Introduction: how the agent should behave, explanation of the concept of tools.
-2. Description of all the tools. This is defined by a `<<all_tools>>` token that is dynamically replaced at runtime with the tools defined/chosen by the user.
-3. A set of examples of tasks and their solution
-4. Current example, and request for solution.
->>>>>>> 7c19fafe
 
 To better understand each part, let's look at a shortened version of how the `run` prompt can look like:
 
