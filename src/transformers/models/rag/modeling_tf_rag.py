# coding=utf-8
# Copyright 2020, The RAG Authors and The HuggingFace Inc. team.
#
# Licensed under the Apache License, Version 2.0 (the "License");
# you may not use this file except in compliance with the License.
# You may obtain a copy of the License at
#
#     http://www.apache.org/licenses/LICENSE-2.0
#
# Unless required by applicable law or agreed to in writing, software
# distributed under the License is distributed on an "AS IS" BASIS,
# WITHOUT WARRANTIES OR CONDITIONS OF ANY KIND, either express or implied.
# See the License for the specific language governing permissions and
# limitations under the License.

"""TFRAG model implementation."""

import copy
from dataclasses import dataclass
from typing import List, Optional, Tuple, Union

import numpy as np
import tensorflow as tf

from ...configuration_utils import PretrainedConfig
<<<<<<< HEAD
from ...generation.tf_logits_process import TFLogitsProcessorList
=======
from ...generation import TFLogitsProcessorList
>>>>>>> 2beabd24
from ...modeling_tf_utils import (
    TFCausalLanguageModelingLoss,
    TFModelInputType,
    TFPreTrainedModel,
    shape_list,
    unpack_inputs,
)
from ...utils import ModelOutput, add_start_docstrings_to_model_forward, logging, replace_return_docstrings
from .configuration_rag import RagConfig
from .retrieval_rag import RagRetriever


logger = logging.get_logger(__name__)

_CONFIG_FOR_DOC = "RagConfig"


@dataclass
class TFRetrievAugLMMarginOutput(ModelOutput):
    """
    Base class for retriever augmented marginalized models outputs.

    Args:
        loss (`tf.Tensor` of shape `(1,)`, *optional*, returned when `labels` is provided):
            Language modeling loss.
        logits (`tf.Tensor` of shape `(batch_size, sequence_length, config.vocab_size)`):
            Prediction scores of the language modeling head. The score is possibly marginalized over all documents for
            each vocabulary token.
        past_key_values (`List[tf.Tensor]`, *optional*, returned when `use_cache=True` is passed or when `config.use_cache=True`):
            List of `tf.Tensor` of length `config.n_layers`, with each tensor of shape `(2, batch_size, num_heads,
            sequence_length, embed_size_per_head)`).

            Contains precomputed hidden-states (key and values in the attention blocks) of the decoder that can be used
            (see `past_key_values` input) to speed up sequential decoding.
        doc_scores (`tf.Tensor` of shape `(batch_size, config.n_docs)`):
            Score between each retrieved document embeddings (see `retrieved_doc_embeds`) and
            `question_encoder_last_hidden_state`.
        retrieved_doc_embeds (`tf.Tensor` of shape `(batch_size, config.n_docs, hidden_size)`, *optional*, returned when *output_retrieved=True*):
            Embedded documents retrieved by the retriever. Is used with `question_encoder_last_hidden_state` to compute
            the `doc_scores`.
        retrieved_doc_ids (`tf.Tensor` (int32) of shape `(batch_size, config.n_docs)`, *optional*, returned when *output_retrieved=True*):
            The indexes of the embedded documents retrieved by the retriever.
        context_input_ids (`tf.Tensor`(int32) of shape `(batch_size * config.n_docs, config.max_combined_length)`, *optional*, returned when *output_retrieved=True*):
            Input ids post-processed from the retrieved documents and the question encoder input_ids by the retriever.
        context_attention_mask (`tf.Tensor` (int32) of shape `(batch_size * config.n_docs, config.max_combined_length)`, *optional*, returned when *output_retrieved=True*):
            Attention mask post-processed from the retrieved documents and the question encoder `input_ids` by the
            retriever.
        question_encoder_last_hidden_state (`tf.Tensor` of shape `(batch_size, sequence_length, hidden_size)`, *optional*):
            Sequence of hidden states at the output of the last layer of the question encoder pooled output of the
            model.
        question_enc_hidden_states (`tuple(tf.Tensor)`, *optional*, returned when `output_hidden_states=True` is passed or when `config.output_hidden_states=True`):
            Tuple of `tf.Tensor` (one for the output of the embeddings and one for the output of each layer) of shape
            `(batch_size, sequence_length, hidden_size)`.

            Hidden states of the question encoder at the output of each layer plus the initial embedding outputs.
        question_enc_attentions (`tuple(tf.Tensor)`, *optional*, returned when `output_attentions=True` is passed or when `config.output_attentions=True`):
            Tuple of `tf.Tensor` (one for each layer) of shape `(batch_size, num_heads, sequence_length,
            sequence_length)`.

            Attentions weights of the question encoder, after the attention softmax, used to compute the weighted
            average in the self-attention heads.
        generator_enc_last_hidden_state (`tf.Tensor` of shape `(batch_size, sequence_length, hidden_size)`, *optional*):
            Sequence of hidden-states at the output of the last layer of the generator encoder of the model.
        generator_enc_hidden_states (`tuple(tf.Tensor)`, *optional*, returned when `output_hidden_states=True` is passed or when `config.output_hidden_states=True`):
            Tuple of `tf.Tensor` (one for the output of the embeddings and one for the output of each layer) of shape
            `(batch_size, sequence_length, hidden_size)`.

            Hidden states of the generator encoder at the output of each layer plus the initial embedding outputs.
        generator_enc_attentions (`tuple(tf.Tensor)`, *optional*, returned when `output_attentions=True` is passed or when `config.output_attentions=True`):
            Tuple of `tf.Tensor` (one for each layer) of shape `(batch_size, num_heads, sequence_length,
            sequence_length)`.

            Attentions weights of the generator encoder, after the attention softmax, used to compute the weighted
            average in the self-attention heads.
        generator_dec_hidden_states (`tuple(tf.Tensor)`, *optional*, returned when `output_hidden_states=True` is passed or when `config.output_hidden_states=True`):
            Tuple of `tf.Tensor` (one for the output of the embeddings and one for the output of each layer) of shape
            `(batch_size, sequence_length, hidden_size)`.

            Hidden states of the generator decoder at the output of each layer plus the initial embedding outputs.
        generator_dec_attentions (`tuple(tf.Tensor)`, *optional*, returned when `output_attentions=True` is passed or when `config.output_attentions=True`):
            Tuple of `tf.Tensor` (one for each layer) of shape `(batch_size, num_heads, sequence_length,
            sequence_length)`.

            Attentions weights of the generator decoder, after the attention softmax, used to compute the weighted
            average in the self-attention heads.
    """

    loss: Optional[tf.Tensor] = None
    logits: tf.Tensor = None
    past_key_values: Optional[List[tf.Tensor]] = None
    doc_scores: Optional[tf.Tensor] = None
    retrieved_doc_embeds: Optional[tf.Tensor] = None
    retrieved_doc_ids: Optional[tf.Tensor] = None
    context_input_ids: Optional[tf.Tensor] = None
    context_attention_mask: Optional[tf.Tensor] = None
    question_encoder_last_hidden_state: Optional[tf.Tensor] = None
    question_enc_hidden_states: Optional[Tuple[tf.Tensor]] = None
    question_enc_attentions: Optional[Tuple[tf.Tensor]] = None
    generator_enc_last_hidden_state: Optional[tf.Tensor] = None
    generator_enc_hidden_states: Optional[Tuple[tf.Tensor]] = None
    generator_enc_attentions: Optional[Tuple[tf.Tensor]] = None
    generator_dec_hidden_states: Optional[Tuple[tf.Tensor]] = None
    generator_dec_attentions: Optional[Tuple[tf.Tensor]] = None


@dataclass
class TFRetrievAugLMOutput(ModelOutput):
    """
    Args:
        logits (`tf.Tensor` of shape `(batch_size, sequence_length, config.vocab_size)`):
            Prediction scores of the language modeling head. The score is possibly marginalized over all documents for
            each vocabulary token.
        past_key_values (`List[tf.Tensor]`, *optional*, returned when `use_cache=True` is passed or when `config.use_cache=True`):
            List of `tf.Tensor` of length `config.n_layers`, with each tensor of shape `(2, batch_size, num_heads,
            sequence_length, embed_size_per_head)`).

            Contains precomputed hidden-states (key and values in the attention blocks) of the decoder that can be used
            (see `past_key_values` input) to speed up sequential decoding.
        doc_scores (`tf.Tensor` of shape `(batch_size, config.n_docs)`):
            Score between each retrieved document embeddings (see `retrieved_doc_embeds`) and
            `question_encoder_last_hidden_state`.
        retrieved_doc_embeds (`tf.Tensor` of shape `(batch_size, config.n_docs, hidden_size)`, *optional*, returned when *output_retrieved=True*):
            Embedded documents retrieved by the retriever. Is used with `question_encoder_last_hidden_state` to compute
            the `doc_scores`.
        retrieved_doc_ids (`tf.Tensor` of shape `(batch_size, config.n_docs)`, *optional*, returned when *output_retrieved=True*):
            The indexes of the embedded documents retrieved by the retriever.
        context_input_ids (`tf.Tensor` of shape `(batch_size * config.n_docs, config.max_combined_length)`, *optional*, returned when *output_retrieved=True*):
            Input ids post-processed from the retrieved documents and the question encoder input_ids by the retriever.
        context_attention_mask (`tf.Tensor` of shape `(batch_size * config.n_docs, config.max_combined_length)`, *optional*, returned when *output_retrieved=True*):
            Attention mask post-processed from the retrieved documents and the question encoder `input_ids` by the
            retriever.
        question_encoder_last_hidden_state (`tf.Tensor` of shape `(batch_size, sequence_length, hidden_size)`, *optional*):
            Sequence of hidden states at the output of the last layer of the question encoder pooled output of the
            model.
        question_enc_hidden_states (`tuple(tf.Tensor)`, *optional*, returned when `output_hidden_states=True` is passed or when `config.output_hidden_states=True`):
            Tuple of `tf.Tensor` (one for the output of the embeddings and one for the output of each layer) of shape
            `(batch_size, sequence_length, hidden_size)`.

            Hidden states of the question encoder at the output of each layer plus the initial embedding outputs.
        question_enc_attentions (`tuple(tf.Tensor)`, *optional*, returned when `output_attentions=True` is passed or when `config.output_attentions=True`):
            Tuple of `tf.Tensor` (one for each layer) of shape `(batch_size, num_heads, sequence_length,
            sequence_length)`.

            Attentions weights of the question encoder, after the attention softmax, used to compute the weighted
            average in the self-attention heads.
        generator_enc_last_hidden_state (`tf.Tensor` of shape `(batch_size, sequence_length, hidden_size)`, *optional*):
            Sequence of hidden-states at the output of the last layer of the generator encoder of the model.
        generator_enc_hidden_states (`tuple(tf.Tensor)`, *optional*, returned when `output_hidden_states=True` is passed or when `config.output_hidden_states=True`):
            Tuple of `tf.Tensor` (one for the output of the embeddings and one for the output of each layer) of shape
            `(batch_size, sequence_length, hidden_size)`.

            Hidden states of the generator encoder at the output of each layer plus the initial embedding outputs.
        generator_enc_attentions (`tuple(tf.Tensor)`, *optional*, returned when `output_attentions=True` is passed or when `config.output_attentions=True`):
            Tuple of `tf.Tensor` (one for each layer) of shape `(batch_size, num_heads, sequence_length,
            sequence_length)`.

            Attentions weights of the generator encoder, after the attention softmax, used to compute the weighted
            average in the self-attention heads.
        generator_dec_hidden_states (`tuple(tf.Tensor)`, *optional*, returned when `output_hidden_states=True` is passed or when `config.output_hidden_states=True`):
            Tuple of `tf.Tensor` (one for the output of the embeddings and one for the output of each layer) of shape
            `(batch_size, sequence_length, hidden_size)`.

            Hidden states of the generator decoder at the output of each layer plus the initial embedding outputs.
        generator_dec_attentions (`tuple(tf.Tensor)`, *optional*, returned when `output_attentions=True` is passed or when `config.output_attentions=True`):
            Tuple of `tf.Tensor` (one for each layer) of shape `(batch_size, num_heads, sequence_length,
            sequence_length)`.

            Attentions weights of the generator decoder, after the attention softmax, used to compute the weighted
            average in the self-attention heads.
    """

    logits: tf.Tensor = None
    past_key_values: Optional[List[tf.Tensor]] = None
    doc_scores: Optional[tf.Tensor] = None
    retrieved_doc_embeds: Optional[tf.Tensor] = None
    retrieved_doc_ids: Optional[tf.Tensor] = None
    context_input_ids: Optional[tf.Tensor] = None
    context_attention_mask: Optional[tf.Tensor] = None
    question_encoder_last_hidden_state: Optional[tf.Tensor] = None
    question_enc_hidden_states: Optional[Tuple[tf.Tensor]] = None
    question_enc_attentions: Optional[Tuple[tf.Tensor]] = None
    generator_enc_last_hidden_state: Optional[tf.Tensor] = None
    generator_enc_hidden_states: Optional[Tuple[tf.Tensor]] = None
    generator_enc_attentions: Optional[Tuple[tf.Tensor]] = None
    generator_dec_hidden_states: Optional[Tuple[tf.Tensor]] = None
    generator_dec_attentions: Optional[Tuple[tf.Tensor]] = None


class TFRagPreTrainedModel(TFPreTrainedModel):
    r"""
    RAG models were released with the paper [Retrieval-Augmented Generation for Knowledge-Intensive NLP
    Tasks](https://arxiv.org/abs/2005.11401) by Patrick Lewis, Ethan Perez, Aleksandra Piktus et al.

    RAG is a retriever augmented model and encapsulate three components: a question encoder, a dataset retriever and a
    generator, the encoder and generator are trainable while the retriever is just an indexed dataset.

    """
    config_class = RagConfig
    base_model_prefix = "rag"
    _keys_to_ignore_on_load_missing = [r"position_ids"]

    @classmethod
    def from_pretrained_question_encoder_generator(
        cls,
        question_encoder_pretrained_model_name_or_path: str = None,
        generator_pretrained_model_name_or_path: str = None,
        retriever: RagRetriever = None,
        *model_args,
        **kwargs,
    ) -> TFPreTrainedModel:
        r"""
        Instantiates an question encoder and a generator from one or two base classes of the library from pretrained
        model checkpoints.

        Params:
            question_encoder_pretrained_model_name_or_path (`str`, *optional*):
                Information necessary to initiate the question encoder. Can be either:

                    - A string with the *shortcut name* of a pretrained model to load from cache or download, e.g.,
                      `bert-base-uncased`.
                    - A string with the *identifier name* of a pretrained model that was user-uploaded to our S3, e.g.,
                      `dbmdz/bert-base-german-cased`.
                    - A path to a *directory* containing model weights saved using
                      [`~TFPreTrainedModel.save_pretrained`], e.g., `./my_model_directory/`.
                    - A path or url to a *pytorch index checkpoint file* (e.g, `./pt_model/`). In this case,
                      `question_encoder_from_pt` should be set to `True`.

            generator_pretrained_model_name_or_path (`str`, *optional*, defaults to `None`):
                Information necessary to initiate the generator. Can be either:

                    - A string with the *shortcut name* of a pretrained model to load from cache or download, e.g.,
                      `t5-small`.
                    - A string with the *identifier name* of a pretrained model that was user-uploaded to our S3, e.g.,
                      `facebook/bart-base`.
                    - A path to a *directory* containing model weights saved using
                      [`~TFPreTrainedModel.save_pretrained`], e.g., `./my_model_directory/`.
                    - A path or url to a *pytorch checkpoint file* (e.g, `./pt_model/`). In this case,
                      `generator_from_pt` should be set to `True`.

            model_args (remaining positional arguments, *optional*):
                All remaining positional arguments will be passed to the underlying model's `__init__` method.
            retriever ([`RagRetriever`], *optional*):
                The retriever to use.
            kwargs (remaining dictionary of keyword arguments, *optional*):
                Can be used to update the configuration object (after it being loaded) and initiate the model (e.g.,
                `output_attentions=True`).

                - To update the question_encoder configuration, use the prefix *question_encoder_* for each
                  configuration parameter.
                - To update the generator configuration, use the prefix *generator_* for each configuration parameter.
                - To update the parent model configuration, do not use a prefix for each configuration parameter.

                Behaves differently depending on whether a `config` is provided or automatically loaded.

        Example:

        ```python
        >>> from transformers import RagRetriever, TFRagModel

        >>> # initialize a RAG from two pretrained models.
        >>> model = TFRagModel.from_pretrained_question_encoder_generator(
        ...     "facebook/dpr-question_encoder-single-nq-base", "t5-small"
        ... )
        >>> # alternatively, initialize from pytorch pretrained models can also be done
        >>> model = TFRagModel.from_pretrained_question_encoder_generator(
        ...     "facebook/dpr-question_encoder-single-nq-base",
        ...     "facebook/bart-base",
        ...     generator_from_pt=True,
        ...     question_encoder_from_pt=True,
        ... )

        >>> # saving model after fine-tuning
        >>> model.save_pretrained("./rag")

        >>> # load retriever
        >>> retriever = RagRetriever.from_pretrained(
        ...     "facebook/rag-token-base", index_name="exact", use_dummy_dataset=True
        ... )
        >>> # load fine-tuned model with retriever
        >>> model = TFRagModel.from_pretrained("./rag", retriever=retriever)
        ```"""

        kwargs_question_encoder = {
            argument[len("question_encoder_") :]: value
            for argument, value in kwargs.items()
            if argument.startswith("question_encoder_")
        }

        kwargs_generator = {
            argument[len("generator_") :]: value
            for argument, value in kwargs.items()
            if argument.startswith("generator_")
        }

        # remove question_encoder, generator kwargs from kwargs
        for key in kwargs_question_encoder.keys():
            del kwargs["question_encoder_" + key]
        for key in kwargs_generator.keys():
            del kwargs["generator_" + key]

        # Load and initialize the question_encoder and generator
        # The distinction between question_encoder and generator at the model level is made
        # by the value of the flag `is_generator` that we need to set correctly.
        question_encoder = kwargs_question_encoder.pop("model", None)
        if question_encoder is None:
            assert question_encoder_pretrained_model_name_or_path is not None, (
                "If `model` is not defined as an argument, a `question_encoder_pretrained_model_name_or_path` has to"
                " be defined"
            )

            from ..auto.modeling_tf_auto import TFAutoModel

            if "config" not in kwargs_question_encoder:
                from ..auto.configuration_auto import AutoConfig

                question_encoder_config = AutoConfig.from_pretrained(question_encoder_pretrained_model_name_or_path)
                kwargs_question_encoder["config"] = question_encoder_config

            question_encoder = TFAutoModel.from_pretrained(
                question_encoder_pretrained_model_name_or_path,
                name="question_encoder",
                load_weight_prefix=cls.load_weight_prefix,
                *model_args,
                **kwargs_question_encoder,
            )

        generator = kwargs_generator.pop("generator", None)
        if generator is None:
            assert generator_pretrained_model_name_or_path is not None, (
                "If `generator_model` is not defined as an argument, a `generator_pretrained_model_name_or_path` has"
                " to be defined"
            )

            from ..auto.modeling_tf_auto import TFAutoModelForSeq2SeqLM

            if "config" not in kwargs_generator:
                from ..auto.configuration_auto import AutoConfig

                generator_config = AutoConfig.from_pretrained(generator_pretrained_model_name_or_path)
                kwargs_generator["config"] = generator_config

            generator = TFAutoModelForSeq2SeqLM.from_pretrained(
                generator_pretrained_model_name_or_path,
                name="generator",
                load_weight_prefix=cls.load_weight_prefix,
                **kwargs_generator,
            )

        # instantiate config with corresponding kwargs
        config = kwargs.get("config", None)
        if config is None:
            config = RagConfig.from_question_encoder_generator_configs(
                question_encoder.config, generator.config, **kwargs
            )

        return cls(question_encoder=question_encoder, generator=generator, config=config, retriever=retriever)


RAG_START_DOCSTRING = r"""

    RAG is a sequence-to-sequence model which encapsulates two core components: a question encoder and a generator.
    During a forward pass, we encode the input with the question encoder and pass it to the retriever to extract
    relevant context documents. The documents are then prepended to the input. Such contextualized inputs is passed to
    the generator.

    The question encoder can be any *autoencoding* model, preferably [`TFDPRQuestionEncoder`], and the generator can be
    any *seq2seq* model, preferably [`TFBartForConditionalGeneration`].

    The model can be initialized with a [`RagRetriever`] for end-to-end generation or used in combination with the
    outputs of a retriever in multiple steps---see examples for more details. The model is compatible any
    *autoencoding* model as the `question_encoder` and any *seq2seq* model with language model head as the `generator`.
    It has been tested with [`TFDPRQuestionEncoder`] as the `question_encoder` and [`TFBartForConditionalGeneration`]
    as the `generator`.

    This model inherits from [`TFPreTrainedModel`]. Check the superclass documentation for the generic methods the
    library implements for all its model (such as downloading or saving, resizing the input embeddings, pruning heads
    etc.)

    This model is also a Tensorflow [tf.keras.Model](https://www.tensorflow.org/api_docs/python/tf/keras/Model)
    subclass. Use it as a regular TF 2.0 Keras Model and refer to the TF 2.0 documentation for all matter related to
    general usage and behavior.

    The model is in a developing state as it is now fully supports in eager-mode only, and may not be exported in
    SavedModel format.

    Args:
        config ([`RagConfig`]):
            Model configuration class with all the parameters of the model. Initializing with a config file does not
            load the weights associated with the model, only the configuration. Check out the
            [`~TFPreTrainedModel.from_pretrained`] method to load the model weights.
        question_encoder ([`TFPreTrainedModel`]):
            An encoder model compatible with the faiss index encapsulated by the `retriever`.
        generator ([`TFPreTrainedModel`]):
            A seq2seq model used as the generator in the RAG architecture.
        retriever ([`RagRetriever`]):
            A retriever class encapsulating a faiss index queried to obtain context documents for current inputs.
"""


RAG_FORWARD_INPUTS_DOCSTRING = r"""
    Args:
        input_ids (`tf.Tensor` of shape `(batch_size, sequence_length)`):
            Indices of input sequence tokens in the vocabulary. [`RagConfig`], used to initialize the model, specifies
            which generator to use, it also specifies a compatible generator tokenizer. Use that tokenizer class to
            obtain the indices.
        attention_mask (`tf.Tensor` of shape `(batch_size, sequence_length)`, *optional*):
            Mask to avoid performing attention on padding token indices. Mask values selected in `[0, 1]`:

            - 1 for tokens that are **not masked**,
            - 0 for tokens that are **masked**.

            [What are attention masks?](../glossary#attention-mask)
        encoder_outputs (`tuple(tuple(tf.Tensor)`, *optional*)
            Tuple consists of (`generator_enc_last_hidden_state`, *optional*: `generator_enc_hidden_states`,
            *optional*: `generator_enc_attentions`). `generator_enc_last_hidden_state` of shape `(batch_size, n_docs *
            sequence_length, hidden_size)` is a sequence of hidden-states at the output of the last layer of the
            generator's encoder.

            Used by the ([`TFRagModel`]) model during decoding.
        decoder_input_ids (`tf.Tensor` of shape `(batch_size, target_sequence_length)`, *optional*):
            Provide for generation tasks. `None` by default, construct as per instructions for the generator model
            you're using with your RAG instance.
        decoder_attention_mask (`torch.BoolTensor` of shape `(batch_size,  target_sequence_length)`, *optional*):
            Default behavior: generate a tensor that ignores pad tokens in `decoder_input_ids`. Causal mask will also
            be used by default.
        past_key_values (`tuple(tuple(tf.Tensor))`):
            Tuple consists of two elements: `encoder_outputs` of the RAG model (see `encoder_outputs`) and
            `past_key_values` of the underlying generator. Can be used to speed up decoding. `past_key_values` are used
            in the ([`RagTokenForGeneration`]) model during decoding.
        doc_scores (`tf.Tensor` of shape `(batch_size, config.n_docs)`):
            Score between each retrieved document embeddings (see `retrieved_doc_embeds`) and
            `question_encoder_last_hidden_state`. If the model has is not initialized with a `retriever` `doc_scores`
            has to be provided to the forward pass. `doc_scores` can be computed via
            `question_encoder_last_hidden_state` and `retrieved_doc_embeds`, see examples for more information.
        context_input_ids (`tf.Tensor` of shape `(batch_size * config.n_docs, config.max_combined_length)`, *optional*, returned when *output_retrieved=True*):
            Input IDs post-processed from the retrieved documents and the question encoder `input_ids` by the
            retriever.

            If the model has is not initialized with a `retriever` ``context_input_ids` has to be provided to the
            forward pass. `context_input_ids` are returned by [`~RagRetriever.__call__`]. context_attention_mask
            (`tf.Tensor` of shape `(batch_size * config.n_docs, config.max_combined_length)`, *optional*, returned when
            *output_retrieved=True*): Attention mask post-processed from the retrieved documents and the question
            encoder `input_ids` by the retriever.

            If the model has is not initialized with a `retriever` `context_attention_mask` has to be provided to the
            forward pass. `context_attention_mask` are returned by [`~RagRetriever.__call__`].
        use_cache (`bool`, *optional*, defaults to `True`):
            If set to `True`, `past_key_values` key value states are returned and can be used to speed up decoding (see
            `past_key_values`).
        output_attentions (`bool`, *optional*):
            Whether or not to return the attentions tensors of all attention layers. See `attentions` under returned
            tensors for more detail.
        output_hidden_states (`bool`, *optional*):
            Whether or not to return the hidden states of all layers. See `hidden_states` under returned tensors for
            more detail.
        output_retrieved(`bool`, *optional*):
            Whether or not to return the `retrieved_doc_embeds`, `retrieved_doc_ids`, `context_input_ids` and
            `context_attention_mask`. See returned tensors for more detail.
        return_dict (`bool`, *optional*):
            Whether or not to return a [`TFRetrievAugLMOutput`] instead of a plain tuple.
        n_docs (`int`, *optional*, defaults to `config.n_docs``)
            Number of documents to retrieve and/or number of documents for which to generate an answer.
"""


@add_start_docstrings_to_model_forward(RAG_START_DOCSTRING)
class TFRagModel(TFRagPreTrainedModel):
    load_weight_prefix = "tf_rag_model_1"

    def __init__(
        self,
        config: Optional[PretrainedConfig] = None,
        question_encoder: Optional[TFPreTrainedModel] = None,
        generator: Optional[TFPreTrainedModel] = None,
        retriever: Optional[RagRetriever] = None,
        load_weight_prefix: Optional[str] = None,
        **kwargs,
    ):
        assert config is not None or (
            question_encoder is not None and generator is not None
        ), "Either a configuration or an question_encoder and a generator has to be provided."

        if config is None:
            config = RagConfig.from_question_encoder_generator_configs(
                question_encoder.config, generator.config, **kwargs
            )
        else:
            assert isinstance(config, self.config_class), f"config: {config} has to be of type {self.config_class}"
        super().__init__(config, **kwargs)

        if question_encoder is None:
            from ..auto.modeling_tf_auto import TFAutoModel

            question_encoder = TFAutoModel.from_config(config.question_encoder, name="question_encoder")

        if generator is None:
            from ..auto.modeling_tf_auto import TFAutoModelForSeq2SeqLM

            load_weight_prefix = load_weight_prefix if load_weight_prefix is not None else self.load_weight_prefix
            generator = TFAutoModelForSeq2SeqLM.from_config(
                config.generator, name="generator", load_weight_prefix=load_weight_prefix + "/generator"
            )

        self.retriever = retriever
        if self.retriever is not None:
            assert isinstance(
                retriever, RagRetriever
            ), f"`self.retriever` is of type {type(self.retriever)}, but should be of type `RagRetriever`"
            self.retriever = retriever

        self.question_encoder = question_encoder
        self.generator = generator

    def set_retriever(self, retriever: RagRetriever):
        self.retriever = retriever

    @unpack_inputs
    @add_start_docstrings_to_model_forward(RAG_FORWARD_INPUTS_DOCSTRING)
    @replace_return_docstrings(output_type=TFRetrievAugLMOutput, config_class=_CONFIG_FOR_DOC)
    def call(
        self,
        input_ids: Optional[TFModelInputType] = None,
        attention_mask: Optional[Union[np.ndarray, tf.Tensor]] = None,
        encoder_outputs: Optional[Union[np.ndarray, tf.Tensor]] = None,
        decoder_input_ids: Optional[Union[np.ndarray, tf.Tensor]] = None,
        decoder_attention_mask: Optional[Union[np.ndarray, tf.Tensor]] = None,
        past_key_values: Optional[Tuple[Tuple[Union[np.ndarray, tf.Tensor]]]] = None,
        doc_scores: Optional[Union[np.ndarray, tf.Tensor]] = None,
        context_input_ids: Optional[Union[np.ndarray, tf.Tensor]] = None,
        context_attention_mask: Optional[Union[np.ndarray, tf.Tensor]] = None,
        use_cache: Optional[bool] = None,
        output_attentions: Optional[bool] = None,
        output_hidden_states: Optional[bool] = None,
        output_retrieved: Optional[bool] = None,
        n_docs: Optional[int] = None,
        return_dict: Optional[bool] = None,
        training: bool = False,
        **kwargs,
    ):
        r"""
        Returns:

        Example:

        ```python
        >>> from transformers import AutoTokenizer, RagRetriever, TFRagModel
        >>> import torch

        >>> tokenizer = AutoTokenizer.from_pretrained("facebook/rag-token-base")
        >>> retriever = RagRetriever.from_pretrained(
        ...     "facebook/rag-token-base", index_name="exact", use_dummy_dataset=True
        ... )
        >>> # initialize with RagRetriever to do everything in one forward call
        >>> model = TFRagModel.from_pretrained("facebook/rag-token-base", retriever=retriever, from_pt=True)

        >>> input_dict = tokenizer.prepare_seq2seq_batch(
        ...     "How many people live in Paris?", "In Paris, there are 10 million people.", return_tensors="tf"
        ... )
        >>> input_ids = input_dict["input_ids"]
        >>> outputs = model(input_ids)
        ```"""
        assert (
            "decoder_cached_states" not in kwargs
        ), "Please use past_key_values to cache intermediate outputs"  # from modeling_tf_bart.py

        # aliasing to minimize code changing
        n_docs = n_docs if n_docs is not None else self.config.n_docs

        # whether retriever has to be used
        has_to_retrieve = (
            self.retriever is not None
            and (context_input_ids is None or context_attention_mask is None or doc_scores is None)
            and encoder_outputs is None
        )

        # encoder_outputs are pre-computed during RAG-token generation
        if encoder_outputs is None:
            if has_to_retrieve:
                question_enc_outputs = self.question_encoder(
                    input_ids, attention_mask=attention_mask, return_dict=True, training=training
                )
                # see https://github.com/huggingface/transformers/blob/main/src/transformers/models/dpr/modeling_tf_dpr.py#L91
                question_encoder_last_hidden_state = question_enc_outputs[
                    0
                ]  # hidden states of question encoder => pooler_output

                retriever_outputs = self.retriever(
                    input_ids,
                    question_encoder_last_hidden_state.numpy(),
                    prefix=self.generator.config.prefix,
                    n_docs=n_docs,
                    return_tensors="tf",
                )
                context_input_ids, context_attention_mask, retrieved_doc_embeds, retrieved_doc_ids = (
                    retriever_outputs["context_input_ids"],
                    retriever_outputs["context_attention_mask"],
                    retriever_outputs["retrieved_doc_embeds"],
                    retriever_outputs["doc_ids"],
                )

                context_input_ids = tf.cast(context_input_ids, tf.int32)
                context_attention_mask = tf.cast(context_attention_mask, tf.int32)
                retrieved_doc_embeds = tf.cast(retrieved_doc_embeds, tf.float32)
                retrieved_doc_ids = tf.cast(retrieved_doc_ids, tf.int32)

                # compute doc_scores
                doc_scores = tf.squeeze(
                    tf.matmul(
                        tf.expand_dims(question_encoder_last_hidden_state, axis=1),
                        retrieved_doc_embeds,
                        transpose_b=True,
                    ),
                    axis=1,
                )

            else:
                assert context_input_ids is not None, (
                    "Make sure that `context_input_ids` are passed, if no `retriever` is set. Alternatively, you can"
                    " set a retriever using the `set_retriever(...)` function."
                )
                assert context_attention_mask is not None, (
                    "Make sure that `context_attention_mask` are passed, if no `retriever` is set. Alternatively, you"
                    " can set a retriever using the `set_retriever(...)` function."
                )
                assert doc_scores is not None, (
                    "Make sure that `doc_scores` are passed, if no `retriever` is set. Alternatively, you can set a"
                    " retriever using the `set_retriever(...)` function."
                )

        assert (
            doc_scores is not None
        ), "Make sure that `doc_scores` are passed when passing `encoder_outputs` to the forward function."

        assert (doc_scores.shape[1] % n_docs) == 0, (
            f" The first dimension of `context_input_ids` should be a multiple of `n_docs`={n_docs}, but is"
            f" {context_input_ids.shape[0]}."
        )

        # Decoder input without context documents
        if decoder_input_ids is not None:
            decoder_input_ids = tf.repeat(decoder_input_ids, n_docs, axis=0)

        if decoder_attention_mask is not None:
            decoder_attention_mask = tf.repeat(decoder_attention_mask, n_docs, axis=0)

        gen_outputs = self.generator(
            context_input_ids,
            attention_mask=context_attention_mask,
            encoder_outputs=encoder_outputs,
            decoder_input_ids=decoder_input_ids,
            decoder_attention_mask=decoder_attention_mask,
            past_key_values=past_key_values,
            use_cache=use_cache,
            return_dict=True,
            training=training,
        )

        if not has_to_retrieve:
            question_encoder_last_hidden_state = None
            question_enc_hidden_states = None
            question_enc_attentions = None
            retrieved_doc_embeds = None
            retrieved_doc_ids = None
        else:
            question_enc_hidden_states = question_enc_outputs.hidden_states
            question_enc_attentions = question_enc_outputs.attentions

        if not has_to_retrieve or not output_retrieved:
            # don't output retrieved docs
            context_input_ids = (None,)
            context_attention_mask = None
            retrieved_doc_embeds = None
            retrieved_doc_ids = None

        return TFRetrievAugLMOutput(
            logits=gen_outputs.logits,
            doc_scores=doc_scores,
            past_key_values=gen_outputs.past_key_values,
            context_input_ids=context_input_ids,
            context_attention_mask=context_attention_mask,
            retrieved_doc_embeds=retrieved_doc_embeds,
            retrieved_doc_ids=retrieved_doc_ids,
            question_encoder_last_hidden_state=question_encoder_last_hidden_state,
            question_enc_hidden_states=question_enc_hidden_states,
            question_enc_attentions=question_enc_attentions,
            generator_enc_last_hidden_state=gen_outputs.encoder_last_hidden_state,
            generator_enc_hidden_states=gen_outputs.encoder_hidden_states,
            generator_enc_attentions=gen_outputs.encoder_attentions,
            generator_dec_hidden_states=gen_outputs.decoder_hidden_states,
            generator_dec_attentions=gen_outputs.decoder_attentions,
        )


@add_start_docstrings_to_model_forward(
    """
    A TF RAG-token model implementation. It performs RAG-token specific marginalization in the forward pass.
    """,
    RAG_START_DOCSTRING,
)
class TFRagTokenForGeneration(TFRagPreTrainedModel, TFCausalLanguageModelingLoss):
    load_weight_prefix = "tf_rag_token_for_generation_1/rag"

    def __init__(
        self,
        config: Optional[PretrainedConfig] = None,
        question_encoder: Optional[TFPreTrainedModel] = None,
        generator: Optional[TFPreTrainedModel] = None,
        retriever: Optional[RagRetriever] = None,
        **kwargs,
    ):
        assert config is not None or (
            question_encoder is not None and generator is not None
        ), "Either a configuration or an encoder and a generator has to be provided."

        if config is None:
            config = RagConfig.from_question_encoder_generator_configs(
                question_encoder.config, generator.config, **kwargs
            )

        super().__init__(config)

        # instantiate model
        self.rag = TFRagModel(
            config=config,
            question_encoder=question_encoder,
            generator=generator,
            retriever=retriever,
            load_weight_prefix=self.load_weight_prefix,
            name="rag",
        )

    def set_retriever(self, retriever: RagRetriever):
        self.rag.retriever = retriever

    # Adapted from https://github.com/huggingface/transformers/blob/main/src/transformers/modeling_tf_bart.py
    def prepare_inputs_for_generation(
        self,
        decoder_input_ids,
        past_key_values=None,
        attention_mask=None,
        use_cache=None,
        encoder_outputs=None,
        doc_scores=None,
        n_docs=None,
        **kwargs,
    ):
        if past_key_values is not None:
            # if past is defined use only last decoder_input_ids
            decoder_input_ids = decoder_input_ids[:, -1:]

        return {
            "input_ids": None,
            "encoder_outputs": encoder_outputs,
            "doc_scores": doc_scores,
            "context_attention_mask": attention_mask,
            "decoder_input_ids": decoder_input_ids,
            "past_key_values": past_key_values,
            "use_cache": use_cache,
            "do_marginalize": True,
            "n_docs": n_docs,
        }

    @property
    def retriever(self):
        return self.rag.retriever

    @property
    def generator(self):
        return self.rag.generator

    @property
    def question_encoder(self):
        return self.rag.question_encoder

    @staticmethod
    def _gather_beams(nested, beam_indices, batch_axis=0):
        """
        RAG-specific `_gather_beams`: gathers the beam slices indexed by beam_indices into new beam array. If the
        nested tensor has a shape mismatch with the beam indices, then it means it is the cache. In that case, isolates
        and takes care of the extra dimension for ndocs.
        """

        def gather_fn(tensor):
            is_rag_cache = tensor.shape[0] != beam_indices.shape[0]
            if is_rag_cache:
                n_docs = tensor.shape[0] // beam_indices.shape[0]
                batch_size = beam_indices.shape[0]
                # reshapes into (batch size, num beams, n_docs, ...), the cache format expected by RAG
                tensor = tf.reshape(tensor, (batch_size, -1, n_docs, *tensor.shape[2:]))

            gathered_tensor = tf.gather(params=tensor, indices=beam_indices, axis=1, batch_dims=1)

            if is_rag_cache:
                # reshapes back into the shape expected by beam search
                gathered_tensor = tf.reshape(gathered_tensor, (batch_size * n_docs, -1, *gathered_tensor.shape[3:]))

            return gathered_tensor

        return tf.nest.map_structure(gather_fn, nested)

    def marginalize(self, seq_logits, doc_scores, n_docs=None):
        n_docs = n_docs if n_docs is not None else self.config.n_docs

        # RAG-token marginalization
        seq_logprobs = tf.nn.log_softmax(seq_logits, axis=-1)
        seq_logprobs = tf.reshape(seq_logprobs, [seq_logits.shape[0] // n_docs, n_docs, -1, seq_logits.shape[-1]])
        doc_logprobs = tf.nn.log_softmax(doc_scores, axis=1)
        doc_logprobs = tf.expand_dims(doc_logprobs, axis=-1)
        doc_logprobs = tf.expand_dims(doc_logprobs, axis=-1)  # twice
        log_prob_sum = seq_logprobs + doc_logprobs
        return tf.reduce_logsumexp(log_prob_sum, axis=1)

    @unpack_inputs
    @add_start_docstrings_to_model_forward(RAG_FORWARD_INPUTS_DOCSTRING)
    @replace_return_docstrings(output_type=TFRetrievAugLMMarginOutput, config_class=_CONFIG_FOR_DOC)
    def call(
        self,
        input_ids: Optional[TFModelInputType] = None,
        attention_mask: Optional[Union[np.ndarray, tf.Tensor]] = None,
        decoder_input_ids: Optional[Union[np.ndarray, tf.Tensor]] = None,
        decoder_attention_mask: Optional[Union[np.ndarray, tf.Tensor]] = None,
        encoder_outputs: Optional[Union[np.ndarray, tf.Tensor]] = None,
        past_key_values: Optional[Tuple[Tuple[Union[np.ndarray, tf.Tensor]]]] = None,
        doc_scores: Optional[Union[np.ndarray, tf.Tensor]] = None,
        context_input_ids: Optional[Union[np.ndarray, tf.Tensor]] = None,
        context_attention_mask: Optional[Union[np.ndarray, tf.Tensor]] = None,
        use_cache: Optional[bool] = None,
        output_attentions: Optional[bool] = None,
        output_hidden_states: Optional[bool] = None,
        output_retrieved: Optional[bool] = None,
        n_docs: Optional[int] = None,
        do_marginalize: Optional[bool] = None,
        labels: Optional[Union[np.ndarray, tf.Tensor]] = None,
        reduce_loss: Optional[bool] = None,
        return_dict: Optional[bool] = None,
        training: bool = False,
        **kwargs,  # needs kwargs for generation
    ):
        r"""
        do_marginalize (`bool`, *optional*):
            If `True`, the logits are marginalized over all documents by making use of
            `torch.nn.functional.log_softmax`.
        labels (`tf.Tensor` or `np.ndarray` of shape `(batch_size, sequence_length)`, *optional*):
            Labels for computing the cross entropy classification loss according to Rag-Token model formulation See
            https://arxiv.org/pdf/2005.11401.pdf Section 2.1 for details about Rag-Token formulation. Indices should be
            in `[0, ..., config.vocab_size - 1]`.
        reduce_loss (`bool`, *optional*):
            Only relevant if `labels` is passed. If `True`, the NLL loss is reduced using the `tf.Tensor.sum`
            operation.
        kwargs (`Dict[str, any]`, optional, defaults to *{}*):
            Legacy dictionary, which is required so that model can use *generate()* function.

        Returns:

        Example:

        ```python
        >>> import tensorflow as tf
        >>> from transformers import AutoTokenizer, RagRetriever, TFRagTokenForGeneration

        >>> tokenizer = AutoTokenizer.from_pretrained("facebook/rag-token-nq")
        >>> retriever = RagRetriever.from_pretrained(
        ...     "facebook/rag-token-nq", index_name="exact", use_dummy_dataset=True
        ... )
        >>> # initialize with RagRetriever to do everything in one forward call
        >>> model = TFRagTokenForGeneration.from_pretrained("facebook/rag-token-nq", retriever=retriever, from_pt=True)

        >>> input_dict = tokenizer.prepare_seq2seq_batch(
        ...     "How many people live in Paris?", "In Paris, there are 10 million people.", return_tensors="tf"
        ... )
        >>> outputs = model(input_dict, output_retrieved=True)

        >>> # or use retriever separately
        >>> # 1. Encode
        >>> input_ids = input_dict["input_ids"]
        >>> question_hidden_states = model.question_encoder(input_ids)[0]
        >>> # 2. Retrieve
        >>> docs_dict = retriever(input_ids.numpy(), question_hidden_states.numpy(), return_tensors="tf")
        >>> doc_scores = tf.squeeze(
        ...     tf.matmul(
        ...         tf.expand_dims(question_hidden_states, axis=1), docs_dict["retrieved_doc_embeds"], transpose_b=True
        ...     ),
        ...     axis=1,
        ... )
        >>> # 3. Forward to generator
        >>> outputs = model(
        ...     inputs=None,
        ...     context_input_ids=docs_dict["context_input_ids"],
        ...     context_attention_mask=docs_dict["context_attention_mask"],
        ...     doc_scores=doc_scores,
        ...     decoder_input_ids=input_dict["labels"],
        ... )

        >>> # or directly generate
        >>> generated = model.generate(
        ...     context_input_ids=docs_dict["context_input_ids"],
        ...     context_attention_mask=docs_dict["context_attention_mask"],
        ...     doc_scores=doc_scores,
        ... )
        >>> generated_string = tokenizer.batch_decode(generated, skip_special_tokens=True)
        ```"""

        assert (
            "decoder_cached_states" not in kwargs
        ), "Please use past_key_values to cache intermediate outputs"  # from modeling_tf_bart.py

        do_marginalize = do_marginalize if do_marginalize else self.config.do_marginalize
        reduce_loss = reduce_loss if reduce_loss else self.config.reduce_loss

        if labels is not None:
            if decoder_input_ids is None:
                decoder_input_ids = labels
            use_cache = False

        outputs = self.rag(
            input_ids,
            attention_mask=attention_mask,
            encoder_outputs=encoder_outputs,
            decoder_input_ids=decoder_input_ids,
            decoder_attention_mask=decoder_attention_mask,
            context_input_ids=context_input_ids,
            context_attention_mask=context_attention_mask,
            doc_scores=doc_scores,
            past_key_values=past_key_values,
            use_cache=use_cache,
            output_attentions=output_attentions,
            output_hidden_states=output_hidden_states,
            output_retrieved=output_retrieved,
            n_docs=n_docs,
            training=training,
        )

        loss = None
        logits = outputs.logits
        if labels is not None:
            assert decoder_input_ids is not None
            loss = self.get_nll(
                outputs.logits,
                outputs.doc_scores,
                labels,
                reduce_loss=reduce_loss,
                epsilon=self.config.label_smoothing,
                n_docs=n_docs,
            )

        if do_marginalize:
            logits = self.marginalize(logits, outputs.doc_scores, n_docs)

        return TFRetrievAugLMMarginOutput(
            loss=loss,
            logits=logits,
            past_key_values=outputs.past_key_values,
            doc_scores=outputs.doc_scores,
            context_input_ids=outputs.context_input_ids,
            context_attention_mask=outputs.context_attention_mask,
            retrieved_doc_embeds=outputs.retrieved_doc_embeds,
            retrieved_doc_ids=outputs.retrieved_doc_ids,
            question_encoder_last_hidden_state=outputs.question_encoder_last_hidden_state,
            question_enc_hidden_states=outputs.question_enc_hidden_states,
            question_enc_attentions=outputs.question_enc_attentions,
            generator_enc_last_hidden_state=outputs.generator_enc_last_hidden_state,
            generator_enc_hidden_states=outputs.generator_enc_hidden_states,
            generator_enc_attentions=outputs.generator_enc_attentions,
            generator_dec_hidden_states=outputs.generator_dec_hidden_states,
            generator_dec_attentions=outputs.generator_dec_attentions,
        )

    def generate(
        self,
        input_ids: Optional[TFModelInputType] = None,
        attention_mask: Optional[tf.Tensor] = None,
        context_input_ids=None,
        context_attention_mask=None,
        doc_scores=None,
        n_docs=None,
        generation_config=None,
<<<<<<< HEAD
        logits_processor: Optional[TFLogitsProcessorList] = TFLogitsProcessorList(),
        **kwargs
=======
        logits_processor=TFLogitsProcessorList(),
        **kwargs,
>>>>>>> 2beabd24
    ):
        """
        Implements TFRAG token decoding.

        Args:
            input_ids (`tf.Tensor` of shape `(batch_size, sequence_length)`, *optional*):
                The sequence used as a prompt for the generation. If `input_ids` is not passed, then
                `context_input_ids` has to be provided.
            attention_mask (`tf.Tensor` of shape `(batch_size, sequence_length)`, *optional*):
                Mask to avoid performing attention on padding token indices. Mask values selected in `[0, 1]`:

                - 1 for tokens that are **not masked**,
                - 0 for tokens that are **masked**.

                [What are attention masks?](../glossary#attention-mask)
            context_input_ids (`tf.Tensor` of shape `(batch_size * config.n_docs, config.max_combined_length)`, *optional*, returned when *output_retrieved=True*):
                Input IDs post-processed from the retrieved documents and the question encoder `input_ids` by the
                retriever.

                If the model has is not initialized with a `retriever`, `context_input_ids` has to be provided to the
                forward pass. `context_input_ids` are returned by [`~RagRetriever.__call__`].
            context_attention_mask (`tf.Tensor` of shape `(batch_size * config.n_docs, config.max_combined_length)`, *optional*, returned when *output_retrieved=True*):
                Attention mask post-processed from the retrieved documents and the question encoder `input_ids` by the
                retriever.

                If the model has is not initialized with a `retriever`, `context_input_ids` has to be provided to the
                forward pass. `context_input_ids` are returned by [`~RagRetriever.__call__`].
            doc_scores (`tf.Tensor` of shape `(batch_size, config.n_docs)`):
                Score between each retrieved document embeddings (see `retrieved_doc_embeds`) and
                `question_encoder_last_hidden_state`.

                If the model has is not initialized with a `retriever`, `context_input_ids` has to be provided to the
                forward pass. `context_input_ids` are returned by [`~RagRetriever.__call__`].
            n_docs (`int`, *optional*, defaults to `config.n_docs`)
                Number of documents to retrieve and/or number of documents for which to generate an answer.
            generation_config (`~generation.GenerationConfig`, *optional*):
                The generation configuration to be used as base parametrization for the generation call. `**kwargs`
                passed to generate matching the attributes of `generation_config` will override them. If
                `generation_config` is not provided, the default will be used, which had the following loading
                priority: 1) from the `generation_config.json` model file, if it exists; 2) from the model
                configuration. Please note that unspecified parameters will inherit [`~generation.GenerationConfig`]'s
                default values, whose documentation should be checked to parameterize generation.
            logits_processor (`TFLogitsProcessorList`, *optional*):
                Custom logits processors that complement the default logits processors built from arguments and a
                model's config. If a logit processor is passed that is already created with the arguments or a model's
                config an error is thrown.
            kwargs:
                Ad hoc parametrization of `generate_config` and/or additional model-specific kwargs that will be
                forwarded to the `forward` function of the model.

        Return:
            `tf.Tensor` of shape `(batch_size * num_return_sequences, sequence_length)`: The generated sequences. The
            second dimension (sequence_length) is either equal to `max_length` or shorter if all batches finished early
            due to the `eos_token_id`.
        """
        # Handle `generation_config` and kwargs that might update it
        if generation_config is None:
            generation_config = self.generation_config
        generation_config = copy.deepcopy(generation_config)
        model_kwargs = generation_config.update(**kwargs)  # All unused kwargs must be model kwargs

        # set default parameters
        n_docs = n_docs if n_docs is not None else self.config.n_docs

        # retrieve docs
        if self.retriever is not None and context_input_ids is None:
            question_hidden_states = self.question_encoder(input_ids, attention_mask=attention_mask)[0]
            out = self.retriever(
                input_ids,
                question_hidden_states.numpy().astype(np.float32),
                prefix=self.generator.config.prefix,
                n_docs=n_docs,
                return_tensors="tf",
            )
            context_input_ids, context_attention_mask, retrieved_doc_embeds = (
                out["context_input_ids"],
                out["context_attention_mask"],
                out["retrieved_doc_embeds"],
            )

            context_input_ids = tf.cast(context_input_ids, tf.int32)
            context_attention_mask = tf.cast(context_attention_mask, tf.int32)
            retrieved_doc_embeds = tf.cast(retrieved_doc_embeds, tf.float32)

            # compute doc_scores
            doc_scores = tf.matmul(
                tf.expand_dims(question_hidden_states, axis=1), retrieved_doc_embeds, transpose_b=True
            )
            doc_scores = tf.squeeze(doc_scores, axis=1)

        assert (context_input_ids.shape[0] % n_docs) == 0, (
            f" The first dimension of `context_input_ids` should be a multiple of `n_docs`={n_docs}, but is"
            f" {context_input_ids.shape[0]}."
        )

        batch_size = context_input_ids.shape[0] // n_docs

        encoder = self.rag.generator.get_encoder()
        encoder_outputs = encoder(
            input_ids=context_input_ids,
            attention_mask=context_attention_mask,
            output_attentions=generation_config.output_attentions,
            output_hidden_states=generation_config.output_hidden_states,
            return_dict=True,
        )

        decoder_input_ids = tf.fill(
            (batch_size * generation_config.num_beams, 1),
            tf.cast(generation_config.decoder_start_token_id, tf.int32),
        )
        last_hidden_state = encoder_outputs["last_hidden_state"]

        def extend_enc_output(tensor, num_beams=None):
            """
            Broadcast tensor with `num_beams` replica, with correct order Input: tensor of shape (batch_size*n_docs ,
            d) Output: tensor of shape (batch_size*num_beams*n_docs , d)
            """

            # expand batch_size & num_beam dimensions
            d_shape_list = tensor.shape[1:]

            # split n_docs dimensions
            new_shape = (batch_size, 1, n_docs) + d_shape_list
            tensor = tf.reshape(tensor, new_shape)

            # repeat same last hidden states over `num_beams` dimension
            new_shape = (batch_size, num_beams, n_docs) + d_shape_list
            tensor = tf.broadcast_to(tensor, new_shape)

            # merge `batch_size`, `num_beams`, `num_docs` dims again
            new_shape = (batch_size * num_beams * n_docs,) + d_shape_list
            return tf.reshape(tensor, new_shape)

        # correctly extend last_hidden_state and attention mask
        context_attention_mask = extend_enc_output(context_attention_mask, num_beams=generation_config.num_beams)
        encoder_outputs["last_hidden_state"] = extend_enc_output(
            last_hidden_state, num_beams=generation_config.num_beams
        )

        doc_scores = tf.repeat(doc_scores, generation_config.num_beams, axis=0)

        # define start_len & additional parameters
        model_kwargs["doc_scores"] = doc_scores
        model_kwargs["encoder_outputs"] = encoder_outputs
        model_kwargs["attention_mask"] = context_attention_mask
        model_kwargs["n_docs"] = n_docs

        pre_processor = self._get_logits_processor(
            generation_config=generation_config,
            input_ids_seq_length=tf.shape(decoder_input_ids)[-1],
            logits_processor=logits_processor,
        )

        if generation_config.num_beams == 1:
            return self.greedy_search(
                input_ids=decoder_input_ids,
                max_length=generation_config.max_length,
                pad_token_id=generation_config.pad_token_id,
                eos_token_id=generation_config.eos_token_id,
                logits_processor=pre_processor,
                output_attentions=generation_config.output_attentions,
                output_hidden_states=generation_config.output_hidden_states,
                output_scores=generation_config.output_scores,
                return_dict_in_generate=generation_config.return_dict_in_generate,
                **model_kwargs,
            )
        elif generation_config.num_beams > 1:
            if generation_config.num_beams < generation_config.num_return_sequences:
                raise ValueError(
                    "Beam search decoding cannot return more sequences than it has beams. Please set num_beams >="
                    f" num_return_sequences, got {generation_config.num_beams} and"
                    f" {generation_config.num_return_sequences} (respectivelly)"
                )

            def unflatten_beam_dim(tensor):
                """Unflattens the first, flat batch*beam dimension of a non-scalar array."""
                shape = shape_list(tensor)
                return tf.reshape(tensor, [-1, generation_config.num_beams] + shape[1:])

            decoder_input_ids = unflatten_beam_dim(decoder_input_ids)
            model_kwargs["attention_mask"] = unflatten_beam_dim(model_kwargs["attention_mask"])
            model_kwargs["encoder_outputs"]["last_hidden_state"] = unflatten_beam_dim(
                model_kwargs["encoder_outputs"]["last_hidden_state"]
            )

            return self.beam_search(
                input_ids=decoder_input_ids,
                max_length=generation_config.max_length,
                pad_token_id=generation_config.pad_token_id,
                eos_token_id=generation_config.eos_token_id,
                logits_processor=pre_processor,
                output_attentions=generation_config.output_attentions,
                output_hidden_states=generation_config.output_hidden_states,
                output_scores=generation_config.output_scores,
                return_dict_in_generate=generation_config.return_dict_in_generate,
                **model_kwargs,
            )
        else:
            raise ValueError(
                f"`num_beams` has to be an integer strictly superior to 0 (≥ 1), but is {generation_config.num_beams}"
            )

    def get_input_embeddings(self):
        return self.rag.generator.get_input_embeddings()

    def get_output_embeddings(self):
        return self.rag.generator.get_output_embeddings()

    # Adapted from tf_t5's & tf_bart's _shift_right
    def shift_tokens_right(self, input_ids, start_token_id=None):
        """Shift input ids one token to the right, and pad with start_token_id"""

        if start_token_id is None:
            start_token_id = self.generator.config.decoder_start_token_id
            assert start_token_id is not None, (
                "self.generator.config.decoder_start_token_id has to be defined. In Rag we commonly use Bart as"
                " generator, see Bart docs for more information"
            )

        pad_token_id = self.generator.config.pad_token_id
        assert pad_token_id is not None, "self.model.config.pad_token_id has to be defined."

        start_tokens = tf.fill((shape_list(input_ids)[0], 1), tf.cast(start_token_id, input_ids.dtype))
        shifted_input_ids = tf.concat([start_tokens, input_ids[:, :-1]], -1)

        # replace possible -100 values in labels by `pad_token_id`
        shifted_input_ids = tf.where(
            shifted_input_ids == -100,
            tf.fill(shape_list(shifted_input_ids), tf.cast(pad_token_id, input_ids.dtype)),
            shifted_input_ids,
        )

        # "Verify that `labels` has only positive values and -100"
        assert_gte0 = tf.debugging.assert_greater_equal(shifted_input_ids, tf.cast(0, shifted_input_ids.dtype))

        # Make sure the assertion op is called by wrapping the result in an identity no-op
        with tf.control_dependencies([assert_gte0]):
            shifted_input_ids = tf.identity(shifted_input_ids)

        return shifted_input_ids

    # nll stands for 'negative log likelihood'
    def get_nll(self, seq_logits, doc_scores, target, reduce_loss=False, epsilon=0.0, n_docs=None):
        n_docs = n_docs if n_docs is not None else self.config.n_docs
        # shift tokens left (from original Pytorch's version)

        target = tf.concat(
            [target[:, 1:], tf.fill([target.shape[0], 1], tf.cast(self.config.generator.pad_token_id, target.dtype))],
            axis=1,
        )
        rag_logprobs = self.marginalize(seq_logits, doc_scores, n_docs)
        loss = self.hf_compute_loss(target, rag_logprobs, from_logits=True, reduce_loss=reduce_loss)

        return loss

    # Adopted modeling_tf_bart + add smooth_loss to match with pytorch version
    def hf_compute_loss(self, labels, y_pred, smooth_epsilon=0.0, from_logits=True, reduce_loss=False):
        """CrossEntropyLoss that ignores pad tokens"""
        # Matt: As written, this loss is not XLA-compatible, but it's doing some very weird things
        #       and I don't feel comfortable converting it.
        loss_fn = tf.keras.losses.SparseCategoricalCrossentropy(
            from_logits=True,
            reduction=tf.keras.losses.Reduction.SUM,
        )

        if from_logits is False:  # convert to logits
            eps = 1e-9
            y_pred = tf.clip_by_value(y_pred, clip_value_min=eps, clip_value_max=1 - eps)
            y_pred = tf.math.log(y_pred)

        logits = y_pred
        melted_labels = tf.reshape(labels, (-1,))
        active_loss = tf.not_equal(melted_labels, self.config.generator.pad_token_id)

        reduced_logits = tf.boolean_mask(tf.reshape(logits, (-1, logits.shape[2])), active_loss)
        labels = tf.boolean_mask(melted_labels, active_loss)
        nll_loss = loss_fn(labels, reduced_logits)

        smooth_loss = -tf.reduce_sum(reduced_logits, axis=-1)
        smooth_loss = tf.reduce_sum(smooth_loss)  # sum and squeeze like torch
        eps_i = smooth_epsilon / reduced_logits.shape[-1]

        loss = (1.0 - smooth_epsilon) * nll_loss + eps_i * smooth_loss

        return loss


@add_start_docstrings_to_model_forward(
    """
    A TF RAG-sequence model implementation. It performs RAG-sequence specific marginalization in the forward pass.
    """,
    RAG_START_DOCSTRING,
)
class TFRagSequenceForGeneration(TFRagPreTrainedModel, TFCausalLanguageModelingLoss):
    load_weight_prefix = "tf_rag_sequence_for_generation_1/rag"

    def __init__(
        self,
        config: Optional[PretrainedConfig] = None,
        question_encoder: Optional[TFPreTrainedModel] = None,
        generator: Optional[TFPreTrainedModel] = None,
        retriever: Optional[RagRetriever] = None,
        **kwargs,
    ):
        assert config is not None or (
            question_encoder is not None and generator is not None
        ), "Either a configuration or an encoder and a generator has to be provided."

        if config is None:
            config = RagConfig.from_question_encoder_generator_configs(
                question_encoder.config, generator.config, **kwargs
            )

        super().__init__(config)

        # instantiate model
        self.rag = TFRagModel(
            config=config,
            question_encoder=question_encoder,
            generator=generator,
            retriever=retriever,
            load_weight_prefix=self.load_weight_prefix,
            name="rag",
        )

    def set_retriever(self, retriever: RagRetriever):
        self.rag.retriever = retriever

    @property
    def retriever(self):
        return self.rag.retriever

    @property
    def generator(self):
        return self.rag.generator

    @property
    def question_encoder(self):
        return self.rag.question_encoder

    @unpack_inputs
    @add_start_docstrings_to_model_forward(RAG_FORWARD_INPUTS_DOCSTRING)
    @replace_return_docstrings(output_type=TFRetrievAugLMMarginOutput, config_class=_CONFIG_FOR_DOC)
    def call(
        self,
        input_ids: Optional[TFModelInputType] = None,
        attention_mask: Optional[Union[np.ndarray, tf.Tensor]] = None,
        decoder_input_ids: Optional[Union[np.ndarray, tf.Tensor]] = None,
        decoder_attention_mask: Optional[Union[np.ndarray, tf.Tensor]] = None,
        encoder_outputs: Optional[Union[np.ndarray, tf.Tensor]] = None,
        past_key_values: Optional[Tuple[Tuple[Union[np.ndarray, tf.Tensor]]]] = None,
        doc_scores: Optional[Union[np.ndarray, tf.Tensor]] = None,
        context_input_ids: Optional[Union[np.ndarray, tf.Tensor]] = None,
        context_attention_mask: Optional[Union[np.ndarray, tf.Tensor]] = None,
        use_cache: Optional[bool] = None,
        output_attentions: Optional[bool] = None,
        output_hidden_states: Optional[bool] = None,
        output_retrieved: Optional[bool] = None,
        n_docs: Optional[int] = None,
        exclude_bos_score: Optional[bool] = None,
        labels: Optional[Union[np.ndarray, tf.Tensor]] = None,
        reduce_loss: Optional[bool] = None,
        return_dict: Optional[bool] = None,
        training: bool = False,
        **kwargs,  # needs kwargs for generation
    ) -> Union[Tuple[tf.Tensor], TFRetrievAugLMMarginOutput]:
        r"""
        exclude_bos_score (`bool`, *optional*):
            Only relevant if `labels` is passed. If `True`, the score of the BOS token is disregarded when computing
            the loss.
        labels (`tf.Tensor` or `np.ndarray` of shape `(batch_size, sequence_length)`, *optional*):
            Labels for computing the cross entropy classification loss according to Rag-Sequence model formulation See
            https://arxiv.org/pdf/2005.11401.pdf Section 2.1 for details about Rag-Sequence formulation. Indices should
            be in `[0, ..., config.vocab_size - 1]`.
        reduce_loss (`bool`, *optional*):
            Only relevant if `labels` is passed. If `True`, the NLL loss is reduced using the `tf.Tensor.sum`
            operation.
        kwargs (`Dict[str, any]`, optional, defaults to *{}*):
            Legacy dictionary, which is required so that model can use *generate()* function.

        Returns:

        Example:

        ```python
        >>> from transformers import AutoTokenizer, RagRetriever, TFRagSequenceForGeneration

        >>> tokenizer = AutoTokenizer.from_pretrained("facebook/rag-sequence-nq")
        >>> retriever = RagRetriever.from_pretrained(
        ...     "facebook/rag-sequence-nq", index_name="exact", use_dummy_dataset=True
        ... )
        >>> # initialize with RagRetriever to do everything in one forward call
        >>> model = TFRagSequenceForGeneration.from_pretrained(
        ...     "facebook/rag-sequence-nq", retriever=retriever, from_pt=True
        ... )

        >>> input_dict = tokenizer.prepare_seq2seq_batch(
        ...     "How many people live in Paris?", "In Paris, there are 10 million people.", return_tensors="tf"
        ... )
        >>> outputs = model(input_dict, output_retrieved=True)

        >>> # or use retriever separately
        >>> # 1. Encode
        >>> input_ids = input_dict["input_ids"]
        >>> question_hidden_states = model.question_encoder(input_ids)[0]
        >>> # 2. Retrieve
        >>> docs_dict = retriever(input_ids.numpy(), question_hidden_states.numpy(), return_tensors="tf")
        >>> doc_scores = tf.squeeze(
        ...     tf.matmul(
        ...         tf.expand_dims(question_hidden_states, axis=1), docs_dict["retrieved_doc_embeds"], transpose_b=True
        ...     ),
        ...     axis=1,
        ... )
        >>> # 3. Forward to generator
        >>> outputs = model(
        ...     inputs=None,
        ...     context_input_ids=docs_dict["context_input_ids"],
        ...     context_attention_mask=docs_dict["context_attention_mask"],
        ...     doc_scores=doc_scores,
        ...     decoder_input_ids=input_dict["labels"],
        ... )

        >>> # or directly generate
        >>> generated = model.generate(
        ...     context_input_ids=docs_dict["context_input_ids"],
        ...     context_attention_mask=docs_dict["context_attention_mask"],
        ...     doc_scores=doc_scores,
        ... )
        >>> generated_string = tokenizer.batch_decode(generated, skip_special_tokens=True)
        ```"""

        assert (
            "decoder_cached_states" not in kwargs
        ), "Please use past_key_values to cache intermediate outputs"  # from modeling_tf_bart.py

        exclude_bos_score = exclude_bos_score if exclude_bos_score else self.config.exclude_bos_score
        reduce_loss = reduce_loss if reduce_loss else self.config.reduce_loss

        if labels is not None:
            if decoder_input_ids is None:
                decoder_input_ids = labels
            use_cache = False

        outputs = self.rag(
            input_ids,
            attention_mask=attention_mask,
            encoder_outputs=encoder_outputs,
            decoder_input_ids=decoder_input_ids,
            decoder_attention_mask=decoder_attention_mask,
            context_input_ids=context_input_ids,
            context_attention_mask=context_attention_mask,
            doc_scores=doc_scores,
            past_key_values=past_key_values,
            use_cache=use_cache,
            output_attentions=output_attentions,
            output_hidden_states=output_hidden_states,
            output_retrieved=output_retrieved,
            n_docs=n_docs,
            training=training,
        )

        loss = None
        if labels is not None:
            loss = self.get_nll(
                outputs.logits,
                outputs.doc_scores,
                labels,
                reduce_loss=reduce_loss,
                epsilon=self.config.label_smoothing,
                n_docs=n_docs,
            )

        return TFRetrievAugLMMarginOutput(
            loss=loss,
            logits=outputs.logits,
            doc_scores=outputs.doc_scores,
            past_key_values=outputs.past_key_values,
            context_input_ids=outputs.context_input_ids,
            context_attention_mask=outputs.context_attention_mask,
            retrieved_doc_embeds=outputs.retrieved_doc_embeds,
            retrieved_doc_ids=outputs.retrieved_doc_ids,
            question_encoder_last_hidden_state=outputs.question_encoder_last_hidden_state,
            question_enc_hidden_states=outputs.question_enc_hidden_states,
            question_enc_attentions=outputs.question_enc_attentions,
            generator_enc_last_hidden_state=outputs.generator_enc_last_hidden_state,
            generator_enc_hidden_states=outputs.generator_enc_hidden_states,
            generator_enc_attentions=outputs.generator_enc_attentions,
            generator_dec_hidden_states=outputs.generator_dec_hidden_states,
            generator_dec_attentions=outputs.generator_dec_attentions,
        )

    def get_nll(
        self, seq_logits, doc_scores, target, reduce_loss=False, epsilon=0.0, exclude_bos_score=False, n_docs=None
    ):
        # shift tokens left
        target = tf.concat(
            [target[:, 1:], tf.fill([target.shape[0], 1], tf.cast(self.config.generator.pad_token_id, target.dtype))],
            axis=1,
        )

        # bos_token_id is None for T5
        bos_token_id = self.config.bos_token_id or self.config.generator.bos_token_id
        n_docs = n_docs if n_docs is not None else self.config.n_docs
        equal_bos_token_id_all = tf.reduce_all(tf.equal(target[:, 0], bos_token_id))
        use_bos = bos_token_id is not None and equal_bos_token_id_all

        def _mask_pads(ll, smooth_obj):
            pad_mask = tf.equal(target, tf.cast(self.config.generator.pad_token_id, target.dtype))
            if tf.reduce_any(pad_mask):
                ll = tf.where(pad_mask, 0.0, ll)
                smooth_obj = tf.where(pad_mask, 0.0, smooth_obj)
            return tf.squeeze(ll, axis=-1), tf.squeeze(smooth_obj, axis=-1)

        # seq_logits.shape = (batch*n_docs, tgt_len , vocabs)
        seq_logprobs = tf.nn.log_softmax(seq_logits, axis=-1)
        seq_logprobs = tf.reshape(
            seq_logprobs, (seq_logits.shape[0] // n_docs, n_docs, -1, seq_logits.shape[-1])
        )  # (batch_size, n_docs, tgt_len, vocabs)
        doc_logprobs = tf.nn.log_softmax(doc_scores, axis=1)
        doc_logprobs = tf.expand_dims(doc_logprobs, axis=-1)
        doc_logprobs = tf.expand_dims(doc_logprobs, axis=-1)  # done twice to get 4-D

        # RAG-sequence marginalization
        first_token_scores = seq_logprobs[:, :, :1, :]
        second_token_scores = seq_logprobs[:, :, 1:2, :]
        remainder = seq_logprobs[:, :, 2:, :]
        rag_logprobs = tf.concat([first_token_scores, second_token_scores + doc_logprobs, remainder], axis=2)

        # calculate loss
        target = tf.expand_dims(target, axis=1)  # n_docs dimension
        target = tf.expand_dims(target, axis=-1)  # logits dimension
        target = tf.repeat(target, n_docs, axis=1)
        assert len(target.shape) == len(rag_logprobs.shape)

        # last-axis gathering only - use 2D-reshape-trick for Torch's style nD gathering
        def torch_gather(param, id_tensor):
            # 2d-gather torch equivalent: https://stackoverflow.com/questions/52129909/tensorflow-equivalent-of-torch-gather
            def gather2d(target, id_tensor):
                idx = tf.stack([tf.range(tf.shape(id_tensor)[0], dtype=id_tensor.dtype), id_tensor[:, 0]], axis=-1)
                result = tf.gather_nd(target, idx)
                return tf.expand_dims(result, axis=-1)

            target = tf.reshape(param, (-1, param.shape[-1]))  # reshape 2D
            target_shape = id_tensor.shape

            id_tensor = tf.reshape(id_tensor, (-1, 1))  # also 2D-index
            result = gather2d(target, id_tensor)
            return tf.reshape(result, target_shape)

        ll = torch_gather(rag_logprobs, id_tensor=target)
        smooth_obj = tf.reduce_sum(rag_logprobs, axis=-1, keepdims=True)  # total sum of all (normalised) logits

        ll, smooth_obj = _mask_pads(ll, smooth_obj)

        # sum over tokens, exclude bos while scoring
        if exclude_bos_score and use_bos:
            ll = tf.reduce_sum(ll[:, :, 1:], axis=2)
        else:
            ll = tf.reduce_sum(ll, axis=2)

        smooth_obj = tf.reduce_sum(smooth_obj, axis=2)
        ll = tf.math.reduce_logsumexp(ll, axis=1)  # logsumexp over docs
        smooth_obj = tf.math.reduce_logsumexp(smooth_obj, axis=1)

        nll_loss = -ll
        smooth_loss = -smooth_obj

        if reduce_loss:
            nll_loss = tf.reduce_sum(nll_loss)
            smooth_loss = tf.reduce_sum(smooth_loss)

        eps_i = epsilon / rag_logprobs.shape[-1]
        loss = (1.0 - epsilon) * nll_loss + eps_i * smooth_loss
        return loss

    def generate(
        self,
        input_ids: Optional[TFModelInputType] = None,
        attention_mask: Optional[tf.Tensor] = None,
        context_input_ids=None,
        context_attention_mask=None,
        doc_scores=None,
        do_deduplication=None,  # defaults to True
        num_return_sequences=None,  # defaults to 1
        num_beams=None,  # defaults to 1
        n_docs=None,
        **model_kwargs,
    ):
        """
        Implements RAG sequence "thorough" decoding. Read the [`~generation.GenerationMixin.generate`]` documentation
        for more information on how to set other generate input parameters

        Args:
            input_ids (`tf.Tensor` of shape `(batch_size, sequence_length)`, *optional*):
                The sequence used as a prompt for the generation. If `input_ids` is not passed, then
                `context_input_ids` has to be provided.
            attention_mask (`tf.Tensor` of shape `(batch_size, sequence_length)`, *optional*):
                Mask to avoid performing attention on padding token indices. Mask values selected in `[0, 1]`: - 1 for
                tokens that are **not masked**, - 0 for tokens that are **masked**. [What are attention
                masks?](../glossary#attention-mask)
            context_input_ids (`tf.Tensor` of shape `(batch_size * config.n_docs, config.max_combined_length)`, *optional*, returned when *output_retrieved=True*):
                Input IDs post-processed from the retrieved documents and the question encoder input_ids by the
                retriever.
            context_attention_mask (`tf.Tensor` of shape `(batch_size * config.n_docs, config.max_combined_length)`, *optional*, returned when *output_retrieved=True*):
                Attention mask post-processed from the retrieved documents and the question encoder `input_ids` by the
                retriever. If the model has is not initialized with a `retriever` or `input_ids` is not given,
                `context_input_ids` and `context_attention_mask` have to be provided to the forward pass. They are
                returned by [`~RagRetriever.__call__`].
            doc_scores (`tf.Tensor` of shape `(batch_size, config.n_docs)`):
                Score between each retrieved document embeddings (see `retrieved_doc_embeds`) and
                `question_encoder_last_hidden_state`. If the model has is not initialized with a `retriever` or
                `input_ids` is not given, `doc_scores` has to be provided to the forward pass. `doc_scores` are
                returned by [`~RagRetriever.__call__`].
            do_deduplication (`bool`, *optional*):
                Whether or not to deduplicate the generations from different context documents for a given input. Has
                to be set to `False` if used while training with distributed backend.
            num_return_sequences(`int`, *optional*, defaults to 1):
                The number of independently computed returned sequences for each element in the batch. Note that this
                is not the value we pass to the `generator`'s `[`~generation.GenerationMixin.generate`]` function,
                where we set `num_return_sequences` to `num_beams`.
            num_beams (`int`, *optional*, defaults to 1):
                Number of beams for beam search. 1 means no beam search.
            n_docs (`int`, *optional*, defaults to `config.n_docs`)
                Number of documents to retrieve and/or number of documents for which to generate an answer.
            kwargs:
                Additional kwargs will be passed to [`~generation.GenerationMixin.generate`]

        Return:
            `tf.Tensor` of shape `(batch_size * num_return_sequences, sequence_length)`: The generated sequences. The
            second dimension (sequence length) is either equal to `max_length` or shorter if all batches finished early
            due to the `eos_token_id`.
        """

        n_docs = n_docs if n_docs is not None else self.config.n_docs
        do_deduplication = do_deduplication if do_deduplication is not None else self.config.do_deduplication
        num_doc_return_sequences = (
            num_return_sequences if num_return_sequences is not None else self.config.num_return_sequences
        )
        num_beams = num_beams if num_beams is not None else self.config.num_beams

        assert (
            input_ids is not None or context_input_ids is not None
        ), " At least one of input_ids or context_input_ids must be given"

        if self.retriever is not None and context_input_ids is None:
            question_hidden_states = self.question_encoder(input_ids, attention_mask=attention_mask)[0]
            context_input_ids = self.retriever(
                input_ids,
                question_hidden_states.numpy(),
                prefix=self.generator.config.prefix,
                n_docs=n_docs,
                return_tensors="tf",
            )["context_input_ids"]

        hypos = []
        model_kwargs["num_beams"] = num_beams
        model_kwargs["num_return_sequences"] = num_beams  # put here so that not confused with num_doc_return_sequences
        model_kwargs["attention_mask"] = None

        batch_size = input_ids.shape[0] if input_ids is not None else context_input_ids.shape[0] // n_docs

        for index in range(batch_size):
            # first, generate beams from documents:
            generator_input_ids = context_input_ids[index * n_docs : (index + 1) * n_docs]  # (n_docs, max_len)

            output_sequences = self.generator.generate(
                generator_input_ids,
                **model_kwargs,
            )  # n_docs * n_beam, tgt_len
            if do_deduplication:
                # do_deduplication -- for TF, work on Eager mode only!
                output_sequences = tf.stack(list({str(k.numpy().tolist()): k for k in output_sequences}.values()))

            num_candidates = output_sequences.shape[
                0
            ]  # after deduplication, this number can be less than n_docs*n_beam

            # then, run model forwards to get nll scores:
            if input_ids is not None:
                new_input_ids = tf.tile(input_ids[index : index + 1], (num_candidates, 1))
                outputs = self(new_input_ids, labels=output_sequences, exclude_bos_score=True)
            else:  # input_ids is None, need context_input_ids/mask and doc_scores
                assert context_attention_mask is not None, (
                    "Make sure that `context_attention_mask` are passed, if no `input_ids` is set. Alternatively, you"
                    " can set a retriever using the `set_retriever(...)` function."
                )
                assert doc_scores is not None, (
                    "Make sure that `doc_scores` are passed, if no `input_ids` is set. Alternatively, you can set a"
                    " retriever using the `set_retriever(...)` function."
                )

                individual_input_ids = tf.tile(
                    generator_input_ids, (num_candidates, 1)
                )  # (num_candidates*n_docs, max_len)

                individual_attention_mask = context_attention_mask[index * n_docs : (index + 1) * n_docs]
                individual_attention_mask = tf.tile(individual_attention_mask, (num_candidates, 1))

                individual_doc_scores = doc_scores[index : (index + 1), :]  # doc_scores.shape = [batch, n_docs]
                individual_doc_scores = tf.tile(individual_doc_scores, (num_candidates, 1))  # [num_candidates, n_docs]

                outputs = self(
                    input_ids=None,
                    context_input_ids=individual_input_ids,
                    context_attention_mask=individual_attention_mask,
                    doc_scores=individual_doc_scores,
                    labels=output_sequences,
                    exclude_bos_score=True,
                )

            top_cand_inds = tf.math.top_k((-outputs["loss"]), k=num_doc_return_sequences)[1]

            # add hypothesis
            hypos.append(tf.gather(output_sequences, top_cand_inds))

        return self._cat_and_pad(hypos, pad_token_id=self.config.generator.pad_token_id)

    @staticmethod
    def _cat_and_pad(tensors, pad_token_id):
        # used by generate(): tensors is a (batched) list of (candidates, len); len is varied across batch

        # Initialize padded tensor with shape ( all_candidates , max_candidate_length ),
        # where all_candidates counted from all inputs
        new_shape = sum([t.shape[0] for t in tensors]), max([t.shape[1] for t in tensors])
        output = tf.fill(new_shape, pad_token_id)

        # Normal tensor doesn't support slice assignment, so we need tf.Variable
        output = tf.Variable(output)

        # Assign, and then convert back to tensor
        ind = 0
        for t in tensors:
            output[ind : ind + t.shape[0], : t.shape[1]].assign(t)
            ind += t.shape[0]

        output = tf.convert_to_tensor(output)
        return tf.cast(output, tensors[0][0][0].dtype)<|MERGE_RESOLUTION|>--- conflicted
+++ resolved
@@ -23,11 +23,7 @@
 import tensorflow as tf
 
 from ...configuration_utils import PretrainedConfig
-<<<<<<< HEAD
-from ...generation.tf_logits_process import TFLogitsProcessorList
-=======
 from ...generation import TFLogitsProcessorList
->>>>>>> 2beabd24
 from ...modeling_tf_utils import (
     TFCausalLanguageModelingLoss,
     TFModelInputType,
@@ -1004,13 +1000,8 @@
         doc_scores=None,
         n_docs=None,
         generation_config=None,
-<<<<<<< HEAD
         logits_processor: Optional[TFLogitsProcessorList] = TFLogitsProcessorList(),
         **kwargs
-=======
-        logits_processor=TFLogitsProcessorList(),
-        **kwargs,
->>>>>>> 2beabd24
     ):
         """
         Implements TFRAG token decoding.
