# This file is autogenerated by the command `make fix-copies`, do not edit.
from ..file_utils import requires_backends


class AlbertTokenizerFast:
    def __init__(self, *args, **kwargs):
        requires_backends(self, ["tokenizers"])

    @classmethod
    def from_pretrained(cls, *args, **kwargs):
        requires_backends(cls, ["tokenizers"])


class BartTokenizerFast:
    def __init__(self, *args, **kwargs):
        requires_backends(self, ["tokenizers"])

    @classmethod
    def from_pretrained(cls, *args, **kwargs):
        requires_backends(cls, ["tokenizers"])


class BarthezTokenizerFast:
    def __init__(self, *args, **kwargs):
        requires_backends(self, ["tokenizers"])

    @classmethod
    def from_pretrained(cls, *args, **kwargs):
        requires_backends(cls, ["tokenizers"])


class BertTokenizerFast:
    def __init__(self, *args, **kwargs):
        requires_backends(self, ["tokenizers"])

    @classmethod
    def from_pretrained(cls, *args, **kwargs):
        requires_backends(cls, ["tokenizers"])


class BigBirdTokenizerFast:
    def __init__(self, *args, **kwargs):
        requires_backends(self, ["tokenizers"])

    @classmethod
    def from_pretrained(cls, *args, **kwargs):
        requires_backends(cls, ["tokenizers"])


<<<<<<< HEAD
class BlenderbotTokenizerFast:
=======
class BlenderbotSmallTokenizerFast:
>>>>>>> 6a3a197f
    def __init__(self, *args, **kwargs):
        requires_backends(self, ["tokenizers"])

    @classmethod
    def from_pretrained(cls, *args, **kwargs):
        requires_backends(cls, ["tokenizers"])


class CamembertTokenizerFast:
    def __init__(self, *args, **kwargs):
        requires_backends(self, ["tokenizers"])

    @classmethod
    def from_pretrained(cls, *args, **kwargs):
        requires_backends(cls, ["tokenizers"])


class CLIPTokenizerFast:
    def __init__(self, *args, **kwargs):
        requires_backends(self, ["tokenizers"])

    @classmethod
    def from_pretrained(cls, *args, **kwargs):
        requires_backends(cls, ["tokenizers"])


class ConvBertTokenizerFast:
    def __init__(self, *args, **kwargs):
        requires_backends(self, ["tokenizers"])

    @classmethod
    def from_pretrained(cls, *args, **kwargs):
        requires_backends(cls, ["tokenizers"])


class DebertaTokenizerFast:
    def __init__(self, *args, **kwargs):
        requires_backends(self, ["tokenizers"])

    @classmethod
    def from_pretrained(cls, *args, **kwargs):
        requires_backends(cls, ["tokenizers"])


class DistilBertTokenizerFast:
    def __init__(self, *args, **kwargs):
        requires_backends(self, ["tokenizers"])

    @classmethod
    def from_pretrained(cls, *args, **kwargs):
        requires_backends(cls, ["tokenizers"])


class DPRContextEncoderTokenizerFast:
    def __init__(self, *args, **kwargs):
        requires_backends(self, ["tokenizers"])

    @classmethod
    def from_pretrained(cls, *args, **kwargs):
        requires_backends(cls, ["tokenizers"])


class DPRQuestionEncoderTokenizerFast:
    def __init__(self, *args, **kwargs):
        requires_backends(self, ["tokenizers"])

    @classmethod
    def from_pretrained(cls, *args, **kwargs):
        requires_backends(cls, ["tokenizers"])


class DPRReaderTokenizerFast:
    def __init__(self, *args, **kwargs):
        requires_backends(self, ["tokenizers"])

    @classmethod
    def from_pretrained(cls, *args, **kwargs):
        requires_backends(cls, ["tokenizers"])


class ElectraTokenizerFast:
    def __init__(self, *args, **kwargs):
        requires_backends(self, ["tokenizers"])

    @classmethod
    def from_pretrained(cls, *args, **kwargs):
        requires_backends(cls, ["tokenizers"])


class FNetTokenizerFast:
    def __init__(self, *args, **kwargs):
        requires_backends(self, ["tokenizers"])

    @classmethod
    def from_pretrained(cls, *args, **kwargs):
        requires_backends(cls, ["tokenizers"])


class FunnelTokenizerFast:
    def __init__(self, *args, **kwargs):
        requires_backends(self, ["tokenizers"])

    @classmethod
    def from_pretrained(cls, *args, **kwargs):
        requires_backends(cls, ["tokenizers"])


class GPT2TokenizerFast:
    def __init__(self, *args, **kwargs):
        requires_backends(self, ["tokenizers"])

    @classmethod
    def from_pretrained(cls, *args, **kwargs):
        requires_backends(cls, ["tokenizers"])


class HerbertTokenizerFast:
    def __init__(self, *args, **kwargs):
        requires_backends(self, ["tokenizers"])

    @classmethod
    def from_pretrained(cls, *args, **kwargs):
        requires_backends(cls, ["tokenizers"])


class LayoutLMTokenizerFast:
    def __init__(self, *args, **kwargs):
        requires_backends(self, ["tokenizers"])

    @classmethod
    def from_pretrained(cls, *args, **kwargs):
        requires_backends(cls, ["tokenizers"])


class LayoutLMv2TokenizerFast:
    def __init__(self, *args, **kwargs):
        requires_backends(self, ["tokenizers"])

    @classmethod
    def from_pretrained(cls, *args, **kwargs):
        requires_backends(cls, ["tokenizers"])


class LEDTokenizerFast:
    def __init__(self, *args, **kwargs):
        requires_backends(self, ["tokenizers"])

    @classmethod
    def from_pretrained(cls, *args, **kwargs):
        requires_backends(cls, ["tokenizers"])


class LongformerTokenizerFast:
    def __init__(self, *args, **kwargs):
        requires_backends(self, ["tokenizers"])

    @classmethod
    def from_pretrained(cls, *args, **kwargs):
        requires_backends(cls, ["tokenizers"])


class LxmertTokenizerFast:
    def __init__(self, *args, **kwargs):
        requires_backends(self, ["tokenizers"])

    @classmethod
    def from_pretrained(cls, *args, **kwargs):
        requires_backends(cls, ["tokenizers"])


class MBartTokenizerFast:
    def __init__(self, *args, **kwargs):
        requires_backends(self, ["tokenizers"])

    @classmethod
    def from_pretrained(cls, *args, **kwargs):
        requires_backends(cls, ["tokenizers"])


class MBart50TokenizerFast:
    def __init__(self, *args, **kwargs):
        requires_backends(self, ["tokenizers"])

    @classmethod
    def from_pretrained(cls, *args, **kwargs):
        requires_backends(cls, ["tokenizers"])


class MobileBertTokenizerFast:
    def __init__(self, *args, **kwargs):
        requires_backends(self, ["tokenizers"])

    @classmethod
    def from_pretrained(cls, *args, **kwargs):
        requires_backends(cls, ["tokenizers"])


class MPNetTokenizerFast:
    def __init__(self, *args, **kwargs):
        requires_backends(self, ["tokenizers"])

    @classmethod
    def from_pretrained(cls, *args, **kwargs):
        requires_backends(cls, ["tokenizers"])


class MT5TokenizerFast:
    def __init__(self, *args, **kwargs):
        requires_backends(self, ["tokenizers"])

    @classmethod
    def from_pretrained(cls, *args, **kwargs):
        requires_backends(cls, ["tokenizers"])


class OpenAIGPTTokenizerFast:
    def __init__(self, *args, **kwargs):
        requires_backends(self, ["tokenizers"])

    @classmethod
    def from_pretrained(cls, *args, **kwargs):
        requires_backends(cls, ["tokenizers"])


class PegasusTokenizerFast:
    def __init__(self, *args, **kwargs):
        requires_backends(self, ["tokenizers"])

    @classmethod
    def from_pretrained(cls, *args, **kwargs):
        requires_backends(cls, ["tokenizers"])


class ReformerTokenizerFast:
    def __init__(self, *args, **kwargs):
        requires_backends(self, ["tokenizers"])

    @classmethod
    def from_pretrained(cls, *args, **kwargs):
        requires_backends(cls, ["tokenizers"])


class RemBertTokenizerFast:
    def __init__(self, *args, **kwargs):
        requires_backends(self, ["tokenizers"])

    @classmethod
    def from_pretrained(cls, *args, **kwargs):
        requires_backends(cls, ["tokenizers"])


class RetriBertTokenizerFast:
    def __init__(self, *args, **kwargs):
        requires_backends(self, ["tokenizers"])

    @classmethod
    def from_pretrained(cls, *args, **kwargs):
        requires_backends(cls, ["tokenizers"])


class RobertaTokenizerFast:
    def __init__(self, *args, **kwargs):
        requires_backends(self, ["tokenizers"])

    @classmethod
    def from_pretrained(cls, *args, **kwargs):
        requires_backends(cls, ["tokenizers"])


class RoFormerTokenizerFast:
    def __init__(self, *args, **kwargs):
        requires_backends(self, ["tokenizers"])

    @classmethod
    def from_pretrained(cls, *args, **kwargs):
        requires_backends(cls, ["tokenizers"])


class SplinterTokenizerFast:
    def __init__(self, *args, **kwargs):
        requires_backends(self, ["tokenizers"])

    @classmethod
    def from_pretrained(cls, *args, **kwargs):
        requires_backends(cls, ["tokenizers"])


class SqueezeBertTokenizerFast:
    def __init__(self, *args, **kwargs):
        requires_backends(self, ["tokenizers"])

    @classmethod
    def from_pretrained(cls, *args, **kwargs):
        requires_backends(cls, ["tokenizers"])


class T5TokenizerFast:
    def __init__(self, *args, **kwargs):
        requires_backends(self, ["tokenizers"])

    @classmethod
    def from_pretrained(cls, *args, **kwargs):
        requires_backends(cls, ["tokenizers"])


class XLMRobertaTokenizerFast:
    def __init__(self, *args, **kwargs):
        requires_backends(self, ["tokenizers"])

    @classmethod
    def from_pretrained(cls, *args, **kwargs):
        requires_backends(cls, ["tokenizers"])


class XLNetTokenizerFast:
    def __init__(self, *args, **kwargs):
        requires_backends(self, ["tokenizers"])

    @classmethod
    def from_pretrained(cls, *args, **kwargs):
        requires_backends(cls, ["tokenizers"])


class PreTrainedTokenizerFast:
    def __init__(self, *args, **kwargs):
        requires_backends(self, ["tokenizers"])

    @classmethod
    def from_pretrained(cls, *args, **kwargs):
        requires_backends(cls, ["tokenizers"])<|MERGE_RESOLUTION|>--- conflicted
+++ resolved
@@ -47,11 +47,16 @@
         requires_backends(cls, ["tokenizers"])
 
 
-<<<<<<< HEAD
 class BlenderbotTokenizerFast:
-=======
+    def __init__(self, *args, **kwargs):
+        requires_backends(self, ["tokenizers"])
+
+    @classmethod
+    def from_pretrained(cls, *args, **kwargs):
+        requires_backends(cls, ["tokenizers"])
+
+
 class BlenderbotSmallTokenizerFast:
->>>>>>> 6a3a197f
     def __init__(self, *args, **kwargs):
         requires_backends(self, ["tokenizers"])
 
