--- conflicted
+++ resolved
@@ -23,16 +23,12 @@
 
 # Granite
 
-[Granite](https://huggingface.co/papers/2408.13359) is a 3B parameter language model trained with the Power scheduler. Discovering a good learning rate for pretraining large language models is difficult because it depends on so many variables (batch size, number of training tokens, etc.) and it is expensive to perform a hyperparameter search. The Power scheduler is based on a power-law relationship between the variables and their transferability to larger models. Combining the Power scheduler with Maximum Update Parameterization (MUP) allows a model to be pretrained with one set of hyperparameters regardless of all the variables.
+The Granite model was proposed in [Power Scheduler: A Batch Size and Token Number Agnostic Learning Rate Scheduler](https://huggingface.co/papers/2408.13359) by Yikang Shen, Matthew Stallone, Mayank Mishra, Gaoyuan Zhang, Shawn Tan, Aditya Prasad, Adriana Meza Soria, David D. Cox and Rameswar Panda.
 
 You can find all the original Granite checkpoints under the [IBM-Granite](https://huggingface.co/ibm-granite) organization.
 
-<<<<<<< HEAD
-The Granite model was proposed in [Power Scheduler: A Batch Size and Token Number Agnostic Learning Rate Scheduler](https://huggingface.co/papers/2408.13359) by Yikang Shen, Matthew Stallone, Mayank Mishra, Gaoyuan Zhang, Shawn Tan, Aditya Prasad, Adriana Meza Soria, David D. Cox and Rameswar Panda.
-=======
 > [!TIP]
 > Click on the Granite models in the right sidebar for more examples of how to apply Granite to different language tasks.
->>>>>>> 7f00b325
 
 The example below demonstrates how to generate text with [`Pipeline`], [`AutoModel`, and from the command line.
 
