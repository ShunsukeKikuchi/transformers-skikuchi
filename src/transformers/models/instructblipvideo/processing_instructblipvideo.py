--- conflicted
+++ resolved
@@ -67,12 +67,7 @@
         else:
             self.video_token = tokenizer.video_token
         self.num_query_tokens = num_query_tokens
-<<<<<<< HEAD
-
-        super().__init__(image_processor, tokenizer, qformer_tokenizer)
-=======
         super().__init__(video_processor, tokenizer, qformer_tokenizer)
->>>>>>> 2b79f143
 
     def __call__(
         self,
@@ -132,40 +127,9 @@
             encoding["qformer_input_ids"] = qformer_text_encoding.pop("input_ids")
             encoding["qformer_attention_mask"] = qformer_text_encoding.pop("attention_mask")
 
-<<<<<<< HEAD
             # We need this hacky manipulation because BLIP expects image tokens to be at the beginning even before BOS token
             # InstrucBLIP works with 4 frames only
             text_encoding = self.tokenizer(
-=======
-            # if we know how many query tokens, expand text inside processor. We need this hacky manipulation
-            # because BLIP expects image tokens to be at the beginning even before BOS token
-            if self.num_query_tokens is not None and images is not None:
-                text_encoding = {}
-                video_tokens = (
-                    self.video_token.content * self.num_query_tokens * 4
-                )  # InstrucBLIP works with 4 frames only
-                video_token_encoding = self.tokenizer(
-                    [video_tokens] * len(text), add_special_tokens=False, return_tensors=None
-                )
-                for k in _text_encoding:
-                    text_encoding[k] = [
-                        img_encoding + txt_encoding
-                        for img_encoding, txt_encoding in zip(video_token_encoding[k], _text_encoding[k])
-                    ]
-            else:
-                text_encoding = _text_encoding
-                if images is not None:
-                    logger.warning_once(
-                        "Expanding inputs for video tokens in InstructBLIPVideo should be done in processing. "
-                        "Please follow instruction here (https://gist.github.com/zucchini-nlp/65f22892b054dc0d68228af56fbeaac2) to update your InstructBLIPVideo model. "
-                        "Using processors without these attributes in the config is deprecated and will throw an error in v4.54."
-                    )
-
-            # cast to desired return tensors type after concatenating
-            text_encoding = BatchEncoding(text_encoding, tensor_type=return_tensors)
-            encoding.update(text_encoding)
-            qformer_text_encoding = self.qformer_tokenizer(
->>>>>>> 2b79f143
                 text=text,
                 add_special_tokens=add_special_tokens,
                 padding=padding,
