# Copyright 2024 Answer.AI, LightOn, and contributors, and the HuggingFace Inc. team. All rights reserved.
#
#
# Licensed under the Apache License, Version 2.0 (the "License");
# you may not use this file except in compliance with the License.
# You may obtain a copy of the License at
#
#     http://www.apache.org/licenses/LICENSE-2.0
#
# Unless required by applicable law or agreed to in writing, software
# distributed under the License is distributed on an "AS IS" BASIS,
# WITHOUT WARRANTIES OR CONDITIONS OF ANY KIND, either express or implied.
# See the License for the specific language governing permissions and
# limitations under the License.

import math
from contextlib import nullcontext
from typing import Dict, Literal, Optional, Tuple, Union

import torch
import torch.nn.functional as F
import torch.utils.checkpoint
from torch import nn
from torch.nn import BCEWithLogitsLoss, CrossEntropyLoss, MSELoss

from ...activations import ACT2FN
from ...configuration_utils import PretrainedConfig
from ...modeling_attn_mask_utils import _prepare_4d_attention_mask
from ...modeling_outputs import (
    BaseModelOutput,
    CausalLMOutputWithCrossAttentions,
    MaskedLMOutput,
    QuestionAnsweringModelOutput,
    SequenceClassifierOutput,
    TokenClassifierOutput,
)
from ...modeling_utils import PreTrainedModel
from ...utils import auto_docstring, is_flash_attn_2_available, logging
from ...utils.import_utils import is_triton_available
from ..gemma.modeling_gemma import GemmaRotaryEmbedding, apply_rotary_pos_emb


if is_flash_attn_2_available():
    from flash_attn.flash_attn_interface import flash_attn_varlen_qkvpacked_func
    from flash_attn.layers.rotary import RotaryEmbedding
    from flash_attn.ops.triton.rotary import apply_rotary
else:
    RotaryEmbedding = object


logger = logging.get_logger(__name__)

MODERNBERT_START_DOCSTRING = r"""
    This model inherits from [`PreTrainedModel`]. Check the superclass documentation for the generic methods the
    library implements for all its model (such as downloading or saving, resizing the input embeddings, pruning heads
    etc.)

    This model is also a PyTorch [torch.nn.Module](https://pytorch.org/docs/stable/nn.html#torch.nn.Module) subclass.
    Use it as a regular PyTorch Module and refer to the PyTorch documentation for all matter related to general usage
    and behavior.

    Parameters:
        config ([`ModernBertConfig`]):
            Model configuration class with all the parameters of the model. Initializing with a config file does not
            load the weights associated with the model, only the configuration. Check out the
            [`~PreTrainedModel.from_pretrained`] method to load the model weights.
"""


class ModernBertConfig(PretrainedConfig):
    r"""
    This is the configuration class to store the configuration of a [`ModernBertModel`]. It is used to instantiate an ModernBert
    model according to the specified arguments, defining the model architecture. Instantiating a configuration with the
    defaults will yield a similar configuration to that of the ModernBERT-base.
    e.g. [answerdotai/ModernBERT-base](https://huggingface.co/answerdotai/ModernBERT-base)

    Configuration objects inherit from [`PretrainedConfig`] and can be used to control the model outputs. Read the
    documentation from [`PretrainedConfig`] for more information.

    Args:
        vocab_size (`int`, *optional*, defaults to 50368):
            Vocabulary size of the ModernBert model. Defines the number of different tokens that can be represented by the
            `inputs_ids` passed when calling [`ModernBertModel`]
        hidden_size (`int`, *optional*, defaults to 768):
            Dimension of the hidden representations.
        intermediate_size (`int`, *optional*, defaults to 1152):
            Dimension of the MLP representations.
        num_hidden_layers (`int`, *optional*, defaults to 22):
            Number of hidden layers in the Transformer decoder.
        num_attention_heads (`int`, *optional*, defaults to 12):
            Number of attention heads for each attention layer in the Transformer decoder.
        hidden_activation (`str` or `function`, *optional*, defaults to `"gelu"`):
            The non-linear activation function (function or string) in the decoder. Will default to `"gelu"`
            if not specified.
        max_position_embeddings (`int`, *optional*, defaults to 8192):
            The maximum sequence length that this model might ever be used with.
        initializer_range (`float`, *optional*, defaults to 0.02):
            The standard deviation of the truncated_normal_initializer for initializing all weight matrices.
        initializer_cutoff_factor (`float`, *optional*, defaults to 2.0):
            The cutoff factor for the truncated_normal_initializer for initializing all weight matrices.
        norm_eps (`float`, *optional*, defaults to 1e-05):
            The epsilon used by the rms normalization layers.
        norm_bias (`bool`, *optional*, defaults to `False`):
            Whether to use bias in the normalization layers.
        pad_token_id (`int`, *optional*, defaults to 50283):
            Padding token id.
        eos_token_id (`int`, *optional*, defaults to 50282):
            End of stream token id.
        bos_token_id (`int`, *optional*, defaults to 50281):
            Beginning of stream token id.
        cls_token_id (`int`, *optional*, defaults to 50281):
            Classification token id.
        sep_token_id (`int`, *optional*, defaults to 50282):
            Separation token id.
        global_rope_theta (`float`, *optional*, defaults to 160000.0):
            The base period of the global RoPE embeddings.
        attention_bias (`bool`, *optional*, defaults to `False`):
            Whether to use a bias in the query, key, value and output projection layers during self-attention.
        attention_dropout (`float`, *optional*, defaults to 0.0):
            The dropout ratio for the attention probabilities.
        global_attn_every_n_layers (`int`, *optional*, defaults to 3):
            The number of layers between global attention layers.
        local_attention (`int`, *optional*, defaults to 128):
            The window size for local attention.
        local_rope_theta (`float`, *optional*, defaults to 10000.0):
            The base period of the local RoPE embeddings.
        embedding_dropout (`float`, *optional*, defaults to 0.0):
            The dropout ratio for the embeddings.
        mlp_bias (`bool`, *optional*, defaults to `False`):
            Whether to use bias in the MLP layers.
        mlp_dropout (`float`, *optional*, defaults to 0.0):
            The dropout ratio for the MLP layers.
        decoder_bias (`bool`, *optional*, defaults to `True`):
            Whether to use bias in the decoder layers.
        classifier_pooling (`str`, *optional*, defaults to `"cls"`):
            The pooling method for the classifier. Should be either `"cls"` or `"mean"`. In local attention layers, the
            CLS token doesn't attend to all tokens on long sequences.
        classifier_dropout (`float`, *optional*, defaults to 0.0):
            The dropout ratio for the classifier.
        classifier_bias (`bool`, *optional*, defaults to `False`):
            Whether to use bias in the classifier.
        classifier_activation (`str`, *optional*, defaults to `"gelu"`):
            The activation function for the classifier.
        deterministic_flash_attn (`bool`, *optional*, defaults to `False`):
            Whether to use deterministic flash attention. If `False`, inference will be faster but not deterministic.
        sparse_prediction (`bool`, *optional*, defaults to `False`):
            Whether to use sparse prediction for the masked language model instead of returning the full dense logits.
        sparse_pred_ignore_index (`int`, *optional*, defaults to -100):
            The index to ignore for the sparse prediction.
        reference_compile (`bool`, *optional*):
            Whether to compile the layers of the model which were compiled during pretraining. If `None`, then parts of
            the model will be compiled if 1) `triton` is installed, 2) the model is not on MPS, 3) the model is not
            shared between devices, and 4) the model is not resized after initialization. If `True`, then the model may
            be faster in some scenarios.
        repad_logits_with_grad (`bool`, *optional*, defaults to `False`):
            When True, ModernBertForMaskedLM keeps track of the logits' gradient when repadding for output. This only
            applies when using Flash Attention 2 with passed labels. Otherwise output logits always have a gradient.
        is_decoder (`bool`, *optional*, defaults to `False`):
            Whether the model is used as a decoder in a sequence-to-sequence model.
        add_cross_attention (`bool`, *optional*, defaults to `False`):
            Whether the model has cross attention.

    Examples:

    ```python
    >>> from transformers import ModernBertModel, ModernBertConfig

    >>> # Initializing a ModernBert style configuration
    >>> configuration = ModernBertConfig()

    >>> # Initializing a model from the modernbert-base style configuration
    >>> model = ModernBertModel(configuration)

    >>> # Accessing the model configuration
    >>> configuration = model.config
    ```"""

    model_type = "modernbert"
    keys_to_ignore_at_inference = ["past_key_values"]

    def __init__(
        self,
        vocab_size=50368,
        hidden_size=768,
        intermediate_size=1152,
        num_hidden_layers=22,
        num_attention_heads=12,
        hidden_activation="gelu",
        max_position_embeddings=8192,
        initializer_range=0.02,
        initializer_cutoff_factor=2.0,
        norm_eps=1e-5,
        norm_bias=False,
        pad_token_id=50283,
        eos_token_id=50282,
        bos_token_id=50281,
        cls_token_id=50281,
        sep_token_id=50282,
        global_rope_theta=160000.0,
        attention_bias=False,
        attention_dropout=0.0,
        global_attn_every_n_layers=3,
        local_attention=128,
        local_rope_theta=10000.0,
        embedding_dropout=0.0,
        mlp_bias=False,
        mlp_dropout=0.0,
        decoder_bias=True,
        classifier_pooling: Literal["cls", "mean"] = "cls",
        classifier_dropout=0.0,
        classifier_bias=False,
        classifier_activation="gelu",
        deterministic_flash_attn=False,
        sparse_prediction=False,
        sparse_pred_ignore_index=-100,
        reference_compile=None,
        repad_logits_with_grad=False,
        is_decoder: bool = False,
        add_cross_attention: bool = False,
        **kwargs,
    ):
        super().__init__(
            pad_token_id=pad_token_id,
            bos_token_id=bos_token_id,
            eos_token_id=eos_token_id,
            cls_token_id=cls_token_id,
            sep_token_id=sep_token_id,
            is_decoder=is_decoder,
            add_cross_attention=add_cross_attention,
            **kwargs,
        )
        self.vocab_size = vocab_size
        self.max_position_embeddings = max_position_embeddings
        self.hidden_size = hidden_size
        self.intermediate_size = intermediate_size
        self.num_hidden_layers = num_hidden_layers
        self.num_attention_heads = num_attention_heads
        self.initializer_range = initializer_range
        self.initializer_cutoff_factor = initializer_cutoff_factor
        self.norm_eps = norm_eps
        self.norm_bias = norm_bias
        self.global_rope_theta = global_rope_theta
        self.attention_bias = attention_bias
        self.attention_dropout = attention_dropout
        self.hidden_activation = hidden_activation
        self.global_attn_every_n_layers = global_attn_every_n_layers
        self.local_attention = local_attention
        self.local_rope_theta = local_rope_theta
        self.embedding_dropout = embedding_dropout
        self.mlp_bias = mlp_bias
        self.mlp_dropout = mlp_dropout
        self.decoder_bias = decoder_bias
        self.classifier_pooling = classifier_pooling
        self.classifier_dropout = classifier_dropout
        self.classifier_bias = classifier_bias
        self.classifier_activation = classifier_activation
        self.deterministic_flash_attn = deterministic_flash_attn
        self.sparse_prediction = sparse_prediction
        self.sparse_pred_ignore_index = sparse_pred_ignore_index
        self.reference_compile = reference_compile
        self.repad_logits_with_grad = repad_logits_with_grad
        self.is_decoder = is_decoder
        self.add_cross_attention = add_cross_attention

        if self.classifier_pooling not in ["cls", "mean"]:
            raise ValueError(
                f'Invalid value for `classifier_pooling`, should be either "cls" or "mean", but is {self.classifier_pooling}.'
            )

    def to_dict(self):
        output = super().to_dict()
        output.pop("reference_compile", None)
        return output


def _unpad_modernbert_input(
    inputs: torch.Tensor,
    attention_mask: torch.Tensor,
    position_ids: Optional[torch.Tensor] = None,
    labels: Optional[torch.Tensor] = None,
) -> Tuple[torch.Tensor, torch.Tensor, torch.Tensor, int, Optional[torch.Tensor], Optional[torch.Tensor]]:
    """
    Remove padding from input sequences.

    Args:
        inputs: (batch, seqlen, ...) or (batch, seqlen)
        attention_mask: (batch, seqlen), bool / int, 1 means valid and 0 means not valid.
        position_ids: (batch, seqlen), int, position ids
        labels: (batch, seqlen), int, labels

    Returns:
        unpadded_inputs: (total_nnz, ...), where total_nnz = number of tokens selected in attention_mask.
        indices: (total_nnz)
        cu_seqlens: (batch + 1), the cumulative sequence lengths
        max_seqlen_in_batch: int
        unpadded_position_ids: (total_nnz) or None
        unpadded_labels: (total_nnz) or None
    """
    seqlens_in_batch = attention_mask.sum(dim=-1, dtype=torch.int32)
    indices = torch.nonzero(attention_mask.flatten(), as_tuple=False).flatten()
    max_seqlen_in_batch = int(seqlens_in_batch.max().item())
    cu_seqlens = torch.nn.functional.pad(torch.cumsum(seqlens_in_batch, dim=0, dtype=torch.int32), (1, 0))

    if inputs.dim() == 2:
        unpadded_inputs = inputs.flatten()[indices]
    else:
        batch, seqlen, *rest = inputs.shape
        shape = batch * seqlen
        unpadded_inputs = inputs.view(shape, *rest)[indices]

    unpadded_position_ids = position_ids.flatten()[indices] if position_ids is not None else None
    unpadded_labels = labels.flatten()[indices] if labels is not None else None

    return unpadded_inputs, indices, cu_seqlens, max_seqlen_in_batch, unpadded_position_ids, unpadded_labels


def _pad_modernbert_output(
    inputs: torch.Tensor,
    indices: torch.Tensor,
    batch: int,
    seqlen: int,
) -> torch.Tensor:
    """
    Add padding to sequences.

    Args:
        inputs: (total_nnz, ...) or (total_nnz,), where total_nnz = number of tokens selected in attention_mask.
        indices: (total_nnz)
        batch: int, batch size
        seqlen: int, max sequence length

    Returns:
        padded_inputs: (batch, seqlen, ...) or (batch, seqlen)
    """
    if inputs.dim() == 1:
        output = torch.zeros(batch * seqlen, dtype=inputs.dtype, device=inputs.device)
        output[indices] = inputs
        padded_inputs = output.view(batch, seqlen)
    else:
        _, *rest = inputs.shape
        output = torch.zeros(batch * seqlen, *rest, dtype=inputs.dtype, device=inputs.device)
        output[indices] = inputs
        padded_inputs = output.view(batch, seqlen, *rest)

    return padded_inputs


class ApplyRotaryEmbUnpad(torch.autograd.Function):
    @staticmethod
    def forward(
        ctx,
        qkv,
        cos,
        sin,
        cu_seqlens: Optional[torch.Tensor] = None,
        max_seqlen: Optional[int] = None,
    ):
        # (total_nnz, 3, nheads, headdim)
        qkv = qkv.contiguous()
        total_nnz, _three, _nheads, headdim = qkv.shape
        # We need qkv to be contiguous so that when we reshape to combine (3, nheads) dimensions,
        # we get the same tensor
        # qk = rearrange(qkv[:, :2], "b_s t h d -> b_s (t h) d")
        qk = qkv[:, :2].view(total_nnz, -1, headdim)
        apply_rotary(
            qk,
            cos,
            sin,
            seqlen_offsets=0,
            cu_seqlens=cu_seqlens,
            max_seqlen=max_seqlen,
            interleaved=False,
            inplace=True,
        )

        ctx.save_for_backward(cos, sin, cu_seqlens)
        ctx.max_seqlen = max_seqlen
        return qkv

    @staticmethod
    def backward(ctx, do):
        cos, sin, cu_seqlens = ctx.saved_tensors
        do = do.contiguous()
        total_nnz, _three, _nheads, headdim = do.shape
        # We need dqkv to be contiguous so that when we reshape to combine (3, nheads) dimensions,
        # we get the same tensor
        dqk = do[:, :2].view(total_nnz, -1, headdim)
        apply_rotary(
            dqk,
            cos,
            sin,
            seqlen_offsets=0,
            cu_seqlens=cu_seqlens,
            max_seqlen=ctx.max_seqlen,
            interleaved=False,
            inplace=True,
            conjugate=True,
        )

        return do, None, None, None, None, None, None


def apply_rotary_unpadded(
    qkv,
    cos,
    sin,
    cu_seqlens: Optional[torch.Tensor] = None,
    max_seqlen: Optional[int] = None,
):
    """
    Arguments:
        qkv: (total_nnz, 3, nheads, headdim) - input tensor for packed QKV.
        cos, sin: (seqlen_rotary, rotary_dim / 2)
        interleaved: if True, rotate pairs of even and odd dimensions (GPT-J style) instead
            of 1st half and 2nd half (GPT-NeoX style).
        inplace: if True, apply rotary embedding in-place.
        seqlen_offsets: (batch_size,) or int. Each sequence in x is shifted by this amount.
            Most commonly used in inference when we have KV cache.
        cu_seqlens: (batch + 1,) or None
        max_seqlen: int
    Return:
        out: (total_nnz, dim)
    rotary_dim must be <= headdim
    Apply rotary embedding to the first rotary_dim of x.
    """
    return ApplyRotaryEmbUnpad.apply(qkv, cos, sin, cu_seqlens, max_seqlen)


class ModernBertUnpaddedRotaryEmbedding(RotaryEmbedding):
    """
    The rotary position embeddings applied directly to unpadded sequences.
    """

    def __init__(
        self,
        dim: int,
        base: float = 10000.0,
        max_seqlen: Optional[int] = None,
        device: Optional[torch.device] = None,
        dtype: Optional[torch.dtype] = None,
    ):
        """
        max_seqlen: if max_seqlen, device, and dtype are provided, we precompute the cos_sin_cache
            up to max_seqlen. If the max_seqlen, device, or dtype during training/inference differ,
            the cos_sin_cache will be recomputed during the forward pass.
        """
        super().__init__(dim=dim, base=base, pos_idx_in_fp32=True, device=device, interleaved=False)
        self.max_seqlen = max_seqlen

        if max_seqlen is not None and device is not None and dtype is not None:
            self._update_cos_sin_cache(max_seqlen, device=device, dtype=dtype)

    def forward(
        self,
        qkv: torch.Tensor,
        cu_seqlens: torch.Tensor,
        max_seqlen: Optional[int] = None,
    ) -> Union[torch.Tensor, Tuple[torch.Tensor, torch.Tensor]]:
        """
        Apply rotary embedding *inplace* to qkv.
        qkv: (total_nnz, 3, nheads, headdim)
        cu_seqlens: (batch + 1,) cumulative sequence lengths
        max_seqlen: int max seq length in the batch
        """
        if max_seqlen is not None:
            self._update_cos_sin_cache(max_seqlen, device=qkv.device, dtype=qkv.dtype)

        qkv = apply_rotary_unpadded(
            qkv,
            self._cos_cached,
            self._sin_cached,
            cu_seqlens=cu_seqlens,
            max_seqlen=max_seqlen,
        )

        return qkv

    def extra_repr(self) -> str:
        return f"dim={self.dim}, base={self.base}, scale_base={self.scale_base}"


class ModernBertEmbeddings(nn.Module):
    """
    Same as BertEmbeddings with a tiny tweak for positional embeddings indexing.
    """

    def __init__(self, config: ModernBertConfig):
        super().__init__()
        self.config = config
        self.tok_embeddings = nn.Embedding(config.vocab_size, config.hidden_size, padding_idx=config.pad_token_id)
        self.norm = nn.LayerNorm(config.hidden_size, eps=config.norm_eps, bias=config.norm_bias)
        self.drop = nn.Dropout(config.embedding_dropout)

    @torch.compile(dynamic=True)
    def compiled_embeddings(self, input_ids: torch.LongTensor) -> torch.Tensor:
        return self.drop(self.norm(self.tok_embeddings(input_ids)))

    def forward(
        self, input_ids: Optional[torch.LongTensor] = None, inputs_embeds: Optional[torch.Tensor] = None
    ) -> torch.Tensor:
        if inputs_embeds is not None:
            hidden_states = self.drop(self.norm(inputs_embeds))
        else:
            hidden_states = (
                self.compiled_embeddings(input_ids)
                if self.config.reference_compile
                else self.drop(self.norm(self.tok_embeddings(input_ids)))
            )
        return hidden_states


class ModernBertMLP(nn.Module):
    """Applies the GLU at the end of each ModernBERT layer.

    Compared to the default BERT architecture, this block replaces :class:`~transformers.model.bert.modeling_bert.BertIntermediate`
    and :class:`~transformers.model.bert.modeling_bert.SelfOutput` with a single module that has similar functionality.
    """

    def __init__(self, config: ModernBertConfig):
        super().__init__()
        self.config = config
        self.Wi = nn.Linear(config.hidden_size, int(config.intermediate_size) * 2, bias=config.mlp_bias)
        self.act = ACT2FN[config.hidden_activation]
        self.drop = nn.Dropout(config.mlp_dropout)
        self.Wo = nn.Linear(config.intermediate_size, config.hidden_size, bias=config.mlp_bias)

    def forward(self, hidden_states: torch.Tensor) -> torch.Tensor:
        input, gate = self.Wi(hidden_states).chunk(2, dim=-1)
        return self.Wo(self.drop(self.act(input) * gate))


class ModernBertRotaryEmbedding(GemmaRotaryEmbedding):
    def __init__(self, config: ModernBertConfig, dim: int, base: float, device: Optional[torch.device] = None):
        if not hasattr(config, "rope_theta"):
            config.rope_theta = config.global_rope_theta
        super().__init__(config=config, device=device)
        inv_freq, self.attention_scaling = self.rope_init_fn(None, device, dim=dim, base=base)


def eager_attention_forward(
    module: "ModernBertAttention",
    qkv: torch.Tensor,
    attention_mask: torch.Tensor,
    sliding_window_mask: torch.Tensor,
    position_ids: Optional[torch.LongTensor],
    local_attention: Tuple[int, int],
    bs: int,
    dim: int,
    output_attentions: Optional[bool] = False,
    **_kwargs,
) -> Union[Tuple[torch.Tensor, torch.Tensor], Tuple[torch.Tensor]]:
    # qkv: [batch_size, seqlen, 3, nheads, headdim]
    cos, sin = module.rotary_emb(qkv, position_ids=position_ids)
    query, key, value = qkv.transpose(3, 1).unbind(dim=2)
    # query, key, value: [batch_size, heads, seq_len, head_dim]
    query, key = apply_rotary_pos_emb(query, key, cos, sin)

    scale = module.head_dim**-0.5
    attn_weights = torch.matmul(query, key.transpose(2, 3)) * scale

    if local_attention != (-1, -1):
        attention_mask = sliding_window_mask

    attn_weights = attn_weights + attention_mask

    # upcast attention to fp32
    attn_weights = nn.functional.softmax(attn_weights, dim=-1, dtype=torch.float32).to(query.dtype)
    attn_weights = nn.functional.dropout(attn_weights, p=module.attention_dropout, training=module.training)
    attn_output = torch.matmul(attn_weights, value)
    attn_output = attn_output.transpose(1, 2).contiguous()
    attn_output = attn_output.view(bs, -1, dim)
    if output_attentions:
        return (attn_output, attn_weights)
    return (attn_output,)


def flash_attention_forward(
    module: "ModernBertAttention",
    qkv: torch.Tensor,
    rotary_emb: ModernBertUnpaddedRotaryEmbedding,
    cu_seqlens: torch.Tensor,
    max_seqlen: int,
    local_attention: Tuple[int, int],
    bs: int,
    dim: int,
    target_dtype: torch.dtype = torch.bfloat16,
    **_kwargs,
) -> Tuple[torch.Tensor]:
    # (total_seqlen, 3, nheads, headdim)
    qkv = rotary_emb(qkv, cu_seqlens=cu_seqlens, max_seqlen=max_seqlen)

    convert_dtype = qkv.dtype not in (torch.float16, torch.bfloat16)
    if convert_dtype:
        # FA2 implementation only supports fp16 and bf16. If FA2 is supported,
        # bfloat16 must be supported as of FA2 2.5.7. (Turing GPUs not supported)
        orig_dtype = qkv.dtype
        qkv = qkv.to(target_dtype)

        attn = flash_attn_varlen_qkvpacked_func(
            qkv,
            cu_seqlens=cu_seqlens,
            max_seqlen=max_seqlen,
            dropout_p=module.attention_dropout if module.training else 0.0,
            deterministic=module.deterministic_flash_attn,
            window_size=local_attention,
        )
        attn = attn.to(orig_dtype)  # type: ignore
    else:
        attn = flash_attn_varlen_qkvpacked_func(
            qkv,
            cu_seqlens=cu_seqlens,
            max_seqlen=max_seqlen,
            dropout_p=module.attention_dropout if module.training else 0.0,
            deterministic=module.deterministic_flash_attn,
            window_size=local_attention,
        )
    return (attn.view(bs, dim),)


def sdpa_attention_forward(
    module: "ModernBertAttention",
    qkv: torch.Tensor,
    attention_mask: torch.Tensor,
    sliding_window_mask: torch.Tensor,
    position_ids: Optional[torch.LongTensor],
    local_attention: Tuple[int, int],
    bs: int,
    dim: int,
    **_kwargs,
) -> Tuple[torch.Tensor]:
    # qkv: [batch_size, seqlen, 3, nheads, headdim]
    cos, sin = module.rotary_emb(qkv, position_ids=position_ids)
    query, key, value = qkv.transpose(3, 1).unbind(dim=2)
    # query, key, value: [batch_size, heads, seq_len, head_dim]
    query, key = apply_rotary_pos_emb(query, key, cos, sin)

    if local_attention != (-1, -1):
        attention_mask = sliding_window_mask

    attn_output = (
        F.scaled_dot_product_attention(
            query,
            key,
            value,
            dropout_p=module.attention_dropout if module.training else 0.0,
            attn_mask=attention_mask,
        )
        .transpose(1, 2)
        .contiguous()
    )
    attn_output = attn_output.view(bs, -1, dim)
    return (attn_output,)


MODERNBERT_ATTENTION_FUNCTION = {
    "flash_attention_2": flash_attention_forward,
    "eager": eager_attention_forward,
    "sdpa": sdpa_attention_forward,
}


class ModernBertAttention(nn.Module):
    """Performs multi-headed self attention on a batch of unpadded sequences.

    If Flash Attention 2 is installed, this module uses Flash Attention to improve throughput.
    If Flash Attention 2 is not installed, the implementation will use PyTorch's SDPA kernel,
    which requires padding and unpadding inputs, adding some overhead.

    See `forward` method for additional details.
    """

    def __init__(self, config: ModernBertConfig, layer_id: Optional[int] = None):
        super().__init__()
        self.config = config
        self.layer_id = layer_id

        if config.hidden_size % config.num_attention_heads != 0:
            raise ValueError(
                f"The hidden size ({config.hidden_size}) is not a multiple of the number of attention heads ({config.num_attention_heads})"
            )

        self.attention_dropout = config.attention_dropout
        self.deterministic_flash_attn = config.deterministic_flash_attn
        self.num_heads = config.num_attention_heads
        self.head_dim = config.hidden_size // config.num_attention_heads
        self.all_head_size = self.head_dim * self.num_heads
        self.Wqkv = nn.Linear(config.hidden_size, 3 * self.all_head_size, bias=config.attention_bias)

        if layer_id % config.global_attn_every_n_layers != 0:
            self.local_attention = (config.local_attention // 2, config.local_attention // 2)
        else:
            self.local_attention = (-1, -1)

        rope_theta = config.global_rope_theta
        max_position_embeddings = config.max_position_embeddings
        if self.local_attention != (-1, -1):
            if config.local_rope_theta is not None:
                rope_theta = config.local_rope_theta
            max_position_embeddings = config.local_attention

        if config._attn_implementation == "flash_attention_2":
            self.rotary_emb = ModernBertUnpaddedRotaryEmbedding(
                dim=self.head_dim, max_seqlen=max_position_embeddings, base=rope_theta
            )
        else:
            self.rotary_emb = ModernBertRotaryEmbedding(config=config, dim=self.head_dim, base=rope_theta)

        self.Wo = nn.Linear(config.hidden_size, config.hidden_size, bias=config.attention_bias)
        self.out_drop = nn.Dropout(config.attention_dropout) if config.attention_dropout > 0.0 else nn.Identity()
        self.pruned_heads = set()

    def forward(
        self,
        hidden_states: torch.Tensor,
        output_attentions: Optional[bool] = False,
        encoder_hidden_states: Optional[torch.Tensor] = None,
        attention_mask: Optional[torch.Tensor] = None,
        sliding_window_mask: Optional[torch.Tensor] = None,
        position_ids: Optional[torch.LongTensor] = None,
        cu_seqlens: Optional[torch.Tensor] = None,
        max_seqlen: Optional[int] = None,
        causal_mask: Optional[torch.Tensor] = None,
        **kwargs,
    ) -> torch.Tensor:
        # Cross-attention mode
        is_cross_attention = encoder_hidden_states is not None
        if is_cross_attention:
            # Project query from hidden_states, key/value from encoder_hidden_states
            query_proj = self.Wqkv(hidden_states)[..., : self.all_head_size]
            key_value_proj = self.Wqkv(encoder_hidden_states)
            key_proj = key_value_proj[..., self.all_head_size : 2 * self.all_head_size]
            value_proj = key_value_proj[..., 2 * self.all_head_size :]
            bs = hidden_states.shape[0]
            seq_len = hidden_states.shape[1]
            enc_seq_len = encoder_hidden_states.shape[1]
            # Reshape
            query = query_proj.view(bs, seq_len, self.num_heads, self.head_dim).transpose(
                1, 2
            )  # (bs, heads, seq, head_dim)
            key = key_proj.view(bs, enc_seq_len, self.num_heads, self.head_dim).transpose(1, 2)
            value = value_proj.view(bs, enc_seq_len, self.num_heads, self.head_dim).transpose(1, 2)
            # Attention scores
            scale = self.head_dim**-0.5
            attn_weights = torch.matmul(query, key.transpose(-2, -1)) * scale
            # Apply attention_mask (encoder_attention_mask)
            if attention_mask is not None:
                # attention_mask: (bs, 1, 1, enc_seq_len) or (bs, 1, enc_seq_len)
                if attention_mask.dim() == 2:
                    attention_mask = attention_mask[:, None, None, :]
                elif attention_mask.dim() == 3:
                    attention_mask = attention_mask[:, None, :, :]
                attn_weights = attn_weights + attention_mask
            # Apply causal_mask if provided (for decoder cross-attn, usually not needed)
            if causal_mask is not None:
                attn_weights = attn_weights + causal_mask[:, None, :, :enc_seq_len]
            attn_weights = nn.functional.softmax(attn_weights, dim=-1, dtype=torch.float32).to(query.dtype)
            attn_weights = nn.functional.dropout(attn_weights, p=self.attention_dropout, training=self.training)
            attn_output = torch.matmul(attn_weights, value)
            attn_output = attn_output.transpose(1, 2).contiguous().view(bs, seq_len, self.all_head_size)
            attn_output = self.out_drop(self.Wo(attn_output))
            if output_attentions:
                return (attn_output, attn_weights)
            return (attn_output,)
        # Self-attention (기존 동작)
        qkv = self.Wqkv(hidden_states)

        bs = hidden_states.shape[0]
        if self.config._attn_implementation == "flash_attention_2":
            qkv = qkv.view(-1, 3, self.num_heads, self.head_dim)
        else:
            qkv = qkv.view(bs, -1, 3, self.num_heads, self.head_dim)

        attn_outputs = MODERNBERT_ATTENTION_FUNCTION[self.config._attn_implementation](
            self,
            qkv=qkv,
            rotary_emb=self.rotary_emb,
            local_attention=self.local_attention,
            bs=bs,
            dim=self.all_head_size,
            output_attentions=output_attentions,
            attention_mask=attention_mask,
            sliding_window_mask=sliding_window_mask,
            position_ids=position_ids,
            cu_seqlens=cu_seqlens,
            max_seqlen=max_seqlen,
        )
        hidden_states = attn_outputs[0]
        hidden_states = self.out_drop(self.Wo(hidden_states))

        return (hidden_states,) + attn_outputs[1:]  # add attentions if outputted


class ModernBertEncoderLayer(nn.Module):
    def __init__(self, config: ModernBertConfig, layer_id: Optional[int] = None):
        super().__init__()
        self.config = config
        if layer_id == 0:
            self.attn_norm = nn.Identity()
        else:
            self.attn_norm = nn.LayerNorm(config.hidden_size, eps=config.norm_eps, bias=config.norm_bias)
        self.attn = ModernBertAttention(config=config, layer_id=layer_id)
        self.mlp_norm = nn.LayerNorm(config.hidden_size, eps=config.norm_eps, bias=config.norm_bias)
        self.mlp = ModernBertMLP(config)
        self.has_cross_attention = getattr(config, "add_cross_attention", False)
        if self.has_cross_attention:
            if not getattr(config, "is_decoder", False):
                raise ValueError("Cannot add cross-attention if not a decoder.")
            self.cross_attn = ModernBertAttention(config=config, layer_id=layer_id)
            self.cross_attn_norm = nn.LayerNorm(config.hidden_size, eps=config.norm_eps, bias=config.norm_bias)

    @torch.compile(dynamic=True)
    def compiled_mlp(self, hidden_states: torch.Tensor) -> torch.Tensor:
        return self.mlp(self.mlp_norm(hidden_states))

    def forward(
        self,
        hidden_states: torch.Tensor,
        attention_mask: Optional[torch.Tensor] = None,
        sliding_window_mask: Optional[torch.Tensor] = None,
        position_ids: Optional[torch.LongTensor] = None,
        cu_seqlens: Optional[torch.Tensor] = None,
        max_seqlen: Optional[int] = None,
        output_attentions: Optional[bool] = False,
        encoder_hidden_states: Optional[torch.Tensor] = None,
        encoder_attention_mask: Optional[torch.Tensor] = None,
        causal_mask: Optional[torch.Tensor] = None,
    ) -> torch.Tensor:
        attn_outputs = self.attn(
            self.attn_norm(hidden_states),
            attention_mask=attention_mask,
            sliding_window_mask=sliding_window_mask,
            position_ids=position_ids,
            cu_seqlens=cu_seqlens,
            max_seqlen=max_seqlen,
            output_attentions=output_attentions,
            encoder_hidden_states=encoder_hidden_states,
            encoder_attention_mask=encoder_attention_mask,
            causal_mask=causal_mask,
        )
        hidden_states = hidden_states + attn_outputs[0]

        cross_attn_outputs = None
        if self.has_cross_attention and encoder_hidden_states is not None:
            cross_attn_outputs = self.cross_attn(
                self.cross_attn_norm(hidden_states),
                attention_mask=encoder_attention_mask,
                encoder_hidden_states=encoder_hidden_states,
                output_attentions=output_attentions,
            )
            hidden_states = hidden_states + cross_attn_outputs[0]

        mlp_output = (
            self.compiled_mlp(hidden_states)
            if self.config.reference_compile
            else self.mlp(self.mlp_norm(hidden_states))
        )
        hidden_states = hidden_states + mlp_output

<<<<<<< HEAD
        # Return cross-attentions if requested
        outputs = (hidden_states,)
        if output_attentions:
            outputs += attn_outputs[1:]
            if cross_attn_outputs is not None and len(cross_attn_outputs) > 1:
                outputs += (cross_attn_outputs[1],)
        return outputs


@add_start_docstrings(
    "The bare ModernBert Model outputting raw hidden-states without any specific head on top.",
    MODERNBERT_START_DOCSTRING,
)
=======
        return (hidden_states,) + attn_outputs[1:]  # add attentions if outputted


@auto_docstring
>>>>>>> b311a3f5
class ModernBertPreTrainedModel(PreTrainedModel):
    config_class = ModernBertConfig
    base_model_prefix = "model"
    supports_gradient_checkpointing = True
    _no_split_modules = ["ModernBertEmbeddings", "ModernBertEncoderLayer"]
    _supports_flash_attn_2 = True
    _supports_sdpa = True
    _supports_flex_attn = False

    def _init_weights(self, module: nn.Module):
        cutoff_factor = self.config.initializer_cutoff_factor
        if cutoff_factor is None:
            cutoff_factor = 3

        def init_weight(module: nn.Module, std: float):
            nn.init.trunc_normal_(
                module.weight,
                mean=0.0,
                std=std,
                a=-cutoff_factor * std,
                b=cutoff_factor * std,
            )

            if isinstance(module, nn.Linear):
                if module.bias is not None:
                    nn.init.zeros_(module.bias)

        stds = {
            "in": self.config.initializer_range,
            "out": self.config.initializer_range / math.sqrt(2.0 * self.config.num_hidden_layers),
            "embedding": self.config.initializer_range,
            "final_out": self.config.hidden_size**-0.5,
        }

        if isinstance(module, ModernBertEmbeddings):
            init_weight(module.tok_embeddings, stds["embedding"])
        elif isinstance(module, ModernBertMLP):
            init_weight(module.Wi, stds["in"])
            init_weight(module.Wo, stds["out"])
        elif isinstance(module, ModernBertAttention):
            init_weight(module.Wqkv, stds["in"])
            init_weight(module.Wo, stds["out"])
        elif isinstance(module, ModernBertPredictionHead):
            init_weight(module.dense, stds["out"])
        elif isinstance(module, ModernBertForMaskedLM):
            init_weight(module.decoder, stds["out"])
        elif isinstance(
            module,
            (ModernBertForSequenceClassification, ModernBertForTokenClassification, ModernBertForQuestionAnswering),
        ):
            init_weight(module.classifier, stds["final_out"])
        elif isinstance(module, nn.LayerNorm):
            module.weight.data.fill_(1.0)
            if module.bias is not None:
                module.bias.data.zero_()

    @classmethod
    def _autoset_attn_implementation(
        cls,
        config,
        use_flash_attention_2: bool = False,
        torch_dtype: Optional[torch.dtype] = None,
        device_map: Optional[Union[str, Dict[str, int]]] = None,
        check_device_map: bool = True,
    ):
        # If the user didn't specify anything, try to use flash_attention_2 if available.
        # Otherwise we fall back to the default SDPA -> Eager from the super() method.
        # ModernBert's FA2 implementation correctly handles non-fp16/bf16 dtypes, we don't
        # need the FA2 warning for non-fp16/bf16 dtypes so we set fp16 for the FA2 check.
        if config._attn_implementation_internal is None:
            config._attn_implementation_internal = "flash_attention_2"
            try:
                return cls._check_and_enable_flash_attn_2(
                    config,
                    torch_dtype=torch.float16,
                    device_map=device_map,
                    hard_check_only=False,
                    check_device_map=check_device_map,
                )
            except (ValueError, ImportError):
                config._attn_implementation_internal = None
        return super()._autoset_attn_implementation(
            config,
            use_flash_attention_2=use_flash_attention_2,
            torch_dtype=torch.float16,
            device_map=device_map,
            check_device_map=check_device_map,
        )

    def _maybe_set_compile(self):
        if self.config.reference_compile is False:
            return

        if hasattr(self, "hf_device_map") and len(self.hf_device_map) > 1:
            if self.config.reference_compile:
                logger.warning_once(
                    "If `accelerate` split the model across devices, `torch.compile` will not work. "
                    "Falling back to non-compiled mode."
                )
            self.config.reference_compile = False

        if self.device.type == "mps":
            if self.config.reference_compile:
                logger.warning_once(
                    "Compiling the model with `torch.compile` and using a `torch.mps` device is not supported. "
                    "Falling back to non-compiled mode."
                )
            self.config.reference_compile = False

        if self.device.type == "cpu":
            if self.config.reference_compile:
                logger.warning_once(
                    "Compiling the model with `torch.compile` and using a `torch.cpu` device is not supported. "
                    "Falling back to non-compiled mode."
                )
            self.config.reference_compile = False

        if self.config.reference_compile is None:
            self.config.reference_compile = is_triton_available()

    def resize_token_embeddings(self, *args, **kwargs):
        model_embeds = super().resize_token_embeddings(*args, **kwargs)

        if self.config.reference_compile in {True, None}:
            if self.config.reference_compile:
                logger.warning_once(
                    "Resizing token embeddings with `torch.compile` is not supported. Falling back to non-compiled mode."
                )
            self.config.reference_compile = False

        return model_embeds


@auto_docstring
class ModernBertModel(ModernBertPreTrainedModel):
    def __init__(self, config: ModernBertConfig):
        super().__init__(config)
        self.config = config
        self.embeddings = ModernBertEmbeddings(config)
        self.layers = nn.ModuleList(
            [ModernBertEncoderLayer(config, layer_id) for layer_id in range(config.num_hidden_layers)]
        )
        self.final_norm = nn.LayerNorm(config.hidden_size, eps=config.norm_eps, bias=config.norm_bias)
        self.gradient_checkpointing = False
        self.post_init()

    def get_input_embeddings(self):
        return self.embeddings.tok_embeddings

    def set_input_embeddings(self, value):
        self.embeddings.tok_embeddings = value

    @auto_docstring
    def forward(
        self,
        input_ids: Optional[torch.LongTensor] = None,
        attention_mask: Optional[torch.Tensor] = None,
        sliding_window_mask: Optional[torch.Tensor] = None,
        position_ids: Optional[torch.LongTensor] = None,
        inputs_embeds: Optional[torch.Tensor] = None,
        indices: Optional[torch.Tensor] = None,
        cu_seqlens: Optional[torch.Tensor] = None,
        max_seqlen: Optional[int] = None,
        batch_size: Optional[int] = None,
        seq_len: Optional[int] = None,
        output_attentions: Optional[bool] = None,
        output_hidden_states: Optional[bool] = None,
        return_dict: Optional[bool] = None,
        encoder_hidden_states: Optional[torch.Tensor] = None,
        encoder_attention_mask: Optional[torch.Tensor] = None,
        causal_mask: Optional[torch.Tensor] = None,
        **kwargs,
    ) -> Union[Tuple[torch.Tensor, ...], BaseModelOutput]:
        r"""
        sliding_window_mask (`torch.Tensor` of shape `(batch_size, sequence_length)`, *optional*):
            Mask to avoid performing attention on padding or far-away tokens. In ModernBert, only every few layers
            perform global attention, while the rest perform local attention. This mask is used to avoid attending to
            far-away tokens in the local attention layers when not using Flash Attention.
        indices (`torch.Tensor` of shape `(total_unpadded_tokens,)`, *optional*):
            Indices of the non-padding tokens in the input sequence. Used for unpadding the output.
        cu_seqlens (`torch.Tensor` of shape `(batch + 1,)`, *optional*):
            Cumulative sequence lengths of the input sequences. Used to index the unpadded tensors.
        max_seqlen (`int`, *optional*):
            Maximum sequence length in the batch excluding padding tokens. Used to unpad input_ids and pad output tensors.
        batch_size (`int`, *optional*):
            Batch size of the input sequences. Used to pad the output tensors.
        seq_len (`int`, *optional*):
            Sequence length of the input sequences including padding tokens. Used to pad the output tensors.
        """
        output_attentions = output_attentions if output_attentions is not None else self.config.output_attentions
        output_hidden_states = (
            output_hidden_states if output_hidden_states is not None else self.config.output_hidden_states
        )
        return_dict = return_dict if return_dict is not None else self.config.use_return_dict

        if (input_ids is None) ^ (inputs_embeds is not None):
            raise ValueError("You must specify exactly one of input_ids or inputs_embeds")

        all_hidden_states = () if output_hidden_states else None
        all_self_attentions = () if output_attentions else None

        self._maybe_set_compile()

        if input_ids is not None:
            self.warn_if_padding_and_no_attention_mask(input_ids, attention_mask)

        if batch_size is None and seq_len is None:
            if inputs_embeds is not None:
                batch_size, seq_len = inputs_embeds.shape[:2]
            else:
                batch_size, seq_len = input_ids.shape[:2]
        device = input_ids.device if input_ids is not None else inputs_embeds.device

        if attention_mask is None:
            attention_mask = torch.ones((batch_size, seq_len), device=device, dtype=torch.bool)

        repad = False
        if self.config._attn_implementation == "flash_attention_2":
            if indices is None and cu_seqlens is None and max_seqlen is None:
                repad = True
                if inputs_embeds is None:
                    with torch.no_grad():
                        input_ids, indices, cu_seqlens, max_seqlen, *_ = _unpad_modernbert_input(
                            inputs=input_ids, attention_mask=attention_mask
                        )
                else:
                    inputs_embeds, indices, cu_seqlens, max_seqlen, *_ = _unpad_modernbert_input(
                        inputs=inputs_embeds, attention_mask=attention_mask
                    )
        else:
            if position_ids is None:
                position_ids = torch.arange(seq_len, device=device).unsqueeze(0)

            attention_mask, sliding_window_mask = self._update_attention_mask(
                attention_mask, output_attentions=output_attentions
            )

        hidden_states = self.embeddings(input_ids=input_ids, inputs_embeds=inputs_embeds)

        for encoder_layer in self.layers:
            if output_hidden_states:
                all_hidden_states = all_hidden_states + (hidden_states,)

            if self.gradient_checkpointing and self.training:
                layer_outputs = self._gradient_checkpointing_func(
                    encoder_layer.__call__,
                    hidden_states,
                    attention_mask,
                    sliding_window_mask,
                    position_ids,
                    cu_seqlens,
                    max_seqlen,
                    output_attentions,
                    encoder_hidden_states,
                    encoder_attention_mask,
                    causal_mask,
                )
            else:
                layer_outputs = encoder_layer(
                    hidden_states,
                    attention_mask=attention_mask,
                    sliding_window_mask=sliding_window_mask,
                    position_ids=position_ids,
                    cu_seqlens=cu_seqlens,
                    max_seqlen=max_seqlen,
                    output_attentions=output_attentions,
                    encoder_hidden_states=encoder_hidden_states,
                    encoder_attention_mask=encoder_attention_mask,
                    causal_mask=causal_mask,
                )
            hidden_states = layer_outputs[0]
            if output_attentions and len(layer_outputs) > 1:
                all_self_attentions = all_self_attentions + (layer_outputs[1],)

        if output_hidden_states:
            all_hidden_states = all_hidden_states + (hidden_states,)

        hidden_states = self.final_norm(hidden_states)

        if repad:
            hidden_states = _pad_modernbert_output(
                inputs=hidden_states, indices=indices, batch=batch_size, seqlen=seq_len
            )
            if all_hidden_states is not None:
                all_hidden_states = tuple(
                    _pad_modernbert_output(inputs=hs, indices=indices, batch=batch_size, seqlen=seq_len)
                    for hs in all_hidden_states
                )

        if not return_dict:
            return tuple(v for v in [hidden_states, all_hidden_states, all_self_attentions] if v is not None)
        return BaseModelOutput(
            last_hidden_state=hidden_states,
            hidden_states=all_hidden_states,
            attentions=all_self_attentions,
        )

    def _update_attention_mask(self, attention_mask: torch.Tensor, output_attentions: bool) -> torch.Tensor:
        if output_attentions:
            if self.config._attn_implementation == "sdpa":
                logger.warning_once(
                    "Outputting attentions is only supported with the 'eager' attention implementation, "
                    'not with "sdpa". Falling back to `attn_implementation="eager"`.'
                )
                self.config._attn_implementation = "eager"
            elif self.config._attn_implementation != "eager":
                logger.warning_once(
                    "Outputting attentions is only supported with the eager attention implementation, "
                    f'not with {self.config._attn_implementation}. Consider setting `attn_implementation="eager"`.'
                    " Setting `output_attentions=False`."
                )

        global_attention_mask = _prepare_4d_attention_mask(attention_mask, self.dtype)

        # Create position indices
        rows = torch.arange(global_attention_mask.shape[2]).unsqueeze(0)
        # Calculate distance between positions
        distance = torch.abs(rows - rows.T)

        # Create sliding window mask (1 for positions within window, 0 outside)
        window_mask = (
            (distance <= self.config.local_attention // 2).unsqueeze(0).unsqueeze(0).to(attention_mask.device)
        )
        # Combine with existing mask
        sliding_window_mask = global_attention_mask.masked_fill(window_mask.logical_not(), torch.finfo(self.dtype).min)

        return global_attention_mask, sliding_window_mask


class ModernBertPredictionHead(nn.Module):
    def __init__(self, config: ModernBertConfig):
        super().__init__()
        self.config = config
        self.dense = nn.Linear(config.hidden_size, config.hidden_size, config.classifier_bias)
        self.act = ACT2FN[config.classifier_activation]
        self.norm = nn.LayerNorm(config.hidden_size, eps=config.norm_eps, bias=config.norm_bias)

    def forward(self, hidden_states: torch.Tensor) -> torch.Tensor:
        return self.norm(self.act(self.dense(hidden_states)))


@auto_docstring(
    custom_intro="""
    The ModernBert Model with a decoder head on top that is used for masked language modeling.
    """
)
class ModernBertForMaskedLM(ModernBertPreTrainedModel):
    _tied_weights_keys = ["decoder.weight"]

    def __init__(self, config: ModernBertConfig):
        super().__init__(config)
        self.config = config
        self.model = ModernBertModel(config)
        self.head = ModernBertPredictionHead(config)
        self.decoder = nn.Linear(config.hidden_size, config.vocab_size, bias=config.decoder_bias)

        self.sparse_prediction = self.config.sparse_prediction
        self.sparse_pred_ignore_index = self.config.sparse_pred_ignore_index

        # Initialize weights and apply final processing
        self.post_init()

    def get_output_embeddings(self):
        return self.decoder

    def set_output_embeddings(self, new_embeddings: nn.Linear):
        self.decoder = new_embeddings

    @torch.compile(dynamic=True)
    def compiled_head(self, output: torch.Tensor) -> torch.Tensor:
        return self.decoder(self.head(output))

    @auto_docstring
    def forward(
        self,
        input_ids: Optional[torch.LongTensor] = None,
        attention_mask: Optional[torch.Tensor] = None,
        sliding_window_mask: Optional[torch.Tensor] = None,
        position_ids: Optional[torch.Tensor] = None,
        inputs_embeds: Optional[torch.Tensor] = None,
        labels: Optional[torch.Tensor] = None,
        indices: Optional[torch.Tensor] = None,
        cu_seqlens: Optional[torch.Tensor] = None,
        max_seqlen: Optional[int] = None,
        batch_size: Optional[int] = None,
        seq_len: Optional[int] = None,
        output_attentions: Optional[bool] = None,
        output_hidden_states: Optional[bool] = None,
        return_dict: Optional[bool] = None,
        **kwargs,
    ) -> Union[Tuple[torch.Tensor], MaskedLMOutput]:
        r"""
        sliding_window_mask (`torch.Tensor` of shape `(batch_size, sequence_length)`, *optional*):
            Mask to avoid performing attention on padding or far-away tokens. In ModernBert, only every few layers
            perform global attention, while the rest perform local attention. This mask is used to avoid attending to
            far-away tokens in the local attention layers when not using Flash Attention.
        indices (`torch.Tensor` of shape `(total_unpadded_tokens,)`, *optional*):
            Indices of the non-padding tokens in the input sequence. Used for unpadding the output.
        cu_seqlens (`torch.Tensor` of shape `(batch + 1,)`, *optional*):
            Cumulative sequence lengths of the input sequences. Used to index the unpadded tensors.
        max_seqlen (`int`, *optional*):
            Maximum sequence length in the batch excluding padding tokens. Used to unpad input_ids and pad output tensors.
        batch_size (`int`, *optional*):
            Batch size of the input sequences. Used to pad the output tensors.
        seq_len (`int`, *optional*):
            Sequence length of the input sequences including padding tokens. Used to pad the output tensors.
        """
        return_dict = return_dict if return_dict is not None else self.config.use_return_dict
        self._maybe_set_compile()

        if self.config._attn_implementation == "flash_attention_2":
            if indices is None and cu_seqlens is None and max_seqlen is None:
                if batch_size is None and seq_len is None:
                    if inputs_embeds is not None:
                        batch_size, seq_len = inputs_embeds.shape[:2]
                    else:
                        batch_size, seq_len = input_ids.shape[:2]
                device = input_ids.device if input_ids is not None else inputs_embeds.device

                if attention_mask is None:
                    attention_mask = torch.ones((batch_size, seq_len), device=device, dtype=torch.bool)

                if inputs_embeds is None:
                    with torch.no_grad():
                        input_ids, indices, cu_seqlens, max_seqlen, position_ids, labels = _unpad_modernbert_input(
                            inputs=input_ids, attention_mask=attention_mask, position_ids=position_ids, labels=labels
                        )
                else:
                    inputs_embeds, indices, cu_seqlens, max_seqlen, position_ids, labels = _unpad_modernbert_input(
                        inputs=inputs_embeds, attention_mask=attention_mask, position_ids=position_ids, labels=labels
                    )

        outputs = self.model(
            input_ids=input_ids,
            attention_mask=attention_mask,
            sliding_window_mask=sliding_window_mask,
            position_ids=position_ids,
            inputs_embeds=inputs_embeds,
            indices=indices,
            cu_seqlens=cu_seqlens,
            max_seqlen=max_seqlen,
            batch_size=batch_size,
            seq_len=seq_len,
            output_attentions=output_attentions,
            output_hidden_states=output_hidden_states,
            return_dict=return_dict,
        )
        last_hidden_state = outputs[0]

        if self.sparse_prediction and labels is not None:
            # flatten labels and output first
            labels = labels.view(-1)
            last_hidden_state = last_hidden_state.view(labels.shape[0], -1)

            # then filter out the non-masked tokens
            mask_tokens = labels != self.sparse_pred_ignore_index
            last_hidden_state = last_hidden_state[mask_tokens]
            labels = labels[mask_tokens]

        logits = (
            self.compiled_head(last_hidden_state)
            if self.config.reference_compile
            else self.decoder(self.head(last_hidden_state))
        )

        loss = None
        if labels is not None:
            loss = self.loss_function(logits, labels, vocab_size=self.config.vocab_size)

        if self.config._attn_implementation == "flash_attention_2":
            with nullcontext() if self.config.repad_logits_with_grad or labels is None else torch.no_grad():
                logits = _pad_modernbert_output(inputs=logits, indices=indices, batch=batch_size, seqlen=seq_len)

        if not return_dict:
            output = (logits,)
            return ((loss,) + output) if loss is not None else output

        return MaskedLMOutput(
            loss=loss,
            logits=logits,
            hidden_states=outputs.hidden_states,
            attentions=outputs.attentions,
        )


@auto_docstring(
    custom_intro="""
    The ModernBert Model with a sequence classification head on top that performs pooling.
    """
)
class ModernBertForSequenceClassification(ModernBertPreTrainedModel):
    def __init__(self, config: ModernBertConfig):
        super().__init__(config)
        self.num_labels = config.num_labels
        self.config = config

        self.model = ModernBertModel(config)
        self.head = ModernBertPredictionHead(config)
        self.drop = torch.nn.Dropout(config.classifier_dropout)
        self.classifier = nn.Linear(config.hidden_size, config.num_labels)

        # Initialize weights and apply final processing
        self.post_init()

    @auto_docstring
    def forward(
        self,
        input_ids: Optional[torch.LongTensor] = None,
        attention_mask: Optional[torch.Tensor] = None,
        sliding_window_mask: Optional[torch.Tensor] = None,
        position_ids: Optional[torch.Tensor] = None,
        inputs_embeds: Optional[torch.Tensor] = None,
        labels: Optional[torch.Tensor] = None,
        indices: Optional[torch.Tensor] = None,
        cu_seqlens: Optional[torch.Tensor] = None,
        max_seqlen: Optional[int] = None,
        batch_size: Optional[int] = None,
        seq_len: Optional[int] = None,
        output_attentions: Optional[bool] = None,
        output_hidden_states: Optional[bool] = None,
        return_dict: Optional[bool] = None,
        **kwargs,
    ) -> Union[Tuple[torch.Tensor], SequenceClassifierOutput]:
        r"""
        sliding_window_mask (`torch.Tensor` of shape `(batch_size, sequence_length)`, *optional*):
            Mask to avoid performing attention on padding or far-away tokens. In ModernBert, only every few layers
            perform global attention, while the rest perform local attention. This mask is used to avoid attending to
            far-away tokens in the local attention layers when not using Flash Attention.
        labels (`torch.LongTensor` of shape `(batch_size,)`, *optional*):
            Labels for computing the sequence classification/regression loss. Indices should be in `[0, ...,
            config.num_labels - 1]`. If `config.num_labels == 1` a regression loss is computed (Mean-Square loss), If
            `config.num_labels > 1` a classification loss is computed (Cross-Entropy).
        indices (`torch.Tensor` of shape `(total_unpadded_tokens,)`, *optional*):
            Indices of the non-padding tokens in the input sequence. Used for unpadding the output.
        cu_seqlens (`torch.Tensor` of shape `(batch + 1,)`, *optional*):
            Cumulative sequence lengths of the input sequences. Used to index the unpadded tensors.
        max_seqlen (`int`, *optional*):
            Maximum sequence length in the batch excluding padding tokens. Used to unpad input_ids and pad output tensors.
        batch_size (`int`, *optional*):
            Batch size of the input sequences. Used to pad the output tensors.
        seq_len (`int`, *optional*):
            Sequence length of the input sequences including padding tokens. Used to pad the output tensors.
        """
        return_dict = return_dict if return_dict is not None else self.config.use_return_dict
        self._maybe_set_compile()

        outputs = self.model(
            input_ids=input_ids,
            attention_mask=attention_mask,
            sliding_window_mask=sliding_window_mask,
            position_ids=position_ids,
            inputs_embeds=inputs_embeds,
            indices=indices,
            cu_seqlens=cu_seqlens,
            max_seqlen=max_seqlen,
            batch_size=batch_size,
            seq_len=seq_len,
            output_attentions=output_attentions,
            output_hidden_states=output_hidden_states,
            return_dict=return_dict,
        )
        last_hidden_state = outputs[0]

        if self.config.classifier_pooling == "cls":
            last_hidden_state = last_hidden_state[:, 0]
        elif self.config.classifier_pooling == "mean":
            last_hidden_state = (last_hidden_state * attention_mask.unsqueeze(-1)).sum(dim=1) / attention_mask.sum(
                dim=1, keepdim=True
            )

        pooled_output = self.head(last_hidden_state)
        pooled_output = self.drop(pooled_output)
        logits = self.classifier(pooled_output)

        loss = None
        if labels is not None:
            if self.config.problem_type is None:
                if self.num_labels == 1:
                    self.config.problem_type = "regression"
                elif self.num_labels > 1 and (labels.dtype == torch.long or labels.dtype == torch.int):
                    self.config.problem_type = "single_label_classification"
                else:
                    self.config.problem_type = "multi_label_classification"

            if self.config.problem_type == "regression":
                loss_fct = MSELoss()
                if self.num_labels == 1:
                    loss = loss_fct(logits.squeeze(), labels.squeeze())
                else:
                    loss = loss_fct(logits, labels)
            elif self.config.problem_type == "single_label_classification":
                loss_fct = CrossEntropyLoss()
                loss = loss_fct(logits.view(-1, self.num_labels), labels.view(-1))
            elif self.config.problem_type == "multi_label_classification":
                loss_fct = BCEWithLogitsLoss()
                loss = loss_fct(logits, labels)

        if not return_dict:
            output = (logits,)
            return ((loss,) + output) if loss is not None else output

        return SequenceClassifierOutput(
            loss=loss,
            logits=logits,
            hidden_states=outputs.hidden_states,
            attentions=outputs.attentions,
        )


@auto_docstring(
    custom_intro="""
    The ModernBert Model with a token classification head on top, e.g. for Named Entity Recognition (NER) tasks.
    """
)
class ModernBertForTokenClassification(ModernBertPreTrainedModel):
    def __init__(self, config: ModernBertConfig):
        super().__init__(config)
        self.num_labels = config.num_labels

        self.model = ModernBertModel(config)
        self.head = ModernBertPredictionHead(config)
        self.drop = torch.nn.Dropout(config.classifier_dropout)
        self.classifier = nn.Linear(config.hidden_size, config.num_labels)

        # Initialize weights and apply final processing
        self.post_init()

    @auto_docstring
    def forward(
        self,
        input_ids: Optional[torch.LongTensor] = None,
        attention_mask: Optional[torch.Tensor] = None,
        sliding_window_mask: Optional[torch.Tensor] = None,
        position_ids: Optional[torch.Tensor] = None,
        inputs_embeds: Optional[torch.Tensor] = None,
        labels: Optional[torch.Tensor] = None,
        indices: Optional[torch.Tensor] = None,
        cu_seqlens: Optional[torch.Tensor] = None,
        max_seqlen: Optional[int] = None,
        batch_size: Optional[int] = None,
        seq_len: Optional[int] = None,
        output_attentions: Optional[bool] = None,
        output_hidden_states: Optional[bool] = None,
        return_dict: Optional[bool] = None,
    ) -> Union[Tuple[torch.Tensor], TokenClassifierOutput]:
        r"""
        sliding_window_mask (`torch.Tensor` of shape `(batch_size, sequence_length)`, *optional*):
            Mask to avoid performing attention on padding or far-away tokens. In ModernBert, only every few layers
            perform global attention, while the rest perform local attention. This mask is used to avoid attending to
            far-away tokens in the local attention layers when not using Flash Attention.
        labels (`torch.LongTensor` of shape `(batch_size, sequence_length)`, *optional*):
            Labels for computing the token classification loss. Indices should be in `[0, ..., config.num_labels - 1]`.
        indices (`torch.Tensor` of shape `(total_unpadded_tokens,)`, *optional*):
            Indices of the non-padding tokens in the input sequence. Used for unpadding the output.
        cu_seqlens (`torch.Tensor` of shape `(batch + 1,)`, *optional*):
            Cumulative sequence lengths of the input sequences. Used to index the unpadded tensors.
        max_seqlen (`int`, *optional*):
            Maximum sequence length in the batch excluding padding tokens. Used to unpad input_ids and pad output tensors.
        batch_size (`int`, *optional*):
            Batch size of the input sequences. Used to pad the output tensors.
        seq_len (`int`, *optional*):
            Sequence length of the input sequences including padding tokens. Used to pad the output tensors.
        """
        return_dict = return_dict if return_dict is not None else self.config.use_return_dict
        self._maybe_set_compile()

        outputs = self.model(
            input_ids=input_ids,
            attention_mask=attention_mask,
            sliding_window_mask=sliding_window_mask,
            position_ids=position_ids,
            inputs_embeds=inputs_embeds,
            indices=indices,
            cu_seqlens=cu_seqlens,
            max_seqlen=max_seqlen,
            batch_size=batch_size,
            seq_len=seq_len,
            output_attentions=output_attentions,
            output_hidden_states=output_hidden_states,
            return_dict=return_dict,
        )
        last_hidden_state = outputs[0]

        last_hidden_state = self.head(last_hidden_state)
        last_hidden_state = self.drop(last_hidden_state)
        logits = self.classifier(last_hidden_state)

        loss = None
        if labels is not None:
            loss_fct = CrossEntropyLoss()
            loss = loss_fct(logits.view(-1, self.num_labels), labels.view(-1))

        if not return_dict:
            output = (logits,) + outputs[1:]
            return ((loss,) + output) if loss is not None else output

        return TokenClassifierOutput(
            loss=loss,
            logits=logits,
            hidden_states=outputs.hidden_states,
            attentions=outputs.attentions,
        )


@auto_docstring
class ModernBertForQuestionAnswering(ModernBertPreTrainedModel):
    def __init__(self, config: ModernBertConfig):
        super().__init__(config)
        self.num_labels = config.num_labels

        self.model = ModernBertModel(config)
        self.head = ModernBertPredictionHead(config)
        self.drop = torch.nn.Dropout(config.classifier_dropout)
        self.classifier = nn.Linear(config.hidden_size, config.num_labels)

        self.post_init()

    @auto_docstring
    def forward(
        self,
        input_ids: Optional[torch.Tensor],
        attention_mask: Optional[torch.Tensor] = None,
        sliding_window_mask: Optional[torch.Tensor] = None,
        position_ids: Optional[torch.Tensor] = None,
        start_positions: Optional[torch.Tensor] = None,
        end_positions: Optional[torch.Tensor] = None,
        indices: Optional[torch.Tensor] = None,
        cu_seqlens: Optional[torch.Tensor] = None,
        max_seqlen: Optional[int] = None,
        batch_size: Optional[int] = None,
        seq_len: Optional[int] = None,
        output_attentions: Optional[bool] = None,
        output_hidden_states: Optional[bool] = None,
        return_dict: Optional[bool] = None,
        **kwargs,
    ) -> Union[Tuple[torch.Tensor], QuestionAnsweringModelOutput]:
        r"""
        sliding_window_mask (`torch.Tensor` of shape `(batch_size, sequence_length)`, *optional*):
            Mask to avoid performing attention on padding or far-away tokens. In ModernBert, only every few layers
            perform global attention, while the rest perform local attention. This mask is used to avoid attending to
            far-away tokens in the local attention layers when not using Flash Attention.
        indices (`torch.Tensor` of shape `(total_unpadded_tokens,)`, *optional*):
            Indices of the non-padding tokens in the input sequence. Used for unpadding the output.
        cu_seqlens (`torch.Tensor` of shape `(batch + 1,)`, *optional*):
            Cumulative sequence lengths of the input sequences. Used to index the unpadded tensors.
        max_seqlen (`int`, *optional*):
            Maximum sequence length in the batch excluding padding tokens. Used to unpad input_ids and pad output tensors.
        batch_size (`int`, *optional*):
            Batch size of the input sequences. Used to pad the output tensors.
        seq_len (`int`, *optional*):
            Sequence length of the input sequences including padding tokens. Used to pad the output tensors.
        """
        return_dict = return_dict if return_dict is not None else self.config.use_return_dict
        self._maybe_set_compile()

        outputs = self.model(
            input_ids,
            attention_mask=attention_mask,
            sliding_window_mask=sliding_window_mask,
            position_ids=position_ids,
            indices=indices,
            cu_seqlens=cu_seqlens,
            max_seqlen=max_seqlen,
            batch_size=batch_size,
            seq_len=seq_len,
            output_attentions=output_attentions,
            output_hidden_states=output_hidden_states,
            return_dict=return_dict,
        )
        last_hidden_state = outputs[0]

        last_hidden_state = self.head(last_hidden_state)
        last_hidden_state = self.drop(last_hidden_state)
        logits = self.classifier(last_hidden_state)

        start_logits, end_logits = logits.split(1, dim=-1)
        start_logits = start_logits.squeeze(-1).contiguous()
        end_logits = end_logits.squeeze(-1).contiguous()

        loss = None
        if start_positions is not None and end_positions is not None:
            loss = self.loss_function(start_logits, end_logits, start_positions, end_positions, **kwargs)

        if not return_dict:
            output = (start_logits, end_logits) + outputs[1:]
            return ((loss,) + output) if loss is not None else output

        return QuestionAnsweringModelOutput(
            loss=loss,
            start_logits=start_logits,
            end_logits=end_logits,
            hidden_states=outputs.hidden_states,
            attentions=outputs.attentions,
        )


@add_start_docstrings(
    """
    The ModernBert Model with a language modeling head on top for causal language modeling.
    """,
    MODERNBERT_START_DOCSTRING,
)
class ModernBertForCausalLM(ModernBertPreTrainedModel):
    _tied_weights_keys = ["lm_head.weight"]

    def __init__(self, config: ModernBertConfig):
        super().__init__(config)
        self.config = config
        self.model = ModernBertModel(config)
        self.lm_head = nn.Linear(config.hidden_size, config.vocab_size, bias=config.decoder_bias)
        self.post_init()

    def get_output_embeddings(self):
        return self.lm_head

    def set_output_embeddings(self, new_embeddings: nn.Linear):
        self.lm_head = new_embeddings

    def _prepare_causal_mask(self, input_shape, dtype, device, past_key_values_length=0):
        bsz, tgt_len = input_shape
        mask = torch.full((tgt_len, tgt_len), float("-inf"), device=device)
        mask = torch.triu(mask, diagonal=1)
        mask = mask.to(dtype)
        mask = mask.unsqueeze(0).expand(bsz, -1, -1)  # (bsz, tgt_len, tgt_len)
        if past_key_values_length > 0:
            mask = F.pad(mask, (past_key_values_length, 0, 0, 0), value=0)
        return mask

    def forward(
        self,
        input_ids: Optional[torch.LongTensor] = None,
        attention_mask: Optional[torch.Tensor] = None,
        encoder_hidden_states: Optional[torch.Tensor] = None,
        encoder_attention_mask: Optional[torch.Tensor] = None,
        position_ids: Optional[torch.LongTensor] = None,
        inputs_embeds: Optional[torch.Tensor] = None,
        labels: Optional[torch.LongTensor] = None,
        output_attentions: Optional[bool] = None,
        output_hidden_states: Optional[bool] = None,
        return_dict: Optional[bool] = None,
        **kwargs,
    ) -> CausalLMOutputWithCrossAttentions:
        return_dict = return_dict if return_dict is not None else self.config.use_return_dict

        # Causal mask
        if input_ids is not None:
            bsz, seq_len = input_ids.shape
        elif inputs_embeds is not None:
            bsz, seq_len = inputs_embeds.shape[:2]
        else:
            raise ValueError("You must specify input_ids or inputs_embeds")

        causal_mask = self._prepare_causal_mask(
            (bsz, seq_len),
            dtype=torch.float32,
            device=input_ids.device if input_ids is not None else inputs_embeds.device,
        )

        outputs = self.model(
            input_ids=input_ids,
            attention_mask=attention_mask,
            position_ids=position_ids,
            inputs_embeds=inputs_embeds,
            encoder_hidden_states=encoder_hidden_states,
            encoder_attention_mask=encoder_attention_mask,
            sliding_window_mask=None,
            output_attentions=output_attentions,
            output_hidden_states=output_hidden_states,
            return_dict=True,
            causal_mask=causal_mask,
            **kwargs,
        )
        hidden_states = outputs.last_hidden_state
        logits = self.lm_head(hidden_states)

        loss = None
        if labels is not None:
            # Shift so that tokens < n predict n
            shift_logits = logits[..., :-1, :].contiguous()
            shift_labels = labels[..., 1:].contiguous()
            loss_fct = nn.CrossEntropyLoss()
            loss = loss_fct(shift_logits.view(-1, shift_logits.size(-1)), shift_labels.view(-1))

        if not return_dict:
            output = (logits,) + outputs[1:]
            return ((loss,) + output) if loss is not None else output

        return CausalLMOutputWithCrossAttentions(
            loss=loss,
            logits=logits,
            hidden_states=outputs.hidden_states,
            attentions=outputs.attentions,
            cross_attentions=getattr(outputs, "cross_attentions", None),
        )


__all__ = [
    "ModernBertConfig",
    "ModernBertModel",
    "ModernBertPreTrainedModel",
    "ModernBertForMaskedLM",
    "ModernBertForSequenceClassification",
    "ModernBertForTokenClassification",
    "ModernBertForQuestionAnswering",
    "ModernBertForCausalLM",
]<|MERGE_RESOLUTION|>--- conflicted
+++ resolved
@@ -856,7 +856,6 @@
         )
         hidden_states = hidden_states + mlp_output
 
-<<<<<<< HEAD
         # Return cross-attentions if requested
         outputs = (hidden_states,)
         if output_attentions:
@@ -870,12 +869,6 @@
     "The bare ModernBert Model outputting raw hidden-states without any specific head on top.",
     MODERNBERT_START_DOCSTRING,
 )
-=======
-        return (hidden_states,) + attn_outputs[1:]  # add attentions if outputted
-
-
-@auto_docstring
->>>>>>> b311a3f5
 class ModernBertPreTrainedModel(PreTrainedModel):
     config_class = ModernBertConfig
     base_model_prefix = "model"
