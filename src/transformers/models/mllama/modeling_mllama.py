# coding=utf-8
# Copyright 2024 the HuggingFace Inc. team. All rights reserved.
#
# Licensed under the Apache License, Version 2.0 (the "License");
# you may not use this file except in compliance with the License.
# You may obtain a copy of the License at
#
#     http://www.apache.org/licenses/LICENSE-2.0
#
# Unless required by applicable law or agreed to in writing, software
# distributed under the License is distributed on an "AS IS" BASIS,
# WITHOUT WARRANTIES OR CONDITIONS OF ANY KIND, either express or implied.
# See the License for the specific language governing permissions and
# limitations under the License.
"""PyTorch Mllama model."""

import math
from dataclasses import dataclass
from typing import List, Optional, Tuple, Union

import torch
import torch.nn.functional as F
import torch.utils.checkpoint
from torch import nn
from torch.nn import CrossEntropyLoss

from ... import PreTrainedModel
from ...activations import ACT2FN
from ...cache_utils import Cache, StaticCache
from ...modeling_attn_mask_utils import AttentionMaskConverter
from ...modeling_outputs import BaseModelOutput, BaseModelOutputWithPast, CausalLMOutputWithPast, ModelOutput
from ...modeling_rope_utils import ROPE_INIT_FUNCTIONS
from ...utils import (
    add_start_docstrings,
    logging,
)
from .configuration_mllama import MllamaConfig, MllamaTextConfig, MllamaVisionConfig


logger = logging.get_logger(__name__)

_CONFIG_FOR_DOC = "MllamaConfig"


def _prepare_4d_causal_attention_mask_with_cache_position(
    attention_mask: torch.Tensor,
    sequence_length: int,
    target_length: int,
    dtype: torch.dtype,
    device: torch.device,
    min_dtype: float,
    cache_position: torch.Tensor,
    batch_size: int,
):
    """
    Creates a causal 4D mask of shape `(batch_size, 1, query_length, key_value_length)` from a 2D mask of shape
    `(batch_size, key_value_length)`, or if the input `attention_mask` is already 4D, do nothing.

    Args:
        attention_mask (`torch.Tensor`):
            A 2D attention mask of shape `(batch_size, key_value_length)` or a 4D attention mask of shape `(batch_size, 1, query_length, key_value_length)`.
        sequence_length (`int`):
            The sequence length being processed.
        target_length (`int`):
            The target length: when generating with static cache, the mask should be as long as the static cache, to account for the 0 padding, the part of the cache that is not filled yet.
        dtype (`torch.dtype`):
            The dtype to use for the 4D attention mask.
        device (`torch.device`):
            The device to plcae the 4D attention mask on.
        min_dtype (`float`):
            The minimum value representable with the dtype `dtype`.
        cache_position (`torch.Tensor`):
            Indices depicting the position of the input sequence tokens in the sequence.
        batch_size (`torch.Tensor`):
            Batch size.
    """
    if attention_mask is not None and attention_mask.dim() == 4:
        # In this case we assume that the mask comes already in inverted form and requires no inversion or slicing.
        causal_mask = attention_mask.to(device)
    else:
        causal_mask = torch.full((sequence_length, target_length), fill_value=min_dtype, dtype=dtype, device=device)
        if sequence_length != 1:
            causal_mask = torch.triu(causal_mask, diagonal=1)
        causal_mask *= torch.arange(target_length, device=device) > cache_position.reshape(-1, 1)
        causal_mask = causal_mask[None, None, :, :].expand(batch_size, 1, -1, -1)
        if attention_mask is not None:
            causal_mask = causal_mask.clone()  # copy to contiguous memory for in-place edit
            mask_length = attention_mask.shape[-1]
            padding_mask = causal_mask[:, :, :, :mask_length] + attention_mask[:, None, None, :]
            padding_mask = padding_mask == 0
            causal_mask[:, :, :, :mask_length] = causal_mask[:, :, :, :mask_length].masked_fill(
                padding_mask, min_dtype
            )

    return causal_mask


def prepare_cross_attention_mask(
    cross_attention_mask: torch.Tensor,
    past_key_values: Cache,
    num_vision_tokens: int,
    cross_attention_layers: List[int],
    device: str,
    dtype: str,
) -> Tuple[torch.Tensor, torch.Tensor]:
    if cross_attention_mask is None:
<<<<<<< HEAD
        cross_attention_mask = torch.zeros(
            (batch_size, 1, sequence_length, image_seq_length), dtype=dtype, device=device
        )
=======
        # should we raise error or prepare a full attn mask with all ones?
        # to prepare all-ones mask we have to know image_seq_length which means in text-only
        # generation this step needs to be skipped
        # Actually, for text-only users should call `ModelForCausalLM`
        return None, None
>>>>>>> f7d088e2
    else:
        # reshape so it can be used by attn module
        batch_size, text_total_length, *_ = cross_attention_mask.shape
        cross_attention_mask = cross_attention_mask.repeat_interleave(num_vision_tokens, dim=2)
        cross_attention_mask = cross_attention_mask.view(batch_size, text_total_length, -1)
        cross_attention_mask = cross_attention_mask.unsqueeze(1)

    # invert the mask
    inverted_cross_attn_mask = (1.0 - cross_attention_mask).to(dtype)
    cross_attention_mask = inverted_cross_attn_mask.masked_fill(
        inverted_cross_attn_mask.to(torch.bool), torch.finfo(dtype).min
    )

    # apply full-row bias, which return 4D tensor of shape [B, H, S1, 1] where value is 0 if the a full row in cross attn mask's
    # last dimension contains negative infinity values, otherwise it's 1
    negative_inf_value = torch.finfo(dtype).min
    full_text_row_masked_out_mask = (
        (cross_attention_mask != negative_inf_value).any(dim=-1).type_as(cross_attention_mask)[..., None]
    )
    cross_attention_mask *= full_text_row_masked_out_mask

    # In case we got a new image but already have prev cross-atnn key/values in cache
    # we need to extend the attn-mask and add previuos images' lengths
    if past_key_values is not None and past_key_values.get_seq_length(cross_attention_layers[0]) != 0:       
        # make all zeros mask for cross-attn-mask from previuos cached hidden_states, all zeros right?
        # i.e. extend current cross-attn-mask on image-seq-length dimension to account for past_seen_tokens
        # TODO: fix after Meta tels how cross-attn works for new tokens
        past_cross_attn_kv_length = past_key_values.get_seq_length(cross_attention_layers[0])
        past_cross_attn_mask = torch.zeros(
            (*cross_attention_mask.shape[:-1], past_cross_attn_kv_length),
            dtype=dtype,
            device=device
        )
        # concatenate both on image-seq-length dimension
        cross_attention_mask = torch.cat([past_cross_attn_mask, cross_attention_mask], dim=-1)

    return cross_attention_mask, full_text_row_masked_out_mask


def expand_num_tokens_to_mult8(x):
    # Compute the number of tokens to pad
    num_padding_patches = (8 - (x.shape[-2] % 8)) % 8
    # Compute padding tuple for pad function
    padding = (0, 0, 0, num_padding_patches)  # (pad_left, pad_right, pad_left for dim -2, pad_right for dim -2)
    # Pad the tensor
    x_padded = F.pad(x, padding, mode="constant", value=0)
    return x_padded, num_padding_patches


def contract_num_tokens_from_mult8(x, num_padding_patches):
    # Calculate the index to slice the tensor up to
    slice_index = -num_padding_patches if num_padding_patches > 0 else None
    return x[:, :, slice_index]


@dataclass
class MllamaOutput(ModelOutput):
    loss: torch.FloatTensor = None
    logits: torch.FloatTensor = None
    past_key_values: List[List[torch.FloatTensor]] = None
    hidden_states: Optional[Tuple[torch.FloatTensor]] = None
    attentions: Optional[Tuple[torch.FloatTensor]] = None
    image_hidden_states: Optional[torch.FloatTensor] = None


class MllamaPatchEmbedding(nn.Module):
    """Conv2D Patching layer implemented as linear layer operation.
    (can be later replaced with Conv2d(bias=False) + .flatten(2).transpose(1, 2) with small logits mismatch)

    Arguments:
        in_channels: Input channels.
        out_channels: Output channels.
        kernel_size: Size of convolution kernel.
        stride (default 1): Stride for convolution.
    Input: (bsz, in_channels, width, height)
    Output: (bsz, num_tokens, out_channels)
    """

    def __init__(
        self,
        in_channels: int,
        out_channels: int,
        kernel_size: Union[int, Tuple[int, int]],
        stride: Union[int, Tuple[int, int]],
    ) -> None:
        super().__init__()

        if isinstance(kernel_size, int):
            kernel_size = (kernel_size, kernel_size)

        self.out_channels = out_channels
        self.in_channels = in_channels
        self.kernel_size = kernel_size
        self.stride = stride

        self.unfold = torch.nn.Unfold(kernel_size=kernel_size, stride=stride)

        # param equivalent to Conv2d weight, it will be reshaped in forward to fit Linear layer,
        # to be fully equivalent original implementation
        self.weight = torch.nn.Parameter(
            torch.randn(out_channels, in_channels, kernel_size[0], kernel_size[1]),
            requires_grad=True,
        )

    def forward(self, hidden_state: torch.Tensor) -> torch.Tensor:
        hidden_state = self.unfold(hidden_state)
        hidden_state = hidden_state.permute(0, 2, 1)
        hidden_state = hidden_state.to(self.weight.data.device)
        hidden_state = F.linear(hidden_state, self.weight.view(self.out_channels, -1))
        return hidden_state


class MllamaPrecomputedAspectRatioEmbedding(nn.Module):  # TODO use nn.embedding
    def __init__(self, max_num_tiles, hidden_size, is_gated, **kwargs):
        super().__init__()
        self.max_num_tiles = max_num_tiles
        self.hidden_size = hidden_size
        self.is_gated = is_gated

        scale = hidden_size**-0.5
        self.embedding = nn.Parameter(torch.randn(self.max_num_tiles, self.max_num_tiles, 1, self.hidden_size) / scale)
        if is_gated:
            self.gate = nn.Parameter(torch.zeros(1))

    @staticmethod
    def _dynamic_resize(embedding: torch.Tensor, num_tiles: int):
        # TODO this no longer really hodls as we need to take into account the pre-computation!
        embedding = embedding.permute(2, 3, 0, 1)

        embedding_new = F.interpolate(
            embedding,
            size=(num_tiles, num_tiles),
            mode="bilinear",
            align_corners=True,
        )
        # reshape the weights to the correct shape
        embedding_new = embedding_new.permute(2, 3, 0, 1)
        return embedding_new

    def forward(self, hidden_state: torch.Tensor, aspect_ratio_ids: torch.Tensor) -> torch.Tensor:
        # TODO use torch.nn.functionnal.embedding for compile compatibility
        embeddings = self.embedding[aspect_ratio_ids]
        embeddings = embeddings.reshape(-1, self.max_num_tiles, 1, self.hidden_size)

        if self.is_gated:
            embeddings = embeddings * self.gate.tanh()

        hidden_state = hidden_state + embeddings
        return hidden_state


class MllamaPrecomputedPositionEmbedding(nn.Module):
    def __init__(self, config, *args, **kwargs):
        self.config = config
        super().__init__(**kwargs)
        self.max_num_tiles = config.max_num_tiles
        self.num_patches = 1025
        self.hidden_size = config.vision_input_dim
        self.is_gated = False  # just for now :wink:

        max_aspect_ratio_id = (
            self.max_num_tiles - 1
        ) * self.max_num_tiles + 1  # TODO @pavel this should be as small as possible
        precomputed_embeddings = torch.zeros(
            max_aspect_ratio_id + 1, self.max_num_tiles, self.num_patches, self.hidden_size
        )
        self.gate = nn.Parameter(torch.zeros(1))
        self.weight = torch.nn.Parameter(precomputed_embeddings)
        # in case we load weights we have to re-calcuate embeddings

    def forward(self, hidden_state: torch.Tensor, aspect_ratio_ids: torch.Tensor) -> torch.Tensor:
        embeddings = self.weight[aspect_ratio_ids]
        batch = hidden_state.shape[0]
        embeddings = embeddings.reshape(batch, -1, self.num_patches, self.hidden_size)

        if self.is_gated:
            embeddings = embeddings * self.gate.tanh()

        hidden_state = hidden_state + embeddings
        return hidden_state


# Copied from transformers.models.clip.modeling_clip.CLIPMLP with CLIP->MllamaVision
class MllamaVisionMLP(nn.Module):
    def __init__(self, config):
        super().__init__()
        self.config = config
        self.activation_fn = ACT2FN[config.hidden_act]
        self.fc1 = nn.Linear(config.hidden_size, config.intermediate_size)
        self.fc2 = nn.Linear(config.intermediate_size, config.hidden_size)

    def forward(self, hidden_states: torch.Tensor) -> torch.Tensor:
        hidden_states = self.fc1(hidden_states)
        hidden_states = self.activation_fn(hidden_states)
        hidden_states = self.fc2(hidden_states)
        return hidden_states


class MllamaVisionSdpaAttention(nn.Module):
    def __init__(self, config):
        super().__init__()

<<<<<<< HEAD
        self.embed_dim = config.hidden_size
        self.num_heads = config.attention_heads
        self.num_kv_heads = getattr(config, "num_kv_heads", config.attention_heads)
        self.head_dim = config.hidden_size // config.attention_heads
=======
        self.embed_dim = hidden_size
        self.num_heads = num_attention_heads
        self.num_kv_heads = num_attention_heads
        self.head_dim = hidden_size // num_attention_heads
>>>>>>> f7d088e2

        self.q_proj = nn.Linear(self.embed_dim, self.num_heads * self.head_dim, bias=False)
        self.k_proj = nn.Linear(self.embed_dim, self.num_kv_heads * self.head_dim, bias=False)
        self.v_proj = nn.Linear(self.embed_dim, self.num_kv_heads * self.head_dim, bias=False)
        self.o_proj = nn.Linear(self.num_heads * self.head_dim, self.embed_dim, bias=False)

    def forward(
        self,
        hidden_state: torch.Tensor,
        attention_mask: Optional[torch.Tensor] = None,
        output_attentions: bool = None,
    ) -> torch.Tensor:
        query = self.q_proj(hidden_state)
        key = self.k_proj(hidden_state)
        value = self.v_proj(hidden_state)

        batch_size, q_seq_len, _ = query.shape
        _, kv_seq_len, _ = key.shape

        query = query.view(batch_size, q_seq_len, self.num_heads, self.head_dim)
        key = key.view(batch_size, kv_seq_len, self.num_kv_heads, self.head_dim)
        value = value.view(batch_size, kv_seq_len, self.num_kv_heads, self.head_dim)

        query = query.transpose(1, 2)
        key = key.transpose(1, 2)
        value = value.transpose(1, 2)

        attn_output = F.scaled_dot_product_attention(query, key, value, attn_mask=attention_mask)

        attn_output = attn_output.transpose(1, 2).contiguous()
        attn_output = attn_output.reshape(batch_size, q_seq_len, -1)

        output = self.o_proj(attn_output)

        return output


class MllamaVisionEncoderLayer(nn.Module):
    def __init__(self, config, is_gated: bool = False):
        super().__init__()

        self.hidden_size = config.hidden_size
        self.num_attention_heads = config.attention_heads
        self.is_gated = is_gated
        self.intermediate_size = config.intermediate_size

        self.self_attn = MllamaVisionSdpaAttention(config)
        self.mlp = MllamaVisionMLP(config)

        self.input_layernorm = nn.LayerNorm(self.hidden_size)
        self.post_attention_layernorm = nn.LayerNorm(self.hidden_size)

        # there used to be an if else here, no code path
        if is_gated:
            self.gate_attn = nn.Parameter(torch.ones(1) * math.pi / 4)
            self.gate_ffn = nn.Parameter(torch.ones(1) * math.pi / 4)

    def forward(
        self,
        hidden_state: torch.Tensor,
        attention_mask: Optional[torch.Tensor] = None,
        output_attentions: bool = None,
    ):
        # Self Attention
        residual = hidden_state
        hidden_state = self.input_layernorm(hidden_state)
        hidden_state = self.self_attn(hidden_state, attention_mask=attention_mask)
        gate_attn = 1 if not self.is_gated else self.gate_attn.tanh()
        hidden_state = residual + gate_attn * hidden_state

        # Feed forward
        residual = hidden_state
        hidden_state = self.post_attention_layernorm(hidden_state)
        hidden_state = self.mlp(hidden_state)
        gate_ffn = 1 if not self.is_gated else self.gate_ffn.tanh()
        hidden_state = residual + gate_ffn * hidden_state

        return hidden_state


class MllamaVisionEncoder(nn.Module):
    """
    Transformer encoder consisting of `config.num_hidden_layers` self attention layers. Each layer is a
    [`MllamaEncoderLayer`].

    Args:
        config: MllamaConfig
    """

    def __init__(self, config: MllamaVisionConfig, num_layers=32, is_gated=False):
        super().__init__()
        self.config = config
        self.layers = nn.ModuleList([MllamaVisionEncoderLayer(config, is_gated) for _ in range(num_layers)])
        self.gradient_checkpointing = False
        self.config = config

    def forward(
        self,
        hidden_states: torch.Tensor,
        attention_mask: Optional[torch.Tensor] = None,
        output_attentions: Optional[bool] = None,
        output_hidden_states: Optional[bool] = None,
        return_dict: Optional[bool] = None,
    ) -> Union[Tuple, BaseModelOutput]:
        r"""
        Args:
            inputs_embeds (`torch.FloatTensor` of shape `(batch_size, sequence_length, hidden_size)`):
                Optionally, instead of passing `input_ids` you can choose to directly pass an embedded representation.
                This is useful if you want more control over how to convert `input_ids` indices into associated vectors
                than the model's internal embedding lookup matrix.
            attention_mask (`torch.Tensor` of shape `(batch_size, sequence_length)`, *optional*):
                Mask to avoid performing attention on padding token indices. Mask values selected in `[0, 1]`:

                - 1 for tokens that are **not masked**,
                - 0 for tokens that are **masked**.

                [What are attention masks?](../glossary#attention-mask)
            output_attentions (`bool`, *optional*):
                Whether or not to return the attentions tensors of all attention layers. See `attentions` under
                returned tensors for more detail.
            output_hidden_states (`bool`, *optional*):
                Whether or not to return the hidden states of all layers. See `hidden_states` under returned tensors
                for more detail.
            return_dict (`bool`, *optional*):
                Whether or not to return a [`~utils.ModelOutput`] instead of a plain tuple.
        """
        output_attentions = output_attentions if output_attentions is not None else self.config.output_attentions
        output_hidden_states = (
            output_hidden_states if output_hidden_states is not None else self.config.output_hidden_states
        )
        return_dict = return_dict if return_dict is not None else self.config.use_return_dict

        encoder_states = () if output_hidden_states else None
        all_attentions = () if output_attentions else None

        for encoder_layer in self.layers:
            if output_hidden_states:
                encoder_states = encoder_states + (hidden_states,)
            if self.gradient_checkpointing and self.training:
                hidden_states = self._gradient_checkpointing_func(
                    encoder_layer.__call__,
                    hidden_states,
                    attention_mask,
                    output_attentions,
                )
            else:
                hidden_states = encoder_layer(
                    hidden_states,
                    attention_mask,
                    output_attentions=output_attentions,
                )

            # SDPA never returns attn weights, so the kwarg isn't used at all
            # TODO: fix this
            # if output_attentions:
            #     all_attentions = all_attentions + (layer_outputs[1],)

        if output_hidden_states:
            encoder_states = encoder_states + (hidden_states,)

        if not return_dict:
            return tuple(v for v in [hidden_states, encoder_states, all_attentions] if v is not None)
        return BaseModelOutput(
            last_hidden_state=hidden_states, hidden_states=encoder_states, attentions=all_attentions
        )


class MllamaVisionModel(PreTrainedModel):
    base_model_prefix = "vision_encoder"
    _no_split_modules = ["MllamaVisionSdpaAttention"]

    def __init__(self, config: MllamaVisionConfig):
        super().__init__(config)
        self.max_num_tiles = config.max_num_tiles
        self.hidden_size = config.vision_input_dim
        self.in_channels = config.in_channels
        self.vision_selection_layers = config.return_intermediate

        self.image_size = [config.vision_chunk_size, config.vision_chunk_size]
        self.patch_size = [config.patch_size, config.patch_size]
        self.num_patches_height = self.image_size[0] // self.patch_size[0]
        self.num_patches_width = self.image_size[1] // self.patch_size[1]
        self.num_patches = self.num_patches_height * self.num_patches_width + 1
        self.scale = config.vision_input_dim**-0.5

        self.patch_embedding = nn.Conv2d(
            in_channels=config.in_channels,
            out_channels=self.hidden_size,
            kernel_size=self.patch_size,
            stride=self.patch_size,
            padding="valid",
            bias=False,
        )

        self.class_embedding = nn.Parameter(self.scale * torch.randn(self.hidden_size))
        positional_embedding = torch.randn(self.num_patches, self.hidden_size)
        self.positional_embedding = nn.Parameter(self.scale * positional_embedding)
        self.gated_positional_embedding = MllamaPrecomputedPositionEmbedding(config)

        self.pre_tile_pos_embed = MllamaPrecomputedAspectRatioEmbedding(
            max_num_tiles=config.max_num_tiles,
            hidden_size=self.hidden_size,
            is_gated=True,
        )
        self.post_tile_pos_embed = MllamaPrecomputedAspectRatioEmbedding(
            max_num_tiles=config.max_num_tiles,
            hidden_size=self.hidden_size,
            is_gated=True,
        )

        # layer norms
        self.ln_post = nn.LayerNorm(self.hidden_size)
        self.ln_pre = nn.LayerNorm(self.hidden_size)

        # encoders
        self.transformer = MllamaVisionEncoder(config, config.num_hidden_layers, is_gated=False)
        self.global_transformer = MllamaVisionEncoder(config, config.num_global_layers, is_gated=True)
        self.output_dim = config.projection_dim

    def apply_class_embedding(self, hidden_state: torch.Tensor) -> torch.Tensor:
        batch_size, _, hidden_size = hidden_state.shape
        class_embedding = self.class_embedding.expand(batch_size, 1, hidden_size)
        hidden_state = torch.cat([class_embedding, hidden_state], dim=1)
        return hidden_state

    def forward(
        self, pixel_values: torch.Tensor, aspect_ratio_ids: torch.Tensor, attention_mask: torch.Tensor
    ) -> torch.Tensor:
        batch_size, num_concurrent_media, num_tiles, num_channels, height, width = pixel_values.shape

        pixel_values = pixel_values.reshape(batch_size * num_concurrent_media * num_tiles, num_channels, height, width)
        aspect_ratio_ids = aspect_ratio_ids.reshape(batch_size * num_concurrent_media, -1)

        # patch embedding
        patch_embeds = self.patch_embedding(pixel_values.to(self.dtype).to(self.device))
        hidden_state = patch_embeds.flatten(2).transpose(1, 2)

        # tile embeddings
        _, num_patches, dim = hidden_state.shape
        hidden_state = hidden_state.reshape(batch_size * num_concurrent_media, num_tiles, -1, dim)
        hidden_state = self.pre_tile_pos_embed(hidden_state, aspect_ratio_ids)

        # apply cls token
        hidden_state = hidden_state.reshape(batch_size * num_concurrent_media * num_tiles, num_patches, dim)
        hidden_state = self.apply_class_embedding(hidden_state)
        num_patches += 1

        # apply position embeddings
        hidden_state = hidden_state.reshape(batch_size * num_concurrent_media, num_tiles, num_patches, dim)
        hidden_state = self.gated_positional_embedding(hidden_state, aspect_ratio_ids)

        # apply encoder
        hidden_state = self.ln_pre(hidden_state)

        # Compute the number of tokens to pad
        num_padding_patches = (8 - (hidden_state.shape[-2] % 8)) % 8
        # Compute padding tuple for pad function
        padding = (0, 0, 0, num_padding_patches)  # (pad_left, pad_right, pad_left for dim -2, pad_right for dim -2)
        # Pad the tensor
        hidden_state = F.pad(hidden_state, padding, mode="constant", value=0)
        slice_index = -num_padding_patches if num_padding_patches > 0 else None

        # Now we want to mask out padding tokens, depending on the aspect ratios
        # if we pre-computed the ratios then this can be vectorized
        # aspect ratios can be like input ids, and we can call embedding layer on them

        # Let's cache the mask per aspect_ratio_ids. Not sure I 100% got how they do it but alright
        hidden_state = hidden_state.view(batch_size * num_concurrent_media, -1, dim)
        output = self.transformer(
            hidden_state,
            attention_mask=attention_mask,
            output_hidden_states=True,
        )
        hidden_state = output[0]  # last-hidden-state
        intermediate_hidden_states = [
            hidden_state for idx, hidden_state in enumerate(output[1]) if idx in self.vision_selection_layers
        ]
        intermediate_hidden_states = torch.stack(intermediate_hidden_states, dim=-1)  # hidden-states stacked

        # apply global encoder
        hidden_state = self.ln_post(hidden_state)
        hidden_state = hidden_state.reshape(
            batch_size * num_concurrent_media, num_tiles, num_patches + num_padding_patches, dim
        )
        hidden_state = self.post_tile_pos_embed(hidden_state, aspect_ratio_ids)
        hidden_state = hidden_state.reshape(
            batch_size * num_concurrent_media, num_tiles * (num_patches + num_padding_patches), dim
        )
        hidden_state = self.global_transformer(hidden_state, attention_mask=attention_mask)[0]
        hidden_state = hidden_state.reshape(
            batch_size * num_concurrent_media, num_tiles, num_patches + num_padding_patches, dim
        )
        hidden_state = hidden_state[:, :, :slice_index]

        # adding intermediate layer outputs
        hidden_state = hidden_state.reshape(batch_size, num_concurrent_media, num_tiles, num_patches, dim)
        intermediate_hidden_states = intermediate_hidden_states.reshape(
            batch_size * num_concurrent_media, num_tiles, num_patches + num_padding_patches, -1
        )
        intermediate_hidden_states = intermediate_hidden_states[:, :, :slice_index]
        intermediate_hidden_states = intermediate_hidden_states.reshape(
            batch_size, num_concurrent_media, num_tiles, num_patches, -1
        )
        hidden_state = torch.cat([hidden_state, intermediate_hidden_states], dim=-1)
        return hidden_state


# Copied from Mllama
class MllamaRMSNorm(nn.Module):
    def __init__(self, hidden_size, eps=1e-6):
        """
        MllamaRMSNorm is equivalent to T5LayerNorm
        """
        super().__init__()
        self.weight = nn.Parameter(torch.ones(hidden_size))
        self.variance_epsilon = eps

    def forward(self, hidden_states):
        input_dtype = hidden_states.dtype
        hidden_states = hidden_states.to(torch.float32)
        variance = hidden_states.pow(2).mean(-1, keepdim=True)
        hidden_states = hidden_states * torch.rsqrt(variance + self.variance_epsilon)
        return self.weight * hidden_states.to(input_dtype)

    def extra_repr(self):
        return f"{tuple(self.weight.shape)}, eps={self.variance_epsilon}"


class MllamaTextCrossAttention(nn.Module):
    """Multi-headed attention from 'Attention Is All You Need' paper"""

    def __init__(
        self,
        config: Optional[MllamaTextConfig] = None,
        layer_idx: Optional[int] = None,
    ):
        super().__init__()
        self.config = config
        self.num_heads = self.config.num_attention_heads
        self.num_key_value_heads = self.config.num_key_value_heads
        self.dropout = config.dropout
        self.hidden_size = config.hidden_size
        self.head_dim = config.hidden_size // self.num_heads
        self.layer_idx = layer_idx
        self.num_key_value_groups = self.num_heads // self.num_key_value_heads

        self.q_proj = nn.Linear(self.hidden_size, self.num_heads * self.head_dim, bias=False)
        self.k_proj = nn.Linear(self.hidden_size, self.num_key_value_heads * self.head_dim, bias=False)
        self.v_proj = nn.Linear(self.hidden_size, self.num_key_value_heads * self.head_dim, bias=False)

        self.q_norm = MllamaRMSNorm(self.head_dim, eps=config.rms_norm_eps)
        self.k_norm = MllamaRMSNorm(self.head_dim, eps=config.rms_norm_eps)
        self.o_proj = nn.Linear(self.num_heads * self.head_dim, self.hidden_size, bias=False)

    def forward(
        self,
        hidden_states: torch.Tensor,
        cross_attention_states: Optional[torch.Tensor] = None,
        past_key_value: Optional[Cache] = None,
        attention_mask: Optional[torch.Tensor] = None,
        output_attentions: bool = False,
        use_cache: bool = None,
        cache_position: Optional[torch.LongTensor] = None,
    ) -> Tuple[torch.Tensor, Optional[torch.Tensor], Optional[Tuple[torch.Tensor]]]:
        """Input shape: Batch x Time x Channel"""
        bsz, q_len, _ = hidden_states.size()
        query_states = self.q_proj(hidden_states)
        query_states = query_states.view(bsz, q_len, self.num_heads, self.head_dim).transpose(1, 2)
        query_states = self.q_norm(query_states)

        if past_key_value.get_seq_length(self.layer_idx) == 0 or cross_attention_states is not None:
            key_states = self.k_proj(cross_attention_states)
            value_states = self.v_proj(cross_attention_states)
            key_states = key_states.view(bsz, -1, self.num_key_value_heads, self.head_dim).transpose(1, 2)
            value_states = value_states.view(bsz, -1, self.num_key_value_heads, self.head_dim).transpose(1, 2)
            key_states = repeat_kv(key_states, self.num_key_value_groups)
            value_states = repeat_kv(value_states, self.num_key_value_groups)

            key_states = self.k_norm(key_states)
            if past_key_value is not None:
                # if we have a new image + new tokens, we only computed key_states on that new image
                # we still update the cross key states, past_image, new_image. And use it!
                key_states, value_states = past_key_value.update(
                    key_states, value_states, self.layer_idx, {"cache_position": cache_position}
                )
        else:
            key_states, value_states = (
                past_key_value.key_cache[self.layer_idx],
                past_key_value.value_cache[self.layer_idx],
            )

        attn_weights = torch.matmul(query_states, key_states.transpose(2, 3)) / math.sqrt(self.head_dim)

        if attention_mask is not None:  # no matter the length, we just slice it
            causal_mask = attention_mask[:, :, :, : key_states.shape[-2]]
            attn_weights = attn_weights + causal_mask

        attn_weights = nn.functional.softmax(attn_weights, dim=-1, dtype=torch.float32).to(query_states.dtype)
        attn_weights = nn.functional.dropout(attn_weights, p=self.dropout, training=self.training)
        attn_output = torch.matmul(attn_weights, value_states)
        attn_output = attn_output.transpose(1, 2).contiguous()
        attn_output = attn_output.reshape(bsz, q_len, -1)
        attn_output = self.o_proj(attn_output)

        if not output_attentions:
            attn_weights = None

        return attn_output, attn_weights, past_key_value


def rotate_half(x):
    """Rotates half the hidden dims of the input."""
    x1 = x[..., : x.shape[-1] // 2]
    x2 = x[..., x.shape[-1] // 2 :]
    return torch.cat((-x2, x1), dim=-1)


def apply_rotary_pos_emb(q, k, cos, sin, unsqueeze_dim=1):
    """Applies Rotary Position Embedding to the query and key tensors.

    Args:
        q (`torch.Tensor`): The query tensor.
        k (`torch.Tensor`): The key tensor.
        cos (`torch.Tensor`): The cosine part of the rotary embedding.
        sin (`torch.Tensor`): The sine part of the rotary embedding.
        position_ids (`torch.Tensor`, *optional*):
            Deprecated and unused.
        unsqueeze_dim (`int`, *optional*, defaults to 1):
            The 'unsqueeze_dim' argument specifies the dimension along which to unsqueeze cos[position_ids] and
            sin[position_ids] so that they can be properly broadcasted to the dimensions of q and k. For example, note
            that cos[position_ids] and sin[position_ids] have the shape [batch_size, seq_len, head_dim]. Then, if q and
            k have the shape [batch_size, heads, seq_len, head_dim], then setting unsqueeze_dim=1 makes
            cos[position_ids] and sin[position_ids] broadcastable to the shapes of q and k. Similarly, if q and k have
            the shape [batch_size, seq_len, heads, head_dim], then set unsqueeze_dim=2.
    Returns:
        `tuple(torch.Tensor)` comprising of the query and key tensors rotated using the Rotary Position Embedding.
    """
    cos = cos.unsqueeze(unsqueeze_dim)
    sin = sin.unsqueeze(unsqueeze_dim)
    q_embed = (q * cos) + (rotate_half(q) * sin)
    k_embed = (k * cos) + (rotate_half(k) * sin)
    return q_embed, k_embed


def repeat_kv(hidden_states: torch.Tensor, n_rep: int) -> torch.Tensor:
    """
    This is the equivalent of torch.repeat_interleave(x, dim=1, repeats=n_rep). The hidden states go from (batch,
    num_key_value_heads, seqlen, head_dim) to (batch, num_attention_heads, seqlen, head_dim)
    """
    batch, num_key_value_heads, slen, head_dim = hidden_states.shape
    if n_rep == 1:
        return hidden_states
    hidden_states = hidden_states[:, :, None, :, :].expand(batch, num_key_value_heads, n_rep, slen, head_dim)
    return hidden_states.reshape(batch, num_key_value_heads * n_rep, slen, head_dim)


class MllamaTextSelfAttention(nn.Module):
    def __init__(
        self,
        config: Optional[MllamaTextConfig] = None,
        layer_idx: Optional[int] = None,
    ):
        super().__init__()
        self.config = config
        self.num_heads = config.num_attention_heads
        self.dropout = config.dropout
        self.hidden_size = config.hidden_size
        self.num_key_value_heads = config.num_key_value_heads
        self.head_dim = config.hidden_size // self.num_heads
<<<<<<< HEAD
        self.num_key_value_groups = self.num_heads // self.num_key_value_heads
        self.layer_idx = layer_idx
=======
>>>>>>> f7d088e2
        self.num_key_value_groups = self.num_heads // self.num_key_value_heads
        self.layer_idx = layer_idx

        self.q_proj = nn.Linear(self.hidden_size, self.num_heads * self.head_dim, bias=config.attention_bias)
        self.k_proj = nn.Linear(self.hidden_size, self.num_key_value_heads * self.head_dim, bias=config.attention_bias)
        self.v_proj = nn.Linear(self.hidden_size, self.num_key_value_heads * self.head_dim, bias=config.attention_bias)
        self.o_proj = nn.Linear(self.num_heads * self.head_dim, self.hidden_size, bias=False)

    def forward(
        self,
        hidden_states: torch.Tensor,
        attention_mask: torch.Tensor,
        position_embeddings: torch.Tensor,
        output_attentions: bool = False,
        use_cache: bool = False,
        past_key_value=None,
        cache_position=None,
        **kwargs,
    ):
        bsz, q_len, _ = hidden_states.size()

        query_states = self.q_proj(hidden_states)
        key_states = self.k_proj(hidden_states)
        value_states = self.v_proj(hidden_states)

        query_states = query_states.view(bsz, q_len, self.num_heads, self.head_dim).transpose(1, 2)
        key_states = key_states.view(bsz, q_len, self.num_key_value_heads, self.head_dim).transpose(1, 2)
        value_states = value_states.view(bsz, q_len, self.num_key_value_heads, self.head_dim).transpose(1, 2)

        cos, sin = position_embeddings
        query_states, key_states = apply_rotary_pos_emb(query_states, key_states, cos, sin)

        if past_key_value is not None:
            # sin and cos are specific to RoPE models; cache_position needed for the static cache
            cache_kwargs = {"sin": sin, "cos": cos, "cache_position": cache_position}
            key_states, value_states = past_key_value.update(key_states, value_states, self.layer_idx, cache_kwargs)

        key_states = repeat_kv(key_states, self.num_key_value_groups)
        value_states = repeat_kv(value_states, self.num_key_value_groups)

        causal_mask = attention_mask
        if attention_mask is not None:
            causal_mask = causal_mask[:, :, :, : key_states.shape[-2]]

        # SDPA with memory-efficient backend is currently (torch==2.1.2) bugged with non-contiguous inputs with custom attn_mask,
        # Reference: https://github.com/pytorch/pytorch/issues/112577.
        if query_states.device.type == "cuda" and causal_mask is not None:
            query_states = query_states.contiguous()
            key_states = key_states.contiguous()
            value_states = value_states.contiguous()

        # We dispatch to SDPA's Flash Attention or Efficient kernels via this `is_causal` if statement instead of an inline conditional assignment
        # in SDPA to support both torch.compile's dynamic shapes and full graph options. An inline conditional prevents dynamic shapes from compiling.
        is_causal = True if causal_mask is None and q_len > 1 else False

        attn_output = torch.nn.functional.scaled_dot_product_attention(
            query_states,
            key_states,
            value_states,
            attn_mask=causal_mask,
            dropout_p=self.attention_dropout if self.training else 0.0,
            is_causal=is_causal,
        )

        attn_output = attn_output.transpose(1, 2).contiguous()
        attn_output = attn_output.view(bsz, q_len, -1)

        attn_output = self.o_proj(attn_output)
        return attn_output, None, past_key_value


MLLAMA_TEXT_CROSS_ATTENTION_CLASSES = {"eager": MllamaTextCrossAttention}
MLLAMA_TEXT_ATTENTION_CLASSES = {"eager": MllamaTextSelfAttention}


# Copied from gemma2
class MllamaTextMLP(nn.Module):
    def __init__(self, config):
        super().__init__()
        self.config = config
        self.hidden_size = config.hidden_size
        self.intermediate_size = config.intermediate_size
        self.gate_proj = nn.Linear(self.hidden_size, self.intermediate_size, bias=False)
        self.up_proj = nn.Linear(self.hidden_size, self.intermediate_size, bias=False)
        self.down_proj = nn.Linear(self.intermediate_size, self.hidden_size, bias=False)
        self.act_fn = ACT2FN[config.hidden_activation]

    def forward(self, x):
        return self.down_proj(self.act_fn(self.gate_proj(x)) * self.up_proj(x))


# Copied from LlamaDecoderLayer
class MllamaSelfAttentionDecoderLayer(torch.nn.Module):
    def __init__(self, config: MllamaTextConfig, layer_id: int) -> None:
        super().__init__()
        self.layer_id = layer_id
        self.self_attn = MLLAMA_TEXT_ATTENTION_CLASSES[config._attn_implementation](config, layer_id)
        self.input_layernorm = MllamaRMSNorm(config.hidden_size, eps=config.rms_norm_eps)
        self.mlp = MllamaTextMLP(config)
        self.post_attention_layernorm = MllamaRMSNorm(config.hidden_size, eps=config.rms_norm_eps)

    def forward(
        self,
        hidden_states: torch.Tensor,
        attention_mask: Optional[torch.Tensor] = None,
        position_ids: Optional[torch.LongTensor] = None,
        past_key_value: Optional[Cache] = None,
        output_attentions: Optional[bool] = False,
        use_cache: Optional[bool] = False,
        cache_position: Optional[torch.LongTensor] = None,
        position_embeddings: Optional[Tuple[torch.Tensor, torch.Tensor]] = None,
        **kwargs,
    ) -> torch.Tensor:
        residual = hidden_states

        hidden_states = self.input_layernorm(hidden_states)

        # Self Attention
        hidden_states, self_attn_weights, present_key_value = self.self_attn(
            hidden_states=hidden_states,
            attention_mask=attention_mask,
            position_ids=position_ids,
            past_key_value=past_key_value,
            output_attentions=output_attentions,
            use_cache=use_cache,
            cache_position=cache_position,
            position_embeddings=position_embeddings,
        )
        hidden_states = residual + hidden_states.to(residual.device)

        # Fully Connected
        residual = hidden_states
        hidden_states = self.post_attention_layernorm(hidden_states)
        hidden_states = self.mlp(hidden_states)
        hidden_states = residual + hidden_states.to(residual.device)

        outputs = (hidden_states,)

        if output_attentions:
            outputs += (self_attn_weights,)

        if use_cache:
            outputs += (present_key_value,)

        return outputs


class MllamaCrossAttentionDecoderLayer(torch.nn.Module):
    """Cross-attention transformer block with tanh-gated attention and feedforward."""

    def __init__(self, config: MllamaTextConfig, layer_id: int) -> None:
        super().__init__()
        self.layer_id = layer_id
        self.cross_attn = MLLAMA_TEXT_CROSS_ATTENTION_CLASSES[config._attn_implementation](config, layer_idx=layer_id)

        self.input_layernorm = MllamaRMSNorm(config.hidden_size, eps=config.rms_norm_eps)
        self.cross_attn_attn_gate = torch.nn.Parameter(torch.zeros(1))
        self.cross_attn_attn_gate = torch.nn.Parameter(torch.zeros(1))

        self.mlp = MllamaTextMLP(config)
        self.post_attention_layernorm = MllamaRMSNorm(config.hidden_size, eps=config.rms_norm_eps)
        self.cross_attn_mlp_gate = torch.nn.Parameter(torch.zeros(1))
        self.cross_attn_mlp_gate = torch.nn.Parameter(torch.zeros(1))

    def forward(
        self,
        hidden_states: torch.Tensor,
        cross_attention_states: torch.Tensor,
<<<<<<< HEAD
        attention_mask: torch.Tensor,
=======
>>>>>>> f7d088e2
        full_text_row_masked_out_mask: Tuple[torch.Tensor, torch.Tensor],
        past_key_value: Optional[Cache] = None,
        output_attentions: Optional[bool] = False,
        use_cache: Optional[bool] = False,
        cache_position: Optional[torch.LongTensor] = None,
        **kwargs,
    ) -> torch.Tensor:
        residual = hidden_states
        hidden_states = self.input_layernorm(hidden_states)

        hidden_states, attn_weights, past_key_value = self.cross_attn(
            hidden_states=hidden_states,
<<<<<<< HEAD
            attention_mask=attention_mask,
=======
>>>>>>> f7d088e2
            cross_attention_states=cross_attention_states,
            past_key_value=past_key_value,
            output_attentions=output_attentions,
            cache_position=cache_position,
        )
        hidden_states = residual + self.cross_attn_attn_gate.tanh() * hidden_states

        residual = hidden_states
        hidden_states = self.post_attention_layernorm(hidden_states)
        hidden_states = self.mlp(hidden_states)
        if full_text_row_masked_out_mask is not None:
            hidden_states = full_text_row_masked_out_mask[:, 0] * hidden_states  # type: ignore
        hidden_states = residual + self.cross_attn_mlp_gate.tanh() * hidden_states

        outputs = (hidden_states,)

        if output_attentions:
            outputs += (attn_weights,)

        if use_cache:
            outputs += (past_key_value,)
            outputs += (past_key_value,)

        return outputs


class MllamaRotaryEmbedding(nn.Module):
    def __init__(
        self,
        config: Optional[MllamaTextConfig] = None,
        device=None,
        rope_type="default",
    ):
        super().__init__()
        self.config = config
        self.rope_init_fn = ROPE_INIT_FUNCTIONS[rope_type]
        self.rope_type = rope_type
        inv_freq, self.attention_scaling = self.rope_init_fn(self.config, device)
        self.register_buffer("inv_freq", inv_freq, persistent=False)
        self.original_inv_freq = self.inv_freq

    def _dynamic_frequency_update(self, position_ids, device):
        """
        dynamic RoPE layers should recompute `inv_freq` in the following situations:
        1 - growing beyond the cached sequence length (allow scaling)
        2 - the current sequence length is in the original scale (avoid losing precision with small sequences)
        """
        seq_len = torch.max(position_ids) + 1
        if seq_len > self.max_seq_len_cached:  # growth
            inv_freq, self.attention_scaling = self.rope_init_fn(self.config, device, seq_len=seq_len)
            self.register_buffer("inv_freq", inv_freq, persistent=False)  # TODO joao: may break with compilation
            self.max_seq_len_cached = seq_len

        if seq_len < self.original_max_seq_len and self.max_seq_len_cached > self.original_max_seq_len:  # reset
            self.register_buffer("inv_freq", self.original_inv_freq, persistent=False)
            self.max_seq_len_cached = self.original_max_seq_len

    @torch.no_grad()
    def forward(self, x, position_ids):
        if "dynamic" in self.config.rope_type:
            self._dynamic_frequency_update(position_ids, device=x.device)

        # Core RoPE block
        inv_freq_expanded = self.inv_freq[None, :, None].float().expand(position_ids.shape[0], -1, 1)
        position_ids_expanded = position_ids[:, None, :].float()
        # Force float32 (see https://github.com/huggingface/transformers/pull/29285)
        device_type = x.device.type
        device_type = device_type if isinstance(device_type, str) and device_type != "mps" else "cpu"
        with torch.autocast(device_type=device_type, enabled=False):
            freqs = (inv_freq_expanded.float() @ position_ids_expanded.float()).transpose(1, 2)
            emb = torch.cat((freqs, freqs), dim=-1)
            cos = emb.cos()
            sin = emb.sin()

        # Advanced RoPE types (e.g. yarn) apply a post-processing scaling factor, equivalent to scaling attention
        cos = cos * self.attention_scaling
        sin = sin * self.attention_scaling

        return cos.to(dtype=x.dtype), sin.to(dtype=x.dtype)


class MllamaTextModel(PreTrainedModel):
    base_model_prefix = "model"
    _no_split_modules = ["MllamaCrossAttentionDecoderLayer", "MllamaSelfAttentionDecoderLayer"]

    def __init__(self, config: MllamaTextConfig):
        super().__init__(config)
        self.padding_idx = config.pad_token_id
        self.vocab_size = config.vocab_size
        self.embed_tokens = nn.Embedding(config.vocab_size + 8, config.hidden_size, self.padding_idx)
        self.cross_attention_layers = config.cross_attention_layers

        layers = []
        for layer_idx in range(config.num_hidden_layers):
            if layer_idx in self.cross_attention_layers:
                layers.append(MllamaCrossAttentionDecoderLayer(config, layer_idx))
            else:
                layers.append(MllamaSelfAttentionDecoderLayer(config, layer_idx))

        self.layers = nn.ModuleList(layers)
        self.norm = MllamaRMSNorm(config.hidden_size, eps=config.rms_norm_eps)
        self.rotary_emb = MllamaRotaryEmbedding(config=config)
        self.gradient_checkpointing = False
        self.post_init()

    def get_input_embeddings(self):
        return self.embed_tokens

    def set_input_embeddings(self, value):
        self.embed_tokens = value

    def forward(
        self,
        input_ids: torch.LongTensor = None,
        attention_mask: Optional[torch.Tensor] = None,
        position_ids: Optional[torch.LongTensor] = None,
        cross_attention_states: Optional[torch.FloatTensor] = None,
        cross_attention_mask: Optional[torch.Tensor] = None,
        full_text_row_masked_out_mask: Optional[Tuple[torch.Tensor, torch.Tensor]] = None,
        past_key_values: Optional[Union[Cache, List[torch.FloatTensor]]] = None,
        inputs_embeds: Optional[torch.FloatTensor] = None,
        use_cache: Optional[bool] = None,
        output_attentions: Optional[bool] = None,
        output_hidden_states: Optional[bool] = None,
        return_dict: Optional[bool] = None,
        cache_position: Optional[torch.LongTensor] = None,
    ) -> Union[Tuple, BaseModelOutputWithPast]:
        output_attentions = output_attentions if output_attentions is not None else self.config.output_attentions
        output_hidden_states = (
            output_hidden_states if output_hidden_states is not None else self.config.output_hidden_states
        )
        use_cache = use_cache if use_cache is not None else self.config.use_cache
        return_dict = return_dict if return_dict is not None else self.config.use_return_dict

        if (input_ids is None) ^ (inputs_embeds is not None):
            raise ValueError(
                "You cannot specify both input_ids and inputs_embeds at the same time, and must specify either one"
            )

        if self.gradient_checkpointing and self.training and use_cache:
            logger.warning_once(
                "`use_cache=True` is incompatible with gradient checkpointing. Setting `use_cache=False`."
            )
            use_cache = False

        if inputs_embeds is None:
            inputs_embeds = self.embed_tokens(input_ids)

        hidden_states = inputs_embeds

        if cache_position is None:
            past_seen_tokens = past_key_values.get_seq_length() if past_key_values is not None else 0
            cache_position = torch.arange(
                past_seen_tokens, past_seen_tokens + inputs_embeds.shape[1], device=inputs_embeds.device
            )
        if position_ids is None:
            position_ids = cache_position.unsqueeze(0)

        causal_mask = self._update_causal_mask(
            attention_mask, inputs_embeds, cache_position, past_key_values, output_attentions
        )

        # create position embeddings to be shared across the decoder layers
        position_embeddings = self.rotary_emb(hidden_states, position_ids)

        # decoder layers
        all_hidden_states = () if output_hidden_states else None
        all_self_attns = () if output_attentions else None
        next_decoder_cache = None

        for idx, decoder_layer in enumerate(self.layers):
            if output_hidden_states:
                all_hidden_states += (hidden_states,)

<<<<<<< HEAD
=======
            if idx in self.cross_attention_layers and cross_attention_states is None:
                continue

>>>>>>> f7d088e2
            if self.gradient_checkpointing and self.training:
                layer_outputs = self._gradient_checkpointing_func(
                    decoder_layer.__call__,
                    hidden_states,
                    cross_attention_states,
                    causal_mask,
                    position_ids,
                    past_key_values,
                    output_attentions,
                    use_cache,
                    cache_position,
                    position_embeddings,
                )
            else:
                layer_outputs = decoder_layer(
                    hidden_states,
                    cross_attention_states=cross_attention_states,
                    full_text_row_masked_out_mask=None,
                    attention_mask=causal_mask,
                    position_ids=position_ids,
                    past_key_value=past_key_values,
                    output_attentions=output_attentions,
                    use_cache=use_cache,
                    cache_position=cache_position,
                    position_embeddings=position_embeddings,
                )

            hidden_states = layer_outputs[0]

            if use_cache:
                next_decoder_cache = layer_outputs[2 if output_attentions else 1]

            if output_attentions:
                all_self_attns += (layer_outputs[1],)

        hidden_states = self.norm(hidden_states)

        # add hidden states from the last decoder layer
        if output_hidden_states:
            all_hidden_states += (hidden_states,)

        next_cache = next_decoder_cache if use_cache else None

        if not return_dict:
            return tuple(v for v in [hidden_states, next_cache, all_hidden_states, all_self_attns] if v is not None)
        return BaseModelOutputWithPast(
            last_hidden_state=hidden_states,
            past_key_values=next_cache,
            hidden_states=all_hidden_states,
            attentions=all_self_attns,
        )

    def _update_causal_mask(
        self,
        attention_mask: torch.Tensor,
        input_tensor: torch.Tensor,
        cache_position: torch.Tensor,
        past_key_values: Cache,
        output_attentions: bool,
    ):
        if self.config._attn_implementation == "flash_attention_2":
            if attention_mask is not None and 0.0 in attention_mask:
                return attention_mask
            return None

        # For SDPA, when possible, we will rely on its `is_causal` argument instead of its `attn_mask` argument, in
        # order to dispatch on Flash Attention 2. This feature is not compatible with static cache, as SDPA will fail
        # to infer the attention mask.
        past_seen_tokens = past_key_values.get_seq_length() if past_key_values is not None else 0
        using_static_cache = isinstance(past_key_values, StaticCache)

        # When output attentions is True, sdpa implementation's forward method calls the eager implementation's forward
        # TODO: we have only SDPA currently and there's a bug when attn-bias is passed. Need to add eager attn and return the line
        # self.config._attn_implementation == "sdpa" and
        if not using_static_cache and not output_attentions:
            if AttentionMaskConverter._ignore_causal_mask_sdpa(
                attention_mask,
                inputs_embeds=input_tensor,
                past_key_values_length=past_seen_tokens,
                is_training=self.training,
            ):
                return None

        dtype, device = input_tensor.dtype, input_tensor.device
        min_dtype = torch.finfo(dtype).min
        sequence_length = input_tensor.shape[1]
        if using_static_cache:
            target_length = past_key_values.get_max_length()
        else:
            target_length = (
                attention_mask.shape[-1]
                if isinstance(attention_mask, torch.Tensor)
                else past_seen_tokens + sequence_length + 1
            )

        # In case the provided `attention` mask is 2D, we generate a causal mask here (4D).
        causal_mask = _prepare_4d_causal_attention_mask_with_cache_position(
            attention_mask,
            sequence_length=sequence_length,
            target_length=target_length,
            dtype=dtype,
            device=device,
            min_dtype=min_dtype,
            cache_position=cache_position,
            batch_size=input_tensor.shape[0],
        )

        if (
            self.config._attn_implementation == "sdpa"
            and attention_mask is not None
            and attention_mask.device.type == "cuda"
            and not output_attentions
        ):
            # Attend to all tokens in fully masked rows in the causal_mask, for example the relevant first rows when
            # using left padding. This is required by F.scaled_dot_product_attention memory-efficient attention path.
            # Details: https://github.com/pytorch/pytorch/issues/110213
            causal_mask = AttentionMaskConverter._unmask_unattended(causal_mask, min_dtype)

        return causal_mask


class MllamaForCausalLM(PreTrainedModel):
    base_model_prefix = "language_model"
    _tied_weights_keys = ["lm_head.weight"]
    _no_split_modules = ["MllamaCrossAttentionDecoderLayer", "MllamaSelfAttentionDecoderLayer"]

    def __init__(self, config):
        super().__init__(config)
        self.model = MllamaTextModel(config)
        self.vocab_size = config.vocab_size
        self.lm_head = nn.Linear(config.hidden_size, config.vocab_size, bias=False)

        # Initialize weights and apply final processing
        self.post_init()

    def get_input_embeddings(self):
        return self.model.embed_tokens

    def set_input_embeddings(self, value):
        self.model.embed_tokens = value

    def get_output_embeddings(self):
        return self.lm_head

    def set_output_embeddings(self, new_embeddings):
        self.lm_head = new_embeddings

    def set_decoder(self, decoder):
        self.model = decoder

    def get_decoder(self):
        return self.model

    def forward(
        self,
        input_ids: torch.LongTensor = None,
        attention_mask: Optional[torch.Tensor] = None,
        position_ids: Optional[torch.LongTensor] = None,
        cross_attention_states: Optional[torch.LongTensor] = None,
        cross_attention_mask: Optional[torch.LongTensor] = None,
        full_text_row_masked_out_mask: Optional[Tuple[torch.Tensor, torch.Tensor]] = None,
        past_key_values: Optional[Union[Cache, List[torch.FloatTensor]]] = None,
        inputs_embeds: Optional[torch.FloatTensor] = None,
        labels: Optional[torch.LongTensor] = None,
        use_cache: Optional[bool] = None,
        output_attentions: Optional[bool] = None,
        output_hidden_states: Optional[bool] = None,
        return_dict: Optional[bool] = None,
        cache_position: Optional[torch.LongTensor] = None,
        num_logits_to_keep: int = 0,
    ) -> Union[Tuple, CausalLMOutputWithPast]:
        r"""
        Args:
            labels (`torch.LongTensor` of shape `(batch_size, sequence_length)`, *optional*):
                Labels for computing the masked language modeling loss. Indices should either be in `[0, ...,
                config.vocab_size]` or -100 (see `input_ids` docstring). Tokens with indices set to `-100` are ignored
                (masked), the loss is only computed for the tokens with labels in `[0, ..., config.vocab_size]`.

            num_logits_to_keep (`int`, *optional*):
                Calculate logits for the last `num_logits_to_keep` tokens. If `0`, calculate logits for all
                `input_ids` (special case). Only last token logits are needed for generation, and calculating them only for that
                token can save memory, which becomes pretty significant for long sequences or large vocabulary size.

        Returns:

        Example:

        ```python
        >>> from transformers import AutoTokenizer, LlamaForCausalLM

        >>> model = LlamaForCausalLM.from_pretrained("meta-llama/Llama-2-7b-hf")
        >>> tokenizer = AutoTokenizer.from_pretrained("meta-llama/Llama-2-7b-hf")

        >>> prompt = "Hey, are you conscious? Can you talk to me?"
        >>> inputs = tokenizer(prompt, return_tensors="pt")

        >>> # Generate
        >>> generate_ids = model.generate(inputs.input_ids, max_length=30)
        >>> tokenizer.batch_decode(generate_ids, skip_special_tokens=True, clean_up_tokenization_spaces=False)[0]
        "Hey, are you conscious? Can you talk to me?\nI'm not conscious, but I can talk to you."
        ```"""
        output_attentions = output_attentions if output_attentions is not None else self.config.output_attentions
        output_hidden_states = (
            output_hidden_states if output_hidden_states is not None else self.config.output_hidden_states
        )
        return_dict = return_dict if return_dict is not None else self.config.use_return_dict

        # decoder outputs consists of (dec_features, layer_state, dec_hidden, dec_attn)
        outputs = self.model(
            input_ids=input_ids,
            cross_attention_states=cross_attention_states,
            attention_mask=attention_mask,
            position_ids=position_ids,
            cross_attention_mask=cross_attention_mask,
            full_text_row_masked_out_mask=full_text_row_masked_out_mask,
            past_key_values=past_key_values,
            inputs_embeds=inputs_embeds,
            use_cache=use_cache,
            output_attentions=output_attentions,
            output_hidden_states=output_hidden_states,
            return_dict=return_dict,
            cache_position=cache_position,
        )

        hidden_states = outputs[0]
        logits = self.lm_head(hidden_states[:, -num_logits_to_keep:, :]).float()

        loss = None
        if labels is not None:
            # Upcast to float if we need to compute the loss to avoid potential precision issues
            logits = logits.float()
            # Shift so that tokens < n predict n
            shift_logits = logits[..., :-1, :].contiguous()
            shift_labels = labels[..., 1:].contiguous()
            # Flatten the tokens
            loss_fct = CrossEntropyLoss()
            shift_logits = shift_logits.view(-1, self.config.vocab_size)
            shift_labels = shift_labels.view(-1)
            # Enable model parallelism
            shift_labels = shift_labels.to(shift_logits.device)
            loss = loss_fct(shift_logits, shift_labels)

        if not return_dict:
            output = (logits,) + outputs[1:]
            return (loss,) + output if loss is not None else output

        return CausalLMOutputWithPast(
            loss=loss,
            logits=logits,
            past_key_values=outputs.past_key_values,
            hidden_states=outputs.hidden_states,
            attentions=outputs.attentions,
        )

    def prepare_inputs_for_generation(
        self,
        input_ids,
        past_key_values=None,
        attention_mask=None,
        inputs_embeds=None,
        cache_position=None,
        position_ids=None,
        use_cache=True,
        num_logits_to_keep=None,
        **kwargs,
    ):
        # If we have cache: let's slice `input_ids` through `cache_position`, to keep only the unprocessed tokens
        # Exception 1: when passing input_embeds, input_ids may be missing entries
        # Exception 2: some generation methods do special slicing of input_ids, so we don't need to do it here
        if past_key_values is not None:
            if inputs_embeds is not None:  # Exception 1
                input_ids = input_ids[:, -cache_position.shape[0] :]
            elif input_ids.shape[1] != cache_position.shape[0]:  # Default case (the "else", a no op, is Exception 2)
                input_ids = input_ids[:, cache_position]

        if attention_mask is not None and position_ids is None:
            # create position_ids on the fly for batch generation
            position_ids = attention_mask.long().cumsum(-1) - 1
            position_ids.masked_fill_(attention_mask == 0, 1)
            if past_key_values:
                position_ids = position_ids[:, -input_ids.shape[1] :]

                # This `clone` call is needed to avoid recapturing cuda graphs with `torch.compile`'s  `mode="reduce-overhead`, as otherwise the input `position_ids` would have various stride during the decoding. Here, simply using `.contiguous()` is not sufficient as in the batch size = 1 case, `position_ids` is already contiguous but with varying stride which retriggers a capture.
                position_ids = position_ids.clone(memory_format=torch.contiguous_format)

        # if `inputs_embeds` are passed, we only want to use them in the 1st generation step
        if inputs_embeds is not None and cache_position[0] == 0:
            model_inputs = {"inputs_embeds": inputs_embeds, "input_ids": None}
        else:
            # The clone here is for the same reason as for `position_ids`.
            model_inputs = {"input_ids": input_ids.clone(memory_format=torch.contiguous_format), "inputs_embeds": None}

        if isinstance(past_key_values, StaticCache) and attention_mask.ndim == 2:
            if model_inputs["inputs_embeds"] is not None:
                batch_size, sequence_length, _ = model_inputs["inputs_embeds"].shape
                device = model_inputs["inputs_embeds"].device
            else:
                batch_size, sequence_length = model_inputs["input_ids"].shape
                device = model_inputs["input_ids"].device

            dtype = self.lm_head.weight.dtype
            min_dtype = torch.finfo(dtype).min

            attention_mask = _prepare_4d_causal_attention_mask_with_cache_position(
                attention_mask,
                sequence_length=sequence_length,
                target_length=past_key_values.get_max_length(),
                dtype=dtype,
                device=device,
                min_dtype=min_dtype,
                cache_position=cache_position,
                batch_size=batch_size,
            )

        if num_logits_to_keep is not None:
            model_inputs["num_logits_to_keep"] = num_logits_to_keep

        model_inputs.update(
            {
                "position_ids": position_ids,
                "cache_position": cache_position,
                "past_key_values": past_key_values,
                "use_cache": use_cache,
                "attention_mask": attention_mask,
            }
        )
        return model_inputs


class MllamaPreTrainedModel(PreTrainedModel):
    config_class = MllamaConfig
    base_model_prefix = "model"
    _no_split_modules = ["MllamaSdpaCrossAttention"]
    _supports_cache_class = True
    _supports_static_cache = True
    _supports_sdpa = True
    _supports_quantized_cache = True


MLLAMA_START_DOCSTRING = ""  # TODO add docstring to MLLAMA start and other classes


@add_start_docstrings(
    """The MLLAMA model which consists of a vision backbone and a language model.""",
    MLLAMA_START_DOCSTRING,
)
class MllamaForConditionalGeneration(MllamaPreTrainedModel):
<<<<<<< HEAD
    _tied_weights_keys = ["lm_head.weight"]

=======
>>>>>>> f7d088e2
    def __init__(self, config):
        super().__init__(config)
        self.vision_model = MllamaVisionModel(config.vision_config)
        self.multi_modal_projector = nn.Linear(
            config.vision_config.vision_output_dim,
            config.text_config.hidden_size,
            #! originally bias=True, but bias was not used in original forward pass
            bias=True,
        )
        self.vocab_size = config.text_config.vocab_size
        self.language_model = MllamaForCausalLM(config.text_config)
        self.pad_token_id = self.config.pad_token_id if self.config.pad_token_id is not None else -1
        self.post_init()
<<<<<<< HEAD
        self.hidden_size = self.config.text_config.hidden_size
=======
>>>>>>> f7d088e2
        self.max_num_tiles = config.vision_config.max_num_tiles
        self.vision_output_dim = config.vision_config.vision_output_dim

        self.post_init()

    def get_input_embeddings(self):
        return self.model.language_model.get_input_embeddings()

    def set_input_embeddings(self, value):
        self.language_model.set_input_embeddings(value)

    def get_output_embeddings(self):
        return self.language_model.get_output_embeddings()

    def set_output_embeddings(self, new_embeddings):
        self.language_model.set_output_embeddings(new_embeddings)

    def set_decoder(self, decoder):
        self.language_model.set_decoder(decoder)

    def get_decoder(self):
        return self.language_model.get_decoder()

    def tie_weights(self):
        return self.language_model.tie_weights()

    def forward(
        self,
        input_ids: torch.LongTensor = None,
        pixel_values: torch.FloatTensor = None,  # shape: [batch_size, num_images, num_tiles, channels, height, width]
        aspect_ratio_mask: Optional[List[List[int]]] = None,  # shape: [batch_size, num_images]; num tiles per image
        aspect_ratio_ids: Optional[torch.Tensor] = None,
<<<<<<< HEAD
        attention_mask: Optional[
            List[List[List[int]]]
        ] = None,  # shape: [batch_size, num_images, 2]; start token, end token
=======
        attention_mask: Optional[List[List[List[int]]]] = None,
>>>>>>> f7d088e2
        cross_attention_mask: Optional[torch.Tensor] = None,
        cross_attention_states: Optional[torch.Tensor] = None,
        position_ids: Optional[torch.LongTensor] = None,
        past_key_values: Optional[List[torch.FloatTensor]] = None,
        inputs_embeds: Optional[torch.FloatTensor] = None,
        labels: Optional[torch.LongTensor] = None,
        use_cache: Optional[bool] = None,
        output_attentions: Optional[bool] = None,
        output_hidden_states: Optional[bool] = None,
        return_dict: Optional[bool] = None,
        cache_position: Optional[torch.LongTensor] = None,
        num_logits_to_keep: int = 0,
    ) -> MllamaOutput:
        if (input_ids is None) ^ (inputs_embeds is not None):
            raise ValueError(
                "You cannot specify both input_ids and inputs_embeds at the same time, and must specify either one"
            )

        if pixel_values is not None and inputs_embeds is not None:
            raise ValueError(
                "You cannot specify both pixel_values and inputs_embeds at the same time, and must specify either one"
            )

        if pixel_values is not None and cross_attention_states is not None:
            raise ValueError("`pixel_values` and `cross_attention_states` cannot be provided simultaneously")

        if pixel_values is not None:
            if aspect_ratio_ids is None:
                raise ValueError("`aspect_ratio_ids` must be provided if `pixel_values` is provided")
<<<<<<< HEAD
            # get vision tokens from vision model
            cross_attention_states = self.vision_model(pixel_values, aspect_ratio_ids, aspect_ratio_mask)
            cross_attention_states = self.multi_modal_projector(cross_attention_states).reshape(-1, cross_attention_states.shape[-2],self.hidden_size)
=======
            cross_attention_states = self.vision_model(pixel_values, aspect_ratio_ids)
>>>>>>> f7d088e2

        cross_attention_mask, full_text_row_masked_out_mask = prepare_cross_attention_mask(
            cross_attention_mask,
            past_key_values=past_key_values,
<<<<<<< HEAD
            image_seq_length=8200,  # cross_attention_states.shape[1],
=======
>>>>>>> f7d088e2
            num_vision_tokens=self.vision_model.num_patches,
            cross_attention_layers=self.language_model.model.cross_attention_layers,
            device=self.device,
            dtype=self.dtype,
        )

        outputs = self.language_model(
            input_ids=input_ids,
            attention_mask=attention_mask,
            position_ids=position_ids,
            cross_attention_states=cross_attention_states,
            cross_attention_mask=cross_attention_mask,
            full_text_row_masked_out_mask=full_text_row_masked_out_mask,
            past_key_values=past_key_values,
            use_cache=use_cache,
            output_hidden_states=output_hidden_states,
            output_attentions=output_attentions,
            return_dict=return_dict,
            cache_position=cache_position,
        )

        return outputs

    def prepare_inputs_for_generation(
        self,
        input_ids=None,
        inputs_embeds=None,
        attention_mask=None,
        position_ids=None,
        pixel_values=None,
        aspect_ratio_ids=None,
        cross_attention_mask=None,
        past_key_values=None,
        use_cache=False,
        cache_position=None,
        num_logits_to_keep=None,
        **kwargs,
    ):
        # If we have cache: let's slice `input_ids` through `cache_position`, to keep only the unprocessed tokens
        # Exception 1: when passing input_embeds, input_ids may be missing entries
        # Exception 2: some generation methods do special slicing of input_ids, so we don't need to do it here
        if past_key_values is not None:
            if inputs_embeds is not None:  # Exception 1
                input_ids = input_ids[:, -cache_position.shape[0] :]
            elif input_ids.shape[1] != cache_position.shape[0]:  # Default case (the "else", a no op, is Exception 2)
                input_ids = input_ids[:, cache_position]

        # TODO: we have no attention_mask so this won't work, check if we really won't need attention mask and find another way
        if attention_mask is not None and position_ids is None:
            # create position_ids on the fly for batch generation
            position_ids = attention_mask.long().cumsum(-1) - 1
            position_ids.masked_fill_(attention_mask == 0, 1)
            if past_key_values:
                position_ids = position_ids[:, -input_ids.shape[1] :]

                # This `clone` call is needed to avoid recapturing cuda graphs with `torch.compile`'s  `mode="reduce-overhead`, as otherwise the input `position_ids` would have various stride during the decoding. Here, simply using `.contiguous()` is not sufficient as in the batch size = 1 case, `position_ids` is already contiguous but with varying stride which retriggers a capture.
                position_ids = position_ids.clone(memory_format=torch.contiguous_format)

        # if `inputs_embeds` are passed, we only want to use them in the 1st generation step
        if inputs_embeds is not None and cache_position[0] == 0:
            model_inputs = {"inputs_embeds": inputs_embeds, "input_ids": None}
        else:
            # The clone here is for the same reason as for `position_ids`.
            model_inputs = {"input_ids": input_ids.clone(memory_format=torch.contiguous_format), "inputs_embeds": None}

        if isinstance(past_key_values, StaticCache) and attention_mask.ndim == 2:
            if model_inputs["inputs_embeds"] is not None:
                batch_size, sequence_length, _ = model_inputs["inputs_embeds"].shape
                device = model_inputs["inputs_embeds"].device
            else:
                batch_size, sequence_length = model_inputs["input_ids"].shape
                device = model_inputs["input_ids"].device

            dtype = self.get_output_embeddings().weight.dtype
            min_dtype = torch.finfo(dtype).min

            attention_mask = _prepare_4d_causal_attention_mask_with_cache_position(
                attention_mask,
                sequence_length=sequence_length,
                target_length=past_key_values.get_max_length(),
                dtype=dtype,
                device=device,
                min_dtype=min_dtype,
                cache_position=cache_position,
                batch_size=batch_size,
            )

        if num_logits_to_keep is not None:
            model_inputs["num_logits_to_keep"] = num_logits_to_keep

        model_inputs.update(
            {
                "position_ids": position_ids,
                "cache_position": cache_position,
                "past_key_values": past_key_values,
                "use_cache": use_cache,
                "attention_mask": attention_mask,
                "cross_attention_mask": cross_attention_mask,
            }
        )

        # If we're in pre-fill or cacheless decoding step, then we need pixel_values and aspect ratios
        # to compute image hidden states, otherwise they are cached within each cross attn layer
        if (input_ids == self.config.image_token_index).any():
            model_inputs["pixel_values"] = pixel_values
            model_inputs["aspect_ratio_ids"] = aspect_ratio_ids

        return model_inputs

    def _update_model_kwargs_for_generation(self, outputs, model_kwargs, is_encoder_decoder, **kwargs):
        cross_attention_mask_prev = model_kwargs.get("cross_attention_mask", None)
        model_kwargs = super()._update_model_kwargs_for_generation(
            outputs=outputs,
            model_kwargs=model_kwargs,
            is_encoder_decoder=is_encoder_decoder,
            **kwargs,
        )

        # add cross-attn mask for new token
        if cross_attention_mask_prev is not None:
            model_kwargs["cross_attention_mask"] = torch.cat(
                [cross_attention_mask_prev, cross_attention_mask_prev[:, -1:, ...]], dim=1
            )
        return model_kwargs<|MERGE_RESOLUTION|>--- conflicted
+++ resolved
@@ -104,17 +104,11 @@
     dtype: str,
 ) -> Tuple[torch.Tensor, torch.Tensor]:
     if cross_attention_mask is None:
-<<<<<<< HEAD
-        cross_attention_mask = torch.zeros(
-            (batch_size, 1, sequence_length, image_seq_length), dtype=dtype, device=device
-        )
-=======
         # should we raise error or prepare a full attn mask with all ones?
         # to prepare all-ones mask we have to know image_seq_length which means in text-only
         # generation this step needs to be skipped
         # Actually, for text-only users should call `ModelForCausalLM`
         return None, None
->>>>>>> f7d088e2
     else:
         # reshape so it can be used by attn module
         batch_size, text_total_length, *_ = cross_attention_mask.shape
@@ -317,18 +311,15 @@
     def __init__(self, config):
         super().__init__()
 
-<<<<<<< HEAD
         self.embed_dim = config.hidden_size
         self.num_heads = config.attention_heads
         self.num_kv_heads = getattr(config, "num_kv_heads", config.attention_heads)
         self.head_dim = config.hidden_size // config.attention_heads
-=======
-        self.embed_dim = hidden_size
-        self.num_heads = num_attention_heads
-        self.num_kv_heads = num_attention_heads
-        self.head_dim = hidden_size // num_attention_heads
->>>>>>> f7d088e2
-
+
+        self.q_proj = nn.Linear(self.embed_dim, self.num_heads * self.head_dim, bias=False)
+        self.k_proj = nn.Linear(self.embed_dim, self.num_kv_heads * self.head_dim, bias=False)
+        self.v_proj = nn.Linear(self.embed_dim, self.num_kv_heads * self.head_dim, bias=False)
+        self.o_proj = nn.Linear(self.num_heads * self.head_dim, self.embed_dim, bias=False)
         self.q_proj = nn.Linear(self.embed_dim, self.num_heads * self.head_dim, bias=False)
         self.k_proj = nn.Linear(self.embed_dim, self.num_kv_heads * self.head_dim, bias=False)
         self.v_proj = nn.Linear(self.embed_dim, self.num_kv_heads * self.head_dim, bias=False)
@@ -797,11 +788,6 @@
         self.hidden_size = config.hidden_size
         self.num_key_value_heads = config.num_key_value_heads
         self.head_dim = config.hidden_size // self.num_heads
-<<<<<<< HEAD
-        self.num_key_value_groups = self.num_heads // self.num_key_value_heads
-        self.layer_idx = layer_idx
-=======
->>>>>>> f7d088e2
         self.num_key_value_groups = self.num_heads // self.num_key_value_heads
         self.layer_idx = layer_idx
 
@@ -959,21 +945,16 @@
 
         self.input_layernorm = MllamaRMSNorm(config.hidden_size, eps=config.rms_norm_eps)
         self.cross_attn_attn_gate = torch.nn.Parameter(torch.zeros(1))
-        self.cross_attn_attn_gate = torch.nn.Parameter(torch.zeros(1))
 
         self.mlp = MllamaTextMLP(config)
         self.post_attention_layernorm = MllamaRMSNorm(config.hidden_size, eps=config.rms_norm_eps)
-        self.cross_attn_mlp_gate = torch.nn.Parameter(torch.zeros(1))
         self.cross_attn_mlp_gate = torch.nn.Parameter(torch.zeros(1))
 
     def forward(
         self,
         hidden_states: torch.Tensor,
         cross_attention_states: torch.Tensor,
-<<<<<<< HEAD
         attention_mask: torch.Tensor,
-=======
->>>>>>> f7d088e2
         full_text_row_masked_out_mask: Tuple[torch.Tensor, torch.Tensor],
         past_key_value: Optional[Cache] = None,
         output_attentions: Optional[bool] = False,
@@ -986,10 +967,7 @@
 
         hidden_states, attn_weights, past_key_value = self.cross_attn(
             hidden_states=hidden_states,
-<<<<<<< HEAD
             attention_mask=attention_mask,
-=======
->>>>>>> f7d088e2
             cross_attention_states=cross_attention_states,
             past_key_value=past_key_value,
             output_attentions=output_attentions,
@@ -1164,12 +1142,9 @@
             if output_hidden_states:
                 all_hidden_states += (hidden_states,)
 
-<<<<<<< HEAD
-=======
             if idx in self.cross_attention_layers and cross_attention_states is None:
                 continue
 
->>>>>>> f7d088e2
             if self.gradient_checkpointing and self.training:
                 layer_outputs = self._gradient_checkpointing_func(
                     decoder_layer.__call__,
@@ -1517,11 +1492,8 @@
     MLLAMA_START_DOCSTRING,
 )
 class MllamaForConditionalGeneration(MllamaPreTrainedModel):
-<<<<<<< HEAD
     _tied_weights_keys = ["lm_head.weight"]
 
-=======
->>>>>>> f7d088e2
     def __init__(self, config):
         super().__init__(config)
         self.vision_model = MllamaVisionModel(config.vision_config)
@@ -1535,10 +1507,7 @@
         self.language_model = MllamaForCausalLM(config.text_config)
         self.pad_token_id = self.config.pad_token_id if self.config.pad_token_id is not None else -1
         self.post_init()
-<<<<<<< HEAD
         self.hidden_size = self.config.text_config.hidden_size
-=======
->>>>>>> f7d088e2
         self.max_num_tiles = config.vision_config.max_num_tiles
         self.vision_output_dim = config.vision_config.vision_output_dim
 
@@ -1571,13 +1540,7 @@
         pixel_values: torch.FloatTensor = None,  # shape: [batch_size, num_images, num_tiles, channels, height, width]
         aspect_ratio_mask: Optional[List[List[int]]] = None,  # shape: [batch_size, num_images]; num tiles per image
         aspect_ratio_ids: Optional[torch.Tensor] = None,
-<<<<<<< HEAD
-        attention_mask: Optional[
-            List[List[List[int]]]
-        ] = None,  # shape: [batch_size, num_images, 2]; start token, end token
-=======
         attention_mask: Optional[List[List[List[int]]]] = None,
->>>>>>> f7d088e2
         cross_attention_mask: Optional[torch.Tensor] = None,
         cross_attention_states: Optional[torch.Tensor] = None,
         position_ids: Optional[torch.LongTensor] = None,
@@ -1607,21 +1570,13 @@
         if pixel_values is not None:
             if aspect_ratio_ids is None:
                 raise ValueError("`aspect_ratio_ids` must be provided if `pixel_values` is provided")
-<<<<<<< HEAD
             # get vision tokens from vision model
             cross_attention_states = self.vision_model(pixel_values, aspect_ratio_ids, aspect_ratio_mask)
             cross_attention_states = self.multi_modal_projector(cross_attention_states).reshape(-1, cross_attention_states.shape[-2],self.hidden_size)
-=======
-            cross_attention_states = self.vision_model(pixel_values, aspect_ratio_ids)
->>>>>>> f7d088e2
 
         cross_attention_mask, full_text_row_masked_out_mask = prepare_cross_attention_mask(
             cross_attention_mask,
             past_key_values=past_key_values,
-<<<<<<< HEAD
-            image_seq_length=8200,  # cross_attention_states.shape[1],
-=======
->>>>>>> f7d088e2
             num_vision_tokens=self.vision_model.num_patches,
             cross_attention_layers=self.language_model.model.cross_attention_layers,
             device=self.device,
