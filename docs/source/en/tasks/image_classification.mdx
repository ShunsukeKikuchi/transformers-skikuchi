--- conflicted
+++ resolved
@@ -153,15 +153,7 @@
 
 ```py
 >>> def process(examples):
-<<<<<<< HEAD
-...     examples.update(
-...         image_processor(
-...             examples["image"],
-...         )
-...     )
-=======
 ...     examples.update(image_processor(examples["image"]))
->>>>>>> 39a13a90
 ...     return examples
 ```
 
