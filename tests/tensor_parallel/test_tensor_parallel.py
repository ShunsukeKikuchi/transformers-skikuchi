# Copyright 2024 The HuggingFace Team. All rights reserved.
#
# Licensed under the Apache License, Version 2.0 (the "License");
# you may not use this file except in compliance with the License.
# You may obtain a copy of the License at
#
#     http://www.apache.org/licenses/LICENSE-2.0
#
# Unless required by applicable law or agreed to in writing, software
# distributed under the License is distributed on an "AS IS" BASIS,
# WITHOUT WARRANTIES OR CONDITIONS OF ANY KIND, either express or implied.
# See the License for the specific language governing permissions and
# limitations under the License.

# Run the test: CUDA_VISIBLE_DEVICES=0,1 RUN_SLOW=1 pytest -sv tests/tensor_parallel/test_tensor_parallel.py

import os
import subprocess
import tempfile
import textwrap

from transformers import is_torch_available
from transformers.integrations.tensor_parallel import get_packed_weights, repack_weights
from transformers.testing_utils import (
    TestCasePlus,
    backend_device_count,
    get_torch_dist_unique_port,
    require_huggingface_hub_greater_or_equal,
    require_torch_multi_accelerator,
    torch_device,
)


if is_torch_available():
    import torch


class TestTensorParallelUtils(TestCasePlus):
    def test_packed_unpacked_conversion(self):
        WORLD_SIZE = 2
        PACKED_BLOCK_SIZE = 800
        SHARDING_DIM = 2
        NUM_BLOCKS = 2

        original_packed_weights = torch.randn(4, 512, 2 * PACKED_BLOCK_SIZE)
        original_packed_weights.get_dtype = lambda: "F32"  # get_packed_weights expects PySlice object
        empty_param = torch.empty(4, 512, 2 * PACKED_BLOCK_SIZE)

        class MockDeviceMesh:
            def size(self):
                return WORLD_SIZE

        mock_mesh = (
            MockDeviceMesh()
        )  # get_packed_weights only calls `.size()`, do this to avoid doing actual distributed run

        packed_weights_0 = get_packed_weights(original_packed_weights, empty_param, mock_mesh, 0, SHARDING_DIM)
        packed_weights_1 = get_packed_weights(original_packed_weights, empty_param, mock_mesh, 1, SHARDING_DIM)

        # simulate all gather of sharded weights
        packed_weights = torch.cat([packed_weights_0, packed_weights_1], dim=SHARDING_DIM)
        unpacked_weights = repack_weights(packed_weights, SHARDING_DIM, WORLD_SIZE, NUM_BLOCKS)

        assert torch.allclose(unpacked_weights, original_packed_weights)


class TensorParallelTestBase(TestCasePlus):
    nproc_per_node = 2

    def run_torch_distributed_test(self, script: str, is_torchrun: bool = True):
        """Run the given Python script in a subprocess using torchrun or python3."""
        with tempfile.NamedTemporaryFile(mode="w+", suffix=".py") as tmp:
            tmp.write(script)
            tmp.flush()
            tmp.seek(0)
            cmd = (
                (
                    f"torchrun --nproc_per_node {self.nproc_per_node} "
                    f"--master_port {get_torch_dist_unique_port()} {tmp.name}"
                ).split()
                if is_torchrun
                else ["python3", tmp.name]
            )

            try:
                subprocess.run(cmd, capture_output=True, env=self.get_env(), text=True, check=True)
            except subprocess.CalledProcessError as e:
<<<<<<< HEAD
                raise Exception(f"Subprocess failed with:\nSTDOUT:\n{e.stdout}\n\nSTDERR:\n{e.stderr}")

    def run_tensor_parallel_test(self, model_id: str, mode: str = "training", expected_output: str = None):
        """
        Runs a tensor-parallel test for either training (forward) or generate mode.

        Args:
            model_id: The model to test.
            mode: "training" or "generate".
            expected_output: Token or string to assert for training mode.
        """
        if mode not in ("training", "generate"):
            raise ValueError(f"Invalid mode '{mode}', must be 'training' or 'generate'")

        # Only the outputs line changes between training and generate
        outputs_line = (
            "outputs = model(inputs)"
            if mode == "training"
            else 'outputs = model.generate(inputs, max_new_tokens=10, cache_implementation="static")'
        )
=======
                raise Exception(f"The following error was captured: {e.stderr}")

    def test_model_forward(self):
        script_to_run = textwrap.dedent(
            """
            import torch
            import os
            from transformers import AutoModelForCausalLM, AutoTokenizer

            model_id = "JackFram/llama-68m"

            rank = int(os.environ["RANK"])
            world_size = int(os.environ["WORLD_SIZE"])

            model = AutoModelForCausalLM.from_pretrained(model_id, torch_dtype="auto", tp_plan="auto")
            torch.distributed.barrier()

            tokenizer = AutoTokenizer.from_pretrained(model_id, legacy=False)
            prompt = "Can I help"

            inputs = tokenizer(prompt, return_tensors="pt").input_ids.to(model.device)
            outputs = model(inputs)
>>>>>>> 6dfd561d

        # Expected assertion differs slightly depending on the mode
        if mode == "training":
            assertion = f"""
            next_token_logits = outputs[0][:, -1, :]
            next_token = torch.argmax(next_token_logits, dim=-1)
            response = tokenizer.decode(next_token)
<<<<<<< HEAD
            assert response == "{expected_output}", f"Expected token '{{expected_output}}', got '{{response}}'"
=======
            print(response)
            # assert response == "with"

            torch.distributed.barrier()
            torch.distributed.destroy_process_group()
>>>>>>> 6dfd561d
            """
        else:
            assertion = """
            output_text = tokenizer.batch_decode(outputs, skip_special_tokens=True)
            assert output_text[0].startswith(prompt), f"Expected output to start with '{prompt}', got '{output_text[0]}'"
            """

        script = f"""
            import torch
            import os
            from transformers import AutoModelForCausalLM, AutoTokenizer

            model_id = "{model_id}"

            rank = int(os.environ["RANK"])
            world_size = int(os.environ["WORLD_SIZE"])

            model = AutoModelForCausalLM.from_pretrained(model_id, torch_dtype="auto", tp_plan="auto")
            torch.distributed.barrier()

<<<<<<< HEAD
            has_dtensor = any(
                isinstance(p.data, torch.distributed.tensor.DTensor)
                for _, p in model.named_parameters()
            )
            assert has_dtensor, "TP model must have DTensor"

            tokenizer = AutoTokenizer.from_pretrained(model_id, legacy=False)
=======
            model.forward = torch.compile(model.forward)

            tokenizer = AutoTokenizer.from_pretrained(model_id)
>>>>>>> 6dfd561d
            prompt = "Can I help"

            inputs = tokenizer(prompt, return_tensors="pt").input_ids.to(model.device)
            {outputs_line}

            {assertion}

            torch.distributed.barrier()
            torch.distributed.destroy_process_group()
        """
        self.run_torch_distributed_test(textwrap.dedent(script))

    @require_huggingface_hub_greater_or_equal("0.31.4")
    def test_model_save(self):
        from safetensors import safe_open

        with tempfile.TemporaryDirectory() as tmp_dir:
            for is_torchrun in [True, False]:
                script_to_run = textwrap.dedent(
                    f"""
                    import torch
                    import os
                    from transformers import AutoModelForCausalLM

                    model_id = "JackFram/llama-68m"
                    kwargs = dict()

                    if os.environ.get("RANK", None) is not None:
                        kwargs["tp_plan"] = "auto"
                        result_dir = "{tmp_dir}/tp"
                    else:
                        result_dir = "{tmp_dir}/nontp"

                    model = AutoModelForCausalLM.from_pretrained(model_id, **kwargs)
                    model.save_pretrained(result_dir)
                    """
                )
                self.run_torch_distributed_test(script_to_run, is_torchrun=is_torchrun)

            non_tp_model_path = os.path.join(tmp_dir, "nontp")
            tp_model_path = os.path.join(tmp_dir, "tp")

            for filename in os.listdir(non_tp_model_path):
                if not filename.endswith(".safetensors"):
                    continue

                non_tp_model = safe_open(os.path.join(non_tp_model_path, filename), device="cpu", framework="pt")
                tp_model = safe_open(os.path.join(tp_model_path, filename), device="cpu", framework="pt")
                for non_tp_key in non_tp_model.keys():
                    non_tp_tensor = non_tp_model.get_tensor(non_tp_key)
                    tp_tensor = tp_model.get_tensor(non_tp_key)
                    assert torch.allclose(non_tp_tensor, tp_tensor), f"Tensor with key: {non_tp_key} does not match"
                    del non_tp_tensor, tp_tensor


class TestTensorParallel(TensorParallelTestBase):
    def test_model_training(self):
        self.run_tensor_parallel_test(model_id="JackFram/llama-68m", mode="training", expected_output="with")

    def test_model_generate(self):
        self.run_tensor_parallel_test(model_id="JackFram/llama-68m", mode="generate")


@require_torch_multi_accelerator
class TestTensorParallelAccelerator(TestTensorParallel):
    nproc_per_node = backend_device_count(torch_device)<|MERGE_RESOLUTION|>--- conflicted
+++ resolved
@@ -85,7 +85,6 @@
             try:
                 subprocess.run(cmd, capture_output=True, env=self.get_env(), text=True, check=True)
             except subprocess.CalledProcessError as e:
-<<<<<<< HEAD
                 raise Exception(f"Subprocess failed with:\nSTDOUT:\n{e.stdout}\n\nSTDERR:\n{e.stderr}")
 
     def run_tensor_parallel_test(self, model_id: str, mode: str = "training", expected_output: str = None):
@@ -106,30 +105,6 @@
             if mode == "training"
             else 'outputs = model.generate(inputs, max_new_tokens=10, cache_implementation="static")'
         )
-=======
-                raise Exception(f"The following error was captured: {e.stderr}")
-
-    def test_model_forward(self):
-        script_to_run = textwrap.dedent(
-            """
-            import torch
-            import os
-            from transformers import AutoModelForCausalLM, AutoTokenizer
-
-            model_id = "JackFram/llama-68m"
-
-            rank = int(os.environ["RANK"])
-            world_size = int(os.environ["WORLD_SIZE"])
-
-            model = AutoModelForCausalLM.from_pretrained(model_id, torch_dtype="auto", tp_plan="auto")
-            torch.distributed.barrier()
-
-            tokenizer = AutoTokenizer.from_pretrained(model_id, legacy=False)
-            prompt = "Can I help"
-
-            inputs = tokenizer(prompt, return_tensors="pt").input_ids.to(model.device)
-            outputs = model(inputs)
->>>>>>> 6dfd561d
 
         # Expected assertion differs slightly depending on the mode
         if mode == "training":
@@ -137,15 +112,7 @@
             next_token_logits = outputs[0][:, -1, :]
             next_token = torch.argmax(next_token_logits, dim=-1)
             response = tokenizer.decode(next_token)
-<<<<<<< HEAD
             assert response == "{expected_output}", f"Expected token '{{expected_output}}', got '{{response}}'"
-=======
-            print(response)
-            # assert response == "with"
-
-            torch.distributed.barrier()
-            torch.distributed.destroy_process_group()
->>>>>>> 6dfd561d
             """
         else:
             assertion = """
@@ -166,19 +133,7 @@
             model = AutoModelForCausalLM.from_pretrained(model_id, torch_dtype="auto", tp_plan="auto")
             torch.distributed.barrier()
 
-<<<<<<< HEAD
-            has_dtensor = any(
-                isinstance(p.data, torch.distributed.tensor.DTensor)
-                for _, p in model.named_parameters()
-            )
-            assert has_dtensor, "TP model must have DTensor"
-
             tokenizer = AutoTokenizer.from_pretrained(model_id, legacy=False)
-=======
-            model.forward = torch.compile(model.forward)
-
-            tokenizer = AutoTokenizer.from_pretrained(model_id)
->>>>>>> 6dfd561d
             prompt = "Can I help"
 
             inputs = tokenizer(prompt, return_tensors="pt").input_ids.to(model.device)
