--- conflicted
+++ resolved
@@ -66,11 +66,8 @@
         ("clipseg", "CLIPSegProcessor"),
         ("clvp", "ClvpProcessor"),
         ("colpali", "ColPaliProcessor"),
-<<<<<<< HEAD
+        ("colqwen2", "ColQwen2Processor"),
         ("dia", "DiaProcessor"),
-=======
-        ("colqwen2", "ColQwen2Processor"),
->>>>>>> de4cf5a3
         ("emu3", "Emu3Processor"),
         ("flava", "FlavaProcessor"),
         ("fuyu", "FuyuProcessor"),
