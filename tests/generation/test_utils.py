# coding=utf-8
# Copyright 2020 The HuggingFace Team Inc.
#
# Licensed under the Apache License, Version 2.0 (the "License");
# you may not use this file except in compliance with the License.
# You may obtain a clone of the License at
#
#     http://www.apache.org/licenses/LICENSE-2.0
#
# Unless required by applicable law or agreed to in writing, software
# distributed under the License is distributed on an "AS IS" BASIS,
# WITHOUT WARRANTIES OR CONDITIONS OF ANY KIND, either express or implied.
# See the License for the specific language governing permissions and
# limitations under the License.


import collections
import copy
import datetime
import gc
import inspect
import random
import tempfile
import unittest
import warnings

import numpy as np
import pytest
from packaging import version
from parameterized import parameterized

from transformers import AutoConfig, AutoProcessor, AutoTokenizer, is_torch_available, pipeline
from transformers.testing_utils import (
    is_flaky,
    require_accelerate,
    require_flash_attn,
    require_optimum_quanto,
    require_torch,
    require_torch_accelerator,
    require_torch_gpu,
    require_torch_multi_accelerator,
    require_torch_multi_gpu,
    require_torch_sdpa,
    set_config_for_less_flaky_test,
    set_model_for_less_flaky_test,
    set_model_tester_for_less_flaky_test,
    slow,
    torch_device,
)
from transformers.utils import is_ipex_available


if is_torch_available():
    import torch
    import torch.nn.functional as F

    from transformers import (
        AutoModelForCausalLM,
        AutoModelForSeq2SeqLM,
        AutoModelForSpeechSeq2Seq,
        AutoModelForVision2Seq,
        BartForConditionalGeneration,
        BartTokenizer,
        GPT2LMHeadModel,
        GPT2Tokenizer,
        ImageGPTForCausalImageModeling,
        SpeechEncoderDecoderModel,
        T5ForConditionalGeneration,
    )
    from transformers.cache_utils import (
        Cache,
        DynamicCache,
        EncoderDecoderCache,
        HybridCache,
        QuantoQuantizedCache,
        StaticCache,
    )
    from transformers.generation import (
        BeamSampleDecoderOnlyOutput,
        BeamSampleEncoderDecoderOutput,
        BeamSearchDecoderOnlyOutput,
        BeamSearchEncoderDecoderOutput,
        DisjunctiveConstraint,
        GenerateBeamDecoderOnlyOutput,
        GenerateBeamEncoderDecoderOutput,
        GenerateDecoderOnlyOutput,
        GenerateEncoderDecoderOutput,
        GenerationConfig,
        GreedySearchDecoderOnlyOutput,
        GreedySearchEncoderDecoderOutput,
        LogitsProcessorList,
        MaxLengthCriteria,
        MinLengthLogitsProcessor,
        PhrasalConstraint,
        PromptLookupCandidateGenerator,
        SampleDecoderOnlyOutput,
        SampleEncoderDecoderOutput,
        StoppingCriteria,
        StoppingCriteriaList,
        SynthIDTextWatermarkingConfig,
        WatermarkDetector,
        WatermarkingConfig,
    )
    from transformers.generation.candidate_generator import (
        AssistedCandidateGenerator,
        AssistedCandidateGeneratorDifferentTokenizers,
    )
    from transformers.generation.utils import _speculative_sampling

from unittest.mock import patch

from transformers.utils import is_sklearn_available


# TODO: raushan remove this when VLMs start accepting input embeds
VLM_CLASS_NAMES = [
    "llava",
    "idefics2",
    "idefics3",
    "mllama",
    "paligemma",
    "emu3",
    "gotocr2",
    "qwen2vl",
    "qwen2_5_vl",
    "ayavision",
    "gemma3",
    "mistral3",
]


class GenerationTesterMixin:
    input_name = "input_ids"
    model_tester = None
    max_new_tokens = 3

    def prepare_config_and_inputs_for_generate(self, batch_size=2):
        config, inputs_dict = self.model_tester.prepare_config_and_inputs_for_common()

        # We don't want a few model inputs in our model input dictionary for generation tests
        input_keys_to_ignore = [
            # we don't want to mask attention heads
            "head_mask",
            "decoder_head_mask",
            "cross_attn_head_mask",
            # we don't want encoder-decoder models to start from filled decoder ids
            "decoder_input_ids",
            "decoder_attention_mask",
            # we'll set cache use in each test differently
            "use_cache",
            # Ignore labels if it is in the input dict
            "labels",
            # model-specific exceptions should overload/overwrite this function
        ]
        filtered_inputs_dict = {
            k: v[:batch_size, ...] if isinstance(v, torch.Tensor) else v
            for k, v in inputs_dict.items()
            if k not in input_keys_to_ignore
        }

        # It is important set `eos_token_id` to `None` to avoid early stopping (would break for length-based checks)
        text_gen_config = config.get_text_config(decoder=True)
        if text_gen_config.eos_token_id is not None and text_gen_config.pad_token_id is None:
            text_gen_config.pad_token_id = (
                text_gen_config.eos_token_id
                if isinstance(text_gen_config.eos_token_id, int)
                else text_gen_config.eos_token_id[0]
            )
        text_gen_config.eos_token_id = None
        text_gen_config.forced_eos_token_id = None

        return config, filtered_inputs_dict

    def _check_similar_generate_outputs(self, output_1, output_2, atol=1e-5, rtol=1e-5):
        """
        Checks whether a pair of generate outputs are similar. Two `generate` call outputs are considered similar in
        the following situations:
        1. The sequences are the same
        2. The sequences are different, but the scores up to (and including) the first mismatch are nearly identical
        """
        # scores doesn't include data regarding decoder input tokens
        decoder_input_length = output_1.sequences.shape[1] - len(output_1.scores)
        output_matches = output_1.sequences == output_2.sequences
        has_matching_outputs = output_matches.all()
        has_matching_scores = None
        if not has_matching_outputs:
            for batch_idx in range(output_1.sequences.shape[0]):
                batch_matches = output_matches[batch_idx]
                if batch_matches.all():
                    continue
                first_mismatch_idx = batch_matches.int().argmin()  # gets the index of the first False
                first_mismatch_idx -= decoder_input_length
                output_1_first_mismatch_scores = output_1.scores[first_mismatch_idx][batch_idx]
                output_2_first_mismatch_scores = output_2.scores[first_mismatch_idx][batch_idx]
                has_matching_scores = torch.allclose(
                    output_1_first_mismatch_scores, output_2_first_mismatch_scores, rtol=atol, atol=rtol
                )
                if not has_matching_scores:
                    break
        self.assertTrue(has_matching_outputs or has_matching_scores)

    def _get_logits_processor_kwargs(self, do_sample=False, config=None):
        logits_processor_kwargs = {
            "bad_words_ids": [[1, 0]],
            "repetition_penalty": 1.2,
            "remove_invalid_values": True,
        }
        if do_sample:
            logits_processor_kwargs.update(
                {
                    "top_k": 10,
                    "top_p": 0.7,
                    "temperature": 0.7,
                }
            )
        # TODO (joao, raushan): see this comment for a long-term fix
        # https://github.com/huggingface/transformers/pull/33593#issuecomment-2361824264)
        # This is a band-aid for VLM models, to ensure they don't generate image/video tokens which would cause them
        # to crash. On pretrained models this isn't a risk, as they are trained to not generate these tokens.
        if config is not None:
            for key in [
                "image_token_index",
                "image_token_id",
                "video_token_index",
                "video_token_id",
                "vision_start_token_id",
            ]:
                token_index = getattr(config, key, None)
                if token_index is None and hasattr(self, "model_tester"):
                    token_index = getattr(self.model_tester, key, None)
                if token_index is not None and token_index < config.get_text_config().vocab_size:
                    logits_processor_kwargs["bad_words_ids"].append([token_index])

        return logits_processor_kwargs

    def _get_beam_kwargs(self, num_return_sequences=1):
        beam_kwargs = {
            "early_stopping": False,
            "length_penalty": 2.0,
            "num_beams": 2,
            "num_return_sequences": num_return_sequences,
        }
        return beam_kwargs

    def _get_diverse_beam_kwargs(self, num_return_sequences=1):
        beam_kwargs = {
            "early_stopping": False,
            "length_penalty": 2.0,
            "num_beams": 2,
            "num_return_sequences": num_return_sequences,
            "num_beam_groups": 2,  # one beam per group
            "diversity_penalty": 2.0,
        }
        return beam_kwargs

    def _get_constrained_beam_kwargs(self, num_return_sequences=1):
        beam_kwargs = {
            "early_stopping": False,
            "length_penalty": 2.0,
            "num_beams": num_return_sequences * 4,
            "num_return_sequences": num_return_sequences,
        }
        return beam_kwargs

    def _greedy_generate(
        self,
        model,
        inputs_dict,
        output_scores=False,
        output_logits=False,
        output_attentions=False,
        output_hidden_states=False,
        return_dict_in_generate=False,
        use_cache=True,
    ):
        logits_processor_kwargs = self._get_logits_processor_kwargs(do_sample=False, config=model.config)
        output_generate = model.generate(
            do_sample=False,
            num_beams=1,
            max_new_tokens=self.max_new_tokens,
            output_attentions=output_attentions,
            output_hidden_states=output_hidden_states,
            output_scores=output_scores,
            output_logits=output_logits,
            return_dict_in_generate=return_dict_in_generate,
            use_cache=use_cache,
            **logits_processor_kwargs,
            **inputs_dict,
        )

        return output_generate

    def _sample_generate(
        self,
        model,
        inputs_dict,
        num_return_sequences,
        output_scores=False,
        output_logits=False,
        output_attentions=False,
        output_hidden_states=False,
        return_dict_in_generate=False,
        use_cache=True,
    ):
        torch.manual_seed(0)
        logits_processor_kwargs = self._get_logits_processor_kwargs(do_sample=True, config=model.config)
        output_generate = model.generate(
            do_sample=True,
            num_beams=1,
            max_new_tokens=self.max_new_tokens,
            num_return_sequences=num_return_sequences,
            output_scores=output_scores,
            output_logits=output_logits,
            output_attentions=output_attentions,
            output_hidden_states=output_hidden_states,
            return_dict_in_generate=return_dict_in_generate,
            use_cache=use_cache,
            **logits_processor_kwargs,
            **inputs_dict,
        )

        return output_generate

    def _beam_search_generate(
        self,
        model,
        inputs_dict,
        beam_kwargs,
        output_scores=False,
        output_logits=False,
        output_attentions=False,
        output_hidden_states=False,
        return_dict_in_generate=False,
        use_cache=True,
    ):
        logits_processor_kwargs = self._get_logits_processor_kwargs(do_sample=False, config=model.config)
        output_generate = model.generate(
            do_sample=False,
            max_new_tokens=self.max_new_tokens,
            output_scores=output_scores,
            output_logits=output_logits,
            output_attentions=output_attentions,
            output_hidden_states=output_hidden_states,
            return_dict_in_generate=return_dict_in_generate,
            use_cache=use_cache,
            **beam_kwargs,
            **logits_processor_kwargs,
            **inputs_dict,
        )

        return output_generate

    def _beam_sample_generate(
        self,
        model,
        inputs_dict,
        beam_kwargs,
        output_scores=False,
        output_logits=False,
        output_attentions=False,
        output_hidden_states=False,
        return_dict_in_generate=False,
        use_cache=True,
    ):
        torch.manual_seed(0)
        logits_processor_kwargs = self._get_logits_processor_kwargs(do_sample=True, config=model.config)
        output_generate = model.generate(
            do_sample=True,
            max_new_tokens=self.max_new_tokens,
            output_scores=output_scores,
            output_logits=output_logits,
            output_attentions=output_attentions,
            output_hidden_states=output_hidden_states,
            return_dict_in_generate=return_dict_in_generate,
            use_cache=use_cache,
            **beam_kwargs,
            **logits_processor_kwargs,
            **inputs_dict,
        )

        return output_generate

    def _group_beam_search_generate(
        self,
        model,
        inputs_dict,
        beam_kwargs,
        output_scores=False,
        output_logits=False,
        output_attentions=False,
        output_hidden_states=False,
        return_dict_in_generate=False,
        use_cache=True,
    ):
        logits_processor_kwargs = self._get_logits_processor_kwargs(do_sample=False, config=model.config)
        output_generate = model.generate(
            do_sample=False,
            max_new_tokens=self.max_new_tokens,
            output_scores=output_scores,
            output_logits=output_logits,
            output_attentions=output_attentions,
            output_hidden_states=output_hidden_states,
            return_dict_in_generate=return_dict_in_generate,
            use_cache=use_cache,
            **beam_kwargs,
            **logits_processor_kwargs,
            **inputs_dict,
        )

        return output_generate

    def _constrained_beam_search_generate(
        self,
        model,
        inputs_dict,
        constraints,
        beam_kwargs,
        output_scores=False,
        output_logits=False,
        output_attentions=False,
        output_hidden_states=False,
        return_dict_in_generate=False,
        use_cache=True,
    ):
        logits_processor_kwargs = self._get_logits_processor_kwargs(do_sample=False, config=model.config)
        output_generate = model.generate(
            do_sample=False,
            max_new_tokens=self.max_new_tokens,
            output_scores=output_scores,
            output_logits=output_logits,
            output_attentions=output_attentions,
            output_hidden_states=output_hidden_states,
            return_dict_in_generate=return_dict_in_generate,
            constraints=constraints,
            use_cache=use_cache,
            **beam_kwargs,
            **logits_processor_kwargs,
            **inputs_dict,
        )

        return output_generate

    def _contrastive_generate(
        self,
        model,
        inputs_dict,
        output_scores=False,
        output_logits=False,
        output_attentions=False,
        output_hidden_states=False,
        return_dict_in_generate=False,
        use_cache=True,
    ):
        contrastive_search_kwargs = {
            "penalty_alpha": 0.6,
            "top_k": 5,
        }

        logits_processor_kwargs = self._get_logits_processor_kwargs(do_sample=False, config=model.config)
        output_generate = model.generate(
            do_sample=False,
            num_beams=1,
            max_new_tokens=self.max_new_tokens,
            output_attentions=output_attentions,
            output_hidden_states=output_hidden_states,
            output_scores=output_scores,
            output_logits=output_logits,
            return_dict_in_generate=return_dict_in_generate,
            use_cache=use_cache,
            **logits_processor_kwargs,
            **contrastive_search_kwargs,
            **inputs_dict,
        )

        return output_generate

    @pytest.mark.generate
    def test_greedy_generate(self):
        for model_class in self.all_generative_model_classes:
            config, inputs_dict = self.prepare_config_and_inputs_for_generate()

            model = model_class(config).to(torch_device).eval()
            output_generate = self._greedy_generate(model=model, inputs_dict=inputs_dict)

            if model.config.is_encoder_decoder:
                self.assertTrue(output_generate.shape[-1] == self.max_new_tokens + 1)
            else:
                self.assertTrue(output_generate.shape[-1] == self.max_new_tokens + inputs_dict["input_ids"].shape[-1])

    @pytest.mark.generate
    def test_greedy_generate_dict_outputs(self):
        for model_class in self.all_generative_model_classes:
            config, inputs_dict = self.prepare_config_and_inputs_for_generate()
            if self.has_attentions:
                config._attn_implementation = "eager"  # can't output attentions otherwise

            model = model_class(config).to(torch_device).eval()
            output_generate = self._greedy_generate(
                model=model,
                inputs_dict=inputs_dict,
                output_scores=True,
                output_logits=True,
                output_hidden_states=True,
                output_attentions=self.has_attentions,
                return_dict_in_generate=True,
                use_cache=False,
            )

            if model.config.is_encoder_decoder:
                self.assertTrue(output_generate.sequences.shape[-1] == self.max_new_tokens + 1)
                self.assertIsInstance(output_generate, GenerateEncoderDecoderOutput)
                # Retrocompatibility check
                self.assertIsInstance(output_generate, GreedySearchEncoderDecoderOutput)
            else:
                self.assertTrue(
                    output_generate.sequences.shape[-1] == self.max_new_tokens + inputs_dict["input_ids"].shape[-1]
                )
                self.assertIsInstance(output_generate, GenerateDecoderOnlyOutput)
                # Retrocompatibility check
                self.assertIsInstance(output_generate, GreedySearchDecoderOnlyOutput)

            self._check_generate_outputs(output_generate, model.config)

    @pytest.mark.generate
    def test_greedy_generate_dict_outputs_use_cache(self):
        for model_class in self.all_generative_model_classes:
            config, inputs_dict = self.prepare_config_and_inputs_for_generate()
            if self.has_attentions:
                config._attn_implementation = "eager"  # can't output attentions otherwise

            if not hasattr(config.get_text_config(), "use_cache"):
                self.skipTest(reason=f"{model_class.__name__} doesn't support caching")
            if any(model_name in model_class.__name__.lower() for model_name in ["rwkv"]):
                self.skipTest(reason="Won't fix: model with non-standard dictionary output shapes")

            config.is_decoder = True
            model = model_class(config).to(torch_device).eval()
            output_generate = self._greedy_generate(
                model=model,
                inputs_dict=inputs_dict,
                output_scores=True,
                output_logits=True,
                output_hidden_states=True,
                output_attentions=self.has_attentions,
                return_dict_in_generate=True,
                use_cache=True,  # Enable cache
            )

            if model.config.is_encoder_decoder:
                self.assertTrue(output_generate.sequences.shape[-1] == self.max_new_tokens + 1)
            else:
                self.assertTrue(
                    output_generate.sequences.shape[-1] == self.max_new_tokens + inputs_dict["input_ids"].shape[-1]
                )

            self._check_generate_outputs(output_generate, model.config, use_cache=True)

    @pytest.mark.generate
    def test_sample_generate(self):
        for model_class in self.all_generative_model_classes:
            config, inputs_dict = self.prepare_config_and_inputs_for_generate()

            model = model_class(config).to(torch_device).eval()
            output_generate = self._sample_generate(model=model, inputs_dict=inputs_dict, num_return_sequences=1)

            if model.config.is_encoder_decoder:
                self.assertTrue(output_generate.shape[-1] == self.max_new_tokens + 1)
            else:
                self.assertTrue(output_generate.shape[-1] == self.max_new_tokens + inputs_dict["input_ids"].shape[-1])

    @pytest.mark.generate
    def test_sample_generate_dict_output(self):
        for model_class in self.all_generative_model_classes:
            config, inputs_dict = self.prepare_config_and_inputs_for_generate()
            if self.has_attentions:
                config._attn_implementation = "eager"  # can't output attentions otherwise

            model = model_class(config).to(torch_device).eval()
            output_generate = self._sample_generate(
                model=model,
                inputs_dict=inputs_dict,
                num_return_sequences=2,
                output_scores=True,
                output_logits=True,
                output_hidden_states=True,
                output_attentions=self.has_attentions,
                return_dict_in_generate=True,
                use_cache=False,
            )

            if model.config.is_encoder_decoder:
                self.assertTrue(output_generate.sequences.shape[-1] == self.max_new_tokens + 1)
                self.assertIsInstance(output_generate, GenerateEncoderDecoderOutput)
                # Retrocompatibility check
                self.assertIsInstance(output_generate, SampleEncoderDecoderOutput)
            else:
                self.assertTrue(
                    output_generate.sequences.shape[-1] == self.max_new_tokens + inputs_dict["input_ids"].shape[-1]
                )
                self.assertIsInstance(output_generate, GenerateDecoderOnlyOutput)
                # Retrocompatibility check
                self.assertIsInstance(output_generate, SampleDecoderOnlyOutput)

            self._check_generate_outputs(output_generate, model.config, num_return_sequences=2)

    @pytest.mark.generate
    def test_beam_search_generate(self):
        for model_class in self.all_generative_model_classes:
            config, inputs_dict = self.prepare_config_and_inputs_for_generate()

            model = model_class(config).to(torch_device).eval()

            beam_kwargs = self._get_beam_kwargs()
            output_generate = self._beam_search_generate(model=model, inputs_dict=inputs_dict, beam_kwargs=beam_kwargs)

            if model.config.is_encoder_decoder:
                self.assertTrue(output_generate.shape[-1] == self.max_new_tokens + 1)
            else:
                self.assertTrue(output_generate.shape[-1] == self.max_new_tokens + inputs_dict["input_ids"].shape[-1])

    @pytest.mark.generate
    def test_beam_search_generate_dict_output(self):
        for model_class in self.all_generative_model_classes:
            config, inputs_dict = self.prepare_config_and_inputs_for_generate()
            if self.has_attentions:
                config._attn_implementation = "eager"  # can't output attentions otherwise

            model = model_class(config).to(torch_device).eval()
            beam_kwargs = self._get_beam_kwargs()
            output_generate = self._beam_search_generate(
                model=model,
                inputs_dict=inputs_dict,
                beam_kwargs=beam_kwargs,
                output_scores=True,
                output_logits=True,
                output_hidden_states=True,
                output_attentions=self.has_attentions,
                return_dict_in_generate=True,
                use_cache=False,
            )
            if model.config.is_encoder_decoder:
                self.assertTrue(output_generate.sequences.shape[-1] == self.max_new_tokens + 1)
                self.assertIsInstance(output_generate, GenerateBeamEncoderDecoderOutput)
                # Retrocompatibility check
                self.assertIsInstance(output_generate, BeamSearchEncoderDecoderOutput)
            else:
                self.assertTrue(
                    output_generate.sequences.shape[-1] == self.max_new_tokens + inputs_dict["input_ids"].shape[-1]
                )
                self.assertIsInstance(output_generate, GenerateBeamDecoderOnlyOutput)
                # Retrocompatibility check
                self.assertIsInstance(output_generate, BeamSearchDecoderOnlyOutput)

            self._check_generate_outputs(
                output_generate,
                model.config,
                num_return_sequences=beam_kwargs["num_return_sequences"],
                num_beams=beam_kwargs["num_beams"],
            )

    @pytest.mark.generate
    def test_beam_search_generate_dict_outputs_use_cache(self):
        for model_class in self.all_generative_model_classes:
            config, inputs_dict = self.prepare_config_and_inputs_for_generate()

            if not hasattr(config.get_text_config(), "use_cache"):
                self.skipTest(reason=f"{model_class.__name__} doesn't support caching")
            if any(model_name in model_class.__name__.lower() for model_name in ["rwkv"]):
                self.skipTest(reason="Won't fix: model with non-standard dictionary output shapes")

            if self.has_attentions:
                config._attn_implementation = "eager"  # can't output attentions otherwise
            model = model_class(config).to(torch_device).eval()
            beam_kwargs = self._get_beam_kwargs()

            config.is_decoder = True
            model = model_class(config).to(torch_device).eval()
            output_generate = self._beam_search_generate(
                model=model,
                inputs_dict=inputs_dict,
                beam_kwargs=beam_kwargs,
                output_scores=True,
                output_logits=True,
                output_hidden_states=True,
                output_attentions=self.has_attentions,
                return_dict_in_generate=True,
                use_cache=True,  # Enable cache
            )

            if model.config.is_encoder_decoder:
                self.assertTrue(output_generate.sequences.shape[-1] == self.max_new_tokens + 1)
            else:
                self.assertTrue(
                    output_generate.sequences.shape[-1] == self.max_new_tokens + inputs_dict["input_ids"].shape[-1]
                )

            self._check_generate_outputs(
                output_generate,
                model.config,
                use_cache=True,
                num_return_sequences=beam_kwargs["num_return_sequences"],
                num_beams=beam_kwargs["num_beams"],
            )

    @require_accelerate
    @require_torch_multi_accelerator
    @pytest.mark.generate
    def test_model_parallel_beam_search(self):
        if "xpu" in torch_device:
            if not (is_ipex_available("2.5") or version.parse(torch.__version__) >= version.parse("2.6")):
                self.skipTest(reason="device_map='auto' does not work with XPU devices")

        for model_class in self.all_generative_model_classes:
            if model_class._no_split_modules is None:
                continue

            config, inputs_dict = self.prepare_config_and_inputs_for_generate()

            model = model_class(config).eval()
            with tempfile.TemporaryDirectory() as tmp_dir:
                model.cpu().save_pretrained(tmp_dir)
                new_model = model_class.from_pretrained(tmp_dir, device_map="auto")

                new_model.generate(
                    max_new_tokens=self.max_new_tokens,
                    num_beams=2,
                    **inputs_dict,
                )

    @pytest.mark.generate
    def test_beam_sample_generate(self):
        for model_class in self.all_generative_model_classes:
            config, inputs_dict = self.prepare_config_and_inputs_for_generate()

            model = model_class(config).to(torch_device).eval()
            beam_kwargs = self._get_beam_kwargs()
            output_generate = self._beam_sample_generate(
                model=model,
                inputs_dict=inputs_dict,
                beam_kwargs=beam_kwargs,
            )

            if model.config.is_encoder_decoder:
                self.assertTrue(output_generate.shape[-1] == self.max_new_tokens + 1)
            else:
                self.assertTrue(output_generate.shape[-1] == self.max_new_tokens + inputs_dict["input_ids"].shape[-1])

    @pytest.mark.generate
    def test_beam_sample_generate_dict_output(self):
        for model_class in self.all_generative_model_classes:
            config, inputs_dict = self.prepare_config_and_inputs_for_generate()
            if self.has_attentions:
                config._attn_implementation = "eager"  # can't output attentions otherwise

            model = model_class(config).to(torch_device).eval()
            beam_kwargs = self._get_beam_kwargs()

            output_generate = self._beam_sample_generate(
                model=model,
                inputs_dict=inputs_dict,
                beam_kwargs=beam_kwargs,
                output_scores=True,
                output_logits=True,
                output_hidden_states=True,
                output_attentions=self.has_attentions,
                return_dict_in_generate=True,
                use_cache=False,
            )

            if model.config.is_encoder_decoder:
                self.assertTrue(output_generate.sequences.shape[-1] == self.max_new_tokens + 1)
                self.assertIsInstance(output_generate, GenerateBeamEncoderDecoderOutput)
                # Retrocompatibility check
                self.assertIsInstance(output_generate, BeamSampleEncoderDecoderOutput)
            else:
                self.assertTrue(
                    output_generate.sequences.shape[-1] == self.max_new_tokens + inputs_dict["input_ids"].shape[-1]
                )
                self.assertIsInstance(output_generate, GenerateBeamDecoderOnlyOutput)
                # Retrocompatibility check
                self.assertIsInstance(output_generate, BeamSampleDecoderOnlyOutput)

            self._check_generate_outputs(
                output_generate,
                model.config,
                num_return_sequences=beam_kwargs["num_return_sequences"],
                num_beams=beam_kwargs["num_beams"],
            )

    @pytest.mark.generate
    def test_generate_without_input_ids(self):
        config, _ = self.prepare_config_and_inputs_for_generate()

        # if no bos token id => cannot generate from None
        if config.bos_token_id is None:
            self.skipTest(reason="bos_token_id is None")

        # hack in case they are equal, otherwise the attn mask will be [0]
        if config.bos_token_id == config.pad_token_id:
            config.pad_token_id = None

        for model_class in self.all_generative_model_classes:
            model = model_class(config).to(torch_device)
            model.eval()

            output_ids_generate = model.generate(
                do_sample=False, max_new_tokens=self.max_new_tokens, remove_invalid_values=True
            )
            self.assertIsNotNone(output_ids_generate)

    @pytest.mark.generate
    def test_group_beam_search_generate(self):
        for model_class in self.all_generative_model_classes:
            config, inputs_dict = self.prepare_config_and_inputs_for_generate()

            model = model_class(config).to(torch_device).eval()
            # check `generate()` and `group_beam_search()` are equal
            beam_kwargs = self._get_diverse_beam_kwargs()
            output_generate = self._group_beam_search_generate(
                model=model,
                inputs_dict=inputs_dict,
                beam_kwargs=beam_kwargs,
            )
            if model.config.is_encoder_decoder:
                self.assertTrue(output_generate.shape[-1] == self.max_new_tokens + 1)
            else:
                self.assertTrue(output_generate.shape[-1] == self.max_new_tokens + inputs_dict["input_ids"].shape[-1])

            # check `group_beam_search` for higher than 1 `num_return_sequences`
            num_return_sequences = 2
            beam_kwargs = self._get_diverse_beam_kwargs(num_return_sequences=num_return_sequences)
            output_generate = self._group_beam_search_generate(
                model=model,
                inputs_dict=inputs_dict,
                beam_kwargs=beam_kwargs,
            )
            if model.config.is_encoder_decoder:
                self.assertTrue(output_generate.shape[-1] == self.max_new_tokens + 1)
            else:
                self.assertTrue(output_generate.shape[-1] == self.max_new_tokens + inputs_dict["input_ids"].shape[-1])

    @pytest.mark.generate
    def test_group_beam_search_generate_dict_output(self):
        for model_class in self.all_generative_model_classes:
            config, inputs_dict = self.prepare_config_and_inputs_for_generate()
            if self.has_attentions:
                config._attn_implementation = "eager"  # can't output attentions otherwise

            model = model_class(config).to(torch_device).eval()
            beam_kwargs = self._get_diverse_beam_kwargs()
            output_generate = self._group_beam_search_generate(
                model=model,
                inputs_dict=inputs_dict,
                beam_kwargs=beam_kwargs,
                output_scores=True,
                output_logits=True,
                output_hidden_states=True,
                output_attentions=self.has_attentions,
                return_dict_in_generate=True,
                use_cache=False,
            )
            if model.config.is_encoder_decoder:
                self.assertTrue(output_generate.sequences.shape[-1] == self.max_new_tokens + 1)
                self.assertIsInstance(output_generate, GenerateBeamEncoderDecoderOutput)
                # Retrocompatibility check
                self.assertIsInstance(output_generate, BeamSearchEncoderDecoderOutput)
            else:
                self.assertTrue(
                    output_generate.sequences.shape[-1] == self.max_new_tokens + inputs_dict["input_ids"].shape[-1]
                )
                self.assertIsInstance(output_generate, GenerateBeamDecoderOnlyOutput)
                # Retrocompatibility check
                self.assertIsInstance(output_generate, BeamSearchDecoderOnlyOutput)

            self._check_generate_outputs(
                output_generate,
                model.config,
                num_return_sequences=beam_kwargs["num_return_sequences"],
                num_beams=beam_kwargs["num_beams"],
            )

    # TODO: @gante check why it is flaky
    @is_flaky()
    @pytest.mark.generate
    def test_constrained_beam_search_generate(self):
        for model_class in self.all_generative_model_classes:
            config, inputs_dict = self.prepare_config_and_inputs_for_generate()

            model = model_class(config).to(torch_device).eval()

            # Sample constraints
            min_id = 3
            max_id = config.get_text_config(decoder=True).vocab_size

            force_tokens = torch.randint(min_id, max_id, (1, 2)).tolist()[0]
            constraints = [
                PhrasalConstraint(force_tokens),
            ]

            beam_kwargs = self._get_constrained_beam_kwargs()
            output_generate = self._constrained_beam_search_generate(
                model=model,
                inputs_dict=inputs_dict,
                constraints=constraints,
                beam_kwargs=beam_kwargs,
            )

            if model.config.is_encoder_decoder:
                self.assertTrue(output_generate.shape[-1] == self.max_new_tokens + 1)
            else:
                self.assertTrue(output_generate.shape[-1] == self.max_new_tokens + inputs_dict["input_ids"].shape[-1])

            for generation_output in output_generate:
                self._check_sequence_inside_sequence(force_tokens, generation_output)

            # check`constrained_beam_search` for higher than 1 `num_return_sequences`
            # Sample constraints
            force_tokens = torch.randint(min_id, max_id, (1, 2)).tolist()[0]
            constraints = [
                PhrasalConstraint(force_tokens),
            ]

            beam_kwargs = self._get_constrained_beam_kwargs(num_return_sequences=2)

            output_generate = self._constrained_beam_search_generate(
                model=model,
                inputs_dict=inputs_dict,
                constraints=constraints,
                beam_kwargs=beam_kwargs,
            )

            if model.config.is_encoder_decoder:
                self.assertTrue(output_generate.shape[-1] == self.max_new_tokens + 1)
            else:
                self.assertTrue(output_generate.shape[-1] == self.max_new_tokens + inputs_dict["input_ids"].shape[-1])

            for generation_output in output_generate:
                self._check_sequence_inside_sequence(force_tokens, generation_output)

    @pytest.mark.generate
    def test_constrained_beam_search_generate_dict_output(self):
        for model_class in self.all_generative_model_classes:
            config, inputs_dict = self.prepare_config_and_inputs_for_generate()
            if self.has_attentions:
                config._attn_implementation = "eager"  # can't output attentions otherwise

            model = model_class(config).to(torch_device).eval()

            # Sample constraints
            min_id = 3
            max_id = model.config.get_text_config(decoder=True).vocab_size
            force_tokens = torch.randint(min_id, max_id, (1, 2)).tolist()[0]
            constraints = [
                PhrasalConstraint(force_tokens),
            ]

            beam_kwargs = self._get_constrained_beam_kwargs()
            output_generate = self._constrained_beam_search_generate(
                model=model,
                inputs_dict=inputs_dict,
                constraints=constraints,
                beam_kwargs=beam_kwargs,
                output_scores=True,
                output_logits=True,
                output_hidden_states=True,
                output_attentions=self.has_attentions,
                return_dict_in_generate=True,
                use_cache=False,
            )

            if model.config.is_encoder_decoder:
                self.assertTrue(output_generate.sequences.shape[-1] == self.max_new_tokens + 1)
                self.assertIsInstance(output_generate, GenerateBeamEncoderDecoderOutput)
                # Retrocompatibility check
                self.assertIsInstance(output_generate, BeamSearchEncoderDecoderOutput)
            else:
                self.assertTrue(
                    output_generate.sequences.shape[-1] == self.max_new_tokens + inputs_dict["input_ids"].shape[-1]
                )
                self.assertIsInstance(output_generate, GenerateBeamDecoderOnlyOutput)
                # Retrocompatibility check
                self.assertIsInstance(output_generate, BeamSearchDecoderOnlyOutput)

            self._check_generate_outputs(
                output_generate,
                model.config,
                num_return_sequences=beam_kwargs["num_return_sequences"],
                num_beams=beam_kwargs["num_beams"],
            )

    @pytest.mark.generate
    def test_contrastive_generate(self):
        for model_class in self.all_generative_model_classes:
            if model_class._is_stateful:
                self.skipTest(reason="Stateful models don't support contrastive search generation")

            # won't fix: FSMT and Reformer have a different cache variable type (and format).
            if any(model_name in model_class.__name__.lower() for model_name in ["fsmt", "reformer"]):
                self.skipTest(reason="Won't fix: old model with different cache format")

            config, inputs_dict = self.prepare_config_and_inputs_for_generate()

            # NOTE: contrastive search only works with cache on at the moment.
            if not hasattr(config.get_text_config(), "use_cache"):
                self.skipTest(reason=f"{model_class.__name__} doesn't support caching")
            config.is_decoder = True

            # test old generation output for backwards compatibility
            model = model_class(config).to(torch_device).eval()
            output_generate = self._contrastive_generate(
                model=model,
                inputs_dict=inputs_dict,
                use_cache=True,  # Enable cache
            )
            if model.config.is_encoder_decoder:
                self.assertTrue(output_generate.shape[-1] == self.max_new_tokens + 1)
            else:
                self.assertTrue(output_generate.shape[-1] == self.max_new_tokens + inputs_dict["input_ids"].shape[-1])

    @pytest.mark.generate
    def test_contrastive_generate_dict_outputs_use_cache(self):
        for model_class in self.all_generative_model_classes:
            if model_class._is_stateful:
                self.skipTest(reason="Stateful models don't support contrastive search generation")

            # won't fix: FSMT and Reformer have a different cache variable type (and format).
            if any(model_name in model_class.__name__.lower() for model_name in ["fsmt", "reformer"]):
                self.skipTest(reason="Won't fix: old model with different cache format")

            config, inputs_dict = self.prepare_config_and_inputs_for_generate()

            # NOTE: contrastive search only works with cache on at the moment.
            if not hasattr(config.get_text_config(), "use_cache"):
                self.skipTest(reason=f"{model_class.__name__} doesn't support caching")
            config.is_decoder = True
            if self.has_attentions:
                config._attn_implementation = "eager"  # can't output attentions otherwise

            model = model_class(config).to(torch_device).eval()
            output_generate = self._contrastive_generate(
                model=model,
                inputs_dict=inputs_dict,
                output_scores=True,
                output_logits=True,
                output_hidden_states=True,
                output_attentions=self.has_attentions,
                return_dict_in_generate=True,
                use_cache=True,  # Enable cache
            )

            if model.config.is_encoder_decoder:
                self.assertTrue(output_generate.sequences.shape[-1] == self.max_new_tokens + 1)
            else:
                self.assertTrue(
                    output_generate.sequences.shape[-1] == self.max_new_tokens + inputs_dict["input_ids"].shape[-1]
                )

            self._check_generate_outputs(output_generate, model.config, use_cache=True)

    @pytest.mark.generate
    def test_contrastive_generate_low_memory(self):
        # Check that choosing 'low_memory' does not change the model output
        for model_class in self.all_generative_model_classes:
            if model_class._is_stateful:
                self.skipTest(reason="Stateful models don't support contrastive search generation")

            if any(model_name in model_class.__name__.lower() for model_name in ["fsmt", "reformer", "speech2text"]):
                self.skipTest(reason="Won't fix: old model with different cache format")
            if any(model_name in model_class.__name__.lower() for model_name in ["gptbigcode"]):
                self.skipTest(reason="TODO: fix me")

            config, inputs_dict = self.prepare_config_and_inputs_for_generate(batch_size=1)

            # NOTE: contrastive search only works with cache on at the moment.
            if not hasattr(config.get_text_config(), "use_cache"):
                self.skipTest(reason=f"{model_class.__name__} doesn't support caching")

            config.is_decoder = True

            # test output equality of low versus high memory
            model = model_class(config).to(torch_device).eval()

            low_output = model.generate(
                top_k=4,
                penalty_alpha=0.6,
                low_memory=True,
                max_new_tokens=self.max_new_tokens,
                **inputs_dict,
                use_cache=True,
            )

            high_output = model.generate(
                top_k=4,
                penalty_alpha=0.6,
                low_memory=False,
                max_new_tokens=self.max_new_tokens,
                **inputs_dict,
                use_cache=True,
            )
            self.assertListEqual(low_output.tolist(), high_output.tolist())

    @pytest.mark.generate
<<<<<<< HEAD
=======
    def test_beam_search_low_memory(self):
        # Check that choosing 'low_memory' does not change the model output
        for model_class in self.all_generative_model_classes:
            if model_class._is_stateful:
                self.skipTest(reason="May fix in the future: need custom cache handling")
            if any(model_name in model_class.__name__.lower() for model_name in ["fsmt", "reformer"]):
                self.skipTest(reason="Won't fix: old model with different cache format")
            if any(
                model_name in model_class.__name__.lower()
                for model_name in [
                    "ctrl",
                    "gptbigcode",
                    "transo_xl",
                    "xlnet",
                    "cpm",
                    "jamba",
                ]
            ):
                self.skipTest(reason="May fix in the future: need model-specific fixes")

            set_model_tester_for_less_flaky_test(self)

            config, inputs_dict = self.prepare_config_and_inputs_for_generate()
            set_config_for_less_flaky_test(config)
            # batch_size=1 is ok, but batch_size>1 will cause non-identical output

            config.use_cache = True
            config.is_decoder = True

            # test output equality of low versus high memory
            model = model_class(config).to(torch_device).eval()
            set_model_for_less_flaky_test(model)

            logits_processor_kwargs = self._get_logits_processor_kwargs(config=model.config)

            low_output = model.generate(
                **inputs_dict,
                max_new_tokens=8,
                num_beams=5,
                early_stopping=True,
                low_memory=True,
                use_cache=True,
                output_scores=True,
                output_logits=True,
                return_dict_in_generate=True,
                **logits_processor_kwargs,
            )

            high_output = model.generate(
                **inputs_dict,
                max_new_tokens=8,
                num_beams=5,
                early_stopping=True,
                low_memory=False,
                use_cache=True,
                output_scores=True,
                output_logits=True,
                return_dict_in_generate=True,
                **logits_processor_kwargs,
            )
            # The two outputs must match and their shape must be as expected
            self._check_similar_generate_outputs(low_output, high_output)

>>>>>>> 7baf0008
    @parameterized.expand([("random",), ("same",)])
    @pytest.mark.generate
    def test_assisted_decoding_matches_greedy_search(self, assistant_type):
        # This test ensures that the assisted generation does not introduce output changes over greedy search.
        # See https://github.com/huggingface/transformers/issues/25420#issuecomment-1775317535 for more info.
        # NOTE: It breaks the pattern in the tests above, for multiple reasons:
        # - assisted_decoding, contrarily to the other methods, can't be called on its own (e.g. needs to
        # prepare the assistant encoder outputs in the main generate body);
        # - assisted_decoding does not support `use_cache = False`
        # - assisted_decoding does not support `batch_size > 1`

        for model_class in self.all_generative_model_classes:
            if model_class._is_stateful:
                self.skipTest(reason="Stateful models don't support assisted generation")
            if any(model_name in model_class.__name__.lower() for model_name in ["fsmt", "reformer"]):
                self.skipTest(reason="Won't fix: old model with different cache format")
            if any(
                model_name in model_class.__name__.lower()
                for model_name in [
                    "bigbirdpegasus",
                    "led",
                    "mega",
                    "moshi",
                    "speech2text",
                    "git",
                    "prophetnet",
                    "seamlessm4t",
                    "clvp",
                    "mllama",  # special cache sizes
                    "blip2",  # overridden `generate()`
                    "instructblip",
                    "instructblipvideo",
                ]
            ):
                self.skipTest(reason="May fix in the future: need model-specific fixes")

            # enable cache
            config, inputs_dict = self.prepare_config_and_inputs_for_generate(batch_size=1)

            # NOTE: assisted generation only works with cache on at the moment.
            if not hasattr(config.get_text_config(), "use_cache"):
                self.skipTest(reason=f"{model_class.__name__} doesn't support caching")

            config.is_decoder = True
            model = model_class(config).to(torch_device).eval()
            # Sets assisted generation arguments such that:
            # a) no EOS is generated, to ensure generation doesn't break early
            # b) the assistant model always generates two tokens when it is called, to ensure the input preparation of
            #    the assistant model is correct
            # c) there are at least two forward passes in the main model, to ensure the input preparation of
            #    the main model is correct
            generation_kwargs = {
                "eos_token_id": -1,  # see a)
                "max_new_tokens": 4,  # see c)
                "num_beams": 1,
                "do_sample": False,
                "output_scores": True,
                "output_logits": True,
                "output_hidden_states": True,
                "output_attentions": self.has_attentions,
                "return_dict_in_generate": True,
                "use_cache": True,
            }
            logits_processor_kwargs = self._get_logits_processor_kwargs(config=model.config)

            output_greedy = model.generate(**generation_kwargs, **inputs_dict, **logits_processor_kwargs)

            # test with the same assistant model or randomly init one
            # in the first case all candidate tokens are accepted, in the second none is accepted
            # case when some are accepted and some not is hard to reproduce, so let's hope this catches most errors :)
            if assistant_type == "random":
                assistant_model = model_class(config).to(torch_device).eval()
            else:
                assistant_model = model
            assistant_model.generation_config.num_assistant_tokens = 2  # see b)
            assistant_model.generation_config.num_assistant_tokens_schedule = "constant"  # see b)
            generation_kwargs.update({"assistant_model": assistant_model})
            output_assisted = model.generate(**generation_kwargs, **inputs_dict, **logits_processor_kwargs)

            # The two outputs must match and their shape must be as expected
            self._check_similar_generate_outputs(output_greedy, output_assisted)
            for output in (output_greedy, output_assisted):
                self._check_generate_outputs(output, model.config, use_cache=True)

    @pytest.mark.generate
    def test_prompt_lookup_decoding_matches_greedy_search(self):
        # This test ensures that the prompt lookup generation does not introduce output changes over greedy search.
        # This test is mostly a copy of test_assisted_decoding_matches_greedy_search

        for model_class in self.all_generative_model_classes:
            if model_class._is_stateful:
                self.skipTest(reason="Stateful models don't support assisted generation")
            if any(model_name in model_class.__name__.lower() for model_name in ["fsmt", "reformer"]):
                self.skipTest(reason="Won't fix: old model with different cache format")
            if any(
                model_name in model_class.__name__.lower()
                for model_name in [
                    "bigbirdpegasus",
                    "led",
                    "mega",
                    "moshi",
                    "speech2text",
                    "git",
                    "prophetnet",
                    "seamlessm4t",
                    "clvp",
                    "fuyu",
                    "mllama",  # special cache sizes
                    "blip2",  # overridden `generate()`
                    "instructblip",
                    "instructblipvideo",
                    *VLM_CLASS_NAMES,  # shouldn't suggest image tokens
                ]
            ):
                self.skipTest(reason="May fix in the future: need model-specific fixes")

            # enable cache
            config, inputs_dict = self.prepare_config_and_inputs_for_generate(batch_size=1)

            # NOTE: assisted generation only works with cache on at the moment.
            if not hasattr(config.get_text_config(), "use_cache"):
                self.skipTest(reason=f"{model_class.__name__} doesn't support caching")

            config.is_decoder = True
            model = model_class(config).to(torch_device).eval()
            # Sets assisted generation arguments such that:
            # a) no EOS is generated, to ensure generation doesn't break early
            # b) the prompt lookup tries to give the model 2 tokens, to ensure the input preparation of
            #    prompt lookup is correct
            # c) there are at least two forward passes in the main model, to ensure the input preparation of
            #    the main model is correct
            generation_kwargs = {
                "eos_token_id": -1,  # see a)
                "max_new_tokens": 4,  # see c)
                "num_beams": 1,
                "do_sample": False,
                "output_scores": True,
                "output_logits": True,
                "output_hidden_states": True,
                "output_attentions": self.has_attentions,
                "return_dict_in_generate": True,
                "use_cache": True,
            }

            output_greedy = model.generate(**generation_kwargs, **inputs_dict)

            generation_kwargs.update({"prompt_lookup_num_tokens": 2})  # see b)
            output_prompt_lookup = model.generate(**generation_kwargs, **inputs_dict)

            # The two outputs must match and their shape must be as expected
            self._check_similar_generate_outputs(output_greedy, output_prompt_lookup)
            for output in (output_greedy, output_prompt_lookup):
                self._check_generate_outputs(output, model.config, use_cache=True)

    @pytest.mark.generate
    def test_dola_decoding_sample(self):
        # TODO (joao): investigate skips, try to reduce incompatibilities
        for model_class in self.all_generative_model_classes:
            if model_class._is_stateful:
                self.skipTest(reason="Stateful models don't support DoLa decoding")

            if any(model_name in model_class.__name__.lower() for model_name in ["reformer"]):
                self.skipTest("Skip Reformer as the lm_head input size is 2 * hidden size, adopted from Rev Nets.")

            if any(model_name in model_class.__name__.lower() for model_name in ["marian", "mbart", "pegasus"]):
                self.skipTest("DoLa is not supported for models that don't return layerwise hidden states")

            if any(model_name == model_class.__name__ for model_name in ["LlavaNextVideoForConditionalGeneration"]):
                self.skipTest(f"DoLa is failing for {model_class.__name__}")

            # enable cache if the model is not openai-gpt, xlnet, cpm, or xlm
            config, inputs_dict = self.prepare_config_and_inputs_for_generate()

            # Encoder-decoder models are not supported
            if config.is_encoder_decoder:
                self.skipTest("DoLa is not supported for encoder-decoder models")
            config.is_decoder = True
            model = model_class(config).to(torch_device).eval()

            if model.get_output_embeddings() is None:
                self.skipTest("DoLa is not supported for models that don't have output embeddings")

            logits_processor_kwargs = self._get_logits_processor_kwargs(do_sample=True, config=model.config)

            # Sets dola generation arguments such that:
            # a) no EOS is generated, to ensure generation doesn't break early
            # b) there are at least two forward passes in the main model, to ensure the input preparation of
            #    the main model is correct
            generation_kwargs = {
                "eos_token_id": -1,  # see a)
                "max_new_tokens": 4,  # see b)
                "num_beams": 1,
                "do_sample": True,
                "output_scores": True,
                "output_logits": True,
                "output_hidden_states": True,
                "output_attentions": self.has_attentions,
                "return_dict_in_generate": True,
                "use_cache": getattr(config, "use_cache", False),  # Some models don't support the cache
                "dola_layers": "low",
            }
            output_dola = model.generate(**generation_kwargs, **logits_processor_kwargs, **inputs_dict)
            self._check_generate_outputs(output_dola, model.config, use_cache=getattr(config, "use_cache", False))

    @pytest.mark.generate
    def test_assisted_decoding_sample(self):
        # In this test we don't check assisted vs non-assisted output -- seeded assisted decoding with sample will not
        # match sample for the same seed, as the forward pass does not return the exact same logits (due to matmul with
        # different shapes, see https://github.com/huggingface/transformers/issues/25420#issuecomment-1775317535).
        for model_class in self.all_generative_model_classes:
            if model_class._is_stateful:
                self.skipTest(reason="Stateful models don't support assisted generation")
            if any(model_name in model_class.__name__.lower() for model_name in ["fsmt", "reformer"]):
                self.skipTest(reason="Won't fix: old model with different cache format")
            if any(
                model_name in model_class.__name__.lower()
                for model_name in [
                    "bigbirdpegasus",
                    "led",
                    "mega",
                    "moshi",
                    "speech2text",
                    "git",
                    "prophetnet",
                    "seamlessm4t",
                    "clvp",
                    "mllama",  # special cache sizes
                    "blip2",  # overridden `generate()`
                    "instructblip",
                    "instructblipvideo",
                ]
            ):
                self.skipTest(reason="May fix in the future: need model-specific fixes")

            # enable cache
            config, inputs_dict = self.prepare_config_and_inputs_for_generate(batch_size=1)

            # NOTE: assisted generation only works with cache on at the moment.
            if not hasattr(config.get_text_config(), "use_cache"):
                self.skipTest(reason=f"{model_class.__name__} doesn't support caching")

            config.is_decoder = True
            model = model_class(config).to(torch_device).eval()
            # Sets assisted generation arguments such that:
            # a) no EOS is generated, to ensure generation doesn't break early
            # b) the assistant model always generates two tokens when it is called, to ensure the input preparation of
            #    the assistant model is correct
            # c) there are at least two forward passes in the main model, to ensure the input preparation of
            #    the main model is correct
            assistant_model = model
            assistant_model.generation_config.num_assistant_tokens = 2  # see b)
            assistant_model.generation_config.num_assistant_tokens_schedule = "constant"  # see b)
            generation_kwargs = {
                "eos_token_id": -1,  # see a)
                "max_new_tokens": 4,  # see c)
                "num_beams": 1,
                "do_sample": True,
                "assistant_model": assistant_model,
                "output_scores": True,
                "output_logits": True,
                "output_hidden_states": True,
                "output_attentions": self.has_attentions,
                "return_dict_in_generate": True,
                "use_cache": True,
            }
            logits_processor_kwargs = self._get_logits_processor_kwargs(config=model.config)
            output_assisted = model.generate(**generation_kwargs, **inputs_dict, **logits_processor_kwargs)

            self._check_generate_outputs(output_assisted, config, use_cache=True)

    @pytest.mark.generate
    def test_prompt_lookup_decoding_stops_at_eos(self):
        # This test ensures that the prompt lookup generation stops at eos token and does not suggest more tokens
        # (see https://github.com/huggingface/transformers/pull/31301)

        # The main idea is to have an ngram (unigram in our case) that is repeated twice in the input ids.
        # First time at the very end, so input ends with the unigrams, and second any arbitrary location.
        # Also, we need an EOS token which will be injected just after the arbitrary located ngram.
        # We verify that PLD will not copy and propose candidated that contain an EOS token, even if there are overlapping ngrams
        # in input ids. Otherwise a proposed EOS along with the trailing (ngrams-1) tokens might be accepted by the target model.
        # That seems as if the model "generated" and EOS but didn't stop from user's perspective

        input_ids = torch.randint(1, 50, (1, 10), device=torch_device)  # generate inputs in range from 1-50
        arbitrary_ngram = 51  # this is the arbitrary ngram, specifically chosen OOV to prevent flaky tests
        input_ids[:, 3] = arbitrary_ngram  # set pre-eos to arbitrary_ngram which is for sure not present in inputs
        input_ids[:, -1] = arbitrary_ngram  # put arbitrary_ngram in the end for the necessary match to happen

        eos_token_id = torch.tensor([0], device=torch_device)
        input_ids[:, 4] = eos_token_id  # inject eos-token-id in input ids so that it is located after arbitrary_ngram

        # init cand geenerator with max_matching_ngram_size=1 to match per-token
        candidate_generator = PromptLookupCandidateGenerator(
            eos_token_id=eos_token_id, num_output_tokens=4, max_matching_ngram_size=1
        )
        output_prompt_lookup = candidate_generator.get_candidates(input_ids)[0]

        # PLD shouldn't propose any new tokens based on eos-match
        self.assertTrue(output_prompt_lookup.shape[-1] == 10)

    @pytest.mark.generate
    def test_generate_with_head_masking(self):
        """Test designed for encoder-decoder models to ensure the attention head masking is used."""
        attention_names = ["encoder_attentions", "decoder_attentions", "cross_attentions"]
        for model_class in self.all_generative_model_classes:
            config, inputs_dict = self.prepare_config_and_inputs_for_generate()
            text_config = config.get_text_config()
            if self.has_attentions:
                config._attn_implementation = "eager"  # can't output attentions otherwise

            # We want to test only encoder-decoder models
            if not text_config.is_encoder_decoder:
                continue
            model = model_class(config).to(torch_device)

            head_masking = {
                "head_mask": torch.zeros(
                    text_config.encoder_layers, text_config.encoder_attention_heads, device=torch_device
                ),
                "decoder_head_mask": torch.zeros(
                    text_config.decoder_layers, text_config.decoder_attention_heads, device=torch_device
                ),
                "cross_attn_head_mask": torch.zeros(
                    text_config.decoder_layers, text_config.decoder_attention_heads, device=torch_device
                ),
            }

            signature = inspect.signature(model.forward)
            # We want to test only models where encoder/decoder head masking is implemented
            if not set(head_masking.keys()) < {*signature.parameters.keys()}:
                continue

            for attn_name, (name, mask) in zip(attention_names, head_masking.items()):
                out = model.generate(
                    num_beams=1,
                    output_attentions=self.has_attentions,
                    return_dict_in_generate=True,
                    remove_invalid_values=True,
                    **{name: mask},
                    **inputs_dict,
                )
                # We check the state of decoder_attentions and cross_attentions just from the last step
                attn_weights = out[attn_name] if attn_name == attention_names[0] else out[attn_name][-1]
                self.assertEqual(sum([w.sum().item() for w in attn_weights]), 0.0)

    @pytest.mark.generate
    def test_left_padding_compatibility(self):
        # NOTE: left-padding results in small numerical differences. This is expected.
        # See https://github.com/huggingface/transformers/issues/25420#issuecomment-1775317535

        # First, filter out models that don't support left padding
        # - The model must have generative capabilities
        if len(self.all_generative_model_classes) == 0:
            self.skipTest(reason="No generative architecture available for this model.")

        # - The model must support padding
        if not self.has_attentions:
            self.skipTest(reason="This model doesn't support padding.")

        # - The model must be a decoder-only architecture (encoder-based architectures use right-padding)
        decoder_only_classes = []
        for model_class in self.all_generative_model_classes:
            config, _ = self.prepare_config_and_inputs_for_generate()
            if config.is_encoder_decoder:
                continue
            else:
                decoder_only_classes.append(model_class)
        if len(decoder_only_classes) == 0:
            self.skipTest(reason="No decoder-only architecture available for this model.")

        # - Decoder-only architectures derived from encoder-decoder models could support it in theory, but we haven't
        #   added support for it yet. We skip these models for now.
        has_encoder_attributes = any(
            attr_name
            for attr_name in config.to_dict().keys()
            if attr_name.startswith("encoder") and attr_name != "encoder_no_repeat_ngram_size"
        )
        if has_encoder_attributes:
            self.skipTest(
                reason="The decoder-only derived from encoder-decoder models are not expected to support left-padding."
            )

        # Then, test left-padding
        def _prepare_model_kwargs(input_ids, attention_mask, signature):
            model_kwargs = {"input_ids": input_ids, "attention_mask": attention_mask}
            if "position_ids" in signature:
                position_ids = torch.cumsum(attention_mask, dim=-1) - 1
                position_ids.masked_fill_(attention_mask == 0, 1)
                model_kwargs["position_ids"] = position_ids
            if "cache_position" in signature:
                cache_position = torch.arange(input_ids.shape[-1], device=torch_device)
                model_kwargs["cache_position"] = cache_position
            return model_kwargs

        for model_class in decoder_only_classes:
            config, inputs_dict = self.prepare_config_and_inputs_for_generate()
            input_ids = inputs_dict["input_ids"]
            attention_mask = inputs_dict.get("attention_mask")
            if attention_mask is None:
                attention_mask = torch.ones_like(input_ids)

            model = model_class(config).to(torch_device).eval()
            signature = inspect.signature(model.forward).parameters.keys()

            # no cache as some models require special cache classes to be init outside forward
            model.generation_config.use_cache = False

            # Without padding
            model_kwargs = _prepare_model_kwargs(input_ids, attention_mask, signature)
            next_logits_wo_padding = model(**model_kwargs).logits[:, -1, :]

            # With left-padding (length 32)
            # can hardcode pad_token to be 0 as we'll do attn masking anyway
            pad_token_id = (
                config.get_text_config().pad_token_id if config.get_text_config().pad_token_id is not None else 0
            )
            pad_size = (input_ids.shape[0], 32)
            padding = torch.ones(pad_size, dtype=input_ids.dtype, device=torch_device) * pad_token_id
            padded_input_ids = torch.cat((padding, input_ids), dim=1)
            padded_attention_mask = torch.cat((torch.zeros_like(padding), attention_mask), dim=1)
            model_kwargs = _prepare_model_kwargs(padded_input_ids, padded_attention_mask, signature)
            next_logits_with_padding = model(**model_kwargs).logits[:, -1, :]

            # They should result in very similar logits
            torch.testing.assert_close(next_logits_wo_padding, next_logits_with_padding, rtol=1e-5, atol=1e-5)

    @pytest.mark.generate
    def test_past_key_values_format(self):
        # Test that the KV cache is formatted correctly. Exceptions need to explicitly overwrite this test. Having a
        # standard KV cache format is important for a consistent API (and for advanced generation methods).
        for model_class in self.all_generative_model_classes:
            config, inputs = self.model_tester.prepare_config_and_inputs_for_common()

            # If it doesn't support cache, pass the test
            if not hasattr(config.get_text_config(), "use_cache"):
                self.skipTest(reason=f"{model_class.__name__} doesn't support caching")

            model = model_class(config).to(torch_device)
            if "use_cache" not in inputs:
                inputs["use_cache"] = True
            outputs = model(**inputs)

            # If "past_key_values" is not returned, pass the test (e.g. RWKV uses a different cache name and format)
            if "past_key_values" not in outputs:
                self.skipTest(reason="This model doesn't return `past_key_values`")

            text_config = config.get_text_config()
            num_hidden_layers = (
                getattr(text_config, "decoder_layers", None)
                or getattr(text_config, "num_decoder_layers", None)
                or text_config.num_hidden_layers
            )
            num_attention_heads = getattr(text_config, "decoder_attention_heads", text_config.num_attention_heads)
            embed_dim = getattr(text_config, "d_model", text_config.hidden_size)
            per_head_embed_dim = embed_dim // num_attention_heads

            # some models have different num-head for query vs key/value so we need to assign correct value
            # BUT only after `per_head_embed_dim` is set
            num_attention_heads = (
                text_config.num_key_value_heads
                if getattr(text_config, "num_key_value_heads", None) is not None
                else num_attention_heads
            )

            past_kv = outputs["past_key_values"]
            self.assertEqual(len(past_kv), num_hidden_layers)

            # Encoder-Decoder checks
            if config.is_encoder_decoder:
                # encoder-decoder models usually don't have text config
                # below is needed only for Pix2Struct which we cannot modify now due to BC
                config = config.get_text_config()
                encoder_num_attention_heads = (
                    config.encoder_attention_heads
                    if hasattr(config, "encoder_attention_heads")
                    else config.num_attention_heads
                )
                encoder_per_head_embed_dim = embed_dim // encoder_num_attention_heads
                batch_size, seq_length = inputs["decoder_input_ids"].shape
                for i in range(num_hidden_layers):
                    self.assertEqual(len(past_kv[i]), 4)  # K V for the decoder + K V for the encoder = 4
                    self.assertEqual(
                        past_kv[i][0].shape, (batch_size, num_attention_heads, seq_length, per_head_embed_dim)
                    )
                    self.assertEqual(
                        past_kv[i][1].shape, (batch_size, num_attention_heads, seq_length, per_head_embed_dim)
                    )
                    # The sequence length for the encoder K V depends on the model. Since it is not manipulated in
                    # autoregressive generation, I'm keeping the test general and not checking the 3rd dim
                    self.assertEqual(
                        (past_kv[i][2].shape[0], past_kv[i][2].shape[1], past_kv[i][2].shape[3]),
                        (batch_size, encoder_num_attention_heads, encoder_per_head_embed_dim),
                    )
                    self.assertEqual(
                        (past_kv[i][3].shape[0], past_kv[i][3].shape[1], past_kv[i][3].shape[3]),
                        (batch_size, encoder_num_attention_heads, encoder_per_head_embed_dim),
                    )

            # Decoder-only checks
            else:
                # TODO: this line is only needed because of imagegpt, where "pixel_values" = "input_ids". Fix the
                # tests in imagegpt such that `prepare_config_and_inputs_for_common` returns the later (and the other
                # tests use it)
                key = "input_ids" if "input_ids" in inputs else "pixel_values"
                batch_size, seq_length = inputs[key].shape
                for i in range(num_hidden_layers):
                    self.assertEqual(len(past_kv[0]), 2)  # K V for the decoder = 2
                    self.assertEqual(
                        past_kv[i][0].shape, (batch_size, num_attention_heads, seq_length, per_head_embed_dim)
                    )
                    self.assertEqual(
                        past_kv[i][1].shape, (batch_size, num_attention_heads, seq_length, per_head_embed_dim)
                    )

    @pytest.mark.generate
    @parameterized.expand([("greedy", 1), ("beam search", 2)])
    def test_generate_from_inputs_embeds(self, _, num_beams):
        """Tests that we can generate from `inputs_embeds` instead of `input_ids` in LLMs, VLMs, etc"""
        # When supported, tests that the decoder model can generate from `inputs_embeds` instead of `input_ids`
        # if fails, you should probably update the `prepare_inputs_for_generation` function
        for model_class in self.all_generative_model_classes:
            config, inputs_dict = self.prepare_config_and_inputs_for_generate()

            # This test is for decoder-only models (encoder-decoder models have native input embeddings support in the
            # decoder)
            if config.is_encoder_decoder:
                continue
            config.is_decoder = True

            # Skip models without explicit support
            model = model_class(config).to(torch_device).eval()
            if "inputs_embeds" not in inspect.signature(model.prepare_inputs_for_generation).parameters.keys():
                continue

            # There are a few exception patterns in this test:
            # 1 - Some models can't generate without `input_ids`, when `inputs_embeds` are passed
            requires_inputs_ids = any(model_name in model_class.__name__.lower() for model_name in ["idefics"])
            # 2 - Complex `inputs_embeds` computation, i.e. the correct computation of inputs embeds is more complex
            # than calling the embedding layer with `input_ids`. Subcases of this exception:
            #   2.A - Ignore `scale_embedding`, if the model supports it (it is controlled by a model-dependent flag)
            if hasattr(config, "scale_embedding"):
                config.scale_embedding = False
            #   2.B - Some VLMs assume `inputs_embeds` and `pixel_values` are mutually exclusive AND fall in the
            #   exception above (complex `inputs_embeds` computation). Popping `pixel_values` allow us to run the
            #   checks without adding test complexity. Ditto for `pixel_values_videos` and `pixel_values_images`
            pixel_values_is_mutually_exclusive = any(
                model_name in model_class.__name__.lower() for model_name in VLM_CLASS_NAMES
            )
            if pixel_values_is_mutually_exclusive:
                inputs_dict.pop("pixel_values", None)
                inputs_dict.pop("pixel_values_videos", None)
                inputs_dict.pop("pixel_values_images", None)
            #   2.C - No easy fix, let's skip the check that compares the outputs from `input_ids` and `inputs_embeds`
            has_complex_embeds_computation = any(
                model_name in model_class.__name__.lower() for model_name in ["moshi"]
            )
            # 3 - `inputs_dict` doesn't contain `attention_mask`. When `attention_mask` is not passed to generate,
            # we infer it from `input_ids`. The last test case will fail if there is a pad token in the original input.
            missing_attention_mask = "attention_mask" not in inputs_dict

            # Traditional way of generating text
            input_ids = inputs_dict.pop("input_ids")
            generation_kwargs = {
                "return_dict_in_generate": True,
                "output_scores": True,
                "num_beams": num_beams,
                "do_sample": False,
                "max_new_tokens": 5,
                "min_new_tokens": 5,  # generate exactly 5 tokens
            }
            outputs_from_ids = model.generate(input_ids, **generation_kwargs, **inputs_dict)
            self.assertEqual(outputs_from_ids.sequences.shape, (input_ids.shape[0], input_ids.shape[1] + 5))

            # Same thing, but from input embeddings (`input_ids` is passed so the prompt is present in the output).
            # The output of the two calls should be the same.
            inputs_embeds = model.get_input_embeddings()(input_ids)
            outputs_from_embeds = model.generate(
                input_ids, inputs_embeds=inputs_embeds, **generation_kwargs, **inputs_dict
            )
            if not has_complex_embeds_computation:
                self._check_similar_generate_outputs(outputs_from_ids, outputs_from_embeds)

            # If we pass different inputs_embeds, we should get different outputs (the output text may be the
            # same, but the logits will almost surely be different)
            random_embeds = torch.rand_like(inputs_embeds)
            outputs_from_rand_embeds = model.generate(
                input_ids, inputs_embeds=random_embeds, **generation_kwargs, **inputs_dict
            )
            for i in range(len(outputs_from_rand_embeds.scores)):
                self.assertFalse(torch.allclose(outputs_from_embeds.scores[i], outputs_from_rand_embeds.scores[i]))

            # input_ids is not a required input on most models -- if we don't pass it, the newly generated tokens will
            # be the same
            if not (requires_inputs_ids or missing_attention_mask):
                outputs_from_embeds_wo_ids = model.generate(
                    inputs_embeds=inputs_embeds, **generation_kwargs, **inputs_dict
                )
                outputs_from_embeds.sequences = outputs_from_embeds.sequences[:, inputs_embeds.shape[1] :]
                self._check_similar_generate_outputs(outputs_from_embeds_wo_ids, outputs_from_embeds)

    @pytest.mark.generate
    def test_generate_from_inputs_embeds_with_static_cache(self):
        """
        Test that StaticCache can generate from inputs_embeds and calculates max_cache_length
        correctly in `generate()`. We force the model to not stop generation until max-length is reached
        to verify that the cache length is indeed set correctly and we don't run out of index when slicing the cache.
        """
        for model_class in self.all_generative_model_classes:
            if not model_class._supports_static_cache:
                self.skipTest(reason="This model does not support the static cache format")

            config, inputs_dict = self.prepare_config_and_inputs_for_generate()

            if config.is_encoder_decoder:
                self.skipTest(reason="This model is encoder-decoder and has Encoder-Decoder Cache")

            model = model_class(config).to(torch_device).eval()
            if "inputs_embeds" not in inspect.signature(model.prepare_inputs_for_generation).parameters.keys():
                self.skipTest(reason="This model does not support `inputs_embeds` in generation")

            #   Some VLMs assume `inputs_embeds` and `pixel_values` are mutually exclusive AND fall in the
            #   exception above (complex `inputs_embeds` computation). Popping `pixel_values` allow us to run the
            #   checks without adding test complexity. Ditto for `pixel_values_videos` and `pixel_values_images`
            pixel_values_is_mutually_exclusive = any(
                model_name in model_class.__name__.lower() for model_name in VLM_CLASS_NAMES
            )
            if pixel_values_is_mutually_exclusive:
                inputs_dict.pop("pixel_values", None)
                inputs_dict.pop("pixel_values_videos", None)
                inputs_dict.pop("pixel_values_images", None)

            input_ids = inputs_dict.pop("input_ids")

            model.config.use_cache = True
            model.config.is_decoder = True
            batch_size = input_ids.shape[0]
            max_new_tokens = 10

            # here we force to not stop at eos and go until max-length
            model.generation_config.eos_token_id = model.config.get_text_config().eos_token_id = -1
            generation_kwargs = {
                "max_new_tokens": max_new_tokens,
                "cache_implementation": "static",
                "return_dict_in_generate": True,  # Required to return `past_key_values`
            }

            text_config = model.config.get_text_config()
            head_dim = (
                text_config.head_dim
                if hasattr(text_config, "head_dim")
                else text_config.hidden_size // text_config.num_attention_heads
            )
            num_key_value_heads = (
                text_config.num_attention_heads
                if getattr(text_config, "num_key_value_heads", None) is None
                else text_config.num_key_value_heads
            )
            num_hidden_layers = text_config.num_hidden_layers

            inputs_embeds = model.get_input_embeddings()(input_ids)
            outputs = model.generate(inputs_embeds=inputs_embeds, **generation_kwargs, **inputs_dict)

            # we should get `max_length - 1` in shape, not `max_length - embeds_length`.
            # -1 because the last generated token isn't yet in the cache.
            max_length = max_new_tokens + inputs_embeds.shape[1] - 1
            cache_shape = [batch_size, num_key_value_heads, max_length, head_dim]
            self.assertIsInstance(outputs.past_key_values, StaticCache)
            self.assertEqual(len(outputs.past_key_values.key_cache), num_hidden_layers)
            self.assertListEqual(list(outputs.past_key_values.key_cache[0].shape), cache_shape)

    @pytest.mark.generate
    def test_generate_continue_from_past_key_values(self):
        # Tests that we can continue generating from past key values, returned from a previous `generate` call
        for model_class in self.all_generative_model_classes:
            if any(model_name in model_class.__name__.lower() for model_name in ["imagegpt", "mllama"]):
                self.skipTest(reason="Won't fix: old model with unique inputs/caches/other")
            if any(model_name in model_class.__name__.lower() for model_name in ["umt5"]):
                self.skipTest(reason="TODO: needs modeling or test input preparation fixes for compatibility")

            config, inputs = self.model_tester.prepare_config_and_inputs_for_common()

            if not hasattr(config.get_text_config(), "use_cache"):
                self.skipTest(reason=f"{model_class.__name__} doesn't support caching")

            # Let's make it always:
            # 1. use cache (for obvious reasons)
            # 2. generate to max length (which can be achieved by setting the eos token to an invalid value), which
            #    would make the test flaky (e.g. EOS is generated on iteration 1 on both generations, but the
            #    continuation would force it to generate beyond an EOS token)
            # 3. ignore `token_type_ids` for simplicity
            # 4. ignore `forced_eos_token_id`, which requires further manipulation of the continuation inputs and is
            #    active by default on some models
            # 5. ignore `encoder_no_repeat_ngram_size`, which is set by default in some encoder-decoder models. When
            #    we use their decoder as a stand-alone model, `encoder_no_repeat_ngram_size` actually prevents
            #    repetition exclusively from the prompt. This test relies on comparing one call vs 2 calls
            #    with cache, what is considered a prompt is different in the two cases.

            if "token_type_ids" in inputs:
                del inputs["token_type_ids"]

            model = model_class(config).to(torch_device)
            model.eval()
            model.generation_config.pad_token_id = model.generation_config.eos_token_id = -1
            model.generation_config.forced_eos_token_id = None
            model.generation_config.encoder_no_repeat_ngram_size = 0
            model.generation_config.use_cache = True

            # If "past_key_values" is not returned, skip the test (e.g. RWKV uses a different cache name and format)
            outputs = model(**inputs)
            if "past_key_values" not in outputs:
                self.skipTest(reason="This model doesn't return `past_key_values`")

            # Traditional way of generating text, with `return_dict_in_generate` to return the past key values
            outputs = model.generate(**inputs, do_sample=False, max_new_tokens=4, return_dict_in_generate=True)

            # Let's generate again, but passing the past key values in between (3 + 1 = 4 tokens). Note that the
            # inputs may need to be tweaked across `generate` calls (like the attention mask).
            outputs_cached = model.generate(**inputs, do_sample=False, max_new_tokens=3, return_dict_in_generate=True)

            # Continue from the tokens generated above, preparing the inputs accordingly
            inputs["past_key_values"] = outputs_cached.past_key_values
            new_attention_len = outputs_cached.sequences.shape[-1]
            if config.is_encoder_decoder:
                inputs["decoder_input_ids"] = outputs_cached.sequences
                if "decoder_attention_mask" in inputs:
                    inputs["decoder_attention_mask"] = torch.nn.functional.pad(
                        inputs["decoder_attention_mask"],
                        (0, new_attention_len - inputs["decoder_attention_mask"].shape[1]),
                        mode="constant",
                        value=1,
                    )
            else:
                inputs["input_ids"] = outputs_cached.sequences
                if "attention_mask" in inputs:
                    inputs["attention_mask"] = torch.nn.functional.pad(
                        inputs["attention_mask"],
                        (0, new_attention_len - inputs["attention_mask"].shape[1]),
                        mode="constant",
                        value=1,
                    )
            outputs_cached = model.generate(**inputs, do_sample=False, max_new_tokens=1, return_dict_in_generate=True)

            # The two sets of generated text and past kv should be equal to each other
            self.assertListEqual(outputs.sequences.tolist(), outputs_cached.sequences.tolist())
            for layer_idx in range(len(outputs_cached.past_key_values)):
                for kv_idx in range(len(outputs_cached.past_key_values[layer_idx])):
                    self.assertTrue(
                        torch.allclose(
                            outputs.past_key_values[layer_idx][kv_idx],
                            outputs_cached.past_key_values[layer_idx][kv_idx],
                        )
                    )

    @pytest.mark.generate
    def test_generate_continue_from_inputs_embeds(self):
        """Tests that we can continue generation from `inputs_embeds` and past key values returned from a previous `generate` call."""
        for model_class in self.all_generative_model_classes:
            if any(model_name in model_class.__name__.lower() for model_name in ["imagegpt"]):
                self.skipTest(reason="Won't fix: old model with unique inputs/caches/other")
            if any(model_name in model_class.__name__.lower() for model_name in ["umt5"]):
                self.skipTest(reason="TODO: needs modeling or test input preparation fixes for compatibility")

            config, inputs_dict = self.prepare_config_and_inputs_for_generate()

            if "token_type_ids" in inputs_dict:
                del inputs_dict["token_type_ids"]

            if config.is_encoder_decoder:
                self.skipTest(reason="This model is encoder-decoder")
            if not hasattr(config, "use_cache"):
                self.skipTest(reason=f"{model_class.__name__} doesn't support caching")

            model = model_class(config).to(torch_device).eval()

            if "inputs_embeds" not in inspect.signature(model.prepare_inputs_for_generation).parameters.keys():
                self.skipTest(reason="This model does not support `inputs_embeds` in generation")

            # If "past_key_values" is not returned, skip the test (e.g. RWKV uses a different cache name and format)
            outputs = model(**inputs_dict)
            if "past_key_values" not in outputs:
                self.skipTest(reason="This model doesn't return `past_key_values`")

            pixel_values_is_mutually_exclusive = any(
                model_name in model_class.__name__.lower() for model_name in VLM_CLASS_NAMES
            )
            if pixel_values_is_mutually_exclusive:
                inputs_dict.pop("pixel_values", None)
                inputs_dict.pop("pixel_values_videos", None)
                inputs_dict.pop("pixel_values_images", None)

            input_ids = inputs_dict.pop("input_ids")

            model.generation_config.pad_token_id = model.generation_config.eos_token_id = -1
            model.generation_config.forced_eos_token_id = None
            model.config.is_decoder = True
            model.generation_config.use_cache = True

            generation_kwargs = {
                "return_dict_in_generate": True,
                "do_sample": False,
            }

            # Traditional way of generating text, with `return_dict_in_generate` to return the past key values.
            input_embeds = model.get_input_embeddings()(input_ids)
            outputs = model.generate(inputs_embeds=input_embeds, max_new_tokens=4, **generation_kwargs)

            # Let's generate again, but passing the past key values in between (3 + 1 = 4 tokens)
            initial_output = model.generate(inputs_embeds=input_embeds, max_new_tokens=3, **generation_kwargs)
            continued_embeds = torch.cat([input_embeds, model.get_input_embeddings()(initial_output.sequences)], dim=1)
            cached_output = model.generate(
                inputs_embeds=continued_embeds,
                max_new_tokens=1,
                past_key_values=initial_output.past_key_values,
                **generation_kwargs,
            )

            # Combine the (3 + 1) generated tokens and verify it matches with full generation.
            combined_output_sequences = torch.concat([initial_output.sequences, cached_output.sequences], axis=1)
            self.assertListEqual(outputs.sequences.tolist(), combined_output_sequences.tolist())
            # The two sets of past kv should be equal to each other
            for layer_idx in range(len(cached_output.past_key_values)):
                for kv_idx in range(len(cached_output.past_key_values[layer_idx])):
                    self.assertTrue(
                        torch.allclose(
                            outputs.past_key_values[layer_idx][kv_idx],
                            cached_output.past_key_values[layer_idx][kv_idx],
                        )
                    )

    @parameterized.expand([("offloaded",)])  # ("offloaded_static",) TODO: @raushan fixme in some models (eg T5)
    @require_torch_gpu
    @pytest.mark.generate
    def test_offloaded_cache_implementation(self, cache_implementation):
        """Tests we can generate by indicating `cache_implementation` for each possible cache class"""
        for model_class in self.all_generative_model_classes:
            if not model_class._supports_cache_class:
                self.skipTest(reason="This model does not support the new cache format")

            config, inputs_dict = self.prepare_config_and_inputs_for_generate()

            model = model_class(config).to(torch_device).eval()
            generation_kwargs = {
                "max_new_tokens": 5,
                "use_cache": True,
                "cache_implementation": cache_implementation,
            }

            legacy_results = model.generate(**generation_kwargs, **inputs_dict)

            # Most cache classes have their own tests except for some that are tested here
            # The ones here do not need special treatment when passing `cache_implementation`
            # and are not bound to specific models only
            new_results = model.generate(**generation_kwargs, **inputs_dict)
            self.assertListEqual(legacy_results.tolist(), new_results.tolist())

    @pytest.mark.generate
    def test_generate_with_static_cache(self):
        """
        Tests that generating with static cache give almost same results as with dynamic cache, and the output cache
        has the expected shapes
        """
        set_model_tester_for_less_flaky_test(self)
        for model_class in self.all_generative_model_classes:
            if not model_class._supports_static_cache:
                self.skipTest(reason="This model does not support the static cache format")

            config, inputs_dict = self.prepare_config_and_inputs_for_generate()
            set_config_for_less_flaky_test(config)
            main_input = inputs_dict[model_class.main_input_name]

            if config.is_encoder_decoder:
                self.skipTest(reason="This model is encoder-decoder and has Encoder-Decoder Cache")

            config.is_decoder = True
            batch_size = main_input.shape[0]
            seq_length = self.model_tester.seq_length
            max_new_tokens = 20

            for dtype in (torch.float32, torch.float16):
                model = model_class(config).to(torch_device).to(dtype).eval()
                inputs_dict = {
                    k: v.to(dtype) if isinstance(v, torch.Tensor) and torch.is_floating_point(v) else v
                    for k, v in inputs_dict.items()
                }
                set_model_for_less_flaky_test(model)

                generation_kwargs = {
                    "max_new_tokens": max_new_tokens,
                    "return_dict_in_generate": True,  # Required to return `past_key_values`
                    "output_scores": True,
                    "use_cache": True,
                }

                static_cache_generation = model.generate(
                    **generation_kwargs, **inputs_dict, cache_implementation="static"
                )

                # Check 1: The cache shapes must match the expected shapes
                max_cache_len = seq_length + max_new_tokens - 1  # cache len = gen len - 1, the last token has no cache
                text_config = config.text_config if hasattr(config, "text_config") else config
                head_dim = (
                    text_config.head_dim
                    if hasattr(text_config, "head_dim")
                    else text_config.hidden_size // text_config.num_attention_heads
                )
                num_key_value_heads = (
                    text_config.num_attention_heads
                    if getattr(text_config, "num_key_value_heads", None) is None
                    else text_config.num_key_value_heads
                )
                num_hidden_layers = text_config.num_hidden_layers
                cache_shape = (batch_size, num_key_value_heads, max_cache_len, head_dim)
                self.assertTrue(isinstance(static_cache_generation.past_key_values, StaticCache))
                self.assertTrue(len(static_cache_generation.past_key_values.key_cache) == num_hidden_layers)
                self.assertTrue(static_cache_generation.past_key_values.key_cache[0].shape == cache_shape)

                # Check 2: The outputs must be similar to the case with dynamic cache
                dynamic_cache_generation = model.generate(**generation_kwargs, **inputs_dict)
                self._check_similar_generate_outputs(dynamic_cache_generation, static_cache_generation)

    @require_optimum_quanto
    @pytest.mark.generate
    def test_generate_with_quant_cache(self):
        for model_class in self.all_generative_model_classes:
            if not model_class._supports_quantized_cache:
                self.skipTest(reason="This model does not support the quantized cache format")

            config, inputs_dict = self.prepare_config_and_inputs_for_generate()
            config.is_decoder = True

            model = model_class(config).to(torch_device).eval()
            generation_kwargs = {
                "max_new_tokens": 5,
                "cache_implementation": "quantized",
                # careful with group size, should be divisor of model's hidden size
                "cache_config": {"backend": "quanto", "nbits": 2, "q_group_size": 8, "residual_length": 128},
                "return_dict_in_generate": True,  # Required to return `past_key_values`
                "use_cache": True,
            }

            results = model.generate(**generation_kwargs, **inputs_dict)
            self.assertTrue(isinstance(results.past_key_values, QuantoQuantizedCache))

            # passing past key values of different type should raise Error
            with self.assertRaises(ValueError):
                model.generate(past_key_valyes=DynamicCache(), **generation_kwargs, **inputs_dict)

            # setting incorrect cache_config args should raise an Error, i.e. nbits=60 does not make sense
            generation_kwargs["cache_config"] = {"nbits": 60, "q_group_size": 8, "residual_length": 128}
            with self.assertRaises(ValueError):
                model.generate(**generation_kwargs, **inputs_dict)

    @pytest.mark.generate
    def test_generate_compile_model_forward(self):
        """
        Tests that `.generate` is compatible with torch.compile without graph breaks, keeping the same results.
        ⚠️ Runs two sequential generations to ensure the cache doesn't get stuck after the first compiled run! ⚠️
        """
        # Monkey-patching the HybridCache at test-time to continue testing compilation support
        HybridCache.is_compileable = True

        for model_class in self.all_generative_model_classes:
            if not model_class._supports_static_cache:
                self.skipTest("This model doesn't support static cache (= no expectations of compilation support)")

            config, inputs_dict = self.prepare_config_and_inputs_for_generate(batch_size=4)

            model = model_class(config).to(torch_device)
            model.eval()  # otherwise `self.training` is `True` -- this flag is used at attn mask creation time

            main_input = inputs_dict[model.main_input_name].to(torch_device)
            # creates two sets of *different* inputs with the same shape
            half_batch_size = main_input.shape[0] // 2
            input_1 = {}
            input_2 = {}
            for key, value in inputs_dict.items():
                if isinstance(value, torch.Tensor):
                    input_1[key] = value[:half_batch_size, :].to(torch_device)
                    input_2[key] = value[half_batch_size : half_batch_size * 2, :].to(torch_device)
                else:
                    input_1[key] = value
                    input_2[key] = value
            model_input_sets = [input_1, input_2]
            self.assertTrue(
                model_input_sets[0][model.main_input_name].shape == model_input_sets[1][model.main_input_name].shape
            )

            # compilation-specific setup
            torch.compiler.reset()  # prevent cached compilation from being used in the test
            has_defined_cache_implementation = model.generation_config.cache_implementation is not None

            # BLIP is the only exception with custom generate which call `self.lm.generate()`
            # We should avoid such calls in all subsequent multimodal models and try to make `generate()`
            # compatible with multimodality
            if "blip" in model.__class__.__name__.lower():
                model.language_model.generation_config.compile_config._compile_all_devices = True
            else:
                # force compilation (e.g. fast CI, CPU
                model.generation_config.compile_config._compile_all_devices = True

            generation_kwargs = {
                "do_sample": False,
                "max_new_tokens": 5,
                "return_dict_in_generate": True,
                "output_scores": True,
            }

            # get eager + dynamic cache results for future comparison
            dynamic_outputs = []
            for model_inputs in model_input_sets:
                gen_out = model.generate(**model_inputs, **generation_kwargs)
                dynamic_outputs.append(gen_out)
                # sanity checks for the default cache implementation
                if not has_defined_cache_implementation:
                    decoder_cache = (
                        gen_out.past_key_values.self_attention_cache
                        if config.is_encoder_decoder
                        else gen_out.past_key_values
                    )
                    self.assertTrue(isinstance(decoder_cache, DynamicCache))
                    self.assertFalse(decoder_cache.is_compileable)
                    self.assertFalse(hasattr(model, "_compiled_call"))  # our auto compile should NOT have been called

            # get compiled results -- relies on the automatic compilation triggered by specific "cache_implementation"
            if not has_defined_cache_implementation:
                generation_kwargs["cache_implementation"] = "static"

            compiled_outputs = []
            for model_inputs in model_input_sets:
                gen_out = model.generate(**model_inputs, **generation_kwargs)
                compiled_outputs.append(gen_out)
                # sanity checks
                decoder_cache = (
                    gen_out.past_key_values.self_attention_cache
                    if config.is_encoder_decoder
                    else gen_out.past_key_values
                )
                self.assertFalse(isinstance(decoder_cache, DynamicCache))
                self.assertTrue(decoder_cache.is_compileable)

                # BLIP is the only exception with custom generate which call `self.lm.generate()`
                # We should avoid such calls in all subsequent multimodal models and try to make `generate()`
                # compatible with multimodality
                if "blip" in model.__class__.__name__.lower():
                    self.assertTrue(hasattr(model.language_model, "_compiled_call"))
                else:
                    self.assertTrue(hasattr(model, "_compiled_call"))  # our auto compile should have been called

            for dynamic_result, compiled_result in zip(dynamic_outputs, compiled_outputs):
                self._check_similar_generate_outputs(dynamic_result, compiled_result)

    @pytest.mark.generate
    def test_generate_compilation_all_outputs(self):
        """
        Tests that all optional outputs are behaving as expected when compilation is triggered.
        In essence, it's the same as `test_greedy_generate_dict_outputs`, but with automatic compilation triggered.
        """
        # Monkey-patching the HybridCache at test-time to continue testing compilation support
        HybridCache.is_compileable = True

        for model_class in self.all_generative_model_classes:
            if not model_class._supports_static_cache:
                self.skipTest("This model doesn't support static cache (= no expectations of compilation support)")

            config, inputs_dict = self.prepare_config_and_inputs_for_generate()
            if self.has_attentions:
                config._attn_implementation = "eager"  # can't output attentions otherwise
            model = model_class(config).to(torch_device).eval()

            # compilation-specific setup
            torch.compiler.reset()  # prevent cached compilation from being used in the test
            has_defined_cache_implementation = model.generation_config.cache_implementation is not None

            # BLIP is the only exception with custom generate which call `self.lm.generate()`
            # We should avoid such calls in all subsequent multimodal models and try to make `generate()`
            # compatible with multimodality
            if "blip" in model.__class__.__name__.lower():
                model.language_model.generation_config.compile_config._compile_all_devices = True
                if not has_defined_cache_implementation:
                    model.language_model.generation_config.cache_implementation = "static"
            else:
                # force compilation (e.g. fast CI, CPU)
                model.generation_config.compile_config._compile_all_devices = True
                if not has_defined_cache_implementation:
                    model.generation_config.cache_implementation = "static"

            logits_processor_kwargs = self._get_logits_processor_kwargs(do_sample=False, config=model.config)
            output_generate = model.generate(
                do_sample=False,
                num_beams=1,
                max_new_tokens=self.max_new_tokens,
                min_new_tokens=self.max_new_tokens,
                output_attentions=True,
                output_hidden_states=True,
                output_scores=True,
                output_logits=True,
                return_dict_in_generate=True,
                use_cache=True,
                **logits_processor_kwargs,
                **inputs_dict,
            )

            if "blip" in model.__class__.__name__.lower():
                self.assertTrue(hasattr(model.language_model, "_compiled_call"))
            else:
                self.assertTrue(hasattr(model, "_compiled_call"))  # our auto compile should have been called

            if model.config.is_encoder_decoder:
                self.assertTrue(output_generate.sequences.shape[-1] == self.max_new_tokens + 1)
                self.assertIsInstance(output_generate, GenerateEncoderDecoderOutput)
            else:
                self.assertTrue(
                    output_generate.sequences.shape[-1] == self.max_new_tokens + inputs_dict["input_ids"].shape[-1]
                )
                self.assertIsInstance(output_generate, GenerateDecoderOnlyOutput)

            self._check_generate_outputs(output_generate, model.config, use_cache=True)

    @pytest.mark.generate
    def test_generate_methods_with_logits_to_keep(self):
        for model_class in self.all_generative_model_classes:
            if "logits_to_keep" not in set(inspect.signature(model_class.forward).parameters.keys()):
                self.skipTest(reason="This model does not support `logits_to_keep` argument.")

            config, inputs_dict = self.prepare_config_and_inputs_for_generate()
            config.use_cache = True
            config.is_decoder = True

            model = model_class(config).to(torch_device).eval()
            # All generation methods (except assisted decoding) rely on always extracting the last token logits of the
            # full logits matrix, so testing out only greedy search and assisted decoding is enough (if it works,
            # other methods will work as well)
            generation_kwargs = {
                "max_new_tokens": 10,
                "do_sample": False,
            }

            # Setting logits_to_keep at 0 keeps all logits (old behavior)
            with_all_logits = model.generate(**generation_kwargs, **inputs_dict, logits_to_keep=0)
            # By default, logits_to_keep is automatically set to 1 if not provided (new behavior)
            without_all_logits = model.generate(**inputs_dict, **generation_kwargs)
            self.assertEqual(with_all_logits.tolist(), without_all_logits.tolist())

    @pytest.mark.generate
    def test_inherits_generation_mixin(self):
        """
        Tests that the model class directly inherits `GenerationMixin`, as opposed to relying on `PreTrainedModel`
        to inherit it.
        """
        for model_class in self.all_generative_model_classes:
            self.assertTrue("GenerationMixin" in str(model_class.__bases__))

    def _test_attention_implementation(self, attn_implementation):
        """
        Compares the output of generate with the eager attention implementation against other implementations.
        NOTE: despite the test logic being the same, different implementations actually need different decorators, hence
        this separate function.
        """
        max_new_tokens = 30
        support_flag = {
            "sdpa": "_supports_sdpa",
            "flash_attention_2": "_supports_flash_attn_2",
        }

        for model_class in self.all_generative_model_classes:
            if not getattr(model_class, support_flag[attn_implementation]):
                self.skipTest(f"{model_class.__name__} does not support `attn_implementation={attn_implementation}`")

            config, original_inputs_dict = self.prepare_config_and_inputs_for_generate()
            inputs_dict = {}
            for input_name, input_data in original_inputs_dict.items():
                if isinstance(input_data, torch.Tensor) and input_data.dtype in [torch.float32, torch.bfloat16]:
                    inputs_dict[input_name] = input_data.to(torch.float16)
                else:
                    inputs_dict[input_name] = input_data
            main_input = inputs_dict[model_class.main_input_name]

            # make sure that all models have enough positions for generation
            if hasattr(config, "max_position_embeddings"):
                config.max_position_embeddings = max_new_tokens + main_input.shape[1] + 1

            model = model_class(config)

            with tempfile.TemporaryDirectory() as tmpdirname:
                model.save_pretrained(tmpdirname)
                del model
                gc.collect()

                generate_kwargs = {
                    "max_new_tokens": max_new_tokens,
                    "do_sample": False,
                    "return_dict_in_generate": True,
                    "output_scores": True,
                    "use_cache": True,
                }

                model_eager = model_class.from_pretrained(
                    tmpdirname,
                    torch_dtype=torch.float16,
                    low_cpu_mem_usage=True,
                    attn_implementation="eager",
                ).to(torch_device)
                res_eager = model_eager.generate(**inputs_dict, **generate_kwargs)
                del model_eager
                gc.collect()

                model_attn = model_class.from_pretrained(
                    tmpdirname,
                    torch_dtype=torch.float16,
                    low_cpu_mem_usage=True,
                    attn_implementation=attn_implementation,
                ).to(torch_device)
                res_attn = model_attn.generate(**inputs_dict, **generate_kwargs)
                del model_attn
                gc.collect()

                self._check_similar_generate_outputs(res_eager, res_attn, atol=1e-3, rtol=1e-3)

    @pytest.mark.generate
    @require_torch_sdpa
    @slow
    def test_eager_matches_sdpa_generate(self):
        """Tests that generate has equivalent outputs with SDPA and eager attention implementations."""
        self._test_attention_implementation("sdpa")

    @pytest.mark.flash_attn_test
    @require_flash_attn
    @require_torch_gpu
    @slow
    def test_eager_matches_fa2_generate(self):
        """Tests that generate has equivalent outputs with FA2 and eager attention implementations."""
        # TODO (@joao @raushan) -- this test is failing the output checks on most models, investigate. After fixing,
        # check whether we still need the overwrites
        self._test_attention_implementation("flash_attention_2")

    def _check_generate_outputs(self, output, config, use_cache=False, num_return_sequences=1, num_beams=1):
        input_batch_size = int(output.sequences.shape[0] / num_return_sequences)
        internal_batch_size = (
            input_batch_size * num_beams if num_beams > 1 else input_batch_size * num_return_sequences
        )

        prompt_length = getattr(self.model_tester, "seq_length", None)
        prompt_length = getattr(self.model_tester, "encoder_seq_length", prompt_length)
        prompt_length = getattr(self.model_tester, "text_seq_length", prompt_length)

        config = config.text_config if hasattr(config, "text_config") else config

        generated_length = (
            output.sequences.shape[-1] - 1 if config.is_encoder_decoder else output.sequences.shape[-1] - prompt_length
        )
        decoder_past_key_values = getattr(output, "past_key_values", None)
        if config.is_encoder_decoder and isinstance(decoder_past_key_values, EncoderDecoderCache):
            decoder_past_key_values = decoder_past_key_values.self_attention_cache

        # in some models we subsample the sequence length in inner layers
        if hasattr(self.model_tester, "get_subsampled_output_lengths"):
            prompt_length = self.model_tester.get_subsampled_output_lengths(prompt_length)

        # scores
        self._check_scores(
            batch_size=internal_batch_size, scores=output.scores, generated_length=generated_length, config=config
        )

        # unprocessed logits
        self._check_logits(batch_size=internal_batch_size, logits=output.logits, config=config)

        # Attentions
        if self.has_attentions:
            if config.is_encoder_decoder:
                # encoder
                self._check_encoder_attention_for_generate(
                    attentions=output.encoder_attentions,
                    batch_size=input_batch_size,
                    config=config,
                    prompt_length=prompt_length,
                )
                # decoder
                self._check_attentions_for_generate(
                    batch_size=internal_batch_size,
                    attentions=output.decoder_attentions,
                    prompt_length=1,  # the BOS token
                    output_length=output.sequences.shape[-1],
                    config=config,
                    decoder_past_key_values=decoder_past_key_values,
                )
            else:
                self._check_attentions_for_generate(
                    batch_size=internal_batch_size,
                    attentions=output.attentions,
                    prompt_length=prompt_length,
                    output_length=output.sequences.shape[-1],
                    config=config,
                    decoder_past_key_values=decoder_past_key_values,
                )

        # Hidden States
        if config.is_encoder_decoder:
            # encoder
            self._check_encoder_hidden_states_for_generate(
                hidden_states=output.encoder_hidden_states,
                batch_size=input_batch_size,
                config=config,
                prompt_length=prompt_length,
            )
            # decoder
            self._check_hidden_states_for_generate(
                batch_size=internal_batch_size,
                hidden_states=output.decoder_hidden_states,
                prompt_length=1,  # the BOS token
                output_length=output.sequences.shape[-1],
                config=config,
                use_cache=use_cache,
            )
        else:
            self._check_hidden_states_for_generate(
                batch_size=internal_batch_size,
                hidden_states=output.hidden_states,
                prompt_length=prompt_length,
                output_length=output.sequences.shape[-1],
                config=config,
                use_cache=use_cache,
            )

        # Past Key Value States -- a few notes here:
        # 1. Its inner sequence length is with respect to the inputs of the latest forward pass, hence the "-1"
        # 2. We ignore models that have unique cache structures (e.g. mamba) or are in need of refatoring to match the
        #    standard cache format (e.g.gptbigcode )
        models_without_standard_cache = (
            "bamba",
            "ctrl",
            "fsmt",
            "gptbigcode",
            "mega",
            "reformer",
            "jamba",
            "mamba",
            "xlnet",
            "zamba",
            "zamba2",
        )
        has_standard_cache = not any(
            model_name in config.__class__.__name__.lower() for model_name in models_without_standard_cache
        )
        if has_standard_cache:
            if use_cache:
                cache_length = output.sequences.shape[-1] - 1
                self._check_past_key_values_for_generate(
                    batch_size=internal_batch_size,
                    decoder_past_key_values=decoder_past_key_values,
                    cache_length=cache_length,
                    config=config,
                )
            elif use_cache is False:
                self.assertTrue(decoder_past_key_values is None)

    def _check_scores(self, batch_size, scores, generated_length, config):
        vocab_size = config.get_text_config(decoder=True).vocab_size
        expected_shape = (batch_size, vocab_size)
        self.assertIsInstance(scores, tuple)
        self.assertEqual(len(scores), generated_length)
        self.assertListEqual([iter_scores.shape for iter_scores in scores], [expected_shape] * len(scores))

    def _check_logits(self, batch_size, logits, config):
        vocab_size = config.get_text_config(decoder=True).vocab_size
        self.assertIsInstance(logits, tuple)
        self.assertListEqual([iter_logits.shape[0] for iter_logits in logits], [batch_size] * len(logits))
        # vocabulary difference equal to one (imagegptmodel?) or zero (all other models)
        vocab_diff = vocab_size - logits[0].shape[-1]
        self.assertTrue(vocab_diff in [0, 1])
        self.assertListEqual([vocab_size - score.shape[-1] for score in logits], [vocab_diff] * len(logits))

    def _check_attentions_for_generate(
        self, batch_size, attentions, prompt_length, output_length, config, decoder_past_key_values
    ):
        self.assertIsInstance(attentions, tuple)
        self.assertListEqual(
            [isinstance(iter_attentions, tuple) for iter_attentions in attentions], [True] * len(attentions)
        )
        self.assertEqual(len(attentions), (output_length - prompt_length))

        use_cache = decoder_past_key_values is not None
        has_static_cache = isinstance(decoder_past_key_values, (StaticCache, HybridCache))

        # When `output_attentions=True`, each iteration of generate appends the attentions corresponding to the new
        # token(s)
        # NOTE: `HybridCache` may have different lengths on different layers, if this test starts failing add more
        # elaborate checks
        for generated_length, iter_attentions in enumerate(attentions):
            # regardless of using cache, the first forward pass will have the full prompt as input
            if use_cache and generated_length > 0:
                model_input_length = 1
            else:
                model_input_length = prompt_length + generated_length
            query_length = (
                prompt_length + generated_length
                if not has_static_cache
                else decoder_past_key_values.get_max_cache_shape()
            )

            expected_shape = (
                batch_size,
                config.num_attention_heads,
                model_input_length,
                query_length,
            )
            # check attn size
            self.assertListEqual(
                [layer_attention.shape for layer_attention in iter_attentions], [expected_shape] * len(iter_attentions)
            )

    def _check_encoder_attention_for_generate(self, attentions, batch_size, config, prompt_length):
        encoder_expected_shape = (batch_size, config.num_attention_heads, prompt_length, prompt_length)
        self.assertIsInstance(attentions, tuple)
        self.assertListEqual(
            [layer_attentions.shape for layer_attentions in attentions],
            [encoder_expected_shape] * len(attentions),
        )

    def _check_hidden_states_for_generate(
        self, batch_size, hidden_states, prompt_length, output_length, config, use_cache=False
    ):
        self.assertIsInstance(hidden_states, tuple)
        self.assertListEqual(
            [isinstance(iter_hidden_states, tuple) for iter_hidden_states in hidden_states],
            [True] * len(hidden_states),
        )
        self.assertEqual(len(hidden_states), (output_length - prompt_length))

        # When `output_hidden_states=True`, each iteration of generate appends the hidden states corresponding to the
        # new token(s)
        # NOTE: `HybridCache` may have different lengths on different layers, if this test starts failing add more
        # elaborate checks
        for generated_length, iter_hidden_states in enumerate(hidden_states):
            # regardless of using cache, the first forward pass will have the full prompt as input
            if use_cache and generated_length > 0:
                model_input_length = 1
            else:
                model_input_length = prompt_length + generated_length
            expected_shape = (batch_size, model_input_length, config.hidden_size)
            # check hidden size
            self.assertListEqual(
                [layer_hidden_states.shape for layer_hidden_states in iter_hidden_states],
                [expected_shape] * len(iter_hidden_states),
            )

    def _check_encoder_hidden_states_for_generate(self, hidden_states, batch_size, config, prompt_length):
        encoder_expected_shape = (batch_size, prompt_length, config.hidden_size)
        self.assertIsInstance(hidden_states, tuple)
        self.assertListEqual(
            [layer_hidden_states.shape for layer_hidden_states in hidden_states],
            [encoder_expected_shape] * len(hidden_states),
        )

    def _check_past_key_values_for_generate(self, batch_size, decoder_past_key_values, cache_length, config):
        self.assertIsInstance(decoder_past_key_values, (tuple, Cache))

        # (batch, head, seq_length, head_features)
        expected_shape = (
            batch_size,
            config.num_key_value_heads if hasattr(config, "num_key_value_heads") else config.num_attention_heads,
            cache_length,
            config.hidden_size // config.num_attention_heads,
        )

        if isinstance(decoder_past_key_values, Cache):
            self.assertListEqual(
                [key_tensor.shape for key_tensor in decoder_past_key_values.key_cache],
                [expected_shape] * len(decoder_past_key_values.key_cache),
            )
            self.assertListEqual(
                [value_tensor.shape for value_tensor in decoder_past_key_values.value_cache],
                [expected_shape] * len(decoder_past_key_values.value_cache),
            )

        # Legacy cache format checks. This branch should be removed when all models use `Cache` by default
        else:
            self.assertListEqual(
                [isinstance(iter_past_key_values, tuple) for iter_past_key_values in decoder_past_key_values],
                [True] * len(decoder_past_key_values),
            )
            # check shape key, value
            self.assertListEqual(
                [layer_past_key_values[0].shape for layer_past_key_values in decoder_past_key_values],
                [expected_shape] * len(decoder_past_key_values),
            )
            self.assertListEqual(
                [layer_past_key_values[1].shape for layer_past_key_values in decoder_past_key_values],
                [expected_shape] * len(decoder_past_key_values),
            )

    def _check_sequence_inside_sequence(self, tensor_1, tensor_2):
        # check if tensor_1 inside tensor_2 or tensor_2 inside tensor_1.
        # set to same device. we don't care what device.

        if not isinstance(tensor_1, list):
            tensor_1 = tensor_1.cpu().tolist()
        if not isinstance(tensor_2, list):
            tensor_2 = tensor_2.cpu().tolist()

        in_order = len(tensor_1) <= len(tensor_2)
        longer = tensor_2 if in_order else tensor_1
        shorter = tensor_1 if in_order else tensor_2

        flag = False
        chunk_size = len(shorter)
        for chunk_idx in range(len(longer) - chunk_size + 1):
            subseq = longer[chunk_idx : chunk_idx + chunk_size]
            if subseq == shorter:
                flag = True
                break

        self.assertTrue(flag)


@require_torch
class UtilsFunctionsTest(unittest.TestCase):
    def test_speculative_sampling(self):
        # assume vocab size 10, input length 5 + 3 generated candidates
        candidate_input_ids = torch.tensor([[8, 0, 3, 9, 8, 1, 4, 5]])  # input tokens
        candidate_logits = torch.tensor(
            [
                [
                    [-10.0, 10.0, -10.0, -10.0, -10.0, -10.0, -10.0, -10.0, -10.0, -10.0],  # generated 1
                    [-10.0, -10.0, -10.0, -10.0, 10.0, -10.0, -10.0, -10.0, -10.0, -10.0],  # generated 4
                    [-10.0, -10.0, -10.0, -10.0, -10.0, 10.0, -10.0, -10.0, -10.0, -10.0],  # generated 5
                ]
            ]
        )
        candidate_length = 3
        inf = float("inf")
        new_logits = torch.tensor(
            [
                [
                    [-10.0, 10.0, -10.0, -10.0, -10.0, -10.0, -10.0, -10.0, -10.0, -10.0],  # accepts 1
                    [-10.0, -10.0, -10.0, -10.0, 10.0, -10.0, -10.0, -10.0, -10.0, -10.0],  # accepts 4
                    [-inf, -inf, -inf, -inf, -inf, -inf, -inf, -inf, 10.0, -inf],  # rejects 5, accepts 8
                    [-10.0, -10.0, -10.0, -10.0, -10.0, -10.0, -10.0, -10.0, -10.0, -10.0],  # N/A
                ]
            ]
        )
        last_assistant_token_is_eos = False
        validated_tokens, n_matches = _speculative_sampling(
            candidate_input_ids,
            candidate_logits,
            candidate_length,
            new_logits,
            last_assistant_token_is_eos,
        )
        self.assertTrue(n_matches.item() == 2)
        self.assertTrue(validated_tokens.tolist()[0] == [1, 4, 8])

    def test_speculative_sampling_target_distribution(self):
        """
        Asserts that the target distribution is preserved.
        Should help with catching issues like #32867.
        """
        # assume vocab size 10, input length 5 + 3 generated candidates
        candidate_input_ids = torch.tensor([[8, 0, 3, 9, 8, 1, 4, 5]])  # input tokens
        candidate_logits = torch.tensor(
            [
                [
                    [-10.0, 10.0, -10.0, -10.0, -10.0, -10.0, -10.0, -10.0, -10.0, -10.0],  # generated 1
                    [-10.0, -10.0, -10.0, -10.0, 10.0, -10.0, -10.0, -10.0, -10.0, -10.0],  # generated 4
                    [-10.0, -10.0, -10.0, -10.0, -10.0, 10.0, -10.0, -10.0, -10.0, -10.0],  # generated 5
                ]
            ]
        )
        candidate_length = 3
        inf = float("inf")
        new_logits = torch.tensor(
            [
                [
                    # accepts 1:
                    [-inf, 10.0, -inf, -inf, -inf, -inf, -inf, -inf, -inf, -inf],
                    # accepts 4:
                    [-inf, -inf, -inf, -inf, 10.0, -inf, -inf, -inf, -inf, -inf],
                    # most likely to be 1 or 8, less likely to be 3, then 7, and should never be any other value:
                    [-inf, 2.0, -inf, 1.0, -inf, -inf, -inf, -0.01, 2.0, -inf],
                    # N/A:
                    [-inf, -inf, -inf, -inf, -inf, -inf, -inf, -inf, -inf, -inf],
                ]
            ]
        )
        last_assistant_token_is_eos = False
        last_validated_token = []
        for _ in range(10_000):
            validated_tokens, n_matches = _speculative_sampling(
                candidate_input_ids,
                candidate_logits,
                candidate_length,
                new_logits,
                last_assistant_token_is_eos,
            )
            self.assertTrue(n_matches.item() == 2)
            self.assertTrue(validated_tokens.tolist()[0][0] == 1)
            self.assertTrue(validated_tokens.tolist()[0][1] == 4)
            self.assertTrue(validated_tokens.tolist()[0][2] in [1, 3, 7, 8])
            last_validated_token.append(validated_tokens.tolist()[0][2])
        # check that the most likely tokens are selected more often than the less likely ones
        last_token_counts = collections.Counter(last_validated_token)
        self.assertTrue(last_token_counts[1] > last_token_counts[3] > last_token_counts[7] > 0)
        self.assertTrue(last_token_counts[8] > last_token_counts[3])


global_rng = random.Random()


# Copied from tests.test_modeling_common.ids_tensor
def ids_tensor(shape, vocab_size, rng=None, name=None):
    #  Creates a random int32 tensor of the shape within the vocab size
    if rng is None:
        rng = global_rng

    total_dims = 1
    for dim in shape:
        total_dims *= dim

    values = []
    for _ in range(total_dims):
        values.append(rng.randint(0, vocab_size - 1))

    return torch.tensor(data=values, dtype=torch.long, device=torch_device).view(shape).contiguous()


# Copied from tests.test_modeling_common.floats_tensor
def floats_tensor(shape, scale=1.0, rng=None, name=None):
    """Creates a random float32 tensor"""
    if rng is None:
        rng = global_rng

    total_dims = 1
    for dim in shape:
        total_dims *= dim

    values = []
    for _ in range(total_dims):
        values.append(rng.random() * scale)

    return torch.tensor(data=values, dtype=torch.float, device=torch_device).view(shape).contiguous()


@pytest.mark.generate
@require_torch
class GenerationIntegrationTests(unittest.TestCase):
    @slow
    def test_diverse_beam_search(self):
        article = """Justin Timberlake and Jessica Biel, welcome to parenthood.
        The celebrity couple announced the arrival of their son, Silas Randall Timberlake, in statements to People.
        "Silas was the middle name of Timberlake's maternal grandfather Bill Bomar, who died in 2012, while Randall is the musician's own middle name, as well as his father's first," People reports.
        The couple announced the pregnancy in January, with an Instagram post. It is the first baby for both."""

        bart_tokenizer = BartTokenizer.from_pretrained("facebook/bart-large-cnn")
        bart_model = BartForConditionalGeneration.from_pretrained("facebook/bart-large-cnn").to(torch_device)
        input_ids = bart_tokenizer(article, return_tensors="pt").input_ids.to(torch_device)

        outputs = bart_model.generate(
            input_ids,
            num_beams=4,
            num_return_sequences=2,
            num_beam_groups=4,
            diversity_penalty=2.0,
            remove_invalid_values=True,
        )

        generated_text = bart_tokenizer.batch_decode(outputs, skip_special_tokens=True)

        self.assertListEqual(
            generated_text,
            [
                "The couple announced the birth of their son, Silas Randall Timberlake, in a statement. Silas was the"
                " middle name of Timberlake's maternal grandfather Bill Bomar. Randall is the musician's own middle"
                " name, as well as his father's first. It is the first baby for both of them.",
                "Justin Timberlake and Jessica Biel have a son. The baby is named Silas Randall Timberlake. It is the"
                " first child for both. The couple announced the pregnancy in January. The name Silas is the middle"
                " name of Timberlake's maternal grandfather. It's also his own middle name.",
            ],
        )

    def test_max_length_if_input_embeds(self):
        article = "Today a dragon flew over Paris."
        model = AutoModelForCausalLM.from_pretrained("hf-internal-testing/tiny-random-gpt2").to(torch_device)
        tokenizer = AutoTokenizer.from_pretrained("hf-internal-testing/tiny-random-gpt2")
        input_ids = tokenizer(article, return_tensors="pt").input_ids.to(torch_device)
        inputs_embeds = model.get_input_embeddings()(input_ids)

        max_length = 20
        input_len = input_ids.shape[-1]
        out_gen = model.generate(input_ids=input_ids, max_length=max_length)
        out_gen_embeds = model.generate(inputs_embeds=inputs_embeds, max_length=max_length)
        self.assertEqual(out_gen.shape[-1], input_len + out_gen_embeds.shape[-1])

    def test_min_length_if_input_embeds(self):
        article = "Today a dragon flew over Paris."
        model = AutoModelForCausalLM.from_pretrained("hf-internal-testing/tiny-random-gpt2").to(torch_device)
        tokenizer = AutoTokenizer.from_pretrained("hf-internal-testing/tiny-random-gpt2")
        input_ids = tokenizer(article, return_tensors="pt").input_ids.to(torch_device)
        inputs_embeds = model.get_input_embeddings()(input_ids)

        min_length = 10
        input_len = input_ids.shape[-1]
        out_gen = model.generate(input_ids=input_ids, min_length=min_length)
        out_gen_embeds = model.generate(inputs_embeds=inputs_embeds, min_length=min_length)
        self.assertEqual(out_gen.shape[-1], input_len + out_gen_embeds.shape[-1])

    def test_custom_stopping_criteria_overload_error(self):
        article = """Justin Timberlake and Jessica Biel, welcome to parenthood."""
        bart_tokenizer = BartTokenizer.from_pretrained("sshleifer/bart-tiny-random")
        bart_model = BartForConditionalGeneration.from_pretrained("sshleifer/bart-tiny-random").to(torch_device)

        input_ids = bart_tokenizer(article, return_tensors="pt").input_ids.to(torch_device)
        stopping_criteria = StoppingCriteriaList()
        stopping_criteria.append(MaxLengthCriteria(max_length=42))
        with self.assertRaises(ValueError):
            bart_model.generate(input_ids, stopping_criteria=stopping_criteria)
        with self.assertRaises(ValueError):
            bart_model.generate(input_ids, stopping_criteria=stopping_criteria, max_length=32)

    def test_custom_stopping_criteria(self):
        article = """Justin Timberlake and Jessica Biel, welcome to parenthood."""
        bart_tokenizer = BartTokenizer.from_pretrained("sshleifer/bart-tiny-random")
        bart_model = BartForConditionalGeneration.from_pretrained("sshleifer/bart-tiny-random").to(torch_device)
        input_ids = bart_tokenizer(article, return_tensors="pt").input_ids.to(torch_device)

        class DummyCriteria(StoppingCriteria):
            def __call__(self, input_ids: torch.LongTensor, scores: torch.FloatTensor, **kwargs) -> bool:
                return input_ids.shape[-1] >= 20

        stopping_criteria = StoppingCriteriaList()
        stopping_criteria.append(DummyCriteria())

        self.assertEqual(
            list(bart_model.generate(input_ids, stopping_criteria=stopping_criteria, max_length=22).shape),
            [1, 20],
        )
        self.assertEqual(
            list(bart_model.generate(input_ids, stopping_criteria=stopping_criteria, max_length=18).shape),
            [1, 18],
        )

    # TODO (joao): replace `stop_sequence` in the pipeline by the more recent `generate` functionality
    def test_stop_sequence_stopping_criteria(self):
        prompt = """Hello I believe in"""
        generator = pipeline("text-generation", model="hf-internal-testing/tiny-random-bart")
        output = generator(prompt)
        self.assertEqual(
            output,
            [{"generated_text": ("Hello I believe in we we we we we we we we we")}],
        )

        output = generator(prompt, stop_sequence=" we")
        self.assertEqual(output, [{"generated_text": "Hello I believe in we"}])

    def test_generate_non_nlp_input_ids_as_kwarg(self):
        model = ImageGPTForCausalImageModeling.from_pretrained(
            "hf-internal-testing/tiny-random-imagegpt", max_length=10
        ).to(torch_device)
        input_ids = ids_tensor((3, 5), vocab_size=10)

        output_sequences_kwargs = model.generate(input_ids=input_ids).cpu()
        output_sequences = model.generate(input_ids).cpu()

        self.assertListEqual(output_sequences.tolist(), output_sequences_kwargs.tolist())
        self.assertEqual(output_sequences.shape, (3, 10))

    def test_generate_input_values_as_encoder_kwarg(self):
        input_values = floats_tensor((2, 250))
        model = SpeechEncoderDecoderModel.from_pretrained("hf-internal-testing/tiny-random-speech-encoder-decoder")
        model = model.to(torch_device)
        output_sequences_kwargs = model.generate(input_values=input_values, max_length=5).cpu()
        output_sequences = model.generate(input_values, max_length=5).cpu()

        self.assertListEqual(output_sequences.tolist(), output_sequences_kwargs.tolist())
        self.assertEqual(output_sequences.shape, (2, 5))

    def test_transition_scores_group_beam_search_encoder_decoder(self):
        articles = [
            "Justin Timberlake and Jessica Biel, welcome to parenthood.",
            "Michael Phelps is arguably the most decorated Olympian of all time.",
        ]
        tokenizer = BartTokenizer.from_pretrained("hf-internal-testing/tiny-random-bart")
        model = BartForConditionalGeneration.from_pretrained(
            "hf-internal-testing/tiny-random-bart",
            max_length=10,
            num_beams=2,
            num_beam_groups=2,
            num_return_sequences=2,
            diversity_penalty=1.0,
            eos_token_id=None,
            return_dict_in_generate=True,
            output_scores=True,
            length_penalty=0.0,
        )
        model = model.to(torch_device)

        input_ids = tokenizer(articles, return_tensors="pt", padding=True).input_ids.to(torch_device)
        outputs = model.generate(input_ids=input_ids)

        transition_scores = model.compute_transition_scores(outputs.sequences, outputs.scores, outputs.beam_indices)
        transition_scores_sum = transition_scores.sum(-1)

        torch.testing.assert_close(transition_scores_sum, outputs.sequences_scores, rtol=1e-3, atol=1e-3)

    @slow
    def test_green_red_watermark_generation(self):
        model = AutoModelForCausalLM.from_pretrained("hf-internal-testing/tiny-random-gpt2").to(torch_device)
        tokenizer = AutoTokenizer.from_pretrained("hf-internal-testing/tiny-random-gpt2")
        tokenizer.pad_token_id = tokenizer.eos_token_id
        model_inputs = tokenizer("I will be", return_tensors="pt").to(torch_device)
        input_len = model_inputs["input_ids"].shape[-1]

        # generation should work with both input types: WatermarkingConfig or Dict, so let's check it here :)
        watermark_config = WatermarkingConfig(bias=2.5, seeding_scheme="selfhash")
        _ = model.generate(**model_inputs, watermarking_config=watermark_config, do_sample=False, max_length=15)

        # We will not check watermarked text, since we check it in `logits_processors` tests
        # Checking if generated ids are as expected fails on different hardware
        args = {
            "bias": 2.0,
            "context_width": 1,
            "seeding_scheme": "selfhash",
            "greenlist_ratio": 0.25,
            "hashing_key": 15485863,
        }
        output = model.generate(**model_inputs, do_sample=False, max_length=15)
        output_selfhash = model.generate(**model_inputs, watermarking_config=args, do_sample=False, max_length=15)

        # Check that the detector is detecting watermarked text
        detector = WatermarkDetector(model_config=model.config, device=torch_device, watermarking_config=args)
        detection_out_watermarked = detector(output_selfhash[:, input_len:], return_dict=True)
        detection_out = detector(output[:, input_len:], return_dict=True)

        self.assertListEqual(detection_out_watermarked.prediction.tolist(), [True])
        self.assertListEqual(detection_out.prediction.tolist(), [False])

    """Check the mean bias inserted by the watermarking algorithm."""

    @slow
    def test_synthid_text_watermark_generation_mean_expected_bias(self):
        model = AutoModelForCausalLM.from_pretrained("hf-internal-testing/tiny-random-gpt2").to(torch_device)
        tokenizer = AutoTokenizer.from_pretrained("hf-internal-testing/tiny-random-gpt2")
        tokenizer.pad_token_id = tokenizer.eos_token_id
        model_inputs = tokenizer("I will be", return_tensors="pt").to(torch_device)
        input_len = 5
        batch_size = 200

        # generation should work with both input types: WatermarkingConfig or Dict, so let's check it here :)
        watermark_config = SynthIDTextWatermarkingConfig(keys=[10, 20], ngram_len=5, debug_mode=True)
        logits_processor = watermark_config.construct_processor(model.config.vocab_size, torch_device)
        mean_g_values_repeats = []
        for _ in range(40):
            input_ids = torch.zeros(
                (batch_size, input_len),
                dtype=torch.int64,
                device=torch_device,
            )
            model_inputs = {
                "input_ids": input_ids,
                "attention_mask": torch.ones_like(input_ids, device=torch_device),
            }
            output = model.generate(
                **model_inputs, watermarking_config=watermark_config, do_sample=True, max_length=500, top_k=1000
            )
            g_values = logits_processor.compute_g_values(input_ids=output[:, input_len:])
            context_repetition_mask = logits_processor.compute_context_repetition_mask(
                input_ids=output[:, input_len:],
            ).unsqueeze(dim=2)

            mean_g_values = torch.masked.mean(
                g_values,
                mask=context_repetition_mask,
                dim=0,
                keepdim=True,
                dtype=torch.float64,
            )
            mean_g_values_repeats.append(mean_g_values)

        mean_g_values = torch.concat(mean_g_values_repeats, dim=0).mean(dim=0)
        expected_mean_g_value = logits_processor.expected_mean_g_value(
            vocab_size=model.config.vocab_size,
        )
        atol = 0.03
        is_close = torch.isclose(
            mean_g_values,
            torch.tensor(expected_mean_g_value, dtype=torch.float64),
            atol=atol,
            rtol=0,
        )
        self.assertTrue(torch.all(is_close))

    @slow
    def test_beam_search_example_integration(self):
        # exactly the example provided in the docstrings of beam search, which previously
        # failed after directly copying from it. Refer to PR #15555
        tokenizer = AutoTokenizer.from_pretrained("google-t5/t5-base")
        model = AutoModelForSeq2SeqLM.from_pretrained("google-t5/t5-base")

        encoder_input_str = "translate English to German: How old are you?"
        encoder_input_ids = tokenizer(encoder_input_str, return_tensors="pt").input_ids

        # lets run beam search using 3 beams
        num_beams = 3
        # define decoder start token ids
        input_ids = torch.ones((1, 1), device=model.device, dtype=torch.long)
        input_ids = input_ids * model.config.decoder_start_token_id

        # add encoder_outputs to model keyword arguments
        model_kwargs = {"encoder_outputs": model.get_encoder()(encoder_input_ids, return_dict=True)}

        outputs = model.generate(
            input_ids, num_beams=num_beams, min_length=5, eos_token_id=model.config.eos_token_id, **model_kwargs
        )
        outputs = tokenizer.batch_decode(outputs, skip_special_tokens=True)

        self.assertListEqual(outputs, ["Wie alt bist du?"])

    @slow
    def test_constrained_beam_search(self):
        model = GPT2LMHeadModel.from_pretrained("openai-community/gpt2").to(torch_device)
        tokenizer = GPT2Tokenizer.from_pretrained("openai-community/gpt2")

        force_tokens = tokenizer("scared", add_prefix_space=True, add_special_tokens=False).input_ids
        force_tokens_2 = tokenizer("big weapons", add_prefix_space=True, add_special_tokens=False).input_ids

        constraints = [
            PhrasalConstraint(force_tokens),
            PhrasalConstraint(force_tokens_2),
        ]

        starting_text = ["The soldiers were not prepared and"]

        input_ids = tokenizer(starting_text, return_tensors="pt").input_ids.to(torch_device)

        outputs = model.generate(
            input_ids,
            constraints=constraints,
            num_beams=10,
            num_return_sequences=1,
            no_repeat_ngram_size=1,
            max_length=30,
            remove_invalid_values=True,
        )

        generated_text = tokenizer.batch_decode(outputs, skip_special_tokens=True)

        self.assertListEqual(
            generated_text,
            [
                "The soldiers were not prepared and didn't know what to do. They had no idea how they would react if"
                " the enemy attacked them, big weapons scared"
            ],
        )

    @slow
    def test_constrained_beam_search_mixed(self):
        model = GPT2LMHeadModel.from_pretrained("openai-community/gpt2").to(torch_device)
        tokenizer = GPT2Tokenizer.from_pretrained("openai-community/gpt2")

        force_phrase = tokenizer("scared", add_prefix_space=True, add_special_tokens=False).input_ids
        flexible_phrases = tokenizer(
            ["scream", "screams", "screaming", "screamed"], add_prefix_space=True, add_special_tokens=False
        ).input_ids

        constraints = [
            PhrasalConstraint(force_phrase),
            DisjunctiveConstraint(flexible_phrases),
        ]

        starting_text = ["The soldiers", "The child"]

        input_ids = tokenizer(starting_text, return_tensors="pt").input_ids.to(torch_device)

        outputs = model.generate(
            input_ids,
            constraints=constraints,
            num_beams=10,
            num_return_sequences=1,
            no_repeat_ngram_size=1,
            # max_length=20,
            remove_invalid_values=True,
        )

        generated_text = tokenizer.batch_decode(outputs, skip_special_tokens=True)

        self.assertListEqual(
            generated_text,
            [
                "The soldiers, who had been stationed at the base for more than a year before being evacuated"
                " screaming scared",
                "The child was taken to a local hospital where he died.\n 'I don't think screaming scared",
            ],
        )

    @slow
    def test_constrained_beam_search_mixed_mixin(self):
        model = GPT2LMHeadModel.from_pretrained("openai-community/gpt2").to(torch_device)
        tokenizer = GPT2Tokenizer.from_pretrained("openai-community/gpt2")

        force_word = "scared"
        force_flexible = ["scream", "screams", "screaming", "screamed"]

        force_words_ids = [
            tokenizer([force_word], add_prefix_space=True, add_special_tokens=False).input_ids,
            tokenizer(force_flexible, add_prefix_space=True, add_special_tokens=False).input_ids,
        ]

        starting_text = ["The soldiers", "The child"]

        input_ids = tokenizer(starting_text, return_tensors="pt").input_ids.to(torch_device)

        outputs = model.generate(
            input_ids,
            force_words_ids=force_words_ids,
            num_beams=10,
            num_return_sequences=1,
            no_repeat_ngram_size=1,
            remove_invalid_values=True,
        )

        generated_text = tokenizer.batch_decode(outputs, skip_special_tokens=True)

        self.assertListEqual(
            generated_text,
            [
                "The soldiers, who had been stationed at the base for more than a year before being evacuated"
                " screaming scared",
                "The child was taken to a local hospital where he died.\n 'I don't think screaming scared",
            ],
        )

    @slow
    def test_cfg_mixin(self):
        model = GPT2LMHeadModel.from_pretrained("openai-community/gpt2").to(torch_device)
        tokenizer = GPT2Tokenizer.from_pretrained("openai-community/gpt2")

        input = tokenizer(["The dragon flew over Paris,"], return_tensors="pt", return_attention_mask=True)
        input["input_ids"] = input["input_ids"].to(torch_device)
        input["attention_mask"] = input["attention_mask"].to(torch_device)

        outputs = model.generate(**input, max_new_tokens=32, guidance_scale=1.5)
        generated_text = tokenizer.batch_decode(outputs, skip_special_tokens=True)

        self.assertListEqual(
            generated_text,
            [
                "The dragon flew over Paris, landing in the Rue de la Bastille. The crowd was so excited "
                'that they had to leave the city.\n\n"We\'re going to Paris!"\n'
            ],
        )

        neg = tokenizer(["France,"], return_tensors="pt", return_attention_mask=True)
        neg["input_ids"] = neg["input_ids"].to(torch_device)
        neg["attention_mask"] = neg["attention_mask"].to(torch_device)
        outputs = model.generate(
            **input,
            max_new_tokens=32,
            guidance_scale=1.5,
            negative_prompt_ids=neg["input_ids"],
            negative_prompt_attention_mask=neg["attention_mask"],
        )
        generated_text = tokenizer.batch_decode(outputs, skip_special_tokens=True)

        self.assertListEqual(
            generated_text,
            [
                'The dragon flew over Paris, landing on the pavement.\n\n"Paris!"\n\n"Paris!"\n\n"'
                'Paris!"\n\n"Paris!"\n\n"Paris!"\n\n'
            ],
        )

    @slow
    def test_constrained_beam_search_example_translation_mixin(self):
        tokenizer = AutoTokenizer.from_pretrained("google-t5/t5-base")
        model = AutoModelForSeq2SeqLM.from_pretrained("google-t5/t5-base")

        encoder_input_str = "translate English to German: How old are you?"
        force_words = ["sind"]

        input_ids = tokenizer(encoder_input_str, return_tensors="pt").input_ids
        force_words_ids = tokenizer(force_words, add_special_tokens=False).input_ids

        outputs = model.generate(
            input_ids,
            force_words_ids=force_words_ids,
            num_beams=10,
            num_return_sequences=1,
            no_repeat_ngram_size=1,
            remove_invalid_values=True,
        )

        outputs = tokenizer.batch_decode(outputs, skip_special_tokens=True)

        self.assertListEqual(outputs, ["Wie alt sind Sie?"])

    @slow
    def test_constrained_beam_search_example_integration(self):
        tokenizer = AutoTokenizer.from_pretrained("google-t5/t5-base")
        model = AutoModelForSeq2SeqLM.from_pretrained("google-t5/t5-base")

        encoder_input_str = "translate English to German: How old are you?"
        encoder_input_ids = tokenizer(encoder_input_str, return_tensors="pt").input_ids

        # lets run beam search using 5 beams
        num_beams = 5
        # define decoder start token ids
        input_ids = torch.ones((1, 1), device=model.device, dtype=torch.long)
        input_ids = input_ids * model.config.decoder_start_token_id

        # add encoder_outputs to model keyword arguments
        model_kwargs = {"encoder_outputs": model.get_encoder()(encoder_input_ids, return_dict=True)}

        constraint_str = "sind"
        constraint_token_ids = tokenizer.encode(constraint_str)[:-1]  # remove eos token

        outputs = model.generate(
            input_ids,
            num_beams=num_beams,
            force_words_ids=[constraint_token_ids],
            min_length=5,
            eos_token_id=model.config.eos_token_id,
            **model_kwargs,
        )
        outputs = tokenizer.batch_decode(outputs, skip_special_tokens=True)

        self.assertListEqual(outputs, ["Wie alt sind Sie?"])

    @slow
    def test_per_row_stopping_criteria(self):
        text = [
            "They completed the challenging puzzle, revealing the hidden",
            "Today a dragon flew over France",
            "The aroma of freshly baked pizza filled the kitchen",
        ]
        stop_strings = ["secrets"]

        model = AutoModelForCausalLM.from_pretrained("openai-community/gpt2").to(torch_device)
        tokenizer = AutoTokenizer.from_pretrained("openai-community/gpt2")
        tokenizer.padding_side = "left"
        tokenizer.pad_token_id = tokenizer.eos_token_id
        input_ids = tokenizer(text, return_tensors="pt", padding="longest", add_special_tokens=False).input_ids.to(
            torch_device
        )

        # normal generation with one stopping criteria
        out = model.generate(input_ids, max_length=15)
        out_text = tokenizer.batch_decode(out)
        expected_out = [
            "They completed the challenging puzzle, revealing the hidden secrets of the world.\n",
            "<|endoftext|><|endoftext|><|endoftext|>Today a dragon flew over France and the French government was forced",
            "The aroma of freshly baked pizza filled the kitchen with a sense of freshness",
        ]
        self.assertListEqual(out_text, expected_out)

        # generation should stop at "secrets" for first batch only, filling the rest with eos tokens
        out = model.generate(input_ids, max_length=15, stop_strings=stop_strings, tokenizer=tokenizer)
        out_text = tokenizer.batch_decode(out)
        expected_out = [
            "They completed the challenging puzzle, revealing the hidden secrets<|endoftext|><|endoftext|><|endoftext|><|endoftext|><|endoftext|>",
            "<|endoftext|><|endoftext|><|endoftext|>Today a dragon flew over France and the French government was forced",
            "The aroma of freshly baked pizza filled the kitchen with a sense of freshness",
        ]
        self.assertListEqual(out_text, expected_out)

    def test_constrained_beam_search_mixin_type_checks(self):
        tokenizer = AutoTokenizer.from_pretrained("patrickvonplaten/t5-tiny-random")
        model = AutoModelForSeq2SeqLM.from_pretrained("patrickvonplaten/t5-tiny-random")

        encoder_input_str = "translate English to German: How old are you?"
        input_ids = tokenizer(encoder_input_str, return_tensors="pt").input_ids

        with self.assertRaises(ValueError):
            force_words = ["sind"]
            force_words_ids = tokenizer(force_words, return_tensors="pt").input_ids
            model.generate(
                input_ids,
                force_words_ids=force_words_ids,
                num_beams=10,
                num_return_sequences=1,
                no_repeat_ngram_size=1,
                remove_invalid_values=True,
            )

        with self.assertRaises(ValueError):
            force_words = ["sind"]
            force_words_ids = [tokenizer(force_words, return_tensors="pt").input_ids]
            model.generate(
                input_ids,
                force_words_ids=force_words_ids,
                num_beams=10,
                num_return_sequences=1,
                no_repeat_ngram_size=1,
                remove_invalid_values=True,
            )

        with self.assertRaises(ValueError):
            model.generate(input_ids, force_words_ids=[])

        with self.assertRaises(ValueError):
            model.generate(input_ids, force_words_ids=[[-1]])

        with self.assertRaises(ValueError):
            model.generate(input_ids, force_words_ids=[[[-1]]])

    def test_batched_decoder_start_id(self):
        articles = [
            "Justin Timberlake and Jessica Biel, welcome to parenthood.",
            "Michael Phelps is arguably the most decorated Olympian of all time.",
        ]
        bart_tokenizer = AutoTokenizer.from_pretrained("hf-internal-testing/tiny-random-bart")
        bart_model = BartForConditionalGeneration.from_pretrained("hf-internal-testing/tiny-random-bart").to(
            torch_device
        )
        input_ids = bart_tokenizer(articles, return_tensors="pt", padding=True).input_ids.to(torch_device)
        decoder_start_token_id = bart_model.generation_config.decoder_start_token_id
        decoder_start_token_id_batch = [decoder_start_token_id] * input_ids.shape[0]

        outputs = bart_model.generate(input_ids, decoder_start_token_id=decoder_start_token_id)

        outputs_batched_ids = bart_model.generate(input_ids, decoder_start_token_id=decoder_start_token_id_batch)

        self.assertListEqual(outputs.tolist(), outputs_batched_ids.tolist())

    def test_decoder_start_id_from_config(self):
        # Refer to: (#30899)
        articles = [
            "Justin Timberlake and Jessica Biel, welcome to parenthood.",
            "Michael Phelps is arguably the most decorated Olympian of all time.",
        ]
        bart_tokenizer = AutoTokenizer.from_pretrained("hf-internal-testing/tiny-random-bart")
        bart_model = BartForConditionalGeneration.from_pretrained("hf-internal-testing/tiny-random-bart").to(
            torch_device
        )
        input_ids = bart_tokenizer(articles, return_tensors="pt", padding=True).input_ids.to(torch_device)
        decoder_start_token_id = bart_model.generation_config.decoder_start_token_id

        # we should be able to take `decoder_start_token_id` from model's generation config if user passes a `GenerationConfig` type
        outputs = bart_model.generate(input_ids, generation_config=GenerationConfig(do_sample=False))

        # If the generatoin config has no `decoder_start_token_id` or `bos_token_id`, we will raise an error unless user passes it in config
        bart_model.generation_config.decoder_start_token_id = None
        bart_model.generation_config.bos_token_id = None
        outputs_with_user_id = bart_model.generate(
            input_ids,
            generation_config=GenerationConfig(do_sample=False, decoder_start_token_id=decoder_start_token_id),
        )

        self.assertListEqual(outputs.tolist(), outputs_with_user_id.tolist())

        with self.assertRaises(ValueError):
            outputs = bart_model.generate(input_ids, generation_config=GenerationConfig(do_sample=False))

    def test_contrastive_search_batched(self):
        # Tests that contrastive search works with batched inputs (i.e. has the same output as for non-batched inputs)
        articles = ["Foo", "Bar Baz"]
        tokenizer = BartTokenizer.from_pretrained("hf-internal-testing/tiny-random-bart")
        model = BartForConditionalGeneration.from_pretrained("hf-internal-testing/tiny-random-bart").to(torch_device)

        model.config.eos_token_id = None
        input_ids_batched = tokenizer(articles, padding=True, return_tensors="pt").input_ids.to(torch_device)
        input_ids = tokenizer(articles[1], return_tensors="pt").input_ids.to(torch_device)

        output_sequences_batched = model.generate(
            input_ids=input_ids_batched, penalty_alpha=0.6, top_k=4, return_dict_in_generate=True, output_scores=True
        )
        output_sequences = model.generate(
            input_ids=input_ids, penalty_alpha=0.6, top_k=4, return_dict_in_generate=True, output_scores=True
        )

        batched_out = tokenizer.decode(output_sequences_batched.sequences[1], skip_special_tokens=True)
        out = tokenizer.decode(output_sequences.sequences[0], skip_special_tokens=True)
        self.assertEqual(batched_out, out)

        # output_sequences_batched.scores[0][1] -> 1st set of logits, 2nd sequence
        max_score_diff = (output_sequences_batched.scores[0][1] - output_sequences.scores[0][0]).abs().max()
        self.assertTrue(max_score_diff < 1e-5)

    def test_logits_processor_not_inplace(self):
        article = "Today a dragon flew over Paris."
        model = AutoModelForCausalLM.from_pretrained("hf-internal-testing/tiny-random-gpt2").to(torch_device)
        tokenizer = AutoTokenizer.from_pretrained("hf-internal-testing/tiny-random-gpt2")
        input_ids = tokenizer(article, return_tensors="pt").input_ids.to(torch_device)

        out = model.generate(input_ids, output_logits=True, output_scores=True, return_dict_in_generate=True)
        out_with_temp = model.generate(
            input_ids,
            temperature=0.5,
            do_sample=True,
            output_logits=True,
            output_scores=True,
            return_dict_in_generate=True,
        )

        # if no logits processor is used, scores == logits. Otherwise, the processor has to modify the scores
        self.assertListEqual(out.logits[-1].tolist(), out.scores[-1].tolist())
        self.assertNotEqual(out_with_temp.logits[-1].tolist(), out_with_temp.scores[-1].tolist())

    def test_eos_token_id_int_and_list_top_k_top_sampling(self):
        # Has TF equivalent: this test relies on random sampling
        generation_kwargs = {
            "do_sample": True,
            "num_beams": 1,
            "top_p": 0.7,
            "top_k": 10,
            "temperature": 0.7,
        }
        expectation = 20

        tokenizer = AutoTokenizer.from_pretrained("hf-internal-testing/tiny-random-gpt2")
        text = """Hello, my dog is cute and"""
        tokens = tokenizer(text, return_tensors="pt").to(torch_device)
        model = AutoModelForCausalLM.from_pretrained("hf-internal-testing/tiny-random-gpt2").to(torch_device)

        # Only some seeds will work both on CPU/GPU for a fixed `expectation` value.
        # The selected seed is not guaranteed to work on all torch versions.
        torch.manual_seed(1)
        eos_token_id = 846
        generated_tokens = model.generate(**tokens, eos_token_id=eos_token_id, **generation_kwargs)
        self.assertTrue(expectation == len(generated_tokens[0]))

        torch.manual_seed(1)
        eos_token_id = [846, 198]
        generated_tokens = model.generate(**tokens, eos_token_id=eos_token_id, **generation_kwargs)
        self.assertTrue(expectation == len(generated_tokens[0]))

    def test_model_kwarg_encoder_signature_filtering(self):
        # Has TF equivalent: ample use of framework-specific code
        bart_tokenizer = AutoTokenizer.from_pretrained("hf-internal-testing/tiny-random-bart")
        article = """Hugging Face is a technology company based in New York and Paris."""
        input_ids = bart_tokenizer(article, return_tensors="pt").input_ids.to(torch_device)
        bart_model = BartForConditionalGeneration.from_pretrained("hf-internal-testing/tiny-random-bart").to(
            torch_device
        )
        output = bart_model.generate(input_ids).cpu().numpy()

        # Let's create a fake model that has a different signature. In particular, this fake model accepts "foo" as an
        # argument. Because "foo" is not in the encoder signature and doesn't start with "decoder_", it will be part of
        # the encoder kwargs prior to signature filtering, which would lead to an exception. But filtering kicks in and
        # saves the day.
        class FakeBart(BartForConditionalGeneration):
            def forward(self, input_ids, foo=None, **kwargs):
                return super().forward(input_ids, **kwargs)

        bart_model = FakeBart.from_pretrained("hf-internal-testing/tiny-random-bart").to(torch_device)
        fake_output = bart_model.generate(input_ids, foo="bar").cpu().numpy()
        self.assertTrue(np.array_equal(output, fake_output))

        # Encoder signature filtering only kicks in if it doesn't accept wildcard kwargs. The following test will fail
        # because it doesn't do signature filtering.
        class FakeEncoder(bart_model.model.encoder.__class__):
            def forward(self, input_ids, **kwargs):
                return super().forward(input_ids, **kwargs)

        fake_encoder = FakeEncoder(bart_model.config, bart_model.model.shared).to(torch_device)
        bart_model.model.encoder = fake_encoder

        # Normal generation still works (the output will be different because the encoder weights are different)
        fake_output = bart_model.generate(input_ids).cpu().numpy()
        with self.assertRaises(TypeError):
            # FakeEncoder.forward() accepts **kwargs -> no filtering -> type error due to unexpected input "foo"
            bart_model.generate(input_ids, foo="bar")

    def test_default_max_length_warning(self):
        model = AutoModelForCausalLM.from_pretrained("hf-internal-testing/tiny-random-gpt2").to(torch_device)
        tokenizer = AutoTokenizer.from_pretrained("hf-internal-testing/tiny-random-gpt2")
        model.generation_config.pad_token_id = tokenizer.eos_token_id

        text = "Hello world"
        tokenized_inputs = tokenizer([text], return_tensors="pt")
        input_ids = tokenized_inputs.input_ids.to(torch_device)

        # Default generation config value of 20 -> emits warning
        with self.assertWarns(UserWarning):
            model.generate(input_ids)

        # Explicitly setting max_length to 20 -> no warning
        with warnings.catch_warnings(record=True) as warning_list:
            model.generate(input_ids, max_length=20)
            self.assertEqual(len(warning_list), 0)

        # Generation config max_length != 20 -> no warning
        with warnings.catch_warnings(record=True) as warning_list:
            # generation_config is modified -> legacy mode is disabled = generation_config takes precedence
            model.generation_config.max_length = 10
            model.generate(input_ids)
            self.assertEqual(len(warning_list), 0)

    def test_length_warning_assisted_generation(self):
        model = AutoModelForCausalLM.from_pretrained("hf-internal-testing/tiny-random-gpt2").to(torch_device)
        assistant = AutoModelForCausalLM.from_pretrained("hf-internal-testing/tiny-random-gpt2").to(torch_device)
        tokenizer = AutoTokenizer.from_pretrained("hf-internal-testing/tiny-random-gpt2")
        model.generation_config.pad_token_id = tokenizer.eos_token_id
        assistant.generation_config.pad_token_id = tokenizer.eos_token_id

        text = "Hello world"
        tokenized_inputs = tokenizer([text], return_tensors="pt")
        input_ids = tokenized_inputs.input_ids.to(torch_device)

        # This should not raise any warning that min length is not feasible in candidate generation
        with warnings.catch_warnings(record=True) as warning_list:
            model.generate(
                input_ids,
                assistant_model=assistant,
                min_new_tokens=10,
                max_length=20,
            )
            self.assertEqual(len(warning_list), 0)

    def test_default_assisted_generation(self):
        # Initialize the GenerationConfig object
        config = GenerationConfig()

        # Check the default values
        self.assertEqual(config.num_assistant_tokens, 20)
        self.assertEqual(config.num_assistant_tokens_schedule, "constant")
        self.assertEqual(config.assistant_confidence_threshold, 0.4)
        self.assertEqual(config.is_assistant, False)

    def test_generated_length_assisted_generation(self):
        model = AutoModelForCausalLM.from_pretrained("hf-internal-testing/tiny-random-gpt2").to(torch_device)
        assistant = AutoModelForCausalLM.from_pretrained("hf-internal-testing/tiny-random-gpt2").to(torch_device)
        tokenizer = AutoTokenizer.from_pretrained("hf-internal-testing/tiny-random-gpt2")
        model.generation_config.pad_token_id = tokenizer.eos_token_id
        assistant.generation_config.pad_token_id = tokenizer.eos_token_id

        text = "Hello world"
        tokenized_inputs = tokenizer([text], return_tensors="pt")
        input_ids = tokenized_inputs.input_ids.to(torch_device)
        input_length = input_ids.shape[-1]

        out = model.generate(
            input_ids,
            assistant_model=assistant,
            min_new_tokens=10,
            max_new_tokens=20,
        )
        self.assertTrue((10 + input_length) <= out.shape[-1] <= (20 + input_length))

        out = model.generate(
            input_ids,
            assistant_model=assistant,
            min_new_tokens=10,
        )
        self.assertTrue((input_length + 10) <= out.shape[-1])

        out = model.generate(
            input_ids,
            assistant_model=assistant,
            max_new_tokens=7,
        )
        self.assertTrue(out.shape[-1] <= (input_length + 7))

    def test_model_kwarg_assisted_decoding_decoder_only(self):
        model = AutoModelForCausalLM.from_pretrained("hf-internal-testing/tiny-random-gpt2").to(torch_device)
        tokenizer = AutoTokenizer.from_pretrained("hf-internal-testing/tiny-random-gpt2")
        model.generation_config.pad_token_id = tokenizer.eos_token_id

        text = "Hello world"
        tokenized_inputs = tokenizer([text], return_tensors="pt")
        input_ids = tokenized_inputs.input_ids.to(torch_device)

        # Traditional way of generating text
        outputs_normal = model.generate(input_ids)
        self.assertEqual(outputs_normal.shape, (1, 20))

        # Should be different with token_type_ids
        outputs_tti = model.generate(
            input_ids,
            token_type_ids=torch.zeros(input_ids.shape, dtype=torch.long).to(torch_device),
        )
        with self.assertRaises(AssertionError):
            self.assertListEqual(outputs_tti.tolist(), outputs_normal.tolist())

        # Assistant model
        assistant = AutoModelForCausalLM.from_pretrained("hf-internal-testing/tiny-random-gpt2").to(torch_device)
        assistant.config.pad_token_id = tokenizer.eos_token_id

        # If assisted generation passes model_kwargs correctly, should be same as previous
        outputs_assisted = model.generate(
            input_ids,
            token_type_ids=torch.zeros(input_ids.shape, dtype=torch.long).to(torch_device),
            assistant_model=assistant,
        )
        self.assertListEqual(outputs_assisted.tolist(), outputs_tti.tolist())

    def test_assisted_decoding_num_assistant_tokens_heuristic_schedule(self):
        # This test ensures that the assisted generation num_assistant_tokens 'heuristic' schedule works properly.

        prompt = "Alice and Bob"
        checkpoint = "EleutherAI/pythia-160m-deduped"
        tokenizer = AutoTokenizer.from_pretrained(checkpoint)
        inputs = tokenizer(prompt, return_tensors="pt")

        model = AutoModelForCausalLM.from_pretrained(checkpoint)

        assistant_model = model
        assistant_model.generation_config.num_assistant_tokens = 5
        assistant_model.generation_config.num_assistant_tokens_schedule = "heuristic"
        generation_kwargs = {
            "eos_token_id": -1,
            "max_new_tokens": 5,
            "do_sample": False,
            "assistant_model": assistant_model,
        }
        model.generate(**inputs, **generation_kwargs)
        # update_candidate_strategy is called only once and therefore, assistant_model.generation_config.num_assistant_tokens should be either 4 or 7
        self.assertTrue(assistant_model.generation_config.num_assistant_tokens in (4, 7))

    def test_assisted_decoding_num_assistant_tokens_heuristic_transient_schedule(self):
        # This test ensures that the assisted generation num_assistant_tokens 'heuristic' schedule works properly.

        prompt = "Alice and Bob"
        checkpoint = "EleutherAI/pythia-160m-deduped"
        tokenizer = AutoTokenizer.from_pretrained(checkpoint)
        inputs = tokenizer(prompt, return_tensors="pt")

        model = AutoModelForCausalLM.from_pretrained(checkpoint)

        assistant_model = model
        assistant_model.generation_config.num_assistant_tokens = 5
        assistant_model.generation_config.num_assistant_tokens_schedule = "heuristic_transient"
        generation_kwargs = {
            "eos_token_id": -1,
            "max_new_tokens": 5,
            "do_sample": False,
            "assistant_model": assistant_model,
        }
        model.generate(**inputs, **generation_kwargs)
        # update_candidate_strategy is called once but assistant_model.generation_config.num_assistant_tokens should stay 5
        self.assertEqual(assistant_model.generation_config.num_assistant_tokens, 5)

    @slow
    def test_validate_assistant(self):
        # Generate a random sample:
        inputs = np.random.rand(160000)

        # Load a main encoder-decoder model:
        model_id = "openai/whisper-large-v2"
        processor = AutoProcessor.from_pretrained(model_id)
        model = AutoModelForSpeechSeq2Seq.from_pretrained(
            model_id,
            low_cpu_mem_usage=True,
            use_safetensors=True,
        )
        model.to(torch_device)

        # process the input:
        features = processor(inputs, return_tensors="pt").to(torch_device)

        # Load an encoder-decoder assistant with same encoder as the main model:
        assistant_distil_model_id = "distil-whisper/distil-large-v2"
        assistant_seq_to_seq = AutoModelForSpeechSeq2Seq.from_pretrained(
            assistant_distil_model_id,
            use_safetensors=True,
        ).to(torch_device)
        self.assertTrue(model.generate(**features, assistant_model=assistant_seq_to_seq).sum())

        # Load its decoder only version:
        assistant_causal_lm = AutoModelForCausalLM.from_pretrained(
            assistant_distil_model_id,
            low_cpu_mem_usage=True,
            use_safetensors=True,
        ).to(torch_device)
        self.assertTrue(model.generate(**features, assistant_model=assistant_causal_lm).sum())

        # Load an encoder-decoder assistant with a different encoder than the main model:
        assistant_distil_model_id = "openai/whisper-tiny"
        assistant_seq_to_seq = AutoModelForSpeechSeq2Seq.from_pretrained(
            assistant_distil_model_id,
            use_safetensors=True,
        ).to(torch_device)
        self.assertTrue(model.generate(**features, assistant_model=assistant_seq_to_seq).sum())

        # Load its decoder only version:
        assistant_causal_lm = AutoModelForCausalLM.from_pretrained(
            assistant_distil_model_id,
            low_cpu_mem_usage=True,
            use_safetensors=True,
        ).to(torch_device)
        # It will raise an error as the encoder of the main and assistant model are not compatible:
        with self.assertRaises(ValueError):
            model.generate(**features, assistant_model=assistant_causal_lm)

        # Load an encoder-decoder model with a different tokenizer than the main model:
        assistant_distil_model_id = "hf-internal-testing/tiny-random-SeamlessM4Tv2ForSpeechToText"
        assistant_seq_to_seq = AutoModelForSpeechSeq2Seq.from_pretrained(
            assistant_distil_model_id,
        ).to(torch_device)
        # This should raise an error as the main and assistant model don't use the same tokenizer:
        with self.assertRaises(ValueError):
            model.generate(**features, assistant_model=assistant_seq_to_seq)

    def test_compare_unprocessed_logit_scores(self):
        # Get unprocessed logit scores back from model generate function.
        # Assert that unprocessed logits from generate() are same as those from modal eval()

        # tell model to generate text and return unprocessed/unwarped logit scores
        tokenizer = AutoTokenizer.from_pretrained("hf-internal-testing/tiny-random-gpt2")
        text = "generate yes or no: "
        input_ids = tokenizer([text], return_tensors="pt").input_ids.to(torch_device)

        model = AutoModelForCausalLM.from_pretrained("hf-internal-testing/tiny-random-gpt2").to(torch_device)

        with torch.no_grad():
            # Get logits for the next token from fwd pass
            logits_fwd = model(input_ids).logits[:, -1, :][0]

        # Get logits for the next token from generate function
        outputs = model.generate(
            input_ids=input_ids,
            return_dict_in_generate=True,
            output_logits=True,
            max_new_tokens=1,
            do_sample=True,
        )
        logits_gen = outputs.logits[0][0]

        # assert that unprocessed logits from generate() are same as those from modal eval()
        self.assertListEqual(logits_fwd.tolist(), logits_gen.tolist())

    def test_return_unprocessed_logit_scores(self):
        # tell model to generate text and return unprocessed/unwarped logit scores
        tokenizer = AutoTokenizer.from_pretrained("hf-internal-testing/tiny-random-gpt2")
        text = "generate yes or no: "
        input_ids = tokenizer([text], return_tensors="pt").input_ids.to(torch_device)
        model = AutoModelForCausalLM.from_pretrained("hf-internal-testing/tiny-random-gpt2").to(torch_device)

        outputs = model.generate(
            input_ids=input_ids, return_dict_in_generate=True, output_logits=True, max_new_tokens=3
        )

        # perform dummy check if unpreprocessed logits make sense.
        # do preselection on high probabilities; find scores of y and n tokens
        probs_all = torch.nn.functional.softmax(outputs.logits[2][0], dim=-1)
        indices = torch.argwhere(probs_all > 0.001)
        indices = indices[:, -1]
        tokens_max = tokenizer.batch_decode(indices, skip_special_tokens=True)
        probs_max = probs_all[probs_all > 0.001]

        self.assertTrue(len(indices) >= 2)
        next_token_dict = {str(t): p for t, p in zip(tokens_max, probs_max)}
        self.assertTrue("n" in next_token_dict)
        self.assertTrue("y" in next_token_dict)
        y_prob = next_token_dict["y"]
        n_prob = next_token_dict["n"]

        self.assertTrue(y_prob > 0.001 and n_prob > 0.001)
        self.assertTrue(y_prob <= 1.0 and n_prob <= 1.0)

    @slow
    @require_torch_multi_gpu
    def test_assisted_decoding_in_different_gpu(self):
        model = AutoModelForCausalLM.from_pretrained("hf-internal-testing/tiny-random-MistralForCausalLM").to("cuda:0")
        assistant = AutoModelForCausalLM.from_pretrained("hf-internal-testing/tiny-random-MistralForCausalLM").to(
            "cuda:1"
        )
        tokenizer = AutoTokenizer.from_pretrained("hf-internal-testing/tiny-random-MistralForCausalLM")
        model.config.pad_token_id = tokenizer.eos_token_id
        assistant.config.pad_token_id = tokenizer.eos_token_id

        text = "Hello world"
        tokenized_inputs = tokenizer([text], return_tensors="pt")
        input_ids = tokenized_inputs.input_ids.to(torch_device)
        input_length = input_ids.shape[-1]

        out = model.generate(
            input_ids,
            assistant_model=assistant,
            max_new_tokens=20,
        )
        self.assertTrue(input_length <= out.shape[-1] <= input_length + 20)

    @slow
    @require_torch_accelerator
    def test_assisted_decoding_model_in_gpu_assistant_in_cpu(self):
        model = AutoModelForCausalLM.from_pretrained("hf-internal-testing/tiny-random-MistralForCausalLM").to(
            torch_device
        )
        assistant = AutoModelForCausalLM.from_pretrained("hf-internal-testing/tiny-random-MistralForCausalLM").to(
            "cpu"
        )
        tokenizer = AutoTokenizer.from_pretrained("hf-internal-testing/tiny-random-MistralForCausalLM")
        model.config.pad_token_id = tokenizer.eos_token_id
        assistant.config.pad_token_id = tokenizer.eos_token_id

        text = "Hello world"
        tokenized_inputs = tokenizer([text], return_tensors="pt")
        input_ids = tokenized_inputs.input_ids.to(torch_device)
        input_length = input_ids.shape[-1]

        out = model.generate(
            input_ids,
            assistant_model=assistant,
            max_new_tokens=20,
        )
        self.assertTrue(input_length <= out.shape[-1] <= input_length + 20)

    def test_special_tokens_fall_back_to_model_default(self):
        model = AutoModelForCausalLM.from_pretrained("hf-internal-testing/tiny-random-MistralForCausalLM").to(
            torch_device
        )
        test_bos_id = 50

        # Sanity-check: the model has a BOS token set, and the first generated token is a BOS token
        gen_output = model.generate()
        self.assertTrue(model.generation_config.bos_token_id is not None)
        self.assertTrue(model.generation_config.bos_token_id == gen_output[0, 0])

        # If we pass a generation config **with** a BOS token, `generate` will use it
        generation_config = GenerationConfig(bos_token_id=test_bos_id)
        gen_output = model.generate(generation_config=generation_config)
        self.assertFalse(model.generation_config.bos_token_id == gen_output[0, 0])
        self.assertTrue(generation_config.bos_token_id == gen_output[0, 0])
        self.assertTrue(test_bos_id == gen_output[0, 0])

        # If we pass a generation config **without** a BOS token, `generate` will fetch the BOS token from
        # `model.generation_config`
        generation_config = GenerationConfig(bos_token_id=None)
        gen_output = model.generate(generation_config=generation_config)
        self.assertTrue(model.generation_config.bos_token_id == gen_output[0, 0])
        self.assertFalse(test_bos_id == gen_output[0, 0])
        self.assertTrue(generation_config.bos_token_id is None)

        # Changing `model.generation_config` will affect fallback behavior
        model.generation_config.bos_token_id = test_bos_id
        gen_output = model.generate(generation_config=generation_config)
        self.assertTrue(model.generation_config.bos_token_id == gen_output[0, 0])
        self.assertTrue(test_bos_id == gen_output[0, 0])
        self.assertTrue(generation_config.bos_token_id is None)

    def test_speculative_decoding_equals_regular_decoding(self):
        draft_name = "double7/vicuna-68m"
        target_name = "Qwen/Qwen2-0.5B-Instruct"

        draft_model = AutoModelForCausalLM.from_pretrained(draft_name)
        target_model = AutoModelForCausalLM.from_pretrained(target_name)

        assistant_tokenizer = AutoTokenizer.from_pretrained(draft_name)
        target_tokenizer = AutoTokenizer.from_pretrained(target_name)

        prompt_size = torch.randint(low=20, high=100, size=(1,))
        max_new_tokens = torch.randint(low=10, high=50, size=(1,))
        input_ids = (torch.rand(1, prompt_size[0]) * 100).to(int) + 50

        max_new_tokens_item = max_new_tokens[0].item()
        expected_out = target_model.generate(input_ids, do_sample=False, max_new_tokens=max_new_tokens_item)
        predicted_out = target_model.generate(
            input_ids,
            do_sample=False,
            max_new_tokens=max_new_tokens_item,
            assistant_model=draft_model,
            tokenizer=target_tokenizer,
            assistant_tokenizer=assistant_tokenizer,
        )

        self.assertEqual(expected_out.shape, predicted_out.shape)
        self.assertTrue((expected_out == predicted_out).all().item())

    @pytest.mark.generate
    @require_torch_multi_gpu
    def test_generate_with_static_cache_multi_gpu(self):
        """
        Tests if the static cache has been set correctly and if generate works correctly when we are using multi-gpus.
        """
        # need to split manually as auto doesn't work well with unbalanced model
        device_map = {"model.embed_tokens": 0, "model.layers.0": 0, "model.layers.1": 1, "model.norm": 1, "lm_head": 0}
        model = AutoModelForCausalLM.from_pretrained(
            "hf-internal-testing/tiny-random-MistralForCausalLM", device_map=device_map
        )
        tokenizer = AutoTokenizer.from_pretrained("hf-internal-testing/tiny-random-MistralForCausalLM")

        text = "Hello world"
        tokenized_inputs = tokenizer([text], return_tensors="pt")
        input_ids = tokenized_inputs.input_ids.to(torch_device)

        generation_kwargs = {
            "max_new_tokens": 20,
            "cache_implementation": "static",
            "return_dict_in_generate": True,  # Required to return `past_key_values`
        }

        results = model.generate(input_ids, **generation_kwargs)
        self.assertTrue(isinstance(results.past_key_values, StaticCache))

        # check device of each layer
        key_cache_0 = results.past_key_values.key_cache[0]
        value_cache_0 = results.past_key_values.value_cache[0]
        self.assertTrue(key_cache_0.device == value_cache_0.device == torch.device(0))

        key_cache_1 = results.past_key_values.key_cache[1]
        value_cache_1 = results.past_key_values.value_cache[1]
        self.assertTrue(key_cache_1.device == value_cache_1.device == torch.device(1))

    @pytest.mark.generate
    @require_torch_multi_gpu
    def test_init_static_cache_multi_gpu(self):
        """
        Tests if the static cache has been set correctly when we initialize it manually in a multi-gpu setup.
        """
        # need to split manually as auto doesn't work well with unbalanced model
        device_map = {"model.embed_tokens": 0, "model.layers.0": 0, "model.layers.1": 1, "model.norm": 1, "lm_head": 0}
        model = AutoModelForCausalLM.from_pretrained(
            "hf-internal-testing/tiny-random-MistralForCausalLM", device_map=device_map
        )
        tokenizer = AutoTokenizer.from_pretrained("hf-internal-testing/tiny-random-MistralForCausalLM")

        text = "Hello world"
        tokenized_inputs = tokenizer([text], return_tensors="pt")
        input_ids = tokenized_inputs.input_ids.to(torch_device)

        generation_kwargs = {
            "max_new_tokens": 20,
            "return_dict_in_generate": True,  # Required to return `past_key_values`
        }

        # TODO: We need to raise a warning in case the cache is not set correctly
        # with self.assertRaisesRegex(ValueError, "If you are manually initializing the cache"):
        #     past_key_values = StaticCache(
        #         config=model.config, batch_size=1, max_cache_len=30, device=torch_device, dtype=model.dtype
        #     )
        #     results = model.generate(input_ids, past_key_values=past_key_values, **generation_kwargs)

        # deduced from the device_map : layer 0 on device 0 and layer 1 on device 1
        layer_device_map = {0: 0, 1: 1}
        past_key_values = StaticCache(
            config=model.config,
            batch_size=1,
            max_cache_len=30,
            device=torch_device,
            dtype=model.dtype,
            layer_device_map=layer_device_map,
        )
        results = model.generate(input_ids, past_key_values=past_key_values, **generation_kwargs)

        # check device of each layer
        key_cache_0 = results.past_key_values.key_cache[0]
        value_cache_0 = results.past_key_values.value_cache[0]
        self.assertTrue(key_cache_0.device == value_cache_0.device == torch.device(0))

        key_cache_1 = results.past_key_values.key_cache[1]
        value_cache_1 = results.past_key_values.value_cache[1]
        self.assertTrue(key_cache_1.device == value_cache_1.device == torch.device(1))

    @slow
    def test_padding_input_contrastive_search_gpt2(self):
        # Load the pre-trained GPT-2 model and tokenizer
        model = GPT2LMHeadModel.from_pretrained("openai-community/gpt2")
        model.to(torch_device)
        tokenizer = AutoTokenizer.from_pretrained("openai-community/gpt2", clean_up_tokenization_spaces=True)

        # Set the tokenizer to left-pad the sequences
        tokenizer.padding_side = "left"

        # Define the PAD token as the EOS token
        tokenizer.pad_token = tokenizer.eos_token
        model.generation_config.pad_token_id = model.generation_config.eos_token_id

        # Define the input prompt
        prompt_text = "The whispered legends of the haunted mansion spoke"

        # Tokenize the input prompt
        encoded_prompt = tokenizer(prompt_text, return_tensors="pt", padding=True)
        input_ids = encoded_prompt.input_ids.to(torch_device)
        attention_mask = encoded_prompt.attention_mask.to(torch_device)

        # Define the contrastive search params
        penalty_alpha = 0.6
        top_k = 4

        # Define the padding length to add to the input IDs and attention mask
        padding_length = 10

        # Generate text without padding
        outputs = model.generate(
            input_ids=input_ids,
            attention_mask=attention_mask,
            do_sample=False,
            penalty_alpha=penalty_alpha,
            top_k=top_k,
            max_new_tokens=64,
        )
        generated_text_no_padding = tokenizer.decode(outputs[0], skip_special_tokens=True)

        # Pad the input IDs and attention mask on the left
        padded_input_ids = F.pad(
            input_ids, (padding_length, 0), "constant", value=model.generation_config.pad_token_id
        )
        padded_attention_mask = F.pad(attention_mask, (padding_length, 0), "constant", value=0)

        # Generate text with padded inputs
        outputs_with_padding = model.generate(
            input_ids=padded_input_ids,
            attention_mask=padded_attention_mask,
            do_sample=False,
            penalty_alpha=penalty_alpha,
            top_k=top_k,
            max_new_tokens=64,
        )
        generated_text_with_padding = tokenizer.decode(outputs_with_padding[0], skip_special_tokens=True)

        # Assert that the generated texts are identical for padded and non-padded inputs
        self.assertEqual(generated_text_no_padding, generated_text_with_padding)
        self.assertEqual(
            generated_text_with_padding,
            'The whispered legends of the haunted mansion spoke of the "souls of the dead" who were "falling '
            'out of the sky" and "falling into the sea."\n\nThe ghostly apparitions were said to have been '
            'created by the spirits of the dead, who were "falling out of the sky" and "falling into the sea',
        )

    @slow
    def test_padding_input_contrastive_search_t5(self):
        # Load the pre-trained T5 model and tokenizer
        model = T5ForConditionalGeneration.from_pretrained("google-t5/t5-small")
        model.to(torch_device)
        tokenizer = AutoTokenizer.from_pretrained("google-t5/t5-small", clean_up_tokenization_spaces=True)

        # Define the input prompt
        prompt_text = "translate English to German: I need to finish this task before the end of the day."

        # Tokenize the input prompt
        encoded_prompt = tokenizer(prompt_text, return_tensors="pt")
        input_ids = encoded_prompt.input_ids.to(torch_device)
        attention_mask = encoded_prompt.attention_mask.to(torch_device)

        # Define the decoder prompt
        decoder_prompt_text = "Ich muss diese Aufgabe"
        encoded_decoder_prompt = tokenizer(decoder_prompt_text, add_special_tokens=False, return_tensors="pt")
        decoder_input_ids = encoded_decoder_prompt.input_ids.to(torch_device)
        decoder_attention_mask = encoded_decoder_prompt.attention_mask.to(torch_device)

        # Define the contrastive search params
        penalty_alpha = 0.6
        top_k = 4

        # Generate text without padding
        outputs = model.generate(
            input_ids=input_ids,
            attention_mask=attention_mask,
            decoder_input_ids=decoder_input_ids,
            decoder_attention_mask=decoder_attention_mask,
            do_sample=False,
            penalty_alpha=penalty_alpha,
            top_k=top_k,
            max_new_tokens=64,
        )
        generated_text_no_padding = tokenizer.decode(outputs[0], skip_special_tokens=True)

        # Define the padding length to add to the input IDs and attention mask
        padding_length = 10

        # Pad the decoder input IDs and attention mask on the left
        padded_decoder_input_ids = F.pad(
            decoder_input_ids, (padding_length, 0), "constant", value=model.generation_config.pad_token_id
        )
        padded_decoder_attention_mask = F.pad(decoder_attention_mask, (padding_length, 0), "constant", value=0)
        # Since the decoder_start_token_id is the same as the pad_token_id,
        # the last padded token represents the decoder start token.
        # Set the attention mask for the decoder_start_token_id to True (1).
        padded_decoder_attention_mask[:, padding_length - 1] = 1
        # Generate text with padded inputs
        outputs_with_padding = model.generate(
            input_ids=input_ids,
            attention_mask=attention_mask,
            decoder_input_ids=padded_decoder_input_ids,
            decoder_attention_mask=padded_decoder_attention_mask,
            do_sample=False,
            penalty_alpha=penalty_alpha,
            top_k=top_k,
            max_new_tokens=64,
        )
        generated_text_with_padding = tokenizer.decode(outputs_with_padding[0], skip_special_tokens=True)

        # Assert that the generated texts are identical for padded and non-padded inputs
        self.assertEqual(generated_text_no_padding, generated_text_with_padding)
        self.assertEqual(generated_text_no_padding, "Ich muss diese Aufgabe vor Ende des Tages beenden.")

    def test_prepare_inputs_for_generation_decoder_llm(self):
        """Tests GenerationMixin.prepare_inputs_for_generation against expected usage with decoder-only llms."""

        config = AutoConfig.from_pretrained("hf-internal-testing/tiny-random-LlamaForCausalLM")
        model = AutoModelForCausalLM.from_pretrained("hf-internal-testing/tiny-random-LlamaForCausalLM")
        model = model.to(torch_device)

        # 1. Sanity check: the model's `prepare_inputs_for_generation` comes from `GenerationMixin`
        self.assertTrue("GenerationMixin" in str(model.prepare_inputs_for_generation))

        # 2. If we pass input ids by themselves, we should get back the same input ids
        input_ids = torch.tensor([[1, 2, 3], [4, 5, 6]]).to(torch_device)
        model_inputs = model.prepare_inputs_for_generation(input_ids)
        self.assertTrue(torch.all(model_inputs["input_ids"] == input_ids))

        # 3. If we pass the attention mask too, we will get back the attention mask and position ids built from it
        attention_mask = torch.tensor([[1, 1, 1], [1, 1, 1]]).to(torch_device)
        model_inputs = model.prepare_inputs_for_generation(input_ids, attention_mask=attention_mask)
        self.assertTrue(torch.all(model_inputs["attention_mask"] == attention_mask))
        self.assertTrue(model_inputs["position_ids"].shape == input_ids.shape)

        # 4. `use_cache` (and other kwargs) are forwarded
        self.assertFalse("use_cache" in model_inputs)  # From the previous input, there is no `use_cache`
        model_inputs = model.prepare_inputs_for_generation(input_ids, use_cache=True, foo="bar")
        self.assertTrue(model_inputs["use_cache"] is True)
        self.assertTrue(model_inputs["foo"] == "bar")

        # 5. When we pass a cache, we discard data related to already seen tokens in some tensors. We are now also
        # forced to pass a correctly prepared `cache_positions` to slice the data accordingly.
        init_input_ids = input_ids[:, :2]
        dynamic_cache = DynamicCache()
        dynamic_cache = model(init_input_ids, past_key_values=dynamic_cache).past_key_values
        with self.assertRaises(AttributeError):  # past_key_values + no cache_position -> exception
            model_inputs = model.prepare_inputs_for_generation(input_ids, past_key_values=dynamic_cache)

        cache_position = torch.arange(input_ids.shape[-1], dtype=torch.long).to(torch_device)
        cache_position = cache_position[dynamic_cache.get_seq_length() :]
        model_inputs = model.prepare_inputs_for_generation(
            input_ids, past_key_values=dynamic_cache, cache_position=cache_position, attention_mask=attention_mask
        )
        self.assertTrue("past_key_values" in model_inputs)
        self.assertTrue(torch.all(model_inputs["cache_position"] == cache_position))
        self.assertTrue(model_inputs["input_ids"].shape[-1] == 1)  # 1 = 3 fed tokens - 2 tokens in the cache
        self.assertTrue(model_inputs["position_ids"].shape[-1] == 1)
        self.assertTrue(model_inputs["attention_mask"].shape[-1] == 3)  # we still need the full attention mask!

        # 6. If we pass a `static_cache`, the attention mask will be prepared as a static shape 4D mask
        max_cache_len = 10
        batch_size = 2
        query_length = input_ids.shape[-1] - init_input_ids.shape[-1]
        static_cache = StaticCache(
            config=config, batch_size=batch_size, max_cache_len=max_cache_len, device=torch_device, dtype=torch.float32
        )
        static_cache = model(init_input_ids, past_key_values=static_cache).past_key_values
        model_inputs = model.prepare_inputs_for_generation(
            input_ids, past_key_values=static_cache, cache_position=cache_position, attention_mask=attention_mask
        )
        self.assertTrue("past_key_values" in model_inputs)
        self.assertTrue(list(model_inputs["attention_mask"].shape) == [batch_size, 1, query_length, max_cache_len])

        # 7. We can also pass `inputs_embeds` as the embedded prompt. Because `generate` will append its result to
        # `input_ids` and the models will only accept one of the two inputs (`input_ids` or `inputs_embeds`), we
        # a) must use the cache b) must expect `input_ids` after the prompt is processed
        init_inputs_embeds = model.get_input_embeddings()(init_input_ids)
        init_cache_positions = torch.arange(init_input_ids.shape[-1], dtype=torch.long).to(torch_device)
        empty_cache = DynamicCache()

        # Prompt processing
        model_inputs = model.prepare_inputs_for_generation(
            init_input_ids,
            past_key_values=empty_cache,
            inputs_embeds=init_inputs_embeds,
            cache_position=init_cache_positions,
        )
        self.assertTrue(model_inputs["input_ids"] is None)
        self.assertTrue(model_inputs["inputs_embeds"] is not None)

        # After prompt processing
        model_inputs = model.prepare_inputs_for_generation(
            input_ids, past_key_values=dynamic_cache, inputs_embeds=init_inputs_embeds, cache_position=cache_position
        )
        self.assertTrue(model_inputs["input_ids"] is not None)
        self.assertTrue(model_inputs["inputs_embeds"] is None)

    def test_prepare_inputs_for_generation_encoder_decoder_llm(self):
        """
        Same as `test_prepare_inputs_for_generation_decoder_llm` but for encoder-decoder models. Main difference: we
        should look for `decoder_input_ids`, instead of `input_ids`.
        """
        model = AutoModelForSeq2SeqLM.from_pretrained("hf-internal-testing/tiny-random-t5")
        model = model.to(torch_device)

        # 1. Sanity check: the model's `prepare_inputs_for_generation` comes from `GenerationMixin`
        self.assertTrue("GenerationMixin" in str(model.prepare_inputs_for_generation))

        # 2. If we pass input ids by themselves, we should get back the same input ids -- with the encoder-decoder key
        decoder_input_ids = torch.tensor([[1, 2, 3], [4, 5, 6]]).to(torch_device)
        model_inputs = model.prepare_inputs_for_generation(decoder_input_ids)
        self.assertTrue(torch.all(model_inputs["decoder_input_ids"] == decoder_input_ids))

        # 3. If we pass the attention mask too, we will get back the attention mask. Encoder-decoder models usually
        # don't use `position_ids`
        decoder_attention_mask = torch.tensor([[1, 1, 1], [1, 1, 1]]).to(torch_device)
        model_inputs = model.prepare_inputs_for_generation(
            decoder_input_ids, decoder_attention_mask=decoder_attention_mask
        )
        self.assertTrue(torch.all(model_inputs["decoder_attention_mask"] == decoder_attention_mask))
        self.assertTrue("position_ids" not in model_inputs)

        # 4. `use_cache` (and other kwargs, like the encoder outputs) are forwarded
        self.assertFalse("use_cache" in model_inputs)  # From the previous input, there is no `use_cache`
        model_inputs = model.prepare_inputs_for_generation(decoder_input_ids, use_cache=True, encoder_outputs="foo")
        self.assertTrue(model_inputs["use_cache"] is True)
        self.assertTrue(model_inputs["encoder_outputs"] == "foo")
        # See the decoder-only test for more corner cases. The code is the same, so we don't repeat it here.

    def test_generate_compile_fullgraph_tiny(self):
        """
        Tests that we can call end-to-end generation with a tiny model (i.e. doesn't crash)
        NOTE: this test is quite slow (~20s on a consumer desktop), but it is important that we keep it as part of the
        non-slow tests to prevent regressions!
        """
        model = AutoModelForCausalLM.from_pretrained(
            "hf-internal-testing/tiny-random-LlamaForCausalLM", torch_dtype=torch.bfloat16, device_map="auto"
        )
        tokenizer = AutoTokenizer.from_pretrained("hf-internal-testing/tiny-random-LlamaForCausalLM")

        # compile generate
        compiled_generate = torch.compile(model.generate, fullgraph=True, mode="reduce-overhead")

        # compiled generate does NOT accept parameterization except a) model inputs b) a generation config
        generation_config = copy.deepcopy(model.generation_config)
        generation_config.pad_token_id = model.config.eos_token_id

        model_inputs = tokenizer(["Write a poem about the market crashing in summer"], return_tensors="pt")
        model_inputs = model_inputs.to(model.device)
        gen_out = compiled_generate(**model_inputs, generation_config=generation_config)
        self.assertTrue(gen_out.shape[1] > model_inputs["input_ids"].shape[1])  # some text was generated

    def test_assisted_generation_early_exit(self):
        """
        Tests that assisted generation with early exit works as expected. Under the hood, this has complex cache
        manipulation, which will cause the test to fail if something goes wrong there.
        """
        expected_output = "Alice and Bob are playing a game of poker. Alice has a pair of 8s and Bob has a pair"

        prompt = "Alice and Bob"
        checkpoint = "facebook/layerskip-llama3.2-1B"

        tokenizer = AutoTokenizer.from_pretrained(checkpoint)
        inputs = tokenizer(prompt, return_tensors="pt").to(torch_device)

        model = AutoModelForCausalLM.from_pretrained(checkpoint).to(torch_device)
        original_outputs = model.generate(**inputs, do_sample=False, max_new_tokens=20)
        original_decoded = tokenizer.batch_decode(original_outputs, skip_special_tokens=True)
        self.assertEqual(original_decoded, [expected_output])

        outputs_assisted = model.generate(**inputs, assistant_early_exit=4, do_sample=False, max_new_tokens=20)
        decoded_assisted = tokenizer.batch_decode(outputs_assisted, skip_special_tokens=True)
        self.assertEqual(decoded_assisted, [expected_output])

    @slow
    def test_beam_search_advanced_stopping_criteria(self):
        """
        Tests that beam search works with a stopping criteria that is not max length or EOS token. Prior to the beam
        search vectorization PR (#35802), beam search was not accepting other stopping criteria. Test inspired on
        the original issue (#34843).
        """
        tokenizer = AutoTokenizer.from_pretrained("Qwen/Qwen2.5-0.5B-Instruct")
        model = AutoModelForCausalLM.from_pretrained("Qwen/Qwen2.5-0.5B-Instruct").to(torch_device)

        prompt = (
            "Natalia sold clips to 48 of her friends in April, and then she sold half as many clips in May. "
            "How many clips did Natalia sell altogether in April and May?"
        )
        tokens = tokenizer(prompt, return_tensors="pt").to(torch_device)
        generation_config = GenerationConfig(num_beams=3, do_sample=False, length_penalty=1.0, max_new_tokens=100)

        # This particular prompt should result in a ":" being present in the answer
        out = model.generate(**tokens, generation_config=generation_config, tokenizer=tokenizer)
        output_text = tokenizer.decode(out[0], skip_special_tokens=True)
        last_non_special_token_decoded = tokenizer.decode(out[out != tokenizer.pad_token_id][-1])
        self.assertTrue(":" in output_text)
        self.assertFalse(":" in output_text[-5:])
        self.assertFalse(":" in last_non_special_token_decoded)

        # Adding an advanced stopping criteria: text generation should stop when a ":" is generated.
        # Note that:
        # 1 - the text up to ":" doesn't have to be the same, it can belong to a different beam
        # 2 - ":" may not be the last char, but it must be in the last non-special token
        generation_config.stop_strings = ":"
        out = model.generate(**tokens, generation_config=generation_config, tokenizer=tokenizer)
        output_text = tokenizer.decode(out[0], skip_special_tokens=True)
        last_non_special_token_decoded = tokenizer.decode(out[out != tokenizer.pad_token_id][-1])
        self.assertTrue(":" in output_text)
        self.assertTrue(":" in output_text[-5:])
        self.assertTrue(":" in last_non_special_token_decoded)

    def test_max_time(self):
        tokenizer = GPT2Tokenizer.from_pretrained("openai-community/gpt2")
        model = GPT2LMHeadModel.from_pretrained("openai-community/gpt2")
        model.to(torch_device)

        torch.manual_seed(0)
        tokenized = tokenizer("Today is a nice day and", return_tensors="pt", return_token_type_ids=True)
        input_ids = tokenized.input_ids.to(torch_device)

        MAX_TIME = 0.1
        MAX_LENGTH = 64

        # sampling on
        start = datetime.datetime.now()
        model.generate(input_ids, do_sample=True, max_time=MAX_TIME, max_length=MAX_LENGTH)
        duration = datetime.datetime.now() - start
        self.assertGreater(duration, datetime.timedelta(seconds=MAX_TIME))
        self.assertLess(duration, datetime.timedelta(seconds=1.5 * MAX_TIME))

        # sampling off
        start = datetime.datetime.now()
        model.generate(input_ids, do_sample=False, max_time=MAX_TIME, max_length=MAX_LENGTH)
        duration = datetime.datetime.now() - start
        self.assertGreater(duration, datetime.timedelta(seconds=MAX_TIME))
        self.assertLess(duration, datetime.timedelta(seconds=1.5 * MAX_TIME))

        # beam search
        start = datetime.datetime.now()
        model.generate(input_ids, do_sample=False, num_beams=2, max_time=MAX_TIME, max_length=MAX_LENGTH)
        duration = datetime.datetime.now() - start
        self.assertGreater(duration, datetime.timedelta(seconds=MAX_TIME))
        self.assertLess(duration, datetime.timedelta(seconds=1.5 * MAX_TIME))

        # sanity check: no time limit
        start = datetime.datetime.now()
        model.generate(input_ids, do_sample=False, max_time=None, max_length=MAX_LENGTH)
        duration = datetime.datetime.now() - start
        self.assertGreater(duration, datetime.timedelta(seconds=1.5 * MAX_TIME))

    def test_validate_generation_inputs(self):
        """Tests validation of inputs to `generate`"""
        tokenizer = AutoTokenizer.from_pretrained("hf-internal-testing/tiny-random-t5")
        model = AutoModelForSeq2SeqLM.from_pretrained("hf-internal-testing/tiny-random-t5")

        encoder_input_str = "Hello world"
        input_ids = tokenizer(encoder_input_str, return_tensors="pt").input_ids

        # typos are quickly detected (the correct argument is `do_sample`)
        with self.assertRaisesRegex(ValueError, "do_samples"):
            model.generate(input_ids, do_samples=True)

        # arbitrary arguments that will not be used anywhere are also not accepted
        with self.assertRaisesRegex(ValueError, "foo"):
            fake_model_kwargs = {"foo": "bar"}
            model.generate(input_ids, **fake_model_kwargs)

        # however, valid model_kwargs are accepted
        valid_model_kwargs = {"attention_mask": torch.tensor(np.zeros_like(input_ids))}
        model.generate(input_ids, **valid_model_kwargs)

    def test_custom_logits_processor(self):
        """Tests that custom logits processors can be used in `generate`, and that redundant arguments are caught."""
        bart_tokenizer = AutoTokenizer.from_pretrained("hf-internal-testing/tiny-random-bart")
        article = """Justin Timberlake and Jessica Biel, welcome to parenthood."""
        bart_model = AutoModelForSeq2SeqLM.from_pretrained("hf-internal-testing/tiny-random-bart", min_length=1)
        input_ids = bart_tokenizer(article, return_tensors="pt").input_ids

        logits_processor = LogitsProcessorList()
        logits_processor.append(MinLengthLogitsProcessor(min_length=10, eos_token_id=0))

        # it should not be allowed to both define `min_length` via config and `logits_processor` list
        with self.assertRaises(ValueError):
            bart_model.generate(input_ids, logits_processor=logits_processor, min_length=10)
        bart_model.generate(input_ids, logits_processor=logits_processor)

    def test_transition_scores_greedy_search(self):
        """Test that `compute_transition_scores` is working as expected with gready search"""
        articles = ["Justin Timberlake", "Michael Phelps"]
        tokenizer = AutoTokenizer.from_pretrained("distilbert/distilgpt2", padding_side="left")
        tokenizer.pad_token = tokenizer.eos_token

        model = AutoModelForCausalLM.from_pretrained("distilbert/distilgpt2")
        model.generation_config.eos_token_id = None
        input_ids = tokenizer(articles, return_tensors="pt", padding=True).input_ids
        model = model.to(torch_device)
        input_ids = input_ids.to(torch_device)

        outputs = model.generate(
            input_ids=input_ids,
            max_new_tokens=5,
            pad_token_id=tokenizer.eos_token_id,
            return_dict_in_generate=True,
            output_scores=True,
        )

        transition_scores = model.compute_transition_scores(outputs.sequences, outputs.scores)
        transition_scores = transition_scores.cpu().numpy()

        expected_scores = np.array(
            [
                [-57.8844, -60.45698, -70.16364, -65.50791, -66.35648],
                [-54.417572, -60.216614, -62.661243, -58.621933, -58.298683],
            ]
        )
        self.assertTrue(np.allclose(transition_scores, expected_scores, atol=1e-3))

    def test_transition_scores_greedy_search_normalized(self):
        """
        Test that `compute_transition_scores` is working as expected with gready search, with `normalize_logits=True`
        """
        articles = ["Justin Timberlake", "Michael Phelps"]
        tokenizer = AutoTokenizer.from_pretrained("distilbert/distilgpt2", padding_side="left")
        tokenizer.pad_token = tokenizer.eos_token

        model = AutoModelForCausalLM.from_pretrained("distilbert/distilgpt2")
        model.generation_config.eos_token_id = None
        input_ids = tokenizer(articles, return_tensors="pt", padding=True).input_ids
        model = model.to(torch_device)
        input_ids = input_ids.to(torch_device)

        outputs = model.generate(
            input_ids=input_ids,
            max_new_tokens=5,
            pad_token_id=tokenizer.eos_token_id,
            return_dict_in_generate=True,
            output_scores=True,
        )

        transition_scores = model.compute_transition_scores(outputs.sequences, outputs.scores, normalize_logits=True)
        transition_scores = transition_scores.cpu().numpy()

        expected_scores = np.array(
            [
                [-2.538938, -2.2694316, -2.1580915, -1.572299, -2.6719835],
                [-1.8826028, -2.2461371, -1.7556462, -2.9644494, -1.7996008],
            ]
        )
        self.assertTrue(np.allclose(transition_scores, expected_scores, atol=1e-3))

    def test_transition_scores_beam_search_encoder_decoder(self):
        """
        Test that `compute_transition_scores` is working as expected with beam search and encoder-decoder models
        """
        articles = [
            "Justin Timberlake and Jessica Biel, welcome to parenthood.",
            "Michael Phelps is arguably the most decorated Olympian of all time.",
        ]
        tokenizer = AutoTokenizer.from_pretrained("hf-internal-testing/tiny-random-bart")
        model = AutoModelForSeq2SeqLM.from_pretrained("hf-internal-testing/tiny-random-bart")
        input_ids = tokenizer(articles, return_tensors="pt", padding=True).input_ids
        model = model.to(torch_device)
        input_ids = input_ids.to(torch_device)

        outputs = model.generate(
            input_ids=input_ids,
            max_length=10,
            num_beams=4,
            num_return_sequences=2,
            eos_token_id=None,
            return_dict_in_generate=True,
            output_scores=True,
            length_penalty=0.0,
        )

        transition_scores = model.compute_transition_scores(outputs.sequences, outputs.scores, outputs.beam_indices)
        transition_scores = transition_scores.cpu().numpy()
        outputs.sequences_scores = outputs.sequences_scores.cpu().numpy()

        self.assertTrue(np.allclose(np.sum(transition_scores, axis=-1), outputs.sequences_scores, atol=1e-3))

    def test_transition_scores_beam_search_encoder_decoder_with_eos(self):
        """
        Test that `compute_transition_scores` is working as expected with beam search and encoder-decoder models, when
        an EOS token is defined
        """
        articles = [
            "Justin Timberlake and Jessica Biel, welcome to parenthood.",
            "Michael Phelps is arguably the most decorated Olympian of all time.",
        ]
        tokenizer = AutoTokenizer.from_pretrained("hf-internal-testing/tiny-random-bart")

        model = AutoModelForSeq2SeqLM.from_pretrained("hf-internal-testing/tiny-random-bart")
        input_ids = tokenizer(articles, return_tensors="pt", padding=True).input_ids
        model = model.to(torch_device)
        input_ids = input_ids.to(torch_device)

        outputs = model.generate(
            input_ids=input_ids,
            max_length=10,
            num_beams=4,
            num_return_sequences=2,
            return_dict_in_generate=True,
            output_scores=True,
            length_penalty=0.0,
        )

        transition_scores = model.compute_transition_scores(outputs.sequences, outputs.scores, outputs.beam_indices)
        transition_scores = transition_scores.cpu().numpy()
        outputs.sequences_scores = outputs.sequences_scores.cpu().numpy()

        self.assertTrue(np.allclose(np.sum(transition_scores, axis=-1), outputs.sequences_scores, atol=1e-3))

    def test_transition_scores_beam_search_decoder_only(self):
        """
        Test that `compute_transition_scores` is working as expected with beam search and decoder-only models
        """
        articles = [
            "Justin Timberlake",
            "Michael Phelps",
        ]
        tokenizer = AutoTokenizer.from_pretrained("hf-internal-testing/tiny-random-gpt2")
        tokenizer.pad_token = tokenizer.eos_token

        model = AutoModelForCausalLM.from_pretrained("hf-internal-testing/tiny-random-gpt2")
        input_ids = tokenizer(articles, return_tensors="pt", padding=True).input_ids
        model = model.to(torch_device)
        input_ids = input_ids.to(torch_device)

        outputs = model.generate(
            input_ids=input_ids,
            max_length=10,
            num_beams=4,
            num_return_sequences=2,
            pad_token_id=tokenizer.eos_token_id,
            eos_token_id=None,
            return_dict_in_generate=True,
            output_scores=True,
            length_penalty=0.0,
        )

        transition_scores = model.compute_transition_scores(outputs.sequences, outputs.scores, outputs.beam_indices)
        transition_scores = transition_scores.cpu().numpy()
        outputs.sequences_scores = outputs.sequences_scores.cpu().numpy()

        self.assertTrue(np.allclose(np.sum(transition_scores, axis=-1), outputs.sequences_scores, atol=1e-3))

    @slow
    def test_transition_scores_early_stopping(self):
        """
        Test that `compute_transition_scores` is working as expected with beam search and early stopping

        This is an aggressive test that makes sure that `beam_search's`
        transition scores are computed correctly for varying `num_return_sequences`, `num_beams` and `batch_size > 1`
        2 x input_ids for "question: How are you? \n context: I had a long day, "
        """
        input_ids = torch.tensor(2 * [[822, 10, 571, 33, 25, 58, 2625, 10, 27, 141, 3, 9, 307, 239, 6, 1]])
        model = AutoModelForSeq2SeqLM.from_pretrained("google-t5/t5-small")
        model = model.to(torch_device)
        input_ids = input_ids.to(torch_device)

        outputs = model.generate(
            input_ids,
            max_length=10,
            return_dict_in_generate=True,
            output_scores=True,
            forced_eos_token_id=model.config.eos_token_id,
            num_beams=4,
            do_sample=False,
            num_return_sequences=3,
            length_penalty=0.0,
        )

        transition_scores = model.compute_transition_scores(
            sequences=outputs.sequences, scores=outputs.scores, beam_indices=outputs.beam_indices
        )
        transition_scores = transition_scores.cpu().numpy()
        outputs.sequences_scores = outputs.sequences_scores.cpu().numpy()

        self.assertTrue(np.allclose(np.sum(transition_scores, axis=-1), outputs.sequences_scores))

    def test_encoder_decoder_generate_attention_mask(self):
        """
        Test that `generate` automagically creates the correct `attention_mask` for encoder-decoder models (which
        has a different keyword)
        """
        articles = ["Timberlake", "Jessica Biel, welcome to parenthood among other things"]
        tokenizer = AutoTokenizer.from_pretrained("hf-internal-testing/tiny-random-bart")
        # need extreme generation values here to force this test
        # to fail when `attention_mask` is not correctly treated in generate
        model = AutoModelForSeq2SeqLM.from_pretrained(
            "hf-internal-testing/tiny-random-bart",
        )
        model.config.eos_token_id = None
        input_ids = tokenizer(articles[0], return_tensors="pt").input_ids
        input_ids_batched = tokenizer(articles, padding=True, return_tensors="pt").input_ids
        model = model.to(torch_device)
        input_ids = input_ids.to(torch_device)
        input_ids_batched = input_ids_batched.to(torch_device)

        generate_kwargs = {
            "return_dict_in_generate": True,
            "output_scores": True,
            "max_length": 50,
            "num_beams": 5,
            "num_return_sequences": 5,
        }

        output_sequences_batched = model.generate(input_ids=input_ids_batched, **generate_kwargs)
        output_sequences = model.generate(input_ids=input_ids, **generate_kwargs)

        batched_out = output_sequences_batched.sequences_scores
        out = output_sequences.sequences_scores
        batched_out = batched_out.cpu().numpy()
        out = out.cpu().numpy()

        diff = np.abs(np.sum(batched_out[:5]) - np.sum(out))
        self.assertTrue(diff < 1e-4)

    def test_generate_input_ids_as_kwarg(self):
        """Test that `input_ids` work equally as a positional and keyword argument in decoder-only models"""
        article = "I need input_ids to generate"
        tokenizer = AutoTokenizer.from_pretrained("hf-internal-testing/tiny-random-gpt2")
        model = AutoModelForCausalLM.from_pretrained("hf-internal-testing/tiny-random-gpt2", max_length=15)
        input_ids = tokenizer(article, return_tensors="pt").input_ids
        model = model.to(torch_device)
        input_ids = input_ids.to(torch_device)

        output_sequences_kwargs = model.generate(input_ids=input_ids)
        output_sequences = model.generate(input_ids)
        output_sequences_kwargs = output_sequences_kwargs.cpu().numpy()
        output_sequences = output_sequences.cpu().numpy()

        self.assertTrue(np.array_equal(output_sequences, output_sequences_kwargs))
        self.assertEqual(output_sequences.shape, (1, 15))

    def test_generate_input_ids_as_encoder_kwarg(self):
        """Test that `input_ids` work equally as a positional and keyword argument in encoder-decoder models"""
        article = "Justin Timberlake and Jessica Biel, welcome to parenthood."
        tokenizer = AutoTokenizer.from_pretrained("hf-internal-testing/tiny-random-bart")
        model = AutoModelForSeq2SeqLM.from_pretrained("hf-internal-testing/tiny-random-bart")
        model.config.eos_token_id = None
        input_ids = tokenizer(article, return_tensors="pt").input_ids
        model = model.to(torch_device)
        input_ids = input_ids.to(torch_device)

        output_sequences_kwargs = model.generate(input_ids=input_ids, max_length=5)
        output_sequences = model.generate(input_ids, max_length=5)
        output_sequences_kwargs = output_sequences_kwargs.cpu().numpy()
        output_sequences = output_sequences.cpu().numpy()

        self.assertTrue(np.array_equal(output_sequences, output_sequences_kwargs))
        self.assertEqual(output_sequences.shape, (1, 5))

    def test_generate_inputs_and_encoder_kwargs(self):
        """
        Test that an exception is thrown if the main tensor (`input_ids` in LLMs) is passed as both a positional and
        keyword argument
        """
        article = "I need input_ids to generate"
        tokenizer = AutoTokenizer.from_pretrained("hf-internal-testing/tiny-random-gpt2")
        model = AutoModelForCausalLM.from_pretrained("hf-internal-testing/tiny-random-gpt2", max_length=10)
        input_ids = tokenizer(article, return_tensors="pt").input_ids
        with self.assertRaises(ValueError):
            model.generate(input_ids, input_ids=input_ids)

    def test_generate_too_many_encoder_kwargs(self):
        """Test that passing redundant inputs results in an exception (`input_ids` and `inputs_embeds` in LLMs)"""
        article = "I need input_ids to generate"
        tokenizer = AutoTokenizer.from_pretrained("hf-internal-testing/tiny-random-bart")
        model = AutoModelForSeq2SeqLM.from_pretrained("hf-internal-testing/tiny-random-bart", max_length=10)
        input_ids = tokenizer(article, return_tensors="pt").input_ids
        with self.assertRaises(ValueError):
            model.generate(input_ids=input_ids, inputs_embeds=input_ids)

    def test_generate_input_features_as_encoder_kwarg(self):
        """Test that non-`input_ids` main model inputs are correctly handled as positional arguments"""
        input_features = floats_tensor((3, 80, 60))
        model = AutoModelForSpeechSeq2Seq.from_pretrained(
            "hf-internal-testing/tiny-random-WhisperForConditionalGeneration"
        )
        input_features.to(torch_device)
        model = model.to(torch_device)

        output_sequences_kwargs = model.generate(input_features=input_features, max_length=5)
        output_sequences = model.generate(input_features, max_length=5)
        output_sequences_kwargs = output_sequences_kwargs.cpu().numpy()
        output_sequences = output_sequences.cpu().numpy()

        self.assertTrue(np.array_equal(output_sequences, output_sequences_kwargs))
        self.assertEqual(output_sequences.shape, (3, 5))

    def test_generate_encoder_outputs_attention_mask(self):
        """Test that `generate` can handle attention masks when the encoder outputs are passed"""
        input_features = floats_tensor((3, 80, 60))
        attention_mask = torch.randint(0, 2, input_features.shape).to(torch_device)
        model = AutoModelForSpeechSeq2Seq.from_pretrained(
            "hf-internal-testing/tiny-random-WhisperForConditionalGeneration"
        )
        input_features = input_features.to(torch_device)
        attention_mask = attention_mask.to(torch_device)
        model = model.to(torch_device)

        encoder = model.get_encoder()
        encoder_outputs = encoder(input_features)

        output_sequences_no_mask = model.generate(encoder_outputs=encoder_outputs)
        output_sequences_with_mask = model.generate(encoder_outputs=encoder_outputs, attention_mask=attention_mask)
        output_sequences_no_mask = output_sequences_no_mask.cpu().numpy()
        output_sequences_with_mask = output_sequences_with_mask.cpu().numpy()

        self.assertFalse(np.array_equal(output_sequences_no_mask, output_sequences_with_mask))

    def test_eos_token_id_int_and_list_greedy_search(self):
        """Test that `generate` can handle multiple EOS tokens"""
        generation_kwargs = {
            "do_sample": False,
            "num_beams": 1,
        }
        expectation = 13

        tokenizer = AutoTokenizer.from_pretrained("hf-internal-testing/tiny-random-gpt2")
        text = """Hello, my dog is cute and"""
        tokens = tokenizer(text, return_tensors="pt")
        model = AutoModelForCausalLM.from_pretrained("hf-internal-testing/tiny-random-gpt2")
        model = model.to(torch_device)
        tokens = tokens.to(torch_device)

        eos_token_id = 873
        generated_tokens = model.generate(**tokens, eos_token_id=eos_token_id, **generation_kwargs)
        self.assertTrue(expectation == len(generated_tokens[0]))

        eos_token_id = [873, 198]
        generated_tokens = model.generate(**tokens, eos_token_id=eos_token_id, **generation_kwargs)
        self.assertTrue(expectation == len(generated_tokens[0]))

    def test_generate_vision2text_conditioning(self):
        """Test that `decoder_input_ids` can be used to condition the generation in vision-to-text models"""
        pixel_values = floats_tensor((2, 3, 30, 30))
        conditioning_input = torch.tensor([[10], [10]])  # this should be the 2nd output token, after the BOS token
        model = AutoModelForVision2Seq.from_pretrained(
            "hf-internal-testing/tiny-random-VisionEncoderDecoderModel-vit-gpt2"
        )
        pixel_values = pixel_values.to(torch_device)
        model = model.to(torch_device)
        conditioning_input = conditioning_input.to(torch_device)

        # we can condition on decoder_input_ids (expected decoder input) and input_ids (which we pipe internally as
        # decoder_input_ids, if the encoder is not a model with text input)
        output_sequences_decoder_input_ids = model.generate(
            pixel_values, max_length=5, decoder_input_ids=conditioning_input
        )
        output_sequences_input_ids = model.generate(pixel_values, max_length=5, input_ids=conditioning_input)
        output_sequences_decoder_input_ids = output_sequences_decoder_input_ids.cpu().numpy()
        output_sequences_input_ids = output_sequences_input_ids.cpu().numpy()
        conditioning_input = conditioning_input.cpu().numpy()

        self.assertTrue(np.array_equal(output_sequences_decoder_input_ids, output_sequences_input_ids))
        self.assertTrue(np.array_equal(output_sequences_decoder_input_ids[:, 1:2], conditioning_input))


@require_torch
class TokenHealingTestCase(unittest.TestCase):
    @parameterized.expand(
        [
            ("url", 'The link is <a href="http:', 'The link is <a href="http://'),
            # aggressive_healing: "http" shouldn't be replaced with "https"
            ("aggressive_healing", 'The link is <a href="http', 'The link is <a href="http'),
            ("trailing_whitespace", "I read a book about ", "I read a book about"),
            ("nothing_to_heal", "I read a book about", "I read a book about"),
            ("single_token", "I", "I"),
            ("empty_prompt", "", ""),
        ]
    )
    def test_prompts(self, name, input, expected):
        model_name_or_path = "distilbert/distilgpt2"
        tokenizer = AutoTokenizer.from_pretrained(model_name_or_path, use_fast=True)
        completion_model = AutoModelForCausalLM.from_pretrained(
            model_name_or_path,
            device_map="auto",
            trust_remote_code=False,
            revision="main",
            use_cache=True,
        )

        """
        tokenizer.pad_token value can be empty but it is required in the latter codes
        so assigned it here with eos_token
		"""
        tokenizer.pad_token = tokenizer.eos_token

        input_ids = tokenizer(input, return_tensors="pt").input_ids.to(completion_model.device)

        healed_ids = completion_model.heal_tokens(input_ids, tokenizer=tokenizer)
        predicted = tokenizer.decode(healed_ids[0], skip_special_tokens=True)

        self.assertEqual(predicted, expected)

    def test_generate_from_inputs_embeds_with_bos_token_id_is_none(self):
        article = "Today a dragon flew over Paris."
        model = AutoModelForCausalLM.from_pretrained("hf-internal-testing/tiny-random-gpt2").to(torch_device)
        tokenizer = AutoTokenizer.from_pretrained("hf-internal-testing/tiny-random-gpt2")
        input_ids = tokenizer(article, return_tensors="pt").input_ids.to(torch_device)
        inputs_embeds = model.get_input_embeddings()(input_ids)

        model.generate(inputs_embeds=inputs_embeds, max_length=20, bos_token_id=None)

        # bos_token_id is required when no input ids nor inputs_embeds is passed
        with self.assertRaises(ValueError):
            model.generate(max_length=20, bos_token_id=None)


class TestAssistedCandidateGeneratorDifferentTokenizers(unittest.TestCase):
    def test_no_intersection(self):
        prompt = np.array([[1, 2, 3]])
        prompt_plus_new_tokens = np.array([[4, 5, 6]])
        result = AssistedCandidateGeneratorDifferentTokenizers._get_tokens_diag(prompt, prompt_plus_new_tokens)
        self.assertEqual(result, (None, None, None))

    def test_complete_overlap(self):
        prompt = np.array([[1, 2, 3]])
        prompt_plus_new_tokens = np.array([[1, 2, 3, 4, 5]])
        discrep_length, new_tokens_only, discrep_only = AssistedCandidateGeneratorDifferentTokenizers._get_tokens_diag(
            prompt, prompt_plus_new_tokens
        )
        self.assertEqual(discrep_length, 0)
        np.testing.assert_array_equal(new_tokens_only, np.array([[4, 5]]))
        np.testing.assert_array_equal(discrep_only, np.array([[]]))

    def test_partial_overlap(self):
        prompt = np.array([[1, 2, 3]])
        prompt_plus_new_tokens = np.array([[2, 3, 4, 5]])
        discrep_length, new_tokens_only, discrep_only = AssistedCandidateGeneratorDifferentTokenizers._get_tokens_diag(
            prompt, prompt_plus_new_tokens
        )
        self.assertEqual(discrep_length, 0)
        np.testing.assert_array_equal(new_tokens_only, np.array([[4, 5]]))
        np.testing.assert_array_equal(discrep_only, np.array([[]]))

    def test_no_new_tokens(self):
        prompt = np.array([[1, 2, 3]])
        prompt_plus_new_tokens = np.array([[1, 2, 3]])
        discrep_length, new_tokens_only, discrep_only = AssistedCandidateGeneratorDifferentTokenizers._get_tokens_diag(
            prompt, prompt_plus_new_tokens
        )
        self.assertEqual(discrep_length, 0)
        np.testing.assert_array_equal(new_tokens_only, np.array([[]]))
        np.testing.assert_array_equal(discrep_only, np.array([[]]))


class TestAssistedCandidateGeneratorUpdateStrategy(unittest.TestCase):
    def setUp(self):
        checkpoint = "EleutherAI/pythia-160m-deduped"
        self.assistant_model = AutoModelForCausalLM.from_pretrained(checkpoint)
        self.assistant_model.generation_config.assistant_confidence_threshold = 0.4
        self.model_kwargs = {}
        self.input_ids = torch.randint(1, 10, (1, 9))
        self.candidate_generator = AssistedCandidateGenerator(
            input_ids=self.input_ids,
            assistant_model=self.assistant_model,
            generation_config=self.assistant_model.generation_config,
            model_kwargs=self.model_kwargs,
        )
        self.candidate_generator.probs = [0.9, 0.8, 0.7, 0.6, 0.5, 0.4, 0.3, 0.2, 0.1]
        self.original_probs = self.candidate_generator.probs
        self.original_threshold = self.assistant_model.generation_config.assistant_confidence_threshold

    def assert_no_sklearn(self):
        with patch("transformers.utils.import_utils._sklearn_available", False):
            self.candidate_generator.update_candidate_strategy(self.input_ids, None, self.num_matches)
            self.assertEqual(self.candidate_generator.matches, self.original_matches)
            self.assertEqual(self.candidate_generator.probs, self.original_probs)
            self.assertEqual(
                self.assistant_model.generation_config.assistant_confidence_threshold, self.original_threshold
            )

    @parameterized.expand([(is_sklearn_available(),), (False,)])
    def test_update_candidate_strategy_no_matches_short(self, sklearn_available):
        print("test_update_candidate_strategy_no_matches_short")
        self.original_matches = []
        self.candidate_generator.matches = self.original_matches
        self.num_matches = 0

        if sklearn_available:
            self.candidate_generator.update_candidate_strategy(self.input_ids, None, self.num_matches)
            self.assertEqual(self.candidate_generator.matches, [0])
            self.assertEqual(self.candidate_generator.probs, [0.9])
            self.assertEqual(self.assistant_model.generation_config.assistant_confidence_threshold, 0.4)
        else:
            self.assert_no_sklearn()

    @parameterized.expand([(is_sklearn_available(),), (False,)])
    def test_update_candidate_strategy_with_mix_matches_3(self, sklearn_available):
        self.original_matches = [1, 0, 1, 0, 1]
        self.candidate_generator.matches = self.original_matches
        self.num_matches = 3
        if sklearn_available:
            self.candidate_generator.update_candidate_strategy(self.input_ids, None, self.num_matches)
            self.assertEqual(self.candidate_generator.matches, [1, 0, 1, 0, 1, 1, 1, 1, 0])
            self.assertEqual(self.candidate_generator.probs, [0.9, 0.8, 0.7, 0.6, 0.5, 0.4, 0.3, 0.2, 0.1])
            self.assertEqual(self.assistant_model.generation_config.assistant_confidence_threshold, 0.2)
        else:
            self.assert_no_sklearn()

    @parameterized.expand([(is_sklearn_available(),), (False,)])
    def test_update_candidate_strategy_with_matches_4(self, sklearn_available):
        self.original_matches = [1, 1, 1, 1, 1]
        self.candidate_generator.matches = self.original_matches
        self.num_matches = 4
        if sklearn_available:
            self.candidate_generator.update_candidate_strategy(self.input_ids, None, self.num_matches)
            self.assertEqual(self.candidate_generator.matches, [1, 1, 1, 1, 1, 1, 1, 1, 1])
            self.assertEqual(self.candidate_generator.probs, [0.9, 0.8, 0.7, 0.6, 0.5, 0.4, 0.3, 0.2, 0.1])
            self.assertEqual(self.assistant_model.generation_config.assistant_confidence_threshold, 0.4)
        else:
            self.assert_no_sklearn()

    @parameterized.expand([(is_sklearn_available(),), (False,)])
    def test_update_candidate_strategy_with_matches_3(self, sklearn_available):
        self.original_matches = [1, 1, 1, 1, 1]
        self.candidate_generator.matches = self.original_matches
        self.num_matches = 3
        if sklearn_available:
            self.candidate_generator.update_candidate_strategy(self.input_ids, None, self.num_matches)
            self.assertEqual(self.candidate_generator.matches, [1, 1, 1, 1, 1, 1, 1, 1, 0])
            self.assertEqual(self.candidate_generator.probs, [0.9, 0.8, 0.7, 0.6, 0.5, 0.4, 0.3, 0.2, 0.1])
            self.assertEqual(self.assistant_model.generation_config.assistant_confidence_threshold, 0.2)
        else:
            self.assert_no_sklearn()

    @parameterized.expand([(is_sklearn_available(),), (False,)])
    def test_update_candidate_strategy_with_matches_2(self, sklearn_available):
        self.original_matches = [1, 1, 1, 1, 1]
        self.candidate_generator.matches = self.original_matches
        self.num_matches = 2
        if sklearn_available:
            self.candidate_generator.update_candidate_strategy(self.input_ids, None, self.num_matches)
            self.assertEqual(self.candidate_generator.matches, [1, 1, 1, 1, 1, 1, 1, 0])
            self.assertEqual(self.candidate_generator.probs, [0.9, 0.8, 0.7, 0.6, 0.5, 0.4, 0.3, 0.2])
            self.assertEqual(self.assistant_model.generation_config.assistant_confidence_threshold, 0.3)
        else:
            self.assert_no_sklearn()

    @parameterized.expand([(is_sklearn_available(),), (False,)])
    def test_update_candidate_strategy_with_matches_1(self, sklearn_available):
        self.original_matches = [1, 1, 1, 1, 1]
        self.candidate_generator.matches = self.original_matches
        self.num_matches = 1
        if sklearn_available:
            self.candidate_generator.update_candidate_strategy(self.input_ids, None, self.num_matches)
            self.assertEqual(self.candidate_generator.matches, [1, 1, 1, 1, 1, 1, 0])
            self.assertEqual(self.candidate_generator.probs, [0.9, 0.8, 0.7, 0.6, 0.5, 0.4, 0.3])
            self.assertEqual(self.assistant_model.generation_config.assistant_confidence_threshold, 0.4)
        else:
            self.assert_no_sklearn()<|MERGE_RESOLUTION|>--- conflicted
+++ resolved
@@ -1098,74 +1098,7 @@
                 use_cache=True,
             )
             self.assertListEqual(low_output.tolist(), high_output.tolist())
-
-    @pytest.mark.generate
-<<<<<<< HEAD
-=======
-    def test_beam_search_low_memory(self):
-        # Check that choosing 'low_memory' does not change the model output
-        for model_class in self.all_generative_model_classes:
-            if model_class._is_stateful:
-                self.skipTest(reason="May fix in the future: need custom cache handling")
-            if any(model_name in model_class.__name__.lower() for model_name in ["fsmt", "reformer"]):
-                self.skipTest(reason="Won't fix: old model with different cache format")
-            if any(
-                model_name in model_class.__name__.lower()
-                for model_name in [
-                    "ctrl",
-                    "gptbigcode",
-                    "transo_xl",
-                    "xlnet",
-                    "cpm",
-                    "jamba",
-                ]
-            ):
-                self.skipTest(reason="May fix in the future: need model-specific fixes")
-
-            set_model_tester_for_less_flaky_test(self)
-
-            config, inputs_dict = self.prepare_config_and_inputs_for_generate()
-            set_config_for_less_flaky_test(config)
-            # batch_size=1 is ok, but batch_size>1 will cause non-identical output
-
-            config.use_cache = True
-            config.is_decoder = True
-
-            # test output equality of low versus high memory
-            model = model_class(config).to(torch_device).eval()
-            set_model_for_less_flaky_test(model)
-
-            logits_processor_kwargs = self._get_logits_processor_kwargs(config=model.config)
-
-            low_output = model.generate(
-                **inputs_dict,
-                max_new_tokens=8,
-                num_beams=5,
-                early_stopping=True,
-                low_memory=True,
-                use_cache=True,
-                output_scores=True,
-                output_logits=True,
-                return_dict_in_generate=True,
-                **logits_processor_kwargs,
-            )
-
-            high_output = model.generate(
-                **inputs_dict,
-                max_new_tokens=8,
-                num_beams=5,
-                early_stopping=True,
-                low_memory=False,
-                use_cache=True,
-                output_scores=True,
-                output_logits=True,
-                return_dict_in_generate=True,
-                **logits_processor_kwargs,
-            )
-            # The two outputs must match and their shape must be as expected
-            self._check_similar_generate_outputs(low_output, high_output)
-
->>>>>>> 7baf0008
+            
     @parameterized.expand([("random",), ("same",)])
     @pytest.mark.generate
     def test_assisted_decoding_matches_greedy_search(self, assistant_type):
