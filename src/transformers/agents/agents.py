#!/usr/bin/env python
# coding=utf-8

# Copyright 2024 The HuggingFace Inc. team. All rights reserved.
#
# Licensed under the Apache License, Version 2.0 (the "License");
# you may not use this file except in compliance with the License.
# You may obtain a copy of the License at
#
#     http://www.apache.org/licenses/LICENSE-2.0
#
# Unless required by applicable law or agreed to in writing, software
# distributed under the License is distributed on an "AS IS" BASIS,
# WITHOUT WARRANTIES OR CONDITIONS OF ANY KIND, either express or implied.
# See the License for the specific language governing permissions and
# limitations under the License.
import json
import logging
import re
from typing import Any, Callable, Dict, List, Optional, Tuple, Union

from .. import is_torch_available
from ..utils import logging as transformers_logging
from ..utils.import_utils import is_pygments_available
from .agent_types import AgentAudio, AgentImage, AgentText
from .default_tools import BASE_PYTHON_TOOLS, FinalAnswerTool, setup_default_tools
from .llm_engine import HfEngine, MessageRole
from .prompts import (
    DEFAULT_CODE_SYSTEM_PROMPT,
    DEFAULT_REACT_CODE_SYSTEM_PROMPT,
    DEFAULT_REACT_JSON_SYSTEM_PROMPT,
    PLAN_UPDATE_FINAL_PLAN_REDACTION,
    SYSTEM_PROMPT_FACTS,
    SYSTEM_PROMPT_FACTS_UPDATE,
    SYSTEM_PROMPT_PLAN,
    SYSTEM_PROMPT_PLAN_UPDATE,
    USER_PROMPT_FACTS_UPDATE,
    USER_PROMPT_PLAN,
    USER_PROMPT_PLAN_UPDATE,
)
from .python_interpreter import LIST_SAFE_MODULES, evaluate_python_code
from .tools import (
    DEFAULT_TOOL_DESCRIPTION_TEMPLATE,
    Tool,
    get_tool_description_with_args,
    load_tool,
)

DEFAULT_JSON_GRAMMAR = '^(Thought: .+?\nAction:\s*\{\s*"action":\s*"\w+",\s*"action_input":\s*\{(?:.|\s)+?\}\s*\}<end_action>)$'
DEFAULT_CODE_GRAMMAR = '/^(Thought: .+?\nCode:\n```py\n(?:.|\s)+?\n```<end_action>)$'


if is_pygments_available():
    from pygments import highlight
    from pygments.formatters import Terminal256Formatter
    from pygments.lexers import PythonLexer


class CustomFormatter(logging.Formatter):
    grey = "\x1b[38;20m"
    bold_yellow = "\x1b[33;1m"
    red = "\x1b[31;20m"
    green = "\x1b[32;20m"
    bold_red = "\x1b[31;1m"
    bold_white = "\x1b[37;1m"
    reset = "\x1b[0m"
    format = "%(message)s"

    FORMATS = {
        logging.DEBUG: grey + format + reset,
        logging.INFO: format,
        logging.WARNING: bold_yellow + format + reset,
        31: reset + format + reset,
        32: green + format + reset,
        33: bold_white + format + reset,
        logging.ERROR: red + format + reset,
        logging.CRITICAL: bold_red + format + reset,
    }

    def format(self, record):
        log_fmt = self.FORMATS.get(record.levelno)
        formatter = logging.Formatter(log_fmt)
        return formatter.format(record)


logger = transformers_logging.get_logger(__name__)
logger.propagate = False
ch = logging.StreamHandler()
ch.setFormatter(CustomFormatter())
logger.addHandler(ch)


def parse_json_blob(json_blob: str) -> Dict[str, str]:
    try:
        first_accolade_index = json_blob.find("{")
        last_accolade_index = [a.start() for a in list(re.finditer("}", json_blob))][-1]
        json_blob = json_blob[first_accolade_index : last_accolade_index + 1].replace('\\"', "'")
        json_data = json.loads(json_blob, strict=False)
        return json_data
    except json.JSONDecodeError as e:
        place = e.pos
        if json_blob[place - 1 : place + 2] == "},\n":
            raise ValueError(
                "JSON is invalid: you probably tried to provide multiple tool calls in one action. PROVIDE ONLY ONE TOOL CALL."
            )
        raise ValueError(
            f"The JSON blob you used is invalid due to the following error: {e}.\n"
            f"JSON blob was: {json_blob}, decoding failed on that specific part of the blob:\n"
            f"'{json_blob[place-4:place+5]}'."
        )
    except Exception as e:
        raise ValueError(f"Error in parsing the JSON blob: {e}")


def parse_code_blob(code_blob: str) -> str:
    try:
        pattern = r"```(?:py|python)?\n(.*?)\n```"
        match = re.search(pattern, code_blob, re.DOTALL)
        return match.group(1).strip()
    except Exception as e:
        raise ValueError(
            f"""
The code blob you used is invalid: due to the following error: {e}
This means that the regex pattern {pattern} was not respected: make sure to include code with the correct pattern, for instance:
Thoughts: Your thoughts
Code:
```py
# Your python code here
```<end_action>"""
        )


def parse_json_tool_call(json_blob: str) -> Tuple[str, Dict[str, str]]:
    json_blob = json_blob.replace("```json", "").replace("```", "")
    tool_call = parse_json_blob(json_blob)
    if "action" in tool_call and "action_input" in tool_call:
        return tool_call["action"], tool_call["action_input"]
    elif "action" in tool_call:
        return tool_call["action"], None
    else:
        raise ValueError(
            f"Missing keys: {[key for key in ['action', 'action_input'] if key not in tool_call]} in blob {tool_call}"
        )


def parse_text_tool_call(text: str) -> Tuple[str, Union[str, Dict[str, str]]]:
    """
    Expects a text in the format: 'Action:', 'Action input:', 'Observation:'. 'Action input:' contains a json string with input arguments.
    """
    try:
        if "Observation:" in text:
            text = text.split("Observation:")[0]
        if "Action:" in text:
            text = text.split("Action:")[1]
        tool_name, tool_input = text.split("Action input:")
        if "{" in tool_input:
            tool_input = parse_json_blob(tool_input)
        else:
            tool_input = tool_input.strip().replace('"', "")
        return tool_name.strip().replace('"', "").replace("\\", ""), tool_input
    except Exception as e:
        raise ValueError(
            f"Error in parsing the text tool call: {e}. Be sure to provide the correct format. DO NOT repeat your previous incorrect tool call."
        )


def to_text(input: Union[List[Dict[str, str]], Dict[str, str], str]) -> str:
    if isinstance(input, list):
        return "\n".join([m["content"] for m in input])
    elif isinstance(input, dict):
        return input["content"]
    else:
        return input


HUGGINGFACE_DEFAULT_TOOLS = {}
_tools_are_initialized = False


class Toolbox:
    """
    The toolbox contains all tools that the agent can perform operations with, as well as a few methods to
    manage them.

    Args:
        tools (`List[Tool]`):
            The list of tools to instantiate the toolbox with
        add_base_tools (`bool`, defaults to `False`, *optional*, defaults to `False`):
            Whether to add the tools available within `transformers` to the toolbox.
    """

    def __init__(self, tools: List[Tool], add_base_tools: bool = False):
        self._tools = {tool.name: tool for tool in tools}
        if add_base_tools:
            self.add_base_tools()
        self._load_tools_if_needed()

    def add_base_tools(self, add_python_interpreter: bool = False):
        global _tools_are_initialized
        global HUGGINGFACE_DEFAULT_TOOLS
        if not _tools_are_initialized:
            HUGGINGFACE_DEFAULT_TOOLS = setup_default_tools(logger)
            _tools_are_initialized = True
        for tool in HUGGINGFACE_DEFAULT_TOOLS.values():
            if tool.name != "python_interpreter" or add_python_interpreter:
                self.add_tool(tool)
        self._load_tools_if_needed()

    @property
    def tools(self) -> Dict[str, Tool]:
        """Get all tools currently in the toolbox"""
        return self._tools

    def show_tool_descriptions(self, tool_description_template: str = None) -> str:
        """
        Returns the description of all tools in the toolbox

        Args:
            tool_description_template (`str`, *optional*):
                The template to use to describe the tools. If not provided, the default template will be used.
        """
        return "\n".join(
            [get_tool_description_with_args(tool, tool_description_template) for tool in self._tools.values()]
        )

    def add_tool(self, tool: Tool):
        """
        Adds a tool to the toolbox

        Args:
            tool (`Tool`):
                The tool to add to the toolbox.
        """
        if tool.name in self._tools:
            raise KeyError(f"Error: tool '{tool.name}' already exists in the toolbox.")
        self._tools[tool.name] = tool

    def remove_tool(self, tool_name: str):
        """
        Removes a tool from the toolbox

        Args:
            tool_name (`str`):
                The tool to remove from the toolbox.
        """
        if tool_name not in self._tools:
            raise KeyError(
                f"Error: tool {tool_name} not found in toolbox for removal, should be instead one of {list(self._tools.keys())}."
            )
        del self._tools[tool_name]

    def update_tool(self, tool: Tool):
        """
        Updates a tool in the toolbox according to its name.

        Args:
            tool (`Tool`):
                The tool to update to the toolbox.
        """
        if tool.name not in self._tools:
            raise KeyError(
                f"Error: tool {tool.name} not found in toolbox for update, should be instead one of {list(self._tools.keys())}."
            )
        self._tools[tool.name] = tool

    def clear_toolbox(self):
        """Clears the toolbox"""
        self._tools = {}

    def _load_tools_if_needed(self):
        for name, tool in self._tools.items():
            if not isinstance(tool, Tool):
                task_or_repo_id = tool.task if tool.repo_id is None else tool.repo_id
                self._tools[name] = load_tool(task_or_repo_id)

    def __repr__(self):
        toolbox_description = "Toolbox contents:\n"
        for tool in self._tools.values():
            toolbox_description += f"\t{tool.name}: {tool.description}\n"
        return toolbox_description


class AgentError(Exception):
    """Base class for other agent-related exceptions"""

    def __init__(self, message):
        super().__init__(message)
        self.message = message


class AgentParsingError(AgentError):
    """Exception raised for errors in parsing in the agent"""

    pass


class AgentExecutionError(AgentError):
    """Exception raised for errors in execution in the agent"""

    pass


class AgentMaxIterationsError(AgentError):
    """Exception raised for errors in execution in the agent"""

    pass


class AgentGenerationError(AgentError):
    """Exception raised for errors in generation in the agent"""

    pass


def format_prompt_with_tools(toolbox: Toolbox, prompt_template: str, tool_description_template: str) -> str:
    tool_descriptions = toolbox.show_tool_descriptions(tool_description_template)
    prompt = prompt_template.replace("<<tool_descriptions>>", tool_descriptions)
    if "<<tool_names>>" in prompt:
        tool_names = [f"'{tool_name}'" for tool_name in toolbox.tools.keys()]
        prompt = prompt.replace("<<tool_names>>", ", ".join(tool_names))
    return prompt


def format_prompt_with_imports(prompt_template: str, authorized_imports: List[str]) -> str:
    if "<<authorized_imports>>" not in prompt_template:
        raise AgentError("Tag '<<authorized_imports>>' should be provided in the prompt.")
    return prompt_template.replace("<<authorized_imports>>", str(authorized_imports))


class Agent:
    def __init__(
        self,
        tools: Union[List[Tool], Toolbox],
        llm_engine: Callable = HfEngine(),
        system_prompt=DEFAULT_REACT_CODE_SYSTEM_PROMPT,
        tool_description_template=None,
        additional_args={},
        max_iterations: int = 6,
        tool_parser=parse_json_tool_call,
        add_base_tools: bool = False,
        verbose: int = 0,
        memory_verbose: bool = False,
        grammar=DEFAULT_CODE_GRAMMAR,
    ):
        self.agent_name = self.__class__.__name__
        self.llm_engine = llm_engine
        self.system_prompt_template = system_prompt
        self.tool_description_template = (
            tool_description_template if tool_description_template else DEFAULT_TOOL_DESCRIPTION_TEMPLATE
        )
        self.additional_args = additional_args
        self.max_iterations = max_iterations
        self.logger = logger
        self.tool_parser = tool_parser
        self.grammar = grammar

        if isinstance(tools, Toolbox):
            self._toolbox = tools
            if add_base_tools:
                if not is_torch_available():
                    raise ImportError("Using the base tools requires torch to be installed.")

                self._toolbox.add_base_tools(add_python_interpreter=(self.__class__ == ReactJsonAgent))
        else:
            self._toolbox = Toolbox(tools, add_base_tools=add_base_tools)
        self._toolbox.add_tool(FinalAnswerTool())

        self.system_prompt = format_prompt_with_tools(
            self._toolbox, self.system_prompt_template, self.tool_description_template
        )
        self.prompt = None
        self.logs = []
        self.task = None
        self.memory_verbose = memory_verbose

        if verbose == 0:
            logger.setLevel(logging.WARNING)
        elif verbose == 1:
            logger.setLevel(logging.INFO)
        elif verbose == 2:
            logger.setLevel(logging.DEBUG)

    @property
    def toolbox(self) -> Toolbox:
        """Get the toolbox currently available to the agent"""
        return self._toolbox

    def initialize_for_run(self):
        self.token_count = 0
        self.system_prompt = format_prompt_with_tools(
            self._toolbox,
            self.system_prompt_template,
            self.tool_description_template,
        )
        if hasattr(self, "authorized_imports"):
            self.system_prompt = format_prompt_with_imports(
                self.system_prompt, list(set(LIST_SAFE_MODULES) | set(self.authorized_imports))
            )
        self.logs = [{"system_prompt": self.system_prompt, "task": self.task}]
        self.logger.warn("======== New task ========")
        self.logger.log(33, self.task)
        self.logger.debug("System prompt is as follows:")
        self.logger.debug(self.system_prompt)

    def write_inner_memory_from_logs(self, summary_mode: Optional[bool] = False) -> List[Dict[str, str]]:
        """
        Reads past llm_outputs, actions, and observations or errors from the logs into a series of messages
        that can be used as input to the LLM.
        """
        prompt_message = {"role": MessageRole.SYSTEM, "content": self.logs[0]["system_prompt"]}
        task_message = {
            "role": MessageRole.USER,
            "content": "Task: " + self.logs[0]["task"],
        }
        if summary_mode:
            memory = [task_message]
        else:
            memory = [prompt_message, task_message]
        for i, step_log in enumerate(self.logs[1:]):
            if "llm_output" in step_log and not summary_mode:
                thought_message = {"role": MessageRole.ASSISTANT, "content": step_log["llm_output"].strip()}
                memory.append(thought_message)
            if "facts" in step_log:
                thought_message = {
                    "role": MessageRole.ASSISTANT,
                    "content": "[FACTS LIST]:\n" + step_log["facts"].strip(),
                }
                memory.append(thought_message)

            if "plan" in step_log and not summary_mode:
                thought_message = {"role": MessageRole.ASSISTANT, "content": "[PLAN]:\n" + step_log["plan"].strip()}
                memory.append(thought_message)

            if "tool_call" in step_log and summary_mode:
                tool_call_message = {
                    "role": MessageRole.ASSISTANT,
                    "content": f"[STEP {i} TOOL CALL]: " + str(step_log["tool_call"]).strip(),
                }
                memory.append(tool_call_message)

            if "task" in step_log:
                tool_call_message = {
                    "role": MessageRole.USER,
                    "content": "New task:\n" + step_log["task"],
                }
                memory.append(tool_call_message)

            if "error" in step_log or "observation" in step_log:
                if "error" in step_log:
                    message_content = (
                        f"[OUTPUT OF STEP {i}] Error: "
                        + str(step_log["error"])
                        + "\nNow let's retry: take care not to repeat previous errors! If you have retried several times, try a completely different approach.\n"
                    )
                elif "observation" in step_log:
                    message_content = f"[OUTPUT OF STEP {i}] Observation:\n{step_log['observation']}"
                tool_response_message = {"role": MessageRole.TOOL_RESPONSE, "content": message_content}
                memory.append(tool_response_message)

        return memory

    def get_succinct_logs(self):
        return [{key: value for key, value in log.items() if key != "agent_memory"} for log in self.logs]

    def extract_action(self, llm_output: str, split_token: str) -> str:
        """
        Parse action from the LLM output

        Args:
            llm_output (`str`): Output of the LLM
            split_token (`str`): Separator for the action. Should match the example in the system prompt.
        """
        try:
            split = llm_output.split(split_token)
            rationale, action = (
                split[-2],
                split[-1],
            )  # NOTE: using indexes starting from the end solves for when you have more than one split_token in the output
        except Exception as e:
            self.logger.error(e, exc_info=1)
            raise AgentParsingError(
                f"Error: No '{split_token}' token provided in your output.\nYour output:\n{llm_output}\n. Be sure to include an action, prefaced with '{split_token}'!"
            )
        return rationale, action

    def execute_tool_call(self, tool_name: str, arguments: Dict[str, str]) -> Any:
        """
        Execute tool with the provided input and returns the result.
        This method replaces arguments with the actual values from the state if they refer to state variables.

        Args:
            tool_name (`str`): Name of the Tool to execute (should be one from self.toolbox).
            arguments (Dict[str, str]): Arguments passed to the Tool.
        """
        if tool_name not in self.toolbox.tools:
            error_msg = f"Error: unknown tool {tool_name}, should be instead one of {list(self.toolbox.tools.keys())}."
            self.logger.error(error_msg, exc_info=1)
            raise AgentExecutionError(error_msg)

        try:
            if isinstance(arguments, str):
                observation = self.toolbox.tools[tool_name](arguments)
            else:
                for key, value in arguments.items():
                    # if the value is the name of a state variable like "image.png", replace it with the actual value
                    if isinstance(value, str) and value in self.state:
                        arguments[key] = self.state[value]
                observation = self.toolbox.tools[tool_name](**arguments)
            return observation
        except Exception as e:
            raise AgentExecutionError(
                f"Error in tool call execution: {e}\nYou should only use this tool with a correct input.\n"
                f"As a reminder, this tool's description is the following:\n{get_tool_description_with_args(self.toolbox.tools[tool_name])}"
            )

    def log_code_action(self, code_action: str) -> None:
        self.logger.warning("==== Agent is executing the code below:")
        if is_pygments_available():
            self.logger.log(
                31, highlight(code_action, PythonLexer(ensurenl=False), Terminal256Formatter(style="nord"))
            )
        else:
            self.logger.log(31, code_action)
        self.logger.warning("====")

    def run(self, **kwargs):
        """To be implemented in the child class"""
        raise NotImplementedError


class CodeAgent(Agent):
    """
    A class for an agent that solves the given task using a single block of code. It plans all its actions, then executes all in one shot.
    """

    def __init__(
        self,
        tools: List[Tool],
        llm_engine: Callable = HfEngine(),
        system_prompt: str = DEFAULT_CODE_SYSTEM_PROMPT,
        tool_description_template: str = DEFAULT_TOOL_DESCRIPTION_TEMPLATE,
        grammar: str = DEFAULT_CODE_GRAMMAR,
        additional_authorized_imports: Optional[List[str]] = None,
        **kwargs,
    ):
        super().__init__(
            tools=tools,
            llm_engine=llm_engine,
            system_prompt=system_prompt,
            tool_description_template=tool_description_template,
            grammar=grammar,
            **kwargs,
        )

        if not is_pygments_available():
            transformers_logging.warning_once(
                logger,
                "pygments isn't installed. Installing pygments will enable color syntax highlighting in the "
                "CodeAgent.",
            )

        self.python_evaluator = evaluate_python_code
        self.additional_authorized_imports = additional_authorized_imports if additional_authorized_imports else []
        self.authorized_imports = list(set(LIST_SAFE_MODULES) | set(self.additional_authorized_imports))
        self.system_prompt = self.system_prompt.replace("<<authorized_imports>>", str(self.authorized_imports))

    def parse_code_blob(self, result: str) -> str:
        """
        Override this method if you want to change the way the code is
        cleaned in the `run` method.
        """
        return parse_code_blob(result)

    def run(self, task: str, return_generated_code: bool = False, **kwargs):
        """
        Runs the agent for the given task.

        Args:
            task (`str`): The task to perform
            return_generated_code (`bool`, *optional*, defaults to `False`): Whether to return the generated code instead of running it
            kwargs (additional keyword arguments, *optional*):
                Any keyword argument to send to the agent when evaluating the code.

        Example:

        ```py
        from transformers.agents import CodeAgent, PythonInterpreterTool

        python_interpreter = PythonInterpreterTool()
        agent = CodeAgent(tools=[python_interpreter])
        agent.run("What is the result of 2 power 3.7384?")
        ```
        """
        self.task = task
        if len(kwargs) > 0:
            self.task += f"\nYou have been provided with these initial arguments: {str(kwargs)}."
        self.state = kwargs.copy()
        self.initialize_for_run()

        # Run LLM
        prompt_message = {"role": MessageRole.SYSTEM, "content": self.system_prompt}
        task_message = {
            "role": MessageRole.USER,
            "content": "Task: " + self.task,
        }

        self.prompt = [prompt_message, task_message]
        self.logger.info("====Executing with this prompt====")
        self.logger.info(self.prompt)
        llm_output = self.llm_engine(self.prompt, stop_sequences=["<end_action>"])

        if return_generated_code:
            return llm_output

        # Parse
        try:
            _, code_action = self.extract_action(llm_output=llm_output, split_token="Code:")
        except Exception as e:
            self.logger.debug(
                f"Error in extracting action, trying to parse the whole output as code. Error trace: {e}"
            )
            code_action = llm_output

        try:
            code_action = self.parse_code_blob(code_action)
        except Exception as e:
            error_msg = f"Error in code parsing: {e}. Be sure to provide correct code"
            self.logger.error(error_msg, exc_info=1)
            return error_msg

        # Execute
        self.log_code_action(code_action)
        try:
            available_tools = {**BASE_PYTHON_TOOLS.copy(), **self.toolbox.tools}
            output = self.python_evaluator(
                code_action,
                static_tools=available_tools,
                custom_tools={},
                state=self.state,
                authorized_imports=self.authorized_imports,
            )
            self.logger.info(self.state["print_outputs"])
            return output
        except Exception as e:
            error_msg = f"Error in execution: {e}. Be sure to provide correct code."
            self.logger.error(error_msg, exc_info=1)
            return error_msg


class ReactAgent(Agent):
    """
    This agent that solves the given task step by step, using the ReAct framework:
    While the objective is not reached, the agent will perform a cycle of thinking and acting.
    The action will be parsed from the LLM output: it consists in calls to tools from the toolbox, with arguments chosen by the LLM engine.
    """

    def __init__(
        self,
        tools: List[Tool],
        llm_engine: Callable = HfEngine(),
        system_prompt: str = DEFAULT_REACT_CODE_SYSTEM_PROMPT,
        tool_description_template: str = DEFAULT_TOOL_DESCRIPTION_TEMPLATE,
<<<<<<< HEAD
        grammar: str = DEFAULT_CODE_GRAMMAR,
=======
        planning_interval: Optional[int] = None,
>>>>>>> a1844a32
        **kwargs,
    ):
        super().__init__(
            tools=tools,
            llm_engine=llm_engine,
            system_prompt=system_prompt,
            tool_description_template=tool_description_template,
            grammar=grammar,
            **kwargs,
        )
        self.planning_interval = planning_interval

    def provide_final_answer(self, task) -> str:
        """
        This method provides a final answer to the task, based on the logs of the agent's interactions.
        """
        self.prompt = [
            {
                "role": MessageRole.SYSTEM,
                "content": "An agent tried to answer an user query but it got stuck and failed to do so. You are tasked with providing an answer instead. Here is the agent's memory:",
            }
        ]
        self.prompt += self.write_inner_memory_from_logs()[1:]
        self.prompt += [
            {
                "role": MessageRole.USER,
                "content": f"Based on the above, please provide an answer to the following user request:\n{task}",
            }
        ]
        try:
            return self.llm_engine(self.prompt)
        except Exception as e:
            return f"Error in generating final llm output: {e}."

    def run(self, task: str, stream: bool = False, reset: bool = True, **kwargs):
        """
        Runs the agent for the given task.

        Args:
            task (`str`): The task to perform

        Example:
        ```py
        from transformers.agents import ReactCodeAgent
        agent = ReactCodeAgent(tools=[])
        agent.run("What is the result of 2 power 3.7384?")
        ```
        """
        self.task = task
        if len(kwargs) > 0:
            self.task += f"\nYou have been provided with these initial arguments: {str(kwargs)}."
        self.state = kwargs.copy()
        if reset:
            self.initialize_for_run()
        else:
            self.logs.append({"task": task})
        if stream:
            return self.stream_run(task)
        else:
            return self.direct_run(task)

    def stream_run(self, task: str):
        """
        Runs the agent in streaming mode, yielding steps as they are executed: should be launched only in the `run` method.
        """
        final_answer = None
        iteration = 0
        while final_answer is None and iteration < self.max_iterations:
            try:
                step_logs = self.step()
                if "final_answer" in step_logs:
                    final_answer = step_logs["final_answer"]
            except AgentError as e:
                self.logger.error(e, exc_info=1)
                self.logs[-1]["error"] = e
            finally:
                iteration += 1
                yield self.logs[-1]

        if final_answer is None and iteration == self.max_iterations:
            error_message = "Reached max iterations."
            final_step_log = {"error": AgentMaxIterationsError(error_message)}
            self.logs.append(final_step_log)
            self.logger.error(error_message, exc_info=1)
            final_answer = self.provide_final_answer(task)
            final_step_log["final_answer"] = final_answer
            yield final_step_log

        yield final_answer

    def direct_run(self, task: str):
        """
        Runs the agent in direct mode, returning outputs only at the end: should be launched only in the `run` method.
        """
        final_answer = None
        iteration = 0
        while final_answer is None and iteration < self.max_iterations:
            try:
                if self.planning_interval is not None and iteration % self.planning_interval == 0:
                    self.planning_step(task, is_first_step=(iteration == 0), iteration=iteration)
                step_logs = self.step()
                if "final_answer" in step_logs:
                    final_answer = step_logs["final_answer"]
            except AgentError as e:
                self.logger.error(e, exc_info=1)
                self.logs[-1]["error"] = e
            finally:
                iteration += 1

        if final_answer is None and iteration == self.max_iterations:
            error_message = "Reached max iterations."
            final_step_log = {"error": AgentMaxIterationsError(error_message)}
            self.logs.append(final_step_log)
            self.logger.error(error_message, exc_info=1)
            final_answer = self.provide_final_answer(task)
            final_step_log["final_answer"] = final_answer

        return final_answer

    def planning_step(self, task, is_first_step: bool = False, iteration: int = None):
        """
        Used periodically by the agent to plan the next steps to reach the objective.

        Args:
            task (`str`): The task to perform
            is_first_step (`bool`): If this step is not the first one, the plan should be an update over a previous plan.
            iteration (`int`): The number of the current step, used as an indication for the LLM.
        """
        if is_first_step:
            message_prompt_facts = {"role": MessageRole.SYSTEM, "content": SYSTEM_PROMPT_FACTS}
            message_prompt_task = {
                "role": MessageRole.USER,
                "content": f"""Here is the task:
```
{task}
```
Now begin!""",
            }

            answer_facts = self.llm_engine([message_prompt_facts, message_prompt_task])

            message_system_prompt_plan = {"role": MessageRole.SYSTEM, "content": SYSTEM_PROMPT_PLAN}
            message_user_prompt_plan = {
                "role": MessageRole.USER,
                "content": USER_PROMPT_PLAN.format(
                    task=task,
                    tool_descriptions=self._toolbox.show_tool_descriptions(self.tool_description_template),
                    answer_facts=answer_facts,
                ),
            }
            answer_plan = self.llm_engine(
                [message_system_prompt_plan, message_user_prompt_plan], stop_sequences=["<end_plan>"]
            )

            final_plan_redaction = f"""Here is the plan of action that I will follow to solve the task:
```
{answer_plan}
```"""
            final_facts_redaction = f"""Here are the facts that I know so far:
```
{answer_facts}
```""".strip()
            self.logs.append({"plan": final_plan_redaction, "facts": final_facts_redaction})
            self.logger.debug("===== Initial plan: =====")
            self.logger.debug(final_plan_redaction)
        else:  # update plan
            agent_memory = self.write_inner_memory_from_logs(
                summary_mode=False
            )  # This will not log the plan but will log facts

            # Redact updated facts
            facts_update_system_prompt = {
                "role": MessageRole.SYSTEM,
                "content": SYSTEM_PROMPT_FACTS_UPDATE,
            }
            facts_update_message = {
                "role": MessageRole.USER,
                "content": USER_PROMPT_FACTS_UPDATE,
            }
            facts_update = self.llm_engine([facts_update_system_prompt] + agent_memory + [facts_update_message])

            # Redact updated plan
            plan_update_message = {
                "role": MessageRole.SYSTEM,
                "content": SYSTEM_PROMPT_PLAN_UPDATE.format(task=task),
            }
            plan_update_message_user = {
                "role": MessageRole.USER,
                "content": USER_PROMPT_PLAN_UPDATE.format(
                    task=task,
                    tool_descriptions=self._toolbox.show_tool_descriptions(self.tool_description_template),
                    facts_update=facts_update,
                    remaining_steps=(self.max_iterations - iteration),
                ),
            }
            plan_update = self.llm_engine(
                [plan_update_message] + agent_memory + [plan_update_message_user], stop_sequences=["<end_plan>"]
            )

            # Log final facts and plan
            final_plan_redaction = PLAN_UPDATE_FINAL_PLAN_REDACTION.format(task=task, plan_update=plan_update)
            final_facts_redaction = f"""Here is the updated list of the facts that I know:
```
{facts_update}
```"""
            self.logs.append({"plan": final_plan_redaction, "facts": final_facts_redaction})
            self.logger.debug("===== Updated plan: =====")
            self.logger.debug(final_plan_redaction)


class ReactJsonAgent(ReactAgent):
    """
    This agent that solves the given task step by step, using the ReAct framework:
    While the objective is not reached, the agent will perform a cycle of thinking and acting.
    The tool calls will be formulated by the LLM in JSON format, then parsed and executed.
    """

    def __init__(
        self,
        tools: List[Tool],
        llm_engine: Callable = HfEngine(),
        system_prompt: str = DEFAULT_REACT_JSON_SYSTEM_PROMPT,
        tool_description_template: str = DEFAULT_TOOL_DESCRIPTION_TEMPLATE,
<<<<<<< HEAD
        grammar: str = DEFAULT_JSON_GRAMMAR,
=======
        planning_interval: Optional[int] = None,
>>>>>>> a1844a32
        **kwargs,
    ):
        super().__init__(
            tools=tools,
            llm_engine=llm_engine,
            system_prompt=system_prompt,
            tool_description_template=tool_description_template,
<<<<<<< HEAD
            grammar=grammar,
=======
            planning_interval=planning_interval,
>>>>>>> a1844a32
            **kwargs,
        )

    def step(self):
        """
        Perform one step in the ReAct framework: the agent thinks, acts, and observes the result.
        The errors are raised here, they are caught and logged in the run() method.
        """
        agent_memory = self.write_inner_memory_from_logs()

        self.prompt = agent_memory
        self.logger.debug("===== New step =====")

        # Add new step in logs
        current_step_logs = {}
        self.logs.append(current_step_logs)
        current_step_logs["agent_memory"] = agent_memory.copy()

        self.logger.info("===== Calling LLM with this last message: =====")
        self.logger.info(self.prompt[-1])

        try:
            llm_output = self.llm_engine(
                self.prompt,
                stop_sequences=["<end_action>", "Observation:"],
                grammar=self.grammar,
            )
        except Exception as e:
            raise AgentGenerationError(f"Error in generating llm output: {e}.")
        self.logger.debug("===== Output message of the LLM: =====")
        self.logger.debug(llm_output)
        current_step_logs["llm_output"] = llm_output

        # Parse
        self.logger.debug("===== Extracting action =====")
        rationale, action = self.extract_action(llm_output=llm_output, split_token="Action:")

        try:
            tool_name, arguments = self.tool_parser(action)
        except Exception as e:
            raise AgentParsingError(f"Could not parse the given action: {e}.")

        current_step_logs["rationale"] = rationale
        current_step_logs["tool_call"] = {"tool_name": tool_name, "tool_arguments": arguments}

        # Execute
        self.logger.warning(f"Calling tool: '{tool_name}' with arguments: {arguments}")
        if tool_name == "final_answer":
            if isinstance(arguments, dict):
                if "answer" in arguments:
                    answer = arguments["answer"]
                    if (
                        isinstance(answer, str) and answer in self.state.keys()
                    ):  # if the answer is a state variable, return the value
                        answer = self.state[answer]
                else:
                    answer = arguments
            else:
                answer = arguments
            current_step_logs["final_answer"] = answer
            return current_step_logs
        else:
            observation = self.execute_tool_call(tool_name, arguments)
            observation_type = type(observation)
            if observation_type == AgentText:
                updated_information = str(observation).strip()
            else:
                # TODO: observation naming could allow for different names of same type
                if observation_type == AgentImage:
                    observation_name = "image.png"
                elif observation_type == AgentAudio:
                    observation_name = "audio.mp3"
                else:
                    observation_name = "object.object"

                self.state[observation_name] = observation
                updated_information = f"Stored '{observation_name}' in memory."

            self.logger.info(updated_information)
            current_step_logs["observation"] = updated_information
            return current_step_logs


class ReactCodeAgent(ReactAgent):
    """
    This agent that solves the given task step by step, using the ReAct framework:
    While the objective is not reached, the agent will perform a cycle of thinking and acting.
    The tool calls will be formulated by the LLM in code format, then parsed and executed.
    """

    def __init__(
        self,
        tools: List[Tool],
        llm_engine: Callable = HfEngine(),
        system_prompt: str = DEFAULT_REACT_CODE_SYSTEM_PROMPT,
        tool_description_template: str = DEFAULT_TOOL_DESCRIPTION_TEMPLATE,
        grammar: str = DEFAULT_CODE_GRAMMAR,
        additional_authorized_imports: Optional[List[str]] = None,
        planning_interval: Optional[int] = None,
        **kwargs,
    ):
        super().__init__(
            tools=tools,
            llm_engine=llm_engine,
            system_prompt=system_prompt,
            tool_description_template=tool_description_template,
<<<<<<< HEAD
            grammar=grammar,
=======
            planning_interval=planning_interval,
>>>>>>> a1844a32
            **kwargs,
        )

        if not is_pygments_available():
            transformers_logging.warning_once(
                logger,
                "pygments isn't installed. Installing pygments will enable color syntax highlighting in the "
                "ReactCodeAgent.",
            )

        self.python_evaluator = evaluate_python_code
        self.additional_authorized_imports = additional_authorized_imports if additional_authorized_imports else []
        self.authorized_imports = list(set(LIST_SAFE_MODULES) | set(self.additional_authorized_imports))
        self.system_prompt = self.system_prompt.replace("<<authorized_imports>>", str(self.authorized_imports))
        self.custom_tools = {}

    def step(self):
        """
        Perform one step in the ReAct framework: the agent thinks, acts, and observes the result.
        The errors are raised here, they are caught and logged in the run() method.
        """
        agent_memory = self.write_inner_memory_from_logs()

        self.prompt = agent_memory.copy()

        self.logger.debug("===== New step =====")

        # Add new step in logs
        current_step_logs = {}
        self.logs.append(current_step_logs)
        current_step_logs["agent_memory"] = agent_memory.copy()

        self.logger.info("===== Calling LLM with these last messages: =====")
        self.logger.info(self.prompt[-2:])

        try:
            llm_output = self.llm_engine(
                self.prompt,
                stop_sequences=["<end_action>", "Observation:"],
                grammar=self.grammar,
            )
        except Exception as e:
            raise AgentGenerationError(f"Error in generating llm output: {e}.")

        self.logger.debug("===== Output message of the LLM: =====")
        self.logger.debug(llm_output)
        current_step_logs["llm_output"] = llm_output

        # Parse
        self.logger.debug("===== Extracting action =====")
        try:
            rationale, raw_code_action = self.extract_action(llm_output=llm_output, split_token="Code:")
        except Exception as e:
            self.logger.debug(f"Error in extracting action, trying to parse the whole output. Error trace: {e}")
            rationale, raw_code_action = llm_output, llm_output

        try:
            code_action = parse_code_blob(raw_code_action)
        except Exception as e:
            error_msg = f"Error in code parsing: {e}. Make sure to provide correct code"
            raise AgentParsingError(error_msg)

        current_step_logs["rationale"] = rationale
        current_step_logs["tool_call"] = {"tool_name": "code interpreter", "tool_arguments": code_action}

        # Execute
        self.log_code_action(code_action)
        try:
            result = self.python_evaluator(
                code_action,
                static_tools={
                    **BASE_PYTHON_TOOLS.copy(),
                    **self.toolbox.tools,
                },
                custom_tools=self.custom_tools,
                state=self.state,
                authorized_imports=self.authorized_imports,
            )
            information = self.state["print_outputs"]
            self.logger.warning("Print outputs:")
            self.logger.log(32, information)
            current_step_logs["observation"] = information
        except Exception as e:
            error_msg = f"Code execution failed due to the following error:\n{str(e)}"
            if "'dict' object has no attribute 'read'" in str(e):
                error_msg += "\nYou get this error because you passed a dict as input for one of the arguments instead of a string."
            raise AgentExecutionError(error_msg)
        for line in code_action.split("\n"):
            if line[: len("final_answer")] == "final_answer":
                self.logger.warning(">>> Final answer:")
                self.logger.log(32, result)
                current_step_logs["final_answer"] = result
        return current_step_logs<|MERGE_RESOLUTION|>--- conflicted
+++ resolved
@@ -660,11 +660,8 @@
         llm_engine: Callable = HfEngine(),
         system_prompt: str = DEFAULT_REACT_CODE_SYSTEM_PROMPT,
         tool_description_template: str = DEFAULT_TOOL_DESCRIPTION_TEMPLATE,
-<<<<<<< HEAD
         grammar: str = DEFAULT_CODE_GRAMMAR,
-=======
         planning_interval: Optional[int] = None,
->>>>>>> a1844a32
         **kwargs,
     ):
         super().__init__(
@@ -888,11 +885,8 @@
         llm_engine: Callable = HfEngine(),
         system_prompt: str = DEFAULT_REACT_JSON_SYSTEM_PROMPT,
         tool_description_template: str = DEFAULT_TOOL_DESCRIPTION_TEMPLATE,
-<<<<<<< HEAD
         grammar: str = DEFAULT_JSON_GRAMMAR,
-=======
         planning_interval: Optional[int] = None,
->>>>>>> a1844a32
         **kwargs,
     ):
         super().__init__(
@@ -900,11 +894,8 @@
             llm_engine=llm_engine,
             system_prompt=system_prompt,
             tool_description_template=tool_description_template,
-<<<<<<< HEAD
             grammar=grammar,
-=======
             planning_interval=planning_interval,
->>>>>>> a1844a32
             **kwargs,
         )
 
@@ -1011,11 +1002,8 @@
             llm_engine=llm_engine,
             system_prompt=system_prompt,
             tool_description_template=tool_description_template,
-<<<<<<< HEAD
             grammar=grammar,
-=======
             planning_interval=planning_interval,
->>>>>>> a1844a32
             **kwargs,
         )
 
