# Copyright 2020 The HuggingFace Team. All rights reserved.
#
# Licensed under the Apache License, Version 2.0 (the "License");
# you may not use this file except in compliance with the License.
# You may obtain a copy of the License at
#
#     http://www.apache.org/licenses/LICENSE-2.0
#
# Unless required by applicable law or agreed to in writing, software
# distributed under the License is distributed on an "AS IS" BASIS,
# WITHOUT WARRANTIES OR CONDITIONS OF ANY KIND, either express or implied.
# See the License for the specific language governing permissions and
# limitations under the License.
from typing import TYPE_CHECKING

<<<<<<< HEAD
from . import (
    albert,
    align,
    altclip,
    aria,
    audio_spectrogram_transformer,
    auto,
    autoformer,
    aya_vision,
    bamba,
    bark,
    bart,
    barthez,
    bartpho,
    beit,
    bert,
    bert_generation,
    bert_japanese,
    bertweet,
    big_bird,
    bigbird_pegasus,
    biogpt,
    bit,
    blenderbot,
    blenderbot_small,
    blip,
    blip_2,
    bloom,
    bridgetower,
    bros,
    byt5,
    camembert,
    canine,
    chameleon,
    chinese_clip,
    clap,
    clip,
    clipseg,
    clvp,
    code_llama,
    codegen,
    cohere,
    cohere2,
    colpali,
    conditional_detr,
    convbert,
    convnext,
    convnextv2,
    cpm,
    cpmant,
    ctrl,
    cvt,
    dab_detr,
    dac,
    data2vec,
    dbrx,
    deberta,
    deberta_v2,
    decision_transformer,
    deepseek_v3,
    deformable_detr,
    deit,
    deprecated,
    depth_anything,
    depth_pro,
    detr,
    dialogpt,
    diffllama,
    dinat,
    dinov2,
    dinov2_with_registers,
    distilbert,
    dit,
    donut,
    dpr,
    dpt,
    efficientnet,
    electra,
    emu3,
    encodec,
    encoder_decoder,
    ernie,
    esm,
    falcon,
    falcon_mamba,
    fastspeech2_conformer,
    flaubert,
    flava,
    fnet,
    focalnet,
    fsmt,
    funnel,
    fuyu,
    gemma,
    gemma2,
    gemma3,
    git,
    glm,
    glpn,
    got_ocr2,
    gpt2,
    gpt_bigcode,
    gpt_neo,
    gpt_neox,
    gpt_neox_japanese,
    gpt_sw3,
    gptj,
    granite,
    granitemoe,
    granitemoeshared,
    grounding_dino,
    groupvit,
    helium,
    herbert,
    hiera,
    hubert,
    ibert,
    idefics,
    idefics2,
    idefics3,
    ijepa,
    imagegpt,
    informer,
    instructblip,
    instructblipvideo,
    jamba,
    jetmoe,
    kosmos2,
    layoutlm,
    layoutlmv2,
    layoutlmv3,
    layoutxlm,
    led,
    levit,
    lilt,
    llama,
    llava,
    llava_next,
    llava_next_video,
    llava_onevision,
    longformer,
    longt5,
    luke,
    lxmert,
    m2m_100,
    magma,
    mamba,
    mamba2,
    marian,
    markuplm,
    mask2former,
    maskformer,
    mbart,
    mbart50,
    megatron_bert,
    megatron_gpt2,
    mgp_str,
    mimi,
    mistral,
    mistral3,
    mixtral,
    mllama,
    mluke,
    mobilebert,
    mobilenet_v1,
    mobilenet_v2,
    mobilevit,
    mobilevitv2,
    modernbert,
    moonshine,
    moshi,
    mpnet,
    mpt,
    mra,
    mt5,
    musicgen,
    musicgen_melody,
    mvp,
    myt5,
    nemotron,
    nllb,
    nllb_moe,
    nougat,
    nystromformer,
    olmo,
    olmo2,
    olmoe,
    omdet_turbo,
    oneformer,
    openai,
    opt,
    owlv2,
    owlvit,
    paligemma,
    patchtsmixer,
    patchtst,
    pegasus,
    pegasus_x,
    perceiver,
    persimmon,
    phi,
    phi3,
    phi4_multimodal,
    phimoe,
    phobert,
    pix2struct,
    pixtral,
    plbart,
    poolformer,
    pop2piano,
    prompt_depth_anything,
    prophetnet,
    pvt,
    pvt_v2,
    qwen2,
    qwen2_5_vl,
    qwen2_audio,
    qwen2_moe,
    qwen2_vl,
    qwen3,
    qwen3_moe,
    rag,
    recurrent_gemma,
    reformer,
    regnet,
    rembert,
    resnet,
    roberta,
    roberta_prelayernorm,
    roc_bert,
    roformer,
    rt_detr,
    rt_detr_v2,
    rwkv,
    sam,
    seamless_m4t,
    seamless_m4t_v2,
    segformer,
    seggpt,
    sew,
    sew_d,
    shieldgemma2,
    siglip,
    siglip2,
    smolvlm,
    speech_encoder_decoder,
    speech_to_text,
    speecht5,
    splinter,
    squeezebert,
    stablelm,
    starcoder2,
    superglue,
    superpoint,
    swiftformer,
    swin,
    swin2sr,
    swinv2,
    switch_transformers,
    t5,
    table_transformer,
    tapas,
    textnet,
    time_series_transformer,
    timesformer,
    timm_backbone,
    timm_wrapper,
    trocr,
    tvp,
    udop,
    umt5,
    unispeech,
    unispeech_sat,
    univnet,
    upernet,
    video_llava,
    videomae,
    vilt,
    vipllava,
    vision_encoder_decoder,
    vision_text_dual_encoder,
    visual_bert,
    vit,
    vit_mae,
    vit_msn,
    vitdet,
    vitmatte,
    vitpose,
    vitpose_backbone,
    vits,
    vivit,
    wav2vec2,
    wav2vec2_bert,
    wav2vec2_conformer,
    wav2vec2_phoneme,
    wav2vec2_with_lm,
    wavlm,
    whisper,
    x_clip,
    xglm,
    xlm,
    xlm_roberta,
    xlm_roberta_xl,
    xlnet,
    xmod,
    yolos,
    yoso,
    zamba,
    zamba2,
    zoedepth,
)
=======
from ..utils import _LazyModule
from ..utils.import_utils import define_import_structure


if TYPE_CHECKING:
    from .albert import *
    from .align import *
    from .altclip import *
    from .aria import *
    from .audio_spectrogram_transformer import *
    from .auto import *
    from .autoformer import *
    from .aya_vision import *
    from .bamba import *
    from .bark import *
    from .bart import *
    from .barthez import *
    from .bartpho import *
    from .beit import *
    from .bert import *
    from .bert_generation import *
    from .bert_japanese import *
    from .bertweet import *
    from .big_bird import *
    from .bigbird_pegasus import *
    from .biogpt import *
    from .bit import *
    from .bitnet import *
    from .blenderbot import *
    from .blenderbot_small import *
    from .blip import *
    from .blip_2 import *
    from .bloom import *
    from .bridgetower import *
    from .bros import *
    from .byt5 import *
    from .camembert import *
    from .canine import *
    from .chameleon import *
    from .chinese_clip import *
    from .clap import *
    from .clip import *
    from .clipseg import *
    from .clvp import *
    from .code_llama import *
    from .codegen import *
    from .cohere import *
    from .cohere2 import *
    from .colpali import *
    from .conditional_detr import *
    from .convbert import *
    from .convnext import *
    from .convnextv2 import *
    from .cpm import *
    from .cpmant import *
    from .csm import *
    from .ctrl import *
    from .cvt import *
    from .d_fine import *
    from .dab_detr import *
    from .dac import *
    from .data2vec import *
    from .dbrx import *
    from .deberta import *
    from .deberta_v2 import *
    from .decision_transformer import *
    from .deformable_detr import *
    from .deit import *
    from .deprecated import *
    from .depth_anything import *
    from .depth_pro import *
    from .detr import *
    from .dialogpt import *
    from .diffllama import *
    from .dinat import *
    from .dinov2 import *
    from .dinov2_with_registers import *
    from .distilbert import *
    from .dit import *
    from .donut import *
    from .dpr import *
    from .dpt import *
    from .efficientnet import *
    from .electra import *
    from .emu3 import *
    from .encodec import *
    from .encoder_decoder import *
    from .ernie import *
    from .esm import *
    from .falcon import *
    from .falcon_mamba import *
    from .fastspeech2_conformer import *
    from .flaubert import *
    from .flava import *
    from .fnet import *
    from .focalnet import *
    from .fsmt import *
    from .funnel import *
    from .fuyu import *
    from .gemma import *
    from .gemma2 import *
    from .gemma3 import *
    from .git import *
    from .glm import *
    from .glm4 import *
    from .glpn import *
    from .got_ocr2 import *
    from .gpt2 import *
    from .gpt_bigcode import *
    from .gpt_neo import *
    from .gpt_neox import *
    from .gpt_neox_japanese import *
    from .gpt_sw3 import *
    from .gptj import *
    from .granite import *
    from .granite_speech import *
    from .granitemoe import *
    from .granitemoehybrid import *
    from .granitemoeshared import *
    from .grounding_dino import *
    from .groupvit import *
    from .helium import *
    from .herbert import *
    from .hgnet_v2 import *
    from .hiera import *
    from .hubert import *
    from .ibert import *
    from .idefics import *
    from .idefics2 import *
    from .idefics3 import *
    from .ijepa import *
    from .imagegpt import *
    from .informer import *
    from .instructblip import *
    from .instructblipvideo import *
    from .internvl import *
    from .jamba import *
    from .janus import *
    from .jetmoe import *
    from .kosmos2 import *
    from .layoutlm import *
    from .layoutlmv2 import *
    from .layoutlmv3 import *
    from .layoutxlm import *
    from .led import *
    from .levit import *
    from .lilt import *
    from .llama import *
    from .llama4 import *
    from .llava import *
    from .llava_next import *
    from .llava_next_video import *
    from .llava_onevision import *
    from .longformer import *
    from .longt5 import *
    from .luke import *
    from .lxmert import *
    from .m2m_100 import *
    from .mamba import *
    from .mamba2 import *
    from .marian import *
    from .markuplm import *
    from .mask2former import *
    from .maskformer import *
    from .mbart import *
    from .mbart50 import *
    from .megatron_bert import *
    from .megatron_gpt2 import *
    from .mgp_str import *
    from .mimi import *
    from .mistral import *
    from .mistral3 import *
    from .mixtral import *
    from .mlcd import *
    from .mllama import *
    from .mluke import *
    from .mobilebert import *
    from .mobilenet_v1 import *
    from .mobilenet_v2 import *
    from .mobilevit import *
    from .mobilevitv2 import *
    from .modernbert import *
    from .moonshine import *
    from .moshi import *
    from .mpnet import *
    from .mpt import *
    from .mra import *
    from .mt5 import *
    from .musicgen import *
    from .musicgen_melody import *
    from .mvp import *
    from .myt5 import *
    from .nemotron import *
    from .nllb import *
    from .nllb_moe import *
    from .nougat import *
    from .nystromformer import *
    from .olmo import *
    from .olmo2 import *
    from .olmoe import *
    from .omdet_turbo import *
    from .oneformer import *
    from .openai import *
    from .opt import *
    from .owlv2 import *
    from .owlvit import *
    from .paligemma import *
    from .patchtsmixer import *
    from .patchtst import *
    from .pegasus import *
    from .pegasus_x import *
    from .perceiver import *
    from .persimmon import *
    from .phi import *
    from .phi3 import *
    from .phi4_multimodal import *
    from .phimoe import *
    from .phobert import *
    from .pix2struct import *
    from .pixtral import *
    from .plbart import *
    from .poolformer import *
    from .pop2piano import *
    from .prophetnet import *
    from .pvt import *
    from .pvt_v2 import *
    from .qwen2 import *
    from .qwen2_5_vl import *
    from .qwen2_audio import *
    from .qwen2_moe import *
    from .qwen2_vl import *
    from .rag import *
    from .recurrent_gemma import *
    from .reformer import *
    from .regnet import *
    from .rembert import *
    from .resnet import *
    from .roberta import *
    from .roberta_prelayernorm import *
    from .roc_bert import *
    from .roformer import *
    from .rt_detr import *
    from .rt_detr_v2 import *
    from .rwkv import *
    from .sam import *
    from .sam_hq import *
    from .seamless_m4t import *
    from .seamless_m4t_v2 import *
    from .segformer import *
    from .seggpt import *
    from .sew import *
    from .sew_d import *
    from .siglip import *
    from .siglip2 import *
    from .smolvlm import *
    from .speech_encoder_decoder import *
    from .speech_to_text import *
    from .speecht5 import *
    from .splinter import *
    from .squeezebert import *
    from .stablelm import *
    from .starcoder2 import *
    from .superglue import *
    from .superpoint import *
    from .swiftformer import *
    from .swin import *
    from .swin2sr import *
    from .swinv2 import *
    from .switch_transformers import *
    from .t5 import *
    from .table_transformer import *
    from .tapas import *
    from .textnet import *
    from .time_series_transformer import *
    from .timesfm import *
    from .timesformer import *
    from .timm_backbone import *
    from .timm_wrapper import *
    from .trocr import *
    from .tvp import *
    from .udop import *
    from .umt5 import *
    from .unispeech import *
    from .unispeech_sat import *
    from .univnet import *
    from .upernet import *
    from .video_llava import *
    from .videomae import *
    from .vilt import *
    from .vipllava import *
    from .vision_encoder_decoder import *
    from .vision_text_dual_encoder import *
    from .visual_bert import *
    from .vit import *
    from .vit_mae import *
    from .vit_msn import *
    from .vitdet import *
    from .vitmatte import *
    from .vitpose import *
    from .vitpose_backbone import *
    from .vits import *
    from .vivit import *
    from .wav2vec2 import *
    from .wav2vec2_bert import *
    from .wav2vec2_conformer import *
    from .wav2vec2_phoneme import *
    from .wav2vec2_with_lm import *
    from .wavlm import *
    from .whisper import *
    from .x_clip import *
    from .xglm import *
    from .xlm import *
    from .xlm_roberta import *
    from .xlm_roberta_xl import *
    from .xlnet import *
    from .xmod import *
    from .yolos import *
    from .yoso import *
    from .zamba import *
    from .zamba2 import *
    from .zoedepth import *
else:
    import sys

    _file = globals()["__file__"]
    sys.modules[__name__] = _LazyModule(__name__, _file, define_import_structure(_file), module_spec=__spec__)
>>>>>>> d23aae2b
<|MERGE_RESOLUTION|>--- conflicted
+++ resolved
@@ -13,7 +13,6 @@
 # limitations under the License.
 from typing import TYPE_CHECKING
 
-<<<<<<< HEAD
 from . import (
     albert,
     align,
@@ -325,7 +324,6 @@
     zamba2,
     zoedepth,
 )
-=======
 from ..utils import _LazyModule
 from ..utils.import_utils import define_import_structure
 
@@ -484,6 +482,7 @@
     from .luke import *
     from .lxmert import *
     from .m2m_100 import *
+    from .magma import *
     from .mamba import *
     from .mamba2 import *
     from .marian import *
@@ -651,5 +650,4 @@
     import sys
 
     _file = globals()["__file__"]
-    sys.modules[__name__] = _LazyModule(__name__, _file, define_import_structure(_file), module_spec=__spec__)
->>>>>>> d23aae2b
+    sys.modules[__name__] = _LazyModule(__name__, _file, define_import_structure(_file), module_spec=__spec__)