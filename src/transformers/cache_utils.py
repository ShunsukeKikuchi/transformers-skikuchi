import copy
import importlib.metadata
import json
import os
from collections.abc import Iterable
from dataclasses import dataclass
from typing import Any, Optional, Union

import torch
from packaging import version

from transformers.pytorch_utils import is_torch_greater_or_equal_than_2_6

from .configuration_utils import PretrainedConfig
from .utils import is_hqq_available, is_optimum_quanto_available, is_torch_greater_or_equal, logging


if is_hqq_available():
    from hqq.core.quantize import Quantizer as HQQQuantizer

logger = logging.get_logger(__name__)


# Utility functions for static/sliding cache update logic
def _static_cache_update(
    k_cache: torch.Tensor,
    v_cache: torch.Tensor,
    key_states: torch.Tensor,
    value_states: torch.Tensor,
    cache_position: Optional[torch.LongTensor],
) -> tuple[torch.Tensor, torch.Tensor]:
    """
    Updates the static cache tensors in place.

    Args:
        k_cache (`torch.Tensor`): The key cache tensor to update.
        v_cache (`torch.Tensor`): The value cache tensor to update.
        key_states (`torch.Tensor`): The new key states to add.
        value_states (`torch.Tensor`): The new value states to add.
        cache_position (`Optional[torch.LongTensor]`): The position indices where the new states should be inserted.
                                                       If None, the entire cache is overwritten (prefill).

    Returns:
        tuple[`torch.Tensor`, `torch.Tensor`]: The updated key and value cache tensors (modified in-place).
    """
    if cache_position is None:
        # Prefill phase where seq_len potentially equals max_cache_len. Directly copy.
        k_cache.copy_(key_states)
        v_cache.copy_(value_states)
    else:
        # Generation phase. Update specific positions.
        # Use index_copy_ for in-place update (compile-friendly).
        try:
            k_cache.index_copy_(2, cache_position, key_states)
            v_cache.index_copy_(2, cache_position, value_states)
        except NotImplementedError:
            # Fallback for devices like MPS where index_copy_ might not be supported.
            k_cache[:, :, cache_position] = key_states
            v_cache[:, :, cache_position] = value_states
    return k_cache, v_cache


def _sliding_cache_update(
    k_cache: torch.Tensor,
    v_cache: torch.Tensor,
    key_states: torch.Tensor,
    value_states: torch.Tensor,
    cache_position: torch.LongTensor,
    max_cache_len: int,
) -> tuple[torch.Tensor, torch.Tensor]:
    """
    Updates the sliding window cache tensors, returning the potentially modified tensors.

    Args:
        k_cache (`torch.Tensor`): The key cache tensor to update.
        v_cache (`torch.Tensor`): The value cache tensor to update.
        key_states (`torch.Tensor`): The new key states to add.
        value_states (`torch.Tensor`): The new value states to add.
        cache_position (`torch.LongTensor`): The position indices where the new states should be inserted.
        max_cache_len (`int`): The maximum length of the sliding window cache.

    Returns:
        tuple[`torch.Tensor`, `torch.Tensor`]: The key and value tensors representing the cache state after the update.
                                               For prefill > window, these are the full input states.
                                               Otherwise, they are the updated cache tensors.
    """
    # Handle prefill phase when prompt length > sliding_window_size
    if cache_position.shape[0] > max_cache_len:
        new_k = key_states[:, :, -max_cache_len:, :]
        new_v = value_states[:, :, -max_cache_len:, :]
        k_cache.copy_(new_k)
        v_cache.copy_(new_v)
        return key_states, value_states

    # Sliding window logic for generation phase or prefill < window
    slicing = torch.arange(max_cache_len, device=value_states.device)
    current_seq_len = cache_position[-1] + 1  # Use last position to determine current length
    to_shift = current_seq_len > max_cache_len
    indices = (slicing + to_shift.sum()) % max_cache_len

    k_out_shifted = k_cache[:, :, indices]
    v_out_shifted = v_cache[:, :, indices]

    # Clamp cache_position to determine the *target index* within the shifted cache view
    update_position = cache_position.clamp(min=0, max=max_cache_len - 1)

    try:
        k_out_updated = k_out_shifted.index_copy(2, update_position, key_states)
        v_out_updated = v_out_shifted.index_copy(2, update_position, value_states)
    except NotImplementedError:
        # Fallback for MPS: clone and modify the clone
        k_out_updated = k_out_shifted.clone()
        v_out_updated = v_out_shifted.clone()
        k_out_updated[:, :, update_position] = key_states
        v_out_updated[:, :, update_position] = value_states

    k_cache.copy_(k_out_updated)
    v_cache.copy_(v_out_updated)
    return k_out_updated, v_out_updated


class Cache:
    """
    Base, abstract class for all caches. The actual data structure is specific to each subclass.
    """

    is_compileable = False

    def __init__(self):
        super().__init__()

    def update(
        self,
        key_states: torch.Tensor,
        value_states: torch.Tensor,
        layer_idx: int,
        cache_kwargs: Optional[dict[str, Any]] = None,
    ) -> tuple[torch.Tensor, torch.Tensor]:
        """
        Updates the cache with the new `key_states` and `value_states` for the layer `layer_idx`.

        Parameters:
            key_states (`torch.Tensor`):
                The new key states to cache.
            value_states (`torch.Tensor`):
                The new value states to cache.
            layer_idx (`int`):
                The index of the layer to cache the states for.
            cache_kwargs (`dict[str, Any]`, `optional`):
                Additional arguments for the cache subclass. These are specific to each subclass and allow new types of
                cache to be created.

        Return:
            A tuple containing the updated key and value states.
        """
        raise NotImplementedError("Make sure to implement `update` in a subclass.")

    def get_seq_length(self, layer_idx: Optional[int] = 0) -> int:
        """Returns the sequence length of the cached states. A layer index can be optionally passed."""
        # TODO: deprecate this function in favor of `cache_position`
        raise NotImplementedError("Make sure to implement `get_seq_length` in a subclass.")

    def get_max_cache_shape(self) -> Optional[int]:
        """Returns the maximum sequence length (i.e. max capacity) of the cache object"""
        raise NotImplementedError("Make sure to implement `get_max_cache_shape` in a subclass.")

    def get_usable_length(self, new_seq_length: int, layer_idx: Optional[int] = 0) -> int:
        """Given the sequence length of the new inputs, returns the usable length of the cache."""
        # Cache without size limit -> all cache is usable
        # Cache with size limit -> if the length cache plus the length of the new inputs is larger the maximum cache
        #   length, we will need to evict part of the cache (and thus not all cache is usable)
        max_length = self.get_max_cache_shape()
        previous_seq_length = self.get_seq_length(layer_idx)
        if max_length is not None and previous_seq_length + new_seq_length > max_length:
            return max_length - new_seq_length
        return previous_seq_length

    def reorder_cache(self, beam_idx: torch.LongTensor):
        """Reorders the cache for beam search, given the selected beam indices."""
        for layer_idx in range(len(self.key_cache)):
            if self.key_cache[layer_idx].numel():
                device = self.key_cache[layer_idx].device
                self.key_cache[layer_idx] = self.key_cache[layer_idx].index_select(0, beam_idx.to(device))
            if self.value_cache[layer_idx].numel():
                device = self.value_cache[layer_idx].device
                self.value_cache[layer_idx] = self.value_cache[layer_idx].index_select(0, beam_idx.to(device))

    def get_mask_sizes(self, cache_position: torch.Tensor, layer_idx: int) -> tuple[int, int]:
        """
        Return a tuple (kv_length, kv_offset) corresponding to the length and offset that will be returned for
        the given layer at `layer_idx`.
        The masks are then prepared according to the given lengths (kv_length, kv_offset) and patterns (i.e. sliding_window, chunk_size),
        for each layer.
        """
        query_length = cache_position.shape[0]
        past_seen_tokens = self.get_seq_length()
        kv_length = query_length + past_seen_tokens
        return kv_length, 0


@dataclass
class CacheConfig:
    """
    Base class for cache configs
    """

    cache_implementation: None

    @classmethod
    def from_dict(cls, config_dict, **kwargs):
        """
        Constructs a CacheConfig instance from a dictionary of parameters.
        Args:
            config_dict (dict[str, Any]): Dictionary containing configuration parameters.
            **kwargs: Additional keyword arguments to override dictionary values.

        Returns:
            CacheConfig: Instance of CacheConfig constructed from the dictionary.
        """
        config = cls(**config_dict)
        to_remove = []
        for key, value in kwargs.items():
            if hasattr(config, key):
                setattr(config, key, value)
                to_remove.append(key)
        for key in to_remove:
            kwargs.pop(key, None)
        return config

    # Copied from transformers.utils.quantization_config.QuantizationConfigMixin.to_json_file
    def to_json_file(self, json_file_path: Union[str, os.PathLike]):
        """
        Save this instance to a JSON file.

        Args:
            json_file_path (`str` or `os.PathLike`):
                Path to the JSON file in which this configuration instance's parameters will be saved.
            use_diff (`bool`, *optional*, defaults to `True`):
                If set to `True`, only the difference between the config instance and the default
                `QuantizationConfig()` is serialized to JSON file.
        """
        with open(json_file_path, "w", encoding="utf-8") as writer:
            config_dict = self.to_dict()
            json_string = json.dumps(config_dict, indent=2, sort_keys=True) + "\n"

            writer.write(json_string)

    # Copied from transformers.utils.quantization_config.QuantizationConfigMixin.to_dict
    def to_dict(self) -> dict[str, Any]:
        """
        Serializes this instance to a Python dictionary. Returns:
            `dict[str, Any]`: Dictionary of all the attributes that make up this configuration instance.
        """
        return copy.deepcopy(self.__dict__)

    # Copied from transformers.utils.quantization_config.QuantizationConfigMixin.__iter__
    def __iter__(self):
        """allows `dict(obj)` for situations where obj may be a dict or QuantizationConfigMixin"""
        for attr, value in copy.deepcopy(self.__dict__).items():
            yield attr, value

    # Copied from transformers.utils.quantization_config.QuantizationConfigMixin.__repr__
    def __repr__(self):
        return f"{self.__class__.__name__} {self.to_json_string()}"

    def to_json_string(self):
        """
        Serializes this instance to a JSON formatted string.
        Returns:
            str: JSON formatted string representing the configuration instance.
        """
        return json.dumps(self.__dict__, indent=2) + "\n"

    # Copied from transformers.utils.quantization_config.QuantizationConfigMixin.update
    def update(self, **kwargs):
        """
        Updates attributes of this class instance with attributes from `kwargs` if they match existing attributes,
        returning all the unused kwargs.

        Args:
            kwargs (`dict[str, Any]`):
                Dictionary of attributes to tentatively update this class.

        Returns:
            `dict[str, Any]`: Dictionary containing all the key-value pairs that were not used to update the instance.
        """
        to_remove = []
        for key, value in kwargs.items():
            if hasattr(self, key):
                setattr(self, key, value)
                to_remove.append(key)

        # Remove all the attributes that were updated, without modifying the input dict
        unused_kwargs = {key: value for key, value in kwargs.items() if key not in to_remove}
        return unused_kwargs


@dataclass
class QuantizedCacheConfig(CacheConfig):
    """
    Configuration class for quantized cache settings.

    Attributes:
        backend (`str`, *optional*, defaults to `"quanto"`):
            Backend to use when performing quantization, Can be one of [`quanto`, `HQQ`]
        nbits (`Optional[int]`, *optional*, defaults to 4):
            Number of bits, can be 2 or 4 for the `quanto` backend and one of [1, 2, 3, 4, 8] for the `HQQ` backend. Defaults to 2.
        axis_key (`int`, *optional*, defaults to 0):
            Axis over which to perform grouping for the key tensors. Can be [0, -1] for `quanto` backend and [0, 1] for `HQQ` backend.
        axis_value (`int`, *optional*, defaults to 0):
            Axis over which to perform grouping for the value tensors. Can be [0, -1] for `quanto` backend and [0, 1] for `HQQ` backend.
        q_group_size (`Optional[int]`, *optional*, defaults to 64):
            Size of the quantization group, should be a divisor of the model's hidden dimension.
            Defaults to 64.
        residual_length (`Optional[int]`, *optional*, defaults to 128):
            Length of the residual cache which will always be stored in original precision.
            Defaults to 128.
        compute_dtype (`torch.dtype`, *optional*, defaults to `torch.float16`):
            The default dtype used for computations in the model. Keys and Values will be cast to this dtype after dequantization.
        device (`str`, *optional*, defaults to `"cpu"`):
            Device on which to perform computations, should be same as the model's device.
    """

    def __init__(
        self,
        backend: str = "quanto",
        nbits: Optional[int] = 4,
        axis_key: Optional[int] = 0,
        axis_value: Optional[int] = 0,
        q_group_size: Optional[int] = 64,
        residual_length: Optional[int] = 128,
        compute_dtype: Optional[torch.dtype] = torch.float16,
        device: Optional[str] = "cpu",
    ):
        self.backend = backend
        self.nbits = nbits
        self.axis_key = axis_key
        self.axis_value = axis_value
        self.q_group_size = q_group_size
        self.residual_length = residual_length
        self.compute_dtype = compute_dtype
        self.device = device

    def validate(self):
        """Validates if the arguments passed are correct"""

        incorrect_arg_msg = (
            "Some of the keys in `cache_config` are defined incorrectly. `{key}` should be {correct_value}` "
            "but found {found_value}"
        )
        # Check that the values are reasonable in general (nbits, axis)
        # Later in QuantizedCache init we check if they are supported for that particular backend
        if self.nbits not in [1, 2, 3, 4, 8]:
            raise ValueError(
                incorrect_arg_msg.format(
                    key="nbits",
                    correct_value="2 or 4 or 8",
                    found_value=self.nbits,
                ),
            )
        if self.q_group_size <= 0:
            raise ValueError(
                incorrect_arg_msg.format(
                    key="q_group_size",
                    correct_value="a positive integer",
                    found_value=self.q_group_size,
                ),
            )
        if self.residual_length < 0:
            raise ValueError(
                incorrect_arg_msg.format(
                    key="residual_length",
                    correct_value="a positive integer",
                    found_value=self.residual_length,
                ),
            )

        if self.axis_key not in [0, 1, -1]:
            raise ValueError(
                incorrect_arg_msg.format(
                    key="axis_key",
                    correct_value="`1` or `0`, `-1`",
                    found_value=self.axis_key,
                ),
            )

        if self.axis_value not in [0, 1, -1]:
            raise ValueError(
                incorrect_arg_msg.format(
                    key="axis_value",
                    correct_value="`1` or `0` or `-1`",
                    found_value=self.axis_value,
                ),
            )


@dataclass
class StaticCacheConfig(CacheConfig):
    """
    Configuration class for static cache settings.
    """

    cache_implementation = "static"

    def __init__(self, batch_size: int, max_cache_len: int, device="cpu"):
        self.batch_size = batch_size
        self.max_cache_len = max_cache_len
        self.device = device

    def validate(self):
        """Validates if the arguments passed are correct"""

        incorrect_arg_msg = (
            "Some of the keys in `cache_config` are defined incorrectly. `{key}` should be {correct_value}` "
            "but found {found_value}"
        )

        if self.batch_size <= 0:
            raise ValueError(
                incorrect_arg_msg.format(
                    key="batch_size",
                    correct_value="> 0",
                    found_value=self.batch_size,
                ),
            )

        if self.max_cache_len <= 0:
            raise ValueError(
                incorrect_arg_msg.format(
                    key="max_cache_len",
                    correct_value="> 0",
                    found_value=self.max_cache_len,
                ),
            )


class DynamicCache(Cache):
    """
    A cache that grows dynamically as more tokens are generated. This is the default for generative models.

    It stores the Key and Value states as a list of tensors, one for each layer. The expected shape for each tensor is
    `[batch_size, num_heads, seq_len, head_dim]`.

    Example:

        ```python
        >>> from transformers import AutoTokenizer, AutoModelForCausalLM, DynamicCache

        >>> model = AutoModelForCausalLM.from_pretrained("Qwen/Qwen2-0.5B-Instruct")
        >>> tokenizer = AutoTokenizer.from_pretrained("Qwen/Qwen2-0.5B-Instruct")

        >>> inputs = tokenizer(text="My name is Qwen2", return_tensors="pt")

        >>> # Prepare a cache class and pass it to model's forward
        >>> past_key_values = DynamicCache()
        >>> outputs = model(**inputs, past_key_values=past_key_values, use_cache=True)
        >>> outputs.past_key_values # access cache filled with key/values from generation
        DynamicCache()
        ```
    """

    def __init__(self, _distributed_cache_data: Optional[Iterable] = None) -> None:
        super().__init__()
        self.key_cache: list[torch.Tensor] = []
        self.value_cache: list[torch.Tensor] = []

        # `_distributed_cache_data` was originally added for compatibility with `torch.distributed` (DDP). See #36121
        # and #36373 for more information. In a nutshell, it is `map(gather_map, zip(*caches))`, i.e. each item in the
        # iterable contains the key and value states for a layer gathered across replicas by torch.distributed
        # (shape=[global batch size, num_heads, seq_len, head_dim]).
        # WARNING: `_distributed_cache_data` must be the first argument in `__init__`, otherwise we'll break
        # compatibility. The name of the argument doesn't matter.
        if _distributed_cache_data is not None:
            for key_states, value_states in _distributed_cache_data:
                self.key_cache.append(key_states)
                self.value_cache.append(value_states)

    def __getitem__(self, layer_idx: int) -> tuple[torch.Tensor, torch.Tensor]:
        """
        Support for backwards-compatible `past_key_value` indexing, e.g. `past_key_value[0][0].shape[2]` to get the
        sequence length.
        """
        if layer_idx < len(self):
            return (self.key_cache[layer_idx], self.value_cache[layer_idx])
        else:
            raise KeyError(f"Cache only has {len(self)} layers, attempted to access layer with index {layer_idx}")

    def __iter__(self):
        """
        Support for backwards-compatible `past_key_value` iteration, e.g. `for x in past_key_value:` to iterate over
        keys and values
        """
        for layer_idx in range(len(self)):
            yield (self.key_cache[layer_idx], self.value_cache[layer_idx])

    def __len__(self):
        """
        Support for backwards-compatible `past_key_value` length, e.g. `len(past_key_value)`. This value corresponds
        to the number of layers in the model.
        """
        return len(self.key_cache)

    def update(
        self,
        key_states: torch.Tensor,
        value_states: torch.Tensor,
        layer_idx: int,
        cache_kwargs: Optional[dict[str, Any]] = None,
    ) -> tuple[torch.Tensor, torch.Tensor]:
        """
        Updates the cache with the new `key_states` and `value_states` for the layer `layer_idx`.

        Parameters:
            key_states (`torch.Tensor`):
                The new key states to cache.
            value_states (`torch.Tensor`):
                The new value states to cache.
            layer_idx (`int`):
                The index of the layer to cache the states for.
            cache_kwargs (`dict[str, Any]`, `optional`):
                Additional arguments for the cache subclass. No additional arguments are used in `DynamicCache`.

        Return:
            A tuple containing the updated key and value states.
        """
        # Update the cache
        if key_states is not None:
            if len(self.key_cache) <= layer_idx:
                # There may be skipped layers, fill them with empty lists
                for _ in range(len(self.key_cache), layer_idx):
                    self.key_cache.append(torch.tensor([]))
                    self.value_cache.append(torch.tensor([]))
                self.key_cache.append(key_states)
                self.value_cache.append(value_states)
            elif (
                not self.key_cache[layer_idx].numel()  # prefers not t.numel() to len(t) == 0 to export the model
            ):  # fills previously skipped layers; checking for tensor causes errors
                self.key_cache[layer_idx] = key_states
                self.value_cache[layer_idx] = value_states
            else:
                self.key_cache[layer_idx] = torch.cat([self.key_cache[layer_idx], key_states], dim=-2)
                self.value_cache[layer_idx] = torch.cat([self.value_cache[layer_idx], value_states], dim=-2)

        return self.key_cache[layer_idx], self.value_cache[layer_idx]

    def get_seq_length(self, layer_idx: Optional[int] = 0) -> int:
        """Returns the sequence length of the cached states. A layer index can be optionally passed."""
        # TODO: deprecate this function in favor of `cache_position`
        is_empty_layer = (
            len(self.key_cache) == 0  # no cache in any layer
            or len(self.key_cache) <= layer_idx  # skipped `layer_idx` and hasn't run a layer with cache after it
            or not self.key_cache[layer_idx].numel()  # the layer has no cache
        )
        layer_seq_length = self.key_cache[layer_idx].shape[-2] if not is_empty_layer else 0
        return layer_seq_length

    def get_max_cache_shape(self) -> Optional[int]:
        """Returns the maximum sequence length of the cache object. DynamicCache does not have a maximum length."""
        return None

    def to_legacy_cache(self) -> tuple[tuple[torch.Tensor, torch.Tensor]]:
        """Converts the `DynamicCache` instance into the its equivalent in the legacy cache format. Used for
        backward compatibility."""
        legacy_cache = ()
        for layer_idx in range(len(self)):
            legacy_cache += ((self.key_cache[layer_idx], self.value_cache[layer_idx]),)
        return legacy_cache

    @classmethod
    def from_legacy_cache(
        cls, past_key_values: Optional[tuple[tuple[torch.FloatTensor, torch.FloatTensor]]] = None
    ) -> "DynamicCache":
        """Converts a cache in the legacy cache format into an equivalent `DynamicCache`. Used for
        backward compatibility."""
        cache = cls()
        if past_key_values is not None:
            for layer_idx in range(len(past_key_values)):
                key_states, value_states = past_key_values[layer_idx]
                cache.update(key_states, value_states, layer_idx)
        return cache

    def crop(self, max_length: int):
        """Crop the past key values up to a new `max_length` in terms of tokens. `max_length` can also be
        negative to remove `max_length` tokens. This is used in assisted decoding and contrastive search."""
        # In case it is negative
        if max_length < 0:
            max_length = self.get_seq_length() - abs(max_length)

        if self.get_seq_length() <= max_length:
            return

        for idx in range(len(self.key_cache)):
            if self.key_cache[idx].numel():
                self.key_cache[idx] = self.key_cache[idx][..., :max_length, :]
                self.value_cache[idx] = self.value_cache[idx][..., :max_length, :]

    def batch_split(self, full_batch_size: int, split_size: int) -> list["DynamicCache"]:
        """Split the current instance into a list of `DynamicCache` by the batch size. This will be used by
        `_split_model_inputs()` in `generation.utils`"""
        out = []
        for i in range(0, full_batch_size, split_size):
            current_split = DynamicCache()
            current_split.key_cache = [tensor[i : i + split_size] for tensor in self.key_cache]
            current_split.value_cache = [tensor[i : i + split_size] for tensor in self.value_cache]
            out.append(current_split)
        return out

    @classmethod
    def from_batch_splits(cls, splits: list["DynamicCache"]) -> "DynamicCache":
        """This is the opposite of the above `batch_split()` method. This will be used by `stack_model_outputs` in
        `generation.utils`"""
        cache = cls()
        for idx in range(len(splits[0])):
            key_cache = [current.key_cache[idx] for current in splits if current.key_cache[idx].numel()]
            value_cache = [current.value_cache[idx] for current in splits if current.value_cache[idx].numel()]
            if key_cache != []:
                layer_keys = torch.cat(key_cache, dim=0)
                layer_values = torch.cat(value_cache, dim=0)
                cache.update(layer_keys, layer_values, idx)
        return cache

    def batch_repeat_interleave(self, repeats: int):
        """Repeat the cache `repeats` times in the batch dimension. Used in contrastive search."""
        for layer_idx in range(len(self)):
            self.key_cache[layer_idx] = self.key_cache[layer_idx].repeat_interleave(repeats, dim=0)
            self.value_cache[layer_idx] = self.value_cache[layer_idx].repeat_interleave(repeats, dim=0)

    def batch_select_indices(self, indices: torch.Tensor):
        """Only keep the `indices` in the batch dimension of the cache. Used in contrastive search."""
        for layer_idx in range(len(self)):
            self.key_cache[layer_idx] = self.key_cache[layer_idx][indices, ...]
            self.value_cache[layer_idx] = self.value_cache[layer_idx][indices, ...]


# Utilities for `DynamicCache` <> torch.export support
def _flatten_dynamic_cache(
    dynamic_cache: DynamicCache,
):
    """Flattens DynamicCache into flat list of tensors for `torch.export.export` to consume"""
    if not isinstance(dynamic_cache, DynamicCache):
        raise RuntimeError("This pytree flattening function should only be applied to DynamicCache")

    if not is_torch_greater_or_equal_than_2_6:
        logger.warning_once(
            "DynamicCache + torch.export is tested on torch 2.6.0+ and may not work on earlier versions."
        )

    # NOTE it seems _seen_tokens is deprecated, so probably doesn't need tracking
    dictionary = {
        "key_cache": getattr(dynamic_cache, "key_cache"),
        "value_cache": getattr(dynamic_cache, "value_cache"),
    }
    return torch.utils._pytree._dict_flatten(dictionary)


def _flatten_with_keys_dynamic_cache(dynamic_cache: DynamicCache):
    dictionary = {
        "key_cache": getattr(dynamic_cache, "key_cache"),
        "value_cache": getattr(dynamic_cache, "value_cache"),
    }
    return torch.utils._pytree._dict_flatten_with_keys(dictionary)


def _unflatten_dynamic_cache(
    values,
    context: torch.utils._pytree.Context,
):
    dictionary = torch.utils._pytree._dict_unflatten(values, context)
    cache = DynamicCache()
    for k, v in dictionary.items():
        setattr(cache, k, v)
    return cache


def _flatten_dynamic_cache_for_fx(cache, spec):
    dictionary = {
        "key_cache": getattr(cache, "key_cache"),
        "value_cache": getattr(cache, "value_cache"),
    }
    return torch.fx._pytree._dict_flatten_spec(dictionary, spec)


if is_torch_greater_or_equal("2.3"):
    torch.utils._pytree.register_pytree_node(
        DynamicCache,
        _flatten_dynamic_cache,
        _unflatten_dynamic_cache,
        serialized_type_name=f"{DynamicCache.__module__}.{DynamicCache.__name__}",
        flatten_with_keys_fn=_flatten_with_keys_dynamic_cache,
    )
    # TODO (tmanlaibaatar) This won't be needed in torch 2.7.
    torch.fx._pytree.register_pytree_flatten_spec(DynamicCache, _flatten_dynamic_cache_for_fx)


class OffloadedCache(DynamicCache):
    """
    A drop-in replacement for DynamicCache that conserves accelerator(GPU, XPU) memory at the expense of more CPU memory.
    Useful for generating from models with very long context.

    In addition to the default accelerator stream, where all forward() computations happen,
    this class uses another stream, the prefetch stream, which it creates itself.
    Since scheduling of operations on separate streams happens independently, this class uses
    the prefetch stream to asynchronously prefetch the KV cache of layer k+1 when layer k is executing.
    The movement of the layer k-1 cache to the CPU is handled by the default stream as a simple way to
    ensure the eviction is scheduled after all computations on that cache are finished.
    """

    def __init__(self) -> None:
        if not (
            torch.cuda.is_available()
            or (is_torch_greater_or_equal("2.7", accept_dev=True) and torch.xpu.is_available())
        ):
            raise RuntimeError(
                "OffloadedCache can only be used with a GPU"
                + (" or XPU" if is_torch_greater_or_equal("2.7", accept_dev=True) else "")
            )

        super().__init__()
        self.original_device = []
        self.prefetch_stream = None
        self.prefetch_stream = (
            torch.Stream() if is_torch_greater_or_equal("2.7", accept_dev=True) else torch.cuda.Stream()
        )
        self.beam_idx = None  # used to delay beam search operations

    def prefetch_layer(self, layer_idx: int):
        "Starts prefetching the next layer cache"
        if layer_idx < len(self):
            with (
                self.prefetch_stream
                if is_torch_greater_or_equal("2.7", accept_dev=True)
                else torch.cuda.stream(self.prefetch_stream)
            ):
                # Prefetch next layer tensors to GPU
                device = self.original_device[layer_idx]
                self.key_cache[layer_idx] = self.key_cache[layer_idx].to(device, non_blocking=True)
                self.value_cache[layer_idx] = self.value_cache[layer_idx].to(device, non_blocking=True)

    def evict_previous_layer(self, layer_idx: int):
        "Moves the previous layer cache to the CPU"
        if len(self) > 2:
            # We do it on the default stream so it occurs after all earlier computations on these tensors are done
            prev_layer_idx = (layer_idx - 1) % len(self)
            self.key_cache[prev_layer_idx] = self.key_cache[prev_layer_idx].to("cpu", non_blocking=True)
            self.value_cache[prev_layer_idx] = self.value_cache[prev_layer_idx].to("cpu", non_blocking=True)

    def __getitem__(self, layer_idx: int) -> tuple[torch.Tensor, torch.Tensor]:
        "Gets the cache for this layer to the device. Prefetches the next and evicts the previous layer."
        if layer_idx < len(self):
            # Evict the previous layer if necessary
            if is_torch_greater_or_equal("2.7", accept_dev=True):
                torch.accelerator.current_stream().synchronize()
            else:
                torch.cuda.current_stream().synchronize()
            self.evict_previous_layer(layer_idx)
            # Load current layer cache to its original device if not already there
            original_device = self.original_device[layer_idx]
            self.prefetch_stream.synchronize()
            key_tensor = self.key_cache[layer_idx]
            value_tensor = self.value_cache[layer_idx]
            # Now deal with beam search ops which were delayed
            if self.beam_idx is not None:
                self.beam_idx = self.beam_idx.to(original_device)
                key_tensor = key_tensor.index_select(0, self.beam_idx)
                value_tensor = value_tensor.index_select(0, self.beam_idx)
            # Prefetch the next layer
            self.prefetch_layer((layer_idx + 1) % len(self))
            return (key_tensor, value_tensor)
        else:
            raise KeyError(f"Cache only has {len(self)} layers, attempted to access layer with index {layer_idx}")

    def reorder_cache(self, beam_idx: torch.LongTensor):
        """Saves the beam indices and reorders the cache when the tensor is back to its device."""
        # We delay this operation until the tensors are back to their original
        # device because performing torch.index_select on the CPU is very slow
        del self.beam_idx
        self.beam_idx = beam_idx.clone()

    def update(
        self,
        key_states: torch.Tensor,
        value_states: torch.Tensor,
        layer_idx: int,
        cache_kwargs: Optional[dict[str, Any]] = None,
    ) -> tuple[torch.Tensor, torch.Tensor]:
        """
        Updates the cache with the new `key_states` and `value_states` for the layer `layer_idx`.
        Parameters:
            key_states (`torch.Tensor`):
                The new key states to cache.
            value_states (`torch.Tensor`):
                The new value states to cache.
            layer_idx (`int`):
                The index of the layer to cache the states for.
            cache_kwargs (`dict[str, Any]`, `optional`):
                Additional arguments for the cache subclass. No additional arguments are used in `OffloadedCache`.
        Return:
            A tuple containing the updated key and value states.
        """
        # Update the cache
        if len(self.key_cache) < layer_idx:
            raise ValueError("OffloadedCache does not support model usage where layers are skipped. Use DynamicCache.")
        elif len(self.key_cache) == layer_idx:
            self.key_cache.append(key_states)
            self.value_cache.append(value_states)
            self.original_device.append(key_states.device)
            self.evict_previous_layer(layer_idx)
        else:
            key_tensor, value_tensor = self[layer_idx]
            self.key_cache[layer_idx] = torch.cat([key_tensor, key_states], dim=-2)
            self.value_cache[layer_idx] = torch.cat([value_tensor, value_states], dim=-2)

        return self.key_cache[layer_idx], self.value_cache[layer_idx]

    # According to https://docs.python.org/3/library/exceptions.html#NotImplementedError
    # if a method is not supposed to be supported in a subclass we should set it to None
    from_legacy_cache = None

    to_legacy_cache = None


class QuantizedCache(DynamicCache):
    """
    A quantizer cache similar to what is described in the [KIVI: A Tuning-Free Asymmetric 2bit Quantization for KV Cache paper](https://huggingface.co/papers/2402.02750).
    It allows the model to generate longer sequence length without allocating too much memory for Key and Value cache by applying quantization.

    The cache has two types of storage, one for original precision and one for the quantized cache. A `residual length` is set as a maximum capacity for the
    original precision cache. When the length goes beyond maximum capacity, the original precision cache is discarded and moved into the quantized cache. The
    quantization is done per-channel with a set `q_group_size` for both Keys and Values, in contrast to what was described in the paper.

    It stores Keys and Values a list of quantized tensors (tuples in case we need to store metadata), one for each layer. Additionally, it stores the Key and
    Value in original precision states as a list of tensors, one for each layer. The size of each tensor
    is `[batch_size, num_heads, seq_len - residual_length, head_dim]`
    """

    def __init__(self, cache_config: QuantizedCacheConfig) -> None:
        super().__init__()

        # Used only for QuantCache where the seq-length can't be inferred easily from cache contents
        self._seen_tokens = 0
        self._quantized_key_cache: list[torch.Tensor] = []
        self._quantized_value_cache: list[torch.Tensor] = []

        self.nbits = cache_config.nbits
        self.residual_length = cache_config.residual_length
        self.q_group_size = cache_config.q_group_size
        self.axis_key = cache_config.axis_key
        self.axis_value = cache_config.axis_value
        self.compute_dtype = cache_config.compute_dtype
        self.device = cache_config.device

        super().__init__()

    def update(
        self,
        key_states: torch.Tensor,
        value_states: torch.Tensor,
        layer_idx: int,
        cache_kwargs: Optional[dict[str, Any]] = None,
    ) -> tuple[torch.Tensor, torch.Tensor]:
        # Update the number of seen tokens
        if layer_idx == 0:
            self._seen_tokens += key_states.shape[-2]

        if len(self.key_cache) < layer_idx:
            raise ValueError("QuantizedCache does not support model usage where layers are skipped. Use DynamicCache.")
        elif len(self.key_cache) == layer_idx:
            self._quantized_key_cache.append(self._quantize(key_states.contiguous(), axis=self.axis_key))
            self._quantized_value_cache.append(self._quantize(value_states.contiguous(), axis=self.axis_value))
            self.key_cache.append(torch.zeros(0, dtype=key_states.dtype, device=key_states.device))
            self.value_cache.append(torch.zeros(0, dtype=key_states.dtype, device=key_states.device))
            keys_to_return, values_to_return = key_states, value_states
        else:
            dequant_key = self._dequantize(self._quantized_key_cache[layer_idx])
            dequant_value = self._dequantize(self._quantized_value_cache[layer_idx])
            keys_to_return = [dequant_key, self.key_cache[layer_idx], key_states]
            values_to_return = [dequant_value, self.value_cache[layer_idx], value_states]

            keys_to_return = torch.cat(keys_to_return, dim=-2)
            values_to_return = torch.cat(values_to_return, dim=-2)
            if (
                self.key_cache[layer_idx].dim() == 4
                and self.key_cache[layer_idx].shape[-2] + 1 >= self.residual_length
            ):
                self._quantized_key_cache[layer_idx] = self._quantize(keys_to_return.contiguous(), axis=self.axis_key)
                self._quantized_value_cache[layer_idx] = self._quantize(
                    values_to_return.contiguous(), axis=self.axis_value
                )
                self.key_cache[layer_idx] = torch.zeros(0, dtype=key_states.dtype, device=key_states.device)
                self.value_cache[layer_idx] = torch.zeros(0, dtype=key_states.dtype, device=key_states.device)
            else:
                self.key_cache[layer_idx] = torch.cat([self.key_cache[layer_idx], key_states], dim=-2)
                self.value_cache[layer_idx] = torch.cat([self.value_cache[layer_idx], value_states], dim=-2)

        return keys_to_return, values_to_return

    def get_seq_length(self, layer_idx: Optional[int] = 0) -> int:
        """Returns the sequence length of the cached states. A layer index can be optionally passed."""
        if len(self.key_cache) <= layer_idx:
            return 0
        # since we cannot get the seq_length of each layer directly and rely on `_seen_tokens` which is
        # updated every "layer_idx" == 0, this is a hack to get the actual seq_length for the given layer_idx
        # this part of code otherwise fails when used to verify attn_weight shape in some models
        return self._seen_tokens if layer_idx == 0 else self._seen_tokens - 1

    def _quantize(self, tensor, axis):
        """Quantizes a key/value using a defined quantization method."""
        raise NotImplementedError("Make sure to implement `_quantize` in a subclass.")

    def _dequantize(self, q_tensor):
        """Dequantizes back the tensor that was quantized by `self._quantize()`"""
        raise NotImplementedError("Make sure to implement `_dequantize` in a subclass.")


class QuantoQuantizedCache(QuantizedCache):
    """
    Quantized Cache class that uses `quanto` as a backend to perform quantization. Current implementation supports `int2` and `int4` dtypes only.

    Parameters:
        cache_config (`QuantizedCacheConfig`):
            A configuration containing all the arguments to be used by the quantizer, including axis, qtype and group size.

    Example:

        ```python
        >>> # Run pip install quanto first if you don't have it yet
        >>> from transformers import AutoTokenizer, AutoModelForCausalLM, QuantoQuantizedCache, QuantizedCacheConfig

        >>> model = AutoModelForCausalLM.from_pretrained("Qwen/Qwen2-0.5B-Instruct")
        >>> tokenizer = AutoTokenizer.from_pretrained("Qwen/Qwen2-0.5B-Instruct")

        >>> inputs = tokenizer(text="My name is Qwen2", return_tensors="pt")

        >>> # Prepare a cache class and pass it to model's forward
        >>> cache_config = QuantizedCacheConfig(nbits=4)
        >>> past_key_values = QuantoQuantizedCache(cache_config=cache_config)
        >>> outputs = model(**inputs, past_key_values=past_key_values, use_cache=True)
        >>> outputs.past_key_values # access cache filled with key/values from generation
        QuantoQuantizedCache()
        ```
    """

    def __init__(self, cache_config: CacheConfig) -> None:
        super().__init__(cache_config)

        if is_optimum_quanto_available():
            optimum_quanto_version = version.parse(importlib.metadata.version("optimum-quanto"))
            if optimum_quanto_version <= version.parse("0.2.5"):
                raise ImportError(
                    f"You need optimum-quanto package version to be greater or equal than 0.2.5 to use `QuantoQuantizedCache`. Detected version {optimum_quanto_version}."
                )
            from optimum.quanto import MaxOptimizer, qint2, qint4

        if self.nbits not in [2, 4]:
            raise ValueError(f"`nbits` for `quanto` backend has to be one of [`2`, `4`] but got {self.nbits}")

        if self.axis_key not in [0, -1]:
            raise ValueError(f"`axis_key` for `quanto` backend has to be one of [`0`, `-1`] but got {self.axis_key}")

        if self.axis_value not in [0, -1]:
            raise ValueError(
                f"`axis_value` for `quanto` backend has to be one of [`0`, `-1`] but got {self.axis_value}"
            )

        self.qtype = qint4 if self.nbits == 4 else qint2
        self.optimizer = MaxOptimizer()  # hardcode as it's the only one for per-channel quantization

    def _quantize(self, tensor, axis):
        # We have two different API since in optimum-quanto, we don't use AffineQuantizer anymore
        if is_optimum_quanto_available():
            from optimum.quanto import quantize_weight

            scale, zeropoint = self.optimizer(tensor, self.qtype, axis, self.q_group_size)
            qtensor = quantize_weight(tensor, self.qtype, axis, scale, zeropoint, self.q_group_size)
            return qtensor

    def _dequantize(self, qtensor):
        return qtensor.dequantize()


class HQQQuantizedCache(QuantizedCache):
    """
    Quantized Cache class that uses `HQQ` as a backend to perform quantization. Current implementation supports `int2`, `int4`, `int8` dtypes.

    Parameters:
        cache_config (`QuantizedCacheConfig`):
            A configuration containing all the arguments to be used by the quantizer, including axis, qtype and group size.

    Example:

        ```python
        >>> # Run pip install hqq first if you don't have it yet
        >>> from transformers import AutoTokenizer, AutoModelForCausalLM, HQQQuantizedCache, QuantizedCacheConfig

        >>> model = AutoModelForCausalLM.from_pretrained("Qwen/Qwen2-0.5B-Instruct")
        >>> tokenizer = AutoTokenizer.from_pretrained("Qwen/Qwen2-0.5B-Instruct")

        >>> inputs = tokenizer(text="My name is Qwen2", return_tensors="pt")

        >>> # Prepare a cache class and pass it to model's forward
        >>> cache_config = QuantizedCacheConfig(nbits=4, axis_key=1, axis_value=1)
        >>> past_key_values = HQQQuantizedCache(cache_config=cache_config)
        >>> outputs = model(**inputs, past_key_values=past_key_values, use_cache=True)
        >>> outputs.past_key_values # access cache filled with key/values from generation
        HQQQuantizedCache()
        ```
    """

    def __init__(self, cache_config: CacheConfig) -> None:
        super().__init__(cache_config)
        if self.nbits not in [1, 2, 3, 4, 8]:
            raise ValueError(
                f"`nbits` for `HQQ` backend has to be one of [`1`, `2`, `3`, `4`, `8`] but got {self.nbits}"
            )

        if self.axis_key not in [0, 1]:
            raise ValueError(f"`axis_key` for `HQQ` backend has to be one of [`0`, `1`] but got {self.axis_key}")

        if self.axis_value not in [0, 1]:
            raise ValueError(f"`axis_value` for `HQQ` backend has to be one of [`0`, `1`] but got {self.axis_value}")

        self.quantizer = HQQQuantizer

    def _quantize(self, tensor, axis):
        qtensor, meta = self.quantizer.quantize(
            tensor,
            axis=axis,
            device=self.device,
            compute_dtype=self.compute_dtype,
            nbits=self.nbits,
            group_size=self.q_group_size,
        )
        meta["compute_dtype"] = self.compute_dtype
        self.quantizer.cuda(qtensor, meta=meta, device=self.device)  # Move to device and cast to dtype
        meta["scale"] = meta["scale"].to(qtensor.device)
        meta["zero"] = meta["zero"].to(qtensor.device)
        return qtensor, meta

    def _dequantize(self, qtensor):
        quant_tensor, meta = qtensor
        tensor = self.quantizer.dequantize(quant_tensor, meta)
        return tensor


class SinkCache(Cache):
    """
    Is its now a `custom_generate` repository on the Hub: https://huggingface.co/transformers-community/sink_cache.
    See [these docs](https://huggingface.co/docs/transformers/generation_strategies#custom-decoding-methods) for
    general `custom_generate`usage.
    """

    # TODO (joao, manuel): Remove this class in v4.59.0
    def __init__(self, **kwargs) -> None:
        raise NotImplementedError(
            "`SinkCache` has been moved as a `custom_generate` repository on the Hub: "
            "https://huggingface.co/transformers-community/sink_cache. See the repository for usage examples."
        )


class StaticCache(Cache):
    """
    Static Cache class to be used with `torch.compile(model)` and `torch.export()`.

    Parameters:
        config (`PretrainedConfig`):
            The configuration file defining the shape-related attributes required to initialize the static cache.
        max_batch_size (`int`):
            The maximum batch size with which the model will be used. Note that a new instance must be instantiated if a
            smaller batch size is used. If you are manually setting the batch size, make sure to take into account the
            number of beams if you are running beam search
        max_cache_len (`int`, *optional*):
            The maximum sequence length with which the model will be used.
        device (`torch.device` or `str`, *optional*):
            The device on which the cache should be initialized. If you're using more than 1 computation device, you
            should pass the `layer_device_map` argument instead.
        dtype (`torch.dtype`, *optional*, defaults to `torch.float32`):
            The default `dtype` to use when initializing the layer.
        layer_device_map (`Optional[dict[int, Union[str, torch.device, int]]]]`, *optional*):
            Mapping between the layers and its device. This is required when you are manually initializing the cache
            and the model is split between different gpus. You can know which layers mapped to which device by
            checking the associated device_map: `model.hf_device_map`.
        tp_size (`Optional[int]`, *optional*):
            The tensor parallel size of the model. This is used to adjust the number of key/value heads in the cache
            if the model is using tensor parallelism. If not provided, it defaults to `None`, which means that the
            number of key/value heads will not be adjusted.


    Example:

        ```python
        >>> from transformers import AutoTokenizer, AutoModelForCausalLM, StaticCache

        >>> model = AutoModelForCausalLM.from_pretrained("meta-llama/Llama-2-7b-chat-hf")
        >>> tokenizer = AutoTokenizer.from_pretrained("meta-llama/Llama-2-7b-chat-hf")

        >>> inputs = tokenizer(text="My name is Llama", return_tensors="pt")

        >>> # Prepare a cache class and pass it to model's forward
        >>> # Leave empty space for 10 new tokens, which can be used when calling forward iteratively 10 times to generate
        >>> max_generated_length = inputs.input_ids.shape[1] + 10
        >>> past_key_values = StaticCache(config=model.config, max_batch_size=1, max_cache_len=max_generated_length, device=model.device, dtype=model.dtype)
        >>> outputs = model(**inputs, past_key_values=past_key_values, use_cache=True)
        >>> outputs.past_key_values # access cache filled with key/values from generation
        StaticCache()
        ```
    """

    is_compileable = True

    def __init__(
        self,
        config: PretrainedConfig,
        max_batch_size: int,
        max_cache_len: Optional[int] = None,
        device: Union[torch.device, str, None] = None,
        dtype: torch.dtype = torch.float32,
        layer_device_map: Optional[dict[int, Union[str, torch.device, int]]] = None,
        tp_size: Optional[int] = None,
    ) -> None:
        super().__init__()
        self.max_batch_size = max_batch_size
        self.max_cache_len = config.max_position_embeddings if max_cache_len is None else max_cache_len

        # Some model define a custom `head_dim` != config.hidden_size // config.num_attention_heads
        self.head_dim = getattr(config, "head_dim", None) or config.hidden_size // config.num_attention_heads

        self._dtype = dtype
        self.num_key_value_heads = (
            config.num_attention_heads
            if getattr(config, "num_key_value_heads", None) is None
            else config.num_key_value_heads
        )
        if tp_size is not None and tp_size > 1:
            if self.num_key_value_heads % tp_size != 0:
                raise ValueError(
                    f"Number of key value heads {self.num_key_value_heads} must be divisible by tensor parallel size {tp_size}."
                )
            # If the model is using tensor parallelism, we need to adjust the number of heads accordingly.
            self.num_key_value_heads //= tp_size

        self.key_cache: list[torch.Tensor] = []
        self.value_cache: list[torch.Tensor] = []
        # Note: There will be significant perf decrease if switching to use 5D tensors instead.
        cache_shape = (self.max_batch_size, self.num_key_value_heads, self.max_cache_len, self.head_dim)
        device = torch.device(device) if device is not None else None
        for idx in range(config.num_hidden_layers):
            if layer_device_map is not None:
                layer_device = layer_device_map[idx]
            else:
                layer_device = device
            new_layer_key_cache = torch.zeros(cache_shape, dtype=self._dtype, device=layer_device)
            new_layer_value_cache = torch.zeros(cache_shape, dtype=self._dtype, device=layer_device)
            # Note: `mark_static_address` is used to tag the cache as a fixed data pointer,
            # preventing compiled graph breaks when updating the cache.
            torch._dynamo.mark_static_address(new_layer_key_cache)
            torch._dynamo.mark_static_address(new_layer_value_cache)
            self.key_cache.append(new_layer_key_cache)
            self.value_cache.append(new_layer_value_cache)

    def update(
        self,
        key_states: torch.Tensor,
        value_states: torch.Tensor,
        layer_idx: int,
        cache_kwargs: Optional[dict[str, Any]] = None,
    ) -> tuple[torch.Tensor, torch.Tensor]:
        """
        Updates the cache with the new `key_states` and `value_states` for the layer `layer_idx`.
        It is VERY important to index using a tensor, otherwise you introduce a copy to the device.

        Parameters:
            key_states (`torch.Tensor`):
                The new key states to cache.
            value_states (`torch.Tensor`):
                The new value states to cache.
            layer_idx (`int`):
                The index of the layer to cache the states for.
            cache_kwargs (`dict[str, Any]`, `optional`):
                Additional arguments for the cache subclass. The `StaticCache` needs the `cache_position` input
                to know how where to write in the cache.

        Return:
            A tuple containing the updated key and value states.
        """
        if cache_kwargs is None:
            cache_kwargs = {}

        key_states = key_states.to(self.key_cache[layer_idx].dtype)
        value_states = value_states.to(self.value_cache[layer_idx].dtype)
        return _static_cache_update(
            self.key_cache[layer_idx],
            self.value_cache[layer_idx],
            key_states,
            value_states,
            cache_kwargs.get("cache_position"),
        )

    def get_seq_length(self, layer_idx: Optional[int] = 0) -> int:
        """Returns the sequence length of the cached states that were seen by the model."""
        # Occupied cache == any slot in the 3rd dim (sequence length) holds a non-zero value. To save on compute, let's
        # limit the check to the first batch member and head dimension.
        # TODO: deprecate this function in favor of `cache_position`
        return (self.key_cache[layer_idx][0, 0].any(dim=-1)).sum()

    def get_max_cache_shape(self) -> Optional[int]:
        return self.max_cache_len

    def reset(self):
        """Resets the cache values while preserving the objects"""
        for layer_idx in range(len(self.key_cache)):
            # In-place ops prevent breaking the static address
            self.key_cache[layer_idx].zero_()
            self.value_cache[layer_idx].zero_()

    def get_mask_sizes(self, cache_position: torch.Tensor, layer_idx: int) -> tuple[int, int]:
        """
        Return a tuple (kv_length, kv_offset) corresponding to the length and offset that will be returned for
        the given layer at `layer_idx`.
        The masks are then prepared according to the given lengths (kv_length, kv_offset) and patterns (i.e. sliding_window, chunk_size),
        for each layer.
        """
        kv_length = self.get_max_cache_shape()
        return kv_length, 0


class SlidingWindowCache(StaticCache):
    """
    Sliding Window Cache class to be used with `torch.compile` for models like Mistral that support sliding window attention.
    Every time when we try to update the cache, we compute the `indices` based on `cache_position >= self.config.sliding_window - 1`,
    if true(which means the cache can not hold all the old key value states and new states together because of the sliding window constraint),
    we need to do a cycle shift based on `indices` to replace the oldest states by the new key value states passed in.

    The `to_shift` is only true once we are above sliding_window. Thus with `sliding_window==64`:

    indices = (slicing + to_shift[-1].sum()-1) % self.config.sliding_window
    tensor([ 1,  2,  3,  4,  5,  6,  7,  8,  9, 10, 11, 12, 13, 14, 15, 16, 17, 18,
        19, 20, 21, 22, 23, 24, 25, 26, 27, 28, 29, 30, 31, 32, 33, 34, 35, 36,
        37, 38, 39, 40, 41, 42, 43, 44, 45, 46, 47, 48, 49, 50, 51, 52, 53, 54,
        55, 56, 57, 58, 59, 60, 61, 62, 63,  0])

    We overwrite the cache using these, then we always write at cache_position (clamped to `sliding_window`)

    Parameters:
        config (`PretrainedConfig`):
            The configuration file defining the shape-related attributes required to initialize the static cache.
        max_batch_size (`int`):
            The maximum batch size with which the model will be used. Note that a new instance must be instantiated if a
            smaller batch size is used.
        max_cache_len (`int`, *optional*):
            The maximum sequence length with which the model will be used.
        device (`torch.device` or `str`, *optional*):
            The device on which the cache should be initialized. If you're using more than 1 computation device, you
            should pass the `layer_device_map` argument instead.
        dtype (`torch.dtype`, *optional*, defaults to `torch.float32`):
            The default `dtype` to use when initializing the layer.
        layer_device_map (`Optional[dict[int, Union[str, torch.device, int]]]]`, *optional*):
            Mapping between the layers and its device. This is required when you are manually initializing the cache
            and the model is split between different gpus. You can know which layers mapped to which device by
            checking the associated device_map: `model.hf_device_map`.

    Example:

        ```python
        >>> from transformers import AutoTokenizer, AutoModelForCausalLM, SlidingWindowCache

        >>> model = AutoModelForCausalLM.from_pretrained("mistralai/Mistral-7B-Instruct-v0.3")
        >>> tokenizer = AutoTokenizer.from_pretrained("mistralai/Mistral-7B-Instruct-v0.3")

        >>> inputs = tokenizer(text="My name is Mistral", return_tensors="pt")

        >>> # Prepare a cache class and pass it to model's forward
        >>> # Leave empty space for 10 new tokens, which can be used when calling forward iteratively 10 times to generate
        >>> max_generated_length = inputs.input_ids.shape[1] + 10
        >>> past_key_values = SlidingWindowCache(config=model.config, max_batch_size=1, max_cache_len=max_generated_length, device=model.device, dtype=model.dtype)
        >>> outputs = model(**inputs, past_key_values=past_key_values, use_cache=True)
        >>> outputs.past_key_values # access cache filled with key/values from generation
        SlidingWindowCache()
        ```
    """

    is_compileable = True

    def __init__(
        self,
        config: PretrainedConfig,
        max_batch_size: int,
        max_cache_len: Optional[int] = None,
        device: Union[torch.device, str, None] = None,
        dtype: torch.dtype = torch.float32,
        layer_device_map: Optional[dict[int, Union[str, torch.device, int]]] = None,
    ) -> None:
        if not hasattr(config, "sliding_window") or config.sliding_window is None:
            raise ValueError(
                "Setting `cache_implementation` to 'sliding_window' requires the model config supporting "
                "sliding window attention, please check if there is a `sliding_window` field in the model "
                "config and it's not set to None."
            )
        max_cache_len = min(config.sliding_window, max_cache_len)
        self.sliding_window = config.sliding_window
        super().__init__(
            config=config,
            max_batch_size=max_batch_size,
            max_cache_len=max_cache_len,
            device=device,
            dtype=dtype,
            layer_device_map=layer_device_map,
        )

    def update(
        self,
        key_states: torch.Tensor,
        value_states: torch.Tensor,
        layer_idx: int,
        cache_kwargs: Optional[dict[str, Any]] = None,
    ) -> tuple[torch.Tensor, torch.Tensor]:
        if cache_kwargs is None:
            cache_kwargs = {}
        cache_position = cache_kwargs.get("cache_position")

        if cache_position is None:
            raise ValueError("`cache_position` must be provided for SlidingWindowCache.")

        key_states = key_states.to(self.key_cache[layer_idx].dtype)
        value_states = value_states.to(self.value_cache[layer_idx].dtype)

        return _sliding_cache_update(
            self.key_cache[layer_idx],
            self.value_cache[layer_idx],
            key_states,
            value_states,
            cache_position,
            self.max_cache_len,
        )

    def get_max_cache_shape(self) -> Optional[int]:
        return self.max_cache_len

    def reset(self):
        for layer_idx in range(len(self.key_cache)):
            # In-place ops prevent breaking the static address
            self.key_cache[layer_idx].zero_()
            self.value_cache[layer_idx].zero_()

    def get_mask_sizes(self, cache_position: torch.Tensor, layer_idx: int) -> tuple[int, int]:
        """
        Return a tuple (kv_length, kv_offset) corresponding to the length and offset that will be returned for
        the given layer at `layer_idx`.
        The masks are then prepared according to the given lengths (kv_length, kv_offset) and patterns (i.e. sliding_window, chunk_size),
        for each layer.
        """
        query_length = cache_position.shape[0]
        first_cache_position = cache_position[0]
        # torch.clamp() is equivalent to max() but should be compile-friendly/exportable as first_cache_position is a Tensor
        kv_offset = torch.clamp(first_cache_position - self.sliding_window + 1, min=0)
        # This is not general (see HybridChunkedCache for the whole general case), but it's what the cache returns
        kv_length = max(query_length, self.get_max_cache_shape())
        return kv_length, kv_offset


class EncoderDecoderCache(Cache):
    """
    Base, abstract class for all encoder-decoder caches. Can be used to hold combinations of self-attention and
    cross-attention caches.

    Example:

        ```python
        >>> from transformers import AutoProcessor, AutoModelForCausalLM, DynamicCache, EncoderDecoderCache

        >>> model = AutoModelForCausalLM.from_pretrained("openai/whisper-small")
        >>> processor = AutoProcessor.from_pretrained("openai/whisper-small")

        >>> inputs = processor(audio=YOUR-AUDIO, return_tensors="pt")

        >>> # Prepare cache classes for encoder and decoder and pass it to model's forward
        >>> self_attention_cache = DynamicCache()
        >>> cross_attention_cache = DynamicCache()
        >>> past_key_values = EncoderDecoderCache(self_attention_cache, cross_attention_cache)
        >>> outputs = model(**inputs, past_key_values=past_key_values, use_cache=True)
        >>> outputs.past_key_values # access cache filled with key/values from generation
        EncoderDecoderCache()
        ```

    """

    def __init__(self, self_attention_cache: Cache, cross_attention_cache: Cache):
        super().__init__()
        self.self_attention_cache = self_attention_cache
        self.cross_attention_cache = cross_attention_cache
        self.is_compileable = getattr(self.self_attention_cache, "is_compileable", False)

        self.is_updated = {}
        for layer_idx in range(len(cross_attention_cache.key_cache)):
            self.is_updated[layer_idx] = bool(cross_attention_cache.get_seq_length(layer_idx) > 0)

    def __iter__(self):
        """
        Support for backwards-compatible `past_key_value` iteration, e.g. `for x in past_key_value:` to iterate over
        keys and values
        """
        for layer_idx in range(len(self)):
            yield (
                self.self_attention_cache.key_cache[layer_idx],
                self.self_attention_cache.value_cache[layer_idx],
                self.cross_attention_cache.key_cache[layer_idx],
                self.cross_attention_cache.value_cache[layer_idx],
            )

    def __getitem__(self, layer_idx: int) -> tuple[torch.Tensor, torch.Tensor, torch.Tensor, torch.Tensor]:
        """
        Support for backwards-compatible `past_key_value` indexing, e.g. `past_key_value[0][0].shape[2]` to get the
        sequence length.
        """
        if layer_idx < len(self):
            return (
                self.self_attention_cache.key_cache[layer_idx],
                self.self_attention_cache.value_cache[layer_idx],
                self.cross_attention_cache.key_cache[layer_idx],
                self.cross_attention_cache.value_cache[layer_idx],
            )
        else:
            raise KeyError(f"Cache only has {len(self)} layers, attempted to access layer with index {layer_idx}")

    def __len__(self):
        """
        Support for backwards-compatible `past_key_value` length, e.g. `len(past_key_value)`. This value corresponds
        to the number of layers in the model.
        """
        return len(self.self_attention_cache)

    def to_legacy_cache(self) -> tuple[tuple[torch.Tensor]]:
        """Converts the `EncoderDecoderCache` instance into its equivalent in the legacy cache format."""
        legacy_cache = ()
        if len(self.cross_attention_cache) > 0:
            for self_attn, cross_attn in zip(
                self.self_attention_cache.to_legacy_cache(), self.cross_attention_cache.to_legacy_cache()
            ):
                legacy_cache += (self_attn + cross_attn,)
        else:
            legacy_cache = self.self_attention_cache.to_legacy_cache()
        return legacy_cache

    @classmethod
    def from_legacy_cache(
        cls, past_key_values: Optional[tuple[tuple[torch.FloatTensor]]] = None
    ) -> "EncoderDecoderCache":
        """Converts a cache in the legacy cache format into an equivalent `EncoderDecoderCache`."""
        cache = cls(
            self_attention_cache=DynamicCache(),
            cross_attention_cache=DynamicCache(),
        )
        if past_key_values is not None:
            for layer_idx in range(len(past_key_values)):
                key_states, value_states = past_key_values[layer_idx][:2]
                cache.self_attention_cache.update(key_states, value_states, layer_idx)
                if len(past_key_values[layer_idx]) > 2:
                    key_states, value_states = past_key_values[layer_idx][2:]
                    cache.cross_attention_cache.update(key_states, value_states, layer_idx)
                    cache.is_updated[layer_idx] = True
        return cache

    def get_seq_length(self, layer_idx: Optional[int] = 0) -> int:
        """Returns the sequence length of the cached states. A layer index can be optionally passed."""
        # check if empty list because in case of static cache it will be a tensors and we can't check `if not torch.Tensor`
        return self.self_attention_cache.get_seq_length(layer_idx)

    def reset(self):
        if hasattr(self.self_attention_cache, "reset"):
            self.self_attention_cache.reset()
        if hasattr(self.cross_attention_cache, "reset"):
            self.cross_attention_cache.reset()
        elif not hasattr(self.self_attention_cache, "reset") and not hasattr(self.cross_attention_cache, "reset"):
            raise ValueError(
                "Neither self nor cross-attention cache have valid `.reset()` methods. `.reset()` should "
                "only be called on compatible cache classes, such as `StaticCache` or `SlidingWindowCache`. "
                f"Got {self.self_attention_cache.__str__()} for the self attention cache and "
                f"{self.cross_attention_cache.__str__()} for the cross attention cache."
            )
        for layer_idx in self.is_updated:
            self.is_updated[layer_idx] = False

    def reorder_cache(self, beam_idx: torch.LongTensor):
        """Reorders the cache for beam search, given the selected beam indices."""
        self.self_attention_cache.reorder_cache(beam_idx)
        self.cross_attention_cache.reorder_cache(beam_idx)

    def check_dynamic_cache(self, method: str):
        if not (
            isinstance(self.self_attention_cache, DynamicCache)
            and isinstance(self.cross_attention_cache, DynamicCache)
        ):
            raise ValueError(
                f"`{method}` is only defined for dynamic cache, got {self.self_attention_cache.__str__()} for the self "
                f"attention cache and {self.cross_attention_cache.__str__()} for the cross attention cache."
            )

    # TODO(gante, sanchit-gandhi): move following functionality into `.generate`
    def crop(self, maximum_length: int):
        """Crop the past key values up to a new `maximum_length` in terms of tokens. `maximum_length` can also be
        negative to remove `maximum_length` tokens. This is used in assisted decoding and contrastive search."""
        self.check_dynamic_cache(self.crop.__name__)
        self.self_attention_cache.crop(maximum_length)

    def batch_split(self, full_batch_size: int, split_size: int) -> "list[EncoderDecoderCache]":
        """Split the current instance into a list of `DynamicCache` by the batch size. This will be used by
        `_split_model_inputs()` in `generation.utils`"""
        self.check_dynamic_cache(self.batch_split.__name__)
        self_attention_cache = self.self_attention_cache.batch_split(full_batch_size, split_size)
        cross_attention_cache = self.cross_attention_cache.batch_split(full_batch_size, split_size)

        out = []
        for self_attn, cross_attn in zip(self_attention_cache, cross_attention_cache):
            out.append(EncoderDecoderCache(self_attn, cross_attn))
        return out

    @classmethod
    def from_batch_splits(cls, splits: list["EncoderDecoderCache"]) -> "EncoderDecoderCache":
        """This is the opposite of the above `batch_split()` method. This will be used by `stack_model_outputs` in
        `generation.utils`"""
        self_attention_cache = DynamicCache()
        cross_attention_cache = DynamicCache()
        for idx in range(len(splits[0])):
            layer_keys = torch.cat([current.self_attention_cache.key_cache[idx] for current in splits], dim=0)
            layer_values = torch.cat([current.self_attention_cache.value_cache[idx] for current in splits], dim=0)
            self_attention_cache.update(layer_keys, layer_values, idx)

            layer_keys = torch.cat([current.cross_attention_cache.key_cache[idx] for current in splits], dim=0)
            layer_values = torch.cat([current.cross_attention_cache.value_cache[idx] for current in splits], dim=0)
            cross_attention_cache.update(layer_keys, layer_values, idx)
        return cls(self_attention_cache, cross_attention_cache)

    def batch_repeat_interleave(self, repeats: int):
        """Repeat the cache `repeats` times in the batch dimension. Used in contrastive search."""
        self.check_dynamic_cache(self.batch_repeat_interleave.__name__)
        self.self_attention_cache.batch_repeat_interleave(repeats)
        self.cross_attention_cache.batch_repeat_interleave(repeats)

    def batch_select_indices(self, indices: torch.Tensor):
        """Only keep the `indices` in the batch dimension of the cache. Used in contrastive search."""
        self.check_dynamic_cache(self.batch_select_indices.__name__)
        self.self_attention_cache.batch_select_indices(indices)
        self.cross_attention_cache.batch_select_indices(indices)

    def get_max_cache_shape(self) -> Optional[int]:
        """Returns the maximum sequence length (i.e. max capacity) of the cache object"""
        return self.self_attention_cache.get_max_cache_shape()

    def get_mask_sizes(self, cache_position: torch.Tensor, layer_idx: int) -> tuple[int, int]:
        """
        Return a tuple (kv_length, kv_offset) corresponding to the length and offset that will be returned for
        the given layer at `layer_idx`.
        The masks are then prepared according to the given lengths (kv_length, kv_offset) and patterns (i.e. sliding_window, chunk_size),
        for each layer.
        """
        return self.self_attention_cache.get_mask_sizes(cache_position, layer_idx)


class HybridCache(Cache):
    """
    Hybrid Cache class to be used with `torch.compile` for models that alternate between a local sliding window
    attention and global attention in every other layer (originally implemented for Gemma2).
    Under the hood, Hybrid Cache leverages ["SlidingWindowCache"] for sliding window attention and ["StaticCache"]
    for global attention.For more information, see the documentation of each subcomponent cache class.

    Parameters:
        config (`PretrainedConfig):
            The configuration file defining the shape-related attributes required to initialize the static cache.
        max_batch_size (`int`):
            The maximum batch size with which the model will be used. Note that a new instance must be instantiated if a
            smaller batch size is used.
        max_cache_len (`int`, *optional*):
            The maximum sequence length with which the model will be used.
        device (`torch.device` or `str`, *optional*):
            The device on which the cache should be initialized. If you're using more than 1 computation device, you
            should pass the `layer_device_map` argument instead.
        dtype (torch.dtype, *optional*, defaults to `torch.float32`):
            The default `dtype` to use when initializing the layer.
        layer_device_map (`Optional[dict[int, Union[str, torch.device, int]]]]`, *optional*):
            Mapping between the layers and its device. This is required when you are manually initializing the cache
            and the model is split between different gpus. You can know which layers mapped to which device by
            checking the associated device_map: `model.hf_device_map`.
        tp_size (`Optional[int]`, *optional*):
            The tensor parallel size of the model. This is used to adjust the number of key/value heads in the cache
            if the model is using tensor parallelism. If not provided, it defaults to `None`, which means that the
            number of key/value heads will not be adjusted.

    Example:

        ```python
        >>> from transformers import AutoTokenizer, AutoModelForCausalLM, HybridCache

        >>> model = AutoModelForCausalLM.from_pretrained("google/gemma-2-2b")
        >>> tokenizer = AutoTokenizer.from_pretrained("google/gemma-2-2b")

        >>> inputs = tokenizer(text="My name is Gemma", return_tensors="pt")

        >>> # Prepare a cache class and pass it to model's forward
        >>> # Leave empty space for 10 new tokens, which can be used when calling forward iteratively 10 times to generate
        >>> max_generated_length = inputs.input_ids.shape[1] + 10
        >>> past_key_values = HybridCache(config=model.config, max_batch_size=1, max_cache_len=max_generated_length, device=model.device, dtype=model.dtype)
        >>> outputs = model(**inputs, past_key_values=past_key_values, use_cache=True)
        >>> outputs.past_key_values # access cache filled with key/values from generation
        HybridCache()
        ```
    """

    is_compileable = True

    def __init__(
        self,
        config: PretrainedConfig,
        max_batch_size: int,
        max_cache_len: Optional[int] = None,
        device: Union[torch.device, str, None] = None,
        dtype: torch.dtype = torch.float32,
        layer_device_map: Optional[dict[int, Union[str, torch.device, int]]] = None,
        tp_size: Optional[int] = None,
    ) -> None:
        super().__init__()
        if not hasattr(config, "sliding_window") or config.sliding_window is None:
            raise ValueError(
                "Setting `cache_implementation` to 'hybrid' requires the model config supporting "
                "sliding window attention, please check if there is a `sliding_window` field in the model "
                "config and it's not set to None."
            )
        self.max_cache_len = max_cache_len if max_cache_len is not None else config.max_position_embeddings
        # Sliding layers can't be larger than the overall max cache len
        self.sliding_window_len = min(config.sliding_window, self.max_cache_len)
        self.max_batch_size = max_batch_size
        # Some model define a custom `head_dim` != config.hidden_size // config.num_attention_heads
        self.head_dim = (
            config.head_dim if hasattr(config, "head_dim") else config.hidden_size // config.num_attention_heads
        )

        self._dtype = dtype
        self.num_key_value_heads = (
            config.num_attention_heads
            if getattr(config, "num_key_value_heads", None) is None
            else config.num_key_value_heads
        )
        if tp_size is not None and tp_size > 1:
            if self.num_key_value_heads % tp_size != 0:
                raise ValueError(
                    f"Number of key value heads {self.num_key_value_heads} must be divisible by tensor parallel size {tp_size}."
                )
            # If the model is using tensor parallelism, we need to adjust the number of heads accordingly.
            self.num_key_value_heads //= tp_size

        # If the attribute does not exist in the config, fallback to a simple StaticCache
        if hasattr(config, "layer_types"):
            self.is_sliding = [layer_type != "full_attention" for layer_type in config.layer_types]
        else:
            self.is_sliding = [False] * config.num_hidden_layers

        self.key_cache: list[torch.Tensor] = []
        self.value_cache: list[torch.Tensor] = []
        global_cache_shape = (self.max_batch_size, self.num_key_value_heads, self.max_cache_len, self.head_dim)
        sliding_cache_shape = (self.max_batch_size, self.num_key_value_heads, self.sliding_window_len, self.head_dim)
        self.sliding_window = min(config.sliding_window, max_cache_len)
        device = torch.device(device) if device is not None else None
        for i in range(config.num_hidden_layers):
            if layer_device_map is not None:
                layer_device = layer_device_map[i]
            else:
                layer_device = device
            # Note: `mark_static_address` is used to tag the cache as an fixed data pointer, preventing cuda graph
            # breaks when updating the cache.
            cache_shape = sliding_cache_shape if self.is_sliding[i] else global_cache_shape
            new_layer_key_cache = torch.zeros(cache_shape, dtype=self._dtype, device=layer_device)
            new_layer_value_cache = torch.zeros(cache_shape, dtype=self._dtype, device=layer_device)
            torch._dynamo.mark_static_address(new_layer_key_cache)
            torch._dynamo.mark_static_address(new_layer_value_cache)
            self.key_cache.append(new_layer_key_cache)
            self.value_cache.append(new_layer_value_cache)

    def update(
        self,
        key_states: torch.Tensor,
        value_states: torch.Tensor,
        layer_idx: int,
        cache_kwargs: Optional[dict[str, Any]] = None,
    ) -> tuple[torch.Tensor, torch.Tensor]:
        if cache_kwargs is None:
            cache_kwargs = {}
        cache_position = cache_kwargs.get("cache_position")
        if cache_position is None:
            raise ValueError("`cache_position` must be provided for HybridCache.")

        is_sliding_layer = self.is_sliding[layer_idx]

        # These two `if` blocks are only reached in multigpu and if `layer_device_map` is not passed. They are used
        # when the cache is initialized in the forward pass (e.g. Gemma2)
        if self.key_cache[layer_idx].device != key_states.device:
            self.key_cache[layer_idx] = self.key_cache[layer_idx].to(key_states.device)
        if self.value_cache[layer_idx].device != value_states.device:
            self.value_cache[layer_idx] = self.value_cache[layer_idx].to(value_states.device)

        k_cache = self.key_cache[layer_idx]
        v_cache = self.value_cache[layer_idx]
        key_states = key_states.to(k_cache.dtype)
        value_states = value_states.to(v_cache.dtype)

        if is_sliding_layer:
            return _sliding_cache_update(
                k_cache,
                v_cache,
                key_states,
                value_states,
                cache_position,
                k_cache.shape[2],  # Use actual cache dim as max cache len
            )
        else:
            return _static_cache_update(k_cache, v_cache, key_states, value_states, cache_position)

    def get_max_cache_shape(self) -> Optional[int]:
        return self.max_cache_len

    def get_seq_length(self, layer_idx: Optional[int] = 0):
        # Occupied cache == any slot in the 3rd dim (sequence length) holds a non-zero value. To save on compute, let's
        # limit the check to the first batch member and head dimension.
        # TODO: deprecate this function in favor of `cache_position`
        if layer_idx != 0:
            raise ValueError(
                "`get_seq_length` on `HybridCache` may get inconsistent results depending on the layer index. "
                "Using the `layer_idx` argument is not supported."
            )
        return (self.key_cache[layer_idx][0, 0].any(dim=-1)).sum()

    def reset(self):
        """Resets the cache values while preserving the objects"""
        for layer_idx in range(len(self.key_cache)):
            # In-place ops prevent breaking the static address
            self.key_cache[layer_idx].zero_()
            self.value_cache[layer_idx].zero_()

    def get_mask_sizes(self, cache_position: torch.Tensor, layer_idx: int) -> tuple[int, int]:
        """
        Return a tuple (kv_length, kv_offset) corresponding to the length and offset that will be returned for
        the given layer at `layer_idx`.
        The masks are then prepared according to the given lengths (kv_length, kv_offset) and patterns (i.e. sliding_window, chunk_size),
        for each layer.
        """
        if self.is_sliding[layer_idx]:
            query_length = cache_position.shape[0]
            first_cache_position = cache_position[0]

            local_mask_kv_offset = torch.clamp(first_cache_position - self.sliding_window + 1, min=0)
            # This is not general (see HybridChunkedCache for the whole general case), but it's what the cache returns
            local_mask_kv_length = max(query_length, self.sliding_window)
            return local_mask_kv_length, local_mask_kv_offset

        full_mask_kv_offset = 0
        full_mask_kv_length = self.get_max_cache_shape()
        return full_mask_kv_length, full_mask_kv_offset


class HybridChunkedCache(Cache):
    """
    Hybrid Cache class to be used with `torch.compile` for models that alternate between a local sliding window
    attention and global attention in every other layer, with support for chunked attention (originally implemented
    for Llama4).
    Under the hood, Hybrid Cache leverages ["SlidingWindowCache"] for sliding window attention and ["StaticCache"]
    for global attention. For more information, see the documentation of each subcomponent cache class.

    Parameters:
        config (`PretrainedConfig):
            The configuration file defining the shape-related attributes required to initialize the static cache.
        max_batch_size (`int`):
            The maximum batch size with which the model will be used. Note that a new instance must be instantiated if a
            smaller batch size is used.
        max_cache_len (`int`, *optional*):
            The maximum sequence length with which the model will be used.
        device (`torch.device` or `str`, *optional*):
            The device on which the cache should be initialized. If you're using more than 1 computation device, you
            should pass the `layer_device_map` argument instead.
        dtype (torch.dtype, *optional*, defaults to `torch.bfloat16`):
            The default `dtype` to use when initializing the layer.
        layer_device_map (`Optional[dict[int, Union[str, torch.device, int]]]]`, *optional*):
            Mapping between the layers and its device. This is required when you are manually initializing the cache
            and the model is split between different gpus. You can know which layers mapped to which device by
            checking the associated device_map: `model.hf_device_map`.

    Example:

        ```python
        >>> from transformers import AutoTokenizer, AutoModelForCausalLM, HybridCache

        >>> model = AutoModelForCausalLM.from_pretrained("google/gemma-2-2b")
        >>> tokenizer = AutoTokenizer.from_pretrained("google/gemma-2-2b")

        >>> inputs = tokenizer(text="My name is Gemma", return_tensors="pt")

        >>> # Prepare a cache class and pass it to model's forward
        >>> # Leave empty space for 10 new tokens, which can be used when calling forward iteratively 10 times to generate
        >>> max_generated_length = inputs.input_ids.shape[1] + 10
        >>> past_key_values = HybridCache(config=model.config, max_batch_size=1, max_cache_len=max_generated_length, device=model.device, dtype=model.dtype)
        >>> outputs = model(**inputs, past_key_values=past_key_values, use_cache=True)
        >>> outputs.past_key_values # access cache filled with key/values from generation
        HybridCache()
        ```
    """

    is_compileable = True

    def __init__(
        self,
        config: PretrainedConfig,
        max_batch_size: int,
        max_cache_len: Optional[int] = None,
        device: Union[torch.device, str, None] = None,
        dtype: torch.dtype = torch.bfloat16,
        layer_device_map: Optional[dict[int, Union[str, torch.device, int]]] = None,
    ) -> None:
        super().__init__()
        if not hasattr(config, "sliding_window") or config.sliding_window is None:
            self.sliding_window = getattr(config.get_text_config(), "attention_chunk_size", 8192)
        else:
            self.sliding_window = config.sliding_window
        self.max_cache_len = max_cache_len
        # Sliding layers can't be larger than the overall max cache len
        self.sliding_window = min(self.sliding_window, self.max_cache_len)
        self.max_batch_size = max_batch_size
        self.head_dim = getattr(config, "head_dim", config.hidden_size // config.num_attention_heads)
        self._dtype = dtype

        # If the attribute does not exist in the config, fallback to a simple StaticCache
        if hasattr(config, "layer_types"):
            self.is_sliding = [layer_type != "full_attention" for layer_type in config.layer_types]
        else:
            self.is_sliding = [False] * config.num_hidden_layers

        self.key_cache: list[torch.Tensor] = []
        self.value_cache: list[torch.Tensor] = []
        self.cumulative_length = [0 for _ in range(config.num_hidden_layers)]

    def initialise_cache_layer(self, layer_idx, key_states):
        if len(self.key_cache) > layer_idx:
            return

        num_key_value_heads = key_states.shape[1]
        device = key_states.device
        global_cache_shape = (self.max_batch_size, num_key_value_heads, self.max_cache_len, self.head_dim)
        sliding_cache_shape = (self.max_batch_size, num_key_value_heads, self.sliding_window, self.head_dim)
        # Note: `mark_static_address` is used to tag the cache as an fixed data pointer, preventing cuda graph
        # breaks when updating the cache.
        cache_shape = sliding_cache_shape if self.is_sliding[layer_idx] else global_cache_shape
        new_layer_key_cache = torch.zeros(cache_shape, dtype=self._dtype, device=device)
        new_layer_value_cache = torch.zeros(cache_shape, dtype=self._dtype, device=device)
        torch._dynamo.mark_static_address(new_layer_key_cache)
        torch._dynamo.mark_static_address(new_layer_value_cache)
        self.key_cache.append(new_layer_key_cache)
        self.value_cache.append(new_layer_value_cache)

    def _sliding_update(self, cache_position, layer_idx, key_states, value_states, k_out, v_out, max_cache_len):
        cumulative_length = self.cumulative_length[layer_idx]
        # Update it now that we saved the value above
        self.cumulative_length[layer_idx] += key_states.shape[-2]
        is_full = cumulative_length >= max_cache_len
        if is_full:
            full_key_states = torch.cat((k_out[:, :, 1:, :], key_states), dim=-2)
            full_value_states = torch.cat((v_out[:, :, 1:, :], value_states), dim=-2)
            # Fast decoding path -> here as the effective size is still sliding window, it is extremely important
            # to return `self.key_cache[layer_idx]` and `self.value_cache[layer_idx]`, as they have the fixed address
            # in memory (the values are the same as the full states, but not the address!!)
            if key_states.shape[-2] == 1:
                self.key_cache[layer_idx].copy_(full_key_states)
                self.value_cache[layer_idx].copy_(full_value_states)
                return self.key_cache[layer_idx], self.value_cache[layer_idx]
        elif not is_full and cumulative_length + key_states.shape[2] > max_cache_len:
            # Fast prefill path, no need to cat() in this case (which creates a copy even if cating from 0 dim)
            if cumulative_length == 0:
                full_key_states = key_states
                full_value_states = value_states
            else:
                full_key_states = torch.cat((k_out[:, :, :cumulative_length, :], key_states), dim=-2)
                full_value_states = torch.cat((v_out[:, :, :cumulative_length, :], value_states), dim=-2)
        else:
            self.key_cache[layer_idx].index_copy_(2, cache_position, key_states)
            self.value_cache[layer_idx].index_copy_(2, cache_position, value_states)
            return self.key_cache[layer_idx], self.value_cache[layer_idx]

        self.key_cache[layer_idx].copy_(full_key_states[:, :, -max_cache_len:, :])
        self.value_cache[layer_idx].copy_(full_value_states[:, :, -max_cache_len:, :])
        # we should return the whole states instead of k_out, v_out to take the whole prompt
        # into consideration when building kv cache instead of just throwing away tokens outside of the window
        return full_key_states, full_value_states

    def _static_update(self, cache_position, layer_idx, key_states, value_states, k_out, v_out, max_cache_len):
        k_out[:, :, cache_position] = key_states
        v_out[:, :, cache_position] = value_states

        self.key_cache[layer_idx] = k_out
        self.value_cache[layer_idx] = v_out
        return k_out, v_out

    def update(
        self,
        key_states: torch.Tensor,
        value_states: torch.Tensor,
        layer_idx: int,
        cache_kwargs: Optional[dict[str, Any]] = None,
    ) -> tuple[torch.Tensor, torch.Tensor]:
        if cache_kwargs is None:
            cache_kwargs = {}
        cache_position = cache_kwargs.get("cache_position")
        self.initialise_cache_layer(layer_idx, key_states)

        k_out = self.key_cache[layer_idx]
        v_out = self.value_cache[layer_idx]
        key_states = key_states.to(k_out.dtype)
        value_states = value_states.to(v_out.dtype)

        update_fn = self._sliding_update if self.is_sliding[layer_idx] else self._static_update
        return update_fn(
            cache_position,
            layer_idx,
            key_states,
            value_states,
            k_out,
            v_out,
            k_out.shape[2],
        )

    def get_max_cache_shape(self) -> Optional[int]:
        return self.max_cache_len

    def get_seq_length(self, layer_idx: Optional[int] = 0):
        # Occupied cache == any slot in the 3rd dim (sequence length) holds a non-zero value. To save on compute, let's
        # limit the check to the first batch member and head dimension.
        # TODO: deprecate this function in favor of `cache_position`
        if layer_idx != 0:
            raise ValueError(
                "`get_seq_length` on `HybridCache` may get inconsistent results depending on the layer index. "
                "Using the `layer_idx` argument is not supported."
            )
<<<<<<< HEAD
        if len(self.key_cache) == 0:
            return 0
        return (self.key_cache[layer_idx][0, 0].any(dim=-1)).sum()
=======
        return (self.key_cache[layer_idx][0, 0].any(dim=-1)).sum().item()
>>>>>>> 8b7024da

    def reset(self):
        """Resets the cache values while preserving the objects"""
        for layer_idx in range(len(self.key_cache)):
            # In-place ops prevent breaking the static address
            self.key_cache[layer_idx].zero_()
            self.value_cache[layer_idx].zero_()
        self.cumulative_length = [0 for _ in range(len(self.cumulative_length))]

    def get_mask_sizes(self, cache_position: torch.Tensor, layer_idx: int) -> tuple[int, int]:
        """
        Return a tuple (kv_length, kv_offset) corresponding to the length and offset that will be returned for
        the given layer at `layer_idx`.
        The masks are then prepared according to the given lengths (kv_length, kv_offset) and patterns (i.e. sliding_window, chunk_size),
        for each layer.
        """
        if self.is_sliding[layer_idx]:
            query_length = cache_position.shape[0]
            first_cache_position = cache_position[0]

            local_mask_kv_offset = torch.clamp(first_cache_position - self.sliding_window + 1, min=0)
            # This is the true general case for any Cache using local attention (sliding or chunked)
            if first_cache_position >= self.sliding_window:
                # Here the Cache is already full
                local_mask_kv_length = self.sliding_window + query_length - 1
            elif (
                first_cache_position < self.sliding_window
                and first_cache_position + query_length > self.sliding_window
            ):
                # Here the Cache becomes full with the new input
                local_mask_kv_length = first_cache_position + query_length
            else:
                # Here the Cache is still smaller than the local size, but we return the local size as it's static
                local_mask_kv_length = self.sliding_window
            return local_mask_kv_length, local_mask_kv_offset

        full_mask_kv_offset = 0
        full_mask_kv_length = self.get_max_cache_shape()
        return full_mask_kv_length, full_mask_kv_offset


class OffloadedHybridCache(HybridChunkedCache):
    def __init__(
        self,
        config: PretrainedConfig,
        max_batch_size: int,
        max_cache_len: Optional[int] = None,
        device: Union[torch.device, str, None] = None,
        dtype: torch.dtype = torch.bfloat16,
        offload_device: Union[str, torch.device] = torch.device("cpu"),
        layer_device_map: Optional[dict[int, Union[str, torch.device, int]]] = None,
    ):
        super().__init__(config, max_batch_size, max_cache_len, device, dtype, layer_device_map)

        # TODO (joao): to enable this cache on multiple devicesuse the pattern from `OffloadedCache`, which keeps
        # track of the original device of each layer
        unique_devices = set(layer_device_map.values()) if layer_device_map else set()
        if len(unique_devices) > 1:
            raise ValueError(f"OffloadedHybridCache does not support multiple devices. Got devices: {unique_devices}")

        self.offload_device = torch.device(offload_device)
        # Create new CUDA stream for parallel prefetching.
        self._prefetch_stream = torch.cuda.Stream() if torch._C._get_accelerator().type == "cuda" else None
        # Those will be dynamically created as the other layers (for TP)
        self.device_key_cache = None
        self.device_value_cache = None
        # This gives the index of which on-device full layer to use (we need 2 to avoid race conditions when prefetching)
        self.active_device_layer = 0

    def initialise_cache_layer(self, layer_idx, key_states):
        """Overridden to use the correct device if offloaded layer (and pin memory)."""
        if len(self.key_cache) > layer_idx:
            return

        num_key_value_heads = key_states.shape[1]
        device = key_states.device if self.is_sliding[layer_idx] else self.offload_device
        pin_memory = not self.is_sliding[layer_idx]
        global_cache_shape = (self.max_batch_size, num_key_value_heads, self.max_cache_len, self.head_dim)
        sliding_cache_shape = (self.max_batch_size, num_key_value_heads, self.sliding_window, self.head_dim)
        # Note: `mark_static_address` is used to tag the cache as an fixed data pointer, preventing cuda graph
        # breaks when updating the cache.
        cache_shape = sliding_cache_shape if self.is_sliding[layer_idx] else global_cache_shape
        new_layer_key_cache = torch.zeros(cache_shape, dtype=self._dtype, device=device, pin_memory=pin_memory)
        new_layer_value_cache = torch.zeros(cache_shape, dtype=self._dtype, device=device, pin_memory=pin_memory)
        torch._dynamo.mark_static_address(new_layer_key_cache)
        torch._dynamo.mark_static_address(new_layer_value_cache)
        self.key_cache.append(new_layer_key_cache)
        self.value_cache.append(new_layer_value_cache)

        # Make sure to initialize the on-device layer if it does not already exist
        if self.device_key_cache is None and not self.is_sliding[layer_idx]:
            self.device_key_cache = []
            self.device_value_cache = []
            # We need 2 layers to avoid race conditions when prefetching the next one
            for _ in range(2):
                device_layer_key_cache = torch.zeros(cache_shape, dtype=self._dtype, device=key_states.device)
                device_layer_value_cache = torch.zeros(cache_shape, dtype=self._dtype, device=key_states.device)
                torch._dynamo.mark_static_address(new_layer_key_cache)
                torch._dynamo.mark_static_address(new_layer_value_cache)
                self.device_key_cache.append(device_layer_key_cache)
                self.device_value_cache.append(device_layer_value_cache)

    def _static_update(self, cache_position, layer_idx, key_states, value_states, k_out, v_out, max_cache_len):
        # Wait for prefetch stream if needed
        if self._prefetch_stream is not None:
            torch.cuda.default_stream(key_states.device).wait_stream(self._prefetch_stream)

        # Get correct on-device layer
        k_out = self.device_key_cache[self.active_device_layer]
        v_out = self.device_value_cache[self.active_device_layer]

        # Let's prefetch the next layer as soon as possible
        self._prefetch_next_layer(layer_idx)

        # Copy to on-device layer
        k_out[:, :, cache_position] = key_states
        v_out[:, :, cache_position] = value_states

        # Copy to offloaded device
        self.key_cache[layer_idx][:, :, cache_position] = key_states.to(self.offload_device)
        self.value_cache[layer_idx][:, :, cache_position] = value_states.to(self.offload_device)

        return k_out, v_out

    def _prefetch_next_layer(self, layer_idx: int) -> None:
        """Based on current layer_idx, prefetch next full layer to the device."""

        # Switch the active layer
        self.active_device_layer = 0 if self.active_device_layer == 1 else 1

        # Find the next non-sliding layer
        try:
            next_layer = layer_idx + 1 + self.is_sliding[layer_idx + 1 :].index(False)
        # In this case, we are at the last layer, and we go back to prefect the first one
        except ValueError:
            next_layer = self.is_sliding.index(False)

        # Alternate between two on-device caches.
        if self._prefetch_stream is not None:
            with torch.cuda.stream(self._prefetch_stream):
                self._prefetch_layer_in_context(next_layer)
        else:
            self._prefetch_layer_in_context(next_layer)

    def _prefetch_layer_in_context(self, layer_idx: int) -> None:
        """Performs the actual copy of the layer to device cache."""
        if len(self.key_cache) > layer_idx:
            self.device_key_cache[self.active_device_layer].copy_(self.key_cache[layer_idx], non_blocking=True)
            self.device_value_cache[self.active_device_layer].copy_(self.value_cache[layer_idx], non_blocking=True)
        # The layer was not yet initialized
        else:
            self.device_key_cache[self.active_device_layer].fill_(0.0)
            self.device_value_cache[self.active_device_layer].fill_(0.0)


class MambaCache:
    """
    Cache for mamba model which does not have attention mechanism and key value states.

    Arguments:
        config (`PretrainedConfig):
            The configuration file defining the shape-related attributes required to initialize the static cache.
        max_batch_size (`int`):
            The maximum batch size with which the model will be used. Note that a new instance must be instantiated if a smaller batch size is used.
        dtype (`torch.dtype`, *optional*, defaults to `torch.float16`):
            The default `dtype` to use when initializing the layer.
        device (`torch.device` or `str`, *optional*):
            The device on which the cache should be initialized. Should be the same as the layer.

    Example:

        ```python
        >>> from transformers import AutoTokenizer, MambaForCausalLM, MambaCache

        >>> model = MambaForCausalLM.from_pretrained("state-spaces/mamba-130m-hf")
        >>> tokenizer = AutoTokenizer.from_pretrained("state-spaces/mamba-130m-hf")

        >>> inputs = tokenizer(text="My name is Mamba", return_tensors="pt")

        >>> # Prepare a cache class and pass it to model's forward
        >>> past_key_values = MambaCache(config=model.config, max_batch_size=1, device=model.device, dtype=model.dtype)
        >>> outputs = model(**inputs, past_key_values=past_key_values, use_cache=True)
        >>> outputs.past_key_values
        MambaCache()
        ```
    """

    is_compileable = True

    # TODO (joao): add layer_device_map arg and update code in `generate` accordingly
    def __init__(
        self,
        config: PretrainedConfig,
        max_batch_size: int,
        dtype: torch.dtype = torch.float16,
        device: Union[torch.device, str, None] = None,
    ):
        self.max_batch_size = max_batch_size
        self._dtype = dtype
        self.intermediate_size = config.intermediate_size
        self.ssm_state_size = config.state_size
        self.conv_kernel_size = config.conv_kernel

        self.conv_states: list[torch.Tensor] = []
        self.ssm_states: list[torch.Tensor] = []
        device = torch.device(device) if device is not None else None
        for _ in range(config.num_hidden_layers):
            conv_state: torch.Tensor = torch.zeros(
                self.max_batch_size,
                self.intermediate_size,
                self.conv_kernel_size,
                device=device,
                dtype=self._dtype,
            )
            ssm_state: torch.Tensor = torch.zeros(
                self.max_batch_size,
                self.intermediate_size,
                self.ssm_state_size,
                device=device,
                dtype=self._dtype,
            )

            torch._dynamo.mark_static_address(conv_state)
            torch._dynamo.mark_static_address(ssm_state)
            self.conv_states.append(conv_state)
            self.ssm_states.append(ssm_state)

    def update_conv_state(
        self, layer_idx: int, new_conv_state: torch.Tensor, cache_position: torch.LongTensor
    ) -> torch.Tensor:
        # This `if` blocks is only reached in multigpu and if `layer_device_map` is not passed. It is used
        # when the cache is initialized in the forward pass (e.g. Mamba)
        if self.conv_states[layer_idx].device != new_conv_state.device:
            self.conv_states[layer_idx] = self.conv_states[layer_idx].to(new_conv_state.device)

        conv_state = self.conv_states[layer_idx]
        cache_position = cache_position.clamp(0, self.conv_kernel_size - 1)

        conv_state = conv_state.roll(shifts=-1, dims=-1)
        conv_state[:, :, cache_position] = new_conv_state.to(device=conv_state.device, dtype=conv_state.dtype)
        self.conv_states[layer_idx].zero_()
        self.conv_states[layer_idx] += conv_state
        return self.conv_states[layer_idx]

    def update_ssm_state(self, layer_idx: int, new_ssm_state: torch.Tensor):
        self.ssm_states[layer_idx] = new_ssm_state.to(self.ssm_states[layer_idx].device)
        return self.ssm_states[layer_idx]

    def reset(self):
        for layer_idx in range(len(self.conv_states)):
            # In-place ops prevent breaking the static address
            self.conv_states[layer_idx].zero_()
            self.ssm_states[layer_idx].zero_()


class OffloadedStaticCache(StaticCache):
    """
    Static cache class to be used with `torch.compile(model)` that offloads to the CPU or
    another device.

    Args:
        config (`PretrainedConfig):
            The configuration file defining the shape-related attributes required to initialize
            the static cache.
        max_batch_size (`int`):
            The maximum batch size with which the model will be used.
        max_cache_len (`int`):
            The maximum sequence length with which the model will be used.
        device (`Union[str, torch.device]`):
            The device on which the cache should be initialized. If you're using more than 1 computation device, you
            should pass the `layer_device_map` argument instead.
        dtype (`torch.dtype`, *optional*):
            The default `dtype` to use when initializing the cache.
        offload_device (`Union[str, torch.device]`, *optional*, defaults to `cpu`):
            The device to offload to. Defaults to CPU.
        layer_device_map (`dict[int, Union[str, torch.device, int]]`, *optional*):
            Mapping between the layers and its device. This is required when you are manually initializing the cache
            and the model is split between different gpus. You can know which layers mapped to which device by
            checking the associated device_map: `model.hf_device_map`.
        tp_size (`Optional[int]`, *optional*):
            The tensor parallel size of the model. This is used to adjust the number of key/value heads in the cache
            if the model is using tensor parallelism. If not provided, it defaults to `None`, which means that the
            number of key/value heads will not be adjusted.

    Example:

        ```python
        >>> from transformers import AutoTokenizer, AutoModelForCausalLM, OffloadedStaticCache

        >>> model = AutoModelForCausalLM.from_pretrained("openai-community/gpt2")
        >>> tokenizer = AutoTokenizer.from_pretrained("openai-community/gpt2")

        >>> inputs = tokenizer(text="My name is GPT2", return_tensors="pt")

        >>> # Prepare a cache class and pass it to model's forward
        >>> # Leave empty space for 10 new tokens, which can be used when calling forward iteratively 10 times to generate
        >>> max_generated_length = inputs.input_ids.shape[1] + 10
        >>> past_key_values = OffloadedStaticCache(config=model.config, max_batch_size=1, max_cache_len=max_generated_length, device=model.device, dtype=model.dtype)
        >>> outputs = model(**inputs, past_key_values=past_key_values, use_cache=True)
        >>> past_kv_length = outputs.past_key_values # access cache filled with key/values from generation
        ```
    """

    is_compileable = True

    def __init__(
        self,
        config: PretrainedConfig,
        max_batch_size: int,
        max_cache_len: Optional[int],
        device: Union[str, torch.device],
        dtype: Optional[torch.dtype] = None,
        offload_device: Union[str, torch.device] = torch.device("cpu"),
        layer_device_map: Optional[dict[int, Union[str, torch.device, int]]] = None,
        tp_size: Optional[int] = None,
    ) -> None:
        super(Cache, self).__init__()

        # TODO (joao): to enable this cache on multiple devicesuse the pattern from `OffloadedCache`, which keeps
        # track of the original device of each layer
        unique_devices = set(layer_device_map.values()) if layer_device_map else set()
        if len(unique_devices) > 1:
            raise ValueError(f"OffloadedStaticCache does not support multiple devices. Got devices: {unique_devices}")

        self.max_batch_size = max_batch_size
        self.max_cache_len = config.max_position_embeddings if max_cache_len is None else max_cache_len
        self.device = torch.device(device) if layer_device_map is None else torch.device(layer_device_map[0])
        self.offload_device = torch.device(offload_device)
        self._dtype = dtype if dtype is not None else torch.float32

        # Some model define a custom `head_dim` != config.hidden_size // config.num_attention_heads
        head_dim = config.head_dim if hasattr(config, "head_dim") else config.hidden_size // config.num_attention_heads

        num_key_value_heads = (
            config.num_attention_heads
            if getattr(config, "num_key_value_heads", None) is None
            else config.num_key_value_heads
        )
        if tp_size is not None and tp_size > 1:
            if num_key_value_heads % tp_size != 0:
                raise ValueError(
                    f"Number of key value heads {num_key_value_heads} must be divisible by tensor parallel size {tp_size}."
                )
            # If the model is using tensor parallelism, we need to adjust the number of heads accordingly.
            num_key_value_heads //= tp_size

        cache_shape = (max_batch_size, num_key_value_heads, self.max_cache_len, head_dim)

        # Create offloaded CPU tensors.
        self.key_cache: list[torch.Tensor] = []
        self.value_cache: list[torch.Tensor] = []

        for i in range(config.num_hidden_layers):
            # First layer is always on-device.
            device = self.device if i == 0 else self.offload_device

            key_cache, value_cache = self._create_key_value_cache_tensors(cache_shape, device)

            self.key_cache.append(key_cache)
            self.value_cache.append(value_cache)

        # Create device tensors.
        self._device_key_cache: list[torch.Tensor] = []
        self._device_value_cache: list[torch.Tensor] = []

        for i in range(2):
            key_cache, value_cache = self._create_key_value_cache_tensors(cache_shape, self.device)

            self._device_key_cache.append(key_cache)
            self._device_value_cache.append(value_cache)

        # Create new CUDA stream for parallel prefetching.
        self._prefetch_stream = torch.cuda.Stream() if self.device.type == "cuda" else None

    def update(
        self,
        key_states: torch.Tensor,
        value_states: torch.Tensor,
        layer_idx: int,
        cache_kwargs: Optional[dict[str, Any]] = None,
    ) -> tuple[torch.Tensor, torch.Tensor]:
        """
        Updates the cache with the new `key_states` and `value_states` for the layer `layer_idx`.
        It is VERY important to index using a tensor, otherwise you introduce a copy to the device.

        Parameters:
            key_states (`torch.Tensor`):
                The new key states to cache.
            value_states (`torch.Tensor`):
                The new value states to cache.
            layer_idx (`int`):
                The index of the layer to cache the states for.
            cache_kwargs (`dict[str, Any]`, *optional*):
                Additional arguments for the cache subclass. The `OffloadedStaticCache` needs the
                `cache_position` input to know how where to write in the cache.

        Return:
            A tuple containing the updated key and value states.
        """

        key_states = key_states.to(self.key_cache[layer_idx].dtype)
        value_states = value_states.to(self.value_cache[layer_idx].dtype)

        if layer_idx == 0:
            # Always there.
            k_out = self.key_cache[0]
            v_out = self.value_cache[0]
        else:
            # Wait for prefetch stream.
            if self._prefetch_stream is not None:
                torch.cuda.default_stream(self.device).wait_stream(self._prefetch_stream)

            k_out = self._device_key_cache[layer_idx & 1]
            v_out = self._device_value_cache[layer_idx & 1]

        self._prefetch_layer(layer_idx + 1)

        cache_position = cache_kwargs.get("cache_position") if cache_kwargs is not None else None
        if cache_position is None:
            k_out.copy_(key_states)
            v_out.copy_(value_states)

            # Copy the values to the offloaded device as well.
            if layer_idx == 0:
                self.key_cache[layer_idx].copy_(key_states.to(self.offload_device))
                self.value_cache[layer_idx].copy_(value_states.to(self.offload_device))
        else:
            # Note: here we use `tensor.index_copy_(dim, index, tensor)` that is equivalent to
            # `tensor[:, :, index] = tensor`, but the first one is compile-friendly and it does
            # explicitly an in-place operation, that avoids copies and uses less memory.
            try:
                k_out.index_copy_(2, cache_position, key_states)
                v_out.index_copy_(2, cache_position, value_states)
            except NotImplementedError:
                # The operator 'aten::index_copy.out' is not currently implemented for the MPS
                # device.
                k_out[:, :, cache_position] = key_states
                v_out[:, :, cache_position] = value_states

            # Copy the values to the offloaded device as well.
            if layer_idx != 0:
                cache_position = cache_position.to(self.offload_device)
                key_states = key_states.to(self.offload_device)
                value_states = value_states.to(self.offload_device)

                try:
                    self.key_cache[layer_idx].index_copy_(2, cache_position, key_states)
                    self.value_cache[layer_idx].index_copy_(2, cache_position, value_states)
                except NotImplementedError:
                    # The operator 'aten::index_copy.out' is not currently implemented for the MPS
                    # device.
                    self.key_cache[layer_idx][:, :, cache_position] = key_states
                    self.value_cache[layer_idx][:, :, cache_position] = value_states

        return k_out, v_out

    def get_seq_length(self, layer_idx: Optional[int] = 0) -> int:
        """Returns the sequence length of the cached states. A layer index can be optionally passed."""
        is_empty_layer = (
            len(self.key_cache) == 0  # no cache in any layer
            or len(self.key_cache) <= layer_idx  # hasn't run a layer with cache after it
            or not self.key_cache[layer_idx].numel()  # the layer has no cache
        )
        layer_seq_length = self.key_cache[layer_idx].shape[-2] if not is_empty_layer else 0
        return layer_seq_length

    def get_max_cache_shape(self) -> Optional[int]:
        """Returns the maximum sequence length of the cached states."""

        return self.max_cache_len

    def reset(self) -> None:
        """Resets the cache values while preserving the objects."""

        # Zero out cache.
        for layer_idx in range(len(self.key_cache)):
            # In-place ops prevent breaking the static address.
            self.key_cache[layer_idx].zero_()
            self.value_cache[layer_idx].zero_()

    def _create_key_value_cache_tensors(
        self, shape: tuple[int, ...], device: torch.device
    ) -> tuple[torch.Tensor, torch.Tensor]:
        """Creates K/V cache tensors on a device. Pins memory for CPU tensors. Marks them as static
        addresses for non-CPU tensors.

        Args:
            shape (`tuple[int, ...]`): Shape.
            device (`torch.device`): Device.

        Returns:
            Key and value cache tensors as a tuple.
        """

        is_cpu_device = device == torch.device("cpu")

        key_cache = torch.zeros(shape, dtype=self._dtype, device=device, pin_memory=is_cpu_device)
        value_cache = torch.zeros(shape, dtype=self._dtype, device=device, pin_memory=is_cpu_device)

        # Note: `mark_static_address` is used to tag the cache as a fixed data pointer,
        # preventing compiled graph breaks when updating the cache.
        torch._dynamo.mark_static_address(key_cache)
        torch._dynamo.mark_static_address(value_cache)

        return key_cache, value_cache

    def _prefetch_layer(self, layer_idx: int) -> None:
        """Prefetch a layer to the device. Needs to be called in order of layer indices."""

        # Don't fetch layers that do not exist.
        if layer_idx >= len(self.key_cache):
            return

        # Alternate between two on-device caches.
        if self._prefetch_stream is not None:
            with torch.cuda.stream(self._prefetch_stream):
                self._prefetch_layer_in_context(layer_idx)
        else:
            self._prefetch_layer_in_context(layer_idx)

    def _prefetch_layer_in_context(self, layer_idx: int) -> None:
        """Performs the actual copy of the layer to device cache."""

        self._device_key_cache[layer_idx & 1].copy_(self.key_cache[layer_idx], non_blocking=True)
        self._device_value_cache[layer_idx & 1].copy_(self.value_cache[layer_idx], non_blocking=True)<|MERGE_RESOLUTION|>--- conflicted
+++ resolved
@@ -1724,7 +1724,7 @@
                 "`get_seq_length` on `HybridCache` may get inconsistent results depending on the layer index. "
                 "Using the `layer_idx` argument is not supported."
             )
-        return (self.key_cache[layer_idx][0, 0].any(dim=-1)).sum()
+        return (self.key_cache[layer_idx][0, 0].any(dim=-1)).sum().item()
 
     def reset(self):
         """Resets the cache values while preserving the objects"""
@@ -1933,13 +1933,9 @@
                 "`get_seq_length` on `HybridCache` may get inconsistent results depending on the layer index. "
                 "Using the `layer_idx` argument is not supported."
             )
-<<<<<<< HEAD
         if len(self.key_cache) == 0:
             return 0
         return (self.key_cache[layer_idx][0, 0].any(dim=-1)).sum()
-=======
-        return (self.key_cache[layer_idx][0, 0].any(dim=-1)).sum().item()
->>>>>>> 8b7024da
 
     def reset(self):
         """Resets the cache values while preserving the objects"""
