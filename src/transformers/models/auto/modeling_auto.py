# coding=utf-8
# Copyright 2018 The HuggingFace Inc. team.
#
# Licensed under the Apache License, Version 2.0 (the "License");
# you may not use this file except in compliance with the License.
# You may obtain a copy of the License at
#
#     http://www.apache.org/licenses/LICENSE-2.0
#
# Unless required by applicable law or agreed to in writing, software
# distributed under the License is distributed on an "AS IS" BASIS,
# WITHOUT WARRANTIES OR CONDITIONS OF ANY KIND, either express or implied.
# See the License for the specific language governing permissions and
# limitations under the License.
"""Auto Model class."""

import warnings
from collections import OrderedDict

from ...utils import logging
from .auto_factory import (
    _BaseAutoBackboneClass,
    _BaseAutoModelClass,
    _LazyAutoMapping,
    auto_class_update,
)
from .configuration_auto import CONFIG_MAPPING_NAMES

logger = logging.get_logger(__name__)

MODEL_MAPPING_NAMES = OrderedDict(
    [
        # Base model mapping
        ("albert", "AlbertModel"),
        ("align", "AlignModel"),
        ("altclip", "AltCLIPModel"),
        ("aria", "AriaModel"),
        ("aria_text", "AriaTextModel"),
        ("audio-spectrogram-transformer", "ASTModel"),
        ("autoformer", "AutoformerModel"),
        ("aya_vision", "AyaVisionModel"),
        ("bamba", "BambaModel"),
        ("bark", "BarkModel"),
        ("bart", "BartModel"),
        ("beit", "BeitModel"),
        ("bert", "BertModel"),
        ("bert-generation", "BertGenerationEncoder"),
        ("big_bird", "BigBirdModel"),
        ("bigbird_pegasus", "BigBirdPegasusModel"),
        ("biogpt", "BioGptModel"),
        ("bit", "BitModel"),
        ("bitnet", "BitNetModel"),
        ("blenderbot", "BlenderbotModel"),
        ("blenderbot-small", "BlenderbotSmallModel"),
        ("blip", "BlipModel"),
        ("blip-2", "Blip2Model"),
        ("blip_2_qformer", "Blip2QFormerModel"),
        ("bloom", "BloomModel"),
        ("bridgetower", "BridgeTowerModel"),
        ("bros", "BrosModel"),
        ("camembert", "CamembertModel"),
        ("canine", "CanineModel"),
        ("chameleon", "ChameleonModel"),
        ("chinese_clip", "ChineseCLIPModel"),
        ("chinese_clip_vision_model", "ChineseCLIPVisionModel"),
        ("clap", "ClapModel"),
        ("clip", "CLIPModel"),
        ("clip_text_model", "CLIPTextModel"),
        ("clip_vision_model", "CLIPVisionModel"),
        ("clipseg", "CLIPSegModel"),
        ("clvp", "ClvpModelForConditionalGeneration"),
        ("code_llama", "LlamaModel"),
        ("codegen", "CodeGenModel"),
        ("cohere", "CohereModel"),
        ("cohere2", "Cohere2Model"),
        ("conditional_detr", "ConditionalDetrModel"),
        ("convbert", "ConvBertModel"),
        ("convnext", "ConvNextModel"),
        ("convnextv2", "ConvNextV2Model"),
        ("cpmant", "CpmAntModel"),
        ("csm", "CsmForConditionalGeneration"),
        ("ctrl", "CTRLModel"),
        ("cvt", "CvtModel"),
        ("d_fine", "DFineModel"),
        ("dab-detr", "DabDetrModel"),
        ("dac", "DacModel"),
        ("data2vec-audio", "Data2VecAudioModel"),
        ("data2vec-text", "Data2VecTextModel"),
        ("data2vec-vision", "Data2VecVisionModel"),
        ("dbrx", "DbrxModel"),
        ("deberta", "DebertaModel"),
        ("deberta-v2", "DebertaV2Model"),
        ("decision_transformer", "DecisionTransformerModel"),
        ("deepseek_v3", "DeepseekV3Model"),
        ("deformable_detr", "DeformableDetrModel"),
        ("deit", "DeiTModel"),
        ("depth_pro", "DepthProModel"),
        ("deta", "DetaModel"),
        ("detr", "DetrModel"),
        ("diffllama", "DiffLlamaModel"),
        ("dinat", "DinatModel"),
        ("dinov2", "Dinov2Model"),
        ("dinov2_with_registers", "Dinov2WithRegistersModel"),
        ("distilbert", "DistilBertModel"),
        ("donut-swin", "DonutSwinModel"),
        ("dpr", "DPRQuestionEncoder"),
        ("dpt", "DPTModel"),
        ("efficientformer", "EfficientFormerModel"),
        ("efficientnet", "EfficientNetModel"),
        ("electra", "ElectraModel"),
        ("emu3", "Emu3Model"),
        ("encodec", "EncodecModel"),
        ("ernie", "ErnieModel"),
        ("ernie_m", "ErnieMModel"),
        ("esm", "EsmModel"),
        ("falcon", "FalconModel"),
        ("falcon_h1", "FalconH1Model"),
        ("falcon_mamba", "FalconMambaModel"),
        ("fastspeech2_conformer", "FastSpeech2ConformerModel"),
        ("flaubert", "FlaubertModel"),
        ("flava", "FlavaModel"),
        ("fnet", "FNetModel"),
        ("focalnet", "FocalNetModel"),
        ("fsmt", "FSMTModel"),
        ("funnel", ("FunnelModel", "FunnelBaseModel")),
        ("fuyu", "FuyuModel"),
        ("gemma", "GemmaModel"),
        ("gemma2", "Gemma2Model"),
        ("gemma3", "Gemma3Model"),
        ("gemma3_text", "Gemma3TextModel"),
        ("git", "GitModel"),
        ("glm", "GlmModel"),
        ("glm4", "Glm4Model"),
        ("glpn", "GLPNModel"),
        ("got_ocr2", "GotOcr2Model"),
        ("gpt-sw3", "GPT2Model"),
        ("gpt2", "GPT2Model"),
        ("gpt_bigcode", "GPTBigCodeModel"),
        ("gpt_neo", "GPTNeoModel"),
        ("gpt_neox", "GPTNeoXModel"),
        ("gpt_neox_japanese", "GPTNeoXJapaneseModel"),
        ("gptj", "GPTJModel"),
        ("gptsan-japanese", "GPTSanJapaneseForConditionalGeneration"),
        ("granite", "GraniteModel"),
        ("granitemoe", "GraniteMoeModel"),
        ("granitemoehybrid", "GraniteMoeHybridModel"),
        ("granitemoeshared", "GraniteMoeSharedModel"),
        ("graphormer", "GraphormerModel"),
        ("grounding-dino", "GroundingDinoModel"),
        ("groupvit", "GroupViTModel"),
        ("helium", "HeliumModel"),
        ("hgnet_v2", "HGNetV2Backbone"),
        ("hiera", "HieraModel"),
        ("hubert", "HubertModel"),
        ("ibert", "IBertModel"),
        ("idefics", "IdeficsModel"),
        ("idefics2", "Idefics2Model"),
        ("idefics3", "Idefics3Model"),
        ("idefics3_vision", "Idefics3VisionTransformer"),
        ("ijepa", "IJepaModel"),
        ("imagegpt", "ImageGPTModel"),
        ("informer", "InformerModel"),
        ("instructblip", "InstructBlipModel"),
        ("instructblipvideo", "InstructBlipVideoModel"),
        ("internvl", "InternVLModel"),
        ("internvl_vision", "InternVLVisionModel"),
        ("jamba", "JambaModel"),
        ("janus", "JanusModel"),
        ("jetmoe", "JetMoeModel"),
        ("jukebox", "JukeboxModel"),
        ("kosmos-2", "Kosmos2Model"),
        ("layoutlm", "LayoutLMModel"),
        ("layoutlmv2", "LayoutLMv2Model"),
        ("layoutlmv3", "LayoutLMv3Model"),
        ("led", "LEDModel"),
        ("levit", "LevitModel"),
        ("lilt", "LiltModel"),
        ("llama", "LlamaModel"),
        ("llama4", "Llama4ForConditionalGeneration"),
        ("llama4_text", "Llama4TextModel"),
        ("llava", "LlavaModel"),
        ("llava_next", "LlavaNextModel"),
        ("llava_next_video", "LlavaNextVideoModel"),
        ("llava_onevision", "LlavaOnevisionModel"),
        ("longformer", "LongformerModel"),
        ("longt5", "LongT5Model"),
        ("luke", "LukeModel"),
        ("lxmert", "LxmertModel"),
        ("m2m_100", "M2M100Model"),
        ("mamba", "MambaModel"),
        ("mamba2", "Mamba2Model"),
        ("marian", "MarianModel"),
        ("markuplm", "MarkupLMModel"),
        ("mask2former", "Mask2FormerModel"),
        ("maskformer", "MaskFormerModel"),
        ("maskformer-swin", "MaskFormerSwinModel"),
        ("mbart", "MBartModel"),
        ("mctct", "MCTCTModel"),
        ("mega", "MegaModel"),
        ("megatron-bert", "MegatronBertModel"),
        ("mgp-str", "MgpstrForSceneTextRecognition"),
        ("mimi", "MimiModel"),
        ("mistral", "MistralModel"),
        ("mistral3", "Mistral3Model"),
        ("mixtral", "MixtralModel"),
        ("mlcd", "MLCDVisionModel"),
        ("mllama", "MllamaModel"),
        ("mobilebert", "MobileBertModel"),
        ("mobilenet_v1", "MobileNetV1Model"),
        ("mobilenet_v2", "MobileNetV2Model"),
        ("mobilevit", "MobileViTModel"),
        ("mobilevitv2", "MobileViTV2Model"),
        ("modernbert", "ModernBertModel"),
        ("moonshine", "MoonshineModel"),
        ("moshi", "MoshiModel"),
        ("mpnet", "MPNetModel"),
        ("mpt", "MptModel"),
        ("mra", "MraModel"),
        ("mt5", "MT5Model"),
        ("musicgen", "MusicgenModel"),
        ("musicgen_melody", "MusicgenMelodyModel"),
        ("mvp", "MvpModel"),
        ("nat", "NatModel"),
        ("nemotron", "NemotronModel"),
        ("nezha", "NezhaModel"),
        ("nllb-moe", "NllbMoeModel"),
        ("nystromformer", "NystromformerModel"),
        ("olmo", "OlmoModel"),
        ("olmo2", "Olmo2Model"),
        ("olmoe", "OlmoeModel"),
        ("omdet-turbo", "OmDetTurboForObjectDetection"),
        ("oneformer", "OneFormerModel"),
        ("open-llama", "OpenLlamaModel"),
        ("openai-gpt", "OpenAIGPTModel"),
        ("opt", "OPTModel"),
        ("owlv2", "Owlv2Model"),
        ("owlvit", "OwlViTModel"),
        ("paligemma", "PaliGemmaModel"),
        ("patchtsmixer", "PatchTSMixerModel"),
        ("patchtst", "PatchTSTModel"),
        ("pegasus", "PegasusModel"),
        ("pegasus_x", "PegasusXModel"),
        ("perceiver", "PerceiverModel"),
        ("persimmon", "PersimmonModel"),
        ("phi", "PhiModel"),
        ("phi3", "Phi3Model"),
        ("phi4_multimodal", "Phi4MultimodalModel"),
        ("phimoe", "PhimoeModel"),
        ("pixtral", "PixtralVisionModel"),
        ("plbart", "PLBartModel"),
        ("poolformer", "PoolFormerModel"),
        ("prophetnet", "ProphetNetModel"),
        ("pvt", "PvtModel"),
        ("pvt_v2", "PvtV2Model"),
        ("qdqbert", "QDQBertModel"),
        ("qwen2", "Qwen2Model"),
        ("qwen2_5_vl", "Qwen2_5_VLModel"),
        ("qwen2_5_vl_text", "Qwen2_5_VLTextModel"),
        ("qwen2_audio_encoder", "Qwen2AudioEncoder"),
        ("qwen2_moe", "Qwen2MoeModel"),
        ("qwen2_vl", "Qwen2VLModel"),
        ("qwen2_vl_text", "Qwen2VLTextModel"),
        ("qwen3", "Qwen3Model"),
        ("qwen3_moe", "Qwen3MoeModel"),
        ("recurrent_gemma", "RecurrentGemmaModel"),
        ("reformer", "ReformerModel"),
        ("regnet", "RegNetModel"),
        ("rembert", "RemBertModel"),
        ("resnet", "ResNetModel"),
        ("retribert", "RetriBertModel"),
        ("roberta", "RobertaModel"),
        ("roberta-prelayernorm", "RobertaPreLayerNormModel"),
        ("roc_bert", "RoCBertModel"),
        ("roformer", "RoFormerModel"),
        ("rt_detr", "RTDetrModel"),
        ("rt_detr_v2", "RTDetrV2Model"),
        ("rwkv", "RwkvModel"),
        ("sam", "SamModel"),
        ("sam_hq", "SamHQModel"),
        ("sam_hq_vision_model", "SamHQVisionModel"),
        ("sam_vision_model", "SamVisionModel"),
        ("seamless_m4t", "SeamlessM4TModel"),
        ("seamless_m4t_v2", "SeamlessM4Tv2Model"),
        ("segformer", "SegformerModel"),
        ("seggpt", "SegGptModel"),
        ("sew", "SEWModel"),
        ("sew-d", "SEWDModel"),
        ("siglip", "SiglipModel"),
        ("siglip2", "Siglip2Model"),
        ("siglip_vision_model", "SiglipVisionModel"),
        ("smolvlm", "SmolVLMModel"),
        ("smolvlm_vision", "SmolVLMVisionTransformer"),
        ("speech_to_text", "Speech2TextModel"),
        ("speecht5", "SpeechT5Model"),
        ("splinter", "SplinterModel"),
        ("squeezebert", "SqueezeBertModel"),
        ("stablelm", "StableLmModel"),
        ("starcoder2", "Starcoder2Model"),
        ("superglue", "SuperGlueForKeypointMatching"),
        ("swiftformer", "SwiftFormerModel"),
        ("swin", "SwinModel"),
        ("swin2sr", "Swin2SRModel"),
        ("swinv2", "Swinv2Model"),
        ("switch_transformers", "SwitchTransformersModel"),
        ("t5", "T5Model"),
        ("table-transformer", "TableTransformerModel"),
        ("tapas", "TapasModel"),
        ("textnet", "TextNetModel"),
        ("time_series_transformer", "TimeSeriesTransformerModel"),
        ("timesfm", "TimesFmModel"),
        ("timesformer", "TimesformerModel"),
        ("timm_backbone", "TimmBackbone"),
        ("timm_wrapper", "TimmWrapperModel"),
        ("trajectory_transformer", "TrajectoryTransformerModel"),
        ("transfo-xl", "TransfoXLModel"),
        ("tvlt", "TvltModel"),
        ("tvp", "TvpModel"),
        ("udop", "UdopModel"),
        ("umt5", "UMT5Model"),
        ("unispeech", "UniSpeechModel"),
        ("unispeech-sat", "UniSpeechSatModel"),
        ("univnet", "UnivNetModel"),
        ("van", "VanModel"),
        ("video_llava", "VideoLlavaModel"),
        ("videomae", "VideoMAEModel"),
        ("vilt", "ViltModel"),
        ("vipllava", "VipLlavaModel"),
        ("vision-text-dual-encoder", "VisionTextDualEncoderModel"),
        ("visual_bert", "VisualBertModel"),
        ("vit", "ViTModel"),
        ("vit_hybrid", "ViTHybridModel"),
        ("vit_mae", "ViTMAEModel"),
        ("vit_msn", "ViTMSNModel"),
        ("vitdet", "VitDetModel"),
        ("vits", "VitsModel"),
        ("vivit", "VivitModel"),
        ("vjepa2", "VJEPA2Model"),
        ("wav2vec2", "Wav2Vec2Model"),
        ("wav2vec2-bert", "Wav2Vec2BertModel"),
        ("wav2vec2-conformer", "Wav2Vec2ConformerModel"),
        ("wavlm", "WavLMModel"),
        ("whisper", "WhisperModel"),
        ("xclip", "XCLIPModel"),
        ("xglm", "XGLMModel"),
        ("xlm", "XLMModel"),
        ("xlm-prophetnet", "XLMProphetNetModel"),
        ("xlm-roberta", "XLMRobertaModel"),
        ("xlm-roberta-xl", "XLMRobertaXLModel"),
        ("xlnet", "XLNetModel"),
        ("xmod", "XmodModel"),
        ("yolos", "YolosModel"),
        ("yoso", "YosoModel"),
        ("zamba", "ZambaModel"),
        ("zamba2", "Zamba2Model"),
    ]
)

MODEL_FOR_PRETRAINING_MAPPING_NAMES = OrderedDict(
    [
        # Model for pre-training mapping
        ("albert", "AlbertForPreTraining"),
        ("bart", "BartForConditionalGeneration"),
        ("bert", "BertForPreTraining"),
        ("big_bird", "BigBirdForPreTraining"),
        ("bloom", "BloomForCausalLM"),
        ("camembert", "CamembertForMaskedLM"),
        ("colpali", "ColPaliForRetrieval"),
        ("colqwen2", "ColQwen2ForRetrieval"),
        ("ctrl", "CTRLLMHeadModel"),
        ("data2vec-text", "Data2VecTextForMaskedLM"),
        ("deberta", "DebertaForMaskedLM"),
        ("deberta-v2", "DebertaV2ForMaskedLM"),
        ("distilbert", "DistilBertForMaskedLM"),
        ("electra", "ElectraForPreTraining"),
        ("ernie", "ErnieForPreTraining"),
        ("falcon_mamba", "FalconMambaForCausalLM"),
        ("flaubert", "FlaubertWithLMHeadModel"),
        ("flava", "FlavaForPreTraining"),
        ("fnet", "FNetForPreTraining"),
        ("fsmt", "FSMTForConditionalGeneration"),
        ("funnel", "FunnelForPreTraining"),
        ("gemma3", "Gemma3ForConditionalGeneration"),
        ("gpt-sw3", "GPT2LMHeadModel"),
        ("gpt2", "GPT2LMHeadModel"),
        ("gpt_bigcode", "GPTBigCodeForCausalLM"),
        ("gptsan-japanese", "GPTSanJapaneseForConditionalGeneration"),
        ("hiera", "HieraForPreTraining"),
        ("ibert", "IBertForMaskedLM"),
        ("idefics", "IdeficsForVisionText2Text"),
        ("idefics2", "Idefics2ForConditionalGeneration"),
        ("idefics3", "Idefics3ForConditionalGeneration"),
        ("janus", "JanusForConditionalGeneration"),
        ("layoutlm", "LayoutLMForMaskedLM"),
        ("llava", "LlavaForConditionalGeneration"),
        ("llava_next", "LlavaNextForConditionalGeneration"),
        ("llava_next_video", "LlavaNextVideoForConditionalGeneration"),
        ("llava_onevision", "LlavaOnevisionForConditionalGeneration"),
        ("longformer", "LongformerForMaskedLM"),
        ("luke", "LukeForMaskedLM"),
        ("lxmert", "LxmertForPreTraining"),
        ("mamba", "MambaForCausalLM"),
        ("mamba2", "Mamba2ForCausalLM"),
        ("mega", "MegaForMaskedLM"),
        ("megatron-bert", "MegatronBertForPreTraining"),
        ("mistral3", "Mistral3ForConditionalGeneration"),
        ("mllama", "MllamaForConditionalGeneration"),
        ("mobilebert", "MobileBertForPreTraining"),
        ("mpnet", "MPNetForMaskedLM"),
        ("mpt", "MptForCausalLM"),
        ("mra", "MraForMaskedLM"),
        ("mvp", "MvpForConditionalGeneration"),
        ("nezha", "NezhaForPreTraining"),
        ("nllb-moe", "NllbMoeForConditionalGeneration"),
        ("openai-gpt", "OpenAIGPTLMHeadModel"),
        ("paligemma", "PaliGemmaForConditionalGeneration"),
        ("qwen2_audio", "Qwen2AudioForConditionalGeneration"),
        ("retribert", "RetriBertModel"),
        ("roberta", "RobertaForMaskedLM"),
        ("roberta-prelayernorm", "RobertaPreLayerNormForMaskedLM"),
        ("roc_bert", "RoCBertForPreTraining"),
        ("rwkv", "RwkvForCausalLM"),
        ("splinter", "SplinterForPreTraining"),
        ("squeezebert", "SqueezeBertForMaskedLM"),
        ("switch_transformers", "SwitchTransformersForConditionalGeneration"),
        ("t5", "T5ForConditionalGeneration"),
        ("tapas", "TapasForMaskedLM"),
        ("transfo-xl", "TransfoXLLMHeadModel"),
        ("tvlt", "TvltForPreTraining"),
        ("unispeech", "UniSpeechForPreTraining"),
        ("unispeech-sat", "UniSpeechSatForPreTraining"),
        ("video_llava", "VideoLlavaForConditionalGeneration"),
        ("videomae", "VideoMAEForPreTraining"),
        ("vipllava", "VipLlavaForConditionalGeneration"),
        ("visual_bert", "VisualBertForPreTraining"),
        ("vit_mae", "ViTMAEForPreTraining"),
        ("wav2vec2", "Wav2Vec2ForPreTraining"),
        ("wav2vec2-conformer", "Wav2Vec2ConformerForPreTraining"),
        ("xlm", "XLMWithLMHeadModel"),
        ("xlm-roberta", "XLMRobertaForMaskedLM"),
        ("xlm-roberta-xl", "XLMRobertaXLForMaskedLM"),
        ("xlnet", "XLNetLMHeadModel"),
        ("xmod", "XmodForMaskedLM"),
    ]
)

MODEL_WITH_LM_HEAD_MAPPING_NAMES = OrderedDict(
    [
        # Model with LM heads mapping
        ("albert", "AlbertForMaskedLM"),
        ("bart", "BartForConditionalGeneration"),
        ("bert", "BertForMaskedLM"),
        ("big_bird", "BigBirdForMaskedLM"),
        ("bigbird_pegasus", "BigBirdPegasusForConditionalGeneration"),
        ("blenderbot-small", "BlenderbotSmallForConditionalGeneration"),
        ("bloom", "BloomForCausalLM"),
        ("camembert", "CamembertForMaskedLM"),
        ("codegen", "CodeGenForCausalLM"),
        ("convbert", "ConvBertForMaskedLM"),
        ("cpmant", "CpmAntForCausalLM"),
        ("ctrl", "CTRLLMHeadModel"),
        ("data2vec-text", "Data2VecTextForMaskedLM"),
        ("deberta", "DebertaForMaskedLM"),
        ("deberta-v2", "DebertaV2ForMaskedLM"),
        ("distilbert", "DistilBertForMaskedLM"),
        ("electra", "ElectraForMaskedLM"),
        ("encoder-decoder", "EncoderDecoderModel"),
        ("ernie", "ErnieForMaskedLM"),
        ("esm", "EsmForMaskedLM"),
        ("falcon_mamba", "FalconMambaForCausalLM"),
        ("flaubert", "FlaubertWithLMHeadModel"),
        ("fnet", "FNetForMaskedLM"),
        ("fsmt", "FSMTForConditionalGeneration"),
        ("funnel", "FunnelForMaskedLM"),
        ("git", "GitForCausalLM"),
        ("gpt-sw3", "GPT2LMHeadModel"),
        ("gpt2", "GPT2LMHeadModel"),
        ("gpt_bigcode", "GPTBigCodeForCausalLM"),
        ("gpt_neo", "GPTNeoForCausalLM"),
        ("gpt_neox", "GPTNeoXForCausalLM"),
        ("gpt_neox_japanese", "GPTNeoXJapaneseForCausalLM"),
        ("gptj", "GPTJForCausalLM"),
        ("gptsan-japanese", "GPTSanJapaneseForConditionalGeneration"),
        ("ibert", "IBertForMaskedLM"),
        ("layoutlm", "LayoutLMForMaskedLM"),
        ("led", "LEDForConditionalGeneration"),
        ("longformer", "LongformerForMaskedLM"),
        ("longt5", "LongT5ForConditionalGeneration"),
        ("luke", "LukeForMaskedLM"),
        ("m2m_100", "M2M100ForConditionalGeneration"),
        ("mamba", "MambaForCausalLM"),
        ("mamba2", "Mamba2ForCausalLM"),
        ("marian", "MarianMTModel"),
        ("mega", "MegaForMaskedLM"),
        ("megatron-bert", "MegatronBertForCausalLM"),
        ("mobilebert", "MobileBertForMaskedLM"),
        ("moonshine", "MoonshineForConditionalGeneration"),
        ("mpnet", "MPNetForMaskedLM"),
        ("mpt", "MptForCausalLM"),
        ("mra", "MraForMaskedLM"),
        ("mvp", "MvpForConditionalGeneration"),
        ("nezha", "NezhaForMaskedLM"),
        ("nllb-moe", "NllbMoeForConditionalGeneration"),
        ("nystromformer", "NystromformerForMaskedLM"),
        ("openai-gpt", "OpenAIGPTLMHeadModel"),
        ("pegasus_x", "PegasusXForConditionalGeneration"),
        ("plbart", "PLBartForConditionalGeneration"),
        ("pop2piano", "Pop2PianoForConditionalGeneration"),
        ("qdqbert", "QDQBertForMaskedLM"),
        ("reformer", "ReformerModelWithLMHead"),
        ("rembert", "RemBertForMaskedLM"),
        ("roberta", "RobertaForMaskedLM"),
        ("roberta-prelayernorm", "RobertaPreLayerNormForMaskedLM"),
        ("roc_bert", "RoCBertForMaskedLM"),
        ("roformer", "RoFormerForMaskedLM"),
        ("rwkv", "RwkvForCausalLM"),
        ("speech_to_text", "Speech2TextForConditionalGeneration"),
        ("squeezebert", "SqueezeBertForMaskedLM"),
        ("switch_transformers", "SwitchTransformersForConditionalGeneration"),
        ("t5", "T5ForConditionalGeneration"),
        ("tapas", "TapasForMaskedLM"),
        ("transfo-xl", "TransfoXLLMHeadModel"),
        ("wav2vec2", "Wav2Vec2ForMaskedLM"),
        ("whisper", "WhisperForConditionalGeneration"),
        ("xlm", "XLMWithLMHeadModel"),
        ("xlm-roberta", "XLMRobertaForMaskedLM"),
        ("xlm-roberta-xl", "XLMRobertaXLForMaskedLM"),
        ("xlnet", "XLNetLMHeadModel"),
        ("xmod", "XmodForMaskedLM"),
        ("yoso", "YosoForMaskedLM"),
    ]
)

MODEL_FOR_CAUSAL_LM_MAPPING_NAMES = OrderedDict(
    [
        # Model for Causal LM mapping
        ("aria_text", "AriaTextForCausalLM"),
        ("bamba", "BambaForCausalLM"),
        ("bart", "BartForCausalLM"),
        ("bert", "BertLMHeadModel"),
        ("bert-generation", "BertGenerationDecoder"),
        ("big_bird", "BigBirdForCausalLM"),
        ("bigbird_pegasus", "BigBirdPegasusForCausalLM"),
        ("biogpt", "BioGptForCausalLM"),
        ("bitnet", "BitNetForCausalLM"),
        ("blenderbot", "BlenderbotForCausalLM"),
        ("blenderbot-small", "BlenderbotSmallForCausalLM"),
        ("bloom", "BloomForCausalLM"),
        ("camembert", "CamembertForCausalLM"),
        ("code_llama", "LlamaForCausalLM"),
        ("codegen", "CodeGenForCausalLM"),
        ("cohere", "CohereForCausalLM"),
        ("cohere2", "Cohere2ForCausalLM"),
        ("cpmant", "CpmAntForCausalLM"),
        ("ctrl", "CTRLLMHeadModel"),
        ("data2vec-text", "Data2VecTextForCausalLM"),
        ("dbrx", "DbrxForCausalLM"),
        ("deepseek_v3", "DeepseekV3ForCausalLM"),
        ("diffllama", "DiffLlamaForCausalLM"),
        ("electra", "ElectraForCausalLM"),
        ("emu3", "Emu3ForCausalLM"),
        ("ernie", "ErnieForCausalLM"),
        ("falcon", "FalconForCausalLM"),
        ("falcon_h1", "FalconH1ForCausalLM"),
        ("falcon_mamba", "FalconMambaForCausalLM"),
        ("fuyu", "FuyuForCausalLM"),
        ("gemma", "GemmaForCausalLM"),
        ("gemma2", "Gemma2ForCausalLM"),
        ("gemma3", "Gemma3ForConditionalGeneration"),
        ("gemma3_text", "Gemma3ForCausalLM"),
        ("git", "GitForCausalLM"),
        ("glm", "GlmForCausalLM"),
        ("glm4", "Glm4ForCausalLM"),
        ("got_ocr2", "GotOcr2ForConditionalGeneration"),
        ("gpt-sw3", "GPT2LMHeadModel"),
        ("gpt2", "GPT2LMHeadModel"),
        ("gpt_bigcode", "GPTBigCodeForCausalLM"),
        ("gpt_neo", "GPTNeoForCausalLM"),
        ("gpt_neox", "GPTNeoXForCausalLM"),
        ("gpt_neox_japanese", "GPTNeoXJapaneseForCausalLM"),
        ("gptj", "GPTJForCausalLM"),
        ("granite", "GraniteForCausalLM"),
        ("granitemoe", "GraniteMoeForCausalLM"),
        ("granitemoehybrid", "GraniteMoeHybridForCausalLM"),
        ("granitemoeshared", "GraniteMoeSharedForCausalLM"),
        ("helium", "HeliumForCausalLM"),
        ("jamba", "JambaForCausalLM"),
        ("jetmoe", "JetMoeForCausalLM"),
        ("llama", "LlamaForCausalLM"),
        ("llama4", "Llama4ForCausalLM"),
        ("llama4_text", "Llama4ForCausalLM"),
        ("mamba", "MambaForCausalLM"),
        ("mamba2", "Mamba2ForCausalLM"),
        ("marian", "MarianForCausalLM"),
        ("mbart", "MBartForCausalLM"),
        ("mega", "MegaForCausalLM"),
        ("megatron-bert", "MegatronBertForCausalLM"),
        ("mistral", "MistralForCausalLM"),
        ("mixtral", "MixtralForCausalLM"),
        ("mllama", "MllamaForCausalLM"),
        ("moshi", "MoshiForCausalLM"),
        ("mpt", "MptForCausalLM"),
        ("musicgen", "MusicgenForCausalLM"),
        ("musicgen_melody", "MusicgenMelodyForCausalLM"),
        ("mvp", "MvpForCausalLM"),
        ("nemotron", "NemotronForCausalLM"),
        ("olmo", "OlmoForCausalLM"),
        ("olmo2", "Olmo2ForCausalLM"),
        ("olmoe", "OlmoeForCausalLM"),
        ("open-llama", "OpenLlamaForCausalLM"),
        ("openai-gpt", "OpenAIGPTLMHeadModel"),
        ("opt", "OPTForCausalLM"),
        ("pegasus", "PegasusForCausalLM"),
        ("persimmon", "PersimmonForCausalLM"),
        ("phi", "PhiForCausalLM"),
        ("phi3", "Phi3ForCausalLM"),
        ("phi4_multimodal", "Phi4MultimodalForCausalLM"),
        ("phimoe", "PhimoeForCausalLM"),
        ("plbart", "PLBartForCausalLM"),
        ("prophetnet", "ProphetNetForCausalLM"),
        ("qdqbert", "QDQBertLMHeadModel"),
        ("qwen2", "Qwen2ForCausalLM"),
        ("qwen2_moe", "Qwen2MoeForCausalLM"),
        ("qwen3", "Qwen3ForCausalLM"),
        ("qwen3_moe", "Qwen3MoeForCausalLM"),
        ("recurrent_gemma", "RecurrentGemmaForCausalLM"),
        ("reformer", "ReformerModelWithLMHead"),
        ("rembert", "RemBertForCausalLM"),
        ("roberta", "RobertaForCausalLM"),
        ("roberta-prelayernorm", "RobertaPreLayerNormForCausalLM"),
        ("roc_bert", "RoCBertForCausalLM"),
        ("roformer", "RoFormerForCausalLM"),
        ("rwkv", "RwkvForCausalLM"),
        ("speech_to_text_2", "Speech2Text2ForCausalLM"),
        ("stablelm", "StableLmForCausalLM"),
        ("starcoder2", "Starcoder2ForCausalLM"),
        ("transfo-xl", "TransfoXLLMHeadModel"),
        ("trocr", "TrOCRForCausalLM"),
        ("whisper", "WhisperForCausalLM"),
        ("xglm", "XGLMForCausalLM"),
        ("xlm", "XLMWithLMHeadModel"),
        ("xlm-prophetnet", "XLMProphetNetForCausalLM"),
        ("xlm-roberta", "XLMRobertaForCausalLM"),
        ("xlm-roberta-xl", "XLMRobertaXLForCausalLM"),
        ("xlnet", "XLNetLMHeadModel"),
        ("xmod", "XmodForCausalLM"),
        ("zamba", "ZambaForCausalLM"),
        ("zamba2", "Zamba2ForCausalLM"),
    ]
)

MODEL_FOR_IMAGE_MAPPING_NAMES = OrderedDict(
    [
        # Model for Image mapping
        ("beit", "BeitModel"),
        ("bit", "BitModel"),
        ("conditional_detr", "ConditionalDetrModel"),
        ("convnext", "ConvNextModel"),
        ("convnextv2", "ConvNextV2Model"),
        ("dab-detr", "DabDetrModel"),
        ("data2vec-vision", "Data2VecVisionModel"),
        ("deformable_detr", "DeformableDetrModel"),
        ("deit", "DeiTModel"),
        ("depth_pro", "DepthProModel"),
        ("deta", "DetaModel"),
        ("detr", "DetrModel"),
        ("dinat", "DinatModel"),
        ("dinov2", "Dinov2Model"),
        ("dinov2_with_registers", "Dinov2WithRegistersModel"),
        ("dpt", "DPTModel"),
        ("efficientformer", "EfficientFormerModel"),
        ("efficientnet", "EfficientNetModel"),
        ("focalnet", "FocalNetModel"),
        ("glpn", "GLPNModel"),
        ("hiera", "HieraModel"),
        ("ijepa", "IJepaModel"),
        ("imagegpt", "ImageGPTModel"),
        ("levit", "LevitModel"),
        ("llama4", "Llama4VisionModel"),
        ("mlcd", "MLCDVisionModel"),
        ("mllama", "MllamaVisionModel"),
        ("mobilenet_v1", "MobileNetV1Model"),
        ("mobilenet_v2", "MobileNetV2Model"),
        ("mobilevit", "MobileViTModel"),
        ("mobilevitv2", "MobileViTV2Model"),
        ("nat", "NatModel"),
        ("poolformer", "PoolFormerModel"),
        ("pvt", "PvtModel"),
        ("regnet", "RegNetModel"),
        ("resnet", "ResNetModel"),
        ("segformer", "SegformerModel"),
        ("siglip_vision_model", "SiglipVisionModel"),
        ("swiftformer", "SwiftFormerModel"),
        ("swin", "SwinModel"),
        ("swin2sr", "Swin2SRModel"),
        ("swinv2", "Swinv2Model"),
        ("table-transformer", "TableTransformerModel"),
        ("timesformer", "TimesformerModel"),
        ("timm_backbone", "TimmBackbone"),
        ("timm_wrapper", "TimmWrapperModel"),
        ("van", "VanModel"),
        ("videomae", "VideoMAEModel"),
        ("vit", "ViTModel"),
        ("vit_hybrid", "ViTHybridModel"),
        ("vit_mae", "ViTMAEModel"),
        ("vit_msn", "ViTMSNModel"),
        ("vitdet", "VitDetModel"),
        ("vivit", "VivitModel"),
        ("yolos", "YolosModel"),
    ]
)

MODEL_FOR_MASKED_IMAGE_MODELING_MAPPING_NAMES = OrderedDict(
    [
        ("deit", "DeiTForMaskedImageModeling"),
        ("focalnet", "FocalNetForMaskedImageModeling"),
        ("swin", "SwinForMaskedImageModeling"),
        ("swinv2", "Swinv2ForMaskedImageModeling"),
        ("vit", "ViTForMaskedImageModeling"),
    ]
)


MODEL_FOR_CAUSAL_IMAGE_MODELING_MAPPING_NAMES = OrderedDict(
    # Model for Causal Image Modeling mapping
    [
        ("imagegpt", "ImageGPTForCausalImageModeling"),
    ]
)

MODEL_FOR_IMAGE_CLASSIFICATION_MAPPING_NAMES = OrderedDict(
    [
        # Model for Image Classification mapping
        ("beit", "BeitForImageClassification"),
        ("bit", "BitForImageClassification"),
        ("clip", "CLIPForImageClassification"),
        ("convnext", "ConvNextForImageClassification"),
        ("convnextv2", "ConvNextV2ForImageClassification"),
        ("cvt", "CvtForImageClassification"),
        ("data2vec-vision", "Data2VecVisionForImageClassification"),
        (
            "deit",
            ("DeiTForImageClassification", "DeiTForImageClassificationWithTeacher"),
        ),
        ("dinat", "DinatForImageClassification"),
        ("dinov2", "Dinov2ForImageClassification"),
        ("dinov2_with_registers", "Dinov2WithRegistersForImageClassification"),
        ("donut-swin", "DonutSwinForImageClassification"),
        (
            "efficientformer",
            (
                "EfficientFormerForImageClassification",
                "EfficientFormerForImageClassificationWithTeacher",
            ),
        ),
        ("efficientnet", "EfficientNetForImageClassification"),
        ("focalnet", "FocalNetForImageClassification"),
        ("hgnet_v2", "HGNetV2ForImageClassification"),
        ("hiera", "HieraForImageClassification"),
        ("ijepa", "IJepaForImageClassification"),
        ("imagegpt", "ImageGPTForImageClassification"),
        (
            "levit",
            ("LevitForImageClassification", "LevitForImageClassificationWithTeacher"),
        ),
        ("mobilenet_v1", "MobileNetV1ForImageClassification"),
        ("mobilenet_v2", "MobileNetV2ForImageClassification"),
        ("mobilevit", "MobileViTForImageClassification"),
        ("mobilevitv2", "MobileViTV2ForImageClassification"),
        ("nat", "NatForImageClassification"),
        (
            "perceiver",
            (
                "PerceiverForImageClassificationLearned",
                "PerceiverForImageClassificationFourier",
                "PerceiverForImageClassificationConvProcessing",
            ),
        ),
        ("poolformer", "PoolFormerForImageClassification"),
        ("pvt", "PvtForImageClassification"),
        ("pvt_v2", "PvtV2ForImageClassification"),
        ("regnet", "RegNetForImageClassification"),
        ("resnet", "ResNetForImageClassification"),
        ("segformer", "SegformerForImageClassification"),
        ("shieldgemma2", "ShieldGemma2ForImageClassification"),
        ("siglip", "SiglipForImageClassification"),
        ("siglip2", "Siglip2ForImageClassification"),
        ("swiftformer", "SwiftFormerForImageClassification"),
        ("swin", "SwinForImageClassification"),
        ("swinv2", "Swinv2ForImageClassification"),
        ("textnet", "TextNetForImageClassification"),
        ("timm_wrapper", "TimmWrapperForImageClassification"),
        ("van", "VanForImageClassification"),
        ("vit", "ViTForImageClassification"),
        ("vit_hybrid", "ViTHybridForImageClassification"),
        ("vit_msn", "ViTMSNForImageClassification"),
    ]
)

MODEL_FOR_IMAGE_SEGMENTATION_MAPPING_NAMES = OrderedDict(
    [
        # Do not add new models here, this class will be deprecated in the future.
        # Model for Image Segmentation mapping
        ("detr", "DetrForSegmentation"),
    ]
)

MODEL_FOR_SEMANTIC_SEGMENTATION_MAPPING_NAMES = OrderedDict(
    [
        # Model for Semantic Segmentation mapping
        ("beit", "BeitForSemanticSegmentation"),
        ("data2vec-vision", "Data2VecVisionForSemanticSegmentation"),
        ("dpt", "DPTForSemanticSegmentation"),
        ("mobilenet_v2", "MobileNetV2ForSemanticSegmentation"),
        ("mobilevit", "MobileViTForSemanticSegmentation"),
        ("mobilevitv2", "MobileViTV2ForSemanticSegmentation"),
        ("segformer", "SegformerForSemanticSegmentation"),
        ("upernet", "UperNetForSemanticSegmentation"),
    ]
)

MODEL_FOR_INSTANCE_SEGMENTATION_MAPPING_NAMES = OrderedDict(
    [
        # Model for Instance Segmentation mapping
        # MaskFormerForInstanceSegmentation can be removed from this mapping in v5
        ("maskformer", "MaskFormerForInstanceSegmentation"),
    ]
)

MODEL_FOR_UNIVERSAL_SEGMENTATION_MAPPING_NAMES = OrderedDict(
    [
        # Model for Universal Segmentation mapping
        ("detr", "DetrForSegmentation"),
        ("mask2former", "Mask2FormerForUniversalSegmentation"),
        ("maskformer", "MaskFormerForInstanceSegmentation"),
        ("oneformer", "OneFormerForUniversalSegmentation"),
    ]
)

MODEL_FOR_VIDEO_CLASSIFICATION_MAPPING_NAMES = OrderedDict(
    [
        ("timesformer", "TimesformerForVideoClassification"),
        ("videomae", "VideoMAEForVideoClassification"),
        ("vivit", "VivitForVideoClassification"),
    ]
)

MODEL_FOR_VISION_2_SEQ_MAPPING_NAMES = OrderedDict(
    [
        ("blip", "BlipForConditionalGeneration"),
        ("blip-2", "Blip2ForConditionalGeneration"),
        ("chameleon", "ChameleonForConditionalGeneration"),
        ("git", "GitForCausalLM"),
        ("idefics2", "Idefics2ForConditionalGeneration"),
        ("idefics3", "Idefics3ForConditionalGeneration"),
        ("instructblip", "InstructBlipForConditionalGeneration"),
        ("instructblipvideo", "InstructBlipVideoForConditionalGeneration"),
        ("kosmos-2", "Kosmos2ForConditionalGeneration"),
        ("llava", "LlavaForConditionalGeneration"),
        ("llava_next", "LlavaNextForConditionalGeneration"),
        ("llava_next_video", "LlavaNextVideoForConditionalGeneration"),
        ("llava_onevision", "LlavaOnevisionForConditionalGeneration"),
        ("mistral3", "Mistral3ForConditionalGeneration"),
        ("mllama", "MllamaForConditionalGeneration"),
        ("paligemma", "PaliGemmaForConditionalGeneration"),
        ("pix2struct", "Pix2StructForConditionalGeneration"),
        ("qwen2_5_vl", "Qwen2_5_VLForConditionalGeneration"),
        ("qwen2_vl", "Qwen2VLForConditionalGeneration"),
        ("video_llava", "VideoLlavaForConditionalGeneration"),
        ("vipllava", "VipLlavaForConditionalGeneration"),
        ("vision-encoder-decoder", "VisionEncoderDecoderModel"),
    ]
)

MODEL_FOR_RETRIEVAL_MAPPING_NAMES = OrderedDict(
    [
        ("colpali", "ColPaliForRetrieval"),
    ]
)

MODEL_FOR_IMAGE_TEXT_TO_TEXT_MAPPING_NAMES = OrderedDict(
    [
        ("aria", "AriaForConditionalGeneration"),
        ("aya_vision", "AyaVisionForConditionalGeneration"),
        ("blip", "BlipForConditionalGeneration"),
        ("blip-2", "Blip2ForConditionalGeneration"),
        ("chameleon", "ChameleonForConditionalGeneration"),
        ("emu3", "Emu3ForConditionalGeneration"),
        ("fuyu", "FuyuForCausalLM"),
        ("gemma3", "Gemma3ForConditionalGeneration"),
        ("git", "GitForCausalLM"),
        ("got_ocr2", "GotOcr2ForConditionalGeneration"),
        ("idefics", "IdeficsForVisionText2Text"),
        ("idefics2", "Idefics2ForConditionalGeneration"),
        ("idefics3", "Idefics3ForConditionalGeneration"),
        ("instructblip", "InstructBlipForConditionalGeneration"),
        ("internvl", "InternVLForConditionalGeneration"),
        ("janus", "JanusForConditionalGeneration"),
        ("kosmos-2", "Kosmos2ForConditionalGeneration"),
        ("llama4", "Llama4ForConditionalGeneration"),
        ("llava", "LlavaForConditionalGeneration"),
        ("llava_next", "LlavaNextForConditionalGeneration"),
        ("llava_next_video", "LlavaNextVideoForConditionalGeneration"),
        ("llava_onevision", "LlavaOnevisionForConditionalGeneration"),
        ("mistral3", "Mistral3ForConditionalGeneration"),
        ("mllama", "MllamaForConditionalGeneration"),
        ("paligemma", "PaliGemmaForConditionalGeneration"),
        ("pix2struct", "Pix2StructForConditionalGeneration"),
        ("pixtral", "LlavaForConditionalGeneration"),
        ("qwen2_5_vl", "Qwen2_5_VLForConditionalGeneration"),
        ("qwen2_vl", "Qwen2VLForConditionalGeneration"),
        ("shieldgemma2", "Gemma3ForConditionalGeneration"),
        ("smolvlm", "SmolVLMForConditionalGeneration"),
        ("udop", "UdopForConditionalGeneration"),
        ("vipllava", "VipLlavaForConditionalGeneration"),
        ("vision-encoder-decoder", "VisionEncoderDecoderModel"),
    ]
)

MODEL_FOR_MASKED_LM_MAPPING_NAMES = OrderedDict(
    [
        # Model for Masked LM mapping
        ("albert", "AlbertForMaskedLM"),
        ("bart", "BartForConditionalGeneration"),
        ("bert", "BertForMaskedLM"),
        ("big_bird", "BigBirdForMaskedLM"),
        ("camembert", "CamembertForMaskedLM"),
        ("convbert", "ConvBertForMaskedLM"),
        ("data2vec-text", "Data2VecTextForMaskedLM"),
        ("deberta", "DebertaForMaskedLM"),
        ("deberta-v2", "DebertaV2ForMaskedLM"),
        ("distilbert", "DistilBertForMaskedLM"),
        ("electra", "ElectraForMaskedLM"),
        ("ernie", "ErnieForMaskedLM"),
        ("esm", "EsmForMaskedLM"),
        ("flaubert", "FlaubertWithLMHeadModel"),
        ("fnet", "FNetForMaskedLM"),
        ("funnel", "FunnelForMaskedLM"),
        ("ibert", "IBertForMaskedLM"),
        ("layoutlm", "LayoutLMForMaskedLM"),
        ("longformer", "LongformerForMaskedLM"),
        ("luke", "LukeForMaskedLM"),
        ("mbart", "MBartForConditionalGeneration"),
        ("mega", "MegaForMaskedLM"),
        ("megatron-bert", "MegatronBertForMaskedLM"),
        ("mobilebert", "MobileBertForMaskedLM"),
        ("modernbert", "ModernBertForMaskedLM"),
        ("mpnet", "MPNetForMaskedLM"),
        ("mra", "MraForMaskedLM"),
        ("mvp", "MvpForConditionalGeneration"),
        ("nezha", "NezhaForMaskedLM"),
        ("nystromformer", "NystromformerForMaskedLM"),
        ("perceiver", "PerceiverForMaskedLM"),
        ("qdqbert", "QDQBertForMaskedLM"),
        ("reformer", "ReformerForMaskedLM"),
        ("rembert", "RemBertForMaskedLM"),
        ("roberta", "RobertaForMaskedLM"),
        ("roberta-prelayernorm", "RobertaPreLayerNormForMaskedLM"),
        ("roc_bert", "RoCBertForMaskedLM"),
        ("roformer", "RoFormerForMaskedLM"),
        ("squeezebert", "SqueezeBertForMaskedLM"),
        ("tapas", "TapasForMaskedLM"),
        ("wav2vec2", "Wav2Vec2ForMaskedLM"),
        ("xlm", "XLMWithLMHeadModel"),
        ("xlm-roberta", "XLMRobertaForMaskedLM"),
        ("xlm-roberta-xl", "XLMRobertaXLForMaskedLM"),
        ("xmod", "XmodForMaskedLM"),
        ("yoso", "YosoForMaskedLM"),
    ]
)

MODEL_FOR_OBJECT_DETECTION_MAPPING_NAMES = OrderedDict(
    [
        # Model for Object Detection mapping
        ("conditional_detr", "ConditionalDetrForObjectDetection"),
        ("d_fine", "DFineForObjectDetection"),
        ("dab-detr", "DabDetrForObjectDetection"),
        ("deformable_detr", "DeformableDetrForObjectDetection"),
        ("deta", "DetaForObjectDetection"),
        ("detr", "DetrForObjectDetection"),
        ("rt_detr", "RTDetrForObjectDetection"),
        ("rt_detr_v2", "RTDetrV2ForObjectDetection"),
        ("table-transformer", "TableTransformerForObjectDetection"),
        ("yolos", "YolosForObjectDetection"),
    ]
)

MODEL_FOR_ZERO_SHOT_OBJECT_DETECTION_MAPPING_NAMES = OrderedDict(
    [
        # Model for Zero Shot Object Detection mapping
        ("grounding-dino", "GroundingDinoForObjectDetection"),
        ("omdet-turbo", "OmDetTurboForObjectDetection"),
        ("owlv2", "Owlv2ForObjectDetection"),
        ("owlvit", "OwlViTForObjectDetection"),
    ]
)

MODEL_FOR_DEPTH_ESTIMATION_MAPPING_NAMES = OrderedDict(
    [
        # Model for depth estimation mapping
        ("depth_anything", "DepthAnythingForDepthEstimation"),
        ("depth_pro", "DepthProForDepthEstimation"),
        ("dpt", "DPTForDepthEstimation"),
        ("glpn", "GLPNForDepthEstimation"),
        ("prompt_depth_anything", "PromptDepthAnythingForDepthEstimation"),
        ("zoedepth", "ZoeDepthForDepthEstimation"),
    ]
)
MODEL_FOR_SEQ_TO_SEQ_CAUSAL_LM_MAPPING_NAMES = OrderedDict(
    [
        # Model for Seq2Seq Causal LM mapping
        ("bart", "BartForConditionalGeneration"),
        ("bigbird_pegasus", "BigBirdPegasusForConditionalGeneration"),
        ("blenderbot", "BlenderbotForConditionalGeneration"),
        ("blenderbot-small", "BlenderbotSmallForConditionalGeneration"),
        ("encoder-decoder", "EncoderDecoderModel"),
        ("fsmt", "FSMTForConditionalGeneration"),
        ("gptsan-japanese", "GPTSanJapaneseForConditionalGeneration"),
        ("granite_speech", "GraniteSpeechForConditionalGeneration"),
        ("led", "LEDForConditionalGeneration"),
        ("longt5", "LongT5ForConditionalGeneration"),
        ("m2m_100", "M2M100ForConditionalGeneration"),
        ("marian", "MarianMTModel"),
        ("mbart", "MBartForConditionalGeneration"),
        ("mt5", "MT5ForConditionalGeneration"),
        ("mvp", "MvpForConditionalGeneration"),
        ("nllb-moe", "NllbMoeForConditionalGeneration"),
        ("pegasus", "PegasusForConditionalGeneration"),
        ("pegasus_x", "PegasusXForConditionalGeneration"),
        ("plbart", "PLBartForConditionalGeneration"),
        ("prophetnet", "ProphetNetForConditionalGeneration"),
        ("qwen2_audio", "Qwen2AudioForConditionalGeneration"),
        ("seamless_m4t", "SeamlessM4TForTextToText"),
        ("seamless_m4t_v2", "SeamlessM4Tv2ForTextToText"),
        ("switch_transformers", "SwitchTransformersForConditionalGeneration"),
        ("t5", "T5ForConditionalGeneration"),
        ("umt5", "UMT5ForConditionalGeneration"),
        ("xlm-prophetnet", "XLMProphetNetForConditionalGeneration"),
    ]
)

MODEL_FOR_SPEECH_SEQ_2_SEQ_MAPPING_NAMES = OrderedDict(
    [
        ("granite_speech", "GraniteSpeechForConditionalGeneration"),
        ("moonshine", "MoonshineForConditionalGeneration"),
        ("pop2piano", "Pop2PianoForConditionalGeneration"),
        ("seamless_m4t", "SeamlessM4TForSpeechToText"),
        ("seamless_m4t_v2", "SeamlessM4Tv2ForSpeechToText"),
        ("speech-encoder-decoder", "SpeechEncoderDecoderModel"),
        ("speech_to_text", "Speech2TextForConditionalGeneration"),
        ("speecht5", "SpeechT5ForSpeechToText"),
        ("whisper", "WhisperForConditionalGeneration"),
    ]
)

MODEL_FOR_SEQUENCE_CLASSIFICATION_MAPPING_NAMES = OrderedDict(
    [
        # Model for Sequence Classification mapping
        ("albert", "AlbertForSequenceClassification"),
        ("bart", "BartForSequenceClassification"),
        ("bert", "BertForSequenceClassification"),
        ("big_bird", "BigBirdForSequenceClassification"),
        ("bigbird_pegasus", "BigBirdPegasusForSequenceClassification"),
        ("biogpt", "BioGptForSequenceClassification"),
        ("bloom", "BloomForSequenceClassification"),
        ("camembert", "CamembertForSequenceClassification"),
        ("canine", "CanineForSequenceClassification"),
        ("code_llama", "LlamaForSequenceClassification"),
        ("convbert", "ConvBertForSequenceClassification"),
        ("ctrl", "CTRLForSequenceClassification"),
        ("data2vec-text", "Data2VecTextForSequenceClassification"),
        ("deberta", "DebertaForSequenceClassification"),
        ("deberta-v2", "DebertaV2ForSequenceClassification"),
        ("diffllama", "DiffLlamaForSequenceClassification"),
        ("distilbert", "DistilBertForSequenceClassification"),
        ("electra", "ElectraForSequenceClassification"),
        ("ernie", "ErnieForSequenceClassification"),
        ("ernie_m", "ErnieMForSequenceClassification"),
        ("esm", "EsmForSequenceClassification"),
        ("falcon", "FalconForSequenceClassification"),
        ("flaubert", "FlaubertForSequenceClassification"),
        ("fnet", "FNetForSequenceClassification"),
        ("funnel", "FunnelForSequenceClassification"),
        ("gemma", "GemmaForSequenceClassification"),
        ("gemma2", "Gemma2ForSequenceClassification"),
        ("glm", "GlmForSequenceClassification"),
        ("glm4", "Glm4ForSequenceClassification"),
        ("gpt-sw3", "GPT2ForSequenceClassification"),
        ("gpt2", "GPT2ForSequenceClassification"),
        ("gpt_bigcode", "GPTBigCodeForSequenceClassification"),
        ("gpt_neo", "GPTNeoForSequenceClassification"),
        ("gpt_neox", "GPTNeoXForSequenceClassification"),
        ("gptj", "GPTJForSequenceClassification"),
        ("helium", "HeliumForSequenceClassification"),
        ("ibert", "IBertForSequenceClassification"),
        ("jamba", "JambaForSequenceClassification"),
        ("jetmoe", "JetMoeForSequenceClassification"),
        ("layoutlm", "LayoutLMForSequenceClassification"),
        ("layoutlmv2", "LayoutLMv2ForSequenceClassification"),
        ("layoutlmv3", "LayoutLMv3ForSequenceClassification"),
        ("led", "LEDForSequenceClassification"),
        ("lilt", "LiltForSequenceClassification"),
        ("llama", "LlamaForSequenceClassification"),
        ("longformer", "LongformerForSequenceClassification"),
        ("luke", "LukeForSequenceClassification"),
        ("markuplm", "MarkupLMForSequenceClassification"),
        ("mbart", "MBartForSequenceClassification"),
        ("mega", "MegaForSequenceClassification"),
        ("megatron-bert", "MegatronBertForSequenceClassification"),
        ("mistral", "MistralForSequenceClassification"),
        ("mixtral", "MixtralForSequenceClassification"),
        ("mobilebert", "MobileBertForSequenceClassification"),
        ("modernbert", "ModernBertForSequenceClassification"),
        ("mpnet", "MPNetForSequenceClassification"),
        ("mpt", "MptForSequenceClassification"),
        ("mra", "MraForSequenceClassification"),
        ("mt5", "MT5ForSequenceClassification"),
        ("mvp", "MvpForSequenceClassification"),
        ("nemotron", "NemotronForSequenceClassification"),
        ("nezha", "NezhaForSequenceClassification"),
        ("nystromformer", "NystromformerForSequenceClassification"),
        ("open-llama", "OpenLlamaForSequenceClassification"),
        ("openai-gpt", "OpenAIGPTForSequenceClassification"),
        ("opt", "OPTForSequenceClassification"),
        ("perceiver", "PerceiverForSequenceClassification"),
        ("persimmon", "PersimmonForSequenceClassification"),
        ("phi", "PhiForSequenceClassification"),
        ("phi3", "Phi3ForSequenceClassification"),
        ("phimoe", "PhimoeForSequenceClassification"),
        ("plbart", "PLBartForSequenceClassification"),
        ("qdqbert", "QDQBertForSequenceClassification"),
        ("qwen2", "Qwen2ForSequenceClassification"),
        ("qwen2_moe", "Qwen2MoeForSequenceClassification"),
        ("qwen3", "Qwen3ForSequenceClassification"),
        ("qwen3_moe", "Qwen3MoeForSequenceClassification"),
        ("reformer", "ReformerForSequenceClassification"),
        ("rembert", "RemBertForSequenceClassification"),
        ("roberta", "RobertaForSequenceClassification"),
        ("roberta-prelayernorm", "RobertaPreLayerNormForSequenceClassification"),
        ("roc_bert", "RoCBertForSequenceClassification"),
        ("roformer", "RoFormerForSequenceClassification"),
        ("squeezebert", "SqueezeBertForSequenceClassification"),
        ("stablelm", "StableLmForSequenceClassification"),
        ("starcoder2", "Starcoder2ForSequenceClassification"),
        ("t5", "T5ForSequenceClassification"),
        ("tapas", "TapasForSequenceClassification"),
        ("transfo-xl", "TransfoXLForSequenceClassification"),
        ("umt5", "UMT5ForSequenceClassification"),
        ("xlm", "XLMForSequenceClassification"),
        ("xlm-roberta", "XLMRobertaForSequenceClassification"),
        ("xlm-roberta-xl", "XLMRobertaXLForSequenceClassification"),
        ("xlnet", "XLNetForSequenceClassification"),
        ("xmod", "XmodForSequenceClassification"),
        ("yoso", "YosoForSequenceClassification"),
        ("zamba", "ZambaForSequenceClassification"),
        ("zamba2", "Zamba2ForSequenceClassification"),
    ]
)

MODEL_FOR_QUESTION_ANSWERING_MAPPING_NAMES = OrderedDict(
    [
        # Model for Question Answering mapping
        ("albert", "AlbertForQuestionAnswering"),
        ("bart", "BartForQuestionAnswering"),
        ("bert", "BertForQuestionAnswering"),
        ("big_bird", "BigBirdForQuestionAnswering"),
        ("bigbird_pegasus", "BigBirdPegasusForQuestionAnswering"),
        ("bloom", "BloomForQuestionAnswering"),
        ("camembert", "CamembertForQuestionAnswering"),
        ("canine", "CanineForQuestionAnswering"),
        ("convbert", "ConvBertForQuestionAnswering"),
        ("data2vec-text", "Data2VecTextForQuestionAnswering"),
        ("deberta", "DebertaForQuestionAnswering"),
        ("deberta-v2", "DebertaV2ForQuestionAnswering"),
        ("diffllama", "DiffLlamaForQuestionAnswering"),
        ("distilbert", "DistilBertForQuestionAnswering"),
        ("electra", "ElectraForQuestionAnswering"),
        ("ernie", "ErnieForQuestionAnswering"),
        ("ernie_m", "ErnieMForQuestionAnswering"),
        ("falcon", "FalconForQuestionAnswering"),
        ("flaubert", "FlaubertForQuestionAnsweringSimple"),
        ("fnet", "FNetForQuestionAnswering"),
        ("funnel", "FunnelForQuestionAnswering"),
        ("gpt2", "GPT2ForQuestionAnswering"),
        ("gpt_neo", "GPTNeoForQuestionAnswering"),
        ("gpt_neox", "GPTNeoXForQuestionAnswering"),
        ("gptj", "GPTJForQuestionAnswering"),
        ("ibert", "IBertForQuestionAnswering"),
        ("layoutlmv2", "LayoutLMv2ForQuestionAnswering"),
        ("layoutlmv3", "LayoutLMv3ForQuestionAnswering"),
        ("led", "LEDForQuestionAnswering"),
        ("lilt", "LiltForQuestionAnswering"),
        ("llama", "LlamaForQuestionAnswering"),
        ("longformer", "LongformerForQuestionAnswering"),
        ("luke", "LukeForQuestionAnswering"),
        ("lxmert", "LxmertForQuestionAnswering"),
        ("markuplm", "MarkupLMForQuestionAnswering"),
        ("mbart", "MBartForQuestionAnswering"),
        ("mega", "MegaForQuestionAnswering"),
        ("megatron-bert", "MegatronBertForQuestionAnswering"),
        ("mistral", "MistralForQuestionAnswering"),
        ("mixtral", "MixtralForQuestionAnswering"),
        ("mobilebert", "MobileBertForQuestionAnswering"),
        ("modernbert", "ModernBertForQuestionAnswering"),
        ("mpnet", "MPNetForQuestionAnswering"),
        ("mpt", "MptForQuestionAnswering"),
        ("mra", "MraForQuestionAnswering"),
        ("mt5", "MT5ForQuestionAnswering"),
        ("mvp", "MvpForQuestionAnswering"),
        ("nemotron", "NemotronForQuestionAnswering"),
        ("nezha", "NezhaForQuestionAnswering"),
        ("nystromformer", "NystromformerForQuestionAnswering"),
        ("opt", "OPTForQuestionAnswering"),
        ("qdqbert", "QDQBertForQuestionAnswering"),
        ("qwen2", "Qwen2ForQuestionAnswering"),
        ("qwen2_moe", "Qwen2MoeForQuestionAnswering"),
        ("qwen3", "Qwen3ForQuestionAnswering"),
        ("qwen3_moe", "Qwen3MoeForQuestionAnswering"),
        ("reformer", "ReformerForQuestionAnswering"),
        ("rembert", "RemBertForQuestionAnswering"),
        ("roberta", "RobertaForQuestionAnswering"),
        ("roberta-prelayernorm", "RobertaPreLayerNormForQuestionAnswering"),
        ("roc_bert", "RoCBertForQuestionAnswering"),
        ("roformer", "RoFormerForQuestionAnswering"),
        ("splinter", "SplinterForQuestionAnswering"),
        ("squeezebert", "SqueezeBertForQuestionAnswering"),
        ("t5", "T5ForQuestionAnswering"),
        ("umt5", "UMT5ForQuestionAnswering"),
        ("xlm", "XLMForQuestionAnsweringSimple"),
        ("xlm-roberta", "XLMRobertaForQuestionAnswering"),
        ("xlm-roberta-xl", "XLMRobertaXLForQuestionAnswering"),
        ("xlnet", "XLNetForQuestionAnsweringSimple"),
        ("xmod", "XmodForQuestionAnswering"),
        ("yoso", "YosoForQuestionAnswering"),
    ]
)

MODEL_FOR_TABLE_QUESTION_ANSWERING_MAPPING_NAMES = OrderedDict(
    [
        # Model for Table Question Answering mapping
        ("tapas", "TapasForQuestionAnswering"),
    ]
)

MODEL_FOR_VISUAL_QUESTION_ANSWERING_MAPPING_NAMES = OrderedDict(
    [
        ("blip", "BlipForQuestionAnswering"),
        ("blip-2", "Blip2ForConditionalGeneration"),
        ("vilt", "ViltForQuestionAnswering"),
    ]
)

MODEL_FOR_DOCUMENT_QUESTION_ANSWERING_MAPPING_NAMES = OrderedDict(
    [
        ("layoutlm", "LayoutLMForQuestionAnswering"),
        ("layoutlmv2", "LayoutLMv2ForQuestionAnswering"),
        ("layoutlmv3", "LayoutLMv3ForQuestionAnswering"),
    ]
)

MODEL_FOR_TOKEN_CLASSIFICATION_MAPPING_NAMES = OrderedDict(
    [
        # Model for Token Classification mapping
        ("albert", "AlbertForTokenClassification"),
        ("bert", "BertForTokenClassification"),
        ("big_bird", "BigBirdForTokenClassification"),
        ("biogpt", "BioGptForTokenClassification"),
        ("bloom", "BloomForTokenClassification"),
        ("bros", "BrosForTokenClassification"),
        ("camembert", "CamembertForTokenClassification"),
        ("canine", "CanineForTokenClassification"),
        ("convbert", "ConvBertForTokenClassification"),
        ("data2vec-text", "Data2VecTextForTokenClassification"),
        ("deberta", "DebertaForTokenClassification"),
        ("deberta-v2", "DebertaV2ForTokenClassification"),
        ("diffllama", "DiffLlamaForTokenClassification"),
        ("distilbert", "DistilBertForTokenClassification"),
        ("electra", "ElectraForTokenClassification"),
        ("ernie", "ErnieForTokenClassification"),
        ("ernie_m", "ErnieMForTokenClassification"),
        ("esm", "EsmForTokenClassification"),
        ("falcon", "FalconForTokenClassification"),
        ("flaubert", "FlaubertForTokenClassification"),
        ("fnet", "FNetForTokenClassification"),
        ("funnel", "FunnelForTokenClassification"),
        ("gemma", "GemmaForTokenClassification"),
        ("gemma2", "Gemma2ForTokenClassification"),
        ("glm", "GlmForTokenClassification"),
        ("glm4", "Glm4ForTokenClassification"),
        ("gpt-sw3", "GPT2ForTokenClassification"),
        ("gpt2", "GPT2ForTokenClassification"),
        ("gpt_bigcode", "GPTBigCodeForTokenClassification"),
        ("gpt_neo", "GPTNeoForTokenClassification"),
        ("gpt_neox", "GPTNeoXForTokenClassification"),
        ("helium", "HeliumForTokenClassification"),
        ("ibert", "IBertForTokenClassification"),
        ("layoutlm", "LayoutLMForTokenClassification"),
        ("layoutlmv2", "LayoutLMv2ForTokenClassification"),
        ("layoutlmv3", "LayoutLMv3ForTokenClassification"),
        ("lilt", "LiltForTokenClassification"),
        ("llama", "LlamaForTokenClassification"),
        ("longformer", "LongformerForTokenClassification"),
        ("luke", "LukeForTokenClassification"),
        ("markuplm", "MarkupLMForTokenClassification"),
        ("mega", "MegaForTokenClassification"),
        ("megatron-bert", "MegatronBertForTokenClassification"),
        ("mistral", "MistralForTokenClassification"),
        ("mixtral", "MixtralForTokenClassification"),
        ("mobilebert", "MobileBertForTokenClassification"),
        ("modernbert", "ModernBertForTokenClassification"),
        ("mpnet", "MPNetForTokenClassification"),
        ("mpt", "MptForTokenClassification"),
        ("mra", "MraForTokenClassification"),
        ("mt5", "MT5ForTokenClassification"),
        ("nemotron", "NemotronForTokenClassification"),
        ("nezha", "NezhaForTokenClassification"),
        ("nystromformer", "NystromformerForTokenClassification"),
        ("persimmon", "PersimmonForTokenClassification"),
        ("phi", "PhiForTokenClassification"),
        ("phi3", "Phi3ForTokenClassification"),
        ("qdqbert", "QDQBertForTokenClassification"),
        ("qwen2", "Qwen2ForTokenClassification"),
        ("qwen2_moe", "Qwen2MoeForTokenClassification"),
        ("qwen3", "Qwen3ForTokenClassification"),
        ("qwen3_moe", "Qwen3MoeForTokenClassification"),
        ("rembert", "RemBertForTokenClassification"),
        ("roberta", "RobertaForTokenClassification"),
        ("roberta-prelayernorm", "RobertaPreLayerNormForTokenClassification"),
        ("roc_bert", "RoCBertForTokenClassification"),
        ("roformer", "RoFormerForTokenClassification"),
        ("squeezebert", "SqueezeBertForTokenClassification"),
        ("stablelm", "StableLmForTokenClassification"),
        ("starcoder2", "Starcoder2ForTokenClassification"),
        ("t5", "T5ForTokenClassification"),
        ("umt5", "UMT5ForTokenClassification"),
        ("xlm", "XLMForTokenClassification"),
        ("xlm-roberta", "XLMRobertaForTokenClassification"),
        ("xlm-roberta-xl", "XLMRobertaXLForTokenClassification"),
        ("xlnet", "XLNetForTokenClassification"),
        ("xmod", "XmodForTokenClassification"),
        ("yoso", "YosoForTokenClassification"),
    ]
)

MODEL_FOR_MULTIPLE_CHOICE_MAPPING_NAMES = OrderedDict(
    [
        # Model for Multiple Choice mapping
        ("albert", "AlbertForMultipleChoice"),
        ("bert", "BertForMultipleChoice"),
        ("big_bird", "BigBirdForMultipleChoice"),
        ("camembert", "CamembertForMultipleChoice"),
        ("canine", "CanineForMultipleChoice"),
        ("convbert", "ConvBertForMultipleChoice"),
        ("data2vec-text", "Data2VecTextForMultipleChoice"),
        ("deberta-v2", "DebertaV2ForMultipleChoice"),
        ("distilbert", "DistilBertForMultipleChoice"),
        ("electra", "ElectraForMultipleChoice"),
        ("ernie", "ErnieForMultipleChoice"),
        ("ernie_m", "ErnieMForMultipleChoice"),
        ("flaubert", "FlaubertForMultipleChoice"),
        ("fnet", "FNetForMultipleChoice"),
        ("funnel", "FunnelForMultipleChoice"),
        ("ibert", "IBertForMultipleChoice"),
        ("longformer", "LongformerForMultipleChoice"),
        ("luke", "LukeForMultipleChoice"),
        ("mega", "MegaForMultipleChoice"),
        ("megatron-bert", "MegatronBertForMultipleChoice"),
        ("mobilebert", "MobileBertForMultipleChoice"),
        ("mpnet", "MPNetForMultipleChoice"),
        ("mra", "MraForMultipleChoice"),
        ("nezha", "NezhaForMultipleChoice"),
        ("nystromformer", "NystromformerForMultipleChoice"),
        ("qdqbert", "QDQBertForMultipleChoice"),
        ("rembert", "RemBertForMultipleChoice"),
        ("roberta", "RobertaForMultipleChoice"),
        ("roberta-prelayernorm", "RobertaPreLayerNormForMultipleChoice"),
        ("roc_bert", "RoCBertForMultipleChoice"),
        ("roformer", "RoFormerForMultipleChoice"),
        ("squeezebert", "SqueezeBertForMultipleChoice"),
        ("xlm", "XLMForMultipleChoice"),
        ("xlm-roberta", "XLMRobertaForMultipleChoice"),
        ("xlm-roberta-xl", "XLMRobertaXLForMultipleChoice"),
        ("xlnet", "XLNetForMultipleChoice"),
        ("xmod", "XmodForMultipleChoice"),
        ("yoso", "YosoForMultipleChoice"),
    ]
)

MODEL_FOR_NEXT_SENTENCE_PREDICTION_MAPPING_NAMES = OrderedDict(
    [
        ("bert", "BertForNextSentencePrediction"),
        ("ernie", "ErnieForNextSentencePrediction"),
        ("fnet", "FNetForNextSentencePrediction"),
        ("megatron-bert", "MegatronBertForNextSentencePrediction"),
        ("mobilebert", "MobileBertForNextSentencePrediction"),
        ("nezha", "NezhaForNextSentencePrediction"),
        ("qdqbert", "QDQBertForNextSentencePrediction"),
    ]
)

MODEL_FOR_AUDIO_CLASSIFICATION_MAPPING_NAMES = OrderedDict(
    [
        # Model for Audio Classification mapping
        ("audio-spectrogram-transformer", "ASTForAudioClassification"),
        ("data2vec-audio", "Data2VecAudioForSequenceClassification"),
        ("hubert", "HubertForSequenceClassification"),
        ("sew", "SEWForSequenceClassification"),
        ("sew-d", "SEWDForSequenceClassification"),
        ("unispeech", "UniSpeechForSequenceClassification"),
        ("unispeech-sat", "UniSpeechSatForSequenceClassification"),
        ("wav2vec2", "Wav2Vec2ForSequenceClassification"),
        ("wav2vec2-bert", "Wav2Vec2BertForSequenceClassification"),
        ("wav2vec2-conformer", "Wav2Vec2ConformerForSequenceClassification"),
        ("wavlm", "WavLMForSequenceClassification"),
        ("whisper", "WhisperForAudioClassification"),
    ]
)

MODEL_FOR_CTC_MAPPING_NAMES = OrderedDict(
    [
        # Model for Connectionist temporal classification (CTC) mapping
        ("data2vec-audio", "Data2VecAudioForCTC"),
        ("hubert", "HubertForCTC"),
        ("mctct", "MCTCTForCTC"),
        ("sew", "SEWForCTC"),
        ("sew-d", "SEWDForCTC"),
        ("unispeech", "UniSpeechForCTC"),
        ("unispeech-sat", "UniSpeechSatForCTC"),
        ("wav2vec2", "Wav2Vec2ForCTC"),
        ("wav2vec2-bert", "Wav2Vec2BertForCTC"),
        ("wav2vec2-conformer", "Wav2Vec2ConformerForCTC"),
        ("wavlm", "WavLMForCTC"),
    ]
)

MODEL_FOR_AUDIO_FRAME_CLASSIFICATION_MAPPING_NAMES = OrderedDict(
    [
        # Model for Audio Classification mapping
        ("data2vec-audio", "Data2VecAudioForAudioFrameClassification"),
        ("unispeech-sat", "UniSpeechSatForAudioFrameClassification"),
        ("wav2vec2", "Wav2Vec2ForAudioFrameClassification"),
        ("wav2vec2-bert", "Wav2Vec2BertForAudioFrameClassification"),
        ("wav2vec2-conformer", "Wav2Vec2ConformerForAudioFrameClassification"),
        ("wavlm", "WavLMForAudioFrameClassification"),
    ]
)

MODEL_FOR_AUDIO_XVECTOR_MAPPING_NAMES = OrderedDict(
    [
        # Model for Audio Classification mapping
        ("data2vec-audio", "Data2VecAudioForXVector"),
        ("unispeech-sat", "UniSpeechSatForXVector"),
        ("wav2vec2", "Wav2Vec2ForXVector"),
        ("wav2vec2-bert", "Wav2Vec2BertForXVector"),
        ("wav2vec2-conformer", "Wav2Vec2ConformerForXVector"),
        ("wavlm", "WavLMForXVector"),
    ]
)

MODEL_FOR_TEXT_TO_SPECTROGRAM_MAPPING_NAMES = OrderedDict(
    [
        # Model for Text-To-Spectrogram mapping
        ("fastspeech2_conformer", "FastSpeech2ConformerModel"),
        ("speecht5", "SpeechT5ForTextToSpeech"),
    ]
)

MODEL_FOR_TEXT_TO_WAVEFORM_MAPPING_NAMES = OrderedDict(
    [
        # Model for Text-To-Waveform mapping
        ("bark", "BarkModel"),
        ("csm", "CsmForConditionalGeneration"),
        ("fastspeech2_conformer", "FastSpeech2ConformerWithHifiGan"),
        ("musicgen", "MusicgenForConditionalGeneration"),
        ("musicgen_melody", "MusicgenMelodyForConditionalGeneration"),
        ("qwen2_5_omni", "Qwen2_5OmniForConditionalGeneration"),
        ("seamless_m4t", "SeamlessM4TForTextToSpeech"),
        ("seamless_m4t_v2", "SeamlessM4Tv2ForTextToSpeech"),
        ("vits", "VitsModel"),
    ]
)

MODEL_FOR_ZERO_SHOT_IMAGE_CLASSIFICATION_MAPPING_NAMES = OrderedDict(
    [
        # Model for Zero Shot Image Classification mapping
        ("align", "AlignModel"),
        ("altclip", "AltCLIPModel"),
        ("blip", "BlipModel"),
        ("blip-2", "Blip2ForImageTextRetrieval"),
        ("chinese_clip", "ChineseCLIPModel"),
        ("clip", "CLIPModel"),
        ("clipseg", "CLIPSegModel"),
        ("siglip", "SiglipModel"),
        ("siglip2", "Siglip2Model"),
    ]
)

MODEL_FOR_BACKBONE_MAPPING_NAMES = OrderedDict(
    [
        # Backbone mapping
        ("beit", "BeitBackbone"),
        ("bit", "BitBackbone"),
        ("convnext", "ConvNextBackbone"),
        ("convnextv2", "ConvNextV2Backbone"),
        ("dinat", "DinatBackbone"),
        ("dinov2", "Dinov2Backbone"),
        ("dinov2_with_registers", "Dinov2WithRegistersBackbone"),
        ("focalnet", "FocalNetBackbone"),
        ("hgnet_v2", "HGNetV2Backbone"),
        ("hiera", "HieraBackbone"),
        ("maskformer-swin", "MaskFormerSwinBackbone"),
        ("nat", "NatBackbone"),
        ("pvt_v2", "PvtV2Backbone"),
        ("resnet", "ResNetBackbone"),
        ("rt_detr_resnet", "RTDetrResNetBackbone"),
        ("swin", "SwinBackbone"),
        ("swinv2", "Swinv2Backbone"),
        ("textnet", "TextNetBackbone"),
        ("timm_backbone", "TimmBackbone"),
        ("vitdet", "VitDetBackbone"),
        ("vitpose_backbone", "VitPoseBackbone"),
    ]
)

MODEL_FOR_MASK_GENERATION_MAPPING_NAMES = OrderedDict(
    [
        ("sam", "SamModel"),
    ]
)

MODEL_FOR_MASK_GENERATION_MAPPING_NAMES = OrderedDict(
    [
        ("sam_hq", "SamHQModel"),
    ]
)


MODEL_FOR_KEYPOINT_DETECTION_MAPPING_NAMES = OrderedDict(
    [
        ("superpoint", "SuperPointForKeypointDetection"),
    ]
)


MODEL_FOR_TEXT_ENCODING_MAPPING_NAMES = OrderedDict(
    [
        ("albert", "AlbertModel"),
        ("bert", "BertModel"),
        ("big_bird", "BigBirdModel"),
        ("clip_text_model", "CLIPTextModel"),
        ("data2vec-text", "Data2VecTextModel"),
        ("deberta", "DebertaModel"),
        ("deberta-v2", "DebertaV2Model"),
        ("distilbert", "DistilBertModel"),
        ("electra", "ElectraModel"),
        ("emu3", "Emu3TextModel"),
        ("flaubert", "FlaubertModel"),
        ("ibert", "IBertModel"),
        ("llama4", "Llama4TextModel"),
        ("longformer", "LongformerModel"),
        ("mllama", "MllamaTextModel"),
        ("mobilebert", "MobileBertModel"),
        ("mt5", "MT5EncoderModel"),
        ("nystromformer", "NystromformerModel"),
        ("reformer", "ReformerModel"),
        ("rembert", "RemBertModel"),
        ("roberta", "RobertaModel"),
        ("roberta-prelayernorm", "RobertaPreLayerNormModel"),
        ("roc_bert", "RoCBertModel"),
        ("roformer", "RoFormerModel"),
        ("squeezebert", "SqueezeBertModel"),
        ("t5", "T5EncoderModel"),
        ("umt5", "UMT5EncoderModel"),
        ("xlm", "XLMModel"),
        ("xlm-roberta", "XLMRobertaModel"),
        ("xlm-roberta-xl", "XLMRobertaXLModel"),
    ]
)

MODEL_FOR_TIME_SERIES_CLASSIFICATION_MAPPING_NAMES = OrderedDict(
    [
        ("patchtsmixer", "PatchTSMixerForTimeSeriesClassification"),
        ("patchtst", "PatchTSTForClassification"),
    ]
)

MODEL_FOR_TIME_SERIES_REGRESSION_MAPPING_NAMES = OrderedDict(
    [
        ("patchtsmixer", "PatchTSMixerForRegression"),
        ("patchtst", "PatchTSTForRegression"),
    ]
)

MODEL_FOR_TIME_SERIES_PREDICTION_MAPPING_NAMES = OrderedDict(
    [
        ("timesfm", "TimesFmModelForPrediction"),
    ]
)

MODEL_FOR_IMAGE_TO_IMAGE_MAPPING_NAMES = OrderedDict(
    [
        ("swin2sr", "Swin2SRForImageSuperResolution"),
    ]
)

MODEL_MAPPING = _LazyAutoMapping(CONFIG_MAPPING_NAMES, MODEL_MAPPING_NAMES)
MODEL_FOR_PRETRAINING_MAPPING = _LazyAutoMapping(
    CONFIG_MAPPING_NAMES, MODEL_FOR_PRETRAINING_MAPPING_NAMES
)
MODEL_WITH_LM_HEAD_MAPPING = _LazyAutoMapping(
    CONFIG_MAPPING_NAMES, MODEL_WITH_LM_HEAD_MAPPING_NAMES
)
MODEL_FOR_CAUSAL_LM_MAPPING = _LazyAutoMapping(
    CONFIG_MAPPING_NAMES, MODEL_FOR_CAUSAL_LM_MAPPING_NAMES
)
MODEL_FOR_CAUSAL_IMAGE_MODELING_MAPPING = _LazyAutoMapping(
    CONFIG_MAPPING_NAMES, MODEL_FOR_CAUSAL_IMAGE_MODELING_MAPPING_NAMES
)
MODEL_FOR_IMAGE_CLASSIFICATION_MAPPING = _LazyAutoMapping(
    CONFIG_MAPPING_NAMES, MODEL_FOR_IMAGE_CLASSIFICATION_MAPPING_NAMES
)
MODEL_FOR_ZERO_SHOT_IMAGE_CLASSIFICATION_MAPPING = _LazyAutoMapping(
    CONFIG_MAPPING_NAMES, MODEL_FOR_ZERO_SHOT_IMAGE_CLASSIFICATION_MAPPING_NAMES
)
MODEL_FOR_IMAGE_SEGMENTATION_MAPPING = _LazyAutoMapping(
    CONFIG_MAPPING_NAMES, MODEL_FOR_IMAGE_SEGMENTATION_MAPPING_NAMES
)
MODEL_FOR_SEMANTIC_SEGMENTATION_MAPPING = _LazyAutoMapping(
    CONFIG_MAPPING_NAMES, MODEL_FOR_SEMANTIC_SEGMENTATION_MAPPING_NAMES
)
MODEL_FOR_INSTANCE_SEGMENTATION_MAPPING = _LazyAutoMapping(
    CONFIG_MAPPING_NAMES, MODEL_FOR_INSTANCE_SEGMENTATION_MAPPING_NAMES
)
MODEL_FOR_UNIVERSAL_SEGMENTATION_MAPPING = _LazyAutoMapping(
    CONFIG_MAPPING_NAMES, MODEL_FOR_UNIVERSAL_SEGMENTATION_MAPPING_NAMES
)
MODEL_FOR_VIDEO_CLASSIFICATION_MAPPING = _LazyAutoMapping(
    CONFIG_MAPPING_NAMES, MODEL_FOR_VIDEO_CLASSIFICATION_MAPPING_NAMES
)
MODEL_FOR_VISION_2_SEQ_MAPPING = _LazyAutoMapping(
    CONFIG_MAPPING_NAMES, MODEL_FOR_VISION_2_SEQ_MAPPING_NAMES
)
MODEL_FOR_IMAGE_TEXT_TO_TEXT_MAPPING = _LazyAutoMapping(
    CONFIG_MAPPING_NAMES, MODEL_FOR_IMAGE_TEXT_TO_TEXT_MAPPING_NAMES
)
MODEL_FOR_RETRIEVAL_MAPPING = _LazyAutoMapping(
    CONFIG_MAPPING_NAMES, MODEL_FOR_RETRIEVAL_MAPPING_NAMES
)
MODEL_FOR_VISUAL_QUESTION_ANSWERING_MAPPING = _LazyAutoMapping(
    CONFIG_MAPPING_NAMES, MODEL_FOR_VISUAL_QUESTION_ANSWERING_MAPPING_NAMES
)
MODEL_FOR_DOCUMENT_QUESTION_ANSWERING_MAPPING = _LazyAutoMapping(
    CONFIG_MAPPING_NAMES, MODEL_FOR_DOCUMENT_QUESTION_ANSWERING_MAPPING_NAMES
)
MODEL_FOR_MASKED_LM_MAPPING = _LazyAutoMapping(
    CONFIG_MAPPING_NAMES, MODEL_FOR_MASKED_LM_MAPPING_NAMES
)
MODEL_FOR_IMAGE_MAPPING = _LazyAutoMapping(
    CONFIG_MAPPING_NAMES, MODEL_FOR_IMAGE_MAPPING_NAMES
)
MODEL_FOR_MASKED_IMAGE_MODELING_MAPPING = _LazyAutoMapping(
    CONFIG_MAPPING_NAMES, MODEL_FOR_MASKED_IMAGE_MODELING_MAPPING_NAMES
)
MODEL_FOR_OBJECT_DETECTION_MAPPING = _LazyAutoMapping(
    CONFIG_MAPPING_NAMES, MODEL_FOR_OBJECT_DETECTION_MAPPING_NAMES
)
MODEL_FOR_ZERO_SHOT_OBJECT_DETECTION_MAPPING = _LazyAutoMapping(
    CONFIG_MAPPING_NAMES, MODEL_FOR_ZERO_SHOT_OBJECT_DETECTION_MAPPING_NAMES
)
MODEL_FOR_DEPTH_ESTIMATION_MAPPING = _LazyAutoMapping(
    CONFIG_MAPPING_NAMES, MODEL_FOR_DEPTH_ESTIMATION_MAPPING_NAMES
)
MODEL_FOR_SEQ_TO_SEQ_CAUSAL_LM_MAPPING = _LazyAutoMapping(
    CONFIG_MAPPING_NAMES, MODEL_FOR_SEQ_TO_SEQ_CAUSAL_LM_MAPPING_NAMES
)
MODEL_FOR_SEQUENCE_CLASSIFICATION_MAPPING = _LazyAutoMapping(
    CONFIG_MAPPING_NAMES, MODEL_FOR_SEQUENCE_CLASSIFICATION_MAPPING_NAMES
)
MODEL_FOR_QUESTION_ANSWERING_MAPPING = _LazyAutoMapping(
    CONFIG_MAPPING_NAMES, MODEL_FOR_QUESTION_ANSWERING_MAPPING_NAMES
)
MODEL_FOR_TABLE_QUESTION_ANSWERING_MAPPING = _LazyAutoMapping(
    CONFIG_MAPPING_NAMES, MODEL_FOR_TABLE_QUESTION_ANSWERING_MAPPING_NAMES
)
MODEL_FOR_TOKEN_CLASSIFICATION_MAPPING = _LazyAutoMapping(
    CONFIG_MAPPING_NAMES, MODEL_FOR_TOKEN_CLASSIFICATION_MAPPING_NAMES
)
MODEL_FOR_MULTIPLE_CHOICE_MAPPING = _LazyAutoMapping(
    CONFIG_MAPPING_NAMES, MODEL_FOR_MULTIPLE_CHOICE_MAPPING_NAMES
)
MODEL_FOR_NEXT_SENTENCE_PREDICTION_MAPPING = _LazyAutoMapping(
    CONFIG_MAPPING_NAMES, MODEL_FOR_NEXT_SENTENCE_PREDICTION_MAPPING_NAMES
)
MODEL_FOR_AUDIO_CLASSIFICATION_MAPPING = _LazyAutoMapping(
    CONFIG_MAPPING_NAMES, MODEL_FOR_AUDIO_CLASSIFICATION_MAPPING_NAMES
)
MODEL_FOR_CTC_MAPPING = _LazyAutoMapping(
    CONFIG_MAPPING_NAMES, MODEL_FOR_CTC_MAPPING_NAMES
)
MODEL_FOR_SPEECH_SEQ_2_SEQ_MAPPING = _LazyAutoMapping(
    CONFIG_MAPPING_NAMES, MODEL_FOR_SPEECH_SEQ_2_SEQ_MAPPING_NAMES
)
MODEL_FOR_AUDIO_FRAME_CLASSIFICATION_MAPPING = _LazyAutoMapping(
    CONFIG_MAPPING_NAMES, MODEL_FOR_AUDIO_FRAME_CLASSIFICATION_MAPPING_NAMES
)
MODEL_FOR_AUDIO_XVECTOR_MAPPING = _LazyAutoMapping(
    CONFIG_MAPPING_NAMES, MODEL_FOR_AUDIO_XVECTOR_MAPPING_NAMES
)

MODEL_FOR_TEXT_TO_SPECTROGRAM_MAPPING = _LazyAutoMapping(
    CONFIG_MAPPING_NAMES, MODEL_FOR_TEXT_TO_SPECTROGRAM_MAPPING_NAMES
)

MODEL_FOR_TEXT_TO_WAVEFORM_MAPPING = _LazyAutoMapping(
    CONFIG_MAPPING_NAMES, MODEL_FOR_TEXT_TO_WAVEFORM_MAPPING_NAMES
)

MODEL_FOR_BACKBONE_MAPPING = _LazyAutoMapping(
    CONFIG_MAPPING_NAMES, MODEL_FOR_BACKBONE_MAPPING_NAMES
)

MODEL_FOR_MASK_GENERATION_MAPPING = _LazyAutoMapping(
    CONFIG_MAPPING_NAMES, MODEL_FOR_MASK_GENERATION_MAPPING_NAMES
)

MODEL_FOR_KEYPOINT_DETECTION_MAPPING = _LazyAutoMapping(
    CONFIG_MAPPING_NAMES, MODEL_FOR_KEYPOINT_DETECTION_MAPPING_NAMES
)

MODEL_FOR_TEXT_ENCODING_MAPPING = _LazyAutoMapping(
    CONFIG_MAPPING_NAMES, MODEL_FOR_TEXT_ENCODING_MAPPING_NAMES
)

MODEL_FOR_TIME_SERIES_CLASSIFICATION_MAPPING = _LazyAutoMapping(
    CONFIG_MAPPING_NAMES, MODEL_FOR_TIME_SERIES_CLASSIFICATION_MAPPING_NAMES
)

MODEL_FOR_TIME_SERIES_REGRESSION_MAPPING = _LazyAutoMapping(
    CONFIG_MAPPING_NAMES, MODEL_FOR_TIME_SERIES_REGRESSION_MAPPING_NAMES
)

<<<<<<< HEAD
MODEL_FOR_IMAGE_TO_IMAGE_MAPPING = _LazyAutoMapping(
    CONFIG_MAPPING_NAMES, MODEL_FOR_IMAGE_TO_IMAGE_MAPPING_NAMES
)
=======
MODEL_FOR_TIME_SERIES_PREDICTION_MAPPING = _LazyAutoMapping(
    CONFIG_MAPPING_NAMES, MODEL_FOR_TIME_SERIES_PREDICTION_MAPPING_NAMES
)

MODEL_FOR_IMAGE_TO_IMAGE_MAPPING = _LazyAutoMapping(CONFIG_MAPPING_NAMES, MODEL_FOR_IMAGE_TO_IMAGE_MAPPING_NAMES)
>>>>>>> 78d771c3


class AutoModelForMaskGeneration(_BaseAutoModelClass):
    _model_mapping = MODEL_FOR_MASK_GENERATION_MAPPING


class AutoModelForKeypointDetection(_BaseAutoModelClass):
    _model_mapping = MODEL_FOR_KEYPOINT_DETECTION_MAPPING


class AutoModelForTextEncoding(_BaseAutoModelClass):
    _model_mapping = MODEL_FOR_TEXT_ENCODING_MAPPING


class AutoModelForImageToImage(_BaseAutoModelClass):
    _model_mapping = MODEL_FOR_IMAGE_TO_IMAGE_MAPPING


class AutoModel(_BaseAutoModelClass):
    _model_mapping = MODEL_MAPPING


AutoModel = auto_class_update(AutoModel)


class AutoModelForPreTraining(_BaseAutoModelClass):
    _model_mapping = MODEL_FOR_PRETRAINING_MAPPING


AutoModelForPreTraining = auto_class_update(
    AutoModelForPreTraining, head_doc="pretraining"
)


# Private on purpose, the public class will add the deprecation warnings.
class _AutoModelWithLMHead(_BaseAutoModelClass):
    _model_mapping = MODEL_WITH_LM_HEAD_MAPPING


_AutoModelWithLMHead = auto_class_update(
    _AutoModelWithLMHead, head_doc="language modeling"
)


class AutoModelForCausalLM(_BaseAutoModelClass):
    _model_mapping = MODEL_FOR_CAUSAL_LM_MAPPING

<<<<<<< HEAD
    @classmethod
    def _prepare_config_for_auto_class(
        cls, config: PretrainedConfig
    ) -> PretrainedConfig:
        """
        Additional autoclass-specific config post-loading manipulation. In this specific autoclass, if the config has
        a nested text decoder section, uses that section instead.

        Under the hood, multimodal models mapped by AutoModelForCausalLM assume the text decoder receives its own
        config, rather than the config for the whole model. This is used e.g. to load the text-only part of a VLM.
        """
        possible_text_config_names = ("decoder", "generator", "text_config")
        text_config_names = []
        for text_config_name in possible_text_config_names:
            if hasattr(config, text_config_name):
                text_config_names += [text_config_name]

        text_config = config.get_text_config(decoder=True)
        if text_config_names and type(text_config) in cls._model_mapping.keys():
            warnings.warn(
                "Loading a multimodal model with `AutoModelForCausalLM` is deprecated and will be removed in v5. "
                "`AutoModelForCausalLM` will be used to load only the text-to-text generation module.",
                FutureWarning,
            )
        return config

=======
>>>>>>> 78d771c3

AutoModelForCausalLM = auto_class_update(
    AutoModelForCausalLM, head_doc="causal language modeling"
)


class AutoModelForMaskedLM(_BaseAutoModelClass):
    _model_mapping = MODEL_FOR_MASKED_LM_MAPPING


AutoModelForMaskedLM = auto_class_update(
    AutoModelForMaskedLM, head_doc="masked language modeling"
)


class AutoModelForSeq2SeqLM(_BaseAutoModelClass):
    _model_mapping = MODEL_FOR_SEQ_TO_SEQ_CAUSAL_LM_MAPPING


AutoModelForSeq2SeqLM = auto_class_update(
    AutoModelForSeq2SeqLM,
    head_doc="sequence-to-sequence language modeling",
    checkpoint_for_example="google-t5/t5-base",
)


class AutoModelForSequenceClassification(_BaseAutoModelClass):
    _model_mapping = MODEL_FOR_SEQUENCE_CLASSIFICATION_MAPPING


AutoModelForSequenceClassification = auto_class_update(
    AutoModelForSequenceClassification, head_doc="sequence classification"
)


class AutoModelForQuestionAnswering(_BaseAutoModelClass):
    _model_mapping = MODEL_FOR_QUESTION_ANSWERING_MAPPING


AutoModelForQuestionAnswering = auto_class_update(
    AutoModelForQuestionAnswering, head_doc="question answering"
)


class AutoModelForTableQuestionAnswering(_BaseAutoModelClass):
    _model_mapping = MODEL_FOR_TABLE_QUESTION_ANSWERING_MAPPING


AutoModelForTableQuestionAnswering = auto_class_update(
    AutoModelForTableQuestionAnswering,
    head_doc="table question answering",
    checkpoint_for_example="google/tapas-base-finetuned-wtq",
)


class AutoModelForVisualQuestionAnswering(_BaseAutoModelClass):
    _model_mapping = MODEL_FOR_VISUAL_QUESTION_ANSWERING_MAPPING


AutoModelForVisualQuestionAnswering = auto_class_update(
    AutoModelForVisualQuestionAnswering,
    head_doc="visual question answering",
    checkpoint_for_example="dandelin/vilt-b32-finetuned-vqa",
)


class AutoModelForDocumentQuestionAnswering(_BaseAutoModelClass):
    _model_mapping = MODEL_FOR_DOCUMENT_QUESTION_ANSWERING_MAPPING


AutoModelForDocumentQuestionAnswering = auto_class_update(
    AutoModelForDocumentQuestionAnswering,
    head_doc="document question answering",
    checkpoint_for_example='impira/layoutlm-document-qa", revision="52e01b3',
)


class AutoModelForTokenClassification(_BaseAutoModelClass):
    _model_mapping = MODEL_FOR_TOKEN_CLASSIFICATION_MAPPING


AutoModelForTokenClassification = auto_class_update(
    AutoModelForTokenClassification, head_doc="token classification"
)


class AutoModelForMultipleChoice(_BaseAutoModelClass):
    _model_mapping = MODEL_FOR_MULTIPLE_CHOICE_MAPPING


AutoModelForMultipleChoice = auto_class_update(
    AutoModelForMultipleChoice, head_doc="multiple choice"
)


class AutoModelForNextSentencePrediction(_BaseAutoModelClass):
    _model_mapping = MODEL_FOR_NEXT_SENTENCE_PREDICTION_MAPPING


AutoModelForNextSentencePrediction = auto_class_update(
    AutoModelForNextSentencePrediction, head_doc="next sentence prediction"
)


class AutoModelForImageClassification(_BaseAutoModelClass):
    _model_mapping = MODEL_FOR_IMAGE_CLASSIFICATION_MAPPING


AutoModelForImageClassification = auto_class_update(
    AutoModelForImageClassification, head_doc="image classification"
)


class AutoModelForZeroShotImageClassification(_BaseAutoModelClass):
    _model_mapping = MODEL_FOR_ZERO_SHOT_IMAGE_CLASSIFICATION_MAPPING


AutoModelForZeroShotImageClassification = auto_class_update(
    AutoModelForZeroShotImageClassification, head_doc="zero-shot image classification"
)


class AutoModelForImageSegmentation(_BaseAutoModelClass):
    _model_mapping = MODEL_FOR_IMAGE_SEGMENTATION_MAPPING


AutoModelForImageSegmentation = auto_class_update(
    AutoModelForImageSegmentation, head_doc="image segmentation"
)


class AutoModelForSemanticSegmentation(_BaseAutoModelClass):
    _model_mapping = MODEL_FOR_SEMANTIC_SEGMENTATION_MAPPING


AutoModelForSemanticSegmentation = auto_class_update(
    AutoModelForSemanticSegmentation, head_doc="semantic segmentation"
)


class AutoModelForTimeSeriesPrediction(_BaseAutoModelClass):
    _model_mapping = MODEL_FOR_TIME_SERIES_PREDICTION_MAPPING


AutoModelForTimeSeriesPrediction = auto_class_update(
    AutoModelForTimeSeriesPrediction, head_doc="time-series prediction"
)


class AutoModelForUniversalSegmentation(_BaseAutoModelClass):
    _model_mapping = MODEL_FOR_UNIVERSAL_SEGMENTATION_MAPPING


AutoModelForUniversalSegmentation = auto_class_update(
    AutoModelForUniversalSegmentation, head_doc="universal image segmentation"
)


class AutoModelForInstanceSegmentation(_BaseAutoModelClass):
    _model_mapping = MODEL_FOR_INSTANCE_SEGMENTATION_MAPPING


AutoModelForInstanceSegmentation = auto_class_update(
    AutoModelForInstanceSegmentation, head_doc="instance segmentation"
)


class AutoModelForObjectDetection(_BaseAutoModelClass):
    _model_mapping = MODEL_FOR_OBJECT_DETECTION_MAPPING


AutoModelForObjectDetection = auto_class_update(
    AutoModelForObjectDetection, head_doc="object detection"
)


class AutoModelForZeroShotObjectDetection(_BaseAutoModelClass):
    _model_mapping = MODEL_FOR_ZERO_SHOT_OBJECT_DETECTION_MAPPING


AutoModelForZeroShotObjectDetection = auto_class_update(
    AutoModelForZeroShotObjectDetection, head_doc="zero-shot object detection"
)


class AutoModelForDepthEstimation(_BaseAutoModelClass):
    _model_mapping = MODEL_FOR_DEPTH_ESTIMATION_MAPPING


AutoModelForDepthEstimation = auto_class_update(
    AutoModelForDepthEstimation, head_doc="depth estimation"
)


class AutoModelForVideoClassification(_BaseAutoModelClass):
    _model_mapping = MODEL_FOR_VIDEO_CLASSIFICATION_MAPPING


AutoModelForVideoClassification = auto_class_update(
    AutoModelForVideoClassification, head_doc="video classification"
)


class AutoModelForVision2Seq(_BaseAutoModelClass):
    _model_mapping = MODEL_FOR_VISION_2_SEQ_MAPPING


AutoModelForVision2Seq = auto_class_update(
    AutoModelForVision2Seq, head_doc="vision-to-text modeling"
)


class AutoModelForImageTextToText(_BaseAutoModelClass):
    _model_mapping = MODEL_FOR_IMAGE_TEXT_TO_TEXT_MAPPING


AutoModelForImageTextToText = auto_class_update(
    AutoModelForImageTextToText, head_doc="image-text-to-text modeling"
)


class AutoModelForAudioClassification(_BaseAutoModelClass):
    _model_mapping = MODEL_FOR_AUDIO_CLASSIFICATION_MAPPING


AutoModelForAudioClassification = auto_class_update(
    AutoModelForAudioClassification, head_doc="audio classification"
)


class AutoModelForCTC(_BaseAutoModelClass):
    _model_mapping = MODEL_FOR_CTC_MAPPING


AutoModelForCTC = auto_class_update(
    AutoModelForCTC, head_doc="connectionist temporal classification"
)


class AutoModelForSpeechSeq2Seq(_BaseAutoModelClass):
    _model_mapping = MODEL_FOR_SPEECH_SEQ_2_SEQ_MAPPING


AutoModelForSpeechSeq2Seq = auto_class_update(
    AutoModelForSpeechSeq2Seq, head_doc="sequence-to-sequence speech-to-text modeling"
)


class AutoModelForAudioFrameClassification(_BaseAutoModelClass):
    _model_mapping = MODEL_FOR_AUDIO_FRAME_CLASSIFICATION_MAPPING


AutoModelForAudioFrameClassification = auto_class_update(
    AutoModelForAudioFrameClassification, head_doc="audio frame (token) classification"
)


class AutoModelForAudioXVector(_BaseAutoModelClass):
    _model_mapping = MODEL_FOR_AUDIO_XVECTOR_MAPPING


class AutoModelForTextToSpectrogram(_BaseAutoModelClass):
    _model_mapping = MODEL_FOR_TEXT_TO_SPECTROGRAM_MAPPING


class AutoModelForTextToWaveform(_BaseAutoModelClass):
    _model_mapping = MODEL_FOR_TEXT_TO_WAVEFORM_MAPPING


class AutoBackbone(_BaseAutoBackboneClass):
    _model_mapping = MODEL_FOR_BACKBONE_MAPPING


AutoModelForAudioXVector = auto_class_update(
    AutoModelForAudioXVector, head_doc="audio retrieval via x-vector"
)


class AutoModelForMaskedImageModeling(_BaseAutoModelClass):
    _model_mapping = MODEL_FOR_MASKED_IMAGE_MODELING_MAPPING


AutoModelForMaskedImageModeling = auto_class_update(
    AutoModelForMaskedImageModeling, head_doc="masked image modeling"
)


class AutoModelWithLMHead(_AutoModelWithLMHead):
    @classmethod
    def from_config(cls, config):
        warnings.warn(
            "The class `AutoModelWithLMHead` is deprecated and will be removed in a future version. Please use "
            "`AutoModelForCausalLM` for causal language models, `AutoModelForMaskedLM` for masked language models and "
            "`AutoModelForSeq2SeqLM` for encoder-decoder models.",
            FutureWarning,
        )
        return super().from_config(config)

    @classmethod
    def from_pretrained(cls, pretrained_model_name_or_path, *model_args, **kwargs):
        warnings.warn(
            "The class `AutoModelWithLMHead` is deprecated and will be removed in a future version. Please use "
            "`AutoModelForCausalLM` for causal language models, `AutoModelForMaskedLM` for masked language models and "
            "`AutoModelForSeq2SeqLM` for encoder-decoder models.",
            FutureWarning,
        )
<<<<<<< HEAD
        return super().from_pretrained(
            pretrained_model_name_or_path, *model_args, **kwargs
        )
=======
        return super().from_pretrained(pretrained_model_name_or_path, *model_args, **kwargs)


__all__ = [
    "MODEL_FOR_AUDIO_CLASSIFICATION_MAPPING",
    "MODEL_FOR_AUDIO_FRAME_CLASSIFICATION_MAPPING",
    "MODEL_FOR_AUDIO_XVECTOR_MAPPING",
    "MODEL_FOR_BACKBONE_MAPPING",
    "MODEL_FOR_CAUSAL_IMAGE_MODELING_MAPPING",
    "MODEL_FOR_CAUSAL_LM_MAPPING",
    "MODEL_FOR_CTC_MAPPING",
    "MODEL_FOR_DOCUMENT_QUESTION_ANSWERING_MAPPING",
    "MODEL_FOR_DEPTH_ESTIMATION_MAPPING",
    "MODEL_FOR_IMAGE_CLASSIFICATION_MAPPING",
    "MODEL_FOR_IMAGE_MAPPING",
    "MODEL_FOR_IMAGE_SEGMENTATION_MAPPING",
    "MODEL_FOR_IMAGE_TO_IMAGE_MAPPING",
    "MODEL_FOR_KEYPOINT_DETECTION_MAPPING",
    "MODEL_FOR_INSTANCE_SEGMENTATION_MAPPING",
    "MODEL_FOR_MASKED_IMAGE_MODELING_MAPPING",
    "MODEL_FOR_MASKED_LM_MAPPING",
    "MODEL_FOR_MASK_GENERATION_MAPPING",
    "MODEL_FOR_MULTIPLE_CHOICE_MAPPING",
    "MODEL_FOR_NEXT_SENTENCE_PREDICTION_MAPPING",
    "MODEL_FOR_OBJECT_DETECTION_MAPPING",
    "MODEL_FOR_PRETRAINING_MAPPING",
    "MODEL_FOR_QUESTION_ANSWERING_MAPPING",
    "MODEL_FOR_SEMANTIC_SEGMENTATION_MAPPING",
    "MODEL_FOR_SEQ_TO_SEQ_CAUSAL_LM_MAPPING",
    "MODEL_FOR_SEQUENCE_CLASSIFICATION_MAPPING",
    "MODEL_FOR_SPEECH_SEQ_2_SEQ_MAPPING",
    "MODEL_FOR_TABLE_QUESTION_ANSWERING_MAPPING",
    "MODEL_FOR_TEXT_ENCODING_MAPPING",
    "MODEL_FOR_TEXT_TO_WAVEFORM_MAPPING",
    "MODEL_FOR_TEXT_TO_SPECTROGRAM_MAPPING",
    "MODEL_FOR_TIME_SERIES_PREDICTION_MAPPING",
    "MODEL_FOR_TOKEN_CLASSIFICATION_MAPPING",
    "MODEL_FOR_UNIVERSAL_SEGMENTATION_MAPPING",
    "MODEL_FOR_VIDEO_CLASSIFICATION_MAPPING",
    "MODEL_FOR_VISION_2_SEQ_MAPPING",
    "MODEL_FOR_RETRIEVAL_MAPPING",
    "MODEL_FOR_IMAGE_TEXT_TO_TEXT_MAPPING",
    "MODEL_FOR_VISUAL_QUESTION_ANSWERING_MAPPING",
    "MODEL_MAPPING",
    "MODEL_WITH_LM_HEAD_MAPPING",
    "MODEL_FOR_ZERO_SHOT_IMAGE_CLASSIFICATION_MAPPING",
    "MODEL_FOR_ZERO_SHOT_OBJECT_DETECTION_MAPPING",
    "MODEL_FOR_TIME_SERIES_CLASSIFICATION_MAPPING",
    "MODEL_FOR_TIME_SERIES_REGRESSION_MAPPING",
    "AutoModel",
    "AutoBackbone",
    "AutoModelForAudioClassification",
    "AutoModelForAudioFrameClassification",
    "AutoModelForAudioXVector",
    "AutoModelForCausalLM",
    "AutoModelForCTC",
    "AutoModelForDepthEstimation",
    "AutoModelForImageClassification",
    "AutoModelForImageSegmentation",
    "AutoModelForImageToImage",
    "AutoModelForInstanceSegmentation",
    "AutoModelForKeypointDetection",
    "AutoModelForMaskGeneration",
    "AutoModelForTextEncoding",
    "AutoModelForMaskedImageModeling",
    "AutoModelForMaskedLM",
    "AutoModelForMultipleChoice",
    "AutoModelForNextSentencePrediction",
    "AutoModelForObjectDetection",
    "AutoModelForPreTraining",
    "AutoModelForQuestionAnswering",
    "AutoModelForSemanticSegmentation",
    "AutoModelForSeq2SeqLM",
    "AutoModelForSequenceClassification",
    "AutoModelForSpeechSeq2Seq",
    "AutoModelForTableQuestionAnswering",
    "AutoModelForTextToSpectrogram",
    "AutoModelForTextToWaveform",
    "AutoModelForTimeSeriesPrediction",
    "AutoModelForTokenClassification",
    "AutoModelForUniversalSegmentation",
    "AutoModelForVideoClassification",
    "AutoModelForVision2Seq",
    "AutoModelForVisualQuestionAnswering",
    "AutoModelForDocumentQuestionAnswering",
    "AutoModelWithLMHead",
    "AutoModelForZeroShotImageClassification",
    "AutoModelForZeroShotObjectDetection",
    "AutoModelForImageTextToText",
]
>>>>>>> 78d771c3
<|MERGE_RESOLUTION|>--- conflicted
+++ resolved
@@ -18,13 +18,9 @@
 from collections import OrderedDict
 
 from ...utils import logging
-from .auto_factory import (
-    _BaseAutoBackboneClass,
-    _BaseAutoModelClass,
-    _LazyAutoMapping,
-    auto_class_update,
-)
+from .auto_factory import _BaseAutoBackboneClass, _BaseAutoModelClass, _LazyAutoMapping, auto_class_update
 from .configuration_auto import CONFIG_MAPPING_NAMES
+
 
 logger = logging.get_logger(__name__)
 
@@ -1603,15 +1599,9 @@
 )
 
 MODEL_MAPPING = _LazyAutoMapping(CONFIG_MAPPING_NAMES, MODEL_MAPPING_NAMES)
-MODEL_FOR_PRETRAINING_MAPPING = _LazyAutoMapping(
-    CONFIG_MAPPING_NAMES, MODEL_FOR_PRETRAINING_MAPPING_NAMES
-)
-MODEL_WITH_LM_HEAD_MAPPING = _LazyAutoMapping(
-    CONFIG_MAPPING_NAMES, MODEL_WITH_LM_HEAD_MAPPING_NAMES
-)
-MODEL_FOR_CAUSAL_LM_MAPPING = _LazyAutoMapping(
-    CONFIG_MAPPING_NAMES, MODEL_FOR_CAUSAL_LM_MAPPING_NAMES
-)
+MODEL_FOR_PRETRAINING_MAPPING = _LazyAutoMapping(CONFIG_MAPPING_NAMES, MODEL_FOR_PRETRAINING_MAPPING_NAMES)
+MODEL_WITH_LM_HEAD_MAPPING = _LazyAutoMapping(CONFIG_MAPPING_NAMES, MODEL_WITH_LM_HEAD_MAPPING_NAMES)
+MODEL_FOR_CAUSAL_LM_MAPPING = _LazyAutoMapping(CONFIG_MAPPING_NAMES, MODEL_FOR_CAUSAL_LM_MAPPING_NAMES)
 MODEL_FOR_CAUSAL_IMAGE_MODELING_MAPPING = _LazyAutoMapping(
     CONFIG_MAPPING_NAMES, MODEL_FOR_CAUSAL_IMAGE_MODELING_MAPPING_NAMES
 )
@@ -1636,39 +1626,27 @@
 MODEL_FOR_VIDEO_CLASSIFICATION_MAPPING = _LazyAutoMapping(
     CONFIG_MAPPING_NAMES, MODEL_FOR_VIDEO_CLASSIFICATION_MAPPING_NAMES
 )
-MODEL_FOR_VISION_2_SEQ_MAPPING = _LazyAutoMapping(
-    CONFIG_MAPPING_NAMES, MODEL_FOR_VISION_2_SEQ_MAPPING_NAMES
-)
+MODEL_FOR_VISION_2_SEQ_MAPPING = _LazyAutoMapping(CONFIG_MAPPING_NAMES, MODEL_FOR_VISION_2_SEQ_MAPPING_NAMES)
 MODEL_FOR_IMAGE_TEXT_TO_TEXT_MAPPING = _LazyAutoMapping(
     CONFIG_MAPPING_NAMES, MODEL_FOR_IMAGE_TEXT_TO_TEXT_MAPPING_NAMES
 )
-MODEL_FOR_RETRIEVAL_MAPPING = _LazyAutoMapping(
-    CONFIG_MAPPING_NAMES, MODEL_FOR_RETRIEVAL_MAPPING_NAMES
-)
+MODEL_FOR_RETRIEVAL_MAPPING = _LazyAutoMapping(CONFIG_MAPPING_NAMES, MODEL_FOR_RETRIEVAL_MAPPING_NAMES)
 MODEL_FOR_VISUAL_QUESTION_ANSWERING_MAPPING = _LazyAutoMapping(
     CONFIG_MAPPING_NAMES, MODEL_FOR_VISUAL_QUESTION_ANSWERING_MAPPING_NAMES
 )
 MODEL_FOR_DOCUMENT_QUESTION_ANSWERING_MAPPING = _LazyAutoMapping(
     CONFIG_MAPPING_NAMES, MODEL_FOR_DOCUMENT_QUESTION_ANSWERING_MAPPING_NAMES
 )
-MODEL_FOR_MASKED_LM_MAPPING = _LazyAutoMapping(
-    CONFIG_MAPPING_NAMES, MODEL_FOR_MASKED_LM_MAPPING_NAMES
-)
-MODEL_FOR_IMAGE_MAPPING = _LazyAutoMapping(
-    CONFIG_MAPPING_NAMES, MODEL_FOR_IMAGE_MAPPING_NAMES
-)
+MODEL_FOR_MASKED_LM_MAPPING = _LazyAutoMapping(CONFIG_MAPPING_NAMES, MODEL_FOR_MASKED_LM_MAPPING_NAMES)
+MODEL_FOR_IMAGE_MAPPING = _LazyAutoMapping(CONFIG_MAPPING_NAMES, MODEL_FOR_IMAGE_MAPPING_NAMES)
 MODEL_FOR_MASKED_IMAGE_MODELING_MAPPING = _LazyAutoMapping(
     CONFIG_MAPPING_NAMES, MODEL_FOR_MASKED_IMAGE_MODELING_MAPPING_NAMES
 )
-MODEL_FOR_OBJECT_DETECTION_MAPPING = _LazyAutoMapping(
-    CONFIG_MAPPING_NAMES, MODEL_FOR_OBJECT_DETECTION_MAPPING_NAMES
-)
+MODEL_FOR_OBJECT_DETECTION_MAPPING = _LazyAutoMapping(CONFIG_MAPPING_NAMES, MODEL_FOR_OBJECT_DETECTION_MAPPING_NAMES)
 MODEL_FOR_ZERO_SHOT_OBJECT_DETECTION_MAPPING = _LazyAutoMapping(
     CONFIG_MAPPING_NAMES, MODEL_FOR_ZERO_SHOT_OBJECT_DETECTION_MAPPING_NAMES
 )
-MODEL_FOR_DEPTH_ESTIMATION_MAPPING = _LazyAutoMapping(
-    CONFIG_MAPPING_NAMES, MODEL_FOR_DEPTH_ESTIMATION_MAPPING_NAMES
-)
+MODEL_FOR_DEPTH_ESTIMATION_MAPPING = _LazyAutoMapping(CONFIG_MAPPING_NAMES, MODEL_FOR_DEPTH_ESTIMATION_MAPPING_NAMES)
 MODEL_FOR_SEQ_TO_SEQ_CAUSAL_LM_MAPPING = _LazyAutoMapping(
     CONFIG_MAPPING_NAMES, MODEL_FOR_SEQ_TO_SEQ_CAUSAL_LM_MAPPING_NAMES
 )
@@ -1684,51 +1662,35 @@
 MODEL_FOR_TOKEN_CLASSIFICATION_MAPPING = _LazyAutoMapping(
     CONFIG_MAPPING_NAMES, MODEL_FOR_TOKEN_CLASSIFICATION_MAPPING_NAMES
 )
-MODEL_FOR_MULTIPLE_CHOICE_MAPPING = _LazyAutoMapping(
-    CONFIG_MAPPING_NAMES, MODEL_FOR_MULTIPLE_CHOICE_MAPPING_NAMES
-)
+MODEL_FOR_MULTIPLE_CHOICE_MAPPING = _LazyAutoMapping(CONFIG_MAPPING_NAMES, MODEL_FOR_MULTIPLE_CHOICE_MAPPING_NAMES)
 MODEL_FOR_NEXT_SENTENCE_PREDICTION_MAPPING = _LazyAutoMapping(
     CONFIG_MAPPING_NAMES, MODEL_FOR_NEXT_SENTENCE_PREDICTION_MAPPING_NAMES
 )
 MODEL_FOR_AUDIO_CLASSIFICATION_MAPPING = _LazyAutoMapping(
     CONFIG_MAPPING_NAMES, MODEL_FOR_AUDIO_CLASSIFICATION_MAPPING_NAMES
 )
-MODEL_FOR_CTC_MAPPING = _LazyAutoMapping(
-    CONFIG_MAPPING_NAMES, MODEL_FOR_CTC_MAPPING_NAMES
-)
-MODEL_FOR_SPEECH_SEQ_2_SEQ_MAPPING = _LazyAutoMapping(
-    CONFIG_MAPPING_NAMES, MODEL_FOR_SPEECH_SEQ_2_SEQ_MAPPING_NAMES
-)
+MODEL_FOR_CTC_MAPPING = _LazyAutoMapping(CONFIG_MAPPING_NAMES, MODEL_FOR_CTC_MAPPING_NAMES)
+MODEL_FOR_SPEECH_SEQ_2_SEQ_MAPPING = _LazyAutoMapping(CONFIG_MAPPING_NAMES, MODEL_FOR_SPEECH_SEQ_2_SEQ_MAPPING_NAMES)
 MODEL_FOR_AUDIO_FRAME_CLASSIFICATION_MAPPING = _LazyAutoMapping(
     CONFIG_MAPPING_NAMES, MODEL_FOR_AUDIO_FRAME_CLASSIFICATION_MAPPING_NAMES
 )
-MODEL_FOR_AUDIO_XVECTOR_MAPPING = _LazyAutoMapping(
-    CONFIG_MAPPING_NAMES, MODEL_FOR_AUDIO_XVECTOR_MAPPING_NAMES
-)
+MODEL_FOR_AUDIO_XVECTOR_MAPPING = _LazyAutoMapping(CONFIG_MAPPING_NAMES, MODEL_FOR_AUDIO_XVECTOR_MAPPING_NAMES)
 
 MODEL_FOR_TEXT_TO_SPECTROGRAM_MAPPING = _LazyAutoMapping(
     CONFIG_MAPPING_NAMES, MODEL_FOR_TEXT_TO_SPECTROGRAM_MAPPING_NAMES
 )
 
-MODEL_FOR_TEXT_TO_WAVEFORM_MAPPING = _LazyAutoMapping(
-    CONFIG_MAPPING_NAMES, MODEL_FOR_TEXT_TO_WAVEFORM_MAPPING_NAMES
-)
-
-MODEL_FOR_BACKBONE_MAPPING = _LazyAutoMapping(
-    CONFIG_MAPPING_NAMES, MODEL_FOR_BACKBONE_MAPPING_NAMES
-)
-
-MODEL_FOR_MASK_GENERATION_MAPPING = _LazyAutoMapping(
-    CONFIG_MAPPING_NAMES, MODEL_FOR_MASK_GENERATION_MAPPING_NAMES
-)
+MODEL_FOR_TEXT_TO_WAVEFORM_MAPPING = _LazyAutoMapping(CONFIG_MAPPING_NAMES, MODEL_FOR_TEXT_TO_WAVEFORM_MAPPING_NAMES)
+
+MODEL_FOR_BACKBONE_MAPPING = _LazyAutoMapping(CONFIG_MAPPING_NAMES, MODEL_FOR_BACKBONE_MAPPING_NAMES)
+
+MODEL_FOR_MASK_GENERATION_MAPPING = _LazyAutoMapping(CONFIG_MAPPING_NAMES, MODEL_FOR_MASK_GENERATION_MAPPING_NAMES)
 
 MODEL_FOR_KEYPOINT_DETECTION_MAPPING = _LazyAutoMapping(
     CONFIG_MAPPING_NAMES, MODEL_FOR_KEYPOINT_DETECTION_MAPPING_NAMES
 )
 
-MODEL_FOR_TEXT_ENCODING_MAPPING = _LazyAutoMapping(
-    CONFIG_MAPPING_NAMES, MODEL_FOR_TEXT_ENCODING_MAPPING_NAMES
-)
+MODEL_FOR_TEXT_ENCODING_MAPPING = _LazyAutoMapping(CONFIG_MAPPING_NAMES, MODEL_FOR_TEXT_ENCODING_MAPPING_NAMES)
 
 MODEL_FOR_TIME_SERIES_CLASSIFICATION_MAPPING = _LazyAutoMapping(
     CONFIG_MAPPING_NAMES, MODEL_FOR_TIME_SERIES_CLASSIFICATION_MAPPING_NAMES
@@ -1738,17 +1700,11 @@
     CONFIG_MAPPING_NAMES, MODEL_FOR_TIME_SERIES_REGRESSION_MAPPING_NAMES
 )
 
-<<<<<<< HEAD
-MODEL_FOR_IMAGE_TO_IMAGE_MAPPING = _LazyAutoMapping(
-    CONFIG_MAPPING_NAMES, MODEL_FOR_IMAGE_TO_IMAGE_MAPPING_NAMES
-)
-=======
 MODEL_FOR_TIME_SERIES_PREDICTION_MAPPING = _LazyAutoMapping(
     CONFIG_MAPPING_NAMES, MODEL_FOR_TIME_SERIES_PREDICTION_MAPPING_NAMES
 )
 
 MODEL_FOR_IMAGE_TO_IMAGE_MAPPING = _LazyAutoMapping(CONFIG_MAPPING_NAMES, MODEL_FOR_IMAGE_TO_IMAGE_MAPPING_NAMES)
->>>>>>> 78d771c3
 
 
 class AutoModelForMaskGeneration(_BaseAutoModelClass):
@@ -1778,9 +1734,7 @@
     _model_mapping = MODEL_FOR_PRETRAINING_MAPPING
 
 
-AutoModelForPreTraining = auto_class_update(
-    AutoModelForPreTraining, head_doc="pretraining"
-)
+AutoModelForPreTraining = auto_class_update(AutoModelForPreTraining, head_doc="pretraining")
 
 
 # Private on purpose, the public class will add the deprecation warnings.
@@ -1788,56 +1742,21 @@
     _model_mapping = MODEL_WITH_LM_HEAD_MAPPING
 
 
-_AutoModelWithLMHead = auto_class_update(
-    _AutoModelWithLMHead, head_doc="language modeling"
-)
+_AutoModelWithLMHead = auto_class_update(_AutoModelWithLMHead, head_doc="language modeling")
 
 
 class AutoModelForCausalLM(_BaseAutoModelClass):
     _model_mapping = MODEL_FOR_CAUSAL_LM_MAPPING
 
-<<<<<<< HEAD
-    @classmethod
-    def _prepare_config_for_auto_class(
-        cls, config: PretrainedConfig
-    ) -> PretrainedConfig:
-        """
-        Additional autoclass-specific config post-loading manipulation. In this specific autoclass, if the config has
-        a nested text decoder section, uses that section instead.
-
-        Under the hood, multimodal models mapped by AutoModelForCausalLM assume the text decoder receives its own
-        config, rather than the config for the whole model. This is used e.g. to load the text-only part of a VLM.
-        """
-        possible_text_config_names = ("decoder", "generator", "text_config")
-        text_config_names = []
-        for text_config_name in possible_text_config_names:
-            if hasattr(config, text_config_name):
-                text_config_names += [text_config_name]
-
-        text_config = config.get_text_config(decoder=True)
-        if text_config_names and type(text_config) in cls._model_mapping.keys():
-            warnings.warn(
-                "Loading a multimodal model with `AutoModelForCausalLM` is deprecated and will be removed in v5. "
-                "`AutoModelForCausalLM` will be used to load only the text-to-text generation module.",
-                FutureWarning,
-            )
-        return config
-
-=======
->>>>>>> 78d771c3
-
-AutoModelForCausalLM = auto_class_update(
-    AutoModelForCausalLM, head_doc="causal language modeling"
-)
+
+AutoModelForCausalLM = auto_class_update(AutoModelForCausalLM, head_doc="causal language modeling")
 
 
 class AutoModelForMaskedLM(_BaseAutoModelClass):
     _model_mapping = MODEL_FOR_MASKED_LM_MAPPING
 
 
-AutoModelForMaskedLM = auto_class_update(
-    AutoModelForMaskedLM, head_doc="masked language modeling"
-)
+AutoModelForMaskedLM = auto_class_update(AutoModelForMaskedLM, head_doc="masked language modeling")
 
 
 class AutoModelForSeq2SeqLM(_BaseAutoModelClass):
@@ -1864,9 +1783,7 @@
     _model_mapping = MODEL_FOR_QUESTION_ANSWERING_MAPPING
 
 
-AutoModelForQuestionAnswering = auto_class_update(
-    AutoModelForQuestionAnswering, head_doc="question answering"
-)
+AutoModelForQuestionAnswering = auto_class_update(AutoModelForQuestionAnswering, head_doc="question answering")
 
 
 class AutoModelForTableQuestionAnswering(_BaseAutoModelClass):
@@ -1906,18 +1823,14 @@
     _model_mapping = MODEL_FOR_TOKEN_CLASSIFICATION_MAPPING
 
 
-AutoModelForTokenClassification = auto_class_update(
-    AutoModelForTokenClassification, head_doc="token classification"
-)
+AutoModelForTokenClassification = auto_class_update(AutoModelForTokenClassification, head_doc="token classification")
 
 
 class AutoModelForMultipleChoice(_BaseAutoModelClass):
     _model_mapping = MODEL_FOR_MULTIPLE_CHOICE_MAPPING
 
 
-AutoModelForMultipleChoice = auto_class_update(
-    AutoModelForMultipleChoice, head_doc="multiple choice"
-)
+AutoModelForMultipleChoice = auto_class_update(AutoModelForMultipleChoice, head_doc="multiple choice")
 
 
 class AutoModelForNextSentencePrediction(_BaseAutoModelClass):
@@ -1933,9 +1846,7 @@
     _model_mapping = MODEL_FOR_IMAGE_CLASSIFICATION_MAPPING
 
 
-AutoModelForImageClassification = auto_class_update(
-    AutoModelForImageClassification, head_doc="image classification"
-)
+AutoModelForImageClassification = auto_class_update(AutoModelForImageClassification, head_doc="image classification")
 
 
 class AutoModelForZeroShotImageClassification(_BaseAutoModelClass):
@@ -1951,9 +1862,7 @@
     _model_mapping = MODEL_FOR_IMAGE_SEGMENTATION_MAPPING
 
 
-AutoModelForImageSegmentation = auto_class_update(
-    AutoModelForImageSegmentation, head_doc="image segmentation"
-)
+AutoModelForImageSegmentation = auto_class_update(AutoModelForImageSegmentation, head_doc="image segmentation")
 
 
 class AutoModelForSemanticSegmentation(_BaseAutoModelClass):
@@ -1996,9 +1905,7 @@
     _model_mapping = MODEL_FOR_OBJECT_DETECTION_MAPPING
 
 
-AutoModelForObjectDetection = auto_class_update(
-    AutoModelForObjectDetection, head_doc="object detection"
-)
+AutoModelForObjectDetection = auto_class_update(AutoModelForObjectDetection, head_doc="object detection")
 
 
 class AutoModelForZeroShotObjectDetection(_BaseAutoModelClass):
@@ -2014,54 +1921,42 @@
     _model_mapping = MODEL_FOR_DEPTH_ESTIMATION_MAPPING
 
 
-AutoModelForDepthEstimation = auto_class_update(
-    AutoModelForDepthEstimation, head_doc="depth estimation"
-)
+AutoModelForDepthEstimation = auto_class_update(AutoModelForDepthEstimation, head_doc="depth estimation")
 
 
 class AutoModelForVideoClassification(_BaseAutoModelClass):
     _model_mapping = MODEL_FOR_VIDEO_CLASSIFICATION_MAPPING
 
 
-AutoModelForVideoClassification = auto_class_update(
-    AutoModelForVideoClassification, head_doc="video classification"
-)
+AutoModelForVideoClassification = auto_class_update(AutoModelForVideoClassification, head_doc="video classification")
 
 
 class AutoModelForVision2Seq(_BaseAutoModelClass):
     _model_mapping = MODEL_FOR_VISION_2_SEQ_MAPPING
 
 
-AutoModelForVision2Seq = auto_class_update(
-    AutoModelForVision2Seq, head_doc="vision-to-text modeling"
-)
+AutoModelForVision2Seq = auto_class_update(AutoModelForVision2Seq, head_doc="vision-to-text modeling")
 
 
 class AutoModelForImageTextToText(_BaseAutoModelClass):
     _model_mapping = MODEL_FOR_IMAGE_TEXT_TO_TEXT_MAPPING
 
 
-AutoModelForImageTextToText = auto_class_update(
-    AutoModelForImageTextToText, head_doc="image-text-to-text modeling"
-)
+AutoModelForImageTextToText = auto_class_update(AutoModelForImageTextToText, head_doc="image-text-to-text modeling")
 
 
 class AutoModelForAudioClassification(_BaseAutoModelClass):
     _model_mapping = MODEL_FOR_AUDIO_CLASSIFICATION_MAPPING
 
 
-AutoModelForAudioClassification = auto_class_update(
-    AutoModelForAudioClassification, head_doc="audio classification"
-)
+AutoModelForAudioClassification = auto_class_update(AutoModelForAudioClassification, head_doc="audio classification")
 
 
 class AutoModelForCTC(_BaseAutoModelClass):
     _model_mapping = MODEL_FOR_CTC_MAPPING
 
 
-AutoModelForCTC = auto_class_update(
-    AutoModelForCTC, head_doc="connectionist temporal classification"
-)
+AutoModelForCTC = auto_class_update(AutoModelForCTC, head_doc="connectionist temporal classification")
 
 
 class AutoModelForSpeechSeq2Seq(_BaseAutoModelClass):
@@ -2098,18 +1993,14 @@
     _model_mapping = MODEL_FOR_BACKBONE_MAPPING
 
 
-AutoModelForAudioXVector = auto_class_update(
-    AutoModelForAudioXVector, head_doc="audio retrieval via x-vector"
-)
+AutoModelForAudioXVector = auto_class_update(AutoModelForAudioXVector, head_doc="audio retrieval via x-vector")
 
 
 class AutoModelForMaskedImageModeling(_BaseAutoModelClass):
     _model_mapping = MODEL_FOR_MASKED_IMAGE_MODELING_MAPPING
 
 
-AutoModelForMaskedImageModeling = auto_class_update(
-    AutoModelForMaskedImageModeling, head_doc="masked image modeling"
-)
+AutoModelForMaskedImageModeling = auto_class_update(AutoModelForMaskedImageModeling, head_doc="masked image modeling")
 
 
 class AutoModelWithLMHead(_AutoModelWithLMHead):
@@ -2131,11 +2022,6 @@
             "`AutoModelForSeq2SeqLM` for encoder-decoder models.",
             FutureWarning,
         )
-<<<<<<< HEAD
-        return super().from_pretrained(
-            pretrained_model_name_or_path, *model_args, **kwargs
-        )
-=======
         return super().from_pretrained(pretrained_model_name_or_path, *model_args, **kwargs)
 
 
@@ -2225,5 +2111,4 @@
     "AutoModelForZeroShotImageClassification",
     "AutoModelForZeroShotObjectDetection",
     "AutoModelForImageTextToText",
-]
->>>>>>> 78d771c3
+]