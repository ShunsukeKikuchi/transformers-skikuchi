--- conflicted
+++ resolved
@@ -36,12 +36,8 @@
 from ...configuration_utils import PretrainedConfig
 from ...modeling_flash_attention_utils import FlashAttentionKwargs
 from ...models.auto.modeling_auto import MODEL_FOR_CAUSAL_LM_MAPPING_NAMES
-<<<<<<< HEAD
+from ...processing_utils import Unpack
 from ...utils import logging
-=======
-from ...processing_utils import Unpack
-from ...utils import add_start_docstrings_to_model_forward, can_return_tuple, logging, replace_return_docstrings
->>>>>>> d23aae2b
 from ..auto import CONFIG_MAPPING, AutoConfig
 
 
@@ -199,11 +195,6 @@
 
 
 class InstructBlipVideoModel(InstructBlipModel):
-<<<<<<< HEAD
-=======
-    @can_return_tuple
-    @add_start_docstrings_to_model_forward(INSTRUCTBLIPVIDEO_INPUTS_DOCSTRING)
->>>>>>> d23aae2b
     def forward(
         self,
         pixel_values: torch.FloatTensor,
@@ -304,11 +295,6 @@
 
 
 class InstructBlipVideoForConditionalGeneration(InstructBlipForConditionalGeneration):
-    @can_return_tuple
-    @add_start_docstrings_to_model_forward(INSTRUCTBLIPVIDEO_INPUTS_DOCSTRING)
-    @replace_return_docstrings(
-        output_type=InstructBlipVideoForConditionalGenerationModelOutput, config_class=InstructBlipVideoConfig
-    )
     def forward(
         self,
         pixel_values: torch.FloatTensor,
