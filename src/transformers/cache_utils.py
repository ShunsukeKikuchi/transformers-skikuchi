import copy
import importlib.metadata
import json
import os
from collections.abc import Iterable
from dataclasses import dataclass
from typing import Any, Optional, Union

import torch
from packaging import version

from transformers.pytorch_utils import is_torch_greater_or_equal_than_2_6

from .configuration_utils import PretrainedConfig
from .utils import is_hqq_available, is_optimum_quanto_available, is_torch_greater_or_equal, logging


if is_hqq_available():
    from hqq.core.quantize import Quantizer as HQQQuantizer

logger = logging.get_logger(__name__)


# Utility functions for static/sliding cache update logic
def _static_cache_update(
    k_cache: torch.Tensor,
    v_cache: torch.Tensor,
    key_states: torch.Tensor,
    value_states: torch.Tensor,
    cache_position: Optional[torch.LongTensor],
) -> tuple[torch.Tensor, torch.Tensor]:
    """
    Updates the static cache tensors in place.

    Args:
        k_cache (`torch.Tensor`): The key cache tensor to update.
        v_cache (`torch.Tensor`): The value cache tensor to update.
        key_states (`torch.Tensor`): The new key states to add.
        value_states (`torch.Tensor`): The new value states to add.
        cache_position (`Optional[torch.LongTensor]`): The position indices where the new states should be inserted.
                                                       If None, the entire cache is overwritten (prefill).

    Returns:
        tuple[`torch.Tensor`, `torch.Tensor`]: The updated key and value cache tensors (modified in-place).
    """
    if cache_position is None:
        # Prefill phase where seq_len potentially equals max_cache_len. Directly copy.
        k_cache.copy_(key_states)
        v_cache.copy_(value_states)
    else:
        # Generation phase. Update specific positions.
        # Use index_copy_ for in-place update (compile-friendly).
        try:
            k_cache.index_copy_(2, cache_position, key_states)
            v_cache.index_copy_(2, cache_position, value_states)
        except NotImplementedError:
            # Fallback for devices like MPS where index_copy_ might not be supported.
            k_cache[:, :, cache_position] = key_states
            v_cache[:, :, cache_position] = value_states
    return k_cache, v_cache


def _sliding_cache_update(
    k_cache: torch.Tensor,
    v_cache: torch.Tensor,
    key_states: torch.Tensor,
    value_states: torch.Tensor,
    cache_position: torch.LongTensor,
    max_cache_len: int,
) -> tuple[torch.Tensor, torch.Tensor]:
    """
    Updates the sliding window cache tensors, returning the potentially modified tensors.

    Args:
        k_cache (`torch.Tensor`): The key cache tensor to update.
        v_cache (`torch.Tensor`): The value cache tensor to update.
        key_states (`torch.Tensor`): The new key states to add.
        value_states (`torch.Tensor`): The new value states to add.
        cache_position (`torch.LongTensor`): The position indices where the new states should be inserted.
        max_cache_len (`int`): The maximum length of the sliding window cache.

    Returns:
        tuple[`torch.Tensor`, `torch.Tensor`]: The key and value tensors representing the cache state after the update.
                                               For prefill > window, these are the full input states.
                                               Otherwise, they are the updated cache tensors.
    """
    # Handle prefill phase when prompt length > sliding_window_size
    if cache_position.shape[0] > max_cache_len:
        new_k = key_states[:, :, -max_cache_len:, :]
        new_v = value_states[:, :, -max_cache_len:, :]
        k_cache.copy_(new_k)
        v_cache.copy_(new_v)
        return key_states, value_states

    # Sliding window logic for generation phase or prefill < window
    slicing = torch.arange(max_cache_len, device=value_states.device)
    current_seq_len = cache_position[-1] + 1  # Use last position to determine current length
    to_shift = current_seq_len > max_cache_len
    indices = (slicing + to_shift.sum()) % max_cache_len

    k_out_shifted = k_cache[:, :, indices]
    v_out_shifted = v_cache[:, :, indices]

    # Clamp cache_position to determine the *target index* within the shifted cache view
    update_position = cache_position.clamp(min=0, max=max_cache_len - 1)

    try:
        k_out_updated = k_out_shifted.index_copy(2, update_position, key_states)
        v_out_updated = v_out_shifted.index_copy(2, update_position, value_states)
    except NotImplementedError:
        # Fallback for MPS: clone and modify the clone
        k_out_updated = k_out_shifted.clone()
        v_out_updated = v_out_shifted.clone()
        k_out_updated[:, :, update_position] = key_states
        v_out_updated[:, :, update_position] = value_states

    k_cache.copy_(k_out_updated)
    v_cache.copy_(v_out_updated)
    return k_out_updated, v_out_updated


class Cache:
    """
    Base, abstract class for all caches. The actual data structure is specific to each subclass.
    """

    is_compileable = False

    def __init__(self):
        super().__init__()

    def update(
        self,
        key_states: torch.Tensor,
        value_states: torch.Tensor,
        layer_idx: int,
        cache_kwargs: Optional[dict[str, Any]] = None,
    ) -> tuple[torch.Tensor, torch.Tensor]:
        """
        Updates the cache with the new `key_states` and `value_states` for the layer `layer_idx`.

        Parameters:
            key_states (`torch.Tensor`):
                The new key states to cache.
            value_states (`torch.Tensor`):
                The new value states to cache.
            layer_idx (`int`):
                The index of the layer to cache the states for.
            cache_kwargs (`dict[str, Any]`, `optional`):
                Additional arguments for the cache subclass. These are specific to each subclass and allow new types of
                cache to be created.

        Return:
            A tuple containing the updated key and value states.
        """
        raise NotImplementedError("Make sure to implement `update` in a subclass.")

    def get_seq_length(self, layer_idx: Optional[int] = 0) -> int:
        """Returns the sequence length of the cached states. A layer index can be optionally passed."""
        # TODO: deprecate this function in favor of `cache_position`
        raise NotImplementedError("Make sure to implement `get_seq_length` in a subclass.")

    def get_max_cache_shape(self) -> Optional[int]:
        """Returns the maximum sequence length (i.e. max capacity) of the cache object"""
        raise NotImplementedError("Make sure to implement `get_max_cache_shape` in a subclass.")

    def get_usable_length(self, new_seq_length: int, layer_idx: Optional[int] = 0) -> int:
        """Given the sequence length of the new inputs, returns the usable length of the cache."""
        # Cache without size limit -> all cache is usable
        # Cache with size limit -> if the length cache plus the length of the new inputs is larger the maximum cache
        #   length, we will need to evict part of the cache (and thus not all cache is usable)
        max_length = self.get_max_cache_shape()
        previous_seq_length = self.get_seq_length(layer_idx)
        if max_length is not None and previous_seq_length + new_seq_length > max_length:
            return max_length - new_seq_length
        return previous_seq_length

    def reorder_cache(self, beam_idx: torch.LongTensor):
        """Reorders the cache for beam search, given the selected beam indices."""
        for layer_idx in range(len(self.key_cache)):
            if self.key_cache[layer_idx].numel():
                device = self.key_cache[layer_idx].device
                self.key_cache[layer_idx] = self.key_cache[layer_idx].index_select(0, beam_idx.to(device))
            if self.value_cache[layer_idx].numel():
                device = self.value_cache[layer_idx].device
                self.value_cache[layer_idx] = self.value_cache[layer_idx].index_select(0, beam_idx.to(device))

    @property
    def seen_tokens(self):
        logger.warning_once(
            "The `seen_tokens` attribute is deprecated and will be removed in v4.41. Use the `cache_position` "
            "model input instead."
        )
        if hasattr(self, "_seen_tokens"):
            return self._seen_tokens
        else:
            return None

    def get_mask_sizes(self, cache_position: torch.Tensor, layer_idx: int) -> tuple[int, int]:
        """
        Return a tuple (kv_length, kv_offset) corresponding to the length and offset that will be returned for
        the given layer at `layer_idx`.
        The masks are then prepared according to the given lengths (kv_length, kv_offset) and patterns (i.e. sliding_window, chunk_size),
        for each layer.
        """
        query_length = cache_position.shape[0]
        past_seen_tokens = self.get_seq_length()
        kv_length = query_length + past_seen_tokens
        return kv_length, 0


@dataclass
class CacheConfig:
    """
    Base class for cache configs
    """

    cache_implementation: None

    @classmethod
    def from_dict(cls, config_dict, **kwargs):
        """
        Constructs a CacheConfig instance from a dictionary of parameters.
        Args:
            config_dict (dict[str, Any]): Dictionary containing configuration parameters.
            **kwargs: Additional keyword arguments to override dictionary values.

        Returns:
            CacheConfig: Instance of CacheConfig constructed from the dictionary.
        """
        config = cls(**config_dict)
        to_remove = []
        for key, value in kwargs.items():
            if hasattr(config, key):
                setattr(config, key, value)
                to_remove.append(key)
        for key in to_remove:
            kwargs.pop(key, None)
        return config

    # Copied from transformers.utils.quantization_config.QuantizationConfigMixin.to_json_file
    def to_json_file(self, json_file_path: Union[str, os.PathLike]):
        """
        Save this instance to a JSON file.

        Args:
            json_file_path (`str` or `os.PathLike`):
                Path to the JSON file in which this configuration instance's parameters will be saved.
            use_diff (`bool`, *optional*, defaults to `True`):
                If set to `True`, only the difference between the config instance and the default
                `QuantizationConfig()` is serialized to JSON file.
        """
        with open(json_file_path, "w", encoding="utf-8") as writer:
            config_dict = self.to_dict()
            json_string = json.dumps(config_dict, indent=2, sort_keys=True) + "\n"

            writer.write(json_string)

    # Copied from transformers.utils.quantization_config.QuantizationConfigMixin.to_dict
    def to_dict(self) -> dict[str, Any]:
        """
        Serializes this instance to a Python dictionary. Returns:
            `dict[str, Any]`: Dictionary of all the attributes that make up this configuration instance.
        """
        return copy.deepcopy(self.__dict__)

    # Copied from transformers.utils.quantization_config.QuantizationConfigMixin.__iter__
    def __iter__(self):
        """allows `dict(obj)` for situations where obj may be a dict or QuantizationConfigMixin"""
        for attr, value in copy.deepcopy(self.__dict__).items():
            yield attr, value

    # Copied from transformers.utils.quantization_config.QuantizationConfigMixin.__repr__
    def __repr__(self):
        return f"{self.__class__.__name__} {self.to_json_string()}"

    def to_json_string(self):
        """
        Serializes this instance to a JSON formatted string.
        Returns:
            str: JSON formatted string representing the configuration instance.
        """
        return json.dumps(self.__dict__, indent=2) + "\n"

    # Copied from transformers.utils.quantization_config.QuantizationConfigMixin.update
    def update(self, **kwargs):
        """
        Updates attributes of this class instance with attributes from `kwargs` if they match existing attributes,
        returning all the unused kwargs.

        Args:
            kwargs (`dict[str, Any]`):
                Dictionary of attributes to tentatively update this class.

        Returns:
            `dict[str, Any]`: Dictionary containing all the key-value pairs that were not used to update the instance.
        """
        to_remove = []
        for key, value in kwargs.items():
            if hasattr(self, key):
                setattr(self, key, value)
                to_remove.append(key)

        # Remove all the attributes that were updated, without modifying the input dict
        unused_kwargs = {key: value for key, value in kwargs.items() if key not in to_remove}
        return unused_kwargs


@dataclass
class QuantizedCacheConfig(CacheConfig):
    """
    Configuration class for quantized cache settings.

    Attributes:
        backend (`str`, *optional*, defaults to `"quanto"`):
            Backend to use when performing quantization, Can be one of [`quanto`, `HQQ`]
        nbits (`Optional[int]`, *optional*, defaults to 4):
            Number of bits, can be 2 or 4 for the `quanto` backend and one of [1, 2, 3, 4, 8] for the `HQQ` backend. Defaults to 2.
        axis_key (`int`, *optional*, defaults to 0):
            Axis over which to perform grouping for the key tensors. Can be [0, -1] for `quanto` backend and [0, 1] for `HQQ` backend.
        axis_value (`int`, *optional*, defaults to 0):
            Axis over which to perform grouping for the value tensors. Can be [0, -1] for `quanto` backend and [0, 1] for `HQQ` backend.
        q_group_size (`Optional[int]`, *optional*, defaults to 64):
            Size of the quantization group, should be a divisor of the model's hidden dimension.
            Defaults to 64.
        residual_length (`Optional[int]`, *optional*, defaults to 128):
            Length of the residual cache which will always be stored in original precision.
            Defaults to 128.
        compute_dtype (`torch.dtype`, *optional*, defaults to `torch.float16`):
            The default dtype used for computations in the model. Keys and Values will be cast to this dtype after dequantization.
        device (`str`, *optional*, defaults to `"cpu"`):
            Device on which to perform computations, should be same as the model's device.
    """

    def __init__(
        self,
        backend: str = "quanto",
        nbits: Optional[int] = 4,
        axis_key: Optional[int] = 0,
        axis_value: Optional[int] = 0,
        q_group_size: Optional[int] = 64,
        residual_length: Optional[int] = 128,
        compute_dtype: Optional[torch.dtype] = torch.float16,
        device: Optional[str] = "cpu",
    ):
        self.backend = backend
        self.nbits = nbits
        self.axis_key = axis_key
        self.axis_value = axis_value
        self.q_group_size = q_group_size
        self.residual_length = residual_length
        self.compute_dtype = compute_dtype
        self.device = device

    def validate(self):
        """Validates if the arguments passed are correct"""

        incorrect_arg_msg = (
            "Some of the keys in `cache_config` are defined incorrectly. `{key}` should be {correct_value}` "
            "but found {found_value}"
        )
        # Check that the values are reasonable in general (nbits, axis)
        # Later in QuantizedCache init we check if they are supported for that particular backend
        if self.nbits not in [1, 2, 3, 4, 8]:
            raise ValueError(
                incorrect_arg_msg.format(
                    key="nbits",
                    correct_value="2 or 4 or 8",
                    found_value=self.nbits,
                ),
            )
        if self.q_group_size <= 0:
            raise ValueError(
                incorrect_arg_msg.format(
                    key="q_group_size",
                    correct_value="a positive integer",
                    found_value=self.q_group_size,
                ),
            )
        if self.residual_length < 0:
            raise ValueError(
                incorrect_arg_msg.format(
                    key="residual_length",
                    correct_value="a positive integer",
                    found_value=self.residual_length,
                ),
            )

        if self.axis_key not in [0, 1, -1]:
            raise ValueError(
                incorrect_arg_msg.format(
                    key="axis_key",
                    correct_value="`1` or `0`, `-1`",
                    found_value=self.axis_key,
                ),
            )

        if self.axis_value not in [0, 1, -1]:
            raise ValueError(
                incorrect_arg_msg.format(
                    key="axis_value",
                    correct_value="`1` or `0` or `-1`",
                    found_value=self.axis_value,
                ),
            )


@dataclass
class StaticCacheConfig(CacheConfig):
    """
    Configuration class for static cache settings.
    """

    cache_implementation = "static"

    def __init__(self, batch_size: int, max_cache_len: int, device="cpu"):
        self.batch_size = batch_size
        self.max_cache_len = max_cache_len
        self.device = device

    def validate(self):
        """Validates if the arguments passed are correct"""

        incorrect_arg_msg = (
            "Some of the keys in `cache_config` are defined incorrectly. `{key}` should be {correct_value}` "
            "but found {found_value}"
        )

        if self.batch_size <= 0:
            raise ValueError(
                incorrect_arg_msg.format(
                    key="batch_size",
                    correct_value="> 0",
                    found_value=self.batch_size,
                ),
            )

        if self.max_cache_len <= 0:
            raise ValueError(
                incorrect_arg_msg.format(
                    key="max_cache_len",
                    correct_value="> 0",
                    found_value=self.max_cache_len,
                ),
            )


class DynamicCache(Cache):
    """
    A cache that grows dynamically as more tokens are generated. This is the default for generative models.

    It stores the Key and Value states as a list of tensors, one for each layer. The expected shape for each tensor is
    `[batch_size, num_heads, seq_len, head_dim]`.

    Example:

        ```python
        >>> from transformers import AutoTokenizer, AutoModelForCausalLM, DynamicCache

        >>> model = AutoModelForCausalLM.from_pretrained("Qwen/Qwen2-0.5B-Instruct")
        >>> tokenizer = AutoTokenizer.from_pretrained("Qwen/Qwen2-0.5B-Instruct")

        >>> inputs = tokenizer(text="My name is Qwen2", return_tensors="pt")

        >>> # Prepare a cache class and pass it to model's forward
        >>> past_key_values = DynamicCache()
        >>> outputs = model(**inputs, past_key_values=past_key_values, use_cache=True)
        >>> outputs.past_key_values # access cache filled with key/values from generation
        DynamicCache()
        ```
    """

    def __init__(self, _distributed_cache_data: Optional[Iterable] = None) -> None:
        super().__init__()
        self._seen_tokens = 0  # Used in `generate` to keep tally of how many tokens the cache has seen
        self.key_cache: list[torch.Tensor] = []
        self.value_cache: list[torch.Tensor] = []

        # `_distributed_cache_data` was originally added for compatibility with `torch.distributed` (DDP). See #36121
        # and #36373 for more information. In a nutshell, it is `map(gather_map, zip(*caches))`, i.e. each item in the
        # iterable contains the key and value states for a layer gathered across replicas by torch.distributed
        # (shape=[global batch size, num_heads, seq_len, head_dim]).
        # WARNING: `_distributed_cache_data` must be the first argument in `__init__`, otherwise we'll break
        # compatibility. The name of the argument doesn't matter.
        if _distributed_cache_data is not None:
            for key_states, value_states in _distributed_cache_data:
                self.key_cache.append(key_states)
                self.value_cache.append(value_states)

    def __getitem__(self, layer_idx: int) -> tuple[torch.Tensor, torch.Tensor]:
        """
        Support for backwards-compatible `past_key_value` indexing, e.g. `past_key_value[0][0].shape[2]` to get the
        sequence length.
        """
        if layer_idx < len(self):
            return (self.key_cache[layer_idx], self.value_cache[layer_idx])
        else:
            raise KeyError(f"Cache only has {len(self)} layers, attempted to access layer with index {layer_idx}")

    def __iter__(self):
        """
        Support for backwards-compatible `past_key_value` iteration, e.g. `for x in past_key_value:` to iterate over
        keys and values
        """
        for layer_idx in range(len(self)):
            yield (self.key_cache[layer_idx], self.value_cache[layer_idx])

    def __len__(self):
        """
        Support for backwards-compatible `past_key_value` length, e.g. `len(past_key_value)`. This value corresponds
        to the number of layers in the model.
        """
        return len(self.key_cache)

    def update(
        self,
        key_states: torch.Tensor,
        value_states: torch.Tensor,
        layer_idx: int,
        cache_kwargs: Optional[dict[str, Any]] = None,
    ) -> tuple[torch.Tensor, torch.Tensor]:
        """
        Updates the cache with the new `key_states` and `value_states` for the layer `layer_idx`.

        Parameters:
            key_states (`torch.Tensor`):
                The new key states to cache.
            value_states (`torch.Tensor`):
                The new value states to cache.
            layer_idx (`int`):
                The index of the layer to cache the states for.
            cache_kwargs (`dict[str, Any]`, `optional`):
                Additional arguments for the cache subclass. No additional arguments are used in `DynamicCache`.

        Return:
            A tuple containing the updated key and value states.
        """
        # Update the number of seen tokens
        if layer_idx == 0:
            self._seen_tokens += key_states.shape[-2]

        # Update the cache
        if key_states is not None:
            if len(self.key_cache) <= layer_idx:
                # There may be skipped layers, fill them with empty lists
                for _ in range(len(self.key_cache), layer_idx):
                    self.key_cache.append(torch.tensor([]))
                    self.value_cache.append(torch.tensor([]))
                self.key_cache.append(key_states)
                self.value_cache.append(value_states)
            elif (
                not self.key_cache[layer_idx].numel()  # prefers not t.numel() to len(t) == 0 to export the model
            ):  # fills previously skipped layers; checking for tensor causes errors
                self.key_cache[layer_idx] = key_states
                self.value_cache[layer_idx] = value_states
            else:
                self.key_cache[layer_idx] = torch.cat([self.key_cache[layer_idx], key_states], dim=-2)
                self.value_cache[layer_idx] = torch.cat([self.value_cache[layer_idx], value_states], dim=-2)

        return self.key_cache[layer_idx], self.value_cache[layer_idx]

    def get_seq_length(self, layer_idx: Optional[int] = 0) -> int:
        """Returns the sequence length of the cached states. A layer index can be optionally passed."""
        # TODO: deprecate this function in favor of `cache_position`
        is_empty_layer = (
            len(self.key_cache) == 0  # no cache in any layer
            or len(self.key_cache) <= layer_idx  # skipped `layer_idx` and hasn't run a layer with cache after it
            or not self.key_cache[layer_idx].numel()  # the layer has no cache
        )
        layer_seq_length = self.key_cache[layer_idx].shape[-2] if not is_empty_layer else 0
        return layer_seq_length

    def get_max_cache_shape(self) -> Optional[int]:
        """Returns the maximum sequence length of the cache object. DynamicCache does not have a maximum length."""
        return None

    def to_legacy_cache(self) -> tuple[tuple[torch.Tensor, torch.Tensor]]:
        """Converts the `DynamicCache` instance into the its equivalent in the legacy cache format. Used for
        backward compatibility."""
        legacy_cache = ()
        for layer_idx in range(len(self)):
            legacy_cache += ((self.key_cache[layer_idx], self.value_cache[layer_idx]),)
        return legacy_cache

    @classmethod
    def from_legacy_cache(
        cls, past_key_values: Optional[tuple[tuple[torch.FloatTensor, torch.FloatTensor]]] = None
    ) -> "DynamicCache":
        """Converts a cache in the legacy cache format into an equivalent `DynamicCache`. Used for
        backward compatibility."""
        cache = cls()
        if past_key_values is not None:
            for layer_idx in range(len(past_key_values)):
                key_states, value_states = past_key_values[layer_idx]
                cache.update(key_states, value_states, layer_idx)
        return cache

    def crop(self, max_length: int):
        """Crop the past key values up to a new `max_length` in terms of tokens. `max_length` can also be
        negative to remove `max_length` tokens. This is used in assisted decoding and contrastive search."""
        # In case it is negative
        if max_length < 0:
            max_length = self.get_seq_length() - abs(max_length)

        if self.get_seq_length() <= max_length:
            return

        self._seen_tokens = max_length
        for idx in range(len(self.key_cache)):
            if self.key_cache[idx].numel():
                self.key_cache[idx] = self.key_cache[idx][..., :max_length, :]
                self.value_cache[idx] = self.value_cache[idx][..., :max_length, :]

    def batch_split(self, full_batch_size: int, split_size: int) -> list["DynamicCache"]:
        """Split the current instance into a list of `DynamicCache` by the batch size. This will be used by
        `_split_model_inputs()` in `generation.utils`"""
        out = []
        for i in range(0, full_batch_size, split_size):
            current_split = DynamicCache()
            current_split._seen_tokens = self._seen_tokens
            current_split.key_cache = [tensor[i : i + split_size] for tensor in self.key_cache]
            current_split.value_cache = [tensor[i : i + split_size] for tensor in self.value_cache]
            out.append(current_split)
        return out

    @classmethod
    def from_batch_splits(cls, splits: list["DynamicCache"]) -> "DynamicCache":
        """This is the opposite of the above `batch_split()` method. This will be used by `stack_model_outputs` in
        `generation.utils`"""
        cache = cls()
        for idx in range(len(splits[0])):
            key_cache = [current.key_cache[idx] for current in splits if current.key_cache[idx].numel()]
            value_cache = [current.value_cache[idx] for current in splits if current.value_cache[idx].numel()]
            if key_cache != []:
                layer_keys = torch.cat(key_cache, dim=0)
                layer_values = torch.cat(value_cache, dim=0)
                cache.update(layer_keys, layer_values, idx)
        return cache

    def batch_repeat_interleave(self, repeats: int):
        """Repeat the cache `repeats` times in the batch dimension. Used in contrastive search."""
        for layer_idx in range(len(self)):
            self.key_cache[layer_idx] = self.key_cache[layer_idx].repeat_interleave(repeats, dim=0)
            self.value_cache[layer_idx] = self.value_cache[layer_idx].repeat_interleave(repeats, dim=0)

    def batch_select_indices(self, indices: torch.Tensor):
        """Only keep the `indices` in the batch dimension of the cache. Used in contrastive search."""
        for layer_idx in range(len(self)):
            self.key_cache[layer_idx] = self.key_cache[layer_idx][indices, ...]
            self.value_cache[layer_idx] = self.value_cache[layer_idx][indices, ...]


# Utilities for `DynamicCache` <> torch.export support
def _flatten_dynamic_cache(
    dynamic_cache: DynamicCache,
):
    """Flattens DynamicCache into flat list of tensors for `torch.export.export` to consume"""
    if not isinstance(dynamic_cache, DynamicCache):
        raise RuntimeError("This pytree flattening function should only be applied to DynamicCache")

    if not is_torch_greater_or_equal_than_2_6:
        logger.warning_once(
            "DynamicCache + torch.export is tested on torch 2.6.0+ and may not work on earlier versions."
        )

    # NOTE it seems _seen_tokens is deprecated, so probably doesn't need tracking
    dictionary = {
        "key_cache": getattr(dynamic_cache, "key_cache"),
        "value_cache": getattr(dynamic_cache, "value_cache"),
    }
    return torch.utils._pytree._dict_flatten(dictionary)


def _flatten_with_keys_dynamic_cache(dynamic_cache: DynamicCache):
    dictionary = {
        "key_cache": getattr(dynamic_cache, "key_cache"),
        "value_cache": getattr(dynamic_cache, "value_cache"),
    }
    return torch.utils._pytree._dict_flatten_with_keys(dictionary)


def _unflatten_dynamic_cache(
    values,
    context: torch.utils._pytree.Context,
):
    dictionary = torch.utils._pytree._dict_unflatten(values, context)
    cache = DynamicCache()
    for k, v in dictionary.items():
        setattr(cache, k, v)
    return cache


def _flatten_dynamic_cache_for_fx(cache, spec):
    dictionary = {
        "key_cache": getattr(cache, "key_cache"),
        "value_cache": getattr(cache, "value_cache"),
    }
    return torch.fx._pytree._dict_flatten_spec(dictionary, spec)


if is_torch_greater_or_equal("2.3"):
    torch.utils._pytree.register_pytree_node(
        DynamicCache,
        _flatten_dynamic_cache,
        _unflatten_dynamic_cache,
        serialized_type_name=f"{DynamicCache.__module__}.{DynamicCache.__name__}",
        flatten_with_keys_fn=_flatten_with_keys_dynamic_cache,
    )
    # TODO (tmanlaibaatar) This won't be needed in torch 2.7.
    torch.fx._pytree.register_pytree_flatten_spec(DynamicCache, _flatten_dynamic_cache_for_fx)


class OffloadedCache(DynamicCache):
    """
    A drop-in replacement for DynamicCache that conserves accelerator(GPU, XPU) memory at the expense of more CPU memory.
    Useful for generating from models with very long context.

    In addition to the default accelerator stream, where all forward() computations happen,
    this class uses another stream, the prefetch stream, which it creates itself.
    Since scheduling of operations on separate streams happens independently, this class uses
    the prefetch stream to asynchronously prefetch the KV cache of layer k+1 when layer k is executing.
    The movement of the layer k-1 cache to the CPU is handled by the default stream as a simple way to
    ensure the eviction is scheduled after all computations on that cache are finished.
    """

    def __init__(self) -> None:
        if not (
            torch.cuda.is_available()
            or (is_torch_greater_or_equal("2.7", accept_dev=True) and torch.xpu.is_available())
        ):
            raise RuntimeError(
                "OffloadedCache can only be used with a GPU"
                + (" or XPU" if is_torch_greater_or_equal("2.7", accept_dev=True) else "")
            )

        super().__init__()
        self.original_device = []
        self.prefetch_stream = None
        self.prefetch_stream = (
            torch.Stream() if is_torch_greater_or_equal("2.7", accept_dev=True) else torch.cuda.Stream()
        )
        self.beam_idx = None  # used to delay beam search operations

    def prefetch_layer(self, layer_idx: int):
        "Starts prefetching the next layer cache"
        if layer_idx < len(self):
            with (
                self.prefetch_stream
                if is_torch_greater_or_equal("2.7", accept_dev=True)
                else torch.cuda.stream(self.prefetch_stream)
            ):
                # Prefetch next layer tensors to GPU
                device = self.original_device[layer_idx]
                self.key_cache[layer_idx] = self.key_cache[layer_idx].to(device, non_blocking=True)
                self.value_cache[layer_idx] = self.value_cache[layer_idx].to(device, non_blocking=True)

    def evict_previous_layer(self, layer_idx: int):
        "Moves the previous layer cache to the CPU"
        if len(self) > 2:
            # We do it on the default stream so it occurs after all earlier computations on these tensors are done
            prev_layer_idx = (layer_idx - 1) % len(self)
            self.key_cache[prev_layer_idx] = self.key_cache[prev_layer_idx].to("cpu", non_blocking=True)
            self.value_cache[prev_layer_idx] = self.value_cache[prev_layer_idx].to("cpu", non_blocking=True)

    def __getitem__(self, layer_idx: int) -> tuple[torch.Tensor, torch.Tensor]:
        "Gets the cache for this layer to the device. Prefetches the next and evicts the previous layer."
        if layer_idx < len(self):
            # Evict the previous layer if necessary
            if is_torch_greater_or_equal("2.7", accept_dev=True):
                torch.accelerator.current_stream().synchronize()
            else:
                torch.cuda.current_stream().synchronize()
            self.evict_previous_layer(layer_idx)
            # Load current layer cache to its original device if not already there
            original_device = self.original_device[layer_idx]
            self.prefetch_stream.synchronize()
            key_tensor = self.key_cache[layer_idx]
            value_tensor = self.value_cache[layer_idx]
            # Now deal with beam search ops which were delayed
            if self.beam_idx is not None:
                self.beam_idx = self.beam_idx.to(original_device)
                key_tensor = key_tensor.index_select(0, self.beam_idx)
                value_tensor = value_tensor.index_select(0, self.beam_idx)
            # Prefetch the next layer
            self.prefetch_layer((layer_idx + 1) % len(self))
            return (key_tensor, value_tensor)
        else:
            raise KeyError(f"Cache only has {len(self)} layers, attempted to access layer with index {layer_idx}")

    def reorder_cache(self, beam_idx: torch.LongTensor):
        """Saves the beam indices and reorders the cache when the tensor is back to its device."""
        # We delay this operation until the tensors are back to their original
        # device because performing torch.index_select on the CPU is very slow
        del self.beam_idx
        self.beam_idx = beam_idx.clone()

    def update(
        self,
        key_states: torch.Tensor,
        value_states: torch.Tensor,
        layer_idx: int,
        cache_kwargs: Optional[dict[str, Any]] = None,
    ) -> tuple[torch.Tensor, torch.Tensor]:
        """
        Updates the cache with the new `key_states` and `value_states` for the layer `layer_idx`.
        Parameters:
            key_states (`torch.Tensor`):
                The new key states to cache.
            value_states (`torch.Tensor`):
                The new value states to cache.
            layer_idx (`int`):
                The index of the layer to cache the states for.
            cache_kwargs (`dict[str, Any]`, `optional`):
                Additional arguments for the cache subclass. No additional arguments are used in `OffloadedCache`.
        Return:
            A tuple containing the updated key and value states.
        """
        # Update the number of seen tokens
        if layer_idx == 0:
            self._seen_tokens += key_states.shape[-2]

        # Update the cache
        if len(self.key_cache) < layer_idx:
            raise ValueError("OffloadedCache does not support model usage where layers are skipped. Use DynamicCache.")
        elif len(self.key_cache) == layer_idx:
            self.key_cache.append(key_states)
            self.value_cache.append(value_states)
            self.original_device.append(key_states.device)
            self.evict_previous_layer(layer_idx)
        else:
            key_tensor, value_tensor = self[layer_idx]
            self.key_cache[layer_idx] = torch.cat([key_tensor, key_states], dim=-2)
            self.value_cache[layer_idx] = torch.cat([value_tensor, value_states], dim=-2)

        return self.key_cache[layer_idx], self.value_cache[layer_idx]

    # According to https://docs.python.org/3/library/exceptions.html#NotImplementedError
    # if a method is not supposed to be supported in a subclass we should set it to None
    from_legacy_cache = None

    to_legacy_cache = None


class QuantizedCache(DynamicCache):
    """
    A quantizer cache similar to what is described in the [KIVI: A Tuning-Free Asymmetric 2bit Quantization for KV Cache paper](https://huggingface.co/papers/2402.02750).
    It allows the model to generate longer sequence length without allocating too much memory for Key and Value cache by applying quantization.

    The cache has two types of storage, one for original precision and one for the quantized cache. A `residual length` is set as a maximum capacity for the
    original precision cache. When the length goes beyond maximum capacity, the original precision cache is discarded and moved into the quantized cache. The
    quantization is done per-channel with a set `q_group_size` for both Keys and Values, in contrast to what was described in the paper.

    It stores Keys and Values a list of quantized tensors (tuples in case we need to store metadata), one for each layer. Additionally, it stores the Key and
    Value in original precision states as a list of tensors, one for each layer. The size of each tensor
    is `[batch_size, num_heads, seq_len - residual_length, head_dim]`
    """

    def __init__(self, cache_config: QuantizedCacheConfig) -> None:
        super().__init__()
        self._quantized_key_cache: list[torch.Tensor] = []
        self._quantized_value_cache: list[torch.Tensor] = []

        self.nbits = cache_config.nbits
        self.residual_length = cache_config.residual_length
        self.q_group_size = cache_config.q_group_size
        self.axis_key = cache_config.axis_key
        self.axis_value = cache_config.axis_value
        self.compute_dtype = cache_config.compute_dtype
        self.device = cache_config.device

        super().__init__()

    def update(
        self,
        key_states: torch.Tensor,
        value_states: torch.Tensor,
        layer_idx: int,
        cache_kwargs: Optional[dict[str, Any]] = None,
    ) -> tuple[torch.Tensor, torch.Tensor]:
        # Update the number of seen tokens
        if layer_idx == 0:
            self._seen_tokens += key_states.shape[-2]

        if len(self.key_cache) < layer_idx:
            raise ValueError("QuantizedCache does not support model usage where layers are skipped. Use DynamicCache.")
        elif len(self.key_cache) == layer_idx:
            self._quantized_key_cache.append(self._quantize(key_states.contiguous(), axis=self.axis_key))
            self._quantized_value_cache.append(self._quantize(value_states.contiguous(), axis=self.axis_value))
            self.key_cache.append(torch.zeros(0, dtype=key_states.dtype, device=key_states.device))
            self.value_cache.append(torch.zeros(0, dtype=key_states.dtype, device=key_states.device))
            keys_to_return, values_to_return = key_states, value_states
        else:
            dequant_key = self._dequantize(self._quantized_key_cache[layer_idx])
            dequant_value = self._dequantize(self._quantized_value_cache[layer_idx])
            keys_to_return = [dequant_key, self.key_cache[layer_idx], key_states]
            values_to_return = [dequant_value, self.value_cache[layer_idx], value_states]

            keys_to_return = torch.cat(keys_to_return, dim=-2)
            values_to_return = torch.cat(values_to_return, dim=-2)
            if (
                self.key_cache[layer_idx].dim() == 4
                and self.key_cache[layer_idx].shape[-2] + 1 >= self.residual_length
            ):
                self._quantized_key_cache[layer_idx] = self._quantize(keys_to_return.contiguous(), axis=self.axis_key)
                self._quantized_value_cache[layer_idx] = self._quantize(
                    values_to_return.contiguous(), axis=self.axis_value
                )
                self.key_cache[layer_idx] = torch.zeros(0, dtype=key_states.dtype, device=key_states.device)
                self.value_cache[layer_idx] = torch.zeros(0, dtype=key_states.dtype, device=key_states.device)
            else:
                self.key_cache[layer_idx] = torch.cat([self.key_cache[layer_idx], key_states], dim=-2)
                self.value_cache[layer_idx] = torch.cat([self.value_cache[layer_idx], value_states], dim=-2)

        return keys_to_return, values_to_return

    def get_seq_length(self, layer_idx: Optional[int] = 0) -> int:
        """Returns the sequence length of the cached states. A layer index can be optionally passed."""
        if len(self.key_cache) <= layer_idx:
            return 0
        # since we cannot get the seq_length of each layer directly and rely on `_seen_tokens` which is
        # updated every "layer_idx" == 0, this is a hack to get the actual seq_length for the given layer_idx
        # this part of code otherwise fails when used to verify attn_weight shape in some models
        return self._seen_tokens if layer_idx == 0 else self._seen_tokens - 1

    def _quantize(self, tensor, axis):
        """Quantizes a key/value using a defined quantization method."""
        raise NotImplementedError("Make sure to implement `_quantize` in a subclass.")

    def _dequantize(self, q_tensor):
        """Dequantizes back the tensor that was quantized by `self._quantize()`"""
        raise NotImplementedError("Make sure to implement `_dequantize` in a subclass.")


class QuantoQuantizedCache(QuantizedCache):
    """
    Quantized Cache class that uses `quanto` as a backend to perform quantization. Current implementation supports `int2` and `int4` dtypes only.

    Parameters:
        cache_config (`QuantizedCacheConfig`):
            A configuration containing all the arguments to be used by the quantizer, including axis, qtype and group size.

    Example:

        ```python
        >>> # Run pip install quanto first if you don't have it yet
        >>> from transformers import AutoTokenizer, AutoModelForCausalLM, QuantoQuantizedCache, QuantizedCacheConfig

        >>> model = AutoModelForCausalLM.from_pretrained("Qwen/Qwen2-0.5B-Instruct")
        >>> tokenizer = AutoTokenizer.from_pretrained("Qwen/Qwen2-0.5B-Instruct")

        >>> inputs = tokenizer(text="My name is Qwen2", return_tensors="pt")

        >>> # Prepare a cache class and pass it to model's forward
        >>> cache_config = QuantizedCacheConfig(nbits=4)
        >>> past_key_values = QuantoQuantizedCache(cache_config=cache_config)
        >>> outputs = model(**inputs, past_key_values=past_key_values, use_cache=True)
        >>> outputs.past_key_values # access cache filled with key/values from generation
        QuantoQuantizedCache()
        ```
    """

    def __init__(self, cache_config: CacheConfig) -> None:
        super().__init__(cache_config)

        if is_optimum_quanto_available():
            optimum_quanto_version = version.parse(importlib.metadata.version("optimum-quanto"))
            if optimum_quanto_version <= version.parse("0.2.5"):
                raise ImportError(
                    f"You need optimum-quanto package version to be greater or equal than 0.2.5 to use `QuantoQuantizedCache`. Detected version {optimum_quanto_version}."
                )
            from optimum.quanto import MaxOptimizer, qint2, qint4

        if self.nbits not in [2, 4]:
            raise ValueError(f"`nbits` for `quanto` backend has to be one of [`2`, `4`] but got {self.nbits}")

        if self.axis_key not in [0, -1]:
            raise ValueError(f"`axis_key` for `quanto` backend has to be one of [`0`, `-1`] but got {self.axis_key}")

        if self.axis_value not in [0, -1]:
            raise ValueError(
                f"`axis_value` for `quanto` backend has to be one of [`0`, `-1`] but got {self.axis_value}"
            )

        self.qtype = qint4 if self.nbits == 4 else qint2
        self.optimizer = MaxOptimizer()  # hardcode as it's the only one for per-channel quantization

    def _quantize(self, tensor, axis):
        # We have two different API since in optimum-quanto, we don't use AffineQuantizer anymore
        if is_optimum_quanto_available():
            from optimum.quanto import quantize_weight

            scale, zeropoint = self.optimizer(tensor, self.qtype, axis, self.q_group_size)
            qtensor = quantize_weight(tensor, self.qtype, axis, scale, zeropoint, self.q_group_size)
            return qtensor

    def _dequantize(self, qtensor):
        return qtensor.dequantize()


class HQQQuantizedCache(QuantizedCache):
    """
    Quantized Cache class that uses `HQQ` as a backend to perform quantization. Current implementation supports `int2`, `int4`, `int8` dtypes.

    Parameters:
        cache_config (`QuantizedCacheConfig`):
            A configuration containing all the arguments to be used by the quantizer, including axis, qtype and group size.

    Example:

        ```python
        >>> # Run pip install hqq first if you don't have it yet
        >>> from transformers import AutoTokenizer, AutoModelForCausalLM, HQQQuantizedCache, QuantizedCacheConfig

        >>> model = AutoModelForCausalLM.from_pretrained("Qwen/Qwen2-0.5B-Instruct")
        >>> tokenizer = AutoTokenizer.from_pretrained("Qwen/Qwen2-0.5B-Instruct")

        >>> inputs = tokenizer(text="My name is Qwen2", return_tensors="pt")

        >>> # Prepare a cache class and pass it to model's forward
        >>> cache_config = QuantizedCacheConfig(nbits=4, axis_key=1, axis_value=1)
        >>> past_key_values = HQQQuantizedCache(cache_config=cache_config)
        >>> outputs = model(**inputs, past_key_values=past_key_values, use_cache=True)
        >>> outputs.past_key_values # access cache filled with key/values from generation
        HQQQuantizedCache()
        ```
    """

    def __init__(self, cache_config: CacheConfig) -> None:
        super().__init__(cache_config)
        if self.nbits not in [1, 2, 3, 4, 8]:
            raise ValueError(
                f"`nbits` for `HQQ` backend has to be one of [`1`, `2`, `3`, `4`, `8`] but got {self.nbits}"
            )

        if self.axis_key not in [0, 1]:
            raise ValueError(f"`axis_key` for `HQQ` backend has to be one of [`0`, `1`] but got {self.axis_key}")

        if self.axis_value not in [0, 1]:
            raise ValueError(f"`axis_value` for `HQQ` backend has to be one of [`0`, `1`] but got {self.axis_value}")

        self.quantizer = HQQQuantizer

    def _quantize(self, tensor, axis):
        qtensor, meta = self.quantizer.quantize(
            tensor,
            axis=axis,
            device=self.device,
            compute_dtype=self.compute_dtype,
            nbits=self.nbits,
            group_size=self.q_group_size,
        )
        meta["compute_dtype"] = self.compute_dtype
        self.quantizer.cuda(qtensor, meta=meta, device=self.device)  # Move to device and cast to dtype
        meta["scale"] = meta["scale"].to(qtensor.device)
        meta["zero"] = meta["zero"].to(qtensor.device)
        return qtensor, meta

    def _dequantize(self, qtensor):
        quant_tensor, meta = qtensor
        tensor = self.quantizer.dequantize(quant_tensor, meta)
        return tensor


class SinkCache(Cache):
    """
    Is its now a `custom_generate` repository on the Hub: https://huggingface.co/transformers-community/sink_cache.
    See [these docs](https://huggingface.co/docs/transformers/generation_strategies#custom-decoding-methods) for
    general `custom_generate`usage.
    """

    # TODO (joao, manuel): Remove this class in v4.59.0
    def __init__(self, **kwargs) -> None:
        raise NotImplementedError(
            "`SinkCache` has been moved as a `custom_generate` repository on the Hub: "
            "https://huggingface.co/transformers-community/sink_cache. See the repository for usage examples."
        )


class StaticCache(Cache):
    """
    Static Cache class to be used with `torch.compile(model)` and `torch.export()`.

    Parameters:
        config (`PretrainedConfig`):
            The configuration file defining the shape-related attributes required to initialize the static cache.
        max_batch_size (`int`):
            The maximum batch size with which the model will be used. Note that a new instance must be instantiated if a
            smaller batch size is used. If you are manually setting the batch size, make sure to take into account the
            number of beams if you are running beam search
        max_cache_len (`int`, *optional*):
            The maximum sequence length with which the model will be used.
        device (`torch.device` or `str`, *optional*):
            The device on which the cache should be initialized. If you're using more than 1 computation device, you
            should pass the `layer_device_map` argument instead.
        dtype (`torch.dtype`, *optional*, defaults to `torch.float32`):
            The default `dtype` to use when initializing the layer.
        layer_device_map (`Optional[dict[int, Union[str, torch.device, int]]]]`, *optional*):
            Mapping between the layers and its device. This is required when you are manually initializing the cache
            and the model is split between different gpus. You can know which layers mapped to which device by
            checking the associated device_map: `model.hf_device_map`.


    Example:

        ```python
        >>> from transformers import AutoTokenizer, AutoModelForCausalLM, StaticCache

        >>> model = AutoModelForCausalLM.from_pretrained("meta-llama/Llama-2-7b-chat-hf")
        >>> tokenizer = AutoTokenizer.from_pretrained("meta-llama/Llama-2-7b-chat-hf")

        >>> inputs = tokenizer(text="My name is Llama", return_tensors="pt")

        >>> # Prepare a cache class and pass it to model's forward
        >>> # Leave empty space for 10 new tokens, which can be used when calling forward iteratively 10 times to generate
        >>> max_generated_length = inputs.input_ids.shape[1] + 10
        >>> past_key_values = StaticCache(config=model.config, max_batch_size=1, max_cache_len=max_generated_length, device=model.device, dtype=model.dtype)
        >>> outputs = model(**inputs, past_key_values=past_key_values, use_cache=True)
        >>> outputs.past_key_values # access cache filled with key/values from generation
        StaticCache()
        ```
    """

    is_compileable = True

    def __init__(
        self,
        config: PretrainedConfig,
        max_batch_size: int,
        max_cache_len: Optional[int] = None,
        device: Union[torch.device, str, None] = None,
        dtype: torch.dtype = torch.float32,
        layer_device_map: Optional[dict[int, Union[str, torch.device, int]]] = None,
    ) -> None:
        super().__init__()
        self.max_batch_size = max_batch_size
        self.max_cache_len = config.max_position_embeddings if max_cache_len is None else max_cache_len

        # Some model define a custom `head_dim` != config.hidden_size // config.num_attention_heads
        self.head_dim = getattr(config, "head_dim", None) or config.hidden_size // config.num_attention_heads

        self._dtype = dtype
        self.num_key_value_heads = (
            config.num_attention_heads
            if getattr(config, "num_key_value_heads", None) is None
            else config.num_key_value_heads
        )

        self.key_cache: list[torch.Tensor] = []
        self.value_cache: list[torch.Tensor] = []
        # Note: There will be significant perf decrease if switching to use 5D tensors instead.
        cache_shape = (self.max_batch_size, self.num_key_value_heads, self.max_cache_len, self.head_dim)
        device = torch.device(device) if device is not None else None
        for idx in range(config.num_hidden_layers):
            if layer_device_map is not None:
                layer_device = layer_device_map[idx]
            else:
                layer_device = device
            new_layer_key_cache = torch.zeros(cache_shape, dtype=self._dtype, device=layer_device)
            new_layer_value_cache = torch.zeros(cache_shape, dtype=self._dtype, device=layer_device)
            # Note: `mark_static_address` is used to tag the cache as a fixed data pointer,
            # preventing compiled graph breaks when updating the cache.
            torch._dynamo.mark_static_address(new_layer_key_cache)
            torch._dynamo.mark_static_address(new_layer_value_cache)
            self.key_cache.append(new_layer_key_cache)
            self.value_cache.append(new_layer_value_cache)

    def update(
        self,
        key_states: torch.Tensor,
        value_states: torch.Tensor,
        layer_idx: int,
        cache_kwargs: Optional[dict[str, Any]] = None,
    ) -> tuple[torch.Tensor, torch.Tensor]:
        """
        Updates the cache with the new `key_states` and `value_states` for the layer `layer_idx`.
        It is VERY important to index using a tensor, otherwise you introduce a copy to the device.

        Parameters:
            key_states (`torch.Tensor`):
                The new key states to cache.
            value_states (`torch.Tensor`):
                The new value states to cache.
            layer_idx (`int`):
                The index of the layer to cache the states for.
            cache_kwargs (`dict[str, Any]`, `optional`):
                Additional arguments for the cache subclass. The `StaticCache` needs the `cache_position` input
                to know how where to write in the cache.

        Return:
            A tuple containing the updated key and value states.
        """
        if cache_kwargs is None:
            cache_kwargs = {}

        key_states = key_states.to(self.key_cache[layer_idx].dtype)
        value_states = value_states.to(self.value_cache[layer_idx].dtype)
        return _static_cache_update(
            self.key_cache[layer_idx],
            self.value_cache[layer_idx],
            key_states,
            value_states,
            cache_kwargs.get("cache_position"),
        )

    def get_seq_length(self, layer_idx: Optional[int] = 0) -> int:
        """Returns the sequence length of the cached states that were seen by the model."""
        # Occupied cache == any slot in the 3rd dim (sequence length) holds a non-zero value. To save on compute, let's
        # limit the check to the first batch member and head dimension.
        # TODO: deprecate this function in favor of `cache_position`
        return (self.key_cache[layer_idx][0, 0].any(dim=-1)).sum()

    def get_max_cache_shape(self) -> Optional[int]:
        return self.max_cache_len

    def reset(self):
        """Resets the cache values while preserving the objects"""
        for layer_idx in range(len(self.key_cache)):
            # In-place ops prevent breaking the static address
            self.key_cache[layer_idx].zero_()
            self.value_cache[layer_idx].zero_()

    def get_mask_sizes(self, cache_position: torch.Tensor, layer_idx: int) -> tuple[int, int]:
        """
        Return a tuple (kv_length, kv_offset) corresponding to the length and offset that will be returned for
        the given layer at `layer_idx`.
        The masks are then prepared according to the given lengths (kv_length, kv_offset) and patterns (i.e. sliding_window, chunk_size),
        for each layer.
        """
        kv_length = self.get_max_cache_shape()
        return kv_length, 0


class SlidingWindowCache(StaticCache):
    """
    Sliding Window Cache class to be used with `torch.compile` for models like Mistral that support sliding window attention.
    Every time when we try to update the cache, we compute the `indices` based on `cache_position >= self.config.sliding_window - 1`,
    if true(which means the cache can not hold all the old key value states and new states together because of the sliding window constraint),
    we need to do a cycle shift based on `indices` to replace the oldest states by the new key value states passed in.

    The `to_shift` is only true once we are above sliding_window. Thus with `sliding_window==64`:

    indices = (slicing + to_shift[-1].sum()-1) % self.config.sliding_window
    tensor([ 1,  2,  3,  4,  5,  6,  7,  8,  9, 10, 11, 12, 13, 14, 15, 16, 17, 18,
        19, 20, 21, 22, 23, 24, 25, 26, 27, 28, 29, 30, 31, 32, 33, 34, 35, 36,
        37, 38, 39, 40, 41, 42, 43, 44, 45, 46, 47, 48, 49, 50, 51, 52, 53, 54,
        55, 56, 57, 58, 59, 60, 61, 62, 63,  0])

    We overwrite the cache using these, then we always write at cache_position (clamped to `sliding_window`)

    Parameters:
        config (`PretrainedConfig`):
            The configuration file defining the shape-related attributes required to initialize the static cache.
        max_batch_size (`int`):
            The maximum batch size with which the model will be used. Note that a new instance must be instantiated if a
            smaller batch size is used.
        max_cache_len (`int`, *optional*):
            The maximum sequence length with which the model will be used.
        device (`torch.device` or `str`, *optional*):
            The device on which the cache should be initialized. If you're using more than 1 computation device, you
            should pass the `layer_device_map` argument instead.
        dtype (`torch.dtype`, *optional*, defaults to `torch.float32`):
            The default `dtype` to use when initializing the layer.
        layer_device_map (`Optional[dict[int, Union[str, torch.device, int]]]]`, *optional*):
            Mapping between the layers and its device. This is required when you are manually initializing the cache
            and the model is split between different gpus. You can know which layers mapped to which device by
            checking the associated device_map: `model.hf_device_map`.

    Example:

        ```python
        >>> from transformers import AutoTokenizer, AutoModelForCausalLM, SlidingWindowCache

        >>> model = AutoModelForCausalLM.from_pretrained("mistralai/Mistral-7B-Instruct-v0.3")
        >>> tokenizer = AutoTokenizer.from_pretrained("mistralai/Mistral-7B-Instruct-v0.3")

        >>> inputs = tokenizer(text="My name is Mistral", return_tensors="pt")

        >>> # Prepare a cache class and pass it to model's forward
        >>> # Leave empty space for 10 new tokens, which can be used when calling forward iteratively 10 times to generate
        >>> max_generated_length = inputs.input_ids.shape[1] + 10
        >>> past_key_values = SlidingWindowCache(config=model.config, max_batch_size=1, max_cache_len=max_generated_length, device=model.device, dtype=model.dtype)
        >>> outputs = model(**inputs, past_key_values=past_key_values, use_cache=True)
        >>> outputs.past_key_values # access cache filled with key/values from generation
        SlidingWindowCache()
        ```
    """

    is_compileable = True

    def __init__(
        self,
        config: PretrainedConfig,
        max_batch_size: int,
        max_cache_len: Optional[int] = None,
        device: Union[torch.device, str, None] = None,
        dtype: torch.dtype = torch.float32,
        layer_device_map: Optional[dict[int, Union[str, torch.device, int]]] = None,
    ) -> None:
        if not hasattr(config, "sliding_window") or config.sliding_window is None:
            raise ValueError(
                "Setting `cache_implementation` to 'sliding_window' requires the model config supporting "
                "sliding window attention, please check if there is a `sliding_window` field in the model "
                "config and it's not set to None."
            )
        max_cache_len = min(config.sliding_window, max_cache_len)
        self.sliding_window = config.sliding_window
        super().__init__(
            config=config,
            max_batch_size=max_batch_size,
            max_cache_len=max_cache_len,
            device=device,
            dtype=dtype,
            layer_device_map=layer_device_map,
        )

    def update(
        self,
        key_states: torch.Tensor,
        value_states: torch.Tensor,
        layer_idx: int,
        cache_kwargs: Optional[dict[str, Any]] = None,
    ) -> tuple[torch.Tensor, torch.Tensor]:
        if cache_kwargs is None:
            cache_kwargs = {}
        cache_position = cache_kwargs.get("cache_position")

        if cache_position is None:
            raise ValueError("`cache_position` must be provided for SlidingWindowCache.")

        key_states = key_states.to(self.key_cache[layer_idx].dtype)
        value_states = value_states.to(self.value_cache[layer_idx].dtype)

        return _sliding_cache_update(
            self.key_cache[layer_idx],
            self.value_cache[layer_idx],
            key_states,
            value_states,
            cache_position,
            self.max_cache_len,
        )

    def get_max_cache_shape(self) -> Optional[int]:
        return self.max_cache_len

    def reset(self):
        for layer_idx in range(len(self.key_cache)):
            # In-place ops prevent breaking the static address
            self.key_cache[layer_idx].zero_()
            self.value_cache[layer_idx].zero_()

    def get_mask_sizes(self, cache_position: torch.Tensor, layer_idx: int) -> tuple[int, int]:
        """
        Return a tuple (kv_length, kv_offset) corresponding to the length and offset that will be returned for
        the given layer at `layer_idx`.
        The masks are then prepared according to the given lengths (kv_length, kv_offset) and patterns (i.e. sliding_window, chunk_size),
        for each layer.
        """
        query_length = cache_position.shape[0]
        first_cache_position = cache_position[0]
        # torch.clamp() is equivalent to max() but should be compile-friendly/exportable as first_cache_position is a Tensor
        kv_offset = torch.clamp(first_cache_position - self.sliding_window + 1, min=0)
        # This is not general (see HybridChunkedCache for the whole general case), but it's what the cache returns
        kv_length = max(query_length, self.get_max_cache_shape())
        return kv_length, kv_offset


class EncoderDecoderCache(Cache):
    """
    Base, abstract class for all encoder-decoder caches. Can be used to hold combinations of self-attention and
    cross-attention caches.

    Example:

        ```python
        >>> from transformers import AutoProcessor, AutoModelForCausalLM, DynamicCache, EncoderDecoderCache

        >>> model = AutoModelForCausalLM.from_pretrained("openai/whisper-small")
        >>> processor = AutoProcessor.from_pretrained("openai/whisper-small")

        >>> inputs = processor(audio=YOUR-AUDIO, return_tensors="pt")

        >>> # Prepare cache classes for encoder and decoder and pass it to model's forward
        >>> self_attention_cache = DynamicCache()
        >>> cross_attention_cache = DynamicCache()
        >>> past_key_values = EncoderDecoderCache(self_attention_cache, cross_attention_cache)
        >>> outputs = model(**inputs, past_key_values=past_key_values, use_cache=True)
        >>> outputs.past_key_values # access cache filled with key/values from generation
        EncoderDecoderCache()
        ```

    """

    def __init__(self, self_attention_cache: Cache, cross_attention_cache: Cache):
        super().__init__()
        self.self_attention_cache = self_attention_cache
        self.cross_attention_cache = cross_attention_cache
        self.is_compileable = getattr(self.self_attention_cache, "is_compileable", False)

        self.is_updated = {}
        for layer_idx in range(len(cross_attention_cache.key_cache)):
            self.is_updated[layer_idx] = bool(cross_attention_cache.get_seq_length(layer_idx) > 0)

    def __getitem__(self, layer_idx: int) -> tuple[torch.Tensor, torch.Tensor, torch.Tensor, torch.Tensor]:
        """
        Support for backwards-compatible `past_key_value` indexing, e.g. `past_key_value[0][0].shape[2]` to get the
        sequence length.
        """
        if layer_idx < len(self):
            return (
                self.self_attention_cache.key_cache[layer_idx],
                self.self_attention_cache.value_cache[layer_idx],
                self.cross_attention_cache.key_cache[layer_idx],
                self.cross_attention_cache.value_cache[layer_idx],
            )
        else:
            raise KeyError(f"Cache only has {len(self)} layers, attempted to access layer with index {layer_idx}")

    def __len__(self):
        """
        Support for backwards-compatible `past_key_value` length, e.g. `len(past_key_value)`. This value corresponds
        to the number of layers in the model.
        """
        return len(self.self_attention_cache)

<<<<<<< HEAD
    def __iter__(self):
        """
        Support for backwards-compatible `past_key_value` iteration, e.g. `for x in past_key_value:` to iterate over
        keys and values
        """
        for layer_idx in range(len(self)):
            yield (
                self.self_attention_cache.key_cache[layer_idx],
                self.self_attention_cache.value_cache[layer_idx],
                self.cross_attention_cache.key_cache[layer_idx],
                self.cross_attention_cache.value_cache[layer_idx],
            )

    def to_legacy_cache(self) -> Tuple[Tuple[torch.Tensor]]:
=======
    def to_legacy_cache(self) -> tuple[tuple[torch.Tensor]]:
>>>>>>> 12838775
        """Converts the `EncoderDecoderCache` instance into its equivalent in the legacy cache format."""
        legacy_cache = ()
        if len(self.cross_attention_cache) > 0:
            for self_attn, cross_attn in zip(
                self.self_attention_cache.to_legacy_cache(), self.cross_attention_cache.to_legacy_cache()
            ):
                legacy_cache += (self_attn + cross_attn,)
        else:
            legacy_cache = self.self_attention_cache.to_legacy_cache()
        return legacy_cache

    @classmethod
    def from_legacy_cache(
        cls, past_key_values: Optional[tuple[tuple[torch.FloatTensor]]] = None
    ) -> "EncoderDecoderCache":
        """Converts a cache in the legacy cache format into an equivalent `EncoderDecoderCache`."""
        cache = cls(
            self_attention_cache=DynamicCache(),
            cross_attention_cache=DynamicCache(),
        )
        if past_key_values is not None:
            for layer_idx in range(len(past_key_values)):
                key_states, value_states = past_key_values[layer_idx][:2]
                cache.self_attention_cache.update(key_states, value_states, layer_idx)
                if len(past_key_values[layer_idx]) > 2:
                    key_states, value_states = past_key_values[layer_idx][2:]
                    cache.cross_attention_cache.update(key_states, value_states, layer_idx)
                    cache.is_updated[layer_idx] = True
        return cache

    def get_seq_length(self, layer_idx: Optional[int] = 0) -> int:
        """Returns the sequence length of the cached states. A layer index can be optionally passed."""
        # check if empty list because in case of static cache it will be a tensors and we can't check `if not torch.Tensor`
        return self.self_attention_cache.get_seq_length(layer_idx)

    def reset(self):
        if hasattr(self.self_attention_cache, "reset"):
            self.self_attention_cache.reset()
        if hasattr(self.cross_attention_cache, "reset"):
            self.cross_attention_cache.reset()
        elif not hasattr(self.self_attention_cache, "reset") and not hasattr(self.cross_attention_cache, "reset"):
            raise ValueError(
                "Neither self nor cross-attention cache have valid `.reset()` methods. `.reset()` should "
                "only be called on compatible cache classes, such as `StaticCache` or `SlidingWindowCache`. "
                f"Got {self.self_attention_cache.__str__()} for the self attention cache and "
                f"{self.cross_attention_cache.__str__()} for the cross attention cache."
            )
        for layer_idx in self.is_updated:
            self.is_updated[layer_idx] = False

    def reorder_cache(self, beam_idx: torch.LongTensor):
        """Reorders the cache for beam search, given the selected beam indices."""
        self.self_attention_cache.reorder_cache(beam_idx)
        self.cross_attention_cache.reorder_cache(beam_idx)

    def check_dynamic_cache(self, method: str):
        if not (
            isinstance(self.self_attention_cache, DynamicCache)
            and isinstance(self.cross_attention_cache, DynamicCache)
        ):
            raise ValueError(
                f"`{method}` is only defined for dynamic cache, got {self.self_attention_cache.__str__()} for the self "
                f"attention cache and {self.cross_attention_cache.__str__()} for the cross attention cache."
            )

    # TODO(gante, sanchit-gandhi): move following functionality into `.generate`
    def crop(self, maximum_length: int):
        """Crop the past key values up to a new `maximum_length` in terms of tokens. `maximum_length` can also be
        negative to remove `maximum_length` tokens. This is used in assisted decoding and contrastive search."""
        self.check_dynamic_cache(self.crop.__name__)
        self.self_attention_cache.crop(maximum_length)

    def batch_split(self, full_batch_size: int, split_size: int) -> "list[EncoderDecoderCache]":
        """Split the current instance into a list of `DynamicCache` by the batch size. This will be used by
        `_split_model_inputs()` in `generation.utils`"""
        self.check_dynamic_cache(self.batch_split.__name__)
        self_attention_cache = self.self_attention_cache.batch_split(full_batch_size, split_size)
        cross_attention_cache = self.cross_attention_cache.batch_split(full_batch_size, split_size)

        out = []
        for self_attn, cross_attn in zip(self_attention_cache, cross_attention_cache):
            out.append(EncoderDecoderCache(self_attn, cross_attn))
        return out

    @classmethod
    def from_batch_splits(cls, splits: list["EncoderDecoderCache"]) -> "EncoderDecoderCache":
        """This is the opposite of the above `batch_split()` method. This will be used by `stack_model_outputs` in
        `generation.utils`"""
        self_attention_cache = DynamicCache()
        cross_attention_cache = DynamicCache()
        for idx in range(len(splits[0])):
            layer_keys = torch.cat([current.self_attention_cache.key_cache[idx] for current in splits], dim=0)
            layer_values = torch.cat([current.self_attention_cache.value_cache[idx] for current in splits], dim=0)
            self_attention_cache.update(layer_keys, layer_values, idx)

            layer_keys = torch.cat([current.cross_attention_cache.key_cache[idx] for current in splits], dim=0)
            layer_values = torch.cat([current.cross_attention_cache.value_cache[idx] for current in splits], dim=0)
            cross_attention_cache.update(layer_keys, layer_values, idx)
        return cls(self_attention_cache, cross_attention_cache)

    def batch_repeat_interleave(self, repeats: int):
        """Repeat the cache `repeats` times in the batch dimension. Used in contrastive search."""
        self.check_dynamic_cache(self.batch_repeat_interleave.__name__)
        self.self_attention_cache.batch_repeat_interleave(repeats)
        self.cross_attention_cache.batch_repeat_interleave(repeats)

    def batch_select_indices(self, indices: torch.Tensor):
        """Only keep the `indices` in the batch dimension of the cache. Used in contrastive search."""
        self.check_dynamic_cache(self.batch_select_indices.__name__)
        self.self_attention_cache.batch_select_indices(indices)
        self.cross_attention_cache.batch_select_indices(indices)

    def get_max_cache_shape(self) -> Optional[int]:
        """Returns the maximum sequence length (i.e. max capacity) of the cache object"""
        return self.self_attention_cache.get_max_cache_shape()

    def get_mask_sizes(self, cache_position: torch.Tensor, layer_idx: int) -> tuple[int, int]:
        """
        Return a tuple (kv_length, kv_offset) corresponding to the length and offset that will be returned for
        the given layer at `layer_idx`.
        The masks are then prepared according to the given lengths (kv_length, kv_offset) and patterns (i.e. sliding_window, chunk_size),
        for each layer.
        """
        return self.self_attention_cache.get_mask_sizes(cache_position, layer_idx)


class HybridCache(Cache):
    """
    Hybrid Cache class to be used with `torch.compile` for models that alternate between a local sliding window
    attention and global attention in every other layer (originally implemented for Gemma2).
    Under the hood, Hybrid Cache leverages ["SlidingWindowCache"] for sliding window attention and ["StaticCache"]
    for global attention.For more information, see the documentation of each subcomponent cache class.

    Parameters:
        config (`PretrainedConfig):
            The configuration file defining the shape-related attributes required to initialize the static cache.
        max_batch_size (`int`):
            The maximum batch size with which the model will be used. Note that a new instance must be instantiated if a
            smaller batch size is used.
        max_cache_len (`int`, *optional*):
            The maximum sequence length with which the model will be used.
        device (`torch.device` or `str`, *optional*):
            The device on which the cache should be initialized. If you're using more than 1 computation device, you
            should pass the `layer_device_map` argument instead.
        dtype (torch.dtype, *optional*, defaults to `torch.float32`):
            The default `dtype` to use when initializing the layer.
        layer_device_map (`Optional[dict[int, Union[str, torch.device, int]]]]`, *optional*):
            Mapping between the layers and its device. This is required when you are manually initializing the cache
            and the model is split between different gpus. You can know which layers mapped to which device by
            checking the associated device_map: `model.hf_device_map`.

    Example:

        ```python
        >>> from transformers import AutoTokenizer, AutoModelForCausalLM, HybridCache

        >>> model = AutoModelForCausalLM.from_pretrained("google/gemma-2-2b")
        >>> tokenizer = AutoTokenizer.from_pretrained("google/gemma-2-2b")

        >>> inputs = tokenizer(text="My name is Gemma", return_tensors="pt")

        >>> # Prepare a cache class and pass it to model's forward
        >>> # Leave empty space for 10 new tokens, which can be used when calling forward iteratively 10 times to generate
        >>> max_generated_length = inputs.input_ids.shape[1] + 10
        >>> past_key_values = HybridCache(config=model.config, max_batch_size=1, max_cache_len=max_generated_length, device=model.device, dtype=model.dtype)
        >>> outputs = model(**inputs, past_key_values=past_key_values, use_cache=True)
        >>> outputs.past_key_values # access cache filled with key/values from generation
        HybridCache()
        ```
    """

    is_compileable = True

    def __init__(
        self,
        config: PretrainedConfig,
        max_batch_size: int,
        max_cache_len: Optional[int] = None,
        device: Union[torch.device, str, None] = None,
        dtype: torch.dtype = torch.float32,
        layer_device_map: Optional[dict[int, Union[str, torch.device, int]]] = None,
    ) -> None:
        super().__init__()
        if not hasattr(config, "sliding_window") or config.sliding_window is None:
            raise ValueError(
                "Setting `cache_implementation` to 'hybrid' requires the model config supporting "
                "sliding window attention, please check if there is a `sliding_window` field in the model "
                "config and it's not set to None."
            )
        self.max_cache_len = max_cache_len if max_cache_len is not None else config.max_position_embeddings
        # Sliding layers can't be larger than the overall max cache len
        self.sliding_window_len = min(config.sliding_window, self.max_cache_len)
        self.max_batch_size = max_batch_size
        # Some model define a custom `head_dim` != config.hidden_size // config.num_attention_heads
        self.head_dim = (
            config.head_dim if hasattr(config, "head_dim") else config.hidden_size // config.num_attention_heads
        )

        self._dtype = dtype
        self.num_key_value_heads = (
            config.num_attention_heads
            if getattr(config, "num_key_value_heads", None) is None
            else config.num_key_value_heads
        )

        # If the attribute does not exist in the config, fallback to a simple StaticCache
        if hasattr(config, "layer_types"):
            self.is_sliding = [layer_type != "full_attention" for layer_type in config.layer_types]
        else:
            self.is_sliding = [False] * config.num_hidden_layers

        self.key_cache: list[torch.Tensor] = []
        self.value_cache: list[torch.Tensor] = []
        global_cache_shape = (self.max_batch_size, self.num_key_value_heads, self.max_cache_len, self.head_dim)
        sliding_cache_shape = (self.max_batch_size, self.num_key_value_heads, self.sliding_window_len, self.head_dim)
        self.sliding_window = min(config.sliding_window, max_cache_len)
        device = torch.device(device) if device is not None else None
        for i in range(config.num_hidden_layers):
            if layer_device_map is not None:
                layer_device = layer_device_map[i]
            else:
                layer_device = device
            # Note: `mark_static_address` is used to tag the cache as an fixed data pointer, preventing cuda graph
            # breaks when updating the cache.
            cache_shape = sliding_cache_shape if self.is_sliding[i] else global_cache_shape
            new_layer_key_cache = torch.zeros(cache_shape, dtype=self._dtype, device=layer_device)
            new_layer_value_cache = torch.zeros(cache_shape, dtype=self._dtype, device=layer_device)
            torch._dynamo.mark_static_address(new_layer_key_cache)
            torch._dynamo.mark_static_address(new_layer_value_cache)
            self.key_cache.append(new_layer_key_cache)
            self.value_cache.append(new_layer_value_cache)

    def update(
        self,
        key_states: torch.Tensor,
        value_states: torch.Tensor,
        layer_idx: int,
        cache_kwargs: Optional[dict[str, Any]] = None,
    ) -> tuple[torch.Tensor, torch.Tensor]:
        if cache_kwargs is None:
            cache_kwargs = {}
        cache_position = cache_kwargs.get("cache_position")
        if cache_position is None:
            raise ValueError("`cache_position` must be provided for HybridCache.")

        is_sliding_layer = self.is_sliding[layer_idx]

        # These two `if` blocks are only reached in multigpu and if `layer_device_map` is not passed. They are used
        # when the cache is initialized in the forward pass (e.g. Gemma2)
        if self.key_cache[layer_idx].device != key_states.device:
            self.key_cache[layer_idx] = self.key_cache[layer_idx].to(key_states.device)
        if self.value_cache[layer_idx].device != value_states.device:
            self.value_cache[layer_idx] = self.value_cache[layer_idx].to(value_states.device)

        k_cache = self.key_cache[layer_idx]
        v_cache = self.value_cache[layer_idx]
        key_states = key_states.to(k_cache.dtype)
        value_states = value_states.to(v_cache.dtype)

        if is_sliding_layer:
            return _sliding_cache_update(
                k_cache,
                v_cache,
                key_states,
                value_states,
                cache_position,
                k_cache.shape[2],  # Use actual cache dim as max cache len
            )
        else:
            return _static_cache_update(k_cache, v_cache, key_states, value_states, cache_position)

    def get_max_cache_shape(self) -> Optional[int]:
        return self.max_cache_len

    def get_seq_length(self, layer_idx: Optional[int] = 0):
        # Occupied cache == any slot in the 3rd dim (sequence length) holds a non-zero value. To save on compute, let's
        # limit the check to the first batch member and head dimension.
        # TODO: deprecate this function in favor of `cache_position`
        if layer_idx != 0:
            raise ValueError(
                "`get_seq_length` on `HybridCache` may get inconsistent results depending on the layer index. "
                "Using the `layer_idx` argument is not supported."
            )
        return (self.key_cache[layer_idx][0, 0].any(dim=-1)).sum()

    def reset(self):
        """Resets the cache values while preserving the objects"""
        for layer_idx in range(len(self.key_cache)):
            # In-place ops prevent breaking the static address
            self.key_cache[layer_idx].zero_()
            self.value_cache[layer_idx].zero_()

    def get_mask_sizes(self, cache_position: torch.Tensor, layer_idx: int) -> tuple[int, int]:
        """
        Return a tuple (kv_length, kv_offset) corresponding to the length and offset that will be returned for
        the given layer at `layer_idx`.
        The masks are then prepared according to the given lengths (kv_length, kv_offset) and patterns (i.e. sliding_window, chunk_size),
        for each layer.
        """
        if self.is_sliding[layer_idx]:
            query_length = cache_position.shape[0]
            first_cache_position = cache_position[0]

            local_mask_kv_offset = torch.clamp(first_cache_position - self.sliding_window + 1, min=0)
            # This is not general (see HybridChunkedCache for the whole general case), but it's what the cache returns
            local_mask_kv_length = max(query_length, self.sliding_window)
            return local_mask_kv_length, local_mask_kv_offset

        full_mask_kv_offset = 0
        full_mask_kv_length = self.get_max_cache_shape()
        return full_mask_kv_length, full_mask_kv_offset


class HybridChunkedCache(Cache):
    """
    Hybrid Cache class to be used with `torch.compile` for models that alternate between a local sliding window
    attention and global attention in every other layer, with support for chunked attention (originally implemented
    for Llama4).
    Under the hood, Hybrid Cache leverages ["SlidingWindowCache"] for sliding window attention and ["StaticCache"]
    for global attention. For more information, see the documentation of each subcomponent cache class.

    Parameters:
        config (`PretrainedConfig):
            The configuration file defining the shape-related attributes required to initialize the static cache.
        max_batch_size (`int`):
            The maximum batch size with which the model will be used. Note that a new instance must be instantiated if a
            smaller batch size is used.
        max_cache_len (`int`, *optional*):
            The maximum sequence length with which the model will be used.
        device (`torch.device` or `str`, *optional*):
            The device on which the cache should be initialized. If you're using more than 1 computation device, you
            should pass the `layer_device_map` argument instead.
        dtype (torch.dtype, *optional*, defaults to `torch.bfloat16`):
            The default `dtype` to use when initializing the layer.
        layer_device_map (`Optional[dict[int, Union[str, torch.device, int]]]]`, *optional*):
            Mapping between the layers and its device. This is required when you are manually initializing the cache
            and the model is split between different gpus. You can know which layers mapped to which device by
            checking the associated device_map: `model.hf_device_map`.

    Example:

        ```python
        >>> from transformers import AutoTokenizer, AutoModelForCausalLM, HybridCache

        >>> model = AutoModelForCausalLM.from_pretrained("google/gemma-2-2b")
        >>> tokenizer = AutoTokenizer.from_pretrained("google/gemma-2-2b")

        >>> inputs = tokenizer(text="My name is Gemma", return_tensors="pt")

        >>> # Prepare a cache class and pass it to model's forward
        >>> # Leave empty space for 10 new tokens, which can be used when calling forward iteratively 10 times to generate
        >>> max_generated_length = inputs.input_ids.shape[1] + 10
        >>> past_key_values = HybridCache(config=model.config, max_batch_size=1, max_cache_len=max_generated_length, device=model.device, dtype=model.dtype)
        >>> outputs = model(**inputs, past_key_values=past_key_values, use_cache=True)
        >>> outputs.past_key_values # access cache filled with key/values from generation
        HybridCache()
        ```
    """

    is_compileable = True

    def __init__(
        self,
        config: PretrainedConfig,
        max_batch_size: int,
        max_cache_len: Optional[int] = None,
        device: Union[torch.device, str, None] = None,
        dtype: torch.dtype = torch.bfloat16,
        layer_device_map: Optional[dict[int, Union[str, torch.device, int]]] = None,
    ) -> None:
        super().__init__()
        if not hasattr(config, "sliding_window") or config.sliding_window is None:
            self.sliding_window = getattr(config.get_text_config(), "attention_chunk_size", 8192)
        else:
            self.sliding_window = config.sliding_window
        self.max_cache_len = max_cache_len
        # Sliding layers can't be larger than the overall max cache len
        self.sliding_window = min(self.sliding_window, self.max_cache_len)
        self.max_batch_size = max_batch_size
        self.head_dim = getattr(config, "head_dim", config.hidden_size // config.num_attention_heads)
        self._dtype = dtype

        # If the attribute does not exist in the config, fallback to a simple StaticCache
        if hasattr(config, "layer_types"):
            self.is_sliding = [layer_type != "full_attention" for layer_type in config.layer_types]
        else:
            self.is_sliding = [False] * config.num_hidden_layers

        self.key_cache: list[torch.Tensor] = []
        self.value_cache: list[torch.Tensor] = []
        self.cumulative_length = [0 for _ in range(config.num_hidden_layers)]

    def initialise_cache_layer(self, layer_idx, key_states):
        if len(self.key_cache) > layer_idx:
            return

        num_key_value_heads = key_states.shape[1]
        device = key_states.device
        global_cache_shape = (self.max_batch_size, num_key_value_heads, self.max_cache_len, self.head_dim)
        sliding_cache_shape = (self.max_batch_size, num_key_value_heads, self.sliding_window, self.head_dim)
        # Note: `mark_static_address` is used to tag the cache as an fixed data pointer, preventing cuda graph
        # breaks when updating the cache.
        cache_shape = sliding_cache_shape if self.is_sliding[layer_idx] else global_cache_shape
        new_layer_key_cache = torch.zeros(cache_shape, dtype=self._dtype, device=device)
        new_layer_value_cache = torch.zeros(cache_shape, dtype=self._dtype, device=device)
        torch._dynamo.mark_static_address(new_layer_key_cache)
        torch._dynamo.mark_static_address(new_layer_value_cache)
        self.key_cache.append(new_layer_key_cache)
        self.value_cache.append(new_layer_value_cache)

    def _sliding_update(self, cache_position, layer_idx, key_states, value_states, k_out, v_out, max_cache_len):
        cumulative_length = self.cumulative_length[layer_idx]
        # Update it now that we saved the value above
        self.cumulative_length[layer_idx] += key_states.shape[-2]
        is_full = cumulative_length >= max_cache_len
        if is_full:
            full_key_states = torch.cat((k_out[:, :, 1:, :], key_states), dim=-2)
            full_value_states = torch.cat((v_out[:, :, 1:, :], value_states), dim=-2)
            # Fast decoding path -> here as the effective size is still sliding window, it is extremely important
            # to return `self.key_cache[layer_idx]` and `self.value_cache[layer_idx]`, as they have the fixed address
            # in memory (the values are the same as the full states, but not the address!!)
            if key_states.shape[-2] == 1:
                self.key_cache[layer_idx].copy_(full_key_states)
                self.value_cache[layer_idx].copy_(full_value_states)
                return self.key_cache[layer_idx], self.value_cache[layer_idx]
        elif not is_full and cumulative_length + key_states.shape[2] > max_cache_len:
            # Fast prefill path, no need to cat() in this case (which creates a copy even if cating from 0 dim)
            if cumulative_length == 0:
                full_key_states = key_states
                full_value_states = value_states
            else:
                full_key_states = torch.cat((k_out[:, :, :cumulative_length, :], key_states), dim=-2)
                full_value_states = torch.cat((v_out[:, :, :cumulative_length, :], value_states), dim=-2)
        else:
            self.key_cache[layer_idx].index_copy_(2, cache_position, key_states)
            self.value_cache[layer_idx].index_copy_(2, cache_position, value_states)
            return self.key_cache[layer_idx], self.value_cache[layer_idx]

        self.key_cache[layer_idx].copy_(full_key_states[:, :, -max_cache_len:, :])
        self.value_cache[layer_idx].copy_(full_value_states[:, :, -max_cache_len:, :])
        # we should return the whole states instead of k_out, v_out to take the whole prompt
        # into consideration when building kv cache instead of just throwing away tokens outside of the window
        return full_key_states, full_value_states

    def _static_update(self, cache_position, layer_idx, key_states, value_states, k_out, v_out, max_cache_len):
        k_out[:, :, cache_position] = key_states
        v_out[:, :, cache_position] = value_states

        self.key_cache[layer_idx] = k_out
        self.value_cache[layer_idx] = v_out
        return k_out, v_out

    def update(
        self,
        key_states: torch.Tensor,
        value_states: torch.Tensor,
        layer_idx: int,
        cache_kwargs: Optional[dict[str, Any]] = None,
    ) -> tuple[torch.Tensor, torch.Tensor]:
        if cache_kwargs is None:
            cache_kwargs = {}
        cache_position = cache_kwargs.get("cache_position")
        self.initialise_cache_layer(layer_idx, key_states)

        k_out = self.key_cache[layer_idx]
        v_out = self.value_cache[layer_idx]
        key_states = key_states.to(k_out.dtype)
        value_states = value_states.to(v_out.dtype)

        update_fn = self._sliding_update if self.is_sliding[layer_idx] else self._static_update
        return update_fn(
            cache_position,
            layer_idx,
            key_states,
            value_states,
            k_out,
            v_out,
            k_out.shape[2],
        )

    def get_max_cache_shape(self) -> Optional[int]:
        return self.max_cache_len

    def get_seq_length(self, layer_idx: Optional[int] = 0):
        # Occupied cache == any slot in the 3rd dim (sequence length) holds a non-zero value. To save on compute, let's
        # limit the check to the first batch member and head dimension.
        # TODO: deprecate this function in favor of `cache_position`
        if layer_idx != 0:
            raise ValueError(
                "`get_seq_length` on `HybridCache` may get inconsistent results depending on the layer index. "
                "Using the `layer_idx` argument is not supported."
            )
        if len(self.key_cache) == 0:
            return 0
        return (self.key_cache[layer_idx][0, 0].any(dim=-1)).sum()

    def reset(self):
        """Resets the cache values while preserving the objects"""
        for layer_idx in range(len(self.key_cache)):
            # In-place ops prevent breaking the static address
            self.key_cache[layer_idx].zero_()
            self.value_cache[layer_idx].zero_()
        self.cumulative_length = [0 for _ in range(len(self.cumulative_length))]

    def get_mask_sizes(self, cache_position: torch.Tensor, layer_idx: int) -> tuple[int, int]:
        """
        Return a tuple (kv_length, kv_offset) corresponding to the length and offset that will be returned for
        the given layer at `layer_idx`.
        The masks are then prepared according to the given lengths (kv_length, kv_offset) and patterns (i.e. sliding_window, chunk_size),
        for each layer.
        """
        if self.is_sliding[layer_idx]:
            query_length = cache_position.shape[0]
            first_cache_position = cache_position[0]

            local_mask_kv_offset = torch.clamp(first_cache_position - self.sliding_window + 1, min=0)
            # This is the true general case for any Cache using local attention (sliding or chunked)
            if first_cache_position >= self.sliding_window:
                # Here the Cache is already full
                local_mask_kv_length = self.sliding_window + query_length - 1
            elif (
                first_cache_position < self.sliding_window
                and first_cache_position + query_length > self.sliding_window
            ):
                # Here the Cache becomes full with the new input
                local_mask_kv_length = first_cache_position + query_length
            else:
                # Here the Cache is still smaller than the local size, but we return the local size as it's static
                local_mask_kv_length = self.sliding_window
            return local_mask_kv_length, local_mask_kv_offset

        full_mask_kv_offset = 0
        full_mask_kv_length = self.get_max_cache_shape()
        return full_mask_kv_length, full_mask_kv_offset


class OffloadedHybridCache(HybridChunkedCache):
    def __init__(
        self,
        config: PretrainedConfig,
        max_batch_size: int,
        max_cache_len: Optional[int] = None,
        device: Union[torch.device, str, None] = None,
        dtype: torch.dtype = torch.bfloat16,
        offload_device: Union[str, torch.device] = torch.device("cpu"),
        layer_device_map: Optional[dict[int, Union[str, torch.device, int]]] = None,
    ):
        super().__init__(config, max_batch_size, max_cache_len, device, dtype, layer_device_map)

        # TODO (joao): to enable this cache on multiple devicesuse the pattern from `OffloadedCache`, which keeps
        # track of the original device of each layer
        unique_devices = set(layer_device_map.values()) if layer_device_map else set()
        if len(unique_devices) > 1:
            raise ValueError(f"OffloadedHybridCache does not support multiple devices. Got devices: {unique_devices}")

        self.offload_device = torch.device(offload_device)
        # Create new CUDA stream for parallel prefetching.
        self._prefetch_stream = torch.cuda.Stream() if torch._C._get_accelerator().type == "cuda" else None
        # Those will be dynamically created as the other layers (for TP)
        self.device_key_cache = None
        self.device_value_cache = None
        # This gives the index of which on-device full layer to use (we need 2 to avoid race conditions when prefetching)
        self.active_device_layer = 0

    def initialise_cache_layer(self, layer_idx, key_states):
        """Overridden to use the correct device if offloaded layer (and pin memory)."""
        if len(self.key_cache) > layer_idx:
            return

        num_key_value_heads = key_states.shape[1]
        device = key_states.device if self.is_sliding[layer_idx] else self.offload_device
        pin_memory = not self.is_sliding[layer_idx]
        global_cache_shape = (self.max_batch_size, num_key_value_heads, self.max_cache_len, self.head_dim)
        sliding_cache_shape = (self.max_batch_size, num_key_value_heads, self.sliding_window, self.head_dim)
        # Note: `mark_static_address` is used to tag the cache as an fixed data pointer, preventing cuda graph
        # breaks when updating the cache.
        cache_shape = sliding_cache_shape if self.is_sliding[layer_idx] else global_cache_shape
        new_layer_key_cache = torch.zeros(cache_shape, dtype=self._dtype, device=device, pin_memory=pin_memory)
        new_layer_value_cache = torch.zeros(cache_shape, dtype=self._dtype, device=device, pin_memory=pin_memory)
        torch._dynamo.mark_static_address(new_layer_key_cache)
        torch._dynamo.mark_static_address(new_layer_value_cache)
        self.key_cache.append(new_layer_key_cache)
        self.value_cache.append(new_layer_value_cache)

        # Make sure to initialize the on-device layer if it does not already exist
        if self.device_key_cache is None and not self.is_sliding[layer_idx]:
            self.device_key_cache = []
            self.device_value_cache = []
            # We need 2 layers to avoid race conditions when prefetching the next one
            for _ in range(2):
                device_layer_key_cache = torch.zeros(cache_shape, dtype=self._dtype, device=key_states.device)
                device_layer_value_cache = torch.zeros(cache_shape, dtype=self._dtype, device=key_states.device)
                torch._dynamo.mark_static_address(new_layer_key_cache)
                torch._dynamo.mark_static_address(new_layer_value_cache)
                self.device_key_cache.append(device_layer_key_cache)
                self.device_value_cache.append(device_layer_value_cache)

    def _static_update(self, cache_position, layer_idx, key_states, value_states, k_out, v_out, max_cache_len):
        # Wait for prefetch stream if needed
        if self._prefetch_stream is not None:
            torch.cuda.default_stream(key_states.device).wait_stream(self._prefetch_stream)

        # Get correct on-device layer
        k_out = self.device_key_cache[self.active_device_layer]
        v_out = self.device_value_cache[self.active_device_layer]

        # Let's prefetch the next layer as soon as possible
        self._prefetch_next_layer(layer_idx)

        # Copy to on-device layer
        k_out[:, :, cache_position] = key_states
        v_out[:, :, cache_position] = value_states

        # Copy to offloaded device
        self.key_cache[layer_idx][:, :, cache_position] = key_states.to(self.offload_device)
        self.value_cache[layer_idx][:, :, cache_position] = value_states.to(self.offload_device)

        return k_out, v_out

    def _prefetch_next_layer(self, layer_idx: int) -> None:
        """Based on current layer_idx, prefetch next full layer to the device."""

        # Switch the active layer
        self.active_device_layer = 0 if self.active_device_layer == 1 else 1

        # Find the next non-sliding layer
        try:
            next_layer = layer_idx + 1 + self.is_sliding[layer_idx + 1 :].index(False)
        # In this case, we are at the last layer, and we go back to prefect the first one
        except ValueError:
            next_layer = self.is_sliding.index(False)

        # Alternate between two on-device caches.
        if self._prefetch_stream is not None:
            with torch.cuda.stream(self._prefetch_stream):
                self._prefetch_layer_in_context(next_layer)
        else:
            self._prefetch_layer_in_context(next_layer)

    def _prefetch_layer_in_context(self, layer_idx: int) -> None:
        """Performs the actual copy of the layer to device cache."""
        if len(self.key_cache) > layer_idx:
            self.device_key_cache[self.active_device_layer].copy_(self.key_cache[layer_idx], non_blocking=True)
            self.device_value_cache[self.active_device_layer].copy_(self.value_cache[layer_idx], non_blocking=True)
        # The layer was not yet initialized
        else:
            self.device_key_cache[self.active_device_layer].fill_(0.0)
            self.device_value_cache[self.active_device_layer].fill_(0.0)


class MambaCache:
    """
    Cache for mamba model which does not have attention mechanism and key value states.

    Arguments:
        config (`PretrainedConfig):
            The configuration file defining the shape-related attributes required to initialize the static cache.
        max_batch_size (`int`):
            The maximum batch size with which the model will be used. Note that a new instance must be instantiated if a smaller batch size is used.
        dtype (`torch.dtype`, *optional*, defaults to `torch.float16`):
            The default `dtype` to use when initializing the layer.
        device (`torch.device` or `str`, *optional*):
            The device on which the cache should be initialized. Should be the same as the layer.

    Example:

        ```python
        >>> from transformers import AutoTokenizer, MambaForCausalLM, MambaCache

        >>> model = MambaForCausalLM.from_pretrained("state-spaces/mamba-130m-hf")
        >>> tokenizer = AutoTokenizer.from_pretrained("state-spaces/mamba-130m-hf")

        >>> inputs = tokenizer(text="My name is Mamba", return_tensors="pt")

        >>> # Prepare a cache class and pass it to model's forward
        >>> past_key_values = MambaCache(config=model.config, max_batch_size=1, device=model.device, dtype=model.dtype)
        >>> outputs = model(**inputs, past_key_values=past_key_values, use_cache=True)
        >>> outputs.past_key_values
        MambaCache()
        ```
    """

    is_compileable = True

    # TODO (joao): add layer_device_map arg and update code in `generate` accordingly
    def __init__(
        self,
        config: PretrainedConfig,
        max_batch_size: int,
        dtype: torch.dtype = torch.float16,
        device: Union[torch.device, str, None] = None,
    ):
        self.max_batch_size = max_batch_size
        self._dtype = dtype
        self.intermediate_size = config.intermediate_size
        self.ssm_state_size = config.state_size
        self.conv_kernel_size = config.conv_kernel

        self.conv_states: list[torch.Tensor] = []
        self.ssm_states: list[torch.Tensor] = []
        device = torch.device(device) if device is not None else None
        for _ in range(config.num_hidden_layers):
            conv_state: torch.Tensor = torch.zeros(
                self.max_batch_size,
                self.intermediate_size,
                self.conv_kernel_size,
                device=device,
                dtype=self._dtype,
            )
            ssm_state: torch.Tensor = torch.zeros(
                self.max_batch_size,
                self.intermediate_size,
                self.ssm_state_size,
                device=device,
                dtype=self._dtype,
            )

            torch._dynamo.mark_static_address(conv_state)
            torch._dynamo.mark_static_address(ssm_state)
            self.conv_states.append(conv_state)
            self.ssm_states.append(ssm_state)

    def update_conv_state(
        self, layer_idx: int, new_conv_state: torch.Tensor, cache_position: torch.LongTensor
    ) -> torch.Tensor:
        # This `if` blocks is only reached in multigpu and if `layer_device_map` is not passed. It is used
        # when the cache is initialized in the forward pass (e.g. Mamba)
        if self.conv_states[layer_idx].device != new_conv_state.device:
            self.conv_states[layer_idx] = self.conv_states[layer_idx].to(new_conv_state.device)

        conv_state = self.conv_states[layer_idx]
        cache_position = cache_position.clamp(0, self.conv_kernel_size - 1)

        conv_state = conv_state.roll(shifts=-1, dims=-1)
        conv_state[:, :, cache_position] = new_conv_state.to(device=conv_state.device, dtype=conv_state.dtype)
        self.conv_states[layer_idx].zero_()
        self.conv_states[layer_idx] += conv_state
        return self.conv_states[layer_idx]

    def update_ssm_state(self, layer_idx: int, new_ssm_state: torch.Tensor):
        self.ssm_states[layer_idx] = new_ssm_state.to(self.ssm_states[layer_idx].device)
        return self.ssm_states[layer_idx]

    def reset(self):
        for layer_idx in range(len(self.conv_states)):
            # In-place ops prevent breaking the static address
            self.conv_states[layer_idx].zero_()
            self.ssm_states[layer_idx].zero_()


class OffloadedStaticCache(StaticCache):
    """
    Static cache class to be used with `torch.compile(model)` that offloads to the CPU or
    another device.

    Args:
        config (`PretrainedConfig):
            The configuration file defining the shape-related attributes required to initialize
            the static cache.
        max_batch_size (`int`):
            The maximum batch size with which the model will be used.
        max_cache_len (`int`):
            The maximum sequence length with which the model will be used.
        device (`Union[str, torch.device]`):
            The device on which the cache should be initialized. If you're using more than 1 computation device, you
            should pass the `layer_device_map` argument instead.
        dtype (`torch.dtype`, *optional*):
            The default `dtype` to use when initializing the cache.
        offload_device (`Union[str, torch.device]`, *optional*, defaults to `cpu`):
            The device to offload to. Defaults to CPU.
        layer_device_map (`dict[int, Union[str, torch.device, int]]`, *optional*):
            Mapping between the layers and its device. This is required when you are manually initializing the cache
            and the model is split between different gpus. You can know which layers mapped to which device by
            checking the associated device_map: `model.hf_device_map`.

    Example:

        ```python
        >>> from transformers import AutoTokenizer, AutoModelForCausalLM, OffloadedStaticCache

        >>> model = AutoModelForCausalLM.from_pretrained("openai-community/gpt2")
        >>> tokenizer = AutoTokenizer.from_pretrained("openai-community/gpt2")

        >>> inputs = tokenizer(text="My name is GPT2", return_tensors="pt")

        >>> # Prepare a cache class and pass it to model's forward
        >>> # Leave empty space for 10 new tokens, which can be used when calling forward iteratively 10 times to generate
        >>> max_generated_length = inputs.input_ids.shape[1] + 10
        >>> past_key_values = OffloadedStaticCache(config=model.config, max_batch_size=1, max_cache_len=max_generated_length, device=model.device, dtype=model.dtype)
        >>> outputs = model(**inputs, past_key_values=past_key_values, use_cache=True)
        >>> past_kv_length = outputs.past_key_values # access cache filled with key/values from generation
        ```
    """

    is_compileable = True

    def __init__(
        self,
        config: PretrainedConfig,
        max_batch_size: int,
        max_cache_len: Optional[int],
        device: Union[str, torch.device],
        dtype: Optional[torch.dtype] = None,
        offload_device: Union[str, torch.device] = torch.device("cpu"),
        layer_device_map: Optional[dict[int, Union[str, torch.device, int]]] = None,
    ) -> None:
        super(Cache, self).__init__()

        # TODO (joao): to enable this cache on multiple devicesuse the pattern from `OffloadedCache`, which keeps
        # track of the original device of each layer
        unique_devices = set(layer_device_map.values()) if layer_device_map else set()
        if len(unique_devices) > 1:
            raise ValueError(f"OffloadedStaticCache does not support multiple devices. Got devices: {unique_devices}")

        self.max_batch_size = max_batch_size
        self.max_cache_len = config.max_position_embeddings if max_cache_len is None else max_cache_len
        self.device = torch.device(device) if layer_device_map is None else torch.device(layer_device_map[0])
        self.offload_device = torch.device(offload_device)
        self._dtype = dtype if dtype is not None else torch.float32

        # Some model define a custom `head_dim` != config.hidden_size // config.num_attention_heads
        head_dim = config.head_dim if hasattr(config, "head_dim") else config.hidden_size // config.num_attention_heads

        num_key_value_heads = (
            config.num_attention_heads
            if getattr(config, "num_key_value_heads", None) is None
            else config.num_key_value_heads
        )

        cache_shape = (max_batch_size, num_key_value_heads, self.max_cache_len, head_dim)

        # Create offloaded CPU tensors.
        self.key_cache: list[torch.Tensor] = []
        self.value_cache: list[torch.Tensor] = []

        for i in range(config.num_hidden_layers):
            # First layer is always on-device.
            device = self.device if i == 0 else self.offload_device

            key_cache, value_cache = self._create_key_value_cache_tensors(cache_shape, device)

            self.key_cache.append(key_cache)
            self.value_cache.append(value_cache)

        # Create device tensors.
        self._device_key_cache: list[torch.Tensor] = []
        self._device_value_cache: list[torch.Tensor] = []

        for i in range(2):
            key_cache, value_cache = self._create_key_value_cache_tensors(cache_shape, self.device)

            self._device_key_cache.append(key_cache)
            self._device_value_cache.append(value_cache)

        # For backwards compatibility.
        # TODO(gante): Remove this.
        self._seen_tokens = 0

        # Create new CUDA stream for parallel prefetching.
        self._prefetch_stream = torch.cuda.Stream() if self.device.type == "cuda" else None

    def update(
        self,
        key_states: torch.Tensor,
        value_states: torch.Tensor,
        layer_idx: int,
        cache_kwargs: Optional[dict[str, Any]] = None,
    ) -> tuple[torch.Tensor, torch.Tensor]:
        """
        Updates the cache with the new `key_states` and `value_states` for the layer `layer_idx`.
        It is VERY important to index using a tensor, otherwise you introduce a copy to the device.

        Parameters:
            key_states (`torch.Tensor`):
                The new key states to cache.
            value_states (`torch.Tensor`):
                The new value states to cache.
            layer_idx (`int`):
                The index of the layer to cache the states for.
            cache_kwargs (`dict[str, Any]`, *optional*):
                Additional arguments for the cache subclass. The `OffloadedStaticCache` needs the
                `cache_position` input to know how where to write in the cache.

        Return:
            A tuple containing the updated key and value states.
        """

        key_states = key_states.to(self.key_cache[layer_idx].dtype)
        value_states = value_states.to(self.value_cache[layer_idx].dtype)

        if layer_idx == 0:
            # Update seen tokens.
            # TODO(gante): Remove this.
            self._seen_tokens += key_states.shape[-2]

            # Always there.
            k_out = self.key_cache[0]
            v_out = self.value_cache[0]
        else:
            # Wait for prefetch stream.
            if self._prefetch_stream is not None:
                torch.cuda.default_stream(self.device).wait_stream(self._prefetch_stream)

            k_out = self._device_key_cache[layer_idx & 1]
            v_out = self._device_value_cache[layer_idx & 1]

        self._prefetch_layer(layer_idx + 1)

        cache_position = cache_kwargs.get("cache_position") if cache_kwargs is not None else None
        if cache_position is None:
            k_out.copy_(key_states)
            v_out.copy_(value_states)

            # Copy the values to the offloaded device as well.
            if layer_idx == 0:
                self.key_cache[layer_idx].copy_(key_states.to(self.offload_device))
                self.value_cache[layer_idx].copy_(value_states.to(self.offload_device))
        else:
            # Note: here we use `tensor.index_copy_(dim, index, tensor)` that is equivalent to
            # `tensor[:, :, index] = tensor`, but the first one is compile-friendly and it does
            # explicitly an in-place operation, that avoids copies and uses less memory.
            try:
                k_out.index_copy_(2, cache_position, key_states)
                v_out.index_copy_(2, cache_position, value_states)
            except NotImplementedError:
                # The operator 'aten::index_copy.out' is not currently implemented for the MPS
                # device.
                k_out[:, :, cache_position] = key_states
                v_out[:, :, cache_position] = value_states

            # Copy the values to the offloaded device as well.
            if layer_idx != 0:
                cache_position = cache_position.to(self.offload_device)
                key_states = key_states.to(self.offload_device)
                value_states = value_states.to(self.offload_device)

                try:
                    self.key_cache[layer_idx].index_copy_(2, cache_position, key_states)
                    self.value_cache[layer_idx].index_copy_(2, cache_position, value_states)
                except NotImplementedError:
                    # The operator 'aten::index_copy.out' is not currently implemented for the MPS
                    # device.
                    self.key_cache[layer_idx][:, :, cache_position] = key_states
                    self.value_cache[layer_idx][:, :, cache_position] = value_states

        return k_out, v_out

    def get_seq_length(self, layer_idx: Optional[int] = 0) -> int:
        """Returns the sequence length of the cached states that were seen by the model."""

        # TODO(gante): Remove this.
        return self._seen_tokens

    def get_max_cache_shape(self) -> Optional[int]:
        """Returns the maximum sequence length of the cached states."""

        return self.max_cache_len

    def reset(self) -> None:
        """Resets the cache values while preserving the objects."""

        # For backwards compatibility.
        # TODO(gante): Remove this.
        self._seen_tokens = 0

        # Zero out cache.
        for layer_idx in range(len(self.key_cache)):
            # In-place ops prevent breaking the static address.
            self.key_cache[layer_idx].zero_()
            self.value_cache[layer_idx].zero_()

    @property
    def seen_tokens(self) -> int:
        # For backwards compatibility.
        # TODO(gante): Remove this.
        return self._seen_tokens

    def _create_key_value_cache_tensors(
        self, shape: tuple[int, ...], device: torch.device
    ) -> tuple[torch.Tensor, torch.Tensor]:
        """Creates K/V cache tensors on a device. Pins memory for CPU tensors. Marks them as static
        addresses for non-CPU tensors.

        Args:
            shape (`tuple[int, ...]`): Shape.
            device (`torch.device`): Device.

        Returns:
            Key and value cache tensors as a tuple.
        """

        is_cpu_device = device == torch.device("cpu")

        key_cache = torch.zeros(shape, dtype=self._dtype, device=device, pin_memory=is_cpu_device)
        value_cache = torch.zeros(shape, dtype=self._dtype, device=device, pin_memory=is_cpu_device)

        # Note: `mark_static_address` is used to tag the cache as a fixed data pointer,
        # preventing compiled graph breaks when updating the cache.
        torch._dynamo.mark_static_address(key_cache)
        torch._dynamo.mark_static_address(value_cache)

        return key_cache, value_cache

    def _prefetch_layer(self, layer_idx: int) -> None:
        """Prefetch a layer to the device. Needs to be called in order of layer indices."""

        # Don't fetch layers that do not exist.
        if layer_idx >= len(self.key_cache):
            return

        # Alternate between two on-device caches.
        if self._prefetch_stream is not None:
            with torch.cuda.stream(self._prefetch_stream):
                self._prefetch_layer_in_context(layer_idx)
        else:
            self._prefetch_layer_in_context(layer_idx)

    def _prefetch_layer_in_context(self, layer_idx: int) -> None:
        """Performs the actual copy of the layer to device cache."""

        self._device_key_cache[layer_idx & 1].copy_(self.key_cache[layer_idx], non_blocking=True)
        self._device_value_cache[layer_idx & 1].copy_(self.value_cache[layer_idx], non_blocking=True)<|MERGE_RESOLUTION|>--- conflicted
+++ resolved
@@ -1422,7 +1422,6 @@
         """
         return len(self.self_attention_cache)
 
-<<<<<<< HEAD
     def __iter__(self):
         """
         Support for backwards-compatible `past_key_value` iteration, e.g. `for x in past_key_value:` to iterate over
@@ -1436,10 +1435,7 @@
                 self.cross_attention_cache.value_cache[layer_idx],
             )
 
-    def to_legacy_cache(self) -> Tuple[Tuple[torch.Tensor]]:
-=======
     def to_legacy_cache(self) -> tuple[tuple[torch.Tensor]]:
->>>>>>> 12838775
         """Converts the `EncoderDecoderCache` instance into its equivalent in the legacy cache format."""
         legacy_cache = ()
         if len(self.cross_attention_cache) > 0:
