--- conflicted
+++ resolved
@@ -82,18 +82,6 @@
     capacity factor to number of experts and thus waste computation
     and memory on padding.
     """
-<<<<<<< HEAD
-=======
-
-    is_single_token = gate_logits[0].shape[0] == 1
-                
-    if gate_logits is None or not isinstance(gate_logits, tuple):
-        return 0
-
-    if isinstance(gate_logits, tuple):
-        compute_device = gate_logits[0].device
-        concatenated_gate_logits = torch.cat([layer_gate.to(compute_device) for layer_gate in gate_logits], dim=0)
->>>>>>> 67e24b3d
 
     def __init__(self, config):
         super().__init__()
@@ -110,7 +98,6 @@
         # Jitter parameters
         self.jitter_noise = config.router_jitter_noise
 
-<<<<<<< HEAD
     def forward(self, hidden_states: torch.Tensor) -> torch.Tensor:
         """ """
         batch_size, sequence_length, hidden_dim = hidden_states.shape
@@ -125,7 +112,418 @@
         routing_weights /= routing_weights.sum(dim=-1, keepdim=True)
         # we cast back to the input dtype
         routing_weights = routing_weights.to(hidden_states.dtype)
-=======
+
+        final_hidden_states = torch.zeros(
+            (batch_size * sequence_length, hidden_dim), dtype=hidden_states.dtype, device=hidden_states.device
+        )
+
+        # One hot encode the selected experts to create an expert mask
+        # this will be used to easily index which expert is going to be sollicitated
+        expert_mask = torch.nn.functional.one_hot(selected_experts, num_classes=self.num_experts).permute(2, 1, 0)
+
+        expert_hitted = torch.greater(expert_mask.sum(dim=(-1, -2)), 0).nonzero()
+        for expert_idx in expert_hitted:
+            expert_layer = self.experts[expert_idx]
+            idx, top_x = torch.where(expert_mask[expert_idx].squeeze(0))
+            # Index the correct hidden states and compute the expert hidden state for
+            # the current expert. We need to make sure to multiply the output hidden
+            # states by `routing_weights` on the corresponding tokens (top-1 and top-2)
+            current_state = hidden_states[None, top_x].reshape(-1, hidden_dim)
+            current_hidden_states = expert_layer(current_state) * routing_weights[top_x, idx, None]
+
+            # However `index_add_` only support torch tensors for indexing so we'll use
+            # the `top_x` tensor here.
+            final_hidden_states.index_add_(0, top_x, current_hidden_states.to(hidden_states.dtype))
+        final_hidden_states = final_hidden_states.reshape(batch_size, sequence_length, hidden_dim)
+        return final_hidden_states, router_logits
+
+
+@use_kernel_forward_from_hub("RMSNorm")
+class MixtralRMSNorm(nn.Module):
+    def __init__(self, hidden_size, eps=1e-6):
+        """
+        MixtralRMSNorm is equivalent to T5LayerNorm
+        """
+        super().__init__()
+        self.weight = nn.Parameter(torch.ones(hidden_size))
+        self.variance_epsilon = eps
+
+    def forward(self, hidden_states):
+        input_dtype = hidden_states.dtype
+        hidden_states = hidden_states.to(torch.float32)
+        variance = hidden_states.pow(2).mean(-1, keepdim=True)
+        hidden_states = hidden_states * torch.rsqrt(variance + self.variance_epsilon)
+        return self.weight * hidden_states.to(input_dtype)
+
+    def extra_repr(self):
+        return f"{tuple(self.weight.shape)}, eps={self.variance_epsilon}"
+
+
+def rotate_half(x):
+    """Rotates half the hidden dims of the input."""
+    x1 = x[..., : x.shape[-1] // 2]
+    x2 = x[..., x.shape[-1] // 2 :]
+    return torch.cat((-x2, x1), dim=-1)
+
+
+def apply_rotary_pos_emb(q, k, cos, sin, position_ids=None, unsqueeze_dim=1):
+    """Applies Rotary Position Embedding to the query and key tensors.
+
+    Args:
+        q (`torch.Tensor`): The query tensor.
+        k (`torch.Tensor`): The key tensor.
+        cos (`torch.Tensor`): The cosine part of the rotary embedding.
+        sin (`torch.Tensor`): The sine part of the rotary embedding.
+        position_ids (`torch.Tensor`, *optional*):
+            Deprecated and unused.
+        unsqueeze_dim (`int`, *optional*, defaults to 1):
+            The 'unsqueeze_dim' argument specifies the dimension along which to unsqueeze cos[position_ids] and
+            sin[position_ids] so that they can be properly broadcasted to the dimensions of q and k. For example, note
+            that cos[position_ids] and sin[position_ids] have the shape [batch_size, seq_len, head_dim]. Then, if q and
+            k have the shape [batch_size, heads, seq_len, head_dim], then setting unsqueeze_dim=1 makes
+            cos[position_ids] and sin[position_ids] broadcastable to the shapes of q and k. Similarly, if q and k have
+            the shape [batch_size, seq_len, heads, head_dim], then set unsqueeze_dim=2.
+    Returns:
+        `tuple(torch.Tensor)` comprising of the query and key tensors rotated using the Rotary Position Embedding.
+    """
+    cos = cos.unsqueeze(unsqueeze_dim)
+    sin = sin.unsqueeze(unsqueeze_dim)
+    q_embed = (q * cos) + (rotate_half(q) * sin)
+    k_embed = (k * cos) + (rotate_half(k) * sin)
+    return q_embed, k_embed
+
+
+def repeat_kv(hidden_states: torch.Tensor, n_rep: int) -> torch.Tensor:
+    """
+    This is the equivalent of torch.repeat_interleave(x, dim=1, repeats=n_rep). The hidden states go from (batch,
+    num_key_value_heads, seqlen, head_dim) to (batch, num_attention_heads, seqlen, head_dim)
+    """
+    batch, num_key_value_heads, slen, head_dim = hidden_states.shape
+    if n_rep == 1:
+        return hidden_states
+    hidden_states = hidden_states[:, :, None, :, :].expand(batch, num_key_value_heads, n_rep, slen, head_dim)
+    return hidden_states.reshape(batch, num_key_value_heads * n_rep, slen, head_dim)
+
+
+def eager_attention_forward(
+    module: nn.Module,
+    query: torch.Tensor,
+    key: torch.Tensor,
+    value: torch.Tensor,
+    attention_mask: Optional[torch.Tensor],
+    scaling: float,
+    dropout: float = 0.0,
+    **kwargs: Unpack[TransformersKwargs],
+):
+    key_states = repeat_kv(key, module.num_key_value_groups)
+    value_states = repeat_kv(value, module.num_key_value_groups)
+
+    attn_weights = torch.matmul(query, key_states.transpose(2, 3)) * scaling
+    if attention_mask is not None:
+        causal_mask = attention_mask[:, :, :, : key_states.shape[-2]]
+        attn_weights = attn_weights + causal_mask
+
+    attn_weights = nn.functional.softmax(attn_weights, dim=-1, dtype=torch.float32).to(query.dtype)
+    attn_weights = nn.functional.dropout(attn_weights, p=dropout, training=module.training)
+    attn_output = torch.matmul(attn_weights, value_states)
+    attn_output = attn_output.transpose(1, 2).contiguous()
+
+    return attn_output, attn_weights
+
+
+class MixtralAttention(nn.Module):
+    """Multi-headed attention from 'Attention Is All You Need' paper"""
+
+    def __init__(self, config: MixtralConfig, layer_idx: int):
+        super().__init__()
+        self.config = config
+        self.layer_idx = layer_idx
+        self.head_dim = getattr(config, "head_dim", None) or config.hidden_size // config.num_attention_heads
+        self.num_key_value_groups = config.num_attention_heads // config.num_key_value_heads
+        self.scaling = self.head_dim**-0.5
+        self.attention_dropout = config.attention_dropout
+        self.is_causal = True
+        self.q_proj = nn.Linear(config.hidden_size, config.num_attention_heads * self.head_dim, bias=False)
+        self.k_proj = nn.Linear(config.hidden_size, config.num_key_value_heads * self.head_dim, bias=False)
+        self.v_proj = nn.Linear(config.hidden_size, config.num_key_value_heads * self.head_dim, bias=False)
+        self.o_proj = nn.Linear(config.num_attention_heads * self.head_dim, config.hidden_size, bias=False)
+
+    def forward(
+        self,
+        hidden_states: torch.Tensor,
+        position_embeddings: tuple[torch.Tensor, torch.Tensor],
+        attention_mask: Optional[torch.Tensor],
+        past_key_value: Optional[Cache] = None,
+        cache_position: Optional[torch.LongTensor] = None,
+        **kwargs: Unpack[FlashAttentionKwargs],
+    ) -> tuple[torch.Tensor, Optional[torch.Tensor], Optional[tuple[torch.Tensor]]]:
+        input_shape = hidden_states.shape[:-1]
+        hidden_shape = (*input_shape, -1, self.head_dim)
+
+        query_states = self.q_proj(hidden_states).view(hidden_shape).transpose(1, 2)
+        key_states = self.k_proj(hidden_states).view(hidden_shape).transpose(1, 2)
+        value_states = self.v_proj(hidden_states).view(hidden_shape).transpose(1, 2)
+
+        cos, sin = position_embeddings
+        query_states, key_states = apply_rotary_pos_emb(query_states, key_states, cos, sin)
+
+        if past_key_value is not None:
+            # sin and cos are specific to RoPE models; cache_position needed for the static cache
+            cache_kwargs = {"sin": sin, "cos": cos, "cache_position": cache_position}
+            key_states, value_states = past_key_value.update(key_states, value_states, self.layer_idx, cache_kwargs)
+
+        attention_interface: Callable = eager_attention_forward
+        if self.config._attn_implementation != "eager":
+            attention_interface = ALL_ATTENTION_FUNCTIONS[self.config._attn_implementation]
+
+        attn_output, attn_weights = attention_interface(
+            self,
+            query_states,
+            key_states,
+            value_states,
+            attention_mask,
+            dropout=0.0 if not self.training else self.attention_dropout,
+            scaling=self.scaling,
+            sliding_window=getattr(self.config, "sliding_window", None),  # main diff with Llama
+            **kwargs,
+        )
+
+        attn_output = attn_output.reshape(*input_shape, -1).contiguous()
+        attn_output = self.o_proj(attn_output)
+        return attn_output, attn_weights
+
+
+class MixtralDecoderLayer(GradientCheckpointingLayer):
+    def __init__(self, config: MixtralConfig, layer_idx: int):
+        super().__init__()
+        self.hidden_size = config.hidden_size
+
+        self.self_attn = MixtralAttention(config, layer_idx)
+
+        self.block_sparse_moe = MixtralSparseMoeBlock(config)
+        self.input_layernorm = MixtralRMSNorm(config.hidden_size, eps=config.rms_norm_eps)
+        self.post_attention_layernorm = MixtralRMSNorm(config.hidden_size, eps=config.rms_norm_eps)
+
+    def forward(
+        self,
+        hidden_states: torch.Tensor,
+        position_embeddings: tuple[torch.Tensor, torch.Tensor],
+        attention_mask: Optional[torch.Tensor] = None,
+        position_ids: Optional[torch.LongTensor] = None,
+        past_key_value: Optional[tuple[torch.Tensor]] = None,
+        cache_position: Optional[torch.LongTensor] = None,
+        **kwargs: Unpack[TransformersKwargs],
+    ) -> torch.FloatTensor:
+        residual = hidden_states
+
+        hidden_states = self.input_layernorm(hidden_states)
+
+        # Self Attention
+        hidden_states, _ = self.self_attn(
+            hidden_states=hidden_states,
+            position_embeddings=position_embeddings,
+            attention_mask=attention_mask,
+            position_ids=position_ids,
+            past_key_value=past_key_value,
+            cache_position=cache_position,
+            **kwargs,
+        )
+        hidden_states = residual + hidden_states
+
+        # Fully Connected
+        residual = hidden_states
+        hidden_states = self.post_attention_layernorm(hidden_states)
+        hidden_states, _ = self.block_sparse_moe(hidden_states)
+        hidden_states = residual + hidden_states
+
+        return hidden_states
+
+
+class MixtralRotaryEmbedding(nn.Module):
+    def __init__(self, config: MixtralConfig, device=None):
+        super().__init__()
+        # BC: "rope_type" was originally "type"
+        if hasattr(config, "rope_scaling") and isinstance(config.rope_scaling, dict):
+            self.rope_type = config.rope_scaling.get("rope_type", config.rope_scaling.get("type"))
+        else:
+            self.rope_type = "default"
+        self.max_seq_len_cached = config.max_position_embeddings
+        self.original_max_seq_len = config.max_position_embeddings
+
+        self.config = config
+        self.rope_init_fn = ROPE_INIT_FUNCTIONS[self.rope_type]
+
+        inv_freq, self.attention_scaling = self.rope_init_fn(self.config, device)
+        self.register_buffer("inv_freq", inv_freq, persistent=False)
+        self.original_inv_freq = self.inv_freq
+
+    @torch.no_grad()
+    @dynamic_rope_update  # power user: used with advanced RoPE types (e.g. dynamic rope)
+    def forward(self, x, position_ids):
+        inv_freq_expanded = self.inv_freq[None, :, None].float().expand(position_ids.shape[0], -1, 1).to(x.device)
+        position_ids_expanded = position_ids[:, None, :].float()
+
+        device_type = x.device.type if isinstance(x.device.type, str) and x.device.type != "mps" else "cpu"
+        with torch.autocast(device_type=device_type, enabled=False):  # Force float32
+            freqs = (inv_freq_expanded.float() @ position_ids_expanded.float()).transpose(1, 2)
+            emb = torch.cat((freqs, freqs), dim=-1)
+            cos = emb.cos() * self.attention_scaling
+            sin = emb.sin() * self.attention_scaling
+
+        return cos.to(dtype=x.dtype), sin.to(dtype=x.dtype)
+
+
+@auto_docstring
+class MixtralPreTrainedModel(PreTrainedModel):
+    config: MixtralConfig
+    base_model_prefix = "model"
+    supports_gradient_checkpointing = True
+    _no_split_modules = ["MixtralDecoderLayer"]
+    _skip_keys_device_placement = ["past_key_values"]
+    _supports_flash_attn = True
+    _supports_sdpa = True
+    _supports_flex_attn = True
+    _can_compile_fullgraph = False  # MoE models don't work with torch.compile (`torch.where(condition)` not supported)
+    _supports_attention_backend = True
+    _can_record_outputs = {
+        "router_logits": OutputRecorder(MixtralSparseMoeBlock, index=1),
+        "hidden_states": MixtralDecoderLayer,
+        "attentions": MixtralAttention,
+    }
+
+
+@auto_docstring
+class MixtralModel(MixtralPreTrainedModel):
+    def __init__(self, config: MixtralConfig):
+        super().__init__(config)
+        self.padding_idx = config.pad_token_id
+        self.vocab_size = config.vocab_size
+
+        self.embed_tokens = nn.Embedding(config.vocab_size, config.hidden_size, self.padding_idx)
+        self.layers = nn.ModuleList(
+            [MixtralDecoderLayer(config, layer_idx) for layer_idx in range(config.num_hidden_layers)]
+        )
+        self.norm = MixtralRMSNorm(config.hidden_size, eps=config.rms_norm_eps)
+        self.rotary_emb = MixtralRotaryEmbedding(config=config)
+        self.gradient_checkpointing = False
+
+        # Initialize weights and apply final processing
+        self.post_init()
+
+    @check_model_inputs
+    @auto_docstring
+    def forward(
+        self,
+        input_ids: Optional[torch.LongTensor] = None,
+        attention_mask: Optional[torch.Tensor] = None,
+        position_ids: Optional[torch.LongTensor] = None,
+        past_key_values: Optional[Cache] = None,
+        inputs_embeds: Optional[torch.FloatTensor] = None,
+        use_cache: Optional[bool] = None,
+        cache_position: Optional[torch.LongTensor] = None,
+        **kwargs: Unpack[TransformersKwargs],
+    ) -> MoeModelOutputWithPast:
+        if (input_ids is None) ^ (inputs_embeds is not None):
+            raise ValueError("You must specify exactly one of input_ids or inputs_embeds")
+
+        if use_cache and past_key_values is None:
+            past_key_values = DynamicCache()
+
+        if inputs_embeds is None:
+            inputs_embeds = self.embed_tokens(input_ids)
+
+        if cache_position is None:
+            past_seen_tokens = past_key_values.get_seq_length() if past_key_values is not None else 0
+            cache_position = torch.arange(
+                past_seen_tokens, past_seen_tokens + inputs_embeds.shape[1], device=inputs_embeds.device
+            )
+        if position_ids is None:
+            position_ids = cache_position.unsqueeze(0)
+
+        mask_function = create_causal_mask if self.config.sliding_window is None else create_sliding_window_causal_mask
+        causal_mask = mask_function(
+            config=self.config,
+            input_embeds=inputs_embeds,
+            attention_mask=attention_mask,
+            cache_position=cache_position,
+            past_key_values=past_key_values,
+            position_ids=position_ids,
+        )
+
+        hidden_states = inputs_embeds
+
+        # create position embeddings to be shared across the decoder layers
+        position_embeddings = self.rotary_emb(hidden_states, position_ids)
+
+        for decoder_layer in self.layers[: self.config.num_hidden_layers]:
+            hidden_states = decoder_layer(
+                hidden_states,
+                position_embeddings=position_embeddings,
+                attention_mask=causal_mask,
+                position_ids=position_ids,
+                past_key_value=past_key_values,
+                use_cache=use_cache,
+                cache_position=cache_position,
+                **kwargs,
+            )
+
+        hidden_states = self.norm(hidden_states)
+
+        return MoeModelOutputWithPast(  # only diff with Mistral is the output type, we need MoE
+            last_hidden_state=hidden_states,
+            past_key_values=past_key_values,
+        )
+
+
+def load_balancing_loss_func(
+    gate_logits: Union[torch.Tensor, tuple[torch.Tensor], None],
+    num_experts: Optional[int] = None,
+    top_k=2,
+    attention_mask: Optional[torch.Tensor] = None,
+) -> Union[torch.Tensor, int]:
+    r"""
+    Computes auxiliary load balancing loss as in Switch Transformer - implemented in Pytorch.
+
+    See Switch Transformer (https://huggingface.co/papers/2101.03961) for more details. This function implements the loss
+    function presented in equations (4) - (6) of the paper. It aims at penalizing cases where the routing between
+    experts is too unbalanced.
+
+    Args:
+        gate_logits:
+            Logits from the `gate`, should be a tuple of model.config.num_hidden_layers tensors of
+            shape [batch_size X sequence_length, num_experts].
+        num_experts:
+            Number of experts
+        top_k:
+            The number of experts to route per-token, can be also interpreted as the `top-k` routing
+            parameter.
+        attention_mask (`torch.Tensor`, *optional*):
+            The attention_mask used in forward function
+            shape [batch_size X sequence_length] if not None.
+
+    Returns:
+        The auxiliary loss.
+    """
+
+    is_single_token = gate_logits[0].shape[0] == 1
+                
+    if gate_logits is None or not isinstance(gate_logits, tuple):
+        return 0
+
+    if isinstance(gate_logits, tuple):
+        compute_device = gate_logits[0].device
+        concatenated_gate_logits = torch.cat([layer_gate.to(compute_device) for layer_gate in gate_logits], dim=0)
+
+    routing_weights = torch.nn.functional.softmax(concatenated_gate_logits, dim=-1)
+
+    _, selected_experts = torch.topk(routing_weights, top_k, dim=-1)
+
+    expert_mask = torch.nn.functional.one_hot(selected_experts, num_experts)
+
+    if attention_mask is None:
+        # Compute the percentage of tokens routed to each experts
+        tokens_per_expert = torch.mean(expert_mask.float(), dim=0)
+
         # Compute the average probability of routing to these experts
         router_prob_per_expert = torch.mean(routing_weights, dim=0)
     else:
@@ -150,27 +548,12 @@
                 .to(compute_device)
             )
         
->>>>>>> 67e24b3d
-
-        final_hidden_states = torch.zeros(
-            (batch_size * sequence_length, hidden_dim), dtype=hidden_states.dtype, device=hidden_states.device
-        )
-
-<<<<<<< HEAD
-        # One hot encode the selected experts to create an expert mask
-        # this will be used to easily index which expert is going to be sollicitated
-        expert_mask = torch.nn.functional.one_hot(selected_experts, num_classes=self.num_experts).permute(2, 1, 0)
-
-        expert_hitted = torch.greater(expert_mask.sum(dim=(-1, -2)), 0).nonzero()
-        for expert_idx in expert_hitted:
-            expert_layer = self.experts[expert_idx]
-            idx, top_x = torch.where(expert_mask[expert_idx].squeeze(0))
-            # Index the correct hidden states and compute the expert hidden state for
-            # the current expert. We need to make sure to multiply the output hidden
-            # states by `routing_weights` on the corresponding tokens (top-1 and top-2)
-            current_state = hidden_states[None, top_x].reshape(-1, hidden_dim)
-            current_hidden_states = expert_layer(current_state) * routing_weights[top_x, idx, None]
-=======
+
+        # Compute the percentage of tokens routed to each experts
+        tokens_per_expert = torch.sum(expert_mask.float() * expert_attention_mask, dim=0) / torch.sum(
+            expert_attention_mask, dim=0
+        )
+
         # Compute the mask that masks all padding tokens as 0 with the same shape of tokens_per_expert
         if not is_single_token:
             router_per_expert_attention_mask = (
@@ -187,429 +570,6 @@
                 .to(compute_device)
             )
         
-        # Compute the average probability of routing to these experts
-        router_prob_per_expert = torch.sum(routing_weights * router_per_expert_attention_mask, dim=0) / torch.sum(
-            router_per_expert_attention_mask, dim=0
-        )
->>>>>>> 67e24b3d
-
-            # However `index_add_` only support torch tensors for indexing so we'll use
-            # the `top_x` tensor here.
-            final_hidden_states.index_add_(0, top_x, current_hidden_states.to(hidden_states.dtype))
-        final_hidden_states = final_hidden_states.reshape(batch_size, sequence_length, hidden_dim)
-        return final_hidden_states, router_logits
-
-
-@use_kernel_forward_from_hub("RMSNorm")
-class MixtralRMSNorm(nn.Module):
-    def __init__(self, hidden_size, eps=1e-6):
-        """
-        MixtralRMSNorm is equivalent to T5LayerNorm
-        """
-        super().__init__()
-        self.weight = nn.Parameter(torch.ones(hidden_size))
-        self.variance_epsilon = eps
-
-    def forward(self, hidden_states):
-        input_dtype = hidden_states.dtype
-        hidden_states = hidden_states.to(torch.float32)
-        variance = hidden_states.pow(2).mean(-1, keepdim=True)
-        hidden_states = hidden_states * torch.rsqrt(variance + self.variance_epsilon)
-        return self.weight * hidden_states.to(input_dtype)
-
-    def extra_repr(self):
-        return f"{tuple(self.weight.shape)}, eps={self.variance_epsilon}"
-
-
-def rotate_half(x):
-    """Rotates half the hidden dims of the input."""
-    x1 = x[..., : x.shape[-1] // 2]
-    x2 = x[..., x.shape[-1] // 2 :]
-    return torch.cat((-x2, x1), dim=-1)
-
-
-def apply_rotary_pos_emb(q, k, cos, sin, position_ids=None, unsqueeze_dim=1):
-    """Applies Rotary Position Embedding to the query and key tensors.
-
-    Args:
-        q (`torch.Tensor`): The query tensor.
-        k (`torch.Tensor`): The key tensor.
-        cos (`torch.Tensor`): The cosine part of the rotary embedding.
-        sin (`torch.Tensor`): The sine part of the rotary embedding.
-        position_ids (`torch.Tensor`, *optional*):
-            Deprecated and unused.
-        unsqueeze_dim (`int`, *optional*, defaults to 1):
-            The 'unsqueeze_dim' argument specifies the dimension along which to unsqueeze cos[position_ids] and
-            sin[position_ids] so that they can be properly broadcasted to the dimensions of q and k. For example, note
-            that cos[position_ids] and sin[position_ids] have the shape [batch_size, seq_len, head_dim]. Then, if q and
-            k have the shape [batch_size, heads, seq_len, head_dim], then setting unsqueeze_dim=1 makes
-            cos[position_ids] and sin[position_ids] broadcastable to the shapes of q and k. Similarly, if q and k have
-            the shape [batch_size, seq_len, heads, head_dim], then set unsqueeze_dim=2.
-    Returns:
-        `tuple(torch.Tensor)` comprising of the query and key tensors rotated using the Rotary Position Embedding.
-    """
-    cos = cos.unsqueeze(unsqueeze_dim)
-    sin = sin.unsqueeze(unsqueeze_dim)
-    q_embed = (q * cos) + (rotate_half(q) * sin)
-    k_embed = (k * cos) + (rotate_half(k) * sin)
-    return q_embed, k_embed
-
-
-def repeat_kv(hidden_states: torch.Tensor, n_rep: int) -> torch.Tensor:
-    """
-    This is the equivalent of torch.repeat_interleave(x, dim=1, repeats=n_rep). The hidden states go from (batch,
-    num_key_value_heads, seqlen, head_dim) to (batch, num_attention_heads, seqlen, head_dim)
-    """
-    batch, num_key_value_heads, slen, head_dim = hidden_states.shape
-    if n_rep == 1:
-        return hidden_states
-    hidden_states = hidden_states[:, :, None, :, :].expand(batch, num_key_value_heads, n_rep, slen, head_dim)
-    return hidden_states.reshape(batch, num_key_value_heads * n_rep, slen, head_dim)
-
-
-def eager_attention_forward(
-    module: nn.Module,
-    query: torch.Tensor,
-    key: torch.Tensor,
-    value: torch.Tensor,
-    attention_mask: Optional[torch.Tensor],
-    scaling: float,
-    dropout: float = 0.0,
-    **kwargs: Unpack[TransformersKwargs],
-):
-    key_states = repeat_kv(key, module.num_key_value_groups)
-    value_states = repeat_kv(value, module.num_key_value_groups)
-
-    attn_weights = torch.matmul(query, key_states.transpose(2, 3)) * scaling
-    if attention_mask is not None:
-        causal_mask = attention_mask[:, :, :, : key_states.shape[-2]]
-        attn_weights = attn_weights + causal_mask
-
-    attn_weights = nn.functional.softmax(attn_weights, dim=-1, dtype=torch.float32).to(query.dtype)
-    attn_weights = nn.functional.dropout(attn_weights, p=dropout, training=module.training)
-    attn_output = torch.matmul(attn_weights, value_states)
-    attn_output = attn_output.transpose(1, 2).contiguous()
-
-    return attn_output, attn_weights
-
-
-class MixtralAttention(nn.Module):
-    """Multi-headed attention from 'Attention Is All You Need' paper"""
-
-    def __init__(self, config: MixtralConfig, layer_idx: int):
-        super().__init__()
-        self.config = config
-        self.layer_idx = layer_idx
-        self.head_dim = getattr(config, "head_dim", None) or config.hidden_size // config.num_attention_heads
-        self.num_key_value_groups = config.num_attention_heads // config.num_key_value_heads
-        self.scaling = self.head_dim**-0.5
-        self.attention_dropout = config.attention_dropout
-        self.is_causal = True
-        self.q_proj = nn.Linear(config.hidden_size, config.num_attention_heads * self.head_dim, bias=False)
-        self.k_proj = nn.Linear(config.hidden_size, config.num_key_value_heads * self.head_dim, bias=False)
-        self.v_proj = nn.Linear(config.hidden_size, config.num_key_value_heads * self.head_dim, bias=False)
-        self.o_proj = nn.Linear(config.num_attention_heads * self.head_dim, config.hidden_size, bias=False)
-
-    def forward(
-        self,
-        hidden_states: torch.Tensor,
-        position_embeddings: tuple[torch.Tensor, torch.Tensor],
-        attention_mask: Optional[torch.Tensor],
-        past_key_value: Optional[Cache] = None,
-        cache_position: Optional[torch.LongTensor] = None,
-        **kwargs: Unpack[FlashAttentionKwargs],
-    ) -> tuple[torch.Tensor, Optional[torch.Tensor], Optional[tuple[torch.Tensor]]]:
-        input_shape = hidden_states.shape[:-1]
-        hidden_shape = (*input_shape, -1, self.head_dim)
-
-        query_states = self.q_proj(hidden_states).view(hidden_shape).transpose(1, 2)
-        key_states = self.k_proj(hidden_states).view(hidden_shape).transpose(1, 2)
-        value_states = self.v_proj(hidden_states).view(hidden_shape).transpose(1, 2)
-
-        cos, sin = position_embeddings
-        query_states, key_states = apply_rotary_pos_emb(query_states, key_states, cos, sin)
-
-        if past_key_value is not None:
-            # sin and cos are specific to RoPE models; cache_position needed for the static cache
-            cache_kwargs = {"sin": sin, "cos": cos, "cache_position": cache_position}
-            key_states, value_states = past_key_value.update(key_states, value_states, self.layer_idx, cache_kwargs)
-
-        attention_interface: Callable = eager_attention_forward
-        if self.config._attn_implementation != "eager":
-            attention_interface = ALL_ATTENTION_FUNCTIONS[self.config._attn_implementation]
-
-        attn_output, attn_weights = attention_interface(
-            self,
-            query_states,
-            key_states,
-            value_states,
-            attention_mask,
-            dropout=0.0 if not self.training else self.attention_dropout,
-            scaling=self.scaling,
-            sliding_window=getattr(self.config, "sliding_window", None),  # main diff with Llama
-            **kwargs,
-        )
-
-        attn_output = attn_output.reshape(*input_shape, -1).contiguous()
-        attn_output = self.o_proj(attn_output)
-        return attn_output, attn_weights
-
-
-class MixtralDecoderLayer(GradientCheckpointingLayer):
-    def __init__(self, config: MixtralConfig, layer_idx: int):
-        super().__init__()
-        self.hidden_size = config.hidden_size
-
-        self.self_attn = MixtralAttention(config, layer_idx)
-
-        self.block_sparse_moe = MixtralSparseMoeBlock(config)
-        self.input_layernorm = MixtralRMSNorm(config.hidden_size, eps=config.rms_norm_eps)
-        self.post_attention_layernorm = MixtralRMSNorm(config.hidden_size, eps=config.rms_norm_eps)
-
-    def forward(
-        self,
-        hidden_states: torch.Tensor,
-        position_embeddings: tuple[torch.Tensor, torch.Tensor],
-        attention_mask: Optional[torch.Tensor] = None,
-        position_ids: Optional[torch.LongTensor] = None,
-        past_key_value: Optional[tuple[torch.Tensor]] = None,
-        cache_position: Optional[torch.LongTensor] = None,
-        **kwargs: Unpack[TransformersKwargs],
-    ) -> torch.FloatTensor:
-        residual = hidden_states
-
-        hidden_states = self.input_layernorm(hidden_states)
-
-        # Self Attention
-        hidden_states, _ = self.self_attn(
-            hidden_states=hidden_states,
-            position_embeddings=position_embeddings,
-            attention_mask=attention_mask,
-            position_ids=position_ids,
-            past_key_value=past_key_value,
-            cache_position=cache_position,
-            **kwargs,
-        )
-        hidden_states = residual + hidden_states
-
-        # Fully Connected
-        residual = hidden_states
-        hidden_states = self.post_attention_layernorm(hidden_states)
-        hidden_states, _ = self.block_sparse_moe(hidden_states)
-        hidden_states = residual + hidden_states
-
-        return hidden_states
-
-
-class MixtralRotaryEmbedding(nn.Module):
-    def __init__(self, config: MixtralConfig, device=None):
-        super().__init__()
-        # BC: "rope_type" was originally "type"
-        if hasattr(config, "rope_scaling") and isinstance(config.rope_scaling, dict):
-            self.rope_type = config.rope_scaling.get("rope_type", config.rope_scaling.get("type"))
-        else:
-            self.rope_type = "default"
-        self.max_seq_len_cached = config.max_position_embeddings
-        self.original_max_seq_len = config.max_position_embeddings
-
-        self.config = config
-        self.rope_init_fn = ROPE_INIT_FUNCTIONS[self.rope_type]
-
-        inv_freq, self.attention_scaling = self.rope_init_fn(self.config, device)
-        self.register_buffer("inv_freq", inv_freq, persistent=False)
-        self.original_inv_freq = self.inv_freq
-
-    @torch.no_grad()
-    @dynamic_rope_update  # power user: used with advanced RoPE types (e.g. dynamic rope)
-    def forward(self, x, position_ids):
-        inv_freq_expanded = self.inv_freq[None, :, None].float().expand(position_ids.shape[0], -1, 1).to(x.device)
-        position_ids_expanded = position_ids[:, None, :].float()
-
-        device_type = x.device.type if isinstance(x.device.type, str) and x.device.type != "mps" else "cpu"
-        with torch.autocast(device_type=device_type, enabled=False):  # Force float32
-            freqs = (inv_freq_expanded.float() @ position_ids_expanded.float()).transpose(1, 2)
-            emb = torch.cat((freqs, freqs), dim=-1)
-            cos = emb.cos() * self.attention_scaling
-            sin = emb.sin() * self.attention_scaling
-
-        return cos.to(dtype=x.dtype), sin.to(dtype=x.dtype)
-
-
-@auto_docstring
-class MixtralPreTrainedModel(PreTrainedModel):
-    config: MixtralConfig
-    base_model_prefix = "model"
-    supports_gradient_checkpointing = True
-    _no_split_modules = ["MixtralDecoderLayer"]
-    _skip_keys_device_placement = ["past_key_values"]
-    _supports_flash_attn = True
-    _supports_sdpa = True
-    _supports_flex_attn = True
-    _can_compile_fullgraph = False  # MoE models don't work with torch.compile (`torch.where(condition)` not supported)
-    _supports_attention_backend = True
-    _can_record_outputs = {
-        "router_logits": OutputRecorder(MixtralSparseMoeBlock, index=1),
-        "hidden_states": MixtralDecoderLayer,
-        "attentions": MixtralAttention,
-    }
-
-
-@auto_docstring
-class MixtralModel(MixtralPreTrainedModel):
-    def __init__(self, config: MixtralConfig):
-        super().__init__(config)
-        self.padding_idx = config.pad_token_id
-        self.vocab_size = config.vocab_size
-
-        self.embed_tokens = nn.Embedding(config.vocab_size, config.hidden_size, self.padding_idx)
-        self.layers = nn.ModuleList(
-            [MixtralDecoderLayer(config, layer_idx) for layer_idx in range(config.num_hidden_layers)]
-        )
-        self.norm = MixtralRMSNorm(config.hidden_size, eps=config.rms_norm_eps)
-        self.rotary_emb = MixtralRotaryEmbedding(config=config)
-        self.gradient_checkpointing = False
-
-        # Initialize weights and apply final processing
-        self.post_init()
-
-    @check_model_inputs
-    @auto_docstring
-    def forward(
-        self,
-        input_ids: Optional[torch.LongTensor] = None,
-        attention_mask: Optional[torch.Tensor] = None,
-        position_ids: Optional[torch.LongTensor] = None,
-        past_key_values: Optional[Cache] = None,
-        inputs_embeds: Optional[torch.FloatTensor] = None,
-        use_cache: Optional[bool] = None,
-        cache_position: Optional[torch.LongTensor] = None,
-        **kwargs: Unpack[TransformersKwargs],
-    ) -> MoeModelOutputWithPast:
-        if (input_ids is None) ^ (inputs_embeds is not None):
-            raise ValueError("You must specify exactly one of input_ids or inputs_embeds")
-
-        if use_cache and past_key_values is None:
-            past_key_values = DynamicCache()
-
-        if inputs_embeds is None:
-            inputs_embeds = self.embed_tokens(input_ids)
-
-        if cache_position is None:
-            past_seen_tokens = past_key_values.get_seq_length() if past_key_values is not None else 0
-            cache_position = torch.arange(
-                past_seen_tokens, past_seen_tokens + inputs_embeds.shape[1], device=inputs_embeds.device
-            )
-        if position_ids is None:
-            position_ids = cache_position.unsqueeze(0)
-
-        mask_function = create_causal_mask if self.config.sliding_window is None else create_sliding_window_causal_mask
-        causal_mask = mask_function(
-            config=self.config,
-            input_embeds=inputs_embeds,
-            attention_mask=attention_mask,
-            cache_position=cache_position,
-            past_key_values=past_key_values,
-            position_ids=position_ids,
-        )
-
-        hidden_states = inputs_embeds
-
-        # create position embeddings to be shared across the decoder layers
-        position_embeddings = self.rotary_emb(hidden_states, position_ids)
-
-        for decoder_layer in self.layers[: self.config.num_hidden_layers]:
-            hidden_states = decoder_layer(
-                hidden_states,
-                position_embeddings=position_embeddings,
-                attention_mask=causal_mask,
-                position_ids=position_ids,
-                past_key_value=past_key_values,
-                use_cache=use_cache,
-                cache_position=cache_position,
-                **kwargs,
-            )
-
-        hidden_states = self.norm(hidden_states)
-
-        return MoeModelOutputWithPast(  # only diff with Mistral is the output type, we need MoE
-            last_hidden_state=hidden_states,
-            past_key_values=past_key_values,
-        )
-
-
-def load_balancing_loss_func(
-    gate_logits: Union[torch.Tensor, tuple[torch.Tensor], None],
-    num_experts: Optional[int] = None,
-    top_k=2,
-    attention_mask: Optional[torch.Tensor] = None,
-) -> Union[torch.Tensor, int]:
-    r"""
-    Computes auxiliary load balancing loss as in Switch Transformer - implemented in Pytorch.
-
-    See Switch Transformer (https://huggingface.co/papers/2101.03961) for more details. This function implements the loss
-    function presented in equations (4) - (6) of the paper. It aims at penalizing cases where the routing between
-    experts is too unbalanced.
-
-    Args:
-        gate_logits:
-            Logits from the `gate`, should be a tuple of model.config.num_hidden_layers tensors of
-            shape [batch_size X sequence_length, num_experts].
-        num_experts:
-            Number of experts
-        top_k:
-            The number of experts to route per-token, can be also interpreted as the `top-k` routing
-            parameter.
-        attention_mask (`torch.Tensor`, *optional*):
-            The attention_mask used in forward function
-            shape [batch_size X sequence_length] if not None.
-
-    Returns:
-        The auxiliary loss.
-    """
-    if gate_logits is None or not isinstance(gate_logits, tuple):
-        return 0
-
-    if isinstance(gate_logits, tuple):
-        compute_device = gate_logits[0].device
-        concatenated_gate_logits = torch.cat([layer_gate.to(compute_device) for layer_gate in gate_logits], dim=0)
-
-    routing_weights = torch.nn.functional.softmax(concatenated_gate_logits, dim=-1)
-
-    _, selected_experts = torch.topk(routing_weights, top_k, dim=-1)
-
-    expert_mask = torch.nn.functional.one_hot(selected_experts, num_experts)
-
-    if attention_mask is None:
-        # Compute the percentage of tokens routed to each experts
-        tokens_per_expert = torch.mean(expert_mask.float(), dim=0)
-
-        # Compute the average probability of routing to these experts
-        router_prob_per_expert = torch.mean(routing_weights, dim=0)
-    else:
-        batch_size, sequence_length = attention_mask.shape
-        num_hidden_layers = concatenated_gate_logits.shape[0] // (batch_size * sequence_length)
-
-        # Compute the mask that masks all padding tokens as 0 with the same shape of expert_mask
-        expert_attention_mask = (
-            attention_mask[None, :, :, None, None]
-            .expand((num_hidden_layers, batch_size, sequence_length, top_k, num_experts))
-            .reshape(-1, top_k, num_experts)
-            .to(compute_device)
-        )
-
-        # Compute the percentage of tokens routed to each experts
-        tokens_per_expert = torch.sum(expert_mask.float() * expert_attention_mask, dim=0) / torch.sum(
-            expert_attention_mask, dim=0
-        )
-
-        # Compute the mask that masks all padding tokens as 0 with the same shape of tokens_per_expert
-        router_per_expert_attention_mask = (
-            attention_mask[None, :, :, None]
-            .expand((num_hidden_layers, batch_size, sequence_length, num_experts))
-            .reshape(-1, num_experts)
-            .to(compute_device)
-        )
-
         # Compute the average probability of routing to these experts
         router_prob_per_expert = torch.sum(routing_weights * router_per_expert_attention_mask, dim=0) / torch.sum(
             router_per_expert_attention_mask, dim=0
