--- conflicted
+++ resolved
@@ -324,93 +324,7 @@
         image_features = self.multi_modal_projector(selected_image_feature)
         return image_features
 
-<<<<<<< HEAD
-=======
-    def _merge_input_ids_with_image_features(self, image_features, inputs_embeds, input_ids, attention_mask, labels):
-        num_images, num_image_patches, embed_dim = image_features.shape
-        batch_size, sequence_length = input_ids.shape
-        left_padding = not torch.sum(input_ids[:, -1] == torch.tensor(self.pad_token_id))
-        # 1. Create a mask to know where special image tokens are
-        special_image_token_mask = input_ids == self.config.image_token_index
-        num_special_image_tokens = torch.sum(special_image_token_mask, dim=-1)
-        # Compute the maximum embed dimension
-        max_embed_dim = (num_special_image_tokens.max() * (num_image_patches - 1)) + sequence_length
-        batch_indices, non_image_indices = torch.where(input_ids != self.config.image_token_index)
-
-        # 2. Compute the positions where text should be written
-        # Calculate new positions for text tokens in merged image-text sequence.
-        # `special_image_token_mask` identifies image tokens. Each image token will be replaced by `nb_text_tokens_per_images - 1` text tokens.
-        # `torch.cumsum` computes how each image token shifts subsequent text token positions.
-        # - 1 to adjust for zero-based indexing, as `cumsum` inherently increases indices by one.
-        new_token_positions = torch.cumsum((special_image_token_mask * (num_image_patches - 1) + 1), -1) - 1
-        nb_image_pad = max_embed_dim - 1 - new_token_positions[:, -1]
-        if left_padding:
-            new_token_positions += nb_image_pad[:, None]  # offset for left padding
-        text_to_overwrite = new_token_positions[batch_indices, non_image_indices]
-
-        # 3. Create the full embedding, already padded to the maximum position
-        final_embedding = torch.zeros(
-            batch_size, max_embed_dim, embed_dim, dtype=inputs_embeds.dtype, device=inputs_embeds.device
-        )
-        final_attention_mask = torch.zeros(
-            batch_size, max_embed_dim, dtype=attention_mask.dtype, device=inputs_embeds.device
-        )
-        if labels is not None:
-            final_labels = torch.full(
-                (batch_size, max_embed_dim), self.config.ignore_index, dtype=input_ids.dtype, device=input_ids.device
-            )
-        # In case the Vision model or the Language model has been offloaded to CPU, we need to manually
-        # set the corresponding tensors into their correct target device.
-        target_device = inputs_embeds.device
-        batch_indices, non_image_indices, text_to_overwrite = (
-            batch_indices.to(target_device),
-            non_image_indices.to(target_device),
-            text_to_overwrite.to(target_device),
-        )
-        attention_mask = attention_mask.to(target_device)
-
-        # 4. Fill the embeddings based on the mask. If we have ["hey" "<image>", "how", "are"]
-        # we need to index copy on [0, 577, 578, 579] for the text and [1:576] for the image features
-        final_embedding[batch_indices, text_to_overwrite] = inputs_embeds[batch_indices, non_image_indices]
-        final_attention_mask[batch_indices, text_to_overwrite] = attention_mask[batch_indices, non_image_indices]
-        if labels is not None:
-            final_labels[batch_indices, text_to_overwrite] = labels[batch_indices, non_image_indices]
-
-        # 5. Fill the embeddings corresponding to the images. Anything that is not `text_positions` needs filling (#29835)
-        image_to_overwrite = torch.full(
-            (batch_size, max_embed_dim), True, dtype=torch.bool, device=inputs_embeds.device
-        )
-        image_to_overwrite[batch_indices, text_to_overwrite] = False
-        if left_padding:
-            image_to_overwrite &= image_to_overwrite.cumsum(-1) - 1 >= nb_image_pad[:, None].to(target_device)
-        else:
-            mask = torch.ones_like(image_to_overwrite, dtype=torch.bool).cumsum(-1) - 1
-            padding_mask = mask <= new_token_positions[:, -1:].to(target_device)
-            image_to_overwrite &= padding_mask
-
-        if image_to_overwrite.sum() != image_features.shape[:-1].numel():
-            raise ValueError(
-                f"The input provided to the model are wrong. The number of image tokens is {torch.sum(special_image_token_mask)} while"
-                f" the number of image given to the model is {num_images}. This prevents correct indexing and breaks batch generation."
-            )
-
-        final_embedding[image_to_overwrite] = image_features.contiguous().reshape(-1, embed_dim).to(target_device)
-        final_attention_mask |= image_to_overwrite
-        position_ids = (final_attention_mask.cumsum(-1) - 1).masked_fill_((final_attention_mask == 0), 1)
-
-        # 6. Mask out the embedding at padding positions, as we later use the past_key_value value to determine the non-attended tokens.
-        batch_indices, pad_indices = torch.where(input_ids == self.pad_token_id)
-        indices_to_mask = new_token_positions[batch_indices, pad_indices]
-
-        final_embedding[batch_indices, indices_to_mask] = 0
-
-        if labels is None:
-            final_labels = None
-
-        return final_embedding, final_attention_mask, final_labels, position_ids
-
     @deprecate_kwarg("num_logits_to_keep", version="4.50", new_name="logits_to_keep")
->>>>>>> 365fecb4
     @add_start_docstrings_to_model_forward(LLAVA_INPUTS_DOCSTRING)
     @replace_return_docstrings(output_type=LlavaCausalLMOutputWithPast, config_class=_CONFIG_FOR_DOC)
     def forward(
