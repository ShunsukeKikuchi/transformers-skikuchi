--- conflicted
+++ resolved
@@ -57,7 +57,6 @@
     image_processor_class = "AutoImageProcessor"
     tokenizer_class = "AutoTokenizer"
 
-<<<<<<< HEAD
     def __init__(
         self,
         image_processor=None,
@@ -66,13 +65,11 @@
         vision_feature_select_strategy=None,
         chat_template=None,
         image_token="<image>",  # set the default and let users change if they have peculiar special tokens in rare cases
+        **kwargs,
     ):
         self.patch_size = patch_size
         self.vision_feature_select_strategy = vision_feature_select_strategy
         self.image_token = image_token
-=======
-    def __init__(self, image_processor=None, tokenizer=None, chat_template=None, **kwargs):
->>>>>>> 1c37e8c1
         super().__init__(image_processor, tokenizer, chat_template=chat_template)
 
     def __call__(
