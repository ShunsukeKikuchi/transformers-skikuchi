# coding=utf-8
# Copyright 2024 The Rhymes-AI Teams Authors and The HuggingFace Inc. team. All rights reserved.
#
# Licensed under the Apache License, Version 2.0 (the "License");
# you may not use this file except in compliance with the License.
# You may obtain a copy of the License at
#
#     http://www.apache.org/licenses/LICENSE-2.0
#
# Unless required by applicable law or agreed to in writing, software
# distributed under the License is distributed on an "AS IS" BASIS,
# WITHOUT WARRANTIES OR CONDITIONS OF ANY KIND, either express or implied.
# See the License for the specific language governing permissions and
# limitations under the License.
from typing import Dict, Iterable, List, Optional, Tuple, Union

import numpy as np

from ...activations import ACT2FN
from ...configuration_utils import PretrainedConfig
from ...image_processing_utils import BaseImageProcessor, BatchFeature, get_patch_output_size, select_best_resolution
from ...image_transforms import PaddingMode, convert_to_rgb, pad, resize, to_channel_dimension_format
from ...image_utils import (
    ChannelDimension,
    ImageInput,
    PILImageResampling,
    get_image_size,
    infer_channel_dimension_format,
    is_scaled_image,
    make_flat_list_of_images,
    to_numpy_array,
    valid_images,
    validate_preprocess_arguments,
)
from ...modeling_flash_attention_utils import FlashAttentionKwargs
from ...modeling_utils import PreTrainedModel
from ...processing_utils import ProcessingKwargs, ProcessorMixin, Unpack
from ...tokenization_utils import PreTokenizedInput, TextInput
from ...utils import LossKwargs, TensorType, auto_docstring, can_return_tuple, logging
from ...utils.import_utils import is_torch_available
from ..auto import CONFIG_MAPPING, AutoConfig, AutoTokenizer
from ..llama.configuration_llama import LlamaConfig
from ..llama.modeling_llama import (
    LlamaDecoderLayer,
    LlamaForCausalLM,
    LlamaMLP,
    LlamaModel,
    LlamaPreTrainedModel,
    LlamaRMSNorm,
)
from ..llava.modeling_llava import (
    LlavaCausalLMOutputWithPast,
    LlavaForConditionalGeneration,
    LlavaModel,
    LlavaModelOutputWithPast,
)
from ..llava_next.image_processing_llava_next import divide_to_patches


logger = logging.get_logger(__name__)

if is_torch_available():
    import torch
    from torch import nn


def sequential_experts_gemm(token_states, expert_weights, tokens_per_expert):
    """
    Compute the matrix multiplication (GEMM) for each expert sequentially. This approach is computationally inefficient, especially when dealing with a large number of experts.

    Args:
        token_states (torch.Tensor): Input tensor of shape (num_tokens, in_features).
        expert_weights (torch.Tensor): Weight tensor of shape (num_experts, in_features, out_features).
        tokens_per_expert (torch.Tensor): Number of tokens assigned to each expert.

    Returns:
        torch.Tensor: Output tensor of shape (num_tokens, out_features).
    """
    num_tokens = token_states.shape[0]
    out_features = expert_weights.shape[-1]
    output = torch.zeros(num_tokens, out_features, dtype=token_states.dtype, device=token_states.device)

    cumsum_num_tokens = torch.cumsum(tokens_per_expert, dim=0)
    # Insert zero at the beginning for offset index's convenience
    zero_tensor = torch.zeros(1, dtype=torch.long, device=cumsum_num_tokens.device)
    cumsum_num_tokens = torch.cat((zero_tensor, cumsum_num_tokens))

    for expert_num in range(expert_weights.shape[0]):
        start = cumsum_num_tokens[expert_num]
        end = cumsum_num_tokens[expert_num + 1]
        tokens = token_states[start:end]

        out = torch.matmul(tokens, expert_weights[expert_num])
        output[start:end] = out
    return output


class AriaTextConfig(LlamaConfig):
    r"""
    This class handles the configuration for the text component of the Aria model.
    Instantiating a configuration with the defaults will yield a similar configuration to that of the model of the Aria
    [rhymes-ai/Aria](https://huggingface.co/rhymes-ai/Aria) architecture.
    This class extends the LlamaConfig to include additional parameters specific to the Mixture of Experts (MoE) architecture.

    Args:
        vocab_size (`int`, *optional*, defaults to 32000):
            Vocabulary size of the LLaMA model. Defines the number of different tokens that can be represented by the
            `inputs_ids` passed when calling [`LlamaModel`]
        hidden_size (`int`, *optional*, defaults to 4096):
            Dimension of the hidden representations.
        intermediate_size (`int`, *optional*, defaults to 4096):
            The size of the MLP representations.
        num_hidden_layers (`int`, *optional*, defaults to 32):
            Number of hidden layers in the Transformer decoder.
        num_attention_heads (`int`, *optional*, defaults to 32):
            Number of attention heads for each attention layer in the Transformer decoder.
        num_key_value_heads (`int`, *optional*):
            This is the number of key_value heads that should be used to implement Grouped Query Attention. If
            `num_key_value_heads=num_attention_heads`, the model will use Multi Head Attention (MHA), if
            `num_key_value_heads=1` the model will use Multi Query Attention (MQA) otherwise GQA is used. When
            converting a multi-head checkpoint to a GQA checkpoint, each group key and value head should be constructed
            by meanpooling all the original heads within that group. For more details checkout [this
            paper](https://arxiv.org/pdf/2305.13245.pdf). If it is not specified, will default to
            `num_attention_heads`.
        hidden_act (`str` or `function`, *optional*, defaults to `"silu"`):
            The non-linear activation function (function or string) in the decoder.
        max_position_embeddings (`int`, *optional*, defaults to 2048):
            The maximum sequence length that this model might ever be used with. Llama 1 supports up to 2048 tokens,
            Llama 2 up to 4096, CodeLlama up to 16384.
        initializer_range (`float`, *optional*, defaults to 0.02):
            The standard deviation of the truncated_normal_initializer for initializing all weight matrices.
        rms_norm_eps (`float`, *optional*, defaults to 1e-06):
            The epsilon used by the rms normalization layers.
        use_cache (`bool`, *optional*, defaults to `True`):
            Whether or not the model should return the last key/values attentions (not used by all models). Only
            relevant if `config.is_decoder=True`.
        pad_token_id (`int`, *optional*, defaults to 2):
            Padding token id.
        bos_token_id (`int`, *optional*, defaults to 1):
            Beginning of stream token id.
        eos_token_id (`int`, *optional*, defaults to 2):
            End of stream token id.
        pretraining_tp (`int`, *optional*, defaults to 1):
            Experimental feature. Tensor parallelism rank used during pretraining. Please refer to [this
            document](https://huggingface.co/docs/transformers/main/perf_train_gpu_many#tensor-parallelism) to
            understand more about it. This value is necessary to ensure exact reproducibility of the pretraining
            results. Please refer to [this issue](https://github.com/pytorch/pytorch/issues/76232).
        tie_word_embeddings (`bool`, *optional*, defaults to `False`):
            Whether to tie weight embeddings
        rope_theta (`float`, *optional*, defaults to 10000.0):
            The base period of the RoPE embeddings.
        rope_scaling (`Dict`, *optional*):
            Dictionary containing the scaling configuration for the RoPE embeddings. NOTE: if you apply new rope type
            and you expect the model to work on longer `max_position_embeddings`, we recommend you to update this value
            accordingly.
            Expected contents:
                `rope_type` (`str`):
                    The sub-variant of RoPE to use. Can be one of ['default', 'linear', 'dynamic', 'yarn', 'longrope',
                    'llama3'], with 'default' being the original RoPE implementation.
                `factor` (`float`, *optional*):
                    Used with all rope types except 'default'. The scaling factor to apply to the RoPE embeddings. In
                    most scaling types, a `factor` of x will enable the model to handle sequences of length x *
                    original maximum pre-trained length.
                `original_max_position_embeddings` (`int`, *optional*):
                    Used with 'dynamic', 'longrope' and 'llama3'. The original max position embeddings used during
                    pretraining.
                `attention_factor` (`float`, *optional*):
                    Used with 'yarn' and 'longrope'. The scaling factor to be applied on the attention
                    computation. If unspecified, it defaults to value recommended by the implementation, using the
                    `factor` field to infer the suggested value.
                `beta_fast` (`float`, *optional*):
                    Only used with 'yarn'. Parameter to set the boundary for extrapolation (only) in the linear
                    ramp function. If unspecified, it defaults to 32.
                `beta_slow` (`float`, *optional*):
                    Only used with 'yarn'. Parameter to set the boundary for interpolation (only) in the linear
                    ramp function. If unspecified, it defaults to 1.
                `short_factor` (`List[float]`, *optional*):
                    Only used with 'longrope'. The scaling factor to be applied to short contexts (<
                    `original_max_position_embeddings`). Must be a list of numbers with the same length as the hidden
                    size divided by the number of attention heads divided by 2
                `long_factor` (`List[float]`, *optional*):
                    Only used with 'longrope'. The scaling factor to be applied to long contexts (<
                    `original_max_position_embeddings`). Must be a list of numbers with the same length as the hidden
                    size divided by the number of attention heads divided by 2
                `low_freq_factor` (`float`, *optional*):
                    Only used with 'llama3'. Scaling factor applied to low frequency components of the RoPE
                `high_freq_factor` (`float`, *optional*):
                    Only used with 'llama3'. Scaling factor applied to high frequency components of the RoPE
        attention_bias (`bool`, *optional*, defaults to `False`):
            Whether to use a bias in the query, key, value and output projection layers during self-attention.
        attention_dropout (`float`, *optional*, defaults to 0.0):
            The dropout ratio for the attention probabilities.
        mlp_bias (`bool`, *optional*, defaults to `False`):
            Whether to use a bias in up_proj, down_proj and gate_proj layers in the MLP layers.
        head_dim (`int`, *optional*):
            The attention head dimension. If None, it will default to hidden_size // num_heads
        moe_num_experts (`int`, *optional*, defaults to 8):
            The number of experts in the MoE layer.
        moe_topk (`int`, *optional*, defaults to 2):
            The number of top experts to route to for each token.
        moe_num_shared_experts (`int`, *optional*, defaults to 2):
            The number of shared experts.
    """

    model_type = "aria_text"
    base_config_key = "text_config"

    def __init__(
        self,
        intermediate_size: int = 4096,
        moe_num_experts: int = 8,
        moe_topk: int = 2,
        moe_num_shared_experts: int = 2,
        pad_token_id=2,
        **super_kwargs,
    ):
        super().__init__(pad_token_id=pad_token_id, **super_kwargs)
        self.intermediate_size = intermediate_size
        self.moe_num_experts = moe_num_experts
        self.moe_topk = moe_topk
        self.moe_num_shared_experts = moe_num_shared_experts


class AriaConfig(PretrainedConfig):
    r"""
    This class handles the configuration for both vision and text components of the Aria model,
    as well as additional parameters for image token handling and projector mapping.
    Instantiating a configuration with the defaults will yield a similar configuration to that of the model of the Aria
    [rhymes-ai/Aria](https://huggingface.co/rhymes-ai/Aria) architecture.

    Configuration objects inherit from [`PretrainedConfig`] and can be used to control the model outputs. Read the
    documentation from [`PretrainedConfig`] for more information.

    Args:
        vision_config (`AriaVisionConfig` or `dict`, *optional*):
            Configuration for the vision component.
        vision_feature_layer (`int`, *optional*, defaults to -1):
            The index of the layer to select the vision feature.
        text_config (`AriaTextConfig` or `dict`, *optional*):
            Configuration for the text component.
        projector_patch_to_query_dict (`dict`, *optional*):
            Mapping of patch sizes to query dimensions.
        image_token_index (`int`, *optional*, defaults to 9):
            Index used to represent image tokens.
        initializer_range (`float`, *optional*, defaults to 0.02):
            The standard deviation of the truncated normal initializer for initializing all weight matrices.

    Attributes:
        model_type (`str`):
            Type of the model, set to `"aria"`.
        image_token_index (`int`):
            Index used to represent image tokens.
        projector_patch_to_query_dict (`dict`):
            Mapping of patch sizes to query dimensions.
        vision_config (`AriaVisionConfig`):
            Configuration for the vision component.
        text_config (`AriaTextConfig`):
            Configuration for the text component.
    """

    model_type = "aria"
    attribute_map = {
        "image_token_id": "image_token_index",
    }
    sub_configs = {"text_config": AriaTextConfig, "vision_config": AutoConfig}

    def __init__(
        self,
        vision_config=None,
        vision_feature_layer: int = -1,
        text_config: AriaTextConfig = None,
        projector_patch_to_query_dict: Optional[Dict] = None,
        image_token_index: int = 9,
        initializer_range: float = 0.02,
        **kwargs,
    ):
        self.image_token_index = image_token_index

        # Convert the keys and values of projector_patch_to_query_dict to integers
        # This ensures consistency even if they were provided as strings
        if projector_patch_to_query_dict is None:
            projector_patch_to_query_dict = {
                1225: 128,
                4900: 256,
            }
        self.projector_patch_to_query_dict = {int(k): int(v) for k, v in projector_patch_to_query_dict.items()}
        self.max_value_projector_patch_to_query_dict = max(self.projector_patch_to_query_dict.values())
        self.vision_feature_layer = vision_feature_layer
        if isinstance(vision_config, dict):
            vision_config["model_type"] = "idefics3_vision"
            vision_config = CONFIG_MAPPING[vision_config["model_type"]](**vision_config)
        elif vision_config is None:
            vision_config = CONFIG_MAPPING["idefics3_vision"]()

        self.vision_config = vision_config
        self.initializer_range = initializer_range

        if isinstance(text_config, dict) and "model_type" in text_config:
            text_config = AriaTextConfig(**text_config)
        elif text_config is None:
            text_config = AriaTextConfig()

        self.text_config = text_config

        super().__init__(**kwargs)


class AriaTextRMSNorm(LlamaRMSNorm):
    pass


class AriaProjectorMLP(nn.Module):
    """
    Feed-Forward Network module for the Aria Projector.

    Args:
        in_features (`int`):
            Input embedding dimension.
        hidden_features (`int`):
            Hidden dimension of the feed-forward network.
        output_dim (`int`):
            Output dimension.
    """

    def __init__(self, in_features, hidden_features, output_dim):
        super().__init__()
        self.linear_in = nn.Linear(in_features, hidden_features, bias=False)
        self.linear_out = nn.Linear(hidden_features, output_dim, bias=False)
        self.act = ACT2FN["gelu_new"]

    def forward(self, hidden_states):
        hidden_states = self.act(self.linear_in(hidden_states))
        hidden_states = self.linear_out(hidden_states)
        return hidden_states


class AriaCrossAttention(nn.Module):
    """
    Aria Cross-Attention module.

    Args:
        config (`AriaConfig`):
            The configuration to use.
    """

    def __init__(self, config: AriaConfig, dropout_rate: float = 0):
        super().__init__()
        hidden_size = config.vision_config.hidden_size
        num_heads = config.vision_config.num_attention_heads
        self.num_heads = num_heads
        self.q_proj = nn.Linear(hidden_size, hidden_size, bias=False)
        self.k_proj = nn.Linear(hidden_size, hidden_size, bias=False)
        self.v_proj = nn.Linear(hidden_size, hidden_size, bias=False)

        # Original code here: https://github.com/rhymes-ai/Aria/blob/719ff4e52b727443cba3793b0e27fe64e0244fe1/aria/model/projector.py#L48
        self.multihead_attn = nn.MultiheadAttention(hidden_size, num_heads, batch_first=True)
        self.linear = nn.Linear(hidden_size, hidden_size)
        self.dropout = nn.Dropout(dropout_rate)

        self.layer_norm = nn.LayerNorm(hidden_size)
        self.layer_norm_kv = nn.LayerNorm(hidden_size)

    def forward(self, key_value_states, hidden_states, attn_mask=None):
        """
        Forward pass of the AriaCrossAttention module.

        Args:
            key_value_states (`torch.Tensor`):
                Input tensor for key and value.
            hidden_states (`torch.Tensor`):
                Input tensor for query.
            attn_mask (`torch.Tensor`, *optional*, defaults to None):
                Attention mask.

        Returns:
            torch.Tensor:
                Output tensor after cross-attention.
        """
        query = self.q_proj(self.layer_norm(hidden_states))

        key_value_states = self.layer_norm_kv(key_value_states)
        key = self.k_proj(key_value_states)
        value = self.v_proj(key_value_states)

        attn_output, _ = self.multihead_attn(query, key, value, attn_mask=attn_mask)

        attn_output = self.dropout(self.linear(attn_output))

        return attn_output


class AriaProjector(nn.Module):
    """
    Aria Projector module.

    This module projects vision features into the language model's embedding space, enabling interaction between vision and language components.

    Args:
        config (`AriaConfig`):
            Configuration object for the model.
    """

    def __init__(
        self,
        config: AriaConfig,
    ):
        super().__init__()

        self.patch_to_query_dict = config.projector_patch_to_query_dict
        self.in_features = config.vision_config.hidden_size
        self.num_heads = config.vision_config.num_attention_heads
        self.kv_dim = config.vision_config.hidden_size
        self.hidden_features = config.text_config.hidden_size
        self.output_dim = config.text_config.hidden_size

        self.query = nn.Parameter(torch.zeros(config.max_value_projector_patch_to_query_dict, self.in_features))

        self.cross_attn = AriaCrossAttention(config)

        self.layer_norm = nn.LayerNorm(self.in_features)
        self.feed_forward = AriaProjectorMLP(self.in_features, self.hidden_features, self.output_dim)

    def forward(self, key_value_states: torch.Tensor, attn_mask: Optional[torch.Tensor] = None):
        """
        Forward pass of the Projector module.

        Args:
            key_value_states (`torch.Tensor`):
                Input tensor of shape (batch_size, num_patches, kv_dim).
            attn_mask (`torch.Tensor`, *optional*, default is None):
                Attention mask.

        Returns:
            `torch.Tensor`: Output tensor of shape (batch_size, query_number, output_dim).
        """
        batch_size, num_patches = key_value_states.shape[0], key_value_states.shape[1]

        if num_patches not in self.patch_to_query_dict.keys():
            raise KeyError(
                f"Number of patches {num_patches} not found in patch_to_query_dict amongst possible values {self.patch_to_query_dict.keys()}."
            )
        query_num = self.patch_to_query_dict[num_patches]

        queries = self.query[:query_num].unsqueeze(0).repeat(batch_size, 1, 1)

        if attn_mask is not None:
            attn_mask = attn_mask.repeat_interleave(self.num_heads, 0)
            attn_mask = attn_mask.unsqueeze(1).expand(-1, queries.size(1), -1)

        attention_out = self.cross_attn(key_value_states, queries, attn_mask=attn_mask)

        out = self.feed_forward(self.layer_norm(attention_out))

        return out


class AriaImageProcessor(BaseImageProcessor):
    """
    A vision processor for the Aria model that handles image preprocessing.
    Initialize the AriaImageProcessor.

    Args:
        image_mean (`list`, *optional*, defaults to [0.5, 0.5, 0.5]):
            Mean values for normalization.
        image_std (`list`, *optional*, defaults to [0.5, 0.5, 0.5]):
            Standard deviation values for normalization.
        max_image_size (`int`, *optional*, defaults to 980):
            Maximum image size.
        min_image_size (`int`, *optional*, defaults to 336):
            Minimum image size.
        split_resolutions (`list`, *optional*, defaults to a list of optimal,resolutions as tuples):
            The optimal resolutions for splitting the image.
        split_image (`bool`, *optional*, defaults to `False`):
            Whether to split the image.
        do_convert_rgb (`bool`, *optional*, defaults to `True`):
            Whether to convert the image to RGB.
        do_rescale (`bool`, *optional*, defaults to `True`):
            Whether to rescale the image by the specified scale `rescale_factor`. Can be overridden by `do_rescale` in
            the `preprocess` method.
        rescale_factor (`int` or `float`, *optional*, defaults to `1/255`):
            Scale factor to use if rescaling the image. Can be overridden by `rescale_factor` in the `preprocess`
            method.
        do_normalize (`bool`, *optional*, defaults to `True`):
            Whether to normalize the image.
        resample (PILImageResampling, *optional*, defaults to `BICUBIC`):
            The resampling filter to use if resizing the image.
    """

    model_input_names = ["pixel_values", "pixel_mask", "num_crops"]

    def __init__(
        self,
        image_mean: Optional[List[float]] = None,
        image_std: Optional[List[float]] = None,
        max_image_size: int = 980,
        min_image_size: int = 336,
        split_resolutions: Optional[List[Tuple[int, int]]] = None,
        split_image: Optional[bool] = False,
        do_convert_rgb: Optional[bool] = True,
        do_rescale: bool = True,
        rescale_factor: Union[int, float] = 1 / 255,
        do_normalize: Optional[bool] = True,
        resample: PILImageResampling = PILImageResampling.BICUBIC,
        **kwargs,
    ):
        super().__init__(**kwargs)

        if image_mean is None:
            image_mean = [0.5, 0.5, 0.5]
        if image_std is None:
            image_std = [0.5, 0.5, 0.5]
        self.max_image_size = max_image_size
        self.min_image_size = min_image_size
        self.image_mean = image_mean
        self.image_std = image_std
        self.split_image = split_image
        if split_resolutions is None:
            split_resolutions = [(1, 2), (1, 3), (1, 4), (1, 5), (1, 6), (1, 7), (1, 8), (2, 4), (2, 3), (2, 2), (2, 1), (3, 1), (3, 2), (4, 1), (4, 2), (5, 1), (6, 1), (7, 1), (8, 1)]  # fmt: skip
            split_resolutions = [(el[0] * 490, el[1] * 490) for el in split_resolutions]
        self.split_resolutions = split_resolutions
        self.do_convert_rgb = do_convert_rgb
        self.do_rescale = do_rescale
        self.rescale_factor = rescale_factor
        self.do_normalize = do_normalize
        self.resample = resample

    def preprocess(
        self,
        images: Union[ImageInput, List[ImageInput]],
        image_mean: Optional[Union[float, List[float]]] = None,
        image_std: Optional[Union[float, List[float]]] = None,
        max_image_size: Optional[int] = None,
        min_image_size: Optional[int] = None,
        split_image: Optional[bool] = None,
        do_convert_rgb: Optional[bool] = None,
        do_rescale: Optional[bool] = None,
        rescale_factor: Optional[float] = None,
        do_normalize: Optional[bool] = None,
        resample: PILImageResampling = None,
        return_tensors: Optional[Union[str, TensorType]] = "pt",
        data_format: Optional[ChannelDimension] = ChannelDimension.FIRST,
        input_data_format: Optional[Union[str, ChannelDimension]] = None,
    ):
        """
        Process a list of images.

        Args:
            images (ImageInput or list of ImageInput):
                The input image or a list of images.
            image_mean (`list`, *optional*, defaults to [0.5, 0.5, 0.5]):
                Mean values for normalization.
            image_std (`list`, *optional*, defaults to [0.5, 0.5, 0.5]):
                Standard deviation values for normalization.
            max_image_size (`int`, *optional*, defaults to `self.max_image_size` (980)):
                Maximum image size.
            min_image_size (`int`, *optional*, defaults to `self.min_image_size` (336)):
                Minimum image size.
            split_image (`bool`, *optional*, defaults to `self.split_image` (False)):
                Whether to split the image.
            do_convert_rgb (`bool`, *optional*, defaults to `self.do_convert_rgb` (True)):
                Whether to convert the image to RGB.
            do_rescale (`bool`, *optional*, defaults to `self.do_rescale`):
                Whether to rescale the image.
            rescale_factor (`float`, *optional*, defaults to `self.rescale_factor`):
                Rescale factor to rescale the image by if `do_rescale` is set to `True`.
            do_normalize (`bool`, *optional*, defaults to `self.do_normalize` (True)):
                Whether to normalize the image.
            resample (PILImageResampling, *optional*, defaults to `self.resample` (BICUBIC)):
                The resampling filter to use if resizing the image.
            return_tensors (`str` or `TensorType`, *optional*, defaults to "pt"):
                The type of tensor to return.
            data_format (`str` or `ChannelDimension`, *optional*):
                The channel dimension format for the output image. Can be one of:
                    - `"channels_first"` or `ChannelDimension.FIRST`:
                        image in (num_channels, height, width) format.
                    - `"channels_last"` or `ChannelDimension.LAST`:
                        image in (height, width, num_channels) format.
                If unset, will use same as the input image.
            input_data_format (`str` or `ChannelDimension`, *optional*):
                The channel dimension format for the input image. Can be one of:
                    - `"channels_first"` or `ChannelDimension.FIRST`:
                        image in (num_channels, height, width) format.
                    - `"channels_last"` or `ChannelDimension.LAST`:
                        image in (height, width, num_channels) format.
                If unset, will use the inferred format of the input image.

        Returns:
            BatchFeature:
                A BatchFeature object containing:
                - 'pixel_values':
                    Tensor of processed image pixel values.
                - 'pixel_mask':
                    Boolean pixel mask. This mask is a 2D tensor of shape (max_image_size, max_image_size) where:
                    - True (1) values indicate pixels that belong to the original resized image.
                    - False (0) values indicate pixels that are part of the padding.
                  The mask helps distinguish between actual image content and padded areas in subsequent processing steps.
                - 'num_crops':
                    The maximum number of crops across all images.
        """
        image_mean = image_mean if image_mean is not None else self.image_mean
        image_std = image_std if image_std is not None else self.image_std
        max_image_size = max_image_size if max_image_size is not None else self.max_image_size
        min_image_size = min_image_size if min_image_size is not None else self.min_image_size
        split_image = split_image if split_image is not None else self.split_image
        do_convert_rgb = do_convert_rgb if do_convert_rgb is not None else self.do_convert_rgb
        do_rescale = do_rescale if do_rescale is not None else self.do_rescale
        rescale_factor = rescale_factor if rescale_factor is not None else self.rescale_factor
        do_normalize = do_normalize if do_normalize is not None else self.do_normalize
        resample = resample if resample is not None else self.resample

        if max_image_size not in [490, 980]:
            raise ValueError("max_image_size must be either 490 or 980")

        images = make_flat_list_of_images(images)

        if not valid_images(images):
            raise ValueError(
                "Invalid image type. Must be of type PIL.Image.Image, numpy.ndarray, "
                "torch.Tensor, tf.Tensor or jax.ndarray."
            )

        validate_preprocess_arguments(
            do_normalize=do_normalize,
            image_mean=image_mean,
            image_std=image_std,
            resample=resample,
            do_rescale=do_rescale,
            rescale_factor=rescale_factor,
        )

        if do_convert_rgb:
            images = [convert_to_rgb(image) for image in images]

        # All transformations expect numpy arrays.
        images = [to_numpy_array(image) for image in images]

        if do_rescale and is_scaled_image(images[0]):
            logger.warning_once(
                "It looks like you are trying to rescale already rescaled images. If the input"
                " images have pixel values between 0 and 1, set `do_rescale=False` to avoid rescaling them again."
            )

        if input_data_format is None:
            # We assume that all images have the same channel dimension format.
            input_data_format = infer_channel_dimension_format(images[0])

        pixel_values = []
        pixel_masks = []
        num_crops = None

        for image in images:
            if split_image:
                crop_images = self.get_image_patches(
                    image,
                    self.split_resolutions,
                    max_image_size,
                    resample,
                    data_format=input_data_format,
                    input_data_format=input_data_format,
                )
            else:
                crop_images = [image]
            if num_crops is None or len(crop_images) > num_crops:
                num_crops = len(crop_images)

            for crop_image in crop_images:
                # At this point the scale is the rescaling factor that would bring the image to max_size in its larger dimension
                h, w = get_image_size(crop_image)
                scale = max_image_size / max(h, w)
                if w >= h:
                    new_size = (max(int(h * scale), min_image_size), max_image_size)  # h, w
                else:
                    new_size = (max_image_size, max(int(w * scale), min_image_size))  # h, w

                crop_image_resized = resize(
                    crop_image,
                    new_size,
                    resample=resample,
                    data_format=input_data_format,
                    input_data_format=input_data_format,
                )

                padding_bottom, padding_right = max_image_size - new_size[0], max_image_size - new_size[1]
                crop_image_padded = pad(
                    crop_image_resized,
                    ((0, padding_bottom), (0, padding_right)),
                    data_format=input_data_format,
                    input_data_format=input_data_format,
                )

                # Create a pixel mask
                pixel_mask = np.zeros((max_image_size, max_image_size), dtype=bool)
                pixel_mask[: new_size[0], : new_size[1]] = 1
                pixel_masks.append(pixel_mask)

                if do_rescale:
                    crop_image_padded = self.rescale(
                        image=crop_image_padded, scale=rescale_factor, input_data_format=input_data_format
                    )

                if do_normalize:
                    crop_image_padded = self.normalize(
                        crop_image_padded,
                        self.image_mean,
                        self.image_std,
                        data_format=input_data_format,
                        input_data_format=input_data_format,
                    )
                    crop_image_padded = (
                        to_channel_dimension_format(crop_image_padded, data_format, input_data_format)
                        if data_format is not None
                        else crop_image_padded
                    )

                pixel_values.append(crop_image_padded)
        return BatchFeature(
            data={
                "pixel_values": np.stack(pixel_values, axis=0),
                "pixel_mask": np.stack(pixel_masks, axis=0),
                "num_crops": num_crops,
            },
            tensor_type=return_tensors,
        )

    def _resize_for_patching(
        self, image: np.array, target_resolution: tuple, resample, input_data_format: ChannelDimension
    ) -> np.array:
        """
        Resizes an image to a target resolution while maintaining aspect ratio.

        Args:
            image (np.array):
                The input image.
            target_resolution (tuple):
                The target resolution (height, width) of the image.
            resample (`PILImageResampling`):
                Resampling filter to use if resizing the image.
            input_data_format (`ChannelDimension` or `str`):
                The channel dimension format of the input image.

        Returns:
            np.array: The resized and padded image.
        """
        new_height, new_width = get_patch_output_size(image, target_resolution, input_data_format)

        # Resize the image
        resized_image = resize(image, (new_height, new_width), resample=resample, input_data_format=input_data_format)

        return resized_image

    def _pad_for_patching(
        self, image: np.array, target_resolution: tuple, input_data_format: ChannelDimension
    ) -> np.array:
        """
        Pad an image to a target resolution while maintaining aspect ratio.
        """
        target_height, target_width = target_resolution
        new_height, new_width = get_patch_output_size(image, target_resolution, input_data_format)

        paste_x, r_x = divmod(target_width - new_width, 2)
        paste_y, r_y = divmod(target_height - new_height, 2)

        padded_image = self.pad(image, padding=((paste_y, paste_y + r_y), (paste_x, paste_x + r_x)))

        return padded_image

    def pad(
        self,
        image: np.ndarray,
        padding: Union[int, Tuple[int, int], Iterable[Tuple[int, int]]],
        mode: PaddingMode = PaddingMode.CONSTANT,
        constant_values: Union[float, Iterable[float]] = 0.0,
        data_format: Optional[Union[str, ChannelDimension]] = None,
        input_data_format: Optional[Union[str, ChannelDimension]] = None,
    ) -> np.ndarray:
        """
        Pads the `image` with the specified `padding` and `mode`. Padding can be in the (`height`, `width`)
        dimension of in the (`num_patches`) dimension. In the second case an iterable if tuples is expected
        as input.

        Args:
            image (`np.ndarray`):
                The image to pad.
            padding (`int` or `Tuple[int, int]` or `Iterable[Tuple[int, int]]`):
                Padding to apply to the edges of the height, width axes. Can be one of three formats:
                - `((before_height, after_height), (before_width, after_width))` unique pad widths for each axis.
                - `((before, after),)` yields same before and after pad for height and width.
                - `(pad,)` or int is a shortcut for before = after = pad width for all axes.
            mode (`PaddingMode`):
                The padding mode to use. Can be one of:
                    - `"constant"`: pads with a constant value.
                    - `"reflect"`: pads with the reflection of the vector mirrored on the first and last values of the
                    vector along each axis.
                    - `"replicate"`: pads with the replication of the last value on the edge of the array along each axis.
                    - `"symmetric"`: pads with the reflection of the vector mirrored along the edge of the array.
            constant_values (`float` or `Iterable[float]`, *optional*):
                The value to use for the padding if `mode` is `"constant"`.
            data_format (`str` or `ChannelDimension`, *optional*):
                The channel dimension format for the output image. Can be one of:
                    - `"channels_first"` or `ChannelDimension.FIRST`: image in (num_channels, height, width) format.
                    - `"channels_last"` or `ChannelDimension.LAST`: image in (height, width, num_channels) format.
                If unset, will use same as the input image.
            input_data_format (`str` or `ChannelDimension`, *optional*):
                The channel dimension format for the input image. Can be one of:
                    - `"channels_first"` or `ChannelDimension.FIRST`: image in (num_channels, height, width) format.
                    - `"channels_last"` or `ChannelDimension.LAST`: image in (height, width, num_channels) format.
                If unset, will use the inferred format of the input image.

        Returns:
            `np.ndarray`: The padded image.

        """

        # call the general `pad` if padding on `height/width`, otherwise it's the `num_patched` dim
        if isinstance(padding, int) or len(padding) != 4:
            return pad(image, padding, mode, constant_values, data_format, input_data_format)

        if input_data_format is None:
            input_data_format = infer_channel_dimension_format(image)

        padding_mode_mapping = {
            PaddingMode.CONSTANT: "constant",
            PaddingMode.REFLECT: "reflect",
            PaddingMode.REPLICATE: "edge",
            PaddingMode.SYMMETRIC: "symmetric",
        }
        image = np.pad(image, padding, mode=padding_mode_mapping[mode], constant_values=constant_values)
        image = (
            to_channel_dimension_format(image, data_format, input_data_format) if data_format is not None else image
        )
        return image

    def get_image_patches(
        self,
        image: np.array,
        grid_pinpoints: List[Tuple[int, int]],
        patch_size: int,
        resample: PILImageResampling,
        data_format: ChannelDimension,
        input_data_format: ChannelDimension,
    ) -> List[np.array]:
        """
        Process an image with variable resolutions by dividing it into patches.

        Args:
            image (`np.array`):
                The input image to be processed.
            grid_pinpoints (List[Tuple[int, int]]):
                A list of possible resolutions as tuples.
            patch_size (`int`):
                Size of the patches to divide the image into.
            resample (`PILImageResampling`):
                Resampling filter to use if resizing the image.
            data_format (`ChannelDimension` or `str`):
                The channel dimension format for the output image.
            input_data_format (`ChannelDimension` or `str`):
                The channel dimension format of the input image.

        Returns:
            `List[np.array]`: A list of NumPy arrays containing the processed image patches.
        """
        if not isinstance(grid_pinpoints, list):
            raise TypeError("grid_pinpoints must be a list of possible resolutions.")

        possible_resolutions = grid_pinpoints

        image_size = get_image_size(image, channel_dim=input_data_format)
        best_resolution = select_best_resolution(image_size, possible_resolutions)
        resized_image = self._resize_for_patching(
            image, best_resolution, resample=resample, input_data_format=input_data_format
        )
        padded_image = self._pad_for_patching(resized_image, best_resolution, input_data_format=input_data_format)

        patches = divide_to_patches(padded_image, patch_size=patch_size, input_data_format=input_data_format)

        # make sure that all patches are in the input data format
        patches = [
            to_channel_dimension_format(patch, channel_dim=data_format, input_channel_dim=input_data_format)
            for patch in patches
        ]
        return patches


class AriaProcessorKwargs(ProcessingKwargs, total=False):
    _defaults = {
        "text_kwargs": {
            "padding": False,
        },
        "images_kwargs": {
            "max_image_size": 980,
            "split_image": False,
        },
        "return_tensors": TensorType.PYTORCH,
    }


class AriaProcessor(ProcessorMixin):
    """
    AriaProcessor is a processor for the Aria model which wraps the Aria image preprocessor and the LLama slow tokenizer.

    Args:
        image_processor (`AriaImageProcessor`, *optional*):
            The AriaImageProcessor to use for image preprocessing.
        tokenizer (`PreTrainedTokenizerBase`, *optional*):
            An instance of [`PreTrainedTokenizerBase`]. This should correspond with the model's text model. The tokenizer is a required input.
        chat_template (`str`, *optional*):
            A Jinja template which will be used to convert lists of messages in a chat into a tokenizable string.
        size_conversion (`Dict`, *optional*):
            A dictionary indicating size conversions for images.
    """

    attributes = ["image_processor", "tokenizer"]
    valid_kwargs = ["chat_template", "size_conversion"]
    image_processor_class = "AriaImageProcessor"
    tokenizer_class = "AutoTokenizer"

    def __init__(
        self,
        image_processor=None,
        tokenizer: Union[AutoTokenizer, str] = None,
        chat_template: Optional[str] = None,
        size_conversion: Optional[Dict[Union[float, int], int]] = None,
    ):
        if size_conversion is None:
            size_conversion = {490: 128, 980: 256}
        self.size_conversion = {int(k): v for k, v in size_conversion.items()}

        self.image_token = tokenizer.image_token
        self.image_token_id = tokenizer.image_token_id
        if tokenizer is not None and tokenizer.pad_token is None:
            tokenizer.pad_token = tokenizer.unk_token

        super().__init__(image_processor, tokenizer, chat_template=chat_template)

    def __call__(
        self,
        text: Union[TextInput, PreTokenizedInput, List[TextInput], List[PreTokenizedInput]],
        images: Optional[ImageInput] = None,
        audio=None,
        videos=None,
        **kwargs: Unpack[AriaProcessorKwargs],
    ) -> BatchFeature:
        """
        Main method to prepare for the model one or several sequences(s) and image(s).

        Args:
            text (`TextInput`, `PreTokenizedInput`, `List[TextInput]`, `List[PreTokenizedInput]`):
                The sequence or batch of sequences to be encoded. Each sequence can be a string or a list of strings
                (pretokenized string). If the sequences are provided as list of strings (pretokenized), you must set
                `is_split_into_words=True` (to lift the ambiguity with a batch of sequences).
            images (`ImageInput`):
                The image or batch of images to be prepared. Each image can be a PIL image, NumPy array or PyTorch
                tensor. Both channels-first and channels-last formats are supported.


        Returns:
            [`BatchFeature`]: A [`BatchFeature`] with the following fields:
            - **input_ids** -- List of token ids to be fed to a model. Returned when `text` is not `None`.
            - **attention_mask** -- List of indices specifying which tokens should be attended to by the model (when
            `return_attention_mask=True` or if *"attention_mask"* is in `self.model_input_names` and if `text` is not
            `None`).
            - **pixel_values** -- Pixel values to be fed to a model. Returned when `images` is not `None`.
            - **pixel_mask** -- Pixel mask to be fed to a model. Returned when `images` is not `None`.
        """
        output_kwargs = self._merge_kwargs(
            AriaProcessorKwargs,
            tokenizer_init_kwargs=self.tokenizer.init_kwargs,
            **kwargs,
        )

        if isinstance(text, str):
            text = [text]
        elif not isinstance(text, list) and not isinstance(text[0], str):
            raise ValueError("Invalid input text. Please provide a string, or a list of strings")
<<<<<<< HEAD
        elif isinstance(text, list):
            text = text.copy()
=======

>>>>>>> b311a3f5
        if images is not None:
            image_inputs = self.image_processor(
                images,
                **output_kwargs["images_kwargs"],
            )
            # expand the image_token according to the num_crops and tokens per image
            tokens_per_image = self.size_conversion[image_inputs.pixel_values.shape[2]]
            prompt_strings = []
            num_crops = image_inputs.pop("num_crops") * tokens_per_image
            for sample in text:
                sample = sample.replace(self.tokenizer.image_token, self.tokenizer.image_token * num_crops)
                prompt_strings.append(sample)

        else:
            image_inputs = {}
            prompt_strings = text

        return_tensors = output_kwargs["text_kwargs"].pop("return_tensors", None)
        text_inputs = self.tokenizer(prompt_strings, **output_kwargs["text_kwargs"])
        self._check_special_mm_tokens(prompt_strings, text_inputs, modalities=["image"])

        return BatchFeature(data={**text_inputs, **image_inputs}, tensor_type=return_tensors)

    def batch_decode(self, *args, **kwargs):
        """
        This method forwards all its arguments to LlamaTokenizerFast's [`~PreTrainedTokenizer.batch_decode`]. Please
        refer to the docstring of this method for more information.
        """
        return self.tokenizer.batch_decode(*args, **kwargs)

    def decode(self, *args, **kwargs):
        """
        This method forwards all its arguments to LlamaTokenizerFast's [`~PreTrainedTokenizer.decode`]. Please refer to
        the docstring of this method for more information.
        """
        return self.tokenizer.decode(*args, **kwargs)

    @property
    def model_input_names(self):
        tokenizer_input_names = self.tokenizer.model_input_names
        image_processor_input_names = self.image_processor.model_input_names

        # Remove `num_crops`, it is popped and used only when processing. Make a copy of list when remocing
        # otherwise `self.image_processor.model_input_names` is also modified
        image_processor_input_names = [name for name in image_processor_input_names if name != "num_crops"]
        return list(dict.fromkeys(tokenizer_input_names + image_processor_input_names))


class AriaSharedExpertsMLP(LlamaMLP):
    """
    Shared Expert MLP for shared experts.

    Unlike routed experts, shared experts process all tokens without routing.
    This class reconfigures the intermediate size in comparison to the LlamaMLP.

    Args:
        config (`AriaTextConfig`): Configuration object for the Aria language model.
    """

    def __init__(self, config: AriaTextConfig):
        super().__init__(self)
        self.intermediate_size = config.intermediate_size * config.moe_num_shared_experts


class AriaGroupedExpertsGemm(nn.Module):
    """
    Grouped GEMM (General Matrix Multiplication) module for efficient expert computation.
    This module utilizes the grouped_gemm library (https://github.com/fanshiqing/grouped_gemm)
    for optimized performance. If the grouped_gemm library is not installed, it gracefully
    falls back to a sequential GEMM implementation, which may be slower but ensures
    functionality.

    Args:
        in_features (`int`):
            Number of input features.
        out_features (`int`):
            Number of output features.
        groups (`int`):
            Number of expert groups.
    """

    def __init__(self, in_features, out_features, groups):
        super().__init__()
        self.in_features = in_features
        self.out_features = out_features
        self.groups = groups
        self.weight = nn.Parameter(torch.empty(groups, in_features, out_features))

    def forward(self, input, tokens_per_expert):
        """
        Perform grouped matrix multiplication.

        Args:
            input (`torch.Tensor`):
                Input tensor of shape (num_tokens, in_features).
            tokens_per_expert (`torch.Tensor`):
                Number of tokens assigned to each expert.

        Returns:
            torch.Tensor: Output tensor of shape (num_tokens, out_features).
        """
        return sequential_experts_gemm(
            input,
            self.weight,
            tokens_per_expert.cpu(),
        )


class AriaGroupedExpertsMLP(nn.Module):
    """
    Grouped MLP module for Mixture of Experts.

    Args:
        config (`AriaTextConfig`):
            Configuration object for the model.
    """

    def __init__(self, config: AriaTextConfig) -> None:
        super().__init__()
        self.config = config
        self.fc1 = AriaGroupedExpertsGemm(config.hidden_size, config.intermediate_size * 2, config.moe_num_experts)
        self.fc2 = AriaGroupedExpertsGemm(config.intermediate_size, config.hidden_size, config.moe_num_experts)

    def forward(self, permuted_tokens, tokens_per_expert):
        """
        Forward pass of the Grouped MLP.

        Args:
            permuted_tokens (torch.Tensor): Permuted input tokens.
            tokens_per_expert (torch.Tensor): Number of tokens assigned to each expert.

        Returns:
            torch.Tensor: Output tensor after passing through the MLP.
        """
        fc1_output = self.fc1(permuted_tokens, tokens_per_expert)
        projection, gate = torch.chunk(fc1_output, 2, dim=-1)
        fc1_output = nn.functional.silu(projection) * gate
        fc2_output = self.fc2(fc1_output, tokens_per_expert)
        return fc2_output


# Token permutation adapted from https://github.com/NVIDIA/Megatron-LM/blob/54f1f78529cbc2b9cddad313e7f9d96ac0420a27/megatron/core/transformer/moe/token_dispatcher.py#L291-L587
class AriaTextMoELayer(nn.Module):
    """
    Aria Text Mixture of Experts (MoE) Layer.

    This layer applies a gating mechanism to route input tokens to different experts.

    Args:
        config (`AriaTextConfig`):
            Configuration object for the text component of the model.
    """

    def __init__(self, config: AriaTextConfig):
        super().__init__()

        self.router = nn.Linear(config.hidden_size, config.moe_num_experts, bias=False)
        self.experts = AriaGroupedExpertsMLP(config)
        self.shared_experts = AriaSharedExpertsMLP(config)
        self.config = config

    def forward(self, hidden_states: torch.Tensor) -> torch.Tensor:
        """
        Forward pass of the MoE Layer.

        Args:
            hidden_states (`torch.Tensor`):
                Input tensor of shape (batch_size, sequence_length, hidden_size).

        Returns:
            torch.Tensor: Output tensor after passing through the MoE layer.

        Process:
        1. Route tokens to experts using the router.
        2. Permute tokens based on routing decisions.
        3. Process tokens through experts.
        4. Unpermute and combine expert outputs.
        5. Add shared expert output to the final result.
        """
        original_shape = hidden_states.shape
        hidden_states = hidden_states.view(-1, hidden_states.size(-1))

        # Top K Routing
        logits = self.router(hidden_states)
        top_logits, top_indices = torch.topk(logits, k=self.config.moe_topk, dim=1)
        scores = nn.functional.softmax(top_logits, dim=-1)

        original_dtype = top_indices.dtype

        tokens_per_expert = torch.histc(
            top_indices.flatten().to(torch.float32),
            bins=self.config.moe_num_experts,
            min=0,
            max=self.config.moe_num_experts - 1,
        ).to(original_dtype)
        indices = top_indices

        # Token permutation
        flatten_indices = indices.view(-1)
        sorted_indices = torch.argsort(flatten_indices)
        permuted_tokens = hidden_states.index_select(0, sorted_indices // self.config.moe_topk)

        # Process through experts
        expert_output = self.experts(permuted_tokens, tokens_per_expert)

        # Token unpermutation
        unpermuted_tokens = torch.zeros(
            (scores.shape[0] * self.config.moe_topk, expert_output.size(1)),
            dtype=expert_output.dtype,
            device=expert_output.device,
        )
        unpermuted_tokens.index_copy_(0, sorted_indices, expert_output)
        unpermuted_tokens = unpermuted_tokens.view(-1, self.config.moe_topk, expert_output.size(1))

        output = (unpermuted_tokens * scores.unsqueeze(-1)).sum(dim=1).view(original_shape)

        # Add shared expert output
        shared_expert_output = self.shared_experts(hidden_states.view(original_shape))
        return output + shared_expert_output


class AriaTextDecoderLayer(LlamaDecoderLayer):
    """
    Aria Text Decoder Layer.

    This class defines a single decoder layer in the language model, incorporating self-attention and Mixture of Experts (MoE) feed-forward network.

    Args:
        config (`AriaTextConfig`):
            Configuration object for the text component of the model.
        layer_idx (`int`):
            Index of the layer.
    """

    def __init__(self, config: AriaTextConfig, layer_idx: int):
        super().__init__(self)
        self.mlp = AriaTextMoELayer(config)


@auto_docstring
class AriaTextPreTrainedModel(PreTrainedModel):
    config_class = AriaTextConfig
    base_model_prefix = "model"
    _no_split_modules = ["AriaTextDecoderLayer", "AriaGroupedExpertsGemm"]
    supports_gradient_checkpointing = True
    _skip_keys_device_placement = "past_key_values"
    _supports_flash_attn_2 = False
    _supports_sdpa = True
    _supports_cache_class = True
    _supports_attention_backend = True

    def _init_weights(self, module):
        std = self.config.initializer_range
        if isinstance(module, nn.Linear):
            module.weight.data.normal_(mean=0.0, std=std)
            if module.bias is not None:
                module.bias.data.zero_()
        elif isinstance(module, nn.Embedding):
            module.weight.data.normal_(mean=0.0, std=std)
            if module.padding_idx is not None:
                module.weight.data[module.padding_idx].zero_()
        elif isinstance(module, AriaTextRMSNorm):
            module.weight.data.fill_(1.0)
        elif isinstance(module, AriaGroupedExpertsGemm):
            module.weight.data.normal_(mean=0.0, std=std)


class AriaPreTrainedModel(LlamaPreTrainedModel):
    config_class = AriaConfig
    base_model_prefix = ""
    _supports_static_cache = False  # MoE models don't work with torch.compile (dynamic slicing)
    _supports_attention_backend = False

    def _init_weights(self, module):
        std = self.config.initializer_range

        if isinstance(module, nn.Linear):
            module.weight.data.normal_(mean=0.0, std=std)
            if module.bias is not None:
                module.bias.data.zero_()
        elif isinstance(module, nn.MultiheadAttention):
            # This uses torch's original init
            module._reset_parameters()
        elif isinstance(module, nn.LayerNorm):
            module.weight.data.fill_(1.0)
            module.bias.data.zero_()
        elif isinstance(module, AriaProjector):
            nn.init.trunc_normal_(module.query, std=std)


class AriaTextModel(LlamaModel):
    def __init__(self, config: AriaTextConfig):
        super().__init__(config)
        self.layers = nn.ModuleList(
            [AriaTextDecoderLayer(config, layer_idx) for layer_idx in range(config.num_hidden_layers)]
        )
        self.gradient_checkpointing = False
        self.post_init()


class KwargsForCausalLM(FlashAttentionKwargs, LossKwargs): ...


class AriaTextForCausalLM(AriaTextPreTrainedModel, LlamaForCausalLM):
    _tied_weights_keys = ["lm_head.weight"]

    def __init__(self, config: AriaTextConfig):
        super().__init__(config)
        self.model = AriaTextModel(config)
        self.vocab_size = config.vocab_size
        self.lm_head = nn.Linear(config.hidden_size, config.vocab_size, bias=False)

        # Initialize weights and apply final processing
        self.post_init()

    @auto_docstring
    def forward(self, **super_kwargs):
        super().forward(self, **super_kwargs)


class AriaCausalLMOutputWithPast(LlavaCausalLMOutputWithPast):
    pass


class AriaModelOutputWithPast(LlavaModelOutputWithPast):
    pass


class AriaModel(LlavaModel):
    def __init__(self, config: AriaConfig):
        super().__init__(config)
        self.multi_modal_projector = AriaProjector(config)

    def _create_patch_attention_mask(self, pixel_mask):
        if pixel_mask is None:
            return None

        patches_subgrid = pixel_mask.unfold(
            dimension=1,
            size=self.vision_tower.config.patch_size,
            step=self.vision_tower.config.patch_size,
        )
        patches_subgrid = patches_subgrid.unfold(
            dimension=2,
            size=self.vision_tower.config.patch_size,
            step=self.vision_tower.config.patch_size,
        )
        return (patches_subgrid.sum(dim=(-1, -2)) > 0).bool()

    def get_image_features(
        self,
        pixel_values: torch.FloatTensor,
        pixel_mask: torch.FloatTensor = None,
        vision_feature_layer: int = -1,
    ):
        """
        Obtains image last hidden states from the vision tower and apply multimodal projection.

        Args:
            pixel_values (`torch.FloatTensor]` of shape `(batch_size, channels, height, width)`):
               The tensors corresponding to the input images.
            pixel_mask (`torch.FloatTensor]`, *optional*):
                The tensors corresponding to the input image mask.
            vision_feature_layer (`Union[int, List[int]]`):
                The index of the layer to select the vision feature. If multiple indices are provided,
                the vision feature of the corresponding indices will be concatenated to form the
                vision features.
        Returns:
            image_features (`torch.Tensor`): Image feature tensor of shape `(num_images, image_length, embed_dim)`).
        """
        patch_attention_mask = self._create_patch_attention_mask(pixel_mask)
        image_outputs = self.vision_tower(
            pixel_values, patch_attention_mask=patch_attention_mask, output_hidden_states=True
        )
        image_attn_mask = None
        if patch_attention_mask is not None:
            flattened_mask = patch_attention_mask.flatten(1)
            image_attn_mask = torch.logical_not(flattened_mask)

        selected_image_feature = image_outputs.hidden_states[vision_feature_layer]
        image_features = self.multi_modal_projector(selected_image_feature, attn_mask=image_attn_mask)
        return image_features

    def forward(
        self,
        input_ids: torch.LongTensor = None,
        pixel_values: torch.FloatTensor = None,
        pixel_mask: torch.LongTensor = None,
        attention_mask: Optional[torch.Tensor] = None,
        position_ids: Optional[torch.LongTensor] = None,
        past_key_values: Optional[List[torch.FloatTensor]] = None,
        inputs_embeds: Optional[torch.FloatTensor] = None,
        use_cache: Optional[bool] = None,
        output_attentions: Optional[bool] = None,
        output_hidden_states: Optional[bool] = None,
        return_dict: Optional[bool] = None,
        cache_position: Optional[torch.LongTensor] = None,
        **kwargs: Unpack[FlashAttentionKwargs],
    ) -> Union[Tuple, AriaModelOutputWithPast]:
        output_attentions = output_attentions if output_attentions is not None else self.config.output_attentions
        output_hidden_states = (
            output_hidden_states if output_hidden_states is not None else self.config.output_hidden_states
        )
        return_dict = return_dict if return_dict is not None else self.config.use_return_dict

        if inputs_embeds is None:
            inputs_embeds = self.get_input_embeddings()(input_ids)

        # 2. Merge text and images
        if pixel_values is not None and inputs_embeds.shape[1] != 1:
            if input_ids is None:
                special_image_mask = inputs_embeds == self.get_input_embeddings()(
                    torch.tensor(self.config.image_token_id, dtype=torch.long, device=inputs_embeds.device)
                )
                n_image_tokens = (special_image_mask).sum(dim=1).sum(dim=0)[0]
            else:
                image_embeds = input_ids == self.config.image_token_id
                special_image_mask = image_embeds.unsqueeze(-1).expand_as(inputs_embeds).to(inputs_embeds.device)
                n_image_tokens = (image_embeds).sum(dim=1).sum(dim=0)
            image_features = self.get_image_features(
                pixel_values=pixel_values,
                pixel_mask=pixel_mask,
                vision_feature_layer=self.config.vision_feature_layer,
            )
            n_images, n_features_per_image = image_features.shape[0], image_features.shape[1]
            n_image_features = n_images * n_features_per_image
            if n_image_tokens != n_image_features:
                raise ValueError(
                    f"Image features and image tokens do not match: tokens: {n_image_tokens}, features {n_image_features}"
                )

            image_features = image_features.to(inputs_embeds.device, inputs_embeds.dtype)
            inputs_embeds = inputs_embeds.masked_scatter(special_image_mask, image_features)

        outputs = self.language_model(
            attention_mask=attention_mask,
            position_ids=position_ids,
            past_key_values=past_key_values,
            inputs_embeds=inputs_embeds,
            use_cache=use_cache,
            output_attentions=output_attentions,
            output_hidden_states=output_hidden_states,
            return_dict=True,
            cache_position=cache_position,
            **kwargs,
        )

        return AriaModelOutputWithPast(
            last_hidden_state=outputs.last_hidden_state,
            past_key_values=outputs.past_key_values if use_cache else None,
            hidden_states=outputs.hidden_states,
            attentions=outputs.attentions,
            image_hidden_states=image_features if pixel_values is not None else None,
        )


@auto_docstring(
    custom_intro="""
    Aria model for conditional generation tasks.

    This model combines a vision tower, a multi-modal projector, and a language model
    to perform tasks that involve both image and text inputs.
    """
)
class AriaForConditionalGeneration(LlavaForConditionalGeneration):
    @can_return_tuple
    @auto_docstring
    def forward(
        self,
        input_ids: torch.LongTensor = None,
        pixel_values: torch.FloatTensor = None,
        pixel_mask: torch.LongTensor = None,
        attention_mask: Optional[torch.Tensor] = None,
        position_ids: Optional[torch.LongTensor] = None,
        past_key_values: Optional[List[torch.FloatTensor]] = None,
        inputs_embeds: Optional[torch.FloatTensor] = None,
        labels: Optional[torch.LongTensor] = None,
        use_cache: Optional[bool] = None,
        output_attentions: Optional[bool] = None,
        output_hidden_states: Optional[bool] = None,
        return_dict: Optional[bool] = None,
        logits_to_keep: Union[int, torch.Tensor] = 0,
        cache_position: Optional[torch.LongTensor] = None,
        **kwargs: Unpack[KwargsForCausalLM],
    ) -> Union[Tuple, AriaCausalLMOutputWithPast]:
        r"""
        labels (`torch.LongTensor` of shape `(batch_size, sequence_length)`, *optional*):
            Labels for computing the masked language modeling loss. Indices should either be in `[0, ...,
            config.vocab_size]` or `model.image_token_id` (where `model` is your instance of `AriaForConditionalGeneration`).
            Tokens with indices set to `model.image_token_id` are ignored (masked), the loss is only
            computed for the tokens with labels in `[0, ..., config.vocab_size]`.

        Example:

        ```python
        >>> import requests
        >>> import torch
        >>> from PIL import Image
        >>> from io import BytesIO

        >>> from transformers import AutoProcessor, AutoModel
        >>> from transformers.image_utils import load_image

        >>> # Note that passing the image urls (instead of the actual pil images) to the processor is also possible
        >>> image1 = load_image("https://cdn.britannica.com/61/93061-050-99147DCE/Statue-of-Liberty-Island-New-York-Bay.jpg")
        >>> image2 = load_image("https://cdn.britannica.com/59/94459-050-DBA42467/Skyline-Chicago.jpg")
        >>> image3 = load_image("https://cdn.britannica.com/68/170868-050-8DDE8263/Golden-Gate-Bridge-San-Francisco.jpg")

        >>> processor = AutoProcessor.from_pretrained("Rhymes-AI/Aria")
        >>> model = AutoModel.from_pretrained("Rhymes-AI/Aria", torch_dtype=torch.bfloat16, device_map="auto")

        >>> # Create inputs
        >>> messages = [
        ...     {
        ...         "role": "user",
        ...         "content": [
        ...             {"type": "image"},
        ...             {"type": "text", "text": "In this image, we can see the city of New York, and more specifically the Statue of Liberty."},
        ...             {"type": "image"},
        ...             {"type": "text", "text": "What can we see in this image?"},
        ...         ]
        ...     },
        ...     {
        ...         "role": "user",
        ...         "content": [
        ...             {"type": "image"},
        ...             {"type": "text", "text": "In which city is that bridge located?"},
        ...         ]
        ...     }
        ... ]

        >>> prompts = [processor.apply_chat_template([message], add_generation_prompt=True) for message in messages]
        >>> images = [[image1, image2], [image3]]
        >>> inputs = processor(text=prompts, images=images, padding=True, return_tensors="pt").to(model.device)

        >>> # Generate
        >>> generated_ids = model.generate(**inputs, max_new_tokens=256)
        >>> generated_texts = processor.batch_decode(generated_ids, skip_special_tokens=True)

        >>> print(generated_texts[0])
        Assistant: There are buildings, trees, lights, and water visible in this image.

        >>> print(generated_texts[1])
        Assistant: The bridge is in San Francisco.
        ```"""
        output_attentions = output_attentions if output_attentions is not None else self.config.output_attentions
        output_hidden_states = (
            output_hidden_states if output_hidden_states is not None else self.config.output_hidden_states
        )
        return_dict = return_dict if return_dict is not None else self.config.use_return_dict

        outputs = self.model(
            input_ids=input_ids,
            pixel_values=pixel_values,
            pixel_mask=pixel_mask,
            attention_mask=attention_mask,
            position_ids=position_ids,
            past_key_values=past_key_values,
            inputs_embeds=inputs_embeds,
            use_cache=use_cache,
            output_attentions=output_attentions,
            output_hidden_states=output_hidden_states,
            return_dict=return_dict,
            cache_position=cache_position,
            **kwargs,
        )

        hidden_states = outputs[0]
        # Only compute necessary logits, and do not upcast them to float if we are not computing the loss
        slice_indices = slice(-logits_to_keep, None) if isinstance(logits_to_keep, int) else logits_to_keep
        logits = self.lm_head(hidden_states[:, slice_indices, :])

        loss = None
        if labels is not None:
            loss = self.loss_function(
                logits=logits, labels=labels, vocab_size=self.config.text_config.vocab_size, **kwargs
            )

        return AriaCausalLMOutputWithPast(
            loss=loss,
            logits=logits,
            past_key_values=outputs.past_key_values,
            hidden_states=outputs.hidden_states,
            attentions=outputs.attentions,
        )

    def prepare_inputs_for_generation(
        self,
        input_ids,
        past_key_values=None,
        inputs_embeds=None,
        pixel_values=None,
        pixel_mask=None,
        attention_mask=None,
        cache_position=None,
        logits_to_keep=None,
        **kwargs,
    ):
        model_inputs = super().prepare_inputs_for_generation(
            input_ids,
            past_key_values=past_key_values,
            inputs_embeds=inputs_embeds,
            attention_mask=attention_mask,
            cache_position=cache_position,
            logits_to_keep=logits_to_keep,
            **kwargs,
        )

        if cache_position[0] == 0:
            # If we're in cached decoding stage, pixel values should be None because input ids do not contain special image token anymore
            # Otherwise we need pixel values to be passed to model
            model_inputs["pixel_values"] = pixel_values
            model_inputs["pixel_mask"] = pixel_mask

        return model_inputs


__all__ = [
    "AriaConfig",
    "AriaTextConfig",
    "AriaImageProcessor",
    "AriaProcessor",
    "AriaForConditionalGeneration",
    "AriaPreTrainedModel",
    "AriaTextPreTrainedModel",
    "AriaTextModel",
    "AriaModel",
    "AriaTextForCausalLM",
]<|MERGE_RESOLUTION|>--- conflicted
+++ resolved
@@ -972,12 +972,9 @@
             text = [text]
         elif not isinstance(text, list) and not isinstance(text[0], str):
             raise ValueError("Invalid input text. Please provide a string, or a list of strings")
-<<<<<<< HEAD
         elif isinstance(text, list):
             text = text.copy()
-=======
-
->>>>>>> b311a3f5
+
         if images is not None:
             image_inputs = self.image_processor(
                 images,
