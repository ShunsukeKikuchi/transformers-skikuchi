--- conflicted
+++ resolved
@@ -128,11 +128,7 @@
     "kenlm",
     # Keras pin - this is to make sure Keras 3 doesn't destroy us. Remove or change when we have proper support.
     "keras>2.9,<2.16",
-<<<<<<< HEAD
-    "keras-nlp>=0.3.1,<0.14.0",  # keras-nlp 0.14 doesn't support keras 2, see pin on keras."
-=======
     "keras-nlp>=0.3.1,<0.14.0",  # keras-nlp 0.14 doesn't support keras 2, see pin on keras.
->>>>>>> cf85e86e
     "librosa",
     "nltk",
     "natten>=0.14.6,<0.15.0",
