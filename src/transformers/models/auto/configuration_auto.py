--- conflicted
+++ resolved
@@ -123,10 +123,7 @@
         ("gptj", "GPTJConfig"),
         ("gptsan-japanese", "GPTSanJapaneseConfig"),
         ("granite", "GraniteConfig"),
-<<<<<<< HEAD
         ("granitemoe", "GraniteMoeConfig"),
-=======
->>>>>>> c35d2ccf
         ("graphormer", "GraphormerConfig"),
         ("grounding-dino", "GroundingDinoConfig"),
         ("groupvit", "GroupViTConfig"),
@@ -417,10 +414,7 @@
         ("gptj", "GPT-J"),
         ("gptsan-japanese", "GPTSAN-japanese"),
         ("granite", "Granite"),
-<<<<<<< HEAD
         ("granitemoe", "GraniteMoeMoe"),
-=======
->>>>>>> c35d2ccf
         ("graphormer", "Graphormer"),
         ("grounding-dino", "Grounding DINO"),
         ("groupvit", "GroupViT"),
