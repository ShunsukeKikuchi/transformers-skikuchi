# coding=utf-8
# Copyright 2018 The Google AI Language Team Authors, Facebook AI Research authors and The HuggingFace Inc. team.
# Copyright (c) 2018, NVIDIA CORPORATION.  All rights reserved.
#
# Licensed under the Apache License, Version 2.0 (the "License");
# you may not use this file except in compliance with the License.
# You may obtain a copy of the License at
#
#     http://www.apache.org/licenses/LICENSE-2.0
#
# Unless required by applicable law or agreed to in writing, software
# distributed under the License is distributed on an "AS IS" BASIS,
# WITHOUT WARRANTIES OR CONDITIONS OF ANY KIND, either express or implied.
# See the License for the specific language governing permissions and
# limitations under the License.
import collections
import copy
import functools
import gc
import importlib.metadata
import inspect
import itertools
import json
<<<<<<< HEAD
import math
import multiprocessing
=======
>>>>>>> 66ad8b2d
import os
import re
import shutil
import tempfile
import warnings
from collections import defaultdict
from collections.abc import MutableMapping
from contextlib import contextmanager
from dataclasses import dataclass
from enum import Enum
from functools import partial, wraps
from threading import Thread
from typing import Any, Callable, Dict, List, Optional, Set, Tuple, Type, TypeVar, Union
from zipfile import is_zipfile

import torch
import torch.distributed.tensor
from huggingface_hub import split_torch_state_dict_into_shards
from packaging import version
from torch import Tensor, nn
from torch.distributions import constraints
from torch.nn import CrossEntropyLoss, Identity
from torch.utils.checkpoint import checkpoint

from transformers.utils import is_torchao_available


if is_torchao_available():
    from torchao.quantization import Int4WeightOnlyConfig

from .activations import get_activation
from .configuration_utils import PretrainedConfig
from .dynamic_module_utils import custom_object_save
from .generation import CompileConfig, GenerationConfig
from .integrations import PeftAdapterMixin, deepspeed_config, is_deepspeed_zero3_enabled
from .integrations.accelerate import find_tied_parameters, init_empty_weights
from .integrations.deepspeed import _load_state_dict_into_zero3_model
from .integrations.flash_attention import flash_attention_forward
from .integrations.flex_attention import flex_attention_forward
from .integrations.sdpa_attention import sdpa_attention_forward
from .integrations.tensor_parallel import (
    SUPPORTED_TP_STYLES,
    shard_and_distribute_module,
)
from .loss.loss_utils import LOSS_MAPPING
from .pytorch_utils import (  # noqa: F401
    Conv1D,
    apply_chunking_to_forward,
    find_pruneable_heads_and_indices,
    id_tensor_storage,
    prune_conv1d_layer,
    prune_layer,
    prune_linear_layer,
)
from .quantizers import AutoHfQuantizer, HfQuantizer
from .quantizers.quantizers_utils import get_module_from_name
from .safetensors_conversion import auto_conversion
from .utils import (
    ADAPTER_SAFE_WEIGHTS_NAME,
    ADAPTER_WEIGHTS_NAME,
    CONFIG_NAME,
    DUMMY_INPUTS,
    FLAX_WEIGHTS_NAME,
    SAFE_WEIGHTS_INDEX_NAME,
    SAFE_WEIGHTS_NAME,
    TF2_WEIGHTS_NAME,
    TF_WEIGHTS_NAME,
    WEIGHTS_INDEX_NAME,
    WEIGHTS_NAME,
    ContextManagers,
    ModelOutput,
    PushToHubMixin,
    cached_file,
    check_torch_load_is_safe,
    copy_func,
    download_url,
    extract_commit_hash,
    has_file,
    is_accelerate_available,
    is_bitsandbytes_available,
    is_flash_attn_2_available,
    is_kernels_available,
    is_offline_mode,
    is_optimum_available,
    is_peft_available,
    is_remote_url,
    is_safetensors_available,
    is_torch_flex_attn_available,
    is_torch_greater_or_equal,
    is_torch_mlu_available,
    is_torch_npu_available,
    is_torch_sdpa_available,
    is_torch_xla_available,
    logging,
    replace_return_docstrings,
    strtobool,
)
from .utils.hub import create_and_tag_model_card, get_checkpoint_shard_files
from .utils.import_utils import (
    ENV_VARS_TRUE_VALUES,
    is_sagemaker_mp_enabled,
    is_torch_fx_proxy,
    is_torchdynamo_compiling,
)
from .utils.quantization_config import BitsAndBytesConfig, QuantizationMethod


XLA_USE_BF16 = os.environ.get("XLA_USE_BF16", "0").upper()
XLA_DOWNCAST_BF16 = os.environ.get("XLA_DOWNCAST_BF16", "0").upper()


if is_accelerate_available():
    from accelerate import dispatch_model, infer_auto_device_map
    from accelerate.hooks import add_hook_to_module
    from accelerate.utils import (
        check_tied_parameters_on_same_device,
        extract_model_from_parallel,
        get_balanced_memory,
        get_max_memory,
        load_offloaded_weights,
        offload_weight,
        save_offload_index,
    )

    accelerate_version = version.parse(importlib.metadata.version("accelerate"))
    if accelerate_version >= version.parse("0.31"):
        from accelerate.utils.modeling import get_state_dict_from_offload

if is_safetensors_available():
    from safetensors import safe_open
    from safetensors.torch import load_file as safe_load_file
    from safetensors.torch import save_file as safe_save_file


if is_kernels_available():
    from kernels import get_kernel

logger = logging.get_logger(__name__)


_init_weights = True
_is_quantized = False
_is_ds_init_called = False
_torch_distributed_available = torch.distributed.is_available()


def is_fsdp_enabled():
    return (
        torch.distributed.is_available()
        and torch.distributed.is_initialized()
        and strtobool(os.environ.get("ACCELERATE_USE_FSDP", "False")) == 1
        and strtobool(os.environ.get("FSDP_CPU_RAM_EFFICIENT_LOADING", "False")) == 1
    )


def is_local_dist_rank_0():
    return (
        torch.distributed.is_available()
        and torch.distributed.is_initialized()
        and int(os.environ.get("LOCAL_RANK", -1)) == 0
    )


if is_sagemaker_mp_enabled():
    import smdistributed.modelparallel.torch as smp
    from smdistributed.modelparallel import __version__ as SMP_VERSION

    IS_SAGEMAKER_MP_POST_1_10 = version.parse(SMP_VERSION) >= version.parse("1.10")
else:
    IS_SAGEMAKER_MP_POST_1_10 = False

if is_peft_available():
    from .utils import find_adapter_config_file


SpecificPreTrainedModelType = TypeVar("SpecificPreTrainedModelType", bound="PreTrainedModel")

TORCH_INIT_FUNCTIONS = {
    "uniform_": nn.init.uniform_,
    "normal_": nn.init.normal_,
    "trunc_normal_": nn.init.trunc_normal_,
    "constant_": nn.init.constant_,
    "xavier_uniform_": nn.init.xavier_uniform_,
    "xavier_normal_": nn.init.xavier_normal_,
    "kaiming_uniform_": nn.init.kaiming_uniform_,
    "kaiming_normal_": nn.init.kaiming_normal_,
    "uniform": nn.init.uniform,
    "normal": nn.init.normal,
    "xavier_uniform": nn.init.xavier_uniform,
    "xavier_normal": nn.init.xavier_normal,
    "kaiming_uniform": nn.init.kaiming_uniform,
    "kaiming_normal": nn.init.kaiming_normal,
}


@contextmanager
def no_init_weights():
    """
    Context manager to globally disable weight initialization to speed up loading large models.
    """
    global _init_weights
    old_init_weights = _init_weights

    _init_weights = False

    def _skip_init(*args, **kwargs):
        pass

    # Save the original initialization functions
    for name, init_func in TORCH_INIT_FUNCTIONS.items():
        setattr(torch.nn.init, name, _skip_init)

    try:
        yield
    finally:
        _init_weights = old_init_weights
        # Restore the original initialization functions
        for name, init_func in TORCH_INIT_FUNCTIONS.items():
            setattr(torch.nn.init, name, init_func)


@contextmanager
def set_quantized_state():
    global _is_quantized
    _is_quantized = True
    try:
        yield
    finally:
        _is_quantized = False


# Skip recursive calls to deepspeed.zero.Init to avoid pinning errors.
# This issue occurs with ZeRO stage 3 when using NVMe offloading.
# For more details, refer to issue #34429.
@contextmanager
def set_zero3_state():
    global _is_ds_init_called
    _is_ds_init_called = True
    try:
        yield
    finally:
        _is_ds_init_called = False


def restore_default_torch_dtype(func):
    """
    Decorator to restore the default torch dtype
    at the end of the function. Serves
    as a backup in case calling the function raises
    an error after the function has changed the default dtype but before it could restore it.
    """

    @wraps(func)
    def _wrapper(*args, **kwargs):
        old_dtype = torch.get_default_dtype()
        try:
            return func(*args, **kwargs)
        finally:
            torch.set_default_dtype(old_dtype)

    return _wrapper


def get_torch_context_manager_or_global_device():
    """
    Test if a device context manager is currently in use, or if it is not the case, check if the default device
    is not "cpu". This is used to infer the correct device to load the model on, in case `device_map` is not provided.
    """
    device_in_context = torch.tensor([]).device
    default_device = torch.get_default_device()
    # This case means no context manager was used -> we still check if the default that was potentially set is not cpu
    if device_in_context == default_device:
        if default_device != torch.device("cpu"):
            return default_device
        return None
    return device_in_context


def get_parameter_device(parameter: Union[nn.Module, "ModuleUtilsMixin"]):
    try:
        return next(parameter.parameters()).device
    except StopIteration:
        # For nn.DataParallel compatibility in PyTorch 1.5

        def find_tensor_attributes(module: nn.Module) -> List[Tuple[str, Tensor]]:
            tuples = [(k, v) for k, v in module.__dict__.items() if torch.is_tensor(v)]
            return tuples

        gen = parameter._named_members(get_members_fn=find_tensor_attributes)
        first_tuple = next(gen)
        return first_tuple[1].device


def get_parameter_dtype(parameter: Union[nn.Module, "ModuleUtilsMixin"]):
    """
    Returns the first found floating dtype in parameters if there is one, otherwise returns the last dtype it found.
    """
    last_dtype = None
    for t in parameter.parameters():
        last_dtype = t.dtype
        if t.is_floating_point():
            # Adding fix for https://github.com/pytorch/xla/issues/4152
            # Fixes issue where the model code passes a value that is out of range for XLA_USE_BF16=1
            # and XLA_DOWNCAST_BF16=1 so the conversion would cast it to -inf
            # NOTE: `is_torch_xla_available()` is checked last as it induces a graph break in torch dynamo
            if XLA_USE_BF16 in ENV_VARS_TRUE_VALUES and is_torch_xla_available():
                return torch.bfloat16
            if XLA_DOWNCAST_BF16 in ENV_VARS_TRUE_VALUES and is_torch_xla_available():
                if t.dtype == torch.float:
                    return torch.bfloat16
                if t.dtype == torch.double:
                    return torch.float32
            return t.dtype

    if last_dtype is not None:
        # if no floating dtype was found return whatever the first dtype is
        return last_dtype

    # For nn.DataParallel compatibility in PyTorch > 1.5
    def find_tensor_attributes(module: nn.Module) -> List[Tuple[str, Tensor]]:
        tuples = [(k, v) for k, v in module.__dict__.items() if torch.is_tensor(v)]
        return tuples

    gen = parameter._named_members(get_members_fn=find_tensor_attributes)
    last_tuple = None
    for tuple in gen:
        last_tuple = tuple
        if tuple[1].is_floating_point():
            return tuple[1].dtype

    if last_tuple is not None:
        # fallback to the last dtype
        return last_tuple[1].dtype

    # fallback to buffer dtype
    for t in parameter.buffers():
        last_dtype = t.dtype
        if t.is_floating_point():
            return t.dtype
    return last_dtype


def get_state_dict_dtype(state_dict):
    """
    Returns the first found floating dtype in `state_dict` if there is one, otherwise returns the first dtype.
    """
    for t in state_dict.values():
        if t.is_floating_point():
            return t.dtype

    # if no floating dtype was found return whatever the first dtype is
    else:
        return next(state_dict.values()).dtype


def load_sharded_checkpoint(model, folder, strict=True, prefer_safe=True):
    """
    This is the same as
    [`torch.nn.Module.load_state_dict`](https://pytorch.org/docs/stable/generated/torch.nn.Module.html?highlight=load_state_dict#torch.nn.Module.load_state_dict)
    but for a sharded checkpoint.

    This load is performed efficiently: each checkpoint shard is loaded one by one in RAM and deleted after being
    loaded in the model.

    Args:
        model (`torch.nn.Module`): The model in which to load the checkpoint.
        folder (`str` or `os.PathLike`): A path to a folder containing the sharded checkpoint.
        strict (`bool`, *optional*, defaults to `True`):
            Whether to strictly enforce that the keys in the model state dict match the keys in the sharded checkpoint.
        prefer_safe (`bool`, *optional*, defaults to `False`):
            If both safetensors and PyTorch save files are present in checkpoint and `prefer_safe` is True, the
            safetensors files will be loaded. Otherwise, PyTorch files are always loaded when possible.

    Returns:
        `NamedTuple`: A named tuple with `missing_keys` and `unexpected_keys` fields
            - `missing_keys` is a list of str containing the missing keys
            - `unexpected_keys` is a list of str containing the unexpected keys
    """
    # Load the index
    index_file = os.path.join(folder, WEIGHTS_INDEX_NAME)
    safe_index_file = os.path.join(folder, SAFE_WEIGHTS_INDEX_NAME)

    index_present = os.path.isfile(index_file)
    safe_index_present = os.path.isfile(safe_index_file)

    if not index_present and not (safe_index_present and is_safetensors_available()):
        filenames = (
            (WEIGHTS_INDEX_NAME, SAFE_WEIGHTS_INDEX_NAME) if is_safetensors_available() else (WEIGHTS_INDEX_NAME,)
        )
        raise ValueError(f"Can't find a checkpoint index ({' or '.join(filenames)}) in {folder}.")

    load_safe = False
    if safe_index_present:
        if prefer_safe:
            if is_safetensors_available():
                load_safe = True  # load safe due to preference
            else:
                logger.warning(
                    f"Cannot load sharded checkpoint at {folder} safely since safetensors is not installed!"
                )
        elif not index_present:
            load_safe = True  # load safe since we have no other choice

    load_index = safe_index_file if load_safe else index_file

    with open(load_index, "r", encoding="utf-8") as f:
        index = json.load(f)

    shard_files = list(set(index["weight_map"].values()))

    # If strict=True, error before loading any of the state dicts.
    loaded_keys = index["weight_map"].keys()
    model_keys = model.state_dict().keys()
    missing_keys = [key for key in model_keys if key not in loaded_keys]
    unexpected_keys = [key for key in loaded_keys if key not in model_keys]
    if strict and (len(missing_keys) > 0 or len(unexpected_keys) > 0):
        error_message = f"Error(s) in loading state_dict for {model.__class__.__name__}"
        if len(missing_keys) > 0:
            str_missing_keys = ",".join([f'"{k}"' for k in missing_keys])
            error_message += f"\nMissing key(s): {str_missing_keys}."
        if len(unexpected_keys) > 0:
            str_unexpected_keys = ",".join([f'"{k}"' for k in unexpected_keys])
            error_message += f"\nMissing key(s): {str_unexpected_keys}."
        raise RuntimeError(error_message)

    if load_safe:
        loader = safe_load_file
    else:
        check_torch_load_is_safe()
        loader = partial(torch.load, map_location="cpu", weights_only=True)

    for shard_file in shard_files:
        state_dict = loader(os.path.join(folder, shard_file))
        model.load_state_dict(state_dict, strict=False)

        # Make sure memory is freed before we load the next state dict.
        del state_dict
        gc.collect()

    # Return the same thing as PyTorch load_state_dict function.
    return torch.nn.modules.module._IncompatibleKeys(missing_keys, unexpected_keys)


str_to_torch_dtype = {
    "BOOL": torch.bool,
    "U8": torch.uint8,
    "I8": torch.int8,
    "I16": torch.int16,
    "F16": torch.float16,
    "BF16": torch.bfloat16,
    "I32": torch.int32,
    "F32": torch.float32,
    "F64": torch.float64,
    "I64": torch.int64,
    "F8_E4M3": torch.float8_e4m3fn,
    "F8_E5M2": torch.float8_e5m2,
}


if is_torch_greater_or_equal("2.3.0"):
    str_to_torch_dtype["U16"] = torch.uint16
    str_to_torch_dtype["U32"] = torch.uint32
    str_to_torch_dtype["U64"] = torch.uint64


def load_state_dict(
    checkpoint_file: Union[str, os.PathLike],
    is_quantized: bool = False,
    map_location: Optional[Union[str, torch.device]] = "cpu",
    weights_only: bool = True,
):
    """
    Reads a `safetensor` or a `.bin` checkpoint file. We load the checkpoint on "cpu" by default.
    """
    # Use safetensors if possible
    if checkpoint_file.endswith(".safetensors") and is_safetensors_available():
        with safe_open(checkpoint_file, framework="pt") as f:
            metadata = f.metadata()

            if metadata is not None and metadata.get("format") not in ["pt", "tf", "flax", "mlx"]:
                raise OSError(
                    f"The safetensors archive passed at {checkpoint_file} does not contain the valid metadata. Make sure "
                    "you save your model with the `save_pretrained` method."
                )
            state_dict = {}
            for k in f.keys():
                k_dtype = f.get_slice(k).get_dtype()
                if k_dtype in str_to_torch_dtype:
                    dtype = str_to_torch_dtype[k_dtype]
                else:
                    raise ValueError(f"Cannot load safetensors of unknown dtype {k_dtype}")
                if map_location == "meta":
                    state_dict[k] = torch.empty(size=f.get_slice(k).get_shape(), dtype=dtype, device="meta")
                else:
                    state_dict[k] = f.get_tensor(k)
            return state_dict

    # Fallback to torch.load (if weights_only was explicitly False, do not check safety as this is known to be unsafe)
    if weights_only:
        check_torch_load_is_safe()
    try:
        if map_location is None:
            if (
                (
                    is_deepspeed_zero3_enabled()
                    and torch.distributed.is_initialized()
                    and torch.distributed.get_rank() > 0
                )
                or (is_fsdp_enabled() and not is_local_dist_rank_0())
            ) and not is_quantized:
                map_location = "meta"
            else:
                map_location = "cpu"
        extra_args = {}
        # mmap can only be used with files serialized with zipfile-based format.
        if isinstance(checkpoint_file, str) and map_location != "meta" and is_zipfile(checkpoint_file):
            extra_args = {"mmap": True}
        return torch.load(
            checkpoint_file,
            map_location=map_location,
            weights_only=weights_only,
            **extra_args,
        )
    except Exception as e:
        try:
            with open(checkpoint_file) as f:
                if f.read(7) == "version":
                    raise OSError(
                        "You seem to have cloned a repository without having git-lfs installed. Please install "
                        "git-lfs and run `git lfs install` followed by `git lfs pull` in the folder "
                        "you cloned."
                    )
                else:
                    raise ValueError(
                        f"Unable to locate the file {checkpoint_file} which is necessary to load this pretrained "
                        "model. Make sure you have saved the model properly."
                    ) from e
        except (UnicodeDecodeError, ValueError):
            raise OSError(
                f"Unable to load weights from pytorch checkpoint file for '{checkpoint_file}' "
                f"at '{checkpoint_file}'. "
                "If you tried to load a PyTorch model from a TF 2.0 checkpoint, please set from_tf=True."
            )


def set_initialized_submodules(model, state_dict_keys):
    """
    Sets the `_is_hf_initialized` flag in all submodules of a given model when all its weights are in the loaded state
    dict.
    """
    state_dict_keys = set(state_dict_keys)
    not_initialized_submodules = {}
    for module_name, module in model.named_modules():
        if module_name == "":
            # When checking if the root module is loaded there's no need to prepend module_name.
            module_keys = set(module.state_dict())
        else:
            module_keys = {f"{module_name}.{k}" for k in module.state_dict()}
        if module_keys.issubset(state_dict_keys):
            module._is_hf_initialized = True
        else:
            not_initialized_submodules[module_name] = module
    return not_initialized_submodules


def _end_ptr(tensor: torch.Tensor) -> int:
    # extract the end of the pointer if the tensor is a slice of a bigger tensor
    if tensor.nelement():
        stop = tensor.view(-1)[-1].data_ptr() + tensor.element_size()
    else:
        stop = tensor.data_ptr()
    return stop


def _get_tied_weight_keys(module: nn.Module, prefix=""):
    tied_weight_keys = []
    if getattr(module, "_tied_weights_keys", None) is not None:
        names = [f"{prefix}.{k}" if prefix else k for k in module._tied_weights_keys]
        tied_weight_keys.extend(names)
    if getattr(module, "_dynamic_tied_weights_keys", None) is not None:
        names = [f"{prefix}.{k}" if prefix else k for k in module._dynamic_tied_weights_keys]
        tied_weight_keys.extend(names)
    for name, submodule in module.named_children():
        local_prefix = f"{prefix}.{name}" if prefix else name
        tied_weight_keys.extend(_get_tied_weight_keys(submodule, prefix=local_prefix))
    return tied_weight_keys


def _find_disjoint(tensors: List[Set[str]], state_dict: Dict[str, torch.Tensor]) -> Tuple[List[Set[str]], List[str]]:
    filtered_tensors = []
    for shared in tensors:
        if len(shared) < 2:
            filtered_tensors.append(shared)
            continue

        areas = []
        for name in shared:
            tensor = state_dict[name]
            areas.append((tensor.data_ptr(), _end_ptr(tensor), name))
        areas.sort()

        _, last_stop, last_name = areas[0]
        filtered_tensors.append({last_name})
        for start, stop, name in areas[1:]:
            if start >= last_stop:
                filtered_tensors.append({name})
            else:
                filtered_tensors[-1].add(name)
            last_stop = stop
    disjoint_tensors = []
    shared_tensors = []
    for tensors in filtered_tensors:
        if len(tensors) == 1:
            disjoint_tensors.append(tensors.pop())
        else:
            shared_tensors.append(tensors)
    return shared_tensors, disjoint_tensors


def _find_identical(tensors: List[Set[str]], state_dict: Dict[str, torch.Tensor]) -> Tuple[List[Set[str]], Set[str]]:
    shared_tensors = []
    identical = []
    for shared in tensors:
        if len(shared) < 2:
            continue

        areas = collections.defaultdict(set)
        for name in shared:
            tensor = state_dict[name]
            area = (tensor.device, tensor.data_ptr(), _end_ptr(tensor))
            areas[area].add(name)
        if len(areas) == 1:
            identical.append(shared)
        else:
            shared_tensors.append(shared)
    return shared_tensors, identical


def _infer_parameter_dtype(
    model: "PreTrainedModel",
    param_name: str,
    empty_param: torch.Tensor,
    keep_in_fp32_regex: Optional[re.Pattern] = None,
    hf_quantizer: Optional[HfQuantizer] = None,
) -> Union[bool, Optional[torch.dtype]]:
    try:
        old_param = model.get_parameter_or_buffer(param_name)
    except Exception as e:
        if hf_quantizer is not None and hf_quantizer.quantization_config.quant_method in {
            QuantizationMethod.HQQ,
            QuantizationMethod.QUARK,
        }:
            return True, None
        else:
            raise e
    is_torch_e4m3fn_available = hasattr(torch, "float8_e4m3fn")
    # We convert floating dtypes to the `dtype` passed except for float8_e4m3fn type. We also want to keep the buffers/params
    # in int/uint/bool and not cast them.
    casting_dtype = None
    is_param_float8_e4m3fn = is_torch_e4m3fn_available and empty_param.dtype == torch.float8_e4m3fn
    if empty_param.dtype.is_floating_point and not is_param_float8_e4m3fn:
        # First fp32 if part of the exception list
        if keep_in_fp32_regex is not None and keep_in_fp32_regex.search(param_name):
            casting_dtype = torch.float32
        # Then dtype that was instantiated in the meta model -- note that this respects subconfigs dtypes
        elif hf_quantizer is not None:
            casting_dtype = model.config._pre_quantization_dtype
        else:
            casting_dtype = old_param.dtype
    return old_param is not None and old_param.is_contiguous(), casting_dtype


def _load_parameter_into_model(model: "PreTrainedModel", param_name: str, tensor: torch.Tensor):
    """Cast a single parameter `param_name` into the `model`, with value `tensor`."""
    module, param_type = get_module_from_name(model, param_name)
    # This will check potential shape mismatch if skipped before
    module.load_state_dict({param_type: tensor}, strict=False, assign=True)


@torch.no_grad()
def _load_state_dict_into_meta_model(
    model: "PreTrainedModel",
    state_dict: Dict,
    shard_file: str,
    expected_keys: List[str],
    reverse_renaming_mapping: Dict[str, str],
    device_map: Optional[Dict] = None,
    disk_offload_folder: Optional[str] = None,
    disk_offload_index: Optional[Dict] = None,
    cpu_offload_folder: Optional[str] = None,
    cpu_offload_index: Optional[Dict] = None,
    hf_quantizer: Optional[HfQuantizer] = None,
    is_safetensors: bool = False,
    keep_in_fp32_regex: Optional[re.Pattern] = None,
    unexpected_keys: Optional[List[str]] = None,  # passing `unexpected` for cleanup from quantization items
    device_mesh: Optional["torch.distributed.device_mesh.DeviceMesh"] = None,
) -> Tuple[Optional[Dict], Optional[Dict]]:
    """Load parameters from `meta_state_dict` into the model. The parameters of the `meta_state_dict` are on the meta
    device in order to easily infer the shapes and dtypes that they will have. Then proper parameters are then loaded
    from `shard_file`, which is the actual state dict file on disk.
    This function takes care of correctly casting dtypes, devices, and sharding tensors in case of tensor parallelism.
    """
    tensor_device = "cpu"
    if device_map is not None and device_map.get("", None) is not None:
        if device_map[""] not in ("cpu", torch.device("cpu")):
            tensor_device = device_map[""].index if isinstance(device_map[""], torch.device) else device_map[""]
    if device_map is not None:
        device_map_regex = "|".join([re.escape(k) for k in sorted(device_map.keys(), reverse=True)])

    is_quantized = hf_quantizer is not None
    is_hqq_or_bnb = is_quantized and hf_quantizer.quantization_config.quant_method in {
        QuantizationMethod.HQQ,
        QuantizationMethod.BITS_AND_BYTES,
    }
    is_meta_state_dict = shard_file.endswith(".safetensors") and not is_hqq_or_bnb
    file_pointer = None
    if is_meta_state_dict:
        file_pointer = safe_open(shard_file, framework="pt", device=tensor_device)

    for param_name, empty_param in state_dict.items():
        if param_name not in expected_keys:
            continue

        # we need to use serialized_param_name as file pointer is untouched
        if is_meta_state_dict:
            # This is the name of the parameter as it appears on disk file
            serialized_param_name = reverse_renaming_mapping[param_name]
            param = file_pointer.get_slice(serialized_param_name)
        else:
            param = empty_param.to(tensor_device)  # It is actually not empty!

        to_contiguous, casting_dtype = _infer_parameter_dtype(
            model,
            param_name,
            empty_param,
            keep_in_fp32_regex,
            hf_quantizer,
        )

        if device_mesh is not None:  # In this case, the param is already on the correct device!
            shard_and_distribute_module(
                model,
                param,
                empty_param,
                param_name,
                casting_dtype,
                to_contiguous,
                int(os.environ["RANK"]),  # the rank
                device_mesh,
            )
        else:
            param = param[...]
            if casting_dtype is not None:
                param = param.to(casting_dtype)
            if to_contiguous:
                param = param.contiguous()

            if device_map is None:
                param_device = "cpu"
            else:
                module_layer = re.search(device_map_regex, param_name)
                if not module_layer:
                    raise ValueError(f"{param_name} doesn't have any device set.")
                else:
                    param_device = device_map[module_layer.group()]

            if param_device == "disk":
                if not is_safetensors:
                    disk_offload_index = offload_weight(param, param_name, disk_offload_folder, disk_offload_index)
            elif param_device == "cpu" and cpu_offload_index is not None:
                cpu_offload_index = offload_weight(param, param_name, cpu_offload_folder, cpu_offload_index)
            elif (
                not is_quantized
                or (not hf_quantizer.requires_parameters_quantization)
                or (
                    not hf_quantizer.check_quantized_param(
                        model,
                        param,
                        param_name,
                        state_dict,
                        param_device=param_device,
                        device_map=device_map,
                    )
                )
            ):
                if is_fsdp_enabled():
                    param_device = "cpu" if is_local_dist_rank_0() else "meta"

                _load_parameter_into_model(model, param_name, param.to(param_device))

            else:
                hf_quantizer.create_quantized_param(
                    model, param, param_name, param_device, state_dict, unexpected_keys
                )
                # For quantized modules with FSDP/DeepSpeed Stage 3, we need to quantize the parameter on the GPU
                # and then cast it to CPU to avoid excessive memory usage on each GPU
                # in comparison to the sharded model across GPUs.
                if is_fsdp_enabled() or is_deepspeed_zero3_enabled():
                    module, param_type = get_module_from_name(model, param_name)
                    value = getattr(module, param_type)
                    param_to = "cpu"
                    if is_fsdp_enabled() and not is_local_dist_rank_0():
                        param_to = "meta"
                    val_kwargs = {}
                    if hasattr(module, "weight") and module.weight.__class__.__name__ == "Int8Params":
                        val_kwargs["requires_grad"] = False
                    value = type(value)(value.data.to(param_to), **val_kwargs, **value.__dict__)
                    setattr(module, param_type, value)

    if file_pointer is not None:
        file_pointer.__exit__(None, None, None)

    return disk_offload_index, cpu_offload_index


def resolve_state_dict_modules(model_to_load, state_dict, expected_keys):
    state_dict_modules = {}

    for tensor_name in state_dict.keys():
        if tensor_name not in expected_keys:
            continue

        splits = tensor_name.split(".")
        module = model_to_load
        for split in splits:
            try:
                module = getattr(module, split)
            except Exception as exception:
                print(exception)
                pass

        state_dict_modules[tensor_name] = module

    return state_dict_modules

# This function is in global scope so it's picklable for multiprocessing
def load_shard_file(args):
    (
        shard_file,
        state_dict,
        disk_only_shard_files,
        is_hqq_or_bnb,
        is_quantized,
        device_map,
        hf_quantizer,
        key_renaming_mapping,
        weights_only,
        model_to_load,
        expected_keys,
        reverse_key_renaming_mapping,
        disk_offload_folder,
        disk_offload_index,
        cpu_offload_folder,
        cpu_offload_index,
        is_offloaded_safetensors,
        keep_in_fp32_regex,
        unexpected_keys,
        device_mesh
    )   = args

    # Skip the load for shards that only contain disk-offloaded weights
    if shard_file in disk_only_shard_files:
        return [], disk_offload_index, cpu_offload_index, {}

    map_location = "cpu"
    if (
        shard_file.endswith(".safetensors")
        and not is_hqq_or_bnb
        and not (is_deepspeed_zero3_enabled() and not is_quantized)
    ):
        map_location = "meta"
    elif (
        device_map is not None
        and hf_quantizer is not None
        and hf_quantizer.quantization_config.quant_method == QuantizationMethod.TORCHAO
        and (
            hf_quantizer.quantization_config.quant_type in ["int4_weight_only", "autoquant"]
            or isinstance(hf_quantizer.quantization_config.quant_type, Int4WeightOnlyConfig)
        )
    ):
        map_location = torch.device([d for d in device_map.values() if d not in ["cpu", "disk"]][0])

    # If shard_file is "", we use the existing state_dict instead of loading it
    if shard_file != "":
        state_dict = load_state_dict(
            shard_file, is_quantized=is_quantized, map_location=map_location, weights_only=weights_only
        )

    # Fix the key names
    state_dict = {key_renaming_mapping[k]: v for k, v in state_dict.items() if k in key_renaming_mapping}

    error_msgs = []

    if is_deepspeed_zero3_enabled() and not is_quantized:
        error_msgs += _load_state_dict_into_zero3_model(model_to_load, state_dict)
    # Skip it with fsdp on ranks other than 0
    elif not (is_fsdp_enabled() and not is_local_dist_rank_0() and not is_quantized):
        disk_offload_index, cpu_offload_index = _load_state_dict_into_meta_model(
            model_to_load,
            state_dict,
            shard_file,
            expected_keys,
            reverse_key_renaming_mapping,
            device_map=device_map,
            disk_offload_folder=disk_offload_folder,
            disk_offload_index=disk_offload_index,
            cpu_offload_folder=cpu_offload_folder,
            cpu_offload_index=cpu_offload_index,
            hf_quantizer=hf_quantizer,
            is_safetensors=is_offloaded_safetensors,
            keep_in_fp32_regex=keep_in_fp32_regex,
            unexpected_keys=unexpected_keys,
            device_mesh=device_mesh,
        )
    # We now figure out what in the state dict changed and store the module used for each layer, this will contain the device
    # information we need in order to resolve all of the layers after multiprocessing which we write back to the original model_to_load meta model
    state_dict_modules = resolve_state_dict_modules(model_to_load, state_dict, expected_keys)

    # force memory release if loading multiple shards, to avoid having 2 state dicts in memory in next loop
    del state_dict

    return error_msgs, disk_offload_index, cpu_offload_index, state_dict_modules

def _add_variant(weights_name: str, variant: Optional[str] = None) -> str:
    if variant is not None:
        path, name = weights_name.rsplit(".", 1)
        weights_name = f"{path}.{variant}.{name}"
    return weights_name


def _get_resolved_checkpoint_files(
    pretrained_model_name_or_path: Optional[Union[str, os.PathLike]],
    subfolder: str,
    variant: Optional[str],
    gguf_file: Optional[str],
    from_tf: bool,
    from_flax: bool,
    use_safetensors: bool,
    cache_dir: str,
    force_download: bool,
    proxies: Optional[Dict[str, str]],
    local_files_only: bool,
    token: Optional[Union[str, bool]],
    user_agent: dict,
    revision: str,
    commit_hash: Optional[str],
) -> Tuple[Optional[List[str]], Optional[Dict]]:
    """Get all the checkpoint filenames based on `pretrained_model_name_or_path`, and optional metadata if the
    checkpoints are sharded.
    This function will download the data if necessary.
    """
    is_sharded = False

    if pretrained_model_name_or_path is not None and gguf_file is None:
        pretrained_model_name_or_path = str(pretrained_model_name_or_path)
        is_local = os.path.isdir(pretrained_model_name_or_path)
        if is_local:
            if from_tf and os.path.isfile(
                os.path.join(pretrained_model_name_or_path, subfolder, TF_WEIGHTS_NAME + ".index")
            ):
                # Load from a TF 1.0 checkpoint in priority if from_tf
                archive_file = os.path.join(pretrained_model_name_or_path, subfolder, TF_WEIGHTS_NAME + ".index")
            elif from_tf and os.path.isfile(os.path.join(pretrained_model_name_or_path, subfolder, TF2_WEIGHTS_NAME)):
                # Load from a TF 2.0 checkpoint in priority if from_tf
                archive_file = os.path.join(pretrained_model_name_or_path, subfolder, TF2_WEIGHTS_NAME)
            elif from_flax and os.path.isfile(
                os.path.join(pretrained_model_name_or_path, subfolder, FLAX_WEIGHTS_NAME)
            ):
                # Load from a Flax checkpoint in priority if from_flax
                archive_file = os.path.join(pretrained_model_name_or_path, subfolder, FLAX_WEIGHTS_NAME)
            elif use_safetensors is not False and os.path.isfile(
                os.path.join(pretrained_model_name_or_path, subfolder, _add_variant(SAFE_WEIGHTS_NAME, variant))
            ):
                # Load from a safetensors checkpoint
                archive_file = os.path.join(
                    pretrained_model_name_or_path, subfolder, _add_variant(SAFE_WEIGHTS_NAME, variant)
                )
            elif use_safetensors is not False and os.path.isfile(
                os.path.join(pretrained_model_name_or_path, subfolder, _add_variant(SAFE_WEIGHTS_INDEX_NAME, variant))
            ):
                # Load from a sharded safetensors checkpoint
                archive_file = os.path.join(
                    pretrained_model_name_or_path, subfolder, _add_variant(SAFE_WEIGHTS_INDEX_NAME, variant)
                )
                is_sharded = True
            elif not use_safetensors and os.path.isfile(
                os.path.join(pretrained_model_name_or_path, subfolder, _add_variant(WEIGHTS_NAME, variant))
            ):
                # Load from a PyTorch checkpoint
                archive_file = os.path.join(
                    pretrained_model_name_or_path, subfolder, _add_variant(WEIGHTS_NAME, variant)
                )
            elif not use_safetensors and os.path.isfile(
                os.path.join(pretrained_model_name_or_path, subfolder, _add_variant(WEIGHTS_INDEX_NAME, variant))
            ):
                # Load from a sharded PyTorch checkpoint
                archive_file = os.path.join(
                    pretrained_model_name_or_path, subfolder, _add_variant(WEIGHTS_INDEX_NAME, variant)
                )
                is_sharded = True
            # At this stage we don't have a weight file so we will raise an error.
            elif not use_safetensors and (
                os.path.isfile(os.path.join(pretrained_model_name_or_path, subfolder, TF_WEIGHTS_NAME + ".index"))
                or os.path.isfile(os.path.join(pretrained_model_name_or_path, subfolder, TF2_WEIGHTS_NAME))
            ):
                raise EnvironmentError(
                    f"Error no file named {_add_variant(WEIGHTS_NAME, variant)} found in directory"
                    f" {pretrained_model_name_or_path} but there is a file for TensorFlow weights. Use"
                    " `from_tf=True` to load this model from those weights."
                )
            elif not use_safetensors and os.path.isfile(
                os.path.join(pretrained_model_name_or_path, subfolder, FLAX_WEIGHTS_NAME)
            ):
                raise EnvironmentError(
                    f"Error no file named {_add_variant(WEIGHTS_NAME, variant)} found in directory"
                    f" {pretrained_model_name_or_path} but there is a file for Flax weights. Use `from_flax=True`"
                    " to load this model from those weights."
                )
            elif use_safetensors:
                raise EnvironmentError(
                    f"Error no file named {_add_variant(SAFE_WEIGHTS_NAME, variant)} found in directory"
                    f" {pretrained_model_name_or_path}."
                )
            else:
                raise EnvironmentError(
                    f"Error no file named {_add_variant(WEIGHTS_NAME, variant)}, {_add_variant(SAFE_WEIGHTS_NAME, variant)},"
                    f" {TF2_WEIGHTS_NAME}, {TF_WEIGHTS_NAME + '.index'} or {FLAX_WEIGHTS_NAME} found in directory"
                    f" {pretrained_model_name_or_path}."
                )
        elif os.path.isfile(os.path.join(subfolder, pretrained_model_name_or_path)):
            archive_file = pretrained_model_name_or_path
            is_local = True
        elif os.path.isfile(os.path.join(subfolder, pretrained_model_name_or_path + ".index")):
            if not from_tf:
                raise ValueError(
                    f"We found a TensorFlow checkpoint at {pretrained_model_name_or_path + '.index'}, please set "
                    "from_tf to True to load from this checkpoint."
                )
            archive_file = os.path.join(subfolder, pretrained_model_name_or_path + ".index")
            is_local = True
        elif is_remote_url(pretrained_model_name_or_path):
            filename = pretrained_model_name_or_path
            resolved_archive_file = download_url(pretrained_model_name_or_path)
        else:
            # set correct filename
            if from_tf:
                filename = TF2_WEIGHTS_NAME
            elif from_flax:
                filename = FLAX_WEIGHTS_NAME
            elif use_safetensors is not False:
                filename = _add_variant(SAFE_WEIGHTS_NAME, variant)
            else:
                filename = _add_variant(WEIGHTS_NAME, variant)

            try:
                # Load from URL or cache if already cached
                cached_file_kwargs = {
                    "cache_dir": cache_dir,
                    "force_download": force_download,
                    "proxies": proxies,
                    "local_files_only": local_files_only,
                    "token": token,
                    "user_agent": user_agent,
                    "revision": revision,
                    "subfolder": subfolder,
                    "_raise_exceptions_for_gated_repo": False,
                    "_raise_exceptions_for_missing_entries": False,
                    "_commit_hash": commit_hash,
                }
                resolved_archive_file = cached_file(pretrained_model_name_or_path, filename, **cached_file_kwargs)

                # Since we set _raise_exceptions_for_missing_entries=False, we don't get an exception but a None
                # result when internet is up, the repo and revision exist, but the file does not.
                if resolved_archive_file is None and filename == _add_variant(SAFE_WEIGHTS_NAME, variant):
                    # Maybe the checkpoint is sharded, we try to grab the index name in this case.
                    resolved_archive_file = cached_file(
                        pretrained_model_name_or_path,
                        _add_variant(SAFE_WEIGHTS_INDEX_NAME, variant),
                        **cached_file_kwargs,
                    )
                    if resolved_archive_file is not None:
                        is_sharded = True
                    elif use_safetensors:
                        if revision == "main":
                            resolved_archive_file, revision, is_sharded = auto_conversion(
                                pretrained_model_name_or_path, **cached_file_kwargs
                            )
                        cached_file_kwargs["revision"] = revision
                        if resolved_archive_file is None:
                            raise EnvironmentError(
                                f"{pretrained_model_name_or_path} does not appear to have a file named"
                                f" {_add_variant(SAFE_WEIGHTS_NAME, variant)} or {_add_variant(SAFE_WEIGHTS_INDEX_NAME, variant)} "
                                "and thus cannot be loaded with `safetensors`. Please make sure that the model has "
                                "been saved with `safe_serialization=True` or do not set `use_safetensors=True`."
                            )
                    else:
                        # This repo has no safetensors file of any kind, we switch to PyTorch.
                        filename = _add_variant(WEIGHTS_NAME, variant)
                        resolved_archive_file = cached_file(
                            pretrained_model_name_or_path, filename, **cached_file_kwargs
                        )
                if resolved_archive_file is None and filename == _add_variant(WEIGHTS_NAME, variant):
                    # Maybe the checkpoint is sharded, we try to grab the index name in this case.
                    resolved_archive_file = cached_file(
                        pretrained_model_name_or_path,
                        _add_variant(WEIGHTS_INDEX_NAME, variant),
                        **cached_file_kwargs,
                    )
                    if resolved_archive_file is not None:
                        is_sharded = True
                if not local_files_only and not is_offline_mode():
                    if resolved_archive_file is not None:
                        if filename in [WEIGHTS_NAME, WEIGHTS_INDEX_NAME]:
                            # If the PyTorch file was found, check if there is a safetensors file on the repository
                            # If there is no safetensors file on the repositories, start an auto conversion
                            safe_weights_name = SAFE_WEIGHTS_INDEX_NAME if is_sharded else SAFE_WEIGHTS_NAME
                            has_file_kwargs = {
                                "revision": revision,
                                "proxies": proxies,
                                "token": token,
                                "cache_dir": cache_dir,
                                "local_files_only": local_files_only,
                            }
                            cached_file_kwargs = {
                                "cache_dir": cache_dir,
                                "force_download": force_download,
                                "local_files_only": local_files_only,
                                "user_agent": user_agent,
                                "subfolder": subfolder,
                                "_raise_exceptions_for_gated_repo": False,
                                "_raise_exceptions_for_missing_entries": False,
                                "_commit_hash": commit_hash,
                                **has_file_kwargs,
                            }
                            if not has_file(pretrained_model_name_or_path, safe_weights_name, **has_file_kwargs):
                                Thread(
                                    target=auto_conversion,
                                    args=(pretrained_model_name_or_path,),
                                    kwargs={"ignore_errors_during_conversion": True, **cached_file_kwargs},
                                    name="Thread-auto_conversion",
                                ).start()
                    else:
                        # Otherwise, no PyTorch file was found, maybe there is a TF or Flax model file.
                        # We try those to give a helpful error message.
                        has_file_kwargs = {
                            "revision": revision,
                            "proxies": proxies,
                            "token": token,
                            "cache_dir": cache_dir,
                            "local_files_only": local_files_only,
                        }
                        if has_file(pretrained_model_name_or_path, TF2_WEIGHTS_NAME, **has_file_kwargs):
                            raise EnvironmentError(
                                f"{pretrained_model_name_or_path} does not appear to have a file named"
                                f" {_add_variant(WEIGHTS_NAME, variant)} but there is a file for TensorFlow weights."
                                " Use `from_tf=True` to load this model from those weights."
                            )
                        elif has_file(pretrained_model_name_or_path, FLAX_WEIGHTS_NAME, **has_file_kwargs):
                            raise EnvironmentError(
                                f"{pretrained_model_name_or_path} does not appear to have a file named"
                                f" {_add_variant(WEIGHTS_NAME, variant)} but there is a file for Flax weights. Use"
                                " `from_flax=True` to load this model from those weights."
                            )
                        elif variant is not None and has_file(
                            pretrained_model_name_or_path, WEIGHTS_NAME, **has_file_kwargs
                        ):
                            raise EnvironmentError(
                                f"{pretrained_model_name_or_path} does not appear to have a file named"
                                f" {_add_variant(WEIGHTS_NAME, variant)} but there is a file without the variant"
                                f" {variant}. Use `variant=None` to load this model from those weights."
                            )
                        else:
                            raise EnvironmentError(
                                f"{pretrained_model_name_or_path} does not appear to have a file named"
                                f" {_add_variant(WEIGHTS_NAME, variant)}, {_add_variant(SAFE_WEIGHTS_NAME, variant)},"
                                f" {TF2_WEIGHTS_NAME}, {TF_WEIGHTS_NAME} or {FLAX_WEIGHTS_NAME}."
                            )

            except EnvironmentError:
                # Raise any environment error raise by `cached_file`. It will have a helpful error message adapted
                # to the original exception.
                raise
            except Exception as e:
                # For any other exception, we throw a generic error.
                raise EnvironmentError(
                    f"Can't load the model for '{pretrained_model_name_or_path}'. If you were trying to load it"
                    " from 'https://huggingface.co/models', make sure you don't have a local directory with the"
                    f" same name. Otherwise, make sure '{pretrained_model_name_or_path}' is the correct path to a"
                    f" directory containing a file named {_add_variant(WEIGHTS_NAME, variant)},"
                    f" {TF2_WEIGHTS_NAME}, {TF_WEIGHTS_NAME} or {FLAX_WEIGHTS_NAME}."
                ) from e

        if is_local:
            logger.info(f"loading weights file {archive_file}")
            resolved_archive_file = archive_file
        else:
            logger.info(f"loading weights file {filename} from cache at {resolved_archive_file}")

    elif gguf_file:
        # Case 1: the GGUF file is present locally
        if os.path.isfile(gguf_file):
            resolved_archive_file = gguf_file
        # Case 2: The GGUF path is a location on the Hub
        # Load from URL or cache if already cached
        else:
            cached_file_kwargs = {
                "cache_dir": cache_dir,
                "force_download": force_download,
                "proxies": proxies,
                "local_files_only": local_files_only,
                "token": token,
                "user_agent": user_agent,
                "revision": revision,
                "subfolder": subfolder,
                "_raise_exceptions_for_gated_repo": False,
                "_raise_exceptions_for_missing_entries": False,
                "_commit_hash": commit_hash,
            }

            resolved_archive_file = cached_file(pretrained_model_name_or_path, gguf_file, **cached_file_kwargs)

    # We now download and resolve all checkpoint files if the checkpoint is sharded
    sharded_metadata = None
    if is_sharded:
        checkpoint_files, sharded_metadata = get_checkpoint_shard_files(
            pretrained_model_name_or_path,
            resolved_archive_file,
            cache_dir=cache_dir,
            force_download=force_download,
            proxies=proxies,
            local_files_only=local_files_only,
            token=token,
            user_agent=user_agent,
            revision=revision,
            subfolder=subfolder,
            _commit_hash=commit_hash,
        )
    else:
        checkpoint_files = [resolved_archive_file] if pretrained_model_name_or_path is not None else None

    return checkpoint_files, sharded_metadata


def _get_torch_dtype(
    cls,
    torch_dtype: Optional[Union[str, torch.dtype, Dict]],
    checkpoint_files: Optional[List[str]],
    config: PretrainedConfig,
    sharded_metadata: Optional[Dict],
    state_dict: Optional[Dict],
    weights_only: bool,
) -> Tuple[PretrainedConfig, Optional[torch.dtype], Optional[torch.dtype]]:
    """Find the correct `torch_dtype` to use based on provided arguments. Also update the `config` based on the
    inferred dtype. We do the following:
    1. If torch_dtype is not None, we use that dtype
    2. If torch_dtype is "auto", we auto-detect dtype from the loaded state_dict, by checking its first
        weights entry that is of a floating type - we assume all floating dtype weights are of the same dtype
    we also may have config.torch_dtype available, but we won't rely on it till v5
    """
    dtype_orig = None
    is_sharded = sharded_metadata is not None

    if torch_dtype is not None:
        if isinstance(torch_dtype, str):
            if torch_dtype == "auto":
                if hasattr(config, "torch_dtype") and config.torch_dtype is not None:
                    torch_dtype = config.torch_dtype
                    logger.info(f"Will use torch_dtype={torch_dtype} as defined in model's config object")
                else:
                    if is_sharded and "dtype" in sharded_metadata:
                        torch_dtype = sharded_metadata["dtype"]
                    elif state_dict is not None:
                        torch_dtype = get_state_dict_dtype(state_dict)
                    else:
                        state_dict = load_state_dict(
                            checkpoint_files[0], map_location="meta", weights_only=weights_only
                        )
                        torch_dtype = get_state_dict_dtype(state_dict)
                    logger.info(
                        "Since the `torch_dtype` attribute can't be found in model's config object, "
                        "will use torch_dtype={torch_dtype} as derived from model's weights"
                    )
            elif hasattr(torch, torch_dtype):
                torch_dtype = getattr(torch, torch_dtype)
                config.torch_dtype = torch_dtype
                for sub_config_key in config.sub_configs.keys():
                    sub_config = getattr(config, sub_config_key)
                    sub_config.torch_dtype = torch_dtype
        elif isinstance(torch_dtype, torch.dtype):
            config.torch_dtype = torch_dtype
            for sub_config_key in config.sub_configs.keys():
                sub_config = getattr(config, sub_config_key)
                sub_config.torch_dtype = torch_dtype
        elif isinstance(torch_dtype, dict):
            for key, curr_dtype in torch_dtype.items():
                if hasattr(config, key):
                    value = getattr(config, key)
                    curr_dtype = curr_dtype if not isinstance(curr_dtype, str) else getattr(torch, curr_dtype)
                    value.torch_dtype = curr_dtype
            # main torch dtype for modules that aren't part of any sub-config
            torch_dtype = torch_dtype.get("")
            torch_dtype = torch_dtype if not isinstance(torch_dtype, str) else getattr(torch, torch_dtype)
            config.torch_dtype = torch_dtype
            if torch_dtype is None:
                torch_dtype = torch.float32
        else:
            raise ValueError(
                f"`torch_dtype` can be one of: `torch.dtype`, `'auto'`, a string of a valid `torch.dtype` or a `dict` with valid `torch_dtype` "
                f"for each sub-config in composite configs, but received {torch_dtype}"
            )

        dtype_orig = cls._set_default_torch_dtype(torch_dtype)
    else:
        # set fp32 as the default dtype for BC
        default_dtype = torch.get_default_dtype()
        config.torch_dtype = default_dtype
        for key in config.sub_configs.keys():
            value = getattr(config, key)
            value.torch_dtype = default_dtype

    return config, torch_dtype, dtype_orig


def _get_device_map(
    model: "PreTrainedModel",
    device_map: Optional[Union[str, Dict]],
    max_memory: Optional[Dict],
    hf_quantizer: Optional[HfQuantizer],
    torch_dtype: Optional[torch.dtype],
    keep_in_fp32_regex: Optional[re.Pattern],
) -> Dict:
    """Compute the final `device_map` to use if we passed a value in ['auto', 'balanced', 'balanced_low_0', 'sequential'].
    Otherwise, we check for any device inconsistencies in the device_map.
    """
    if isinstance(device_map, str):
        special_dtypes = {}
        if hf_quantizer is not None:
            special_dtypes.update(hf_quantizer.get_special_dtypes_update(model, torch_dtype))
        if keep_in_fp32_regex is not None:
            special_dtypes.update(
                {name: torch.float32 for name, _ in model.named_parameters() if keep_in_fp32_regex.search(name)}
            )

        target_dtype = torch_dtype

        if hf_quantizer is not None:
            target_dtype = hf_quantizer.adjust_target_dtype(target_dtype)

        no_split_modules = model._get_no_split_modules(device_map)
        device_map_kwargs = {"no_split_module_classes": no_split_modules}

        if "special_dtypes" in inspect.signature(infer_auto_device_map).parameters:
            device_map_kwargs["special_dtypes"] = special_dtypes
        elif len(special_dtypes) > 0:
            logger.warning(
                "This model has some weights that should be kept in higher precision, you need to upgrade "
                "`accelerate` to properly deal with them (`pip install --upgrade accelerate`)."
            )

        if device_map != "sequential":
            max_memory = get_balanced_memory(
                model,
                dtype=target_dtype,
                low_zero=(device_map == "balanced_low_0"),
                max_memory=max_memory,
                **device_map_kwargs,
            )
        else:
            max_memory = get_max_memory(max_memory)
        if hf_quantizer is not None:
            max_memory = hf_quantizer.adjust_max_memory(max_memory)
        device_map_kwargs["max_memory"] = max_memory

        device_map = infer_auto_device_map(model, dtype=target_dtype, **device_map_kwargs)

        if hf_quantizer is not None:
            hf_quantizer.validate_environment(device_map=device_map)

    elif device_map is not None:
        tied_params = find_tied_parameters(model)
        # check if we don't have tied param in different devices
        check_tied_parameters_on_same_device(tied_params, device_map)

    return device_map


def _find_missing_and_unexpected_keys(
    cls,
    model: "PreTrainedModel",
    original_checkpoint_keys: List[str],
    checkpoint_keys: List[str],
    loading_base_model_from_task_state_dict: bool,
    hf_quantizer: Optional[HfQuantizer],
    device_map: Dict,
) -> Tuple[List[str], List[str]]:
    """Find missing keys (keys that are part of the model parameters but were NOT found in the loaded state dict keys) and unexpected keys
    (keys found in the loaded state dict keys, but that are NOT part of the model parameters)
    """
    prefix = model.base_model_prefix

    # Compute expected keys, i.e. keys that the FULL model (not model_to_load) expects
    expected_keys = list(model.state_dict().keys())
    if hf_quantizer is not None:
        expected_keys = hf_quantizer.update_expected_keys(model, expected_keys, checkpoint_keys)

    # Adjust prefix of the keys to make them match loaded keys before removing them
    missing_keys = sorted(set(expected_keys) - set(checkpoint_keys))
    unexpected_keys = set(checkpoint_keys) - set(expected_keys)
    # If a module has the same name under the base and task specific model, we have to re-add it to unexpected keys
    if loading_base_model_from_task_state_dict:
        task_specific_keys = [k for k in original_checkpoint_keys if not k.startswith(f"{prefix}.")]
        unexpected_keys.update(task_specific_keys)

    # Remove nonpersistent buffers from unexpected keys: they are not in the expected keys (model state dict), but
    # may be in the loaded keys. Note that removing all buffers does the job, as they were part of the expected keys anyway
    model_buffers = {n for n, _ in model.named_buffers()}
    unexpected_keys = sorted(unexpected_keys - model_buffers)

    # Old checkpoints may have keys for rotary_emb.inv_freq for each layer, however we moved this buffer to the main model
    # (so the buffer name has changed). Remove them in such a case
    has_inv_freq_buffers = any(buffer.endswith("rotary_emb.inv_freq") for buffer in model_buffers)
    if has_inv_freq_buffers:
        unexpected_keys = [k for k in unexpected_keys if "rotary_emb.inv_freq" not in k]

    tied_params = find_tied_parameters(model)
    for group in tied_params:
        missing_in_group = [k for k in missing_keys if k in group]
        if len(missing_in_group) > 0 and len(missing_in_group) < len(group):
            missing_keys = [k for k in missing_keys if k not in missing_in_group]

    if hf_quantizer is not None:
        missing_keys = hf_quantizer.update_missing_keys(model, missing_keys, prefix)
        unexpected_keys = hf_quantizer.update_unexpected_keys(model, unexpected_keys, prefix)

    # Model-specific exceptions for missing and unexpected keys (e.g. if the modeling change over time, or any other reason...)
    if cls._keys_to_ignore_on_load_missing is not None:
        for pattern in cls._keys_to_ignore_on_load_missing:
            missing_keys = [k for k in missing_keys if re.search(pattern, k) is None]

    if cls._keys_to_ignore_on_load_unexpected is not None:
        for pattern in cls._keys_to_ignore_on_load_unexpected:
            unexpected_keys = [k for k in unexpected_keys if re.search(pattern, k) is None]

    return missing_keys, unexpected_keys


def _find_mismatched_keys(
    model: "PreTrainedModel",
    state_dict: Optional[Dict],
    checkpoint_files: Optional[List[str]],
    ignore_mismatched_sizes: bool,
    keys_to_rename_mapping: Dict[str, str],
    is_quantized: bool,
    weights_only: bool,
) -> Tuple[List[str], List[Tuple[int, int]]]:
    """
    Find potential shape mismatch between the different state dicts and the model parameters, but only if `ignore_mismatched_sizes`
    is True. Otherwise, return immediately and any shape mismatch that may exist will be raised later on. This avoids checking
    every parameter in advance, as shape mismatch are extremely rare in practice. If we want to ignore them however, we do
    need to check in advance as we need to know which parameters we need to move back from meta to cpu, and initialize
    correctly. Indeed, as our model initialization takes place at the module level, and not the weight level, in the
    case of a sharded checkpoint we cannot correctly initialize the weights according to `model._init_weights()` if we perform
    this check on each state dict at loading time (after the first loaded checkpoint, there are no way to initialize only the
    mismatched weights if any, without overwriting the previously loaded weights as well because all the module will be
    initialized, not only the weights that are mismatched).
    """

    # An error will be raised later on anyway if there is a mismatch - this avoids running the rest of this function
    # if there are no mismatch (which is almost always the case)
    if not ignore_mismatched_sizes:
        return [], []

    if state_dict is not None:
        checkpoint_files = [""]

    model_state_dict = model.state_dict()
    mismatched_keys = []
    mismatched_shapes = []
    for shard_file in checkpoint_files:
        # If shard_file is "", we use the existing state_dict instead of loading it
        if shard_file != "":
            state_dict = load_state_dict(
                shard_file, is_quantized=is_quantized, map_location="meta", weights_only=weights_only
            )

        # Fix the key names
        new_state_dict = {keys_to_rename_mapping[k]: v for k, v in state_dict.items() if k in keys_to_rename_mapping}

        for key in new_state_dict.keys():
            if key in model_state_dict and new_state_dict[key].shape != model_state_dict[key].shape:
                # This skips size mismatches for 4-bit weights. Two 4-bit values share an 8-bit container, causing size differences.
                # Without matching with module type or parameter type it seems like a practical way to detect valid 4bit weights.
                if not (
                    new_state_dict[key].shape[-1] == 1
                    and new_state_dict[key].numel() * 2 == model_state_dict[key].numel()
                ):
                    mismatched_keys.append(key)
                    mismatched_shapes.append((new_state_dict[key].shape, model_state_dict[key].shape))

    return mismatched_keys, mismatched_shapes


class PipelineParallel(Enum):
    inputs: 0
    outputs: 1


class ModuleUtilsMixin:
    """
    A few utilities for `torch.nn.Modules`, to be used as a mixin.
    """

    @staticmethod
    def _hook_rss_memory_pre_forward(module, *args, **kwargs):
        try:
            import psutil
        except ImportError:
            raise ImportError("You need to install psutil (pip install psutil) to use memory tracing.")

        process = psutil.Process(os.getpid())
        mem = process.memory_info()
        module.mem_rss_pre_forward = mem.rss
        return None

    @staticmethod
    def _hook_rss_memory_post_forward(module, *args, **kwargs):
        try:
            import psutil
        except ImportError:
            raise ImportError("You need to install psutil (pip install psutil) to use memory tracing.")

        process = psutil.Process(os.getpid())
        mem = process.memory_info()
        module.mem_rss_post_forward = mem.rss
        mem_rss_diff = module.mem_rss_post_forward - module.mem_rss_pre_forward
        module.mem_rss_diff = mem_rss_diff + (module.mem_rss_diff if hasattr(module, "mem_rss_diff") else 0)
        return None

    def add_memory_hooks(self):
        """
        Add a memory hook before and after each sub-module forward pass to record increase in memory consumption.

        Increase in memory consumption is stored in a `mem_rss_diff` attribute for each module and can be reset to zero
        with `model.reset_memory_hooks_state()`.
        """
        for module in self.modules():
            module.register_forward_pre_hook(self._hook_rss_memory_pre_forward)
            module.register_forward_hook(self._hook_rss_memory_post_forward)
        self.reset_memory_hooks_state()

    def reset_memory_hooks_state(self):
        """
        Reset the `mem_rss_diff` attribute of each module (see [`~modeling_utils.ModuleUtilsMixin.add_memory_hooks`]).
        """
        for module in self.modules():
            module.mem_rss_diff = 0
            module.mem_rss_post_forward = 0
            module.mem_rss_pre_forward = 0

    @property
    def device(self) -> torch.device:
        """
        `torch.device`: The device on which the module is (assuming that all the module parameters are on the same
        device).
        """
        return get_parameter_device(self)

    @property
    def dtype(self) -> torch.dtype:
        """
        `torch.dtype`: The dtype of the module (assuming that all the module parameters have the same dtype).
        """
        return get_parameter_dtype(self)

    def invert_attention_mask(self, encoder_attention_mask: Tensor) -> Tensor:
        """
        Invert an attention mask (e.g., switches 0. and 1.).

        Args:
            encoder_attention_mask (`torch.Tensor`): An attention mask.

        Returns:
            `torch.Tensor`: The inverted attention mask.
        """
        if encoder_attention_mask.dim() == 3:
            encoder_extended_attention_mask = encoder_attention_mask[:, None, :, :]
        if encoder_attention_mask.dim() == 2:
            encoder_extended_attention_mask = encoder_attention_mask[:, None, None, :]
        # T5 has a mask that can compare sequence ids, we can simulate this here with this transposition
        # Cf. https://github.com/tensorflow/mesh/blob/8d2465e9bc93129b913b5ccc6a59aa97abd96ec6/mesh_tensorflow
        # /transformer/transformer_layers.py#L270
        # encoder_extended_attention_mask = (encoder_extended_attention_mask ==
        # encoder_extended_attention_mask.transpose(-1, -2))
        encoder_extended_attention_mask = encoder_extended_attention_mask.to(dtype=self.dtype)  # fp16 compatibility
        encoder_extended_attention_mask = (1.0 - encoder_extended_attention_mask) * torch.finfo(self.dtype).min

        return encoder_extended_attention_mask

    @staticmethod
    def create_extended_attention_mask_for_decoder(input_shape, attention_mask, device=None):
        if device is not None:
            warnings.warn(
                "The `device` argument is deprecated and will be removed in v5 of Transformers.", FutureWarning
            )
        else:
            device = attention_mask.device
        batch_size, seq_length = input_shape
        seq_ids = torch.arange(seq_length, device=device)
        causal_mask = seq_ids[None, None, :].repeat(batch_size, seq_length, 1) <= seq_ids[None, :, None]
        # in case past_key_values are used we need to add a prefix ones mask to the causal mask
        causal_mask = causal_mask.to(attention_mask.dtype)

        if causal_mask.shape[1] < attention_mask.shape[1]:
            prefix_seq_len = attention_mask.shape[1] - causal_mask.shape[1]
            causal_mask = torch.cat(
                [
                    torch.ones((batch_size, seq_length, prefix_seq_len), device=device, dtype=causal_mask.dtype),
                    causal_mask,
                ],
                axis=-1,
            )

        extended_attention_mask = causal_mask[:, None, :, :] * attention_mask[:, None, None, :]
        return extended_attention_mask

    def get_extended_attention_mask(
        self, attention_mask: Tensor, input_shape: Tuple[int], device: torch.device = None, dtype: torch.float = None
    ) -> Tensor:
        """
        Makes broadcastable attention and causal masks so that future and masked tokens are ignored.

        Arguments:
            attention_mask (`torch.Tensor`):
                Mask with ones indicating tokens to attend to, zeros for tokens to ignore.
            input_shape (`Tuple[int]`):
                The shape of the input to the model.

        Returns:
            `torch.Tensor` The extended attention mask, with a the same dtype as `attention_mask.dtype`.
        """
        if dtype is None:
            dtype = self.dtype

        if not (attention_mask.dim() == 2 and self.config.is_decoder):
            # show warning only if it won't be shown in `create_extended_attention_mask_for_decoder`
            if device is not None:
                warnings.warn(
                    "The `device` argument is deprecated and will be removed in v5 of Transformers.", FutureWarning
                )
        # We can provide a self-attention mask of dimensions [batch_size, from_seq_length, to_seq_length]
        # ourselves in which case we just need to make it broadcastable to all heads.
        if attention_mask.dim() == 3:
            extended_attention_mask = attention_mask[:, None, :, :]
        elif attention_mask.dim() == 2:
            # Provided a padding mask of dimensions [batch_size, seq_length]
            # - if the model is a decoder, apply a causal mask in addition to the padding mask
            # - if the model is an encoder, make the mask broadcastable to [batch_size, num_heads, seq_length, seq_length]
            if self.config.is_decoder:
                extended_attention_mask = ModuleUtilsMixin.create_extended_attention_mask_for_decoder(
                    input_shape, attention_mask, device
                )
            else:
                extended_attention_mask = attention_mask[:, None, None, :]
        else:
            raise ValueError(
                f"Wrong shape for input_ids (shape {input_shape}) or attention_mask (shape {attention_mask.shape})"
            )

        # Since attention_mask is 1.0 for positions we want to attend and 0.0 for
        # masked positions, this operation will create a tensor which is 0.0 for
        # positions we want to attend and the dtype's smallest value for masked positions.
        # Since we are adding it to the raw scores before the softmax, this is
        # effectively the same as removing these entirely.
        extended_attention_mask = extended_attention_mask.to(dtype=dtype)  # fp16 compatibility
        extended_attention_mask = (1.0 - extended_attention_mask) * torch.finfo(dtype).min
        return extended_attention_mask

    def get_head_mask(
        self, head_mask: Optional[Tensor], num_hidden_layers: int, is_attention_chunked: bool = False
    ) -> Tensor:
        """
        Prepare the head mask if needed.

        Args:
            head_mask (`torch.Tensor` with shape `[num_heads]` or `[num_hidden_layers x num_heads]`, *optional*):
                The mask indicating if we should keep the heads or not (1.0 for keep, 0.0 for discard).
            num_hidden_layers (`int`):
                The number of hidden layers in the model.
            is_attention_chunked (`bool`, *optional*, defaults to `False`):
                Whether or not the attentions scores are computed by chunks or not.

        Returns:
            `torch.Tensor` with shape `[num_hidden_layers x batch x num_heads x seq_length x seq_length]` or list with
            `[None]` for each layer.
        """
        if head_mask is not None:
            head_mask = self._convert_head_mask_to_5d(head_mask, num_hidden_layers)
            if is_attention_chunked is True:
                head_mask = head_mask.unsqueeze(-1)
        else:
            head_mask = [None] * num_hidden_layers

        return head_mask

    def _convert_head_mask_to_5d(self, head_mask, num_hidden_layers):
        """-> [num_hidden_layers x batch x num_heads x seq_length x seq_length]"""
        if head_mask.dim() == 1:
            head_mask = head_mask.unsqueeze(0).unsqueeze(0).unsqueeze(-1).unsqueeze(-1)
            head_mask = head_mask.expand(num_hidden_layers, -1, -1, -1, -1)
        elif head_mask.dim() == 2:
            head_mask = head_mask.unsqueeze(1).unsqueeze(-1).unsqueeze(-1)  # We can specify head_mask for each layer
        assert head_mask.dim() == 5, f"head_mask.dim != 5, instead {head_mask.dim()}"
        head_mask = head_mask.to(dtype=self.dtype)  # switch to float if need + fp16 compatibility
        return head_mask

    def num_parameters(self, only_trainable: bool = False, exclude_embeddings: bool = False) -> int:
        """
        Get number of (optionally, trainable or non-embeddings) parameters in the module.

        Args:
            only_trainable (`bool`, *optional*, defaults to `False`):
                Whether or not to return only the number of trainable parameters

            exclude_embeddings (`bool`, *optional*, defaults to `False`):
                Whether or not to return only the number of non-embeddings parameters

        Returns:
            `int`: The number of parameters.
        """

        if exclude_embeddings:
            embedding_param_names = [
                f"{name}.weight" for name, module_type in self.named_modules() if isinstance(module_type, nn.Embedding)
            ]
            total_parameters = [
                parameter for name, parameter in self.named_parameters() if name not in embedding_param_names
            ]
        else:
            total_parameters = list(self.parameters())

        total_numel = []
        is_loaded_in_4bit = getattr(self, "is_loaded_in_4bit", False)

        if is_loaded_in_4bit:
            if is_bitsandbytes_available():
                import bitsandbytes as bnb
            else:
                raise ValueError(
                    "bitsandbytes is not installed but it seems that the model has been loaded in 4bit precision, something went wrong"
                    " make sure to install bitsandbytes with `pip install bitsandbytes`. You also need a GPU. "
                )

        for param in total_parameters:
            if param.requires_grad or not only_trainable:
                # For 4bit models, we need to multiply the number of parameters by 2 as half of the parameters are
                # used for the 4bit quantization (uint8 tensors are stored)
                if is_loaded_in_4bit and isinstance(param, bnb.nn.Params4bit):
                    if hasattr(param, "element_size"):
                        num_bytes = param.element_size()
                    elif hasattr(param, "quant_storage"):
                        num_bytes = param.quant_storage.itemsize
                    else:
                        num_bytes = 1
                    total_numel.append(param.numel() * 2 * num_bytes)
                else:
                    total_numel.append(param.numel())

        return sum(total_numel)

    def estimate_tokens(self, input_dict: Dict[str, Union[torch.Tensor, Any]]) -> int:
        """
        Helper function to estimate the total number of tokens from the model inputs.

        Args:
            inputs (`dict`): The model inputs.

        Returns:
            `int`: The total number of tokens.
        """
        if not hasattr(self, "warnings_issued"):
            self.warnings_issued = {}
        if self.main_input_name in input_dict:
            return input_dict[self.main_input_name].numel()
        elif "estimate_tokens" not in self.warnings_issued:
            logger.warning(
                "Could not estimate the number of tokens of the input, floating-point operations will not be computed"
            )
            self.warnings_issued["estimate_tokens"] = True
        return 0

    def floating_point_ops(
        self, input_dict: Dict[str, Union[torch.Tensor, Any]], exclude_embeddings: bool = True
    ) -> int:
        """
        Get number of (optionally, non-embeddings) floating-point operations for the forward and backward passes of a
        batch with this transformer model. Default approximation neglects the quadratic dependency on the number of
        tokens (valid if `12 * d_model << sequence_length`) as laid out in [this
        paper](https://arxiv.org/pdf/2001.08361.pdf) section 2.1. Should be overridden for transformers with parameter
        re-use e.g. Albert or Universal Transformers, or if doing long-range modeling with very high sequence lengths.

        Args:
            batch_size (`int`):
                The batch size for the forward pass.

            sequence_length (`int`):
                The number of tokens in each line of the batch.

            exclude_embeddings (`bool`, *optional*, defaults to `True`):
                Whether or not to count embedding and softmax operations.

        Returns:
            `int`: The number of floating-point operations.
        """

        return 6 * self.estimate_tokens(input_dict) * self.num_parameters(exclude_embeddings=exclude_embeddings)


class PreTrainedModel(nn.Module, ModuleUtilsMixin, PushToHubMixin, PeftAdapterMixin):
    r"""
    Base class for all models.

    [`PreTrainedModel`] takes care of storing the configuration of the models and handles methods for loading,
    downloading and saving models as well as a few methods common to all models to:

        - resize the input embeddings,
        - prune heads in the self-attention heads.

    Class attributes (overridden by derived classes):

        - **config_class** ([`PretrainedConfig`]) -- A subclass of [`PretrainedConfig`] to use as configuration class
          for this model architecture.
        - **load_tf_weights** (`Callable`) -- A python *method* for loading a TensorFlow checkpoint in a PyTorch model,
          taking as arguments:

            - **model** ([`PreTrainedModel`]) -- An instance of the model on which to load the TensorFlow checkpoint.
            - **config** ([`PreTrainedConfig`]) -- An instance of the configuration associated to the model.
            - **path** (`str`) -- A path to the TensorFlow checkpoint.

        - **base_model_prefix** (`str`) -- A string indicating the attribute associated to the base model in derived
          classes of the same architecture adding modules on top of the base model.
        - **is_parallelizable** (`bool`) -- A flag indicating whether this model supports model parallelization.
        - **main_input_name** (`str`) -- The name of the principal input to the model (often `input_ids` for NLP
          models, `pixel_values` for vision models and `input_values` for speech models).
    """

    config_class = None
    base_model_prefix = ""
    main_input_name = "input_ids"
    model_tags = None

    _auto_class = None
    _no_split_modules = None
    _skip_keys_device_placement = None
    _keep_in_fp32_modules = None

    # a list of `re` patterns of `state_dict` keys that should be removed from the list of missing
    # keys we find (keys inside the model but not in the checkpoint) and avoid unnecessary warnings.
    _keys_to_ignore_on_load_missing = None
    # a list of `re` patterns of `state_dict` keys that should be removed from the list of
    # unexpected keys we find (keys inside the checkpoint but not the model) and avoid unnecessary
    # warnings.
    _keys_to_ignore_on_load_unexpected = None
    # a list of `state_dict` keys to ignore when saving the model (useful for keys that aren't
    # trained, but which are either deterministic or tied variables)
    _keys_to_ignore_on_save = None
    # a list of `state_dict` keys that are potentially tied to another key in the state_dict.
    _tied_weights_keys = None

    is_parallelizable = False
    supports_gradient_checkpointing = False
    _is_stateful = False

    # Flash Attention 2 support
    _supports_flash_attn_2 = False

    # SDPA support
    _supports_sdpa = False

    # Flex Attention support
    _supports_flex_attn = False

    # Has support for a `Cache` instance as `past_key_values`? Does it support a `StaticCache`?
    _supports_cache_class = False
    _supports_static_cache = False

    # Has support for a `QuantoQuantizedCache` instance as `past_key_values`
    _supports_quantized_cache = False

    # A tensor parallel plan to be applied to the model when TP is enabled. For
    # top-level models, this attribute is currently defined in respective model
    # code. For base models, this attribute comes from
    # `config.base_model_tp_plan` during `__init__`.
    # It should identify the layers exactly: if you want to TP model.language_model.layers.fc1
    # by passing `tp_plan` to the init, it should be {"model.language_model.layers.fc1":"colwise"}
    # for example.
    _tp_plan = None

    # tensor parallel degree to which model is sharded to.
    _tp_size = None

    # A pipeline parallel plan specifying the layers which may not be present
    # on all ranks when PP is enabled. For top-level models, this attribute is
    # currently defined in respective model code. For base models, this
    # attribute comes from `config.base_model_pp_plan` during `post_init`.
    #
    # The variable names for the inputs and outputs of the specified layers can
    # be indexed using the `PipelineParallel` enum as follows:
    # - `_pp_plan["layers"][PipelineParallel.inputs]`
    # - `_pp_plan["layers"][PipelineParallel.outputs]`
    _pp_plan = None

    # This flag signal that the model can be used as an efficient backend in TGI and vLLM
    # In practice, it means that they support attention interface functions, fully pass the kwargs
    # through all modules up to the Attention layer, can slice logits with Tensor, and have a default TP plan
    _supports_attention_backend = False

    @property
    def dummy_inputs(self) -> Dict[str, torch.Tensor]:
        """
        `Dict[str, torch.Tensor]`: Dummy inputs to do a forward pass in the network.
        """
        return {"input_ids": torch.tensor(DUMMY_INPUTS)}

    @property
    def framework(self) -> str:
        """
        :str: Identifies that this is a PyTorch model.
        """
        return "pt"

    def __init__(self, config: PretrainedConfig, *inputs, **kwargs):
        super().__init__()
        if not isinstance(config, PretrainedConfig):
            raise ValueError(
                f"Parameter config in `{self.__class__.__name__}(config)` should be an instance of class "
                "`PretrainedConfig`. To create a model from a pretrained model use "
                f"`model = {self.__class__.__name__}.from_pretrained(PRETRAINED_MODEL_NAME)`"
            )
        if not getattr(config, "_attn_implementation_autoset", False):
            # config usually has a `torch_dtype` but we need the next line for the `no_super_init` tests
            dtype = config.torch_dtype if hasattr(config, "torch_dtype") else torch.get_default_dtype()
            config = self._autoset_attn_implementation(config, torch_dtype=dtype, check_device_map=False)
        self.config = config

        # for initialization of the loss
        loss_type = self.__class__.__name__
        if loss_type not in LOSS_MAPPING:
            loss_groups = f"({'|'.join(LOSS_MAPPING)})"
            loss_type = re.findall(loss_groups, self.__class__.__name__)
            if len(loss_type) > 0:
                loss_type = loss_type[0]
            else:
                loss_type = None
        self.loss_type = loss_type

        self.name_or_path = config.name_or_path
        self.warnings_issued = {}
        self.generation_config = GenerationConfig.from_model_config(config) if self.can_generate() else None
        # Overwrite the class attribute to make it an instance attribute, so models like
        # `InstructBlipForConditionalGeneration` can dynamically update it without modifying the class attribute
        # when a different component (e.g. language_model) is used.
        self._keep_in_fp32_modules = copy.copy(self.__class__._keep_in_fp32_modules)

        self._no_split_modules = self._no_split_modules or []

    def post_init(self):
        """
        A method executed at the end of each Transformer model initialization, to execute code that needs the model's
        modules properly initialized (such as weight initialization).
        """
        self.init_weights()
        self._backward_compatibility_gradient_checkpointing()

        # Make sure the modules correctly exist if the flag is active
        if self._keep_in_fp32_modules is not None:
            all_parameters = {name for name, _ in self.named_parameters() if len(name) > 0}
            unique_module_names = set()
            # Get all unique module names in the module graph, without the prefixes
            for param in all_parameters:
                unique_module_names.update(
                    [name for name in param.split(".") if not name.isnumeric() and name not in ["weight", "bias"]]
                )
            # Check that every module in the keep_in_fp32 list is part of the module graph
            for module in self._keep_in_fp32_modules:
                if module not in unique_module_names:
                    raise ValueError(
                        f"{module} was specified in the `_keep_in_fp32_modules` list, but is not part of the modules in"
                        f" {self.__class__.__name__}"
                    )

        # If current model is a base model, attach `base_model_tp_plan` and `base_model_pp_plan` from config
        self._pp_plan = self.config.base_model_pp_plan.copy() if self.config.base_model_pp_plan is not None else None
        self._tp_plan = self.config.base_model_tp_plan.copy() if self.config.base_model_tp_plan is not None else {}
        for name, module in self.named_children():
            if plan := getattr(module, "_tp_plan", None):
                self._tp_plan.update({f"{name}.{k}": v for k, v in plan.copy().items()})

        if self._tp_plan is not None and is_torch_greater_or_equal("2.3"):
            for _, v in self._tp_plan.items():
                if v not in SUPPORTED_TP_STYLES:
                    raise ValueError(
                        f"Unsupported tensor parallel style {v}. Supported styles are {SUPPORTED_TP_STYLES}"
                    )

    def dequantize(self):
        """
        Potentially dequantize the model in case it has been quantized by a quantization method that support
        dequantization.
        """
        hf_quantizer = getattr(self, "hf_quantizer", None)

        if hf_quantizer is None:
            raise ValueError("You need to first quantize your model in order to dequantize it")

        return hf_quantizer.dequantize(self)

    def _backward_compatibility_gradient_checkpointing(self):
        if self.supports_gradient_checkpointing and getattr(self.config, "gradient_checkpointing", False):
            self.gradient_checkpointing_enable()
            # Remove the attribute now that is has been consumed, so it's no saved in the config.
            delattr(self.config, "gradient_checkpointing")

    def add_model_tags(self, tags: Union[List[str], str]) -> None:
        r"""
        Add custom tags into the model that gets pushed to the Hugging Face Hub. Will
        not overwrite existing tags in the model.

        Args:
            tags (`Union[List[str], str]`):
                The desired tags to inject in the model

        Examples:

        ```python
        from transformers import AutoModel

        model = AutoModel.from_pretrained("google-bert/bert-base-cased")

        model.add_model_tags(["custom", "custom-bert"])

        # Push the model to your namespace with the name "my-custom-bert".
        model.push_to_hub("my-custom-bert")
        ```
        """
        if isinstance(tags, str):
            tags = [tags]

        if self.model_tags is None:
            self.model_tags = []

        for tag in tags:
            if tag not in self.model_tags:
                self.model_tags.append(tag)

    @classmethod
    @restore_default_torch_dtype
    def _from_config(cls, config, **kwargs):
        """
        All context managers that the model should be initialized under go here.

        Args:
            torch_dtype (`torch.dtype`, *optional*):
                Override the default `torch.dtype` and load the model under this dtype.
        """
        # when we init a model from within another model (e.g. VLMs) and dispatch on FA2
        # a warning is raised that dtype should be fp16. Since we never pass dtype from within
        # modeling code, we can try to infer it here same way as done in `from_pretrained`
        torch_dtype = kwargs.pop("torch_dtype", config.torch_dtype)
        if isinstance(torch_dtype, str):
            torch_dtype = getattr(torch, torch_dtype)

        use_flash_attention_2 = kwargs.pop("use_flash_attention_2", False)

        # override default dtype if needed
        dtype_orig = None
        if torch_dtype is not None:
            dtype_orig = cls._set_default_torch_dtype(torch_dtype)

        config = copy.deepcopy(config)  # We do not want to modify the config inplace in _from_config.

        if config._attn_implementation_internal is not None:
            # In this case, the config has been created with the attn_implementation set by the user, which we
            # should respect.
            attn_implementation = config._attn_implementation_internal
        else:
            attn_implementation = None

        config._attn_implementation = kwargs.pop("attn_implementation", attn_implementation)
        if not getattr(config, "_attn_implementation_autoset", False):
            config = cls._autoset_attn_implementation(
                config,
                use_flash_attention_2=use_flash_attention_2,
                check_device_map=False,
                torch_dtype=torch_dtype,
            )

        if is_deepspeed_zero3_enabled() and not _is_quantized and not _is_ds_init_called:
            logger.info("Detected DeepSpeed ZeRO-3: activating zero.init() for this model")
            # this immediately partitions the model across all gpus, to avoid the overhead in time
            # and memory copying it on CPU or each GPU first
            import deepspeed

            init_contexts = [deepspeed.zero.Init(config_dict_or_path=deepspeed_config()), set_zero3_state()]
            with ContextManagers(init_contexts):
                model = cls(config, **kwargs)

        else:
            model = cls(config, **kwargs)

        # restore default dtype if it was modified
        if dtype_orig is not None:
            torch.set_default_dtype(dtype_orig)

        return model

    @classmethod
    def _autoset_attn_implementation(
        cls,
        config,
        use_flash_attention_2: bool = False,
        torch_dtype: Optional[torch.dtype] = None,
        device_map: Optional[Union[str, Dict[str, int]]] = None,
        check_device_map: bool = True,
    ):
        """
        Automatically checks and dispatches to a default attention implementation. In order of priority:
            1. An implementation specified in `config._attn_implementation` (due for example to the argument attn_implementation="sdpa" in from_pretrained).
            2. DEPRECATED: if use_flash_attention_2 is set to `True` and `flash_attn` is available, flash attention. (`LlamaFlashAttention` for example)
            3. SDPA implementation, if available and supported by the model type. (`LlamaSdpaAttention` for example)
            4. The default model's implementation otherwise (`LlamaAttention` for example) .
        """
        # Here we use config._attn_implementation_internal to check whether the attention implementation was explicitly set by the user.
        # The property `PretrainedConfig._attn_implementation` is never `None`, for backward compatibility (always fall back on "eager").
        # The `hasattr` here is used as some Transformers tests for some reason do not call PretrainedConfig __init__ (e.g. test_no_super_init_config_and_model)
        requested_attn_implementation = None
        if hasattr(config, "_attn_implementation_internal") and config._attn_implementation_internal is not None:
            if config._attn_implementation != "flash_attention_2" and use_flash_attention_2:
                raise ValueError(
                    f'Both attn_implementation="{config._attn_implementation}" and `use_flash_attention_2=True` were used when loading the model, which are not compatible.'
                    ' We recommend to just use `attn_implementation="flash_attention_2"` when loading the model.'
                )

            if isinstance(config._attn_implementation, str) and re.match(
                r"^[^/:]+/[^/:]+:[^/:]+$", config._attn_implementation
            ):
                if not is_kernels_available():
                    raise ValueError("kernels is not installed. Please install it with `pip install kernels`.")

                # Extract repo_id and kernel_name from the string
                repo_id, kernel_name = config._attn_implementation.split(":")
                kernel_name = kernel_name.strip()
                repo_id = repo_id.strip()

                try:
                    kernel = get_kernel(repo_id)
                    ALL_ATTENTION_FUNCTIONS.register(
                        f"kernel_{repo_id.replace('/', '_')}", getattr(kernel, kernel_name)
                    )
                    config._attn_implementation = f"kernel_{repo_id.replace('/', '_')}"
                except FileNotFoundError as e:
                    logger.warning(
                        f"Could not find a kernel repository '{repo_id}' compatible with your devicein the hub: {e}. Using eager attention implementation instead."
                    )
                    config._attn_implementation = "eager"
                except AttributeError:
                    raise ValueError(
                        "the kernel function name or class specified in the attn_implementation argument is not valid. \
                                     Please check the documentation for the correct format, \
                                     and check that the kernel exports the class and the function correctly."
                    )

            if (
                not isinstance(config._attn_implementation, dict)
                and config._attn_implementation not in ["eager"] + ALL_ATTENTION_FUNCTIONS.valid_keys()
            ):
                message = f'Specified `attn_implementation="{config._attn_implementation}"` is not supported. The only possible arguments are `attn_implementation="eager"` (manual attention implementation)'
                if cls._supports_flash_attn_2:
                    message += ', `"attn_implementation=flash_attention_2"` (implementation using flash attention 2)'
                if cls._supports_sdpa:
                    message += ', `"attn_implementation=sdpa"` (implementation using torch.nn.functional.scaled_dot_product_attention)'
                if cls._supports_flex_attn:
                    message += (
                        ', `"attn_implementation=flex_attention"` (implementation using torch\'s flex_attention)'
                    )
                raise ValueError(message + ".")

            # If a config is passed with a preset attn_implementation, we skip the automatic dispatch and use the user-provided config, with hard checks that the requested attention implementation is available.
            requested_attn_implementation = config._attn_implementation_internal

        # Composite models consisting of several PretrainedModels have to specify attention impl as a dict
        # where keys are sub-config names. But most people will specify one `str` which means that should dispatch it
        # for all sub-models.
        # Below we check if a config is composite and manually prepare a dict of attn impl if not already passed as a dict.
        # Later each sub-module will dispatch with its own attn impl, by calling `XXXModel._from_config(config.text_config)`
        # If any of sub-modules doesn't support requested attn, an error will be raised. See https://github.com/huggingface/transformers/pull/32238
        for key in config.sub_configs.keys():
            sub_config = getattr(config, key)
            curr_attn_implementation = (
                requested_attn_implementation
                if not isinstance(requested_attn_implementation, dict)
                else requested_attn_implementation.get(key, None)
            )
            # For models with backbone sub-config might be not initialized
            if sub_config is not None:
                sub_config._attn_implementation_internal = curr_attn_implementation

        if use_flash_attention_2:
            logger.warning_once(
                'The model was loaded with use_flash_attention_2=True, which is deprecated and may be removed in a future release. Please use `attn_implementation="flash_attention_2"` instead.'
            )
            config._attn_implementation = "flash_attention_2"

        if config._attn_implementation == "flash_attention_2":
            cls._check_and_enable_flash_attn_2(
                config,
                torch_dtype=torch_dtype,
                device_map=device_map,
                hard_check_only=False,
                check_device_map=check_device_map,
            )
        elif requested_attn_implementation == "flex_attention":
            config = cls._check_and_enable_flex_attn(config, hard_check_only=True)
        elif requested_attn_implementation in [None, "sdpa"] and not is_torch_xla_available():
            # use_flash_attention_2 takes priority over SDPA, hence SDPA treated in this elif.
            config = cls._check_and_enable_sdpa(
                config,
                hard_check_only=False if requested_attn_implementation is None else True,
            )

            if (
                torch.version.hip is not None
                and config._attn_implementation == "sdpa"
                and torch.cuda.device_count() > 1
                and version.parse(torch.__version__) < version.parse("2.4.1")
            ):
                logger.warning_once(
                    "Using the `SDPA` attention implementation on multi-gpu setup with ROCM may lead to performance issues due to the FA backend. Disabling it to use alternative backends."
                )
                torch.backends.cuda.enable_flash_sdp(False)
        elif requested_attn_implementation in ALL_ATTENTION_FUNCTIONS.valid_keys():
            config._attn_implementation = requested_attn_implementation
        elif isinstance(requested_attn_implementation, dict):
            config._attn_implementation = None
        else:
            config._attn_implementation = "eager"

        config._attn_implementation_autoset = True
        return config

    @classmethod
    def _set_default_torch_dtype(cls, dtype: torch.dtype) -> torch.dtype:
        """
        Change the default dtype and return the previous one. This is needed when wanting to instantiate the model
        under specific dtype.

        Args:
            dtype (`torch.dtype`):
                a floating dtype to set to.

        Returns:
            `torch.dtype`: the original `dtype` that can be used to restore `torch.set_default_dtype(dtype)` if it was
            modified. If it wasn't, returns `None`.

        Note `set_default_dtype` currently only works with floating-point types and asserts if for example,
        `torch.int64` is passed. So if a non-float `dtype` is passed this functions will throw an exception.
        """
        if not dtype.is_floating_point:
            raise ValueError(
                f"Can't instantiate {cls.__name__} model under dtype={dtype} since it is not a floating point dtype"
            )

        logger.info(f"Instantiating {cls.__name__} model under default dtype {dtype}.")
        dtype_orig = torch.get_default_dtype()
        torch.set_default_dtype(dtype)
        return dtype_orig

    @property
    def base_model(self) -> nn.Module:
        """
        `torch.nn.Module`: The main body of the model.
        """
        return getattr(self, self.base_model_prefix, self)

    @classmethod
    def can_generate(cls) -> bool:
        """
        Returns whether this model can generate sequences with `.generate()` from the `GenerationMixin`.

        Under the hood, on classes where this function returns True, some generation-specific changes are triggered:
        for instance, the model instance will have a populated `generation_config` attribute.

        Returns:
            `bool`: Whether this model can generate sequences with `.generate()`.
        """
        # Directly inherits `GenerationMixin` -> can generate
        if "GenerationMixin" in str(cls.__bases__):
            return True
        # The class inherits from a class that can generate (recursive check) -> can generate
        for base in cls.__bases__:
            if not hasattr(base, "can_generate"):
                continue
            if "PreTrainedModel" not in str(base) and base.can_generate():
                return True
        # Detects whether `prepare_inputs_for_generation` has been overwritten in the model. Prior to v4.45, this
        # was how we detected whether a model could generate.
        if hasattr(cls, "prepare_inputs_for_generation"):  # implicit: doesn't inherit `GenerationMixin`
            logger.warning(
                f"{cls.__name__} has generative capabilities, as `prepare_inputs_for_generation` is explicitly "
                "defined. However, it doesn't directly inherit from `GenerationMixin`. From 👉v4.50👈 onwards, "
                "`PreTrainedModel` will NOT inherit from `GenerationMixin`, and this model will lose the ability "
                "to call `generate` and other related functions."
                "\n  - If you're using `trust_remote_code=True`, you can get rid of this warning by loading the "
                "model with an auto class. See https://huggingface.co/docs/transformers/en/model_doc/auto#auto-classes"
                "\n  - If you are the owner of the model architecture code, please modify your model class such that "
                "it inherits from `GenerationMixin` (after `PreTrainedModel`, otherwise you'll get an exception)."
                "\n  - If you are not the owner of the model architecture class, please contact the model code owner "
                "to update it."
            )
        # Otherwise, can't generate
        return False

    @classmethod
    def _check_and_enable_flash_attn_2(
        cls,
        config,
        torch_dtype: Optional[torch.dtype] = None,
        device_map: Optional[Union[str, Dict[str, int]]] = None,
        check_device_map: bool = True,
        hard_check_only: bool = False,
    ) -> PretrainedConfig:
        """
        Checks the availability of Flash Attention 2 and compatibility with the current model.

        If all checks pass and `hard_check_only` is False, the method will set the config attribute `attn_implementation` to "flash_attention_2" so that the model can initialize the correct attention module.
        """
        if not cls._supports_flash_attn_2:
            raise ValueError(
                f"{cls.__name__} does not support Flash Attention 2.0 yet. Please request to add support where"
                f" the model is hosted, on its model hub page: https://huggingface.co/{config._name_or_path}/discussions/new"
                " or in the Transformers GitHub repo: https://github.com/huggingface/transformers/issues/new"
            )

        if not is_flash_attn_2_available():
            preface = "FlashAttention2 has been toggled on, but it cannot be used due to the following error:"
            install_message = "Please refer to the documentation of https://huggingface.co/docs/transformers/perf_infer_gpu_one#flashattention-2 to install Flash Attention 2."

            if importlib.util.find_spec("flash_attn") is None:
                # package `flash-attn` can not be installed on Ascend NPU, ignore related validation logic and early exit.
                if is_torch_npu_available():
                    if not hard_check_only:
                        config._attn_implementation = "flash_attention_2"

                    logger.info("Detect using FlashAttention2 on Ascend NPU.")
                    return config
                else:
                    raise ImportError(f"{preface} the package flash_attn seems to be not installed. {install_message}")

            flash_attention_version = version.parse(importlib.metadata.version("flash_attn"))
            if torch.version.cuda:
                if flash_attention_version < version.parse("2.1.0"):
                    raise ImportError(
                        f"{preface} you need flash_attn package version to be greater or equal than 2.1.0. Detected version {flash_attention_version}. {install_message}"
                    )
                elif not torch.cuda.is_available():
                    raise ValueError(
                        f"{preface} Flash Attention 2 is not available on CPU. Please make sure torch can access a CUDA device."
                    )
                else:
                    raise ImportError(f"{preface} Flash Attention 2 is not available. {install_message}")
            elif torch.version.hip:
                if flash_attention_version < version.parse("2.0.4"):
                    raise ImportError(
                        f"{preface} you need flash_attn package version to be greater or equal than 2.0.4. Make sure to have that version installed - detected version {flash_attention_version}. {install_message}"
                    )
                else:
                    raise ImportError(f"{preface} Flash Attention 2 is not available. {install_message}")

        _is_bettertransformer = getattr(cls, "use_bettertransformer", False)

        if _is_bettertransformer:
            raise ValueError(
                "Flash Attention 2 and BetterTransformer API are not compatible. Please make sure to disable BetterTransformers by doing model.reverse_bettertransformer()"
            )

        if torch_dtype is None:
            logger.warning_once(
                "You are attempting to use Flash Attention 2.0 without specifying a torch dtype. This might lead to unexpected behaviour"
            )
        elif torch_dtype is not None and torch_dtype not in [torch.float16, torch.bfloat16]:
            logger.warning_once(
                "Flash Attention 2.0 only supports torch.float16 and torch.bfloat16 dtypes, but"
                f" the current dype in {cls.__name__} is {torch_dtype}. You should run training or inference using Automatic Mixed-Precision via the `with torch.autocast(device_type='torch_device'):` decorator,"
                ' or load the model with the `torch_dtype` argument. Example: `model = AutoModel.from_pretrained("openai/whisper-tiny", attn_implementation="flash_attention_2", torch_dtype=torch.float16)`'
            )

        # The check `torch.empty(0).device.type != "cuda"` is needed as the model may be initialized after `torch.set_default_device` has been called,
        # or the model may be initialized under the context manager `with torch.device("cuda"):`.
        if check_device_map and device_map is None and torch.empty(0).device.type not in ["cuda", "mlu"]:
            if torch.cuda.is_available():
                logger.warning_once(
                    "You are attempting to use Flash Attention 2.0 with a model not initialized on GPU. Make sure to move the model to GPU"
                    " after initializing it on CPU with `model.to('cuda')`."
                )
            elif is_torch_mlu_available():
                logger.warning_once(
                    "You are attempting to use Flash Attention 2.0 with a model not initialized on MLU. Make sure to move the model to MLU"
                    " after initializing it on CPU with `model.to('mlu')`."
                )
            else:
                raise ValueError(
                    "You are attempting to use Flash Attention 2.0 with a model not initialized on GPU and with no GPU available. "
                    "This is not supported yet. Please make sure to have access to a GPU and either initialise the model on a GPU by passing a device_map "
                    "or initialising the model on CPU and then moving it to GPU."
                )
        elif (
            check_device_map
            and device_map is not None
            and isinstance(device_map, dict)
            and ("cpu" in device_map.values() or "disk" in device_map.values())
        ):
            raise ValueError(
                "You are attempting to use Flash Attention 2.0 with a model dispatched on CPU or disk. This is not supported. Please make sure to "
                "initialise the model on a GPU by passing a device_map that contains only GPU devices as keys."
            )
        if not hard_check_only:
            config._attn_implementation = "flash_attention_2"
        return config

    @classmethod
    def _check_and_enable_sdpa(cls, config, hard_check_only: bool = False) -> PretrainedConfig:
        """
        Checks the availability of SDPA for a given model.

        If all checks pass and `hard_check_only` is False, the method will set the config attribute `_attn_implementation` to "sdpa" so that the model can initialize the correct attention module.
        """
        if hard_check_only:
            if not cls._supports_sdpa:
                raise ValueError(
                    f"{cls.__name__} does not support an attention implementation through torch.nn.functional.scaled_dot_product_attention yet."
                    " Please request the support for this architecture: https://github.com/huggingface/transformers/issues/28005. If you believe"
                    ' this error is a bug, please open an issue in Transformers GitHub repository and load your model with the argument `attn_implementation="eager"` meanwhile. Example: `model = AutoModel.from_pretrained("openai/whisper-tiny", attn_implementation="eager")`'
                )
            if not is_torch_sdpa_available():
                raise ImportError(
                    "PyTorch SDPA requirements in Transformers are not met. Please install torch>=2.1.1."
                )

        if not is_torch_sdpa_available() or not cls._supports_sdpa:
            return config

        _is_bettertransformer = getattr(cls, "use_bettertransformer", False)
        if _is_bettertransformer:
            return config

        if not hard_check_only:
            config._attn_implementation = "sdpa"
        return config

    @classmethod
    def _check_and_enable_flex_attn(cls, config, hard_check_only: bool = False) -> PretrainedConfig:
        """
        Checks the availability of Flex Attention for a given model.

        If all checks pass and `hard_check_only` is False, the method will set the config attribute `_attn_implementation` to "flex_attention" so that the model can initialize the correct attention module.
        """
        if hard_check_only:
            if not cls._supports_flex_attn:
                raise ValueError(
                    f"{cls.__name__} does not support an attention implementation through torch's flex_attention."
                    " Please request the support for this architecture: https://github.com/huggingface/transformers/issues/34809."
                    " If you believe this error is a bug, please open an issue in Transformers GitHub repository"
                    ' and load your model with the argument `attn_implementation="eager"` meanwhile.'
                    ' Example: `model = AutoModel.from_pretrained("openai/whisper-tiny", attn_implementation="eager")`'
                )
            if not is_torch_flex_attn_available():
                raise ImportError(
                    "PyTorch Flex Attention requirements in Transformers are not met. Please install torch>=2.5.0."
                )

        if not is_torch_flex_attn_available() or not cls._supports_flex_attn:
            return config

        if not hard_check_only:
            config._attn_implementation = "flex_attention"

        return config

    def enable_input_require_grads(self):
        """
        Enables the gradients for the input embeddings. This is useful for fine-tuning adapter weights while keeping
        the model weights fixed.
        """

        def make_inputs_require_grads(module, input, output):
            output.requires_grad_(True)

        self._require_grads_hook = self.get_input_embeddings().register_forward_hook(make_inputs_require_grads)

    def disable_input_require_grads(self):
        """
        Removes the `_require_grads_hook`.
        """
        self._require_grads_hook.remove()

    def get_input_embeddings(self) -> nn.Module:
        """
        Returns the model's input embeddings.

        Returns:
            `nn.Module`: A torch module mapping vocabulary to hidden states.
        """
        base_model = getattr(self, self.base_model_prefix, self)
        if base_model is not self:
            return base_model.get_input_embeddings()
        else:
            raise NotImplementedError

    def set_input_embeddings(self, value: nn.Module):
        """
        Set model's input embeddings.

        Args:
            value (`nn.Module`): A module mapping vocabulary to hidden states.
        """
        base_model = getattr(self, self.base_model_prefix, self)
        if base_model is not self:
            base_model.set_input_embeddings(value)
        else:
            raise NotImplementedError

    def get_output_embeddings(self) -> nn.Module:
        """
        Returns the model's output embeddings.

        Returns:
            `nn.Module`: A torch module mapping hidden states to vocabulary.
        """
        return None  # Overwrite for models with output embeddings

    def _init_weights(self, module):
        """
        Initialize the weights. This method should be overridden by derived class and is
        the only initialization method that will be called when loading a checkpoint
        using `from_pretrained`. Any attempt to initialize outside of this function
        will be useless as the torch.nn.init function are all replaced with skip.
        """
        pass

    def _initialize_weights(self, module):
        """
        Initialize the weights if they are not already initialized.
        """
        if getattr(module, "_is_hf_initialized", False):
            return
        self._init_weights(module)
        module._is_hf_initialized = True

    @torch.no_grad()
    def initialize_weights(self):
        """
        This is equivalent to calling `self.apply(self._initialize_weights)`, but correctly handles composite models.
        This function dynamically dispatches the correct `init_weights` function to the modules as we advance in the
        module graph along the recursion. It can handle an arbitrary number of sub-models. Without it, every composite
        model would have to recurse a second time on all sub-models explicitly in the outer-most `_init_weights`, which
        is extremely error prone and inefficient.

        Note that the `torch.no_grad()` decorator is very important as well, as most of our `_init_weights` do not use
        `torch.nn.init` functions (which are all no_grad by default), but simply do in-place ops such as
        `module.weight.data.zero_()`.
        """
        if not hasattr(torch.nn.Module, "smart_apply"):
            # This function is equivalent to `torch.nn.Module.apply`, except that it dynamically adjust the function
            # to apply as we go down the graph
            def smart_apply(self, fn):
                for module in self.children():
                    # We found a sub-model: recursively dispatch its own init function now!
                    if hasattr(module, "_init_weights"):
                        module.smart_apply(module._initialize_weights)
                    else:
                        module.smart_apply(fn)
                fn(self)
                return self

            torch.nn.Module.smart_apply = smart_apply

        # Let the magic happen with this simple call
        self.smart_apply(self._initialize_weights)

    def tie_weights(self):
        """
        Tie the weights between the input embeddings and the output embeddings.

        If the `torchscript` flag is set in the configuration, can't handle parameter sharing so we are cloning the
        weights instead.
        """
        if getattr(self.config.get_text_config(decoder=True), "tie_word_embeddings", True):
            output_embeddings = self.get_output_embeddings()
            if output_embeddings is not None:
                self._tie_or_clone_weights(output_embeddings, self.get_input_embeddings())

        if getattr(self.config, "is_encoder_decoder", False) and getattr(self.config, "tie_encoder_decoder", False):
            if hasattr(self, self.base_model_prefix):
                self = getattr(self, self.base_model_prefix)
            tied_weights = self._tie_encoder_decoder_weights(
                self.encoder, self.decoder, self.base_model_prefix, "encoder"
            )
            # Setting a dynamic variable instead of `_tied_weights_keys` because it's a class
            # attributed not an instance member, therefore modifying it will modify the entire class
            # Leading to issues on subsequent calls by different tests or subsequent calls.
            self._dynamic_tied_weights_keys = tied_weights

        for module in self.modules():
            if hasattr(module, "_tie_weights"):
                module._tie_weights()

    @staticmethod
    def _tie_encoder_decoder_weights(
        encoder: nn.Module, decoder: nn.Module, base_model_prefix: str, base_encoder_name: str
    ):
        uninitialized_encoder_weights: List[str] = []
        tied_weights: List[str] = []
        if decoder.__class__ != encoder.__class__:
            logger.info(
                f"{decoder.__class__} and {encoder.__class__} are not equal. In this case make sure that all encoder"
                " weights are correctly initialized."
            )

        def tie_encoder_to_decoder_recursively(
            decoder_pointer: nn.Module,
            encoder_pointer: nn.Module,
            module_name: str,
            base_encoder_name: str,
            uninitialized_encoder_weights: List[str],
            depth=0,
            total_decoder_name="",
            total_encoder_name="",
        ):
            assert isinstance(decoder_pointer, nn.Module) and isinstance(encoder_pointer, nn.Module), (
                f"{decoder_pointer} and {encoder_pointer} have to be of type nn.Module"
            )
            if hasattr(decoder_pointer, "weight"):
                assert hasattr(encoder_pointer, "weight")
                encoder_pointer.weight = decoder_pointer.weight
                tied_weights.append(f"{base_encoder_name}{total_encoder_name}.weight")
                if hasattr(decoder_pointer, "bias"):
                    assert hasattr(encoder_pointer, "bias")
                    tied_weights.append(f"{base_encoder_name}{total_encoder_name}.bias")
                    encoder_pointer.bias = decoder_pointer.bias
                return

            encoder_modules = encoder_pointer._modules
            decoder_modules = decoder_pointer._modules
            if len(decoder_modules) > 0:
                assert len(encoder_modules) > 0, (
                    f"Encoder module {encoder_pointer} does not match decoder module {decoder_pointer}"
                )

                all_encoder_weights = {module_name + "/" + sub_name for sub_name in encoder_modules.keys()}
                encoder_layer_pos = 0
                for name, module in decoder_modules.items():
                    if name.isdigit():
                        encoder_name = str(int(name) + encoder_layer_pos)
                        decoder_name = name
                        if not isinstance(decoder_modules[decoder_name], type(encoder_modules[encoder_name])) and len(
                            encoder_modules
                        ) != len(decoder_modules):
                            # this can happen if the name corresponds to the position in a list module list of layers
                            # in this case the decoder has added a cross-attention that the encoder does not have
                            # thus skip this step and subtract one layer pos from encoder
                            encoder_layer_pos -= 1
                            continue
                    elif name not in encoder_modules:
                        continue
                    elif depth > 500:
                        raise ValueError(
                            "Max depth of recursive function `tie_encoder_to_decoder` reached. It seems that there is"
                            " a circular dependency between two or more `nn.Modules` of your model."
                        )
                    else:
                        decoder_name = encoder_name = name
                    tie_encoder_to_decoder_recursively(
                        decoder_modules[decoder_name],
                        encoder_modules[encoder_name],
                        module_name + "/" + name,
                        base_encoder_name,
                        uninitialized_encoder_weights,
                        depth=depth + 1,
                        total_encoder_name=f"{total_encoder_name}.{encoder_name}",
                        total_decoder_name=f"{total_decoder_name}.{decoder_name}",
                    )
                    all_encoder_weights.remove(module_name + "/" + encoder_name)

                uninitialized_encoder_weights += list(all_encoder_weights)

        # tie weights recursively
        tie_encoder_to_decoder_recursively(
            decoder, encoder, base_model_prefix, base_encoder_name, uninitialized_encoder_weights
        )

        if len(uninitialized_encoder_weights) > 0:
            logger.warning(
                f"The following encoder weights were not tied to the decoder {uninitialized_encoder_weights}"
            )
        return tied_weights

    def _tie_or_clone_weights(self, output_embeddings, input_embeddings):
        """Tie or clone module weights depending of whether we are using TorchScript or not"""
        if self.config.torchscript:
            output_embeddings.weight = nn.Parameter(input_embeddings.weight.clone())
        else:
            output_embeddings.weight = input_embeddings.weight

        if getattr(output_embeddings, "bias", None) is not None:
            output_embeddings.bias.data = nn.functional.pad(
                output_embeddings.bias.data,
                (
                    0,
                    output_embeddings.weight.shape[0] - output_embeddings.bias.shape[0],
                ),
                "constant",
                0,
            )
        if hasattr(output_embeddings, "out_features") and hasattr(input_embeddings, "num_embeddings"):
            output_embeddings.out_features = input_embeddings.num_embeddings

    def _get_no_split_modules(self, device_map: str):
        """
        Get the modules of the model that should not be spit when using device_map. We iterate through the modules to
        get the underlying `_no_split_modules`.

        Args:
            device_map (`str`):
                The device map value. Options are ["auto", "balanced", "balanced_low_0", "sequential"]

        Returns:
            `List[str]`: List of modules that should not be split
        """
        _no_split_modules = set()
        modules_to_check = [self]
        while len(modules_to_check) > 0:
            module = modules_to_check.pop(-1)
            # if the module does not appear in _no_split_modules, we also check the children
            if module.__class__.__name__ not in _no_split_modules:
                if isinstance(module, PreTrainedModel):
                    if module._no_split_modules is None:
                        raise ValueError(
                            f"{module.__class__.__name__} does not support `device_map='{device_map}'`. To implement support, the model "
                            "class needs to implement the `_no_split_modules` attribute."
                        )
                    else:
                        _no_split_modules = _no_split_modules | set(module._no_split_modules)
                modules_to_check += list(module.children())
        return list(_no_split_modules)

    def resize_token_embeddings(
        self,
        new_num_tokens: Optional[int] = None,
        pad_to_multiple_of: Optional[int] = None,
        mean_resizing: bool = True,
    ) -> nn.Embedding:
        """
        Resizes input token embeddings matrix of the model if `new_num_tokens != config.vocab_size`.

        Takes care of tying weights embeddings afterwards if the model class has a `tie_weights()` method.

        Arguments:
            new_num_tokens (`int`, *optional*):
                The new number of tokens in the embedding matrix. Increasing the size will add newly initialized
                vectors at the end. Reducing the size will remove vectors from the end. If not provided or `None`, just
                returns a pointer to the input tokens `torch.nn.Embedding` module of the model without doing anything.
            pad_to_multiple_of (`int`, *optional*):
                If set will pad the embedding matrix to a multiple of the provided value.If `new_num_tokens` is set to
                `None` will just pad the embedding to a multiple of `pad_to_multiple_of`.

                This is especially useful to enable the use of Tensor Cores on NVIDIA hardware with compute capability
                `>= 7.5` (Volta), or on TPUs which benefit from having sequence lengths be a multiple of 128. For more
                details about this, or help on choosing the correct value for resizing, refer to this guide:
                https://docs.nvidia.com/deeplearning/performance/dl-performance-matrix-multiplication/index.html#requirements-tc
            mean_resizing (`bool`):
                Whether to initialize the added embeddings from a multivariate normal distribution that has old embeddings' mean and
                covariance or to initialize them with a normal distribution that has a mean of zero and std equals `config.initializer_range`.

                Setting `mean_resizing` to `True` is useful when increasing the size of the embeddings of causal language models,
                where the generated tokens' probabilities won't be affected by the added embeddings because initializing the new embeddings with the
                old embeddings' mean will reduce the kl-divergence between the next token probability before and after adding the new embeddings.
                Refer to this article for more information: https://nlp.stanford.edu/~johnhew/vocab-expansion.html

        Return:
            `torch.nn.Embedding`: Pointer to the input tokens Embeddings Module of the model.
        """
        model_embeds = self._resize_token_embeddings(new_num_tokens, pad_to_multiple_of, mean_resizing)
        if new_num_tokens is None and pad_to_multiple_of is None:
            return model_embeds

        # Since we are basically reusing the same old embeddings with new weight values, gathering is required
        is_quantized = hasattr(self, "hf_quantizer") and self.hf_quantizer is not None
        if is_deepspeed_zero3_enabled() and not is_quantized:
            import deepspeed

            with deepspeed.zero.GatheredParameters(model_embeds.weight, modifier_rank=None):
                vocab_size = model_embeds.weight.shape[0]
        else:
            vocab_size = model_embeds.weight.shape[0]

        # Update base model and current model config.
        self.config.get_text_config().vocab_size = vocab_size
        self.vocab_size = vocab_size

        # Tie weights again if needed
        self.tie_weights()

        return model_embeds

    def _resize_token_embeddings(self, new_num_tokens, pad_to_multiple_of=None, mean_resizing=True):
        old_embeddings = self.get_input_embeddings()
        new_embeddings = self._get_resized_embeddings(
            old_embeddings, new_num_tokens, pad_to_multiple_of, mean_resizing
        )
        if hasattr(old_embeddings, "_hf_hook"):
            hook = old_embeddings._hf_hook
            add_hook_to_module(new_embeddings, hook)
        old_embeddings_requires_grad = old_embeddings.weight.requires_grad
        new_embeddings.requires_grad_(old_embeddings_requires_grad)
        self.set_input_embeddings(new_embeddings)
        is_quantized = hasattr(self, "hf_quantizer") and self.hf_quantizer is not None

        # Update new_num_tokens with the actual size of new_embeddings
        if pad_to_multiple_of is not None:
            if is_deepspeed_zero3_enabled() and not is_quantized:
                import deepspeed

                with deepspeed.zero.GatheredParameters(new_embeddings.weight, modifier_rank=None):
                    new_num_tokens = new_embeddings.weight.shape[0]
            else:
                new_num_tokens = new_embeddings.weight.shape[0]

        # if word embeddings are not tied, make sure that lm head is resized as well
        if (
            self.get_output_embeddings() is not None
            and not self.config.get_text_config(decoder=True).tie_word_embeddings
        ):
            old_lm_head = self.get_output_embeddings()
            if isinstance(old_lm_head, torch.nn.Embedding):
                new_lm_head = self._get_resized_embeddings(old_lm_head, new_num_tokens, mean_resizing=mean_resizing)
            else:
                new_lm_head = self._get_resized_lm_head(old_lm_head, new_num_tokens, mean_resizing=mean_resizing)
            if hasattr(old_lm_head, "_hf_hook"):
                hook = old_lm_head._hf_hook
                add_hook_to_module(new_lm_head, hook)
            old_lm_head_requires_grad = old_lm_head.weight.requires_grad
            new_lm_head.requires_grad_(old_lm_head_requires_grad)
            self.set_output_embeddings(new_lm_head)

        return self.get_input_embeddings()

    def _get_resized_embeddings(
        self,
        old_embeddings: nn.Embedding,
        new_num_tokens: Optional[int] = None,
        pad_to_multiple_of: Optional[int] = None,
        mean_resizing: bool = True,
    ) -> nn.Embedding:
        """
        Build a resized Embedding Module from a provided token Embedding Module. Increasing the size will add newly
        initialized vectors at the end. Reducing the size will remove vectors from the end

        Args:
            old_embeddings (`torch.nn.Embedding`):
                Old embeddings to be resized.
            new_num_tokens (`int`, *optional*):
                New number of tokens in the embedding matrix.

                Increasing the size will add newly initialized vectors at the end. Reducing the size will remove
                vectors from the end. If not provided or `None`, just returns a pointer to the input tokens
                `torch.nn.Embedding` module of the model without doing anything.
            pad_to_multiple_of (`int`, *optional*):
                If set will pad the embedding matrix to a multiple of the provided value. If `new_num_tokens` is set to
                `None` will just pad the embedding to a multiple of `pad_to_multiple_of`.

                This is especially useful to enable the use of Tensor Cores on NVIDIA hardware with compute capability
                `>= 7.5` (Volta), or on TPUs which benefit from having sequence lengths be a multiple of 128. For more
                details about this, or help on choosing the correct value for resizing, refer to this guide:
                https://docs.nvidia.com/deeplearning/performance/dl-performance-matrix-multiplication/index.html#requirements-tc
            mean_resizing (`bool`):
                Whether to initialize the added embeddings from a multivariate normal distribution that has old embeddings' mean and
                covariance or to initialize them with a normal distribution that has a mean of zero and std equals `config.initializer_range`.

                Setting `mean_resizing` to `True` is useful when increasing the size of the embeddings of causal language models,
                where the generated tokens' probabilities will not be affected by the added embeddings because initializing the new embeddings with the
                old embeddings' mean will reduce the kl-divergence between the next token probability before and after adding the new embeddings.
                Refer to this article for more information: https://nlp.stanford.edu/~johnhew/vocab-expansion.html


        Return:
            `torch.nn.Embedding`: Pointer to the resized Embedding Module or the old Embedding Module if
            `new_num_tokens` is `None`
        """

        if pad_to_multiple_of is not None:
            if not isinstance(pad_to_multiple_of, int):
                raise ValueError(
                    f"Asking to pad the embedding matrix to a multiple of `{pad_to_multiple_of}`, which is not and integer. Please make sure to pass an integer"
                )
            if new_num_tokens is None:
                new_num_tokens = old_embeddings.weight.shape[0]
            new_num_tokens = ((new_num_tokens + pad_to_multiple_of - 1) // pad_to_multiple_of) * pad_to_multiple_of
        else:
            logger.info(
                "You are resizing the embedding layer without providing a `pad_to_multiple_of` parameter. This means that the new embedding"
                f" dimension will be {new_num_tokens}. This might induce some performance reduction as *Tensor Cores* will not be available."
                " For more details about this, or help on choosing the correct value for resizing, refer to this guide:"
                " https://docs.nvidia.com/deeplearning/performance/dl-performance-matrix-multiplication/index.html#requirements-tc"
            )

        if new_num_tokens is None:
            return old_embeddings

        is_quantized = hasattr(self, "hf_quantizer") and self.hf_quantizer is not None
        if is_deepspeed_zero3_enabled() and not is_quantized:
            import deepspeed

            with deepspeed.zero.GatheredParameters(old_embeddings.weight, modifier_rank=None):
                old_num_tokens, old_embedding_dim = old_embeddings.weight.size()
        else:
            old_num_tokens, old_embedding_dim = old_embeddings.weight.size()

        if old_num_tokens == new_num_tokens and not is_deepspeed_zero3_enabled():
            return old_embeddings

        if not isinstance(old_embeddings, nn.Embedding):
            raise TypeError(
                f"Old embeddings are of type {type(old_embeddings)}, which is not an instance of {nn.Embedding}. You"
                " should either use a different resize function or make sure that `old_embeddings` are an instance of"
                f" {nn.Embedding}."
            )

        # Build new embeddings

        # When using DeepSpeed ZeRO-3, we shouldn't create new embeddings with DeepSpeed init
        # because the shape of the new embedding layer is used across various modeling files
        # as well as to update config vocab size. Shape will be 0 when using DeepSpeed init leading
        # to errors when training.
        new_embeddings = nn.Embedding(
            new_num_tokens,
            old_embedding_dim,
            device=old_embeddings.weight.device,
            dtype=old_embeddings.weight.dtype,
        )

        if new_num_tokens > old_num_tokens and not mean_resizing:
            # initialize new embeddings (in particular added tokens) with a mean of 0 and std equals `config.initializer_range`.
            self._init_weights(new_embeddings)

        elif new_num_tokens > old_num_tokens and mean_resizing:
            # initialize new embeddings  (in particular added tokens). The new embeddings will be initialized
            # from a multivariate normal distribution that has old embeddings' mean and covariance.
            # as described in this article: https://nlp.stanford.edu/~johnhew/vocab-expansion.html
            logger.warning_once(
                "The new embeddings will be initialized from a multivariate normal distribution that has old embeddings' mean and covariance. "
                "As described in this article: https://nlp.stanford.edu/~johnhew/vocab-expansion.html. "
                "To disable this, use `mean_resizing=False`"
            )

            added_num_tokens = new_num_tokens - old_num_tokens
            if is_deepspeed_zero3_enabled() and not is_quantized:
                import deepspeed

                with deepspeed.zero.GatheredParameters([old_embeddings.weight], modifier_rank=None):
                    self._init_added_embeddings_weights_with_mean(
                        old_embeddings, new_embeddings, old_embedding_dim, old_num_tokens, added_num_tokens
                    )
            else:
                self._init_added_embeddings_weights_with_mean(
                    old_embeddings, new_embeddings, old_embedding_dim, old_num_tokens, added_num_tokens
                )

        # Copy token embeddings from the previous weights

        # numbers of tokens to copy
        n = min(old_num_tokens, new_num_tokens)

        if is_deepspeed_zero3_enabled() and not is_quantized:
            import deepspeed

            params = [old_embeddings.weight, new_embeddings.weight]
            with deepspeed.zero.GatheredParameters(params, modifier_rank=0):
                new_embeddings.weight.data[:n, :] = old_embeddings.weight.data[:n, :]
        else:
            new_embeddings.weight.data[:n, :] = old_embeddings.weight.data[:n, :]

        # Replace weights in old_embeddings and return to maintain the same embedding type.
        # This ensures correct functionality when a Custom Embedding class is passed as input.
        # The input and output embedding types remain consistent. (c.f. https://github.com/huggingface/transformers/pull/31979)
        if is_deepspeed_zero3_enabled() and not is_quantized:
            import deepspeed

            params = [old_embeddings.weight, new_embeddings.weight]
            with deepspeed.zero.GatheredParameters(params, modifier_rank=0):
                old_embeddings.weight = new_embeddings.weight
                old_embeddings.num_embeddings = new_embeddings.weight.data.shape[0]

                # If the new number of tokens is smaller than the original `padding_idx`, the `padding_idx`
                # will be set to `None` in the resized embeddings.
                if old_embeddings.padding_idx is not None and (new_num_tokens - 1) < old_embeddings.padding_idx:
                    old_embeddings.padding_idx = None
        else:
            old_embeddings.weight.data = new_embeddings.weight.data
            old_embeddings.num_embeddings = new_embeddings.weight.data.shape[0]
            if old_embeddings.padding_idx is not None and (new_num_tokens - 1) < old_embeddings.padding_idx:
                old_embeddings.padding_idx = None

        return old_embeddings

    def _get_resized_lm_head(
        self,
        old_lm_head: nn.Linear,
        new_num_tokens: Optional[int] = None,
        transposed: Optional[bool] = False,
        mean_resizing: bool = True,
    ) -> nn.Linear:
        """
        Build a resized Linear Module from a provided old Linear Module. Increasing the size will add newly initialized
        vectors at the end. Reducing the size will remove vectors from the end

        Args:
            old_lm_head (`torch.nn.Linear`):
                Old lm head liner layer to be resized.
            new_num_tokens (`int`, *optional*):
                New number of tokens in the linear matrix.

                Increasing the size will add newly initialized vectors at the end. Reducing the size will remove
                vectors from the end. If not provided or `None`, just returns a pointer to the input tokens
                `torch.nn.Linear` module of the model without doing anything. transposed (`bool`, *optional*, defaults
                to `False`): Whether `old_lm_head` is transposed or not. If True `old_lm_head.size()` is `lm_head_dim,
                vocab_size` else `vocab_size, lm_head_dim`.
            mean_resizing (`bool`):
                Whether to initialize the added embeddings from a multivariate normal distribution that has old embeddings' mean and
                covariance or to initialize them with a normal distribution that has a mean of zero and std equals `config.initializer_range`.

                Setting `mean_resizing` to `True` is useful when increasing the size of the embeddings of causal language models,
                where the generated tokens' probabilities will not be affected by the added embeddings because initializing the new embeddings with the
                old embeddings' mean will reduce the kl-divergence between the next token probability before and after adding the new embeddings.
                Refer to this article for more information: https://nlp.stanford.edu/~johnhew/vocab-expansion.html

        Return:
            `torch.nn.Linear`: Pointer to the resized Linear Module or the old Linear Module if `new_num_tokens` is
            `None`
        """

        if new_num_tokens is None:
            return old_lm_head

        is_quantized = hasattr(self, "hf_quantizer") and self.hf_quantizer is not None
        if is_deepspeed_zero3_enabled() and not is_quantized:
            import deepspeed

            with deepspeed.zero.GatheredParameters(old_lm_head.weight, modifier_rank=None):
                old_num_tokens, old_lm_head_dim = (
                    old_lm_head.weight.size() if not transposed else old_lm_head.weight.t().size()
                )
        else:
            old_num_tokens, old_lm_head_dim = (
                old_lm_head.weight.size() if not transposed else old_lm_head.weight.t().size()
            )

        if old_num_tokens == new_num_tokens and not is_deepspeed_zero3_enabled():
            return old_lm_head

        if not isinstance(old_lm_head, nn.Linear):
            raise TypeError(
                f"Old language model head is of type {type(old_lm_head)}, which is not an instance of {nn.Linear}. You"
                " should either use a different resize function or make sure that `old_lm_head` are an instance of"
                f" {nn.Linear}."
            )

        # Build new lm head
        new_lm_head_shape = (old_lm_head_dim, new_num_tokens) if not transposed else (new_num_tokens, old_lm_head_dim)
        has_new_lm_head_bias = old_lm_head.bias is not None

        # When using DeepSpeed ZeRO-3, we shouldn't create new embeddings with DeepSpeed init
        # because the shape of the new embedding layer is used across various modeling files
        # as well as to update config vocab size. Shape will be 0 when using DeepSpeed init leading
        # to errors when training.
        new_lm_head = nn.Linear(
            *new_lm_head_shape,
            bias=has_new_lm_head_bias,
            device=old_lm_head.weight.device,
            dtype=old_lm_head.weight.dtype,
        )

        if new_num_tokens > old_num_tokens and not mean_resizing:
            # initialize new embeddings (in particular added tokens) with a mean of 0 and std equals `config.initializer_range`.
            self._init_weights(new_lm_head)

        elif new_num_tokens > old_num_tokens and mean_resizing:
            # initialize new lm_head weights (in particular added tokens). The new lm_head weights
            # will be initialized from a multivariate normal distribution that has old embeddings' mean and covariance.
            # as described in this article: https://nlp.stanford.edu/~johnhew/vocab-expansion.html
            logger.warning_once(
                "The new lm_head weights will be initialized from a multivariate normal distribution that has old embeddings' mean and covariance. "
                "As described in this article: https://nlp.stanford.edu/~johnhew/vocab-expansion.html. "
                "To disable this, use `mean_resizing=False`"
            )

            added_num_tokens = new_num_tokens - old_num_tokens
            if is_deepspeed_zero3_enabled() and not is_quantized:
                import deepspeed

                params = [old_lm_head.weight]
                if has_new_lm_head_bias:
                    params += [old_lm_head.bias]
                with deepspeed.zero.GatheredParameters(params, modifier_rank=None):
                    self._init_added_lm_head_weights_with_mean(
                        old_lm_head, new_lm_head, old_lm_head_dim, old_num_tokens, added_num_tokens, transposed
                    )
                    if has_new_lm_head_bias:
                        self._init_added_lm_head_bias_with_mean(old_lm_head, new_lm_head, added_num_tokens)

            else:
                self._init_added_lm_head_weights_with_mean(
                    old_lm_head, new_lm_head, old_lm_head_dim, old_num_tokens, added_num_tokens, transposed
                )
                if has_new_lm_head_bias:
                    self._init_added_lm_head_bias_with_mean(old_lm_head, new_lm_head, added_num_tokens)

        num_tokens_to_copy = min(old_num_tokens, new_num_tokens)

        if is_deepspeed_zero3_enabled() and not is_quantized:
            import deepspeed

            params = [old_lm_head.weight, old_lm_head.bias, new_lm_head.weight, new_lm_head.bias]
            with deepspeed.zero.GatheredParameters(params, modifier_rank=0):
                self._copy_lm_head_original_to_resized(
                    new_lm_head, old_lm_head, num_tokens_to_copy, transposed, has_new_lm_head_bias
                )
        else:
            self._copy_lm_head_original_to_resized(
                new_lm_head, old_lm_head, num_tokens_to_copy, transposed, has_new_lm_head_bias
            )

        return new_lm_head

    def _init_added_embeddings_weights_with_mean(
        self, old_embeddings, new_embeddings, old_embedding_dim, old_num_tokens, added_num_tokens
    ):
        old_embeddings_weight = old_embeddings.weight.data.to(torch.float32)
        mean_embeddings = torch.mean(old_embeddings_weight, axis=0)
        old_centered_embeddings = old_embeddings_weight - mean_embeddings
        covariance = old_centered_embeddings.T @ old_centered_embeddings / old_num_tokens

        # Check if the covariance is positive definite.
        epsilon = 1e-9
        is_covariance_psd = constraints.positive_definite.check(epsilon * covariance).all()
        if is_covariance_psd:
            # If covariances is positive definite, a distribution can be created. and we can sample new weights from it.
            distribution = torch.distributions.multivariate_normal.MultivariateNormal(
                mean_embeddings, covariance_matrix=epsilon * covariance
            )
            new_embeddings.weight.data[-1 * added_num_tokens :, :] = distribution.sample(
                sample_shape=(added_num_tokens,)
            ).to(old_embeddings.weight.dtype)
        else:
            # Otherwise, just initialize with the mean. because distribution will not be created.
            new_embeddings.weight.data[-1 * added_num_tokens :, :] = (
                mean_embeddings[None, :].repeat(added_num_tokens, 1).to(old_embeddings.weight.dtype)
            )

    def _init_added_lm_head_weights_with_mean(
        self,
        old_lm_head,
        new_lm_head,
        old_lm_head_dim,
        old_num_tokens,
        added_num_tokens,
        transposed=False,
    ):
        if transposed:
            # Transpose to the desired shape for the function.
            new_lm_head.weight.data = new_lm_head.weight.data.T
            old_lm_head.weight.data = old_lm_head.weight.data.T

        # The same initialization logic as Embeddings.
        self._init_added_embeddings_weights_with_mean(
            old_lm_head, new_lm_head, old_lm_head_dim, old_num_tokens, added_num_tokens
        )

        if transposed:
            # Transpose again to the correct shape.
            new_lm_head.weight.data = new_lm_head.weight.data.T
            old_lm_head.weight.data = old_lm_head.weight.data.T

    def _init_added_lm_head_bias_with_mean(self, old_lm_head, new_lm_head, added_num_tokens):
        bias_mean = torch.mean(old_lm_head.bias.data, axis=0, dtype=torch.float32)
        bias_std = torch.std(old_lm_head.bias.data, axis=0).to(torch.float32)
        new_lm_head.bias.data[-1 * added_num_tokens :].normal_(mean=bias_mean, std=1e-9 * bias_std)

    def _copy_lm_head_original_to_resized(
        self, new_lm_head, old_lm_head, num_tokens_to_copy, transposed, has_new_lm_head_bias
    ):
        # Copy old lm head weights to new lm head
        if not transposed:
            new_lm_head.weight.data[:num_tokens_to_copy, :] = old_lm_head.weight.data[:num_tokens_to_copy, :]
        else:
            new_lm_head.weight.data[:, :num_tokens_to_copy] = old_lm_head.weight.data[:, :num_tokens_to_copy]

        # Copy bias weights to new lm head
        if has_new_lm_head_bias:
            new_lm_head.bias.data[:num_tokens_to_copy] = old_lm_head.bias.data[:num_tokens_to_copy]

    def resize_position_embeddings(self, new_num_position_embeddings: int):
        raise NotImplementedError(
            f"`resize_position_embeddings` is not implemented for {self.__class__}`. To implement it, you should "
            f"overwrite this method in the class {self.__class__} in `modeling_{self.__class__.__module__}.py`"
        )

    def get_position_embeddings(self) -> Union[nn.Embedding, Tuple[nn.Embedding]]:
        raise NotImplementedError(
            f"`get_position_embeddings` is not implemented for {self.__class__}`. To implement it, you should "
            f"overwrite this method in the class {self.__class__} in `modeling_{self.__class__.__module__}.py`"
        )

    def init_weights(self):
        """
        If needed prunes and maybe initializes weights. If using a custom `PreTrainedModel`, you need to implement any
        initialization logic in `_init_weights`.
        """
        # Prune heads if needed
        if self.config.pruned_heads:
            self.prune_heads(self.config.pruned_heads)

        if _init_weights:
            # Initialize weights
            self.initialize_weights()

            # Tie weights should be skipped when not initializing all weights
            # since from_pretrained(...) calls tie weights anyways
            self.tie_weights()

    def prune_heads(self, heads_to_prune: Dict[int, List[int]]):
        """
        Prunes heads of the base model.

        Arguments:
            heads_to_prune (`Dict[int, List[int]]`):
                Dictionary with keys being selected layer indices (`int`) and associated values being the list of heads
                to prune in said layer (list of `int`). For instance {1: [0, 2], 2: [2, 3]} will prune heads 0 and 2 on
                layer 1 and heads 2 and 3 on layer 2.
        """
        # save new sets of pruned heads as union of previously stored pruned heads and newly pruned heads
        for layer, heads in heads_to_prune.items():
            union_heads = set(self.config.pruned_heads.get(layer, [])) | set(heads)
            self.config.pruned_heads[layer] = list(union_heads)  # Unfortunately we have to store it as list for JSON

        self.base_model._prune_heads(heads_to_prune)

    def gradient_checkpointing_enable(self, gradient_checkpointing_kwargs=None):
        """
        Activates gradient checkpointing for the current model.

        Note that in other frameworks this feature can be referred to as "activation checkpointing" or "checkpoint
        activations".

        We pass the `__call__` method of the modules instead of `forward` because `__call__` attaches all the hooks of
        the module. https://discuss.pytorch.org/t/any-different-between-model-input-and-model-forward-input/3690/2

        Args:
            gradient_checkpointing_kwargs (dict, *optional*):
                Additional keyword arguments passed along to the `torch.utils.checkpoint.checkpoint` function.
        """
        if not self.supports_gradient_checkpointing:
            raise ValueError(f"{self.__class__.__name__} does not support gradient checkpointing.")

        if gradient_checkpointing_kwargs is None:
            gradient_checkpointing_kwargs = {"use_reentrant": True}

        gradient_checkpointing_func = functools.partial(checkpoint, **gradient_checkpointing_kwargs)

        # For old GC format (transformers < 4.35.0) for models that live on the Hub
        # we will fall back to the overwritten `_set_gradient_checkpointing` method
        _is_using_old_format = "value" in inspect.signature(self._set_gradient_checkpointing).parameters

        if not _is_using_old_format:
            self._set_gradient_checkpointing(enable=True, gradient_checkpointing_func=gradient_checkpointing_func)
        else:
            self.apply(partial(self._set_gradient_checkpointing, value=True))
            logger.warning(
                "You are using an old version of the checkpointing format that is deprecated (We will also silently ignore `gradient_checkpointing_kwargs` in case you passed it)."
                "Please update to the new format on your modeling file. To use the new format, you need to completely remove the definition of the method `_set_gradient_checkpointing` in your model."
            )

        if getattr(self, "_hf_peft_config_loaded", False):
            # When using PEFT + gradient checkpointing + Trainer we need to make sure the input has requires_grad=True
            # we do it also on PEFT: https://github.com/huggingface/peft/blob/85013987aa82aa1af3da1236b6902556ce3e483e/src/peft/peft_model.py#L334
            # When training with PEFT, only LoRA layers will have requires grad set to True, but the output of frozen layers need to propagate
            # the gradients to make sure the gradient flows.
            self.enable_input_require_grads()

    def _set_gradient_checkpointing(self, enable: bool = True, gradient_checkpointing_func: Callable = checkpoint):
        is_gradient_checkpointing_set = False

        # Apply it on the top-level module in case the top-level modules supports it
        # for example, LongT5Stack inherits from `PreTrainedModel`.
        if hasattr(self, "gradient_checkpointing"):
            self._gradient_checkpointing_func = gradient_checkpointing_func
            self.gradient_checkpointing = enable
            is_gradient_checkpointing_set = True

        for module in self.modules():
            if hasattr(module, "gradient_checkpointing"):
                module._gradient_checkpointing_func = gradient_checkpointing_func
                module.gradient_checkpointing = enable
                is_gradient_checkpointing_set = True

        if not is_gradient_checkpointing_set:
            raise ValueError(
                f"{self.__class__.__name__} is not compatible with gradient checkpointing. Make sure all the architecture support it by setting a boolean attribute"
                " `gradient_checkpointing` to modules of the model that uses checkpointing."
            )

    def gradient_checkpointing_disable(self):
        """
        Deactivates gradient checkpointing for the current model.

        Note that in other frameworks this feature can be referred to as "activation checkpointing" or "checkpoint
        activations".
        """
        if self.supports_gradient_checkpointing:
            # For old GC format (transformers < 4.35.0) for models that live on the Hub
            # we will fall back to the overwritten `_set_gradient_checkpointing` method
            _is_using_old_format = "value" in inspect.signature(self._set_gradient_checkpointing).parameters
            if not _is_using_old_format:
                self._set_gradient_checkpointing(enable=False)
            else:
                logger.warning(
                    "You are using an old version of the checkpointing format that is deprecated (We will also silently ignore `gradient_checkpointing_kwargs` in case you passed it)."
                    "Please update to the new format on your modeling file. To use the new format, you need to completely remove the definition of the method `_set_gradient_checkpointing` in your model."
                )
                self.apply(partial(self._set_gradient_checkpointing, value=False))

        if getattr(self, "_hf_peft_config_loaded", False):
            self.disable_input_require_grads()

    @property
    def is_gradient_checkpointing(self) -> bool:
        """
        Whether gradient checkpointing is activated for this model or not.

        Note that in other frameworks this feature can be referred to as "activation checkpointing" or "checkpoint
        activations".
        """
        return any(hasattr(m, "gradient_checkpointing") and m.gradient_checkpointing for m in self.modules())

    def save_pretrained(
        self,
        save_directory: Union[str, os.PathLike],
        is_main_process: bool = True,
        state_dict: Optional[dict] = None,
        save_function: Callable = torch.save,
        push_to_hub: bool = False,
        max_shard_size: Union[int, str] = "5GB",
        safe_serialization: bool = True,
        variant: Optional[str] = None,
        token: Optional[Union[str, bool]] = None,
        save_peft_format: bool = True,
        **kwargs,
    ):
        """
        Save a model and its configuration file to a directory, so that it can be re-loaded using the
        [`~PreTrainedModel.from_pretrained`] class method.

        Arguments:
            save_directory (`str` or `os.PathLike`):
                Directory to which to save. Will be created if it doesn't exist.
            is_main_process (`bool`, *optional*, defaults to `True`):
                Whether the process calling this is the main process or not. Useful when in distributed training like
                TPUs and need to call this function on all processes. In this case, set `is_main_process=True` only on
                the main process to avoid race conditions.
            state_dict (nested dictionary of `torch.Tensor`):
                The state dictionary of the model to save. Will default to `self.state_dict()`, but can be used to only
                save parts of the model or if special precautions need to be taken when recovering the state dictionary
                of a model (like when using model parallelism).
            save_function (`Callable`):
                The function to use to save the state dictionary. Useful on distributed training like TPUs when one
                need to replace `torch.save` by another method.
            push_to_hub (`bool`, *optional*, defaults to `False`):
                Whether or not to push your model to the Hugging Face model hub after saving it. You can specify the
                repository you want to push to with `repo_id` (will default to the name of `save_directory` in your
                namespace).
            max_shard_size (`int` or `str`, *optional*, defaults to `"5GB"`):
                The maximum size for a checkpoint before being sharded. Checkpoints shard will then be each of size
                lower than this size. If expressed as a string, needs to be digits followed by a unit (like `"5MB"`).
                We default it to 5GB in order for models to be able to run easily on free-tier google colab instances
                without CPU OOM issues.

                <Tip warning={true}>

                If a single weight of the model is bigger than `max_shard_size`, it will be in its own checkpoint shard
                which will be bigger than `max_shard_size`.

                </Tip>

            safe_serialization (`bool`, *optional*, defaults to `True`):
                Whether to save the model using `safetensors` or the traditional PyTorch way (that uses `pickle`).
            variant (`str`, *optional*):
                If specified, weights are saved in the format pytorch_model.<variant>.bin.
            token (`str` or `bool`, *optional*):
                The token to use as HTTP bearer authorization for remote files. If `True`, or not specified, will use
                the token generated when running `huggingface-cli login` (stored in `~/.huggingface`).
            save_peft_format (`bool`, *optional*, defaults to `True`):
                For backward compatibility with PEFT library, in case adapter weights are attached to the model, all
                keys of the state dict of adapters needs to be prepended with `base_model.model`. Advanced users can
                disable this behaviours by setting `save_peft_format` to `False`.
            kwargs (`Dict[str, Any]`, *optional*):
                Additional key word arguments passed along to the [`~utils.PushToHubMixin.push_to_hub`] method.
        """
        use_auth_token = kwargs.pop("use_auth_token", None)
        ignore_metadata_errors = kwargs.pop("ignore_metadata_errors", False)

        if use_auth_token is not None:
            warnings.warn(
                "The `use_auth_token` argument is deprecated and will be removed in v5 of Transformers. Please use `token` instead.",
                FutureWarning,
            )
            if token is not None:
                raise ValueError(
                    "`token` and `use_auth_token` are both specified. Please set only the argument `token`."
                )
            token = use_auth_token

        if token is not None:
            kwargs["token"] = token

        _hf_peft_config_loaded = getattr(self, "_hf_peft_config_loaded", False)

        hf_quantizer = getattr(self, "hf_quantizer", None)
        quantization_serializable = (
            hf_quantizer is not None
            and isinstance(hf_quantizer, HfQuantizer)
            and hf_quantizer.is_serializable(safe_serialization=safe_serialization)
        )

        if hf_quantizer is not None and not _hf_peft_config_loaded and not quantization_serializable:
            raise ValueError(
                f"The model is quantized with {hf_quantizer.quantization_config.quant_method} and is not serializable - check out the warnings from"
                " the logger on the traceback to understand the reason why the quantized model is not serializable."
            )

        if "save_config" in kwargs:
            warnings.warn(
                "`save_config` is deprecated and will be removed in v5 of Transformers. Use `is_main_process` instead."
            )
            is_main_process = kwargs.pop("save_config")
        if safe_serialization and not is_safetensors_available():
            raise ImportError("`safe_serialization` requires the `safetensors library: `pip install safetensors`.")

        if os.path.isfile(save_directory):
            logger.error(f"Provided path ({save_directory}) should be a directory, not a file")
            return

        os.makedirs(save_directory, exist_ok=True)

        if push_to_hub:
            commit_message = kwargs.pop("commit_message", None)
            repo_id = kwargs.pop("repo_id", save_directory.split(os.path.sep)[-1])
            repo_id = self._create_repo(repo_id, **kwargs)
            files_timestamps = self._get_files_timestamps(save_directory)

        # Only save the model itself if we are using distributed training
        model_to_save = unwrap_model(self)

        # save the string version of dtype to the config, e.g. convert torch.float32 => "float32"
        # we currently don't use this setting automatically, but may start to use with v5
        dtype = get_parameter_dtype(model_to_save)
        model_to_save.config.torch_dtype = str(dtype).split(".")[1]

        # Attach architecture to the config
        model_to_save.config.architectures = [model_to_save.__class__.__name__]

        # Unset attn implementation so it can be set to another one when loading back
        model_to_save.config._attn_implementation_autoset = False

        # If we have a custom model, we copy the file defining it in the folder and set the attributes so it can be
        # loaded from the Hub.
        if self._auto_class is not None:
            custom_object_save(self, save_directory, config=self.config)

        # Save the config
        if is_main_process:
            if not _hf_peft_config_loaded:
                # If the model config has set attributes that should be in the generation config, move them there.
                misplaced_generation_parameters = model_to_save.config._get_non_default_generation_parameters()
                if self.can_generate() and len(misplaced_generation_parameters) > 0:
                    warnings.warn(
                        "Moving the following attributes in the config to the generation config: "
                        f"{misplaced_generation_parameters}. You are seeing this warning because you've set "
                        "generation parameters in the model config, as opposed to in the generation config.",
                        UserWarning,
                    )
                    for param_name, param_value in misplaced_generation_parameters.items():
                        setattr(model_to_save.generation_config, param_name, param_value)
                        setattr(model_to_save.config, param_name, None)

                model_to_save.config.save_pretrained(save_directory)
            if self.can_generate():
                model_to_save.generation_config.save_pretrained(save_directory)

            if _hf_peft_config_loaded:
                logger.info(
                    "Detected adapters on the model, saving the model in the PEFT format, only adapter weights will be saved."
                )
                state_dict = model_to_save.get_adapter_state_dict(state_dict=state_dict)

                if save_peft_format:
                    logger.info(
                        "To match the expected format of the PEFT library, all keys of the state dict of adapters will be prepended with `base_model.model`."
                    )
                    peft_state_dict = {}
                    for key, value in state_dict.items():
                        peft_state_dict[f"base_model.model.{key}"] = value
                    state_dict = peft_state_dict

                active_adapter = self.active_adapters()

                if len(active_adapter) > 1:
                    raise ValueError(
                        "Multiple active adapters detected, saving multiple active adapters is not supported yet. You can save adapters separately one by one "
                        "by iteratively calling `model.set_adapter(adapter_name)` then `model.save_pretrained(...)`"
                    )
                active_adapter = active_adapter[0]

                current_peft_config = self.peft_config[active_adapter]
                current_peft_config.save_pretrained(save_directory)

        # for offloaded modules
        module_map = {}

        # Save the model
        if state_dict is None:
            # if any model parameters are offloaded, make module map
            if (
                hasattr(self, "hf_device_map")
                and len(set(self.hf_device_map.values())) > 1
                and ("cpu" in self.hf_device_map.values() or "disk" in self.hf_device_map.values())
            ):
                warnings.warn(
                    "Attempting to save a model with offloaded modules. Ensure that unallocated cpu memory exceeds the `shard_size` (5GB default)"
                )
                for name, module in model_to_save.named_modules():
                    if name == "":
                        continue
                    module_state_dict = module.state_dict()

                    for key in module_state_dict:
                        module_map[name + f".{key}"] = module
            state_dict = model_to_save.state_dict()

        # Translate state_dict from smp to hf if saving with smp >= 1.10
        if IS_SAGEMAKER_MP_POST_1_10:
            for smp_to_hf, _ in smp.state.module_manager.translate_functions:
                state_dict = smp_to_hf(state_dict)

        # Handle the case where some state_dict keys shouldn't be saved
        if self._keys_to_ignore_on_save is not None:
            for ignore_key in self._keys_to_ignore_on_save:
                if ignore_key in state_dict.keys():
                    del state_dict[ignore_key]

        # Rename state_dict keys before saving to file. Do nothing unless overridden in a particular model.
        # (initially introduced with TimmWrapperModel to remove prefix and make checkpoints compatible with timm)
        state_dict = self._fix_state_dict_keys_on_save(state_dict)

        if safe_serialization:
            # Safetensors does not allow tensor aliasing.
            # We're going to remove aliases before saving
            ptrs = collections.defaultdict(list)
            for name, tensor in state_dict.items():
                # Sometimes in the state_dict we have non-tensor objects.
                # e.g. in bitsandbytes we have some `str` objects in the state_dict
                if isinstance(tensor, torch.Tensor):
                    ptrs[id_tensor_storage(tensor)].append(name)
                else:
                    # In the non-tensor case, fall back to the pointer of the object itself
                    ptrs[id(tensor)].append(name)

            # These are all the pointers of shared tensors
            if hasattr(self, "hf_device_map"):
                # if the model has offloaded parameters, we must check using find_tied_parameters()
                tied_params = find_tied_parameters(self)
                if tied_params:
                    tied_names = tied_params[0]
                    shared_ptrs = {
                        ptr: names for ptr, names in ptrs.items() if any(name in tied_names for name in names)
                    }
                else:
                    shared_ptrs = {}
            else:
                shared_ptrs = {ptr: names for ptr, names in ptrs.items() if len(names) > 1}

            # Recursively descend to find tied weight keys
            _tied_weights_keys = _get_tied_weight_keys(self)
            error_names = []
            to_delete_names = set()
            for names in shared_ptrs.values():
                # Removing the keys which are declared as known duplicates on
                # load. This allows to make sure the name which is kept is consistent.
                if _tied_weights_keys is not None:
                    found = 0
                    for name in sorted(names):
                        matches_pattern = any(re.search(pat, name) for pat in _tied_weights_keys)
                        if matches_pattern and name in state_dict:
                            found += 1
                            if found < len(names):
                                to_delete_names.add(name)
            # We are entering a place where the weights and the transformers configuration do NOT match.
            shared_names, disjoint_names = _find_disjoint(shared_ptrs.values(), state_dict)
            # Those are actually tensor sharing but disjoint from each other, we can safely clone them
            # Reloaded won't have the same property, but it shouldn't matter in any meaningful way.
            for name in disjoint_names:
                state_dict[name] = state_dict[name].clone()

            # When not all duplicates have been cleaned, still remove those keys, but put a clear warning.
            # If the link between tensors was done at runtime then `from_pretrained` will not get
            # the key back leading to random tensor. A proper warning will be shown
            # during reload (if applicable), but since the file is not necessarily compatible with
            # the config, better show a proper warning.
            shared_names, identical_names = _find_identical(shared_names, state_dict)
            # delete tensors that have identical storage
            for inames in identical_names:
                known = inames.intersection(to_delete_names)
                for name in known:
                    del state_dict[name]
                unknown = inames.difference(to_delete_names)
                if len(unknown) > 1:
                    error_names.append(unknown)

            if shared_names:
                error_names.append(set(shared_names))

            if len(error_names) > 0:
                raise RuntimeError(
                    f"The weights trying to be saved contained shared tensors {error_names} that are mismatching the transformers base configuration. Try saving using `safe_serialization=False` or remove this tensor sharing.",
                )

        # Shard the model if it is too big.
        if not _hf_peft_config_loaded:
            weights_name = SAFE_WEIGHTS_NAME if safe_serialization else WEIGHTS_NAME
            weights_name = _add_variant(weights_name, variant)
        else:
            weights_name = ADAPTER_SAFE_WEIGHTS_NAME if safe_serialization else ADAPTER_WEIGHTS_NAME

        filename_pattern = weights_name.replace(".bin", "{suffix}.bin").replace(".safetensors", "{suffix}.safetensors")
        state_dict_split = split_torch_state_dict_into_shards(
            state_dict, filename_pattern=filename_pattern, max_shard_size=max_shard_size
        )
        # Save index if sharded
        index = None
        if state_dict_split.is_sharded:
            index = {
                "metadata": state_dict_split.metadata,
                "weight_map": state_dict_split.tensor_to_filename,
            }

        # Clean the folder from a previous save
        for filename in os.listdir(save_directory):
            full_filename = os.path.join(save_directory, filename)
            # If we have a shard file that is not going to be replaced, we delete it, but only from the main process
            # in distributed settings to avoid race conditions.
            weights_no_suffix = weights_name.replace(".bin", "").replace(".safetensors", "")

            # make sure that file to be deleted matches format of sharded file, e.g. pytorch_model-00001-of-00005
            filename_no_suffix = filename.replace(".bin", "").replace(".safetensors", "")
            reg = re.compile(r"(.*?)-\d{5}-of-\d{5}")

            if (
                filename.startswith(weights_no_suffix)
                and os.path.isfile(full_filename)
                and filename not in state_dict_split.filename_to_tensors.keys()
                and is_main_process
                and reg.fullmatch(filename_no_suffix) is not None
            ):
                os.remove(full_filename)
        # Save the model
        filename_to_tensors = state_dict_split.filename_to_tensors.items()
        if module_map:
            filename_to_tensors = logging.tqdm(filename_to_tensors, desc="Saving checkpoint shards")
        for shard_file, tensors in filename_to_tensors:
            shard = {}
            for tensor in tensors:
                shard[tensor] = state_dict[tensor].contiguous()
                # delete reference, see https://github.com/huggingface/transformers/pull/34890
                del state_dict[tensor]

            # remake shard with onloaded parameters if necessary
            if module_map:
                if accelerate_version < version.parse("0.31"):
                    raise ImportError(
                        f"You need accelerate version to be greater or equal than 0.31 to save models with offloaded parameters. Detected version {accelerate_version}. "
                        f"Please upgrade accelerate with `pip install -U accelerate`"
                    )
                # init state_dict for this shard
                shard_state_dict = dict.fromkeys(shard, "")
                for module_name in shard:
                    # skip to collect this weight again
                    if shard_state_dict.get(module_name) != "":
                        continue
                    module = module_map[module_name]
                    # update state dict with onloaded parameters
                    shard_state_dict = get_state_dict_from_offload(module, module_name, shard_state_dict)

                # assign shard to be the completed state dict
                shard = shard_state_dict
                del shard_state_dict
                gc.collect()

            if safe_serialization:
                # At some point we will need to deal better with save_function (used for TPU and other distributed
                # joyfulness), but for now this enough.
                safe_save_file(shard, os.path.join(save_directory, shard_file), metadata={"format": "pt"})
            else:
                save_function(shard, os.path.join(save_directory, shard_file))

        del state_dict

        if index is None:
            path_to_weights = os.path.join(save_directory, weights_name)
            logger.info(f"Model weights saved in {path_to_weights}")
        else:
            save_index_file = SAFE_WEIGHTS_INDEX_NAME if safe_serialization else WEIGHTS_INDEX_NAME
            save_index_file = os.path.join(save_directory, _add_variant(save_index_file, variant))
            # Save the index as well
            with open(save_index_file, "w", encoding="utf-8") as f:
                content = json.dumps(index, indent=2, sort_keys=True) + "\n"
                f.write(content)
            logger.info(
                f"The model is bigger than the maximum size per checkpoint ({max_shard_size}) and is going to be "
                f"split in {len(state_dict_split.filename_to_tensors)} checkpoint shards. You can find where each parameters has been saved in the "
                f"index located at {save_index_file}."
            )

        if push_to_hub:
            # Eventually create an empty model card
            model_card = create_and_tag_model_card(
                repo_id, self.model_tags, token=token, ignore_metadata_errors=ignore_metadata_errors
            )

            # Update model card if needed:
            model_card.save(os.path.join(save_directory, "README.md"))

            self._upload_modified_files(
                save_directory,
                repo_id,
                files_timestamps,
                commit_message=commit_message,
                token=token,
            )

    @wraps(PushToHubMixin.push_to_hub)
    def push_to_hub(self, *args, **kwargs):
        tags = self.model_tags if self.model_tags is not None else []

        tags_kwargs = kwargs.get("tags", [])
        if isinstance(tags_kwargs, str):
            tags_kwargs = [tags_kwargs]

        for tag in tags_kwargs:
            if tag not in tags:
                tags.append(tag)

        if tags:
            kwargs["tags"] = tags
        return super().push_to_hub(*args, **kwargs)

    def get_memory_footprint(self, return_buffers=True):
        r"""
        Get the memory footprint of a model. This will return the memory footprint of the current model in bytes.
        Useful to benchmark the memory footprint of the current model and design some tests. Solution inspired from the
        PyTorch discussions: https://discuss.pytorch.org/t/gpu-memory-that-model-uses/56822/2

        Arguments:
            return_buffers (`bool`, *optional*, defaults to `True`):
                Whether to return the size of the buffer tensors in the computation of the memory footprint. Buffers
                are tensors that do not require gradients and not registered as parameters. E.g. mean and std in batch
                norm layers. Please see: https://discuss.pytorch.org/t/what-pytorch-means-by-buffers/120266/2
        """
        mem = sum([param.nelement() * param.element_size() for param in self.parameters()])
        if return_buffers:
            mem_bufs = sum([buf.nelement() * buf.element_size() for buf in self.buffers()])
            mem = mem + mem_bufs
        return mem

    @wraps(torch.nn.Module.cuda)
    def cuda(self, *args, **kwargs):
        if getattr(self, "quantization_method", None) == QuantizationMethod.HQQ:
            raise ValueError("`.cuda` is not supported for HQQ-quantized models.")
        # Checks if the model has been loaded in 4-bit or 8-bit with BNB
        if getattr(self, "quantization_method", None) == QuantizationMethod.BITS_AND_BYTES:
            if getattr(self, "is_loaded_in_8bit", False):
                raise ValueError(
                    "Calling `cuda()` is not supported for `8-bit` quantized models. "
                    " Please use the model as it is, since the model has already been set to the correct devices."
                )
            elif version.parse(importlib.metadata.version("bitsandbytes")) < version.parse("0.43.2"):
                raise ValueError(
                    "Calling `cuda()` is not supported for `4-bit` quantized models with the installed version of bitsandbytes. "
                    f"The current device is `{self.device}`. If you intended to move the model, please install bitsandbytes >= 0.43.2."
                )
        else:
            return super().cuda(*args, **kwargs)

    @wraps(torch.nn.Module.to)
    def to(self, *args, **kwargs):
        # For BNB/GPTQ models, we prevent users from casting the model to another dtype to restrict unwanted behaviours.
        # the correct API should be to load the model with the desired dtype directly through `from_pretrained`.
        dtype_present_in_args = "dtype" in kwargs

        if not dtype_present_in_args:
            for arg in args:
                if isinstance(arg, torch.dtype):
                    dtype_present_in_args = True
                    break

        if getattr(self, "quantization_method", None) == QuantizationMethod.HQQ:
            raise ValueError("`.to` is not supported for HQQ-quantized models.")

        if dtype_present_in_args and getattr(self, "quantization_method", None) == QuantizationMethod.QUARK:
            raise ValueError("Casting a Quark quantized model to a new `dtype` is not supported.")

        # Checks if the model has been loaded in 4-bit or 8-bit with BNB
        if getattr(self, "quantization_method", None) == QuantizationMethod.BITS_AND_BYTES:
            if dtype_present_in_args:
                raise ValueError(
                    "You cannot cast a bitsandbytes model in a new `dtype`. Make sure to load the model using `from_pretrained` using the"
                    " desired `dtype` by passing the correct `torch_dtype` argument."
                )

            if getattr(self, "is_loaded_in_8bit", False):
                raise ValueError(
                    "`.to` is not supported for `8-bit` bitsandbytes models. Please use the model as it is, since the"
                    " model has already been set to the correct devices and casted to the correct `dtype`."
                )
            elif version.parse(importlib.metadata.version("bitsandbytes")) < version.parse("0.43.2"):
                raise ValueError(
                    "Calling `to()` is not supported for `4-bit` quantized models with the installed version of bitsandbytes. "
                    f"The current device is `{self.device}`. If you intended to move the model, please install bitsandbytes >= 0.43.2."
                )
        elif getattr(self, "quantization_method", None) == QuantizationMethod.GPTQ:
            if dtype_present_in_args:
                raise ValueError(
                    "You cannot cast a GPTQ model in a new `dtype`. Make sure to load the model using `from_pretrained` using the desired"
                    " `dtype` by passing the correct `torch_dtype` argument."
                )
        return super().to(*args, **kwargs)

    def half(self, *args):
        # Checks if the model is quantized
        if getattr(self, "is_quantized", False):
            raise ValueError(
                "`.half()` is not supported for quantized model. Please use the model as it is, since the"
                " model has already been casted to the correct `dtype`."
            )
        else:
            return super().half(*args)

    def float(self, *args):
        # Checks if the model is quantized
        if getattr(self, "is_quantized", False):
            raise ValueError(
                "`.float()` is not supported for quantized model. Please use the model as it is, since the"
                " model has already been casted to the correct `dtype`."
            )
        else:
            return super().float(*args)

    @classmethod
    def get_init_context(cls, is_quantized: bool, _is_ds_init_called: bool):
        if is_deepspeed_zero3_enabled():
            import deepspeed

            init_contexts = [no_init_weights()]
            # We cannot initialize the model on meta device with deepspeed when not quantized
            if not is_quantized and not _is_ds_init_called:
                logger.info("Detected DeepSpeed ZeRO-3: activating zero.init() for this model")
                init_contexts.extend([deepspeed.zero.Init(config_dict_or_path=deepspeed_config()), set_zero3_state()])
            elif is_quantized:
                init_contexts.extend([init_empty_weights(), set_quantized_state()])
        else:
            init_contexts = [no_init_weights(), init_empty_weights()]

        return init_contexts

    @classmethod
    @restore_default_torch_dtype
    def from_pretrained(
        cls: Type[SpecificPreTrainedModelType],
        pretrained_model_name_or_path: Optional[Union[str, os.PathLike]],
        *model_args,
        config: Optional[Union[PretrainedConfig, str, os.PathLike]] = None,
        cache_dir: Optional[Union[str, os.PathLike]] = None,
        ignore_mismatched_sizes: bool = False,
        force_download: bool = False,
        local_files_only: bool = False,
        token: Optional[Union[str, bool]] = None,
        revision: str = "main",
        use_safetensors: Optional[bool] = None,
        weights_only: bool = True,
        **kwargs,
    ) -> SpecificPreTrainedModelType:
        r"""
        Instantiate a pretrained pytorch model from a pre-trained model configuration.

        The model is set in evaluation mode by default using `model.eval()` (Dropout modules are deactivated). To train
        the model, you should first set it back in training mode with `model.train()`.

        The warning *Weights from XXX not initialized from pretrained model* means that the weights of XXX do not come
        pretrained with the rest of the model. It is up to you to train those weights with a downstream fine-tuning
        task.

        The warning *Weights from XXX not used in YYY* means that the layer XXX is not used by YYY, therefore those
        weights are discarded.

        Parameters:
            pretrained_model_name_or_path (`str` or `os.PathLike`, *optional*):
                Can be either:

                    - A string, the *model id* of a pretrained model hosted inside a model repo on huggingface.co.
                    - A path to a *directory* containing model weights saved using
                      [`~PreTrainedModel.save_pretrained`], e.g., `./my_model_directory/`.
                    - A path or url to a *tensorflow index checkpoint file* (e.g, `./tf_model/model.ckpt.index`). In
                      this case, `from_tf` should be set to `True` and a configuration object should be provided as
                      `config` argument. This loading path is slower than converting the TensorFlow checkpoint in a
                      PyTorch model using the provided conversion scripts and loading the PyTorch model afterwards.
                    - A path or url to a model folder containing a *flax checkpoint file* in *.msgpack* format (e.g,
                      `./flax_model/` containing `flax_model.msgpack`). In this case, `from_flax` should be set to
                      `True`.
                    - `None` if you are both providing the configuration and state dictionary (resp. with keyword
                      arguments `config` and `state_dict`).
            model_args (sequence of positional arguments, *optional*):
                All remaining positional arguments will be passed to the underlying model's `__init__` method.
            config (`Union[PretrainedConfig, str, os.PathLike]`, *optional*):
                Can be either:

                    - an instance of a class derived from [`PretrainedConfig`],
                    - a string or path valid as input to [`~PretrainedConfig.from_pretrained`].

                Configuration for the model to use instead of an automatically loaded configuration. Configuration can
                be automatically loaded when:

                    - The model is a model provided by the library (loaded with the *model id* string of a pretrained
                      model).
                    - The model was saved using [`~PreTrainedModel.save_pretrained`] and is reloaded by supplying the
                      save directory.
                    - The model is loaded by supplying a local directory as `pretrained_model_name_or_path` and a
                      configuration JSON file named *config.json* is found in the directory.
            state_dict (`Dict[str, torch.Tensor]`, *optional*):
                A state dictionary to use instead of a state dictionary loaded from saved weights file.

                This option can be used if you want to create a model from a pretrained configuration but load your own
                weights. In this case though, you should check if using [`~PreTrainedModel.save_pretrained`] and
                [`~PreTrainedModel.from_pretrained`] is not a simpler option.
            cache_dir (`Union[str, os.PathLike]`, *optional*):
                Path to a directory in which a downloaded pretrained model configuration should be cached if the
                standard cache should not be used.
            from_tf (`bool`, *optional*, defaults to `False`):
                Load the model weights from a TensorFlow checkpoint save file (see docstring of
                `pretrained_model_name_or_path` argument).
            from_flax (`bool`, *optional*, defaults to `False`):
                Load the model weights from a Flax checkpoint save file (see docstring of
                `pretrained_model_name_or_path` argument).
            ignore_mismatched_sizes (`bool`, *optional*, defaults to `False`):
                Whether or not to raise an error if some of the weights from the checkpoint do not have the same size
                as the weights of the model (if for instance, you are instantiating a model with 10 labels from a
                checkpoint with 3 labels).
            force_download (`bool`, *optional*, defaults to `False`):
                Whether or not to force the (re-)download of the model weights and configuration files, overriding the
                cached versions if they exist.
            resume_download:
                Deprecated and ignored. All downloads are now resumed by default when possible.
                Will be removed in v5 of Transformers.
            proxies (`Dict[str, str]`, *optional*):
                A dictionary of proxy servers to use by protocol or endpoint, e.g., `{'http': 'foo.bar:3128',
                'http://hostname': 'foo.bar:4012'}`. The proxies are used on each request.
            output_loading_info(`bool`, *optional*, defaults to `False`):
                Whether ot not to also return a dictionary containing missing keys, unexpected keys and error messages.
            local_files_only(`bool`, *optional*, defaults to `False`):
                Whether or not to only look at local files (i.e., do not try to download the model).
            token (`str` or `bool`, *optional*):
                The token to use as HTTP bearer authorization for remote files. If `True`, or not specified, will use
                the token generated when running `huggingface-cli login` (stored in `~/.huggingface`).
            revision (`str`, *optional*, defaults to `"main"`):
                The specific model version to use. It can be a branch name, a tag name, or a commit id, since we use a
                git-based system for storing models and other artifacts on huggingface.co, so `revision` can be any
                identifier allowed by git.

                <Tip>

                To test a pull request you made on the Hub, you can pass `revision="refs/pr/<pr_number>"`.

                </Tip>
            attn_implementation (`str`, *optional*):
                The attention implementation to use in the model (if relevant). Can be any of `"eager"` (manual implementation of the attention), `"sdpa"` (using [`F.scaled_dot_product_attention`](https://pytorch.org/docs/master/generated/torch.nn.functional.scaled_dot_product_attention.html)), or `"flash_attention_2"` (using [Dao-AILab/flash-attention](https://github.com/Dao-AILab/flash-attention)). By default, if available, SDPA will be used for torch>=2.1.1. The default is otherwise the manual `"eager"` implementation.

            > Parameters for big model inference

            torch_dtype (`str` or `torch.dtype`, *optional*):
                Override the default `torch.dtype` and load the model under a specific `dtype`. The different options
                are:

                1. `torch.float16` or `torch.bfloat16` or `torch.float`: load in a specified
                  `dtype`, ignoring the model's `config.torch_dtype` if one exists. If not specified
                  - the model will get loaded in `torch.float` (fp32).

                2. `"auto"` - A `torch_dtype` entry in the `config.json` file of the model will be
                  attempted to be used. If this entry isn't found then next check the `dtype` of the first weight in
                  the checkpoint that's of a floating point type and use that as `dtype`. This will load the model
                  using the `dtype` it was saved in at the end of the training. It can't be used as an indicator of how
                  the model was trained. Since it could be trained in one of half precision dtypes, but saved in fp32.

                3. A string that is a valid `torch.dtype`. E.g. "float32" loads the model in `torch.float32`, "float16" loads in `torch.float16` etc.

                <Tip>

                For some models the `dtype` they were trained in is unknown - you may try to check the model's paper or
                reach out to the authors and ask them to add this information to the model's card and to insert the
                `torch_dtype` entry in `config.json` on the hub.

                </Tip>

            device_map (`str` or `Dict[str, Union[int, str, torch.device]]` or `int` or `torch.device`, *optional*):
                A map that specifies where each submodule should go. It doesn't need to be refined to each
                parameter/buffer name, once a given module name is inside, every submodule of it will be sent to the
                same device. If we only pass the device (*e.g.*, `"cpu"`, `"cuda:1"`, `"mps"`, or a GPU ordinal rank
                like `1`) on which the model will be allocated, the device map will map the entire model to this
                device. Passing `device_map = 0` means put the whole model on GPU 0.

                To have Accelerate compute the most optimized `device_map` automatically, set `device_map="auto"`. For
                more information about each option see [designing a device
                map](https://hf.co/docs/accelerate/main/en/usage_guides/big_modeling#designing-a-device-map).
            max_memory (`Dict`, *optional*):
                A dictionary device identifier to maximum memory if using `device_map`. Will default to the maximum memory available for each
                GPU and the available CPU RAM if unset.
            tp_plan (`str`, *optional*):
                A torch tensor parallel plan, see [here](https://pytorch.org/tutorials/intermediate/TP_tutorial.html). Currently, it only accepts
                `tp_plan="auto"` to use predefined plan based on the model. Note that if you use it, you should launch your script accordingly with
                `torchrun [args] script.py`. This will be much faster than using a `device_map`, but has limitations.
            tp_size (`str`, *optional*):
                A torch tensor parallel degree. If not provided would default to world size.
            offload_folder (`str` or `os.PathLike`, *optional*):
                If the `device_map` contains any value `"disk"`, the folder where we will offload weights.
            offload_state_dict (`bool`, *optional*):
                If `True`, will temporarily offload the CPU state dict to the hard drive to avoid getting out of CPU
                RAM if the weight of the CPU state dict + the biggest shard of the checkpoint does not fit. Defaults to
                `True` when there is some disk offload.
            offload_buffers (`bool`, *optional*):
                Whether or not to offload the buffers with the model parameters.
            quantization_config (`Union[QuantizationConfigMixin,Dict]`, *optional*):
                A dictionary of configuration parameters or a QuantizationConfigMixin object for quantization (e.g
                bitsandbytes, gptq). There may be other quantization-related kwargs, including `load_in_4bit` and
                `load_in_8bit`, which are parsed by QuantizationConfigParser. Supported only for bitsandbytes
                quantizations and not preferred. consider inserting all such arguments into quantization_config
                instead.
            subfolder (`str`, *optional*, defaults to `""`):
                In case the relevant files are located inside a subfolder of the model repo on huggingface.co, you can
                specify the folder name here.
            variant (`str`, *optional*):
                If specified load weights from `variant` filename, *e.g.* pytorch_model.<variant>.bin. `variant` is
                ignored when using `from_tf` or `from_flax`.
            use_safetensors (`bool`, *optional*, defaults to `None`):
                Whether or not to use `safetensors` checkpoints. Defaults to `None`. If not specified and `safetensors`
                is not installed, it will be set to `False`.
            weights_only (`bool`, *optional*, defaults to `True`):
                Indicates whether unpickler should be restricted to loading only tensors, primitive types,
                dictionaries and any types added via torch.serialization.add_safe_globals().
                When set to False, we can load wrapper tensor subclass weights.
            key_mapping (`Dict[str, str], *optional*):
                A potential mapping of the weight names if using a model on the Hub which is compatible to a Transformers
                architecture, but was not converted accordingly.
            kwargs (remaining dictionary of keyword arguments, *optional*):
                Can be used to update the configuration object (after it being loaded) and initiate the model (e.g.,
                `output_attentions=True`). Behaves differently depending on whether a `config` is provided or
                automatically loaded:

                    - If a configuration is provided with `config`, `**kwargs` will be directly passed to the
                      underlying model's `__init__` method (we assume all relevant updates to the configuration have
                      already been done)
                    - If a configuration is not provided, `kwargs` will be first passed to the configuration class
                      initialization function ([`~PretrainedConfig.from_pretrained`]). Each key of `kwargs` that
                      corresponds to a configuration attribute will be used to override said attribute with the
                      supplied `kwargs` value. Remaining keys that do not correspond to any configuration attribute
                      will be passed to the underlying model's `__init__` function.

        <Tip>

        Activate the special ["offline-mode"](https://huggingface.co/transformers/installation.html#offline-mode) to
        use this method in a firewalled environment.

        </Tip>

        Examples:

        ```python
        >>> from transformers import BertConfig, BertModel

        >>> # Download model and configuration from huggingface.co and cache.
        >>> model = BertModel.from_pretrained("google-bert/bert-base-uncased")
        >>> # Model was saved using *save_pretrained('./test/saved_model/')* (for example purposes, not runnable).
        >>> model = BertModel.from_pretrained("./test/saved_model/")
        >>> # Update configuration during loading.
        >>> model = BertModel.from_pretrained("google-bert/bert-base-uncased", output_attentions=True)
        >>> assert model.config.output_attentions == True
        >>> # Loading from a TF checkpoint file instead of a PyTorch model (slower, for example purposes, not runnable).
        >>> config = BertConfig.from_json_file("./tf_model/my_tf_model_config.json")
        >>> model = BertModel.from_pretrained("./tf_model/my_tf_checkpoint.ckpt.index", from_tf=True, config=config)
        >>> # Loading from a Flax checkpoint file instead of a PyTorch model (slower)
        >>> model = BertModel.from_pretrained("google-bert/bert-base-uncased", from_flax=True)
        ```
        """
        state_dict = kwargs.pop("state_dict", None)
        from_tf = kwargs.pop("from_tf", False)
        from_flax = kwargs.pop("from_flax", False)
        proxies = kwargs.pop("proxies", None)
        output_loading_info = kwargs.pop("output_loading_info", False)
        use_auth_token = kwargs.pop("use_auth_token", None)
        from_pipeline = kwargs.pop("_from_pipeline", None)
        from_auto_class = kwargs.pop("_from_auto", False)
        torch_dtype = kwargs.pop("torch_dtype", None)
        device_map = kwargs.pop("device_map", None)
        max_memory = kwargs.pop("max_memory", None)
        offload_folder = kwargs.pop("offload_folder", None)
        offload_state_dict = kwargs.pop("offload_state_dict", False)
        offload_buffers = kwargs.pop("offload_buffers", False)
        load_in_8bit = kwargs.pop("load_in_8bit", False)
        load_in_4bit = kwargs.pop("load_in_4bit", False)
        quantization_config = kwargs.pop("quantization_config", None)
        subfolder = kwargs.pop("subfolder", "")
        commit_hash = kwargs.pop("_commit_hash", None)
        variant = kwargs.pop("variant", None)
        adapter_kwargs = kwargs.pop("adapter_kwargs", {})
        adapter_name = kwargs.pop("adapter_name", "default")
        use_flash_attention_2 = kwargs.pop("use_flash_attention_2", False)
        generation_config = kwargs.pop("generation_config", None)
        gguf_file = kwargs.pop("gguf_file", None)
        tp_plan = kwargs.pop("tp_plan", None)
        tp_size = kwargs.pop("tp_size", None)
        key_mapping = kwargs.pop("key_mapping", None)
        # Not used anymore -- remove them from the kwargs
        _ = kwargs.pop("resume_download", None)
        _ = kwargs.pop("trust_remote_code", None)
        _ = kwargs.pop("mirror", None)
        _ = kwargs.pop("_fast_init", True)
        _ = kwargs.pop("low_cpu_mem_usage", None)

        if state_dict is not None and (pretrained_model_name_or_path is not None or gguf_file is not None):
            raise ValueError(
                "`state_dict` cannot be passed together with a model name or a `gguf_file`. Use one of the two loading strategies."
            )
        if tp_size is not None and tp_plan is None:
            raise ValueError("tp_plan has to be set when tp_size is passed.")
        if tp_plan is not None and tp_plan != "auto":
            # TODO: we can relax this check when we support taking tp_plan from a json file, for example.
            raise ValueError(f"tp_plan supports 'auto' only for now but got {tp_plan}.")
        if tp_plan is not None and device_map is not None:
            raise ValueError(
                "`tp_plan` and `device_map` are mutually exclusive. Choose either one for parallelization."
            )

        # If torchrun was used, make sure to TP by default. This way people don't need to change tp or device map
        if device_map == "auto" and tp_plan is None and int(os.environ.get("WORLD_SIZE", 0)):
            tp_plan = "auto"  # device_map = "auto" in torchrun equivalent to TP plan = AUTO!
            device_map = None

        # We need to correctly dispatch the model on the current process device. The easiest way for this is to use a simple
        # `device_map` pointing to the correct device
        device_mesh = None
        if tp_plan is not None:
            if not is_torch_greater_or_equal("2.5"):
                raise EnvironmentError("tensor parallel is only supported for `torch>=2.5`.")

            # Detect the accelerator on the machine. If no accelerator is available, it returns CPU.
            device_type = torch._C._get_accelerator().type

            if not torch.distributed.is_initialized():
                try:
                    rank = int(os.environ["RANK"])
                    world_size = int(os.environ["WORLD_SIZE"])
                    if device_type == "cuda":
                        torch.distributed.init_process_group(
                            "nccl", rank=rank, world_size=world_size, init_method="env://"
                        )
                        torch.cuda.set_device(int(os.environ["LOCAL_RANK"]))
                    elif device_type == "cpu":
                        cpu_backend = "ccl" if int(os.environ.get("CCL_WORKER_COUNT", 0)) else "gloo"
                        torch.distributed.init_process_group(cpu_backend, rank=rank, world_size=world_size)
                    elif device_type == "xpu":
                        torch.distributed.init_process_group("ccl", rank=rank, world_size=world_size)
                        torch.xpu.set_device(int(os.environ["LOCAL_RANK"]))
                    elif device_type == "hpu":
                        torch.distributed.init_process_group("hccl", rank=rank, world_size=world_size)
                        torch.hpu.set_device(int(os.environ["LOCAL_RANK"]))

                except Exception as e:
                    raise EnvironmentError(
                        "We tried to initialize torch.distributed for you, but it failed, make"
                        "sure you init torch distributed in your script to use `tp_plan='auto'`"
                    ) from e

            # Get device with index assuming equal number of devices per host
            if device_type == "xpu":
                index = torch.xpu.current_device()
            elif device_type == "hpu":
                index = torch.hpu.current_device()
            else:
                index = None if device_type == "cpu" else torch.cuda.current_device()
            tp_device = torch.device(device_type, index)

            if index is not None and index > 0:
                import sys

                sys.stdout = open(os.devnull, "w")
                sys.stderr = open(os.devnull, "w")
            # This is the easiest way to dispatch to the current process device
            device_map = tp_device

            # Assuming sharding the model onto the world when tp_size not provided
            tp_size = tp_size if tp_size is not None else torch.distributed.get_world_size()
            device_mesh = torch.distributed.init_device_mesh(tp_device.type, (tp_size,))

        if use_auth_token is not None:
            warnings.warn(
                "The `use_auth_token` argument is deprecated and will be removed in v5 of Transformers. Please use `token` instead.",
                FutureWarning,
            )
            if token is not None:
                raise ValueError(
                    "`token` and `use_auth_token` are both specified. Please set only the argument `token`."
                )
            token = use_auth_token

        if token is not None and adapter_kwargs is not None and "token" not in adapter_kwargs:
            adapter_kwargs["token"] = token

        if use_safetensors is None and not is_safetensors_available():
            use_safetensors = False

        if gguf_file is not None and not is_accelerate_available():
            raise ValueError("accelerate is required when loading a GGUF file `pip install accelerate`.")

        if commit_hash is None:
            if not isinstance(config, PretrainedConfig):
                # We make a call to the config file first (which may be absent) to get the commit hash as soon as possible
                resolved_config_file = cached_file(
                    pretrained_model_name_or_path,
                    CONFIG_NAME,
                    cache_dir=cache_dir,
                    force_download=force_download,
                    proxies=proxies,
                    local_files_only=local_files_only,
                    token=token,
                    revision=revision,
                    subfolder=subfolder,
                    _raise_exceptions_for_gated_repo=False,
                    _raise_exceptions_for_missing_entries=False,
                    _raise_exceptions_for_connection_errors=False,
                )
                commit_hash = extract_commit_hash(resolved_config_file, commit_hash)
            else:
                commit_hash = getattr(config, "_commit_hash", None)

        if is_peft_available():
            _adapter_model_path = adapter_kwargs.pop("_adapter_model_path", None)

            if _adapter_model_path is None:
                _adapter_model_path = find_adapter_config_file(
                    pretrained_model_name_or_path,
                    cache_dir=cache_dir,
                    force_download=force_download,
                    proxies=proxies,
                    local_files_only=local_files_only,
                    _commit_hash=commit_hash,
                    **adapter_kwargs,
                )
            if _adapter_model_path is not None and os.path.isfile(_adapter_model_path):
                with open(_adapter_model_path, "r", encoding="utf-8") as f:
                    _adapter_model_path = pretrained_model_name_or_path
                    pretrained_model_name_or_path = json.load(f)["base_model_name_or_path"]
        else:
            _adapter_model_path = None

        # Potentially detect context manager or global device, and use it (only if no device_map was provided)
        if device_map is None and not is_deepspeed_zero3_enabled():
            device_in_context = get_torch_context_manager_or_global_device()
            if device_in_context == torch.device("meta"):
                # TODO Cyril: raise an error instead of the warning in v4.53 (and change the test to check for raise instead of success)
                logger.warning(
                    "We detected that you are using `from_pretrained` with a meta device context manager or `torch.set_default_device('meta')`\n"
                    "This is an anti-pattern and will raise an Error in version v4.53\nIf you want to initialize a model on the meta device, use "
                    "the context manager or global device with `from_config`, or `ModelClass(config)`"
                )
            device_map = device_in_context

        # change device_map into a map if we passed an int, a str or a torch.device
        if isinstance(device_map, torch.device):
            device_map = {"": device_map}
        elif isinstance(device_map, str) and device_map not in ["auto", "balanced", "balanced_low_0", "sequential"]:
            try:
                device_map = {"": torch.device(device_map)}
            except RuntimeError:
                raise ValueError(
                    "When passing device_map as a string, the value needs to be a device name (e.g. cpu, cuda:0) or "
                    f"'auto', 'balanced', 'balanced_low_0', 'sequential' but found {device_map}."
                )
        elif isinstance(device_map, int):
            if device_map < 0:
                raise ValueError(
                    "You can't pass device_map as a negative int. If you want to put the model on the cpu, pass device_map = 'cpu' "
                )
            else:
                device_map = {"": device_map}

        if device_map is not None:
            if is_deepspeed_zero3_enabled():
                raise ValueError("DeepSpeed Zero-3 is not compatible with passing a `device_map`.")
            if not is_accelerate_available():
                raise ValueError(
                    (
                        "Using a `device_map`, `tp_plan`, `torch.device` context manager or setting `torch.set_default_device(device)` "
                        "requires `accelerate`. You can install it with `pip install accelerate`"
                    )
                )

        # handling bnb config from kwargs, remove after `load_in_{4/8}bit` deprecation.
        if load_in_4bit or load_in_8bit:
            if quantization_config is not None:
                raise ValueError(
                    "You can't pass `load_in_4bit`or `load_in_8bit` as a kwarg when passing "
                    "`quantization_config` argument at the same time."
                )

            # preparing BitsAndBytesConfig from kwargs
            config_dict = {k: v for k, v in kwargs.items() if k in inspect.signature(BitsAndBytesConfig).parameters}
            config_dict = {**config_dict, "load_in_4bit": load_in_4bit, "load_in_8bit": load_in_8bit}
            quantization_config, kwargs = BitsAndBytesConfig.from_dict(
                config_dict=config_dict, return_unused_kwargs=True, **kwargs
            )
            logger.warning(
                "The `load_in_4bit` and `load_in_8bit` arguments are deprecated and will be removed in the future versions. "
                "Please, pass a `BitsAndBytesConfig` object in `quantization_config` argument instead."
            )

        from_pt = not (from_tf | from_flax)

        user_agent = {"file_type": "model", "framework": "pytorch", "from_auto_class": from_auto_class}
        if from_pipeline is not None:
            user_agent["using_pipeline"] = from_pipeline

        if is_offline_mode() and not local_files_only:
            logger.info("Offline mode: forcing local_files_only=True")
            local_files_only = True

        # Load config if we don't provide a configuration
        if not isinstance(config, PretrainedConfig):
            config_path = config if config is not None else pretrained_model_name_or_path
            config, model_kwargs = cls.config_class.from_pretrained(
                config_path,
                cache_dir=cache_dir,
                return_unused_kwargs=True,
                force_download=force_download,
                proxies=proxies,
                local_files_only=local_files_only,
                token=token,
                revision=revision,
                subfolder=subfolder,
                gguf_file=gguf_file,
                _from_auto=from_auto_class,
                _from_pipeline=from_pipeline,
                **kwargs,
            )
            if "gguf_file" in model_kwargs:
                model_kwargs.pop("gguf_file")
        else:
            # In case one passes a config to `from_pretrained` + "attn_implementation"
            # override the `_attn_implementation` attribute to `attn_implementation` of the kwargs
            # Please see: https://github.com/huggingface/transformers/issues/28038

            # Overwrite `config._attn_implementation` by the one from the kwargs --> in auto-factory
            # we pop attn_implementation from the kwargs but this handles the case where users
            # passes manually the config to `from_pretrained`.
            config = copy.deepcopy(config)

            kwarg_attn_imp = kwargs.pop("attn_implementation", None)
            if kwarg_attn_imp is not None:
                config._attn_implementation = kwarg_attn_imp

            model_kwargs = kwargs

        pre_quantized = hasattr(config, "quantization_config")
        if pre_quantized and not AutoHfQuantizer.supports_quant_method(config.quantization_config):
            pre_quantized = False

        if pre_quantized or quantization_config is not None:
            if pre_quantized:
                config.quantization_config = AutoHfQuantizer.merge_quantization_configs(
                    config.quantization_config, quantization_config
                )
            else:
                config.quantization_config = quantization_config

            hf_quantizer = AutoHfQuantizer.from_config(
                config.quantization_config,
                pre_quantized=pre_quantized,
            )
        else:
            hf_quantizer = None

        if hf_quantizer is not None:
            hf_quantizer.validate_environment(
                torch_dtype=torch_dtype,
                from_tf=from_tf,
                from_flax=from_flax,
                device_map=device_map,
                weights_only=weights_only,
            )
            torch_dtype = hf_quantizer.update_torch_dtype(torch_dtype)
            device_map = hf_quantizer.update_device_map(device_map)
            config = hf_quantizer.update_tp_plan(config)

            # In order to ensure popular quantization methods are supported. Can be disable with `disable_telemetry`
            if hasattr(hf_quantizer.quantization_config.quant_method, "value"):
                user_agent["quant"] = hf_quantizer.quantization_config.quant_method.value
            else:
                user_agent["quant"] = hf_quantizer.quantization_config.quant_method

        if gguf_file is not None and hf_quantizer is not None:
            raise ValueError(
                "You cannot combine Quantization and loading a model from a GGUF file, try again by making sure you did not passed a `quantization_config` or that you did not load a quantized model from the Hub."
            )

        if (
            gguf_file
            and device_map is not None
            and ((isinstance(device_map, dict) and "disk" in device_map.values()) or "disk" in device_map)
        ):
            raise RuntimeError(
                "One or more modules is configured to be mapped to disk. Disk offload is not supported for models "
                "loaded from GGUF files."
            )

        checkpoint_files, sharded_metadata = _get_resolved_checkpoint_files(
            pretrained_model_name_or_path=pretrained_model_name_or_path,
            subfolder=subfolder,
            variant=variant,
            gguf_file=gguf_file,
            from_tf=from_tf,
            from_flax=from_flax,
            use_safetensors=use_safetensors,
            cache_dir=cache_dir,
            force_download=force_download,
            proxies=proxies,
            local_files_only=local_files_only,
            token=token,
            user_agent=user_agent,
            revision=revision,
            commit_hash=commit_hash,
        )

        is_sharded = sharded_metadata is not None
        is_quantized = hf_quantizer is not None
        is_from_file = pretrained_model_name_or_path is not None or gguf_file is not None

        if (
            is_safetensors_available()
            and is_from_file
            and not is_sharded
            and checkpoint_files[0].endswith(".safetensors")
        ):
            with safe_open(checkpoint_files[0], framework="pt") as f:
                metadata = f.metadata()

            if metadata is None:
                # Assume it's a pytorch checkpoint (introduced for timm checkpoints)
                pass
            elif metadata.get("format") == "pt":
                pass
            elif metadata.get("format") == "tf":
                from_tf = True
                logger.info("A TensorFlow safetensors file is being loaded in a PyTorch model.")
            elif metadata.get("format") == "flax":
                from_flax = True
                logger.info("A Flax safetensors file is being loaded in a PyTorch model.")
            elif metadata.get("format") == "mlx":
                # This is a mlx file, we assume weights are compatible with pt
                pass
            else:
                raise ValueError(
                    f"Incompatible safetensors file. File metadata is not ['pt', 'tf', 'flax', 'mlx'] but {metadata.get('format')}"
                )

        from_pt = not (from_tf | from_flax)

        if from_pt:
            if gguf_file:
                from .modeling_gguf_pytorch_utils import load_gguf_checkpoint

                # we need a dummy model to get the state_dict - for this reason, we keep the state_dict as if it was
                # passed directly as a kwarg from now on
                with torch.device("meta"):
                    dummy_model = cls(config)
                state_dict = load_gguf_checkpoint(checkpoint_files[0], return_tensors=True, model_to_load=dummy_model)[
                    "tensors"
                ]

            # Find the correct dtype based on current state
            config, torch_dtype, dtype_orig = _get_torch_dtype(
                cls, torch_dtype, checkpoint_files, config, sharded_metadata, state_dict, weights_only
            )

        config.name_or_path = pretrained_model_name_or_path

        # Instantiate model.
        model_init_context = cls.get_init_context(is_quantized, _is_ds_init_called)

        config = copy.deepcopy(config)  # We do not want to modify the config inplace in from_pretrained.
        if not getattr(config, "_attn_implementation_autoset", False):
            config = cls._autoset_attn_implementation(
                config,
                use_flash_attention_2=use_flash_attention_2,
                torch_dtype=torch_dtype,
                device_map=device_map,
            )

        with ContextManagers(model_init_context):
            # Let's make sure we don't run the init function of buffer modules
            model = cls(config, *model_args, **model_kwargs)

        # Make sure to tie the weights correctly
        model.tie_weights()

        # Last check for tp
        if device_mesh is not None and not model.supports_tp_plan:
            if config.base_model_tp_plan is None and config.get_text_config().base_model_tp_plan is None:
                raise NotImplementedError("This model does not have a tensor parallel plan.")

        # make sure we use the model's config since the __init__ call might have copied it
        config = model.config

        # Find fp32 modules if needed
        keep_in_fp32_regex = None
        # The _keep_in_fp32_modules flag is only used to avoid bf16 -> fp16 casting precision issues. It was introduced
        # in case of force loading a model that should stay bf16 in fp16 (which includes a few quantizers as this is a pre-processing
        # step for e.g. bitsandbytes). See https://github.com/huggingface/transformers/issues/20287 for details.
        if model._keep_in_fp32_modules is not None and (
            torch_dtype == torch.float16 or getattr(hf_quantizer, "use_keep_in_fp32_modules", False)
        ):
            # We need to match exact layers, so we add either `.` on each side, or start/end of string
            keep_in_fp32_regex = re.compile(
                "|".join([rf"((^|\.){module}($|\.))" for module in model._keep_in_fp32_modules])
            )

        if hf_quantizer is not None:
            hf_quantizer.preprocess_model(
                model=model, device_map=device_map, keep_in_fp32_modules=model._keep_in_fp32_modules, config=config
            )
            # We store the original dtype for quantized models as we cannot easily retrieve it
            # once the weights have been quantized
            # Note that once you have loaded a quantized model, you can't change its dtype so this will
            # remain a single source of truth
            original_dtype = torch_dtype if torch_dtype is not None else torch.get_default_dtype()

            def _assign_original_dtype(module):
                for child in module.children():
                    if isinstance(child, PreTrainedModel):
                        child.config._pre_quantization_dtype = original_dtype
                    _assign_original_dtype(child)

            config._pre_quantization_dtype = original_dtype
            _assign_original_dtype(model)

        # Prepare the full device map
        if device_map is not None:
            device_map = _get_device_map(model, device_map, max_memory, hf_quantizer, torch_dtype, keep_in_fp32_regex)

        # Finalize model weight initialization
        if from_tf:
            model, loading_info = cls._load_from_tf(model, config, checkpoint_files)
        elif from_flax:
            model = cls._load_from_flax(model, checkpoint_files)
        elif from_pt:
            # restore default dtype
            if dtype_orig is not None:
                torch.set_default_dtype(dtype_orig)

            (
                model,
                missing_keys,
                unexpected_keys,
                mismatched_keys,
                offload_index,
                error_msgs,
            ) = cls._load_pretrained_model(
                model,
                state_dict,
                checkpoint_files,
                pretrained_model_name_or_path,
                ignore_mismatched_sizes=ignore_mismatched_sizes,
                sharded_metadata=sharded_metadata,
                device_map=device_map,
                disk_offload_folder=offload_folder,
                offload_state_dict=offload_state_dict,
                dtype=torch_dtype,
                hf_quantizer=hf_quantizer,
                keep_in_fp32_regex=keep_in_fp32_regex,
                device_mesh=device_mesh,
                key_mapping=key_mapping,
                weights_only=weights_only,
            )

        # record tp degree the model sharded to
        model._tp_size = tp_size

        # make sure token embedding weights are still tied if needed
        model.tie_weights()

        # Set model in evaluation mode to deactivate DropOut modules by default
        model.eval()

        # If it is a model with generation capabilities, attempt to load the generation config
        if model.can_generate() and generation_config is not None:
            logger.info("The user-defined `generation_config` will be used to override the default generation config.")
            model.generation_config = model.generation_config.from_dict(generation_config.to_dict())
        elif model.can_generate() and pretrained_model_name_or_path is not None:
            try:
                model.generation_config = GenerationConfig.from_pretrained(
                    pretrained_model_name_or_path,
                    cache_dir=cache_dir,
                    force_download=force_download,
                    proxies=proxies,
                    local_files_only=local_files_only,
                    token=token,
                    revision=revision,
                    subfolder=subfolder,
                    _from_auto=from_auto_class,
                    _from_pipeline=from_pipeline,
                    **kwargs,
                )
            except OSError:
                logger.info(
                    "Generation config file not found, using a generation config created from the model config."
                )
                pass

        # Dispatch model with hooks on all devices if necessary (not needed with a tp_plan, so we skip it as it slightly
        # harm performances)
        if device_map is not None and device_mesh is None:
            device_map_kwargs = {
                "device_map": device_map,
                "offload_dir": offload_folder,
                "offload_index": offload_index,
                "offload_buffers": offload_buffers,
            }
            if "skip_keys" in inspect.signature(dispatch_model).parameters:
                device_map_kwargs["skip_keys"] = model._skip_keys_device_placement
            # For HQQ method we force-set the hooks for single GPU envs
            if (
                "force_hooks" in inspect.signature(dispatch_model).parameters
                and hf_quantizer is not None
                and hf_quantizer.quantization_config.quant_method == QuantizationMethod.HQQ
            ):
                device_map_kwargs["force_hooks"] = True
            if (
                hf_quantizer is not None
                and hf_quantizer.quantization_config.quant_method == QuantizationMethod.FBGEMM_FP8
                and isinstance(device_map, dict)
                and ("cpu" in device_map.values() or "disk" in device_map.values())
            ):
                device_map_kwargs["offload_buffers"] = True

            if not is_fsdp_enabled() and not is_deepspeed_zero3_enabled():
                dispatch_model(model, **device_map_kwargs)

        if hf_quantizer is not None:
            hf_quantizer.postprocess_model(model, config=config)
            model.hf_quantizer = hf_quantizer

        if _adapter_model_path is not None:
            model.load_adapter(
                _adapter_model_path,
                adapter_name=adapter_name,
                token=token,
                adapter_kwargs=adapter_kwargs,
            )

        if output_loading_info:
            if from_pt:
                loading_info = {
                    "missing_keys": missing_keys,
                    "unexpected_keys": unexpected_keys,
                    "mismatched_keys": mismatched_keys,
                    "error_msgs": error_msgs,
                }
            elif from_flax:
                loading_info = None
            return model, loading_info
        return model

    @staticmethod
    def _fix_state_dict_key_on_load(key: str) -> Tuple[str, bool]:
        """Replace legacy parameter names with their modern equivalents. E.g. beta -> bias, gamma -> weight."""
        # Rename LayerNorm beta & gamma params for some early models ported from Tensorflow (e.g. Bert)
        # This rename is logged.
        if key.endswith("LayerNorm.beta"):
            return key.replace("LayerNorm.beta", "LayerNorm.bias"), True
        if key.endswith("LayerNorm.gamma"):
            return key.replace("LayerNorm.gamma", "LayerNorm.weight"), True

        # Rename weight norm parametrizations to match changes across torch versions.
        # Impacts a number of speech/wav2vec models. e.g. Hubert, Wav2Vec2, and others.
        # This rename is not logged.
        if hasattr(nn.utils.parametrizations, "weight_norm"):
            if key.endswith("weight_g"):
                return key.replace("weight_g", "parametrizations.weight.original0"), True
            if key.endswith("weight_v"):
                return key.replace("weight_v", "parametrizations.weight.original1"), True
        else:
            if key.endswith("parametrizations.weight.original0"):
                return key.replace("parametrizations.weight.original0", "weight_g"), True
            if key.endswith("parametrizations.weight.original1"):
                return key.replace("parametrizations.weight.original1", "weight_v"), True

        return key, False

    def _get_key_renaming_mapping(
        self,
        checkpoint_keys: List[str],
        key_mapping: Optional[Dict[str, str]] = None,
        loading_base_model_from_task_state_dict: bool = False,
        loading_task_model_from_base_state_dict: bool = False,
    ):
        """
        Compute a mapping between the serialized keys on disk `checkpoint_keys`, and the keys that the model
        that we are loading expects. This is the single entry point for key renaming that will be used during
        loading.
        Log if any parameters have been renamed.
        """
        prefix = self.base_model_prefix
        _prefix = f"{prefix}."

        renamed_keys = {}
        key_renaming_mapping = {}
        for key in checkpoint_keys:
            # Class specific rename
            new_key, has_changed = self._fix_state_dict_key_on_load(key)

            # Optionally map the key according to `key_mapping`
            if key_mapping is not None:
                for pattern, replacement in key_mapping.items():
                    new_key, n_replace = re.subn(pattern, replacement, new_key)
                    # Early exit of the loop
                    if n_replace > 0:
                        has_changed = True
                        break

            # In this case, we need to add the prefix to the keys, to match them to the expected keys
            if loading_task_model_from_base_state_dict:
                new_key = ".".join([prefix, new_key])
            # In this case we need to remove the prefix from the key to match them to the expected keys, and use
            # only the keys starting with the prefix
            elif loading_base_model_from_task_state_dict:
                if not new_key.startswith(_prefix):
                    continue
                new_key = new_key[len(_prefix) :]

            key_renaming_mapping[key] = new_key

            # track gamma/beta rename for logging
            if has_changed:
                if key.endswith("LayerNorm.gamma"):
                    renamed_keys["LayerNorm.gamma"] = (key, new_key)
                elif key.endswith("LayerNorm.beta"):
                    renamed_keys["LayerNorm.beta"] = (key, new_key)

        if renamed_keys:
            warning_msg = f"A pretrained model of type `{self.__class__.__name__}` "
            warning_msg += "contains parameters that have been renamed internally (a few are listed below but more are present in the model):\n"
            for old_key, new_key in renamed_keys.values():
                warning_msg += f"* `{old_key}` -> `{new_key}`\n"
            warning_msg += "If you are using a model from the Hub, consider submitting a PR to adjust these weights and help future users."
            logger.info_once(warning_msg)

        return key_renaming_mapping

    @staticmethod
    def _fix_state_dict_key_on_save(key) -> Tuple[str, bool]:
        """
        Similar to `_fix_state_dict_key_on_load` allows to define hook for state dict key renaming on model save.
        Do nothing by default, but can be overridden in particular models.
        """
        return key, False

    def _fix_state_dict_keys_on_save(self, state_dict):
        """
        Similar to `_fix_state_dict_keys_on_load` allows to define hook for state dict key renaming on model save.
        Apply `_fix_state_dict_key_on_save` to all keys in `state_dict`.
        """
        return {self._fix_state_dict_key_on_save(key)[0]: value for key, value in state_dict.items()}

    @classmethod
    def _load_pretrained_model(
        cls,
        model: "PreTrainedModel",
        state_dict: Optional[Dict],
        checkpoint_files: Optional[List[str]],
        pretrained_model_name_or_path: Optional[str],
        ignore_mismatched_sizes: bool = False,
        sharded_metadata: Optional[Dict] = None,
        device_map: Optional[Dict] = None,
        disk_offload_folder: Optional[str] = None,
        offload_state_dict: Optional[bool] = None,
        dtype: Optional[torch.dtype] = None,
        hf_quantizer: Optional[HfQuantizer] = None,
        keep_in_fp32_regex: Optional[re.Pattern] = None,
        device_mesh: Optional["torch.distributed.device_mesh.DeviceMesh"] = None,
        key_mapping: Optional[Dict[str, str]] = None,
        weights_only: bool = True,
    ):
        # Useful flags
        is_quantized = hf_quantizer is not None
        is_hqq_or_quark = is_quantized and hf_quantizer.quantization_config.quant_method in {
            QuantizationMethod.HQQ,
            QuantizationMethod.QUARK,
        }
        is_hqq_or_bnb = is_quantized and hf_quantizer.quantization_config.quant_method in {
            QuantizationMethod.HQQ,
            QuantizationMethod.BITS_AND_BYTES,
        }

        # Get all the keys of the state dicts that we have to initialize the model
        if sharded_metadata is not None:
            original_checkpoint_keys = sharded_metadata["all_checkpoint_keys"]
        elif state_dict is not None:
            original_checkpoint_keys = list(state_dict.keys())
        else:
            original_checkpoint_keys = list(
                load_state_dict(checkpoint_files[0], map_location="meta", weights_only=weights_only).keys()
            )

        # Check if we are in a special state, i.e. loading from a state dict coming from a different architecture
        prefix = model.base_model_prefix
        _prefix = f"{prefix}."
        has_prefix_module = any(s.startswith(prefix) for s in original_checkpoint_keys) if len(prefix) > 0 else False
        expects_prefix_module = hasattr(model, prefix) if len(prefix) > 0 else False
        loading_task_model_from_base_state_dict = not has_prefix_module and expects_prefix_module
        loading_base_model_from_task_state_dict = has_prefix_module and not expects_prefix_module

        # Find the key names that the model expects from the serialized keys
        key_renaming_mapping = model._get_key_renaming_mapping(
            original_checkpoint_keys,
            key_mapping,
            loading_base_model_from_task_state_dict,
            loading_task_model_from_base_state_dict,
        )
        checkpoint_keys = list(key_renaming_mapping.values())

        # Find missing and unexpected keys from the state dict
        missing_keys, unexpected_keys = _find_missing_and_unexpected_keys(
            cls,
            model,
            original_checkpoint_keys,
            checkpoint_keys,
            loading_base_model_from_task_state_dict,
            hf_quantizer,
            device_map,
        )
        # Find all the keys with shape mismatch (if we ignore the mismatch, the weights need to be newly initialized the
        # same way as missing keys)
        mismatched_keys, mismatched_shapes = _find_mismatched_keys(
            model,
            state_dict,
            checkpoint_files,
            ignore_mismatched_sizes,
            key_renaming_mapping,
            is_quantized,
            weights_only,
        )

        # We need to update both the mapping and the list of checkpoint keys to remove the mismatched ones
        key_renaming_mapping = {k: v for k, v in key_renaming_mapping.items() if v not in mismatched_keys}
        checkpoint_keys = list(key_renaming_mapping.values())

        # Move missing (and potentially mismatched) keys back to cpu from meta device (because they won't be moved when
        # loading the weights as they are not in the loaded state dict)
        model._move_missing_keys_from_meta_to_cpu(missing_keys + mismatched_keys, unexpected_keys, dtype, hf_quantizer)

        # correctly initialize the missing (and potentially mismatched) keys
        model._initialize_missing_keys(checkpoint_keys, ignore_mismatched_sizes, is_quantized)

        # Set some modules to fp32 if needed
        if keep_in_fp32_regex is not None:
            for name, param in model.named_parameters():
                if keep_in_fp32_regex.search(name):
                    # param = param.to(torch.float32) does not work here as only in the local scope.
                    param.data = param.data.to(torch.float32)

        # Make sure we are able to load base models as well as derived models (specific task models, with heads)
        model_to_load = model
        # In this case, we load a ForTaskModel with keys from a BaseModel -> only load keys to the BaseModel
        if loading_task_model_from_base_state_dict:
            model_to_load = getattr(model, prefix)
            # Here we need to remove the prefix we added to correctly find missing/unexpected keys, as we will load
            # in the submodule
            key_renaming_mapping = {k: v[len(_prefix) :] for k, v in key_renaming_mapping.items()}
            checkpoint_keys = list(key_renaming_mapping.values())
            # We need to update the device map as well
            if device_map is not None:
                device_map = {k[len(_prefix) :] if k.startswith(_prefix) else k: v for k, v in device_map.items()}
            # small sanity check: the base model should not contain task-specific head keys
            task_specific_expected_keys = [s for s in model.state_dict().keys() if not s.startswith(_prefix)]
            base_model_expected_keys = list(model_to_load.state_dict().keys())
            if any(
                key in task_specific_expected_keys and key not in base_model_expected_keys for key in checkpoint_keys
            ):
                raise ValueError(
                    "The state dictionary of the model you are trying to load is corrupted. Are you sure it was "
                    "properly saved?"
                )

        # Get reverse key mapping
        reverse_key_renaming_mapping = {v: k for k, v in key_renaming_mapping.items()}

        is_offloaded_safetensors = False
        # This offload index if for params explicitly on the "disk" in the device_map
        disk_offload_index = None
        disk_only_shard_files = []
        # Prepare parameters offloading if needed
        if device_map is not None and "disk" in device_map.values():
            if offload_state_dict is None:
                offload_state_dict = True
            if disk_offload_folder is not None:
                os.makedirs(disk_offload_folder, exist_ok=True)
            is_offloaded_safetensors = checkpoint_files is not None and checkpoint_files[0].endswith(".safetensors")
            if disk_offload_folder is None and not is_offloaded_safetensors:
                raise ValueError(
                    "The current `device_map` had weights offloaded to the disk. Please provide an `offload_folder`"
                    " for them. Alternatively, make sure you have `safetensors` installed if the model you are using"
                    " offers the weights in this format."
                )
            if is_offloaded_safetensors:
                param_device_map = expand_device_map(device_map, checkpoint_keys)
                str_dtype = str(dtype).replace("torch.", "") if dtype is not None else "float32"
                if sharded_metadata is None:
                    weight_map = dict.fromkeys(checkpoint_keys, checkpoint_files[0])
                else:
                    folder = os.path.sep.join(checkpoint_files[0].split(os.path.sep)[:-1])
                    # Fix the weight map keys according to the key mapping
                    weight_map = {
                        key_renaming_mapping[k]: v
                        for k, v in sharded_metadata["weight_map"].items()
                        if k in key_renaming_mapping
                    }
                    weight_map = {k: os.path.join(folder, v) for k, v in weight_map.items()}
                    # Find potential checkpoints containing only offloaded weights
                    disk_only_shard_files = get_disk_only_shard_files(device_map, weight_map)
                disk_offload_index = {
                    name: {
                        "safetensors_file": file,
                        "weight_name": reverse_key_renaming_mapping[name],
                        "dtype": str_dtype,
                    }
                    for name, file in weight_map.items()
                    if param_device_map[name] == "disk"
                }
            else:
                disk_offload_index = {}

        # This offload index if for params that are supposed to be on the "cpu", either with or without a device_map
        # It allows to load parameters one-by-one from the state dict, avoiding a memory peak of 2 x state_dict_size,
        # i.e. 1x to load it, and 1x to copy it to model
        cpu_offload_folder = None
        cpu_offload_index = None
        if offload_state_dict:
            cpu_offload_folder = tempfile.mkdtemp()
            cpu_offload_index = {}

        # For nice tqdm bars
        if checkpoint_files is not None and len(checkpoint_files) > 1:
            checkpoint_files = logging.tqdm(checkpoint_files, desc="Loading checkpoint shards")
        # To be able to iterate, even if we don't use it if the state_dict is already provided
        elif state_dict is not None:
            checkpoint_files = [""]

        # Compute expected model keys
        expected_keys = list(model_to_load.state_dict().keys())
        if hf_quantizer is not None:
            expected_keys = hf_quantizer.update_expected_keys(model_to_load, expected_keys, checkpoint_keys)

        # Warmup cuda to load the weights much faster on devices
        if device_map is not None and not is_hqq_or_quark:
            expanded_device_map = expand_device_map(device_map, expected_keys)
            caching_allocator_warmup(model_to_load, expanded_device_map, hf_quantizer)

        # Prepare arguments for multiprocessing
        args_list = [
            (
                shard_file,
                state_dict,
                disk_only_shard_files,
                is_hqq_or_bnb,
                is_quantized,
                device_map,
                hf_quantizer,
                key_renaming_mapping,
                weights_only,
                model_to_load,
                expected_keys,
                reverse_key_renaming_mapping,
                disk_offload_folder,
                disk_offload_index,
                cpu_offload_folder,
                cpu_offload_index,
                is_offloaded_safetensors,
                keep_in_fp32_regex,
                unexpected_keys,
                device_mesh
            )
            for shard_file in checkpoint_files
        ]

        error_msgs = []

        # Use multiprocessing Pool for parallel execution, off by default
        if json.loads(os.environ.get("HF_ENABLE_PARALLEL_LOADING", "false")):
            original_start_method = multiprocessing.get_start_method(allow_none=True)

            try:
                # CUDA requires the start method to be spawn, fork creates multiple copies of the cuda runtime, which throws
                multiprocessing.set_start_method("spawn", force=True)

                num_workers = json.loads(os.environ.get("HF_PARALLEL_LOADING_WORKERS", "8"))

                # Do not spawn anymore workers than you need
                num_workers = min(len(args_list), num_workers)

                logger.info(f"Loading model weights in parallel with {num_workers} workers...")
                state_dict_modules_list = []

                with multiprocessing.Pool(processes=num_workers) as pool:
                    # For nice tqdm bars
                    with logging.tqdm(total=len(args_list), desc="Loading checkpoint shards") as pbar:
                        # NOTE order does not matter, layers that changed per shard are unique and can be reassigned to the orignal meta model
                        for result in pool.imap_unordered(load_shard_file, args_list):
                            (
                                _error_msgs,
                                disk_offload_index,
                                cpu_offload_index,
                                state_dict_modules,
                            ) = result

                            error_msgs += _error_msgs

                            state_dict_modules_list.append(state_dict_modules)

                            pbar.update(1)

                # We now update each layer of the meta model with the tensor module refs that were set to specific devices in the copy of the meta model for each worker
                # We are transferring that state into the orginal ref (model_to_load) here
                # This is required because model_to_load is pickled when using multiprocessing, which means the ref to model_to_load is different for each worker, so you only get some of the state with respect to the loaded tensors
                # You could in theory return each worker's copy of the model and use .named_parameters(), and .named_buffers(), but this appears to be more robust
                # in that all you have to care about are the names of the layers in the state dict, as long as the logic that lead to the creation of the state_dict is correct, this will also be correct
                for state_dict_modules in state_dict_modules_list:
                    for full_name, param in state_dict_modules.items():
                        *module_path, attr_name = full_name.split(".")
                        module_path = ".".join(module_path)
                        module = model_to_load.get_submodule(module_path)
                        setattr(module, attr_name, param)

                del state_dict_modules_list
                gc.collect()
            finally:
                # Restore the start method to prevent side effects for other code that may be running
                multiprocessing.set_start_method(original_start_method, force=True)

        else:
            if len(args_list) > 1:
                # For nice tqdm bars
                args_list = logging.tqdm(args_list, desc="Loading checkpoint shards")

            for args in args_list:
                _error_msgs, disk_offload_index, cpu_offload_index, state_dict_modules = (
                    load_shard_file(args)
                )
                error_msgs += _error_msgs

                del state_dict_modules
                gc.collect()

        # Adjust offloaded weights name and save if needed
        if disk_offload_index is not None and len(disk_offload_index) > 0:
            if loading_task_model_from_base_state_dict:
                # We need to add the prefix of the base model
                prefix = cls.base_model_prefix
                if not is_offloaded_safetensors:
                    for weight_name in disk_offload_index:
                        shutil.move(
                            os.path.join(disk_offload_folder, f"{weight_name}.dat"),
                            os.path.join(disk_offload_folder, f"{prefix}.{weight_name}.dat"),
                        )
                disk_offload_index = {f"{prefix}.{key}": value for key, value in disk_offload_index.items()}
            if not is_offloaded_safetensors:
                save_offload_index(disk_offload_index, disk_offload_folder)
                disk_offload_index = None

        # one-at-a-time param loading for the cpu offloaded params
        if offload_state_dict:
            # Load back temporarily offloaded state dict
            load_offloaded_weights(model_to_load, cpu_offload_index, cpu_offload_folder)
            shutil.rmtree(cpu_offload_folder)

        if hf_quantizer is not None:
            missing_keys = hf_quantizer.update_missing_keys_after_loading(model_to_load, missing_keys, prefix)

        # Post-processing for tensor parallelism
        if device_mesh is not None:
            # When using TP, the device map is a single device for all parameters
            tp_device = list(device_map.values())[0]
            # This is needed for the RotaryEmbedding, which was not initialized on the correct device as it is
            # not part of the state_dict (persistent=False)
            for buffer in model.buffers():
                if buffer.device != tp_device:
                    buffer.data = buffer.to(tp_device)

            # In this case, the top-most task module weights were not moved to device and parallelized as they
            # were not part of the loaded weights: do it now
            if loading_task_model_from_base_state_dict:
                parameters_to_initialize = {
                    name: param for name, param in model.named_parameters() if not name.startswith(prefix)
                }
                for name, param in parameters_to_initialize.items():
                    # If it is still on meta here, it means that it's a tied weight that will be tied later anyway -> skip it
                    if param.device.type == "meta":
                        continue
                    # Shard the param
                    to_contiguous, casting_dtype = _infer_parameter_dtype(model, name, param, keep_in_fp32_regex)
                    shard_and_distribute_module(
                        model,
                        param.to(tp_device),
                        param,
                        name,
                        casting_dtype,
                        to_contiguous,
                        os.environ["RANK"],
                        device_mesh,
                    )

        # All potential warnings/infos
        if len(error_msgs) > 0:
            error_msg = "\n\t".join(error_msgs)
            if "size mismatch" in error_msg:
                error_msg += (
                    "\n\tYou may consider adding `ignore_mismatched_sizes=True` in the model `from_pretrained` method."
                )
            raise RuntimeError(f"Error(s) in loading state_dict for {model.__class__.__name__}:\n\t{error_msg}")
        if len(unexpected_keys) > 0:
            archs = [] if model.config.architectures is None else model.config.architectures
            warner = logger.warning if model.__class__.__name__ in archs else logger.info
            warner(
                f"Some weights of the model checkpoint at {pretrained_model_name_or_path} were not used when"
                f" initializing {model.__class__.__name__}: {unexpected_keys}\n- This IS expected if you are"
                f" initializing {model.__class__.__name__} from the checkpoint of a model trained on another task or"
                " with another architecture (e.g. initializing a BertForSequenceClassification model from a"
                " BertForPreTraining model).\n- This IS NOT expected if you are initializing"
                f" {model.__class__.__name__} from the checkpoint of a model that you expect to be exactly identical"
                " (initializing a BertForSequenceClassification model from a BertForSequenceClassification model)."
            )
        else:
            logger.info(f"All model checkpoint weights were used when initializing {model.__class__.__name__}.\n")
        if len(missing_keys) > 0:
            logger.warning(
                f"Some weights of {model.__class__.__name__} were not initialized from the model checkpoint at"
                f" {pretrained_model_name_or_path} and are newly initialized: {missing_keys}\nYou should probably"
                " TRAIN this model on a down-stream task to be able to use it for predictions and inference."
            )
        elif len(mismatched_keys) == 0:
            logger.info(
                f"All the weights of {model.__class__.__name__} were initialized from the model checkpoint at"
                f" {pretrained_model_name_or_path}.\nIf your task is similar to the task the model of the checkpoint"
                f" was trained on, you can already use {model.__class__.__name__} for predictions without further"
                " training."
            )
        if len(mismatched_keys) > 0:
            mismatched_warning = "\n".join(
                [
                    f"- {key}: found shape {shape1} in the checkpoint and {shape2} in the model instantiated"
                    for key, (shape1, shape2) in zip(mismatched_keys, mismatched_shapes)
                ]
            )
            logger.warning(
                f"Some weights of {model.__class__.__name__} were not initialized from the model checkpoint at"
                f" {pretrained_model_name_or_path} and are newly initialized because the shapes did not"
                f" match:\n{mismatched_warning}\nYou should probably TRAIN this model on a down-stream task to be able"
                " to use it for predictions and inference."
            )

        return model, missing_keys, unexpected_keys, mismatched_keys, disk_offload_index, error_msgs

    @classmethod
    def _load_from_tf(cls, model, config, checkpoint_files):
        if checkpoint_files[0].endswith(".index"):
            # Load from a TensorFlow 1.X checkpoint - provided by original authors
            model = cls.load_tf_weights(model, config, checkpoint_files[0][:-6])  # Remove the '.index'
            loading_info = None
        else:
            # Load from our TensorFlow 2.0 checkpoints
            try:
                from .modeling_tf_pytorch_utils import load_tf2_checkpoint_in_pytorch_model

                model, loading_info = load_tf2_checkpoint_in_pytorch_model(
                    model, checkpoint_files[0], allow_missing_keys=True, output_loading_info=True
                )
            except ImportError:
                logger.error(
                    "Loading a TensorFlow model in PyTorch, requires both PyTorch and TensorFlow to be installed."
                    " Please see https://pytorch.org/ and https://www.tensorflow.org/install/ for installation"
                    " instructions."
                )
                raise
        return model, loading_info

    @classmethod
    def _load_from_flax(cls, model, checkpoint_files):
        try:
            from .modeling_flax_pytorch_utils import load_flax_checkpoint_in_pytorch_model

            model = load_flax_checkpoint_in_pytorch_model(model, checkpoint_files[0])
        except ImportError:
            logger.error(
                "Loading a Flax model in PyTorch, requires both PyTorch and Flax to be installed. Please see"
                " https://pytorch.org/ and https://flax.readthedocs.io/en/latest/installation.html for"
                " installation instructions."
            )
            raise
        return model

    def retrieve_modules_from_names(self, names, add_prefix=False, remove_prefix=False):
        module_keys = {".".join(key.split(".")[:-1]) for key in names}

        # torch.nn.ParameterList is a special case where two parameter keywords
        # are appended to the module name, *e.g.* bert.special_embeddings.0
        module_keys = module_keys.union(
            {".".join(key.split(".")[:-2]) for key in names if len(key) > 0 and key[-1].isdigit()}
        )

        retrieved_modules = []
        # retrieve all modules that has at least one missing weight name
        for name, module in self.named_modules():
            if remove_prefix:
                _prefix = f"{self.base_model_prefix}."
                name = name[len(_prefix) :] if name.startswith(_prefix) else name
            elif add_prefix:
                name = ".".join([self.base_model_prefix, name]) if len(name) > 0 else self.base_model_prefix

            if name in module_keys:
                retrieved_modules.append(module)

        return retrieved_modules

    @classmethod
    def register_for_auto_class(cls, auto_class="AutoModel"):
        """
        Register this class with a given auto class. This should only be used for custom models as the ones in the
        library are already mapped with an auto class.

        <Tip warning={true}>

        This API is experimental and may have some slight breaking changes in the next releases.

        </Tip>

        Args:
            auto_class (`str` or `type`, *optional*, defaults to `"AutoModel"`):
                The auto class to register this new model with.
        """
        if not isinstance(auto_class, str):
            auto_class = auto_class.__name__

        import transformers.models.auto as auto_module

        if not hasattr(auto_module, auto_class):
            raise ValueError(f"{auto_class} is not a valid auto class.")

        cls._auto_class = auto_class

    def to_bettertransformer(self) -> "PreTrainedModel":
        """
        Converts the model to use [PyTorch's native attention
        implementation](https://pytorch.org/docs/stable/generated/torch.nn.MultiheadAttention.html), integrated to
        Transformers through [Optimum library](https://huggingface.co/docs/optimum/bettertransformer/overview). Only a
        subset of all Transformers models are supported.

        PyTorch's attention fastpath allows to speed up inference through kernel fusions and the use of [nested
        tensors](https://pytorch.org/docs/stable/nested.html). Detailed benchmarks can be found in [this blog
        post](https://medium.com/pytorch/bettertransformer-out-of-the-box-performance-for-huggingface-transformers-3fbe27d50ab2).

        Returns:
            [`PreTrainedModel`]: The model converted to BetterTransformer.
        """
        if not is_optimum_available():
            raise ImportError("The package `optimum` is required to use Better Transformer.")

        from optimum.version import __version__ as optimum_version

        if version.parse(optimum_version) < version.parse("1.7.0"):
            raise ImportError(
                f"Please install optimum>=1.7.0 to use Better Transformer. The version {optimum_version} was found."
            )

        from optimum.bettertransformer import BetterTransformer

        return BetterTransformer.transform(self)

    def reverse_bettertransformer(self):
        """
        Reverts the transformation from [`~PreTrainedModel.to_bettertransformer`] so that the original modeling is
        used, for example in order to save the model.

        Returns:
            [`PreTrainedModel`]: The model converted back to the original modeling.
        """
        if not is_optimum_available():
            raise ImportError("The package `optimum` is required to use Better Transformer.")

        from optimum.version import __version__ as optimum_version

        if version.parse(optimum_version) < version.parse("1.7.0"):
            raise ImportError(
                f"Please install optimum>=1.7.0 to use Better Transformer. The version {optimum_version} was found."
            )

        from optimum.bettertransformer import BetterTransformer

        return BetterTransformer.reverse(self)

    def warn_if_padding_and_no_attention_mask(self, input_ids, attention_mask):
        """
        Shows a one-time warning if the input_ids appear to contain padding and no attention mask was given.
        """

        # Skip the check during tracing.
        if is_torch_fx_proxy(input_ids) or torch.jit.is_tracing() or is_torchdynamo_compiling():
            return

        if (attention_mask is not None) or (self.config.pad_token_id is None):
            return

        # Check only the first and last input IDs to reduce overhead.
        if self.config.pad_token_id in input_ids[:, [-1, 0]]:
            warn_string = (
                "We strongly recommend passing in an `attention_mask` since your input_ids may be padded. See "
                "https://huggingface.co/docs/transformers/troubleshooting"
                "#incorrect-output-when-padding-tokens-arent-masked."
            )

            # If the pad token is equal to either BOS, EOS, or SEP, we do not know whether the user should use an
            # attention_mask or not. In this case, we should still show a warning because this is a rare case.
            if (
                (self.config.bos_token_id is not None and self.config.bos_token_id == self.config.pad_token_id)
                or (self.config.eos_token_id is not None and self.config.eos_token_id == self.config.pad_token_id)
                or (self.config.sep_token_id is not None and self.config.sep_token_id == self.config.pad_token_id)
            ):
                warn_string += (
                    f"\nYou may ignore this warning if your `pad_token_id` ({self.config.pad_token_id}) is identical "
                    f"to the `bos_token_id` ({self.config.bos_token_id}), `eos_token_id` ({self.config.eos_token_id}), "
                    f"or the `sep_token_id` ({self.config.sep_token_id}), and your input is not padded."
                )

            logger.warning_once(warn_string)

    @property
    def supports_tp_plan(self):
        """
        Returns whether the model has a tensor parallelism plan.
        """
        if self._tp_plan is not None:
            return True
        # Check if base model has a TP plan
        if getattr(self.base_model, "_tp_plan", None) is not None:
            return True
        return False

    @property
    def tp_size(self):
        """
        Returns the model's tensor parallelism degree.
        """
        # if None, the model didn't undergo tensor parallel sharding
        return self._tp_size

    @property
    def supports_pp_plan(self):
        if self._pp_plan is not None:
            return True
        # Check if base model has PP plan
        if getattr(self.base_model, "_pp_plan", None) is not None:
            return True
        return False

    @property
    def loss_function(self):
        if hasattr(self, "_loss_function"):
            return self._loss_function

        loss_type = getattr(self, "loss_type", None)

        if loss_type is None or loss_type not in LOSS_MAPPING:
            logger.warning_once(
                f"`loss_type={loss_type}` was set in the config but it is unrecognised."
                f"Using the default loss: `ForCausalLMLoss`."
            )
            loss_type = "ForCausalLM"
        return LOSS_MAPPING[loss_type]

    @loss_function.setter
    def loss_function(self, value):
        self._loss_function = value

    def get_compiled_call(self, compile_config: Optional[CompileConfig]) -> Callable:
        """Return a `torch.compile`'d version of `self.__call__`. This is useful to dynamically choose between
        non-compiled/compiled `forward` during inference, especially to switch between prefill (where we don't
        want to use compiled version to avoid recomputing the graph with new shapes) and iterative decoding
        (where we want the speed-ups of compiled version with static shapes)."""
        # Only reset it if not present or different from previous config
        if "llama4" in self.config.model_type:  # TODO try to enable for FULL COMPILE HYBRID CACHE SUPPORT
            return self.__call__
        compile_config = compile_config or CompileConfig()
        default_config = getattr(self.generation_config, "compile_config", None) or CompileConfig()
        if (
            not hasattr(self, "_compiled_call")
            or getattr(self, "_last_compile_config", default_config) != compile_config
        ):
            self._last_compile_config = compile_config
            self._compiled_call = torch.compile(self.__call__, **compile_config.to_dict())
        return self._compiled_call

    @classmethod
    def is_backend_compatible(cls):
        return cls._supports_attention_backend

    def _move_missing_keys_from_meta_to_cpu(
        self,
        missing_keys: List[str],
        unexpected_keys: List[str],
        dtype: Optional[torch.dtype],
        hf_quantizer: Optional[HfQuantizer],
    ) -> "PreTrainedModel":
        """Move the missing keys (keys that are part of the model parameters, but were NOT found in the loaded state dicts) back
        from meta device to cpu.
        """
        is_quantized = hf_quantizer is not None

        # In this case we need to move everything back
        if is_fsdp_enabled() and not is_local_dist_rank_0() and not is_quantized:
            # We only do it for the parameters, as the buffers are not initialized on the meta device by default
            for key, param in self.named_parameters():
                value = torch.empty_like(param, dtype=dtype, device="cpu")
                _load_parameter_into_model(self, key, value)
            return

        model_state_dict = self.state_dict()
        for key in missing_keys:
            param = model_state_dict[key]
            # Buffers are not initialized on the meta device, so we still need this check to avoid overwriting them
            if param.device == torch.device("meta"):
                value = torch.empty_like(param, dtype=dtype, device="cpu")
                if (
                    not is_quantized
                    or (getattr(hf_quantizer, "requires_parameters_quantization", False))
                    or not hf_quantizer.check_quantized_param(self, param_value=value, param_name=key, state_dict={})
                ):
                    _load_parameter_into_model(self, key, value)
                else:
                    hf_quantizer.create_quantized_param(self, value, key, "cpu", model_state_dict, unexpected_keys)

    def _initialize_missing_keys(
        self,
        loaded_keys: List[str],
        ignore_mismatched_sizes: bool,
        is_quantized: bool,
    ) -> "PreTrainedModel":
        """Initialize the missing keys (keys that are part of the model parameters, but were NOT found in the loaded state dicts), according to
        `_initialize_weights`. Indeed, since the corresponding weights are missing from the state dict, they will not be replaced and need to
        be initialized correctly (i.e. weight initialization distribution).
        Also take care of setting the `_is_hf_initialized` flag for keys that are not missing.
        """
        if not ignore_mismatched_sizes:
            not_initialized_submodules = set_initialized_submodules(self, loaded_keys)
            # If we're about to tie the output embeds to the input embeds we don't need to init them
            if (
                hasattr(self.config.get_text_config(decoder=True), "tie_word_embeddings")
                and self.config.get_text_config(decoder=True).tie_word_embeddings
            ):
                output_embeddings = self.get_output_embeddings()
                if output_embeddings is not None:
                    # Still need to initialize if there is a bias term since biases are not tied.
                    if not hasattr(output_embeddings, "bias") or output_embeddings.bias is None:
                        output_embeddings._is_hf_initialized = True
        else:
            not_initialized_submodules = dict(self.named_modules())
        # This will only initialize submodules that are not marked as initialized by the line above.
        if is_deepspeed_zero3_enabled() and not is_quantized:
            import deepspeed

            not_initialized_parameters = list(
                set(
                    itertools.chain.from_iterable(
                        submodule.parameters(recurse=False) for submodule in not_initialized_submodules.values()
                    )
                )
            )
            with deepspeed.zero.GatheredParameters(not_initialized_parameters, modifier_rank=0):
                self.initialize_weights()
        else:
            self.initialize_weights()

    def get_parameter_or_buffer(self, target: str):
        """
        Return the parameter or buffer given by `target` if it exists, otherwise throw an error. This combines
        `get_parameter()` and `get_buffer()` in a single handy function. Note that it only work if `target` is a
        leaf of the model.
        """
        try:
            return self.get_parameter(target)
        except AttributeError:
            pass
        try:
            return self.get_buffer(target)
        except AttributeError:
            pass
        raise AttributeError(f"`{target}` is neither a parameter nor a buffer.")


PreTrainedModel.push_to_hub = copy_func(PreTrainedModel.push_to_hub)
if PreTrainedModel.push_to_hub.__doc__ is not None:
    PreTrainedModel.push_to_hub.__doc__ = PreTrainedModel.push_to_hub.__doc__.format(
        object="model", object_class="AutoModel", object_files="model file"
    )


class PoolerStartLogits(nn.Module):
    """
    Compute SQuAD start logits from sequence hidden states.

    Args:
        config ([`PretrainedConfig`]):
            The config used by the model, will be used to grab the `hidden_size` of the model.
    """

    def __init__(self, config: PretrainedConfig):
        super().__init__()
        self.dense = nn.Linear(config.hidden_size, 1)
        logger.warning_once(
            "[DEPRECATION WARNING] `PoolerStartLogits` is deprecated and will be removed in v4.53. "
            "Please use model-specific class, e.g. `XLMPoolerStartLogits`."
        )

    def forward(
        self, hidden_states: torch.FloatTensor, p_mask: Optional[torch.FloatTensor] = None
    ) -> torch.FloatTensor:
        """
        Args:
            hidden_states (`torch.FloatTensor` of shape `(batch_size, seq_len, hidden_size)`):
                The final hidden states of the model.
            p_mask (`torch.FloatTensor` of shape `(batch_size, seq_len)`, *optional*):
                Mask for tokens at invalid position, such as query and special symbols (PAD, SEP, CLS). 1.0 means token
                should be masked.

        Returns:
            `torch.FloatTensor`: The start logits for SQuAD.
        """
        x = self.dense(hidden_states).squeeze(-1)

        if p_mask is not None:
            if get_parameter_dtype(self) == torch.float16:
                x = x * (1 - p_mask) - 65500 * p_mask
            else:
                x = x * (1 - p_mask) - 1e30 * p_mask

        return x


class PoolerEndLogits(nn.Module):
    """
    Compute SQuAD end logits from sequence hidden states.

    Args:
        config ([`PretrainedConfig`]):
            The config used by the model, will be used to grab the `hidden_size` of the model and the `layer_norm_eps`
            to use.
    """

    def __init__(self, config: PretrainedConfig):
        super().__init__()
        self.dense_0 = nn.Linear(config.hidden_size * 2, config.hidden_size)
        self.activation = nn.Tanh()
        self.LayerNorm = nn.LayerNorm(config.hidden_size, eps=config.layer_norm_eps)
        self.dense_1 = nn.Linear(config.hidden_size, 1)
        logger.warning_once(
            "[DEPRECATION WARNING] `PoolerEndLogits` is deprecated and will be removed in v4.53. "
            "Please use model-specific class, e.g. `XLMPoolerEndLogits`."
        )

    def forward(
        self,
        hidden_states: torch.FloatTensor,
        start_states: Optional[torch.FloatTensor] = None,
        start_positions: Optional[torch.LongTensor] = None,
        p_mask: Optional[torch.FloatTensor] = None,
    ) -> torch.FloatTensor:
        """
        Args:
            hidden_states (`torch.FloatTensor` of shape `(batch_size, seq_len, hidden_size)`):
                The final hidden states of the model.
            start_states (`torch.FloatTensor` of shape `(batch_size, seq_len, hidden_size)`, *optional*):
                The hidden states of the first tokens for the labeled span.
            start_positions (`torch.LongTensor` of shape `(batch_size,)`, *optional*):
                The position of the first token for the labeled span.
            p_mask (`torch.FloatTensor` of shape `(batch_size, seq_len)`, *optional*):
                Mask for tokens at invalid position, such as query and special symbols (PAD, SEP, CLS). 1.0 means token
                should be masked.

        <Tip>

        One of `start_states` or `start_positions` should be not `None`. If both are set, `start_positions` overrides
        `start_states`.

        </Tip>

        Returns:
            `torch.FloatTensor`: The end logits for SQuAD.
        """
        assert start_states is not None or start_positions is not None, (
            "One of start_states, start_positions should be not None"
        )
        if start_positions is not None:
            slen, hsz = hidden_states.shape[-2:]
            start_positions = start_positions[:, None, None].expand(-1, -1, hsz)  # shape (bsz, 1, hsz)
            start_states = hidden_states.gather(-2, start_positions)  # shape (bsz, 1, hsz)
            start_states = start_states.expand(-1, slen, -1)  # shape (bsz, slen, hsz)

        x = self.dense_0(torch.cat([hidden_states, start_states], dim=-1))
        x = self.activation(x)
        x = self.LayerNorm(x)
        x = self.dense_1(x).squeeze(-1)

        if p_mask is not None:
            if get_parameter_dtype(self) == torch.float16:
                x = x * (1 - p_mask) - 65500 * p_mask
            else:
                x = x * (1 - p_mask) - 1e30 * p_mask

        return x


class PoolerAnswerClass(nn.Module):
    """
    Compute SQuAD 2.0 answer class from classification and start tokens hidden states.

    Args:
        config ([`PretrainedConfig`]):
            The config used by the model, will be used to grab the `hidden_size` of the model.
    """

    def __init__(self, config):
        super().__init__()
        self.dense_0 = nn.Linear(config.hidden_size * 2, config.hidden_size)
        self.activation = nn.Tanh()
        self.dense_1 = nn.Linear(config.hidden_size, 1, bias=False)
        logger.warning_once(
            "[DEPRECATION WARNING] `PoolerAnswerClass` is deprecated and will be removed in v4.53. "
            "Please use model-specific class, e.g. `XLMPoolerAnswerClass`."
        )

    def forward(
        self,
        hidden_states: torch.FloatTensor,
        start_states: Optional[torch.FloatTensor] = None,
        start_positions: Optional[torch.LongTensor] = None,
        cls_index: Optional[torch.LongTensor] = None,
    ) -> torch.FloatTensor:
        """
        Args:
            hidden_states (`torch.FloatTensor` of shape `(batch_size, seq_len, hidden_size)`):
                The final hidden states of the model.
            start_states (`torch.FloatTensor` of shape `(batch_size, seq_len, hidden_size)`, *optional*):
                The hidden states of the first tokens for the labeled span.
            start_positions (`torch.LongTensor` of shape `(batch_size,)`, *optional*):
                The position of the first token for the labeled span.
            cls_index (`torch.LongTensor` of shape `(batch_size,)`, *optional*):
                Position of the CLS token for each sentence in the batch. If `None`, takes the last token.

        <Tip>

        One of `start_states` or `start_positions` should be not `None`. If both are set, `start_positions` overrides
        `start_states`.

        </Tip>

        Returns:
            `torch.FloatTensor`: The SQuAD 2.0 answer class.
        """
        # No dependency on end_feature so that we can obtain one single `cls_logits` for each sample.
        hsz = hidden_states.shape[-1]
        assert start_states is not None or start_positions is not None, (
            "One of start_states, start_positions should be not None"
        )
        if start_positions is not None:
            start_positions = start_positions[:, None, None].expand(-1, -1, hsz)  # shape (bsz, 1, hsz)
            start_states = hidden_states.gather(-2, start_positions).squeeze(-2)  # shape (bsz, hsz)

        if cls_index is not None:
            cls_index = cls_index[:, None, None].expand(-1, -1, hsz)  # shape (bsz, 1, hsz)
            cls_token_state = hidden_states.gather(-2, cls_index).squeeze(-2)  # shape (bsz, hsz)
        else:
            cls_token_state = hidden_states[:, -1, :]  # shape (bsz, hsz)

        x = self.dense_0(torch.cat([start_states, cls_token_state], dim=-1))
        x = self.activation(x)
        x = self.dense_1(x).squeeze(-1)

        return x


@dataclass
class SquadHeadOutput(ModelOutput):
    """
    Base class for outputs of question answering models using a [`~modeling_utils.SQuADHead`].

    Args:
        loss (`torch.FloatTensor` of shape `(1,)`, *optional*, returned if both `start_positions` and `end_positions` are provided):
            Classification loss as the sum of start token, end token (and is_impossible if provided) classification
            losses.
        start_top_log_probs (`torch.FloatTensor` of shape `(batch_size, config.start_n_top)`, *optional*, returned if `start_positions` or `end_positions` is not provided):
            Log probabilities for the top config.start_n_top start token possibilities (beam-search).
        start_top_index (`torch.LongTensor` of shape `(batch_size, config.start_n_top)`, *optional*, returned if `start_positions` or `end_positions` is not provided):
            Indices for the top config.start_n_top start token possibilities (beam-search).
        end_top_log_probs (`torch.FloatTensor` of shape `(batch_size, config.start_n_top * config.end_n_top)`, *optional*, returned if `start_positions` or `end_positions` is not provided):
            Log probabilities for the top `config.start_n_top * config.end_n_top` end token possibilities
            (beam-search).
        end_top_index (`torch.LongTensor` of shape `(batch_size, config.start_n_top * config.end_n_top)`, *optional*, returned if `start_positions` or `end_positions` is not provided):
            Indices for the top `config.start_n_top * config.end_n_top` end token possibilities (beam-search).
        cls_logits (`torch.FloatTensor` of shape `(batch_size,)`, *optional*, returned if `start_positions` or `end_positions` is not provided):
            Log probabilities for the `is_impossible` label of the answers.

    """

    loss: Optional[torch.FloatTensor] = None
    start_top_log_probs: Optional[torch.FloatTensor] = None
    start_top_index: Optional[torch.LongTensor] = None
    end_top_log_probs: Optional[torch.FloatTensor] = None
    end_top_index: Optional[torch.LongTensor] = None
    cls_logits: Optional[torch.FloatTensor] = None

    def __post_init__(self):
        logger.warning_once(
            "[DEPRECATION WARNING] `SquadHeadOutput` is deprecated and will be removed in v4.53. "
            "Please use model-specific class, e.g. `XLMSquadHeadOutput`."
        )


class SQuADHead(nn.Module):
    r"""
    A SQuAD head inspired by XLNet.

    Args:
        config ([`PretrainedConfig`]):
            The config used by the model, will be used to grab the `hidden_size` of the model and the `layer_norm_eps`
            to use.
    """

    def __init__(self, config):
        super().__init__()
        self.start_n_top = config.start_n_top
        self.end_n_top = config.end_n_top

        self.start_logits = PoolerStartLogits(config)
        self.end_logits = PoolerEndLogits(config)
        self.answer_class = PoolerAnswerClass(config)

        logger.warning_once(
            "[DEPRECATION WARNING] `SQuADHead` is deprecated and will be removed in v4.53. "
            "Please use model-specific class, e.g. `XLMSQuADHead`."
        )

    @replace_return_docstrings(output_type=SquadHeadOutput, config_class=PretrainedConfig)
    def forward(
        self,
        hidden_states: torch.FloatTensor,
        start_positions: Optional[torch.LongTensor] = None,
        end_positions: Optional[torch.LongTensor] = None,
        cls_index: Optional[torch.LongTensor] = None,
        is_impossible: Optional[torch.LongTensor] = None,
        p_mask: Optional[torch.FloatTensor] = None,
        return_dict: bool = False,
    ) -> Union[SquadHeadOutput, Tuple[torch.FloatTensor]]:
        """
        Args:
            hidden_states (`torch.FloatTensor` of shape `(batch_size, seq_len, hidden_size)`):
                Final hidden states of the model on the sequence tokens.
            start_positions (`torch.LongTensor` of shape `(batch_size,)`, *optional*):
                Positions of the first token for the labeled span.
            end_positions (`torch.LongTensor` of shape `(batch_size,)`, *optional*):
                Positions of the last token for the labeled span.
            cls_index (`torch.LongTensor` of shape `(batch_size,)`, *optional*):
                Position of the CLS token for each sentence in the batch. If `None`, takes the last token.
            is_impossible (`torch.LongTensor` of shape `(batch_size,)`, *optional*):
                Whether the question has a possible answer in the paragraph or not.
            p_mask (`torch.FloatTensor` of shape `(batch_size, seq_len)`, *optional*):
                Mask for tokens at invalid position, such as query and special symbols (PAD, SEP, CLS). 1.0 means token
                should be masked.
            return_dict (`bool`, *optional*, defaults to `False`):
                Whether or not to return a [`~utils.ModelOutput`] instead of a plain tuple.

        Returns:
        """
        start_logits = self.start_logits(hidden_states, p_mask=p_mask)

        if start_positions is not None and end_positions is not None:
            # If we are on multi-GPU, let's remove the dimension added by batch splitting
            for x in (start_positions, end_positions, cls_index, is_impossible):
                if x is not None and x.dim() > 1:
                    x.squeeze_(-1)

            # during training, compute the end logits based on the ground truth of the start position
            end_logits = self.end_logits(hidden_states, start_positions=start_positions, p_mask=p_mask)

            loss_fct = CrossEntropyLoss()
            start_loss = loss_fct(start_logits, start_positions)
            end_loss = loss_fct(end_logits, end_positions)
            total_loss = (start_loss + end_loss) / 2

            if cls_index is not None and is_impossible is not None:
                # Predict answerability from the representation of CLS and START
                cls_logits = self.answer_class(hidden_states, start_positions=start_positions, cls_index=cls_index)
                loss_fct_cls = nn.BCEWithLogitsLoss()
                cls_loss = loss_fct_cls(cls_logits, is_impossible)

                # note(zhiliny): by default multiply the loss by 0.5 so that the scale is comparable to start_loss and end_loss
                total_loss += cls_loss * 0.5

            return SquadHeadOutput(loss=total_loss) if return_dict else (total_loss,)

        else:
            # during inference, compute the end logits based on beam search
            bsz, slen, hsz = hidden_states.size()
            start_log_probs = nn.functional.softmax(start_logits, dim=-1)  # shape (bsz, slen)

            start_top_log_probs, start_top_index = torch.topk(
                start_log_probs, self.start_n_top, dim=-1
            )  # shape (bsz, start_n_top)
            start_top_index_exp = start_top_index.unsqueeze(-1).expand(-1, -1, hsz)  # shape (bsz, start_n_top, hsz)
            start_states = torch.gather(hidden_states, -2, start_top_index_exp)  # shape (bsz, start_n_top, hsz)
            start_states = start_states.unsqueeze(1).expand(-1, slen, -1, -1)  # shape (bsz, slen, start_n_top, hsz)

            hidden_states_expanded = hidden_states.unsqueeze(2).expand_as(
                start_states
            )  # shape (bsz, slen, start_n_top, hsz)
            p_mask = p_mask.unsqueeze(-1) if p_mask is not None else None
            end_logits = self.end_logits(hidden_states_expanded, start_states=start_states, p_mask=p_mask)
            end_log_probs = nn.functional.softmax(end_logits, dim=1)  # shape (bsz, slen, start_n_top)

            end_top_log_probs, end_top_index = torch.topk(
                end_log_probs, self.end_n_top, dim=1
            )  # shape (bsz, end_n_top, start_n_top)
            end_top_log_probs = end_top_log_probs.view(-1, self.start_n_top * self.end_n_top)
            end_top_index = end_top_index.view(-1, self.start_n_top * self.end_n_top)

            start_states = torch.einsum("blh,bl->bh", hidden_states, start_log_probs)
            cls_logits = self.answer_class(hidden_states, start_states=start_states, cls_index=cls_index)

            if not return_dict:
                return (start_top_log_probs, start_top_index, end_top_log_probs, end_top_index, cls_logits)
            else:
                return SquadHeadOutput(
                    start_top_log_probs=start_top_log_probs,
                    start_top_index=start_top_index,
                    end_top_log_probs=end_top_log_probs,
                    end_top_index=end_top_index,
                    cls_logits=cls_logits,
                )


class SequenceSummary(nn.Module):
    r"""
    Compute a single vector summary of a sequence hidden states.

    Args:
        config ([`PretrainedConfig`]):
            The config used by the model. Relevant arguments in the config class of the model are (refer to the actual
            config class of your model for the default values it uses):

            - **summary_type** (`str`) -- The method to use to make this summary. Accepted values are:

                - `"last"` -- Take the last token hidden state (like XLNet)
                - `"first"` -- Take the first token hidden state (like Bert)
                - `"mean"` -- Take the mean of all tokens hidden states
                - `"cls_index"` -- Supply a Tensor of classification token position (GPT/GPT-2)
                - `"attn"` -- Not implemented now, use multi-head attention

            - **summary_use_proj** (`bool`) -- Add a projection after the vector extraction.
            - **summary_proj_to_labels** (`bool`) -- If `True`, the projection outputs to `config.num_labels` classes
              (otherwise to `config.hidden_size`).
            - **summary_activation** (`Optional[str]`) -- Set to `"tanh"` to add a tanh activation to the output,
              another string or `None` will add no activation.
            - **summary_first_dropout** (`float`) -- Optional dropout probability before the projection and activation.
            - **summary_last_dropout** (`float`)-- Optional dropout probability after the projection and activation.
    """

    def __init__(self, config: PretrainedConfig):
        super().__init__()

        self.summary_type = getattr(config, "summary_type", "last")
        if self.summary_type == "attn":
            # We should use a standard multi-head attention module with absolute positional embedding for that.
            # Cf. https://github.com/zihangdai/xlnet/blob/master/modeling.py#L253-L276
            # We can probably just use the multi-head attention module of PyTorch >=1.1.0
            raise NotImplementedError

        self.summary = Identity()
        if hasattr(config, "summary_use_proj") and config.summary_use_proj:
            if hasattr(config, "summary_proj_to_labels") and config.summary_proj_to_labels and config.num_labels > 0:
                num_classes = config.num_labels
            else:
                num_classes = config.hidden_size
            self.summary = nn.Linear(config.hidden_size, num_classes)

        activation_string = getattr(config, "summary_activation", None)
        self.activation: Callable = get_activation(activation_string) if activation_string else Identity()

        self.first_dropout = Identity()
        if hasattr(config, "summary_first_dropout") and config.summary_first_dropout > 0:
            self.first_dropout = nn.Dropout(config.summary_first_dropout)

        self.last_dropout = Identity()
        if hasattr(config, "summary_last_dropout") and config.summary_last_dropout > 0:
            self.last_dropout = nn.Dropout(config.summary_last_dropout)

        logger.warning_once(
            "[DEPRECATION WARNING] `SequenceSummary` is deprecated and will be removed in v4.53. "
            "Please use model-specific class, e.g. `XLMSequenceSummary`."
        )

    def forward(
        self, hidden_states: torch.FloatTensor, cls_index: Optional[torch.LongTensor] = None
    ) -> torch.FloatTensor:
        """
        Compute a single vector summary of a sequence hidden states.

        Args:
            hidden_states (`torch.FloatTensor` of shape `[batch_size, seq_len, hidden_size]`):
                The hidden states of the last layer.
            cls_index (`torch.LongTensor` of shape `[batch_size]` or `[batch_size, ...]` where ... are optional leading dimensions of `hidden_states`, *optional*):
                Used if `summary_type == "cls_index"` and takes the last token of the sequence as classification token.

        Returns:
            `torch.FloatTensor`: The summary of the sequence hidden states.
        """
        if self.summary_type == "last":
            output = hidden_states[:, -1]
        elif self.summary_type == "first":
            output = hidden_states[:, 0]
        elif self.summary_type == "mean":
            output = hidden_states.mean(dim=1)
        elif self.summary_type == "cls_index":
            if cls_index is None:
                cls_index = torch.full_like(
                    hidden_states[..., :1, :],
                    hidden_states.shape[-2] - 1,
                    dtype=torch.long,
                )
            else:
                cls_index = cls_index.unsqueeze(-1).unsqueeze(-1)
                cls_index = cls_index.expand((-1,) * (cls_index.dim() - 1) + (hidden_states.size(-1),))
            # shape of cls_index: (bsz, XX, 1, hidden_size) where XX are optional leading dim of hidden_states
            output = hidden_states.gather(-2, cls_index).squeeze(-2)  # shape (bsz, XX, hidden_size)
        elif self.summary_type == "attn":
            raise NotImplementedError

        output = self.first_dropout(output)
        output = self.summary(output)
        output = self.activation(output)
        output = self.last_dropout(output)

        return output


def unwrap_model(model: nn.Module, recursive: bool = False) -> nn.Module:
    """
    Recursively unwraps a model from potential containers (as used in distributed training).

    Args:
        model (`torch.nn.Module`): The model to unwrap.
        recursive (`bool`, *optional*, defaults to `False`):
            Whether to recursively extract all cases of `module.module` from `model` as well as unwrap child sublayers
            recursively, not just the top-level distributed containers.
    """
    # Use accelerate implementation if available (should always be the case when using torch)
    # This is for pytorch, as we also have to handle things like dynamo
    if is_accelerate_available():
        kwargs = {}
        if recursive:
            if not is_accelerate_available("0.29.0"):
                raise RuntimeError(
                    "Setting `recursive=True` to `unwrap_model` requires `accelerate` v0.29.0. Please upgrade your version of accelerate"
                )
            else:
                kwargs["recursive"] = recursive
        return extract_model_from_parallel(model, **kwargs)
    else:
        # since there could be multiple levels of wrapping, unwrap recursively
        if hasattr(model, "module"):
            return unwrap_model(model.module)
        else:
            return model


def expand_device_map(device_map, param_names):
    """
    Expand a device map to return the correspondence parameter name to device.
    """
    new_device_map = {}
    for module, device in device_map.items():
        new_device_map.update(
            {p: device for p in param_names if p == module or p.startswith(f"{module}.") or module == ""}
        )
    return new_device_map


def is_accelerator_device(device: Union[str, int, torch.device]) -> bool:
    """Check if the device is an accelerator. We need to function, as device_map can be "disk" as well, which is not
    a proper `torch.device`.
    """
    if device == "disk":
        return False
    else:
        return torch.device(device).type not in ["meta", "cpu"]


def caching_allocator_warmup(model: PreTrainedModel, expanded_device_map: Dict, hf_quantizer: Optional[HfQuantizer]):
    """This function warm-ups the caching allocator based on the size of the model tensors that will reside on each
    device. It allows to have one large call to Malloc, instead of recursively calling it later when loading
    the model, which is actually the loading speed bottleneck.
    Calling this function allows to cut the model loading time by a very large margin.

    A few facts related to loading speed (taking into account the use of this function):
    - When loading a model the first time, it is usually slower than the subsequent times, because the OS is very likely
    to cache the different state dicts (if enough resources/RAM are available)
    - Trying to force the OS to cache the files in advance (by e.g. accessing a small portion of them) is really hard,
    and not a good idea in general as this is low level OS optimizations that depend on resource usage anyway
    - As of 18/03/2025, loading a Llama 70B model with TP takes ~1 min without file cache, and ~13s with full file cache.
    The baseline, i.e. only loading the tensor shards on device and adjusting dtype (i.e. copying them) is ~5s with full cache.
    These numbers are reported for TP on 4 H100 GPUs.
    - It is useless to pre-allocate more than the model size in this function (i.e. using an `allocation_factor` > 1) as
    cudaMalloc is not a bottleneck at all anymore
    - Loading speed bottleneck is now almost only tensor copy (i.e. changing the dtype) and moving the tensors to the devices.
    However, we cannot really improve on those aspects obviously, as the data needs to be moved/copied in the end.
    """
    factor = 2 if hf_quantizer is None else hf_quantizer.get_cuda_warm_up_factor()

    # Remove disk, cpu and meta devices, and cast to proper torch.device
    accelerator_device_map = {
        param: torch.device(device) for param, device in expanded_device_map.items() if is_accelerator_device(device)
    }
    if not len(accelerator_device_map):
        return

    tp_plan_regex = (
        re.compile("|".join([re.escape(plan) for plan in model._tp_plan]))
        if _torch_distributed_available and torch.distributed.is_initialized()
        else None
    )
    total_byte_count = defaultdict(lambda: 0)
    for param_name, device in accelerator_device_map.items():
        param = model.get_parameter_or_buffer(param_name)
        # The dtype of different parameters may be different with composite models or `keep_in_fp32_modules`
        param_byte_count = param.numel() * param.element_size()

        if tp_plan_regex is not None:
            generic_name = re.sub(r"\.\d+\.", ".*.", param_name)
            param_byte_count //= torch.distributed.get_world_size() if tp_plan_regex.search(generic_name) else 1

        total_byte_count[device] += param_byte_count

    # This will kick off the caching allocator to avoid having to Malloc afterwards
    for device, byte_count in total_byte_count.items():
        if device.type == "cuda":
            index = device.index if device.index is not None else torch.cuda.current_device()
            device_memory = torch.cuda.mem_get_info(index)[0]
            # Allow up to (max device memory - 1.2 GiB) in resource-constrained hardware configurations. Trying to reserve more
            # than that amount might sometimes lead to unnecessary cuda OOM, if the last parameter to be loaded on the device is large,
            # and the remaining reserved memory portion is smaller than the param size -> torch will then try to fully re-allocate all
            # the param size, instead of using the remaining reserved part, and allocating only the difference, which can lead
            # to OOM. See https://github.com/huggingface/transformers/issues/37436#issuecomment-2808982161 for more details.
            # Note that we use an absolute value instead of device proportion here, as a 8GiB device could still allocate too much
            # if using e.g. 90% of device size, while a 140GiB device would allocate too little
            byte_count = min(byte_count, max(0, int(device_memory - 1.2 * 1024**3)))
        # Allocate memory
        _ = torch.empty(byte_count // factor, dtype=torch.float16, device=device, requires_grad=False)


def get_disk_only_shard_files(device_map, weight_map):
    """
    Returns the list of shard files containing only weights offloaded to disk.
    """
    files_content = collections.defaultdict(list)
    for weight_name, filename in weight_map.items():
        while len(weight_name) > 0 and weight_name not in device_map:
            weight_name = ".".join(weight_name.split(".")[:-1])
        files_content[filename].append(device_map[weight_name])

    return [fname for fname, devices in files_content.items() if set(devices) == {"disk"}]


class AttentionInterface(MutableMapping):
    """
    Dict-like object keeping track of allowed attention functions. You can easily add a new attention function
    with a call to `register()`. If a model needs to locally overwrite an existing attention function, say `sdpa`,
    it needs to declare a new instance of this class inside the `modeling_<model>.py`, and declare it on that instance.
    """

    # Class instance object, so that a call to `register` can be reflected into all other files correctly, even if
    # a new instance is created (in order to locally override a given function)
    _global_mapping = {
        "flash_attention_2": flash_attention_forward,
        "flex_attention": flex_attention_forward,
        "sdpa": sdpa_attention_forward,
    }

    def __init__(self):
        self._local_mapping = {}

    def __getitem__(self, key):
        # First check if instance has a local override
        if key in self._local_mapping:
            return self._local_mapping[key]
        return self._global_mapping[key]

    def __setitem__(self, key, value):
        # Allow local update of the default functions without impacting other instances
        self._local_mapping.update({key: value})

    def __delitem__(self, key):
        del self._local_mapping[key]

    def __iter__(self):
        # Ensure we use all keys, with the overwritten ones on top
        return iter({**self._global_mapping, **self._local_mapping})

    def __len__(self):
        return len(self._global_mapping.keys() | self._local_mapping.keys())

    @classmethod
    def register(cls, key: str, value: Callable):
        cls._global_mapping.update({key: value})

    def valid_keys(self) -> List[str]:
        return list(self.keys())


# Global AttentionInterface shared by all models which do not need to overwrite any of the existing ones
ALL_ATTENTION_FUNCTIONS: AttentionInterface = AttentionInterface()<|MERGE_RESOLUTION|>--- conflicted
+++ resolved
@@ -21,11 +21,7 @@
 import inspect
 import itertools
 import json
-<<<<<<< HEAD
-import math
 import multiprocessing
-=======
->>>>>>> 66ad8b2d
 import os
 import re
 import shutil
