--- conflicted
+++ resolved
@@ -180,11 +180,8 @@
         ("mobilenet_v2", "MobileNetV2Config"),
         ("mobilevit", "MobileViTConfig"),
         ("mobilevitv2", "MobileViTV2Config"),
-<<<<<<< HEAD
         ("molmo", "MolmoConfig"),
-=======
         ("moshi", "MoshiConfig"),
->>>>>>> 5e1fd4e2
         ("mpnet", "MPNetConfig"),
         ("mpt", "MptConfig"),
         ("mra", "MraConfig"),
@@ -497,11 +494,8 @@
         ("mobilenet_v2", "MobileNetV2"),
         ("mobilevit", "MobileViT"),
         ("mobilevitv2", "MobileViTV2"),
-<<<<<<< HEAD
         ("molmo", "Molmo"),
-=======
         ("moshi", "Moshi"),
->>>>>>> 5e1fd4e2
         ("mpnet", "MPNet"),
         ("mpt", "MPT"),
         ("mra", "MRA"),
