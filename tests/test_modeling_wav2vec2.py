# coding=utf-8
# Copyright 2021 The HuggingFace Inc. team. All rights reserved.
#
# Licensed under the Apache License, Version 2.0 (the "License");
# you may not use this file except in compliance with the License.
# You may obtain a copy of the License at
#
#     http://www.apache.org/licenses/LICENSE-2.0
#
# Unless required by applicable law or agreed to in writing, software
# distributed under the License is distributed on an "AS IS" BASIS,
# WITHOUT WARRANTIES OR CONDITIONS OF ANY KIND, either express or implied.
# See the License for the specific language governing permissions and
# limitations under the License.
""" Testing suite for the PyTorch Wav2Vec2 model. """

import math
import unittest

import numpy as np
from datasets import load_dataset

from tests.test_modeling_common import floats_tensor, ids_tensor, random_attention_mask
from transformers import Wav2Vec2Config, is_torch_available
from transformers.testing_utils import (
    is_pt_flax_cross_test,
    is_pyctcdecode_available,
    is_torchaudio_available,
    require_datasets,
    require_pyctcdecode,
    require_soundfile,
    require_torch,
    require_torchaudio,
    slow,
    torch_device,
)

from .test_configuration_common import ConfigTester
from .test_modeling_common import ModelTesterMixin, _config_zero_init


if is_torch_available():
    import torch

    from transformers import (
        Wav2Vec2FeatureExtractor,
        Wav2Vec2ForCTC,
        Wav2Vec2ForMaskedLM,
        Wav2Vec2ForPreTraining,
        Wav2Vec2ForSequenceClassification,
        Wav2Vec2Model,
        Wav2Vec2Processor,
    )
    from transformers.models.wav2vec2.modeling_wav2vec2 import (
        Wav2Vec2GumbelVectorQuantizer,
        _compute_mask_indices,
        _sample_negative_indices,
    )


if is_torchaudio_available():
    import torchaudio


if is_pyctcdecode_available():
    from transformers import Wav2Vec2ProcessorWithLM


class Wav2Vec2ModelTester:
    def __init__(
        self,
        parent,
        batch_size=13,
        seq_length=1024,  # speech is longer
        is_training=False,
        hidden_size=16,
        feat_extract_norm="group",
        feat_extract_dropout=0.0,
        feat_extract_activation="gelu",
        conv_dim=(32, 32, 32),
        conv_stride=(4, 4, 4),
        conv_kernel=(8, 8, 8),
        conv_bias=False,
        num_conv_pos_embeddings=16,
        num_conv_pos_embedding_groups=2,
        num_hidden_layers=4,
        num_attention_heads=2,
        hidden_dropout_prob=0.1,  # this is most likely not correctly set yet
        intermediate_size=20,
        layer_norm_eps=1e-5,
        hidden_act="gelu",
        initializer_range=0.02,
        mask_time_prob=0.5,
        mask_time_length=2,
        vocab_size=32,
        do_stable_layer_norm=False,
        num_adapter_layers=1,
        adapter_stride=2,
        scope=None,
    ):
        self.parent = parent
        self.batch_size = batch_size
        self.seq_length = seq_length
        self.is_training = is_training
        self.hidden_size = hidden_size
        self.feat_extract_norm = feat_extract_norm
        self.feat_extract_dropout = feat_extract_dropout
        self.feat_extract_activation = feat_extract_activation
        self.conv_dim = conv_dim
        self.conv_stride = conv_stride
        self.conv_kernel = conv_kernel
        self.conv_bias = conv_bias
        self.num_conv_pos_embeddings = num_conv_pos_embeddings
        self.num_conv_pos_embedding_groups = num_conv_pos_embedding_groups
        self.num_hidden_layers = num_hidden_layers
        self.num_attention_heads = num_attention_heads
        self.hidden_dropout_prob = hidden_dropout_prob
        self.intermediate_size = intermediate_size
        self.layer_norm_eps = layer_norm_eps
        self.hidden_act = hidden_act
        self.initializer_range = initializer_range
        self.vocab_size = vocab_size
        self.do_stable_layer_norm = do_stable_layer_norm
        self.num_adapter_layers = num_adapter_layers
        self.adapter_stride = adapter_stride
        self.mask_time_prob = mask_time_prob
        self.mask_time_length = mask_time_length
        self.scope = scope

        output_seq_length = self.seq_length
        for kernel, stride in zip(self.conv_kernel, self.conv_stride):
            output_seq_length = (output_seq_length - (kernel - 1)) / stride
        self.output_seq_length = int(math.ceil(output_seq_length))
        self.encoder_seq_length = self.output_seq_length

        self.adapter_output_seq_length = (self.output_seq_length - 1) // adapter_stride + 1

    def prepare_config_and_inputs(self):
        input_values = floats_tensor([self.batch_size, self.seq_length], self.vocab_size)
        attention_mask = random_attention_mask([self.batch_size, self.seq_length])

        config = self.get_config()

        return config, input_values, attention_mask

    def get_config(self):
        return Wav2Vec2Config(
            hidden_size=self.hidden_size,
            feat_extract_norm=self.feat_extract_norm,
            feat_extract_dropout=self.feat_extract_dropout,
            feat_extract_activation=self.feat_extract_activation,
            conv_dim=self.conv_dim,
            conv_stride=self.conv_stride,
            conv_kernel=self.conv_kernel,
            conv_bias=self.conv_bias,
            mask_time_prob=self.mask_time_prob,
            mask_time_length=self.mask_time_length,
            num_conv_pos_embeddings=self.num_conv_pos_embeddings,
            num_conv_pos_embedding_groups=self.num_conv_pos_embedding_groups,
            num_hidden_layers=self.num_hidden_layers,
            num_attention_heads=self.num_attention_heads,
            hidden_dropout_prob=self.hidden_dropout_prob,
            intermediate_size=self.intermediate_size,
            layer_norm_eps=self.layer_norm_eps,
            do_stable_layer_norm=self.do_stable_layer_norm,
            hidden_act=self.hidden_act,
            initializer_range=self.initializer_range,
            vocab_size=self.vocab_size,
            num_adapter_layers=self.num_adapter_layers,
            adapter_stride=self.adapter_stride,
        )

    def create_and_check_model(self, config, input_values, attention_mask):
        model = Wav2Vec2Model(config=config)
        model.to(torch_device)
        model.eval()
        result = model(input_values, attention_mask=attention_mask)
        self.parent.assertEqual(
            result.last_hidden_state.shape, (self.batch_size, self.output_seq_length, self.hidden_size)
        )

    def create_and_check_model_with_adapter(self, config, input_values, attention_mask):
        config.add_adapter = True
        model = Wav2Vec2Model(config=config)
        model.to(torch_device)
        model.eval()
        result = model(input_values, attention_mask=attention_mask)
        self.parent.assertEqual(
            result.last_hidden_state.shape, (self.batch_size, self.adapter_output_seq_length, self.hidden_size)
        )

    def create_and_check_model_with_adapter_proj_dim(self, config, input_values, attention_mask):
        config.add_adapter = True
        config.output_hidden_size = 8
        model = Wav2Vec2Model(config=config)
        model.to(torch_device)
        model.eval()
        result = model(input_values, attention_mask=attention_mask)
        self.parent.assertEqual(
            result.last_hidden_state.shape,
            (self.batch_size, self.adapter_output_seq_length, config.output_hidden_size),
        )

    def create_and_check_batch_inference(self, config, input_values, *args):
        # test does not pass for models making use of `group_norm`
        # check: https://github.com/pytorch/fairseq/issues/3227
        model = Wav2Vec2Model(config=config)
        model.to(torch_device)
        model.eval()

        input_values = input_values[:3]
        attention_mask = torch.ones(input_values.shape, device=torch_device, dtype=torch.bool)

        input_lengths = [input_values.shape[-1] // i for i in [4, 2, 1]]

        # pad input
        for i in range(len(input_lengths)):
            input_values[i, input_lengths[i] :] = 0.0
            attention_mask[i, input_lengths[i] :] = 0.0

        batch_outputs = model(input_values, attention_mask=attention_mask).last_hidden_state

        for i in range(input_values.shape[0]):
            input_slice = input_values[i : i + 1, : input_lengths[i]]
            output = model(input_slice).last_hidden_state

            batch_output = batch_outputs[i : i + 1, : output.shape[1]]
            self.parent.assertTrue(torch.allclose(output, batch_output, atol=1e-3))

    def check_ctc_loss(self, config, input_values, *args):
        model = Wav2Vec2ForCTC(config=config)
        model.to(torch_device)

        # make sure that dropout is disabled
        model.eval()

        input_values = input_values[:3]
        attention_mask = torch.ones(input_values.shape, device=torch_device, dtype=torch.long)

        input_lengths = [input_values.shape[-1] // i for i in [4, 2, 1]]
        max_length_labels = model._get_feat_extract_output_lengths(torch.tensor(input_lengths))
        labels = ids_tensor((input_values.shape[0], min(max_length_labels) - 1), model.config.vocab_size)

        # pad input
        for i in range(len(input_lengths)):
            input_values[i, input_lengths[i] :] = 0.0
            attention_mask[i, input_lengths[i] :] = 0

        model.config.ctc_loss_reduction = "sum"
        sum_loss = model(input_values, attention_mask=attention_mask, labels=labels).loss.item()

        model.config.ctc_loss_reduction = "mean"
        mean_loss = model(input_values, attention_mask=attention_mask, labels=labels).loss.item()

        self.parent.assertTrue(isinstance(sum_loss, float))
        self.parent.assertTrue(isinstance(mean_loss, float))

    def check_seq_classifier_loss(self, config, input_values, *args):
        model = Wav2Vec2ForSequenceClassification(config=config)
        model.to(torch_device)

        # make sure that dropout is disabled
        model.eval()

        input_values = input_values[:3]
        attention_mask = torch.ones(input_values.shape, device=torch_device, dtype=torch.long)

        input_lengths = [input_values.shape[-1] // i for i in [4, 2, 1]]
        labels = ids_tensor((input_values.shape[0], 1), len(model.config.id2label))

        # pad input
        for i in range(len(input_lengths)):
            input_values[i, input_lengths[i] :] = 0.0
            attention_mask[i, input_lengths[i] :] = 0

        masked_loss = model(input_values, attention_mask=attention_mask, labels=labels).loss.item()
        unmasked_loss = model(input_values, labels=labels).loss.item()

        self.parent.assertTrue(isinstance(masked_loss, float))
        self.parent.assertTrue(isinstance(unmasked_loss, float))
        self.parent.assertTrue(masked_loss != unmasked_loss)

    def check_ctc_training(self, config, input_values, *args):
        config.ctc_zero_infinity = True
        model = Wav2Vec2ForCTC(config=config)
        model.to(torch_device)
        model.train()

        # freeze feature encoder
        model.freeze_feature_extractor()

        input_values = input_values[:3]

        input_lengths = [input_values.shape[-1] // i for i in [4, 2, 1]]
        max_length_labels = model._get_feat_extract_output_lengths(torch.tensor(input_lengths))
        labels = ids_tensor((input_values.shape[0], max(max_length_labels) - 2), model.config.vocab_size)

        # pad input
        for i in range(len(input_lengths)):
            input_values[i, input_lengths[i] :] = 0.0

            if max_length_labels[i] < labels.shape[-1]:
                # it's important that we make sure that target lenghts are at least
                # one shorter than logit lenghts to prevent -inf
                labels[i, max_length_labels[i] - 1 :] = -100

        loss = model(input_values, labels=labels).loss
        self.parent.assertFalse(torch.isinf(loss).item())

        loss.backward()

    def check_seq_classifier_training(self, config, input_values, *args):
        config.ctc_zero_infinity = True
        model = Wav2Vec2ForSequenceClassification(config=config)
        model.to(torch_device)
        model.train()

        # freeze everything but the classification head
        model.freeze_base_model()

        input_values = input_values[:3]

        input_lengths = [input_values.shape[-1] // i for i in [4, 2, 1]]
        labels = ids_tensor((input_values.shape[0], 1), len(model.config.id2label))

        # pad input
        for i in range(len(input_lengths)):
            input_values[i, input_lengths[i] :] = 0.0

        loss = model(input_values, labels=labels).loss
        self.parent.assertFalse(torch.isinf(loss).item())

        loss.backward()

    def check_labels_out_of_vocab(self, config, input_values, *args):
        model = Wav2Vec2ForCTC(config)
        model.to(torch_device)
        model.train()

        input_values = input_values[:3]

        input_lengths = [input_values.shape[-1] // i for i in [4, 2, 1]]
        max_length_labels = model._get_feat_extract_output_lengths(torch.tensor(input_lengths))
        labels = ids_tensor((input_values.shape[0], max(max_length_labels) - 2), model.config.vocab_size + 100)

        with self.parent.assertRaises(ValueError):
            model(input_values, labels=labels)

    def prepare_config_and_inputs_for_common(self):
        config, input_values, attention_mask = self.prepare_config_and_inputs()
        inputs_dict = {"input_values": input_values, "attention_mask": attention_mask}
        return config, inputs_dict


@require_torch
class Wav2Vec2ModelTest(ModelTesterMixin, unittest.TestCase):
    all_model_classes = (
        (Wav2Vec2ForCTC, Wav2Vec2Model, Wav2Vec2ForMaskedLM, Wav2Vec2ForSequenceClassification, Wav2Vec2ForPreTraining)
        if is_torch_available()
        else ()
    )
    test_pruning = False
    test_headmasking = False
    test_torchscript = False

    def setUp(self):
        self.model_tester = Wav2Vec2ModelTester(self)
        self.config_tester = ConfigTester(self, config_class=Wav2Vec2Config, hidden_size=37)

    def test_config(self):
        self.config_tester.run_common_tests()

    def test_model(self):
        config_and_inputs = self.model_tester.prepare_config_and_inputs()
        self.model_tester.create_and_check_model(*config_and_inputs)

    def test_model_with_adapter(self):
        config_and_inputs = self.model_tester.prepare_config_and_inputs()
        self.model_tester.create_and_check_model_with_adapter(*config_and_inputs)

    def test_model_with_adapter_proj_dim(self):
        config_and_inputs = self.model_tester.prepare_config_and_inputs()
        self.model_tester.create_and_check_model_with_adapter_proj_dim(*config_and_inputs)

    def test_ctc_loss_inference(self):
        config_and_inputs = self.model_tester.prepare_config_and_inputs()
        self.model_tester.check_ctc_loss(*config_and_inputs)

    def test_seq_classifier_loss_inference(self):
        config_and_inputs = self.model_tester.prepare_config_and_inputs()
        self.model_tester.check_seq_classifier_loss(*config_and_inputs)

    def test_ctc_train(self):
        config_and_inputs = self.model_tester.prepare_config_and_inputs()
        self.model_tester.check_ctc_training(*config_and_inputs)

    def test_seq_classifier_train(self):
        config_and_inputs = self.model_tester.prepare_config_and_inputs()
        self.model_tester.check_seq_classifier_training(*config_and_inputs)

    def test_labels_out_of_vocab(self):
        config_and_inputs = self.model_tester.prepare_config_and_inputs()
        self.model_tester.check_labels_out_of_vocab(*config_and_inputs)

    # Wav2Vec2 has no inputs_embeds
    def test_inputs_embeds(self):
        pass

    # `input_ids` is renamed to `input_values`
    def test_forward_signature(self):
        pass

    # Wav2Vec2 cannot resize token embeddings
    # since it has no tokens embeddings
    def test_resize_tokens_embeddings(self):
        pass

    # Wav2Vec2 has no inputs_embeds
    # and thus the `get_input_embeddings` fn
    # is not implemented
    def test_model_common_attributes(self):
        pass

    @is_pt_flax_cross_test
    # non-robust architecture does not exist in Flax
    def test_equivalence_flax_to_pt(self):
        pass

    @is_pt_flax_cross_test
    # non-robust architecture does not exist in Flax
    def test_equivalence_pt_to_flax(self):
        pass

    def test_retain_grad_hidden_states_attentions(self):
        config, inputs_dict = self.model_tester.prepare_config_and_inputs_for_common()
        config.output_hidden_states = True
        config.output_attentions = True

        # no need to test all models as different heads yield the same functionality
        model_class = self.all_model_classes[0]
        model = model_class(config)
        model.to(torch_device)

        # set layer drop to 0
        model.config.layerdrop = 0.0

        input_values = inputs_dict["input_values"]

        input_lengths = torch.tensor(
            [input_values.shape[1] for _ in range(input_values.shape[0])], dtype=torch.long, device=torch_device
        )
        output_lengths = model._get_feat_extract_output_lengths(input_lengths)

        labels = ids_tensor((input_values.shape[0], output_lengths[0] - 2), self.model_tester.vocab_size)
        inputs_dict["attention_mask"] = torch.ones_like(inputs_dict["attention_mask"])
        inputs_dict["labels"] = labels

        outputs = model(**inputs_dict)

        output = outputs[0]

        # Encoder-/Decoder-only models
        hidden_states = outputs.hidden_states[0]
        attentions = outputs.attentions[0]

        hidden_states.retain_grad()
        attentions.retain_grad()

        output.flatten()[0].backward(retain_graph=True)

        self.assertIsNotNone(hidden_states.grad)
        self.assertIsNotNone(attentions.grad)

    def test_initialization(self):
        config, inputs_dict = self.model_tester.prepare_config_and_inputs_for_common()

        configs_no_init = _config_zero_init(config)
        for model_class in self.all_model_classes:
            model = model_class(config=configs_no_init)
            for name, param in model.named_parameters():
                uniform_init_parms = [
                    "conv.weight",
                    "masked_spec_embed",
                    "codevectors",
                    "quantizer.weight_proj.weight",
                    "project_hid.weight",
                    "project_hid.bias",
                    "project_q.weight",
                    "project_q.bias",
                    "feature_projection.projection.weight",
                    "feature_projection.projection.bias",
                ]
                if param.requires_grad:
                    if any([x in name for x in uniform_init_parms]):
                        self.assertTrue(
                            -1.0 <= ((param.data.mean() * 1e9).round() / 1e9).item() <= 1.0,
                            msg=f"Parameter {name} of model {model_class} seems not properly initialized",
                        )
                    else:
                        self.assertIn(
                            ((param.data.mean() * 1e9).round() / 1e9).item(),
                            [0.0, 1.0],
                            msg=f"Parameter {name} of model {model_class} seems not properly initialized",
                        )

    # overwrite from test_modeling_common
    def _mock_init_weights(self, module):
        if hasattr(module, "weight") and module.weight is not None:
            module.weight.data.fill_(3)
        if hasattr(module, "weight_g") and module.weight_g is not None:
            module.weight_g.data.fill_(3)
        if hasattr(module, "weight_v") and module.weight_v is not None:
            module.weight_v.data.fill_(3)
        if hasattr(module, "bias") and module.bias is not None:
            module.bias.data.fill_(3)
        if hasattr(module, "codevectors") and module.codevectors is not None:
            module.codevectors.data.fill_(3)
        if hasattr(module, "masked_spec_embed") and module.masked_spec_embed is not None:
            module.masked_spec_embed.data.fill_(3)

    def test_mask_feature_prob_ctc(self):
        model = Wav2Vec2ForCTC.from_pretrained(
            "hf-internal-testing/tiny-random-wav2vec2", mask_feature_prob=0.2, mask_feature_length=2
        )
        model.to(torch_device).train()
        processor = Wav2Vec2Processor.from_pretrained(
            "hf-internal-testing/tiny-random-wav2vec2", return_attention_mask=True
        )

        batch_duration_in_seconds = [1, 3, 2, 6]
        input_features = [np.random.random(16_000 * s) for s in batch_duration_in_seconds]

        batch = processor(
            input_features, padding=True, sampling_rate=processor.feature_extractor.sampling_rate, return_tensors="pt"
        )

        logits = model(
            input_values=batch["input_values"].to(torch_device),
            attention_mask=batch["attention_mask"].to(torch_device),
        ).logits

        self.assertEqual(logits.shape, (4, 1498, 32))

    def test_mask_time_prob_ctc(self):
        model = Wav2Vec2ForCTC.from_pretrained(
            "hf-internal-testing/tiny-random-wav2vec2", mask_time_prob=0.2, mask_time_length=2
        )
        model.to(torch_device).train()
        processor = Wav2Vec2Processor.from_pretrained(
            "hf-internal-testing/tiny-random-wav2vec2", return_attention_mask=True
        )

        batch_duration_in_seconds = [1, 3, 2, 6]
        input_features = [np.random.random(16_000 * s) for s in batch_duration_in_seconds]

        batch = processor(
            input_features, padding=True, sampling_rate=processor.feature_extractor.sampling_rate, return_tensors="pt"
        )

        logits = model(
            input_values=batch["input_values"].to(torch_device),
            attention_mask=batch["attention_mask"].to(torch_device),
        ).logits

        self.assertEqual(logits.shape, (4, 1498, 32))

    @slow
    def test_model_from_pretrained(self):
        model = Wav2Vec2Model.from_pretrained("facebook/wav2vec2-base-960h")
        self.assertIsNotNone(model)


@require_torch
class Wav2Vec2RobustModelTest(ModelTesterMixin, unittest.TestCase):
    all_model_classes = (
        (Wav2Vec2ForCTC, Wav2Vec2Model, Wav2Vec2ForMaskedLM, Wav2Vec2ForSequenceClassification, Wav2Vec2ForPreTraining)
        if is_torch_available()
        else ()
    )
    test_pruning = False
    test_headmasking = False
    test_torchscript = False

    def setUp(self):
        self.model_tester = Wav2Vec2ModelTester(
            self, conv_stride=(3, 3, 3), feat_extract_norm="layer", do_stable_layer_norm=True
        )
        self.config_tester = ConfigTester(self, config_class=Wav2Vec2Config, hidden_size=37)

    def test_config(self):
        self.config_tester.run_common_tests()

    def test_model(self):
        config_and_inputs = self.model_tester.prepare_config_and_inputs()
        self.model_tester.create_and_check_model(*config_and_inputs)

    def test_model_with_adapter(self):
        config_and_inputs = self.model_tester.prepare_config_and_inputs()
        self.model_tester.create_and_check_model_with_adapter(*config_and_inputs)

    def test_model_with_adapter_proj_dim(self):
        config_and_inputs = self.model_tester.prepare_config_and_inputs()
        self.model_tester.create_and_check_model_with_adapter_proj_dim(*config_and_inputs)

    def test_batched_inference(self):
        config_and_inputs = self.model_tester.prepare_config_and_inputs()
        self.model_tester.create_and_check_batch_inference(*config_and_inputs)

    def test_ctc_loss_inference(self):
        config_and_inputs = self.model_tester.prepare_config_and_inputs()
        self.model_tester.check_ctc_loss(*config_and_inputs)

    def test_seq_classifier_loss_inference(self):
        config_and_inputs = self.model_tester.prepare_config_and_inputs()
        self.model_tester.check_seq_classifier_loss(*config_and_inputs)

    def test_ctc_train(self):
        config_and_inputs = self.model_tester.prepare_config_and_inputs()
        self.model_tester.check_ctc_training(*config_and_inputs)

    def test_seq_classifier_train(self):
        config_and_inputs = self.model_tester.prepare_config_and_inputs()
        self.model_tester.check_seq_classifier_training(*config_and_inputs)

    def test_labels_out_of_vocab(self):
        config_and_inputs = self.model_tester.prepare_config_and_inputs()
        self.model_tester.check_labels_out_of_vocab(*config_and_inputs)

    # Wav2Vec2 has no inputs_embeds
    def test_inputs_embeds(self):
        pass

    # `input_ids` is renamed to `input_values`
    def test_forward_signature(self):
        pass

    # Wav2Vec2 cannot resize token embeddings
    # since it has no tokens embeddings
    def test_resize_tokens_embeddings(self):
        pass

    # Wav2Vec2 has no inputs_embeds
    # and thus the `get_input_embeddings` fn
    # is not implemented
    def test_model_common_attributes(self):
        pass

    def test_retain_grad_hidden_states_attentions(self):
        config, inputs_dict = self.model_tester.prepare_config_and_inputs_for_common()
        config.output_hidden_states = True
        config.output_attentions = True

        # no need to test all models as different heads yield the same functionality
        model_class = self.all_model_classes[0]
        model = model_class(config)
        model.to(torch_device)

        # set layer drop to 0
        model.config.layerdrop = 0.0

        input_values = inputs_dict["input_values"]

        input_lengths = torch.tensor(
            [input_values.shape[1] for _ in range(input_values.shape[0])], dtype=torch.long, device=torch_device
        )
        output_lengths = model._get_feat_extract_output_lengths(input_lengths)

        labels = ids_tensor((input_values.shape[0], output_lengths[0] - 2), self.model_tester.vocab_size)
        inputs_dict["attention_mask"] = torch.ones_like(inputs_dict["attention_mask"])
        inputs_dict["labels"] = labels

        outputs = model(**inputs_dict)

        output = outputs[0]

        # Encoder-/Decoder-only models
        hidden_states = outputs.hidden_states[0]
        attentions = outputs.attentions[0]

        hidden_states.retain_grad()
        attentions.retain_grad()

        output.flatten()[0].backward(retain_graph=True)

        self.assertIsNotNone(hidden_states.grad)
        self.assertIsNotNone(attentions.grad)

    def test_initialization(self):
        config, inputs_dict = self.model_tester.prepare_config_and_inputs_for_common()

        configs_no_init = _config_zero_init(config)
        for model_class in self.all_model_classes:
            model = model_class(config=configs_no_init)
            for name, param in model.named_parameters():
                uniform_init_parms = [
                    "conv.weight",
                    "masked_spec_embed",
                    "codevectors",
                    "quantizer.weight_proj.weight",
                    "project_hid.weight",
                    "project_hid.bias",
                    "project_q.weight",
                    "project_q.bias",
                    "feature_projection.projection.weight",
                    "feature_projection.projection.bias",
                ]
                if param.requires_grad:
                    if any([x in name for x in uniform_init_parms]):
                        self.assertTrue(
                            -1.0 <= ((param.data.mean() * 1e9).round() / 1e9).item() <= 1.0,
                            msg=f"Parameter {name} of model {model_class} seems not properly initialized",
                        )
                    else:
                        self.assertIn(
                            ((param.data.mean() * 1e9).round() / 1e9).item(),
                            [0.0, 1.0],
                            msg=f"Parameter {name} of model {model_class} seems not properly initialized",
                        )

    # overwrite from test_modeling_common
    def _mock_init_weights(self, module):
        if hasattr(module, "weight") and module.weight is not None:
            module.weight.data.fill_(3)
        if hasattr(module, "weight_g") and module.weight_g is not None:
            module.weight_g.data.fill_(3)
        if hasattr(module, "weight_v") and module.weight_v is not None:
            module.weight_v.data.fill_(3)
        if hasattr(module, "bias") and module.bias is not None:
            module.bias.data.fill_(3)
        if hasattr(module, "codevectors") and module.codevectors is not None:
            module.codevectors.data.fill_(3)
        if hasattr(module, "masked_spec_embed") and module.masked_spec_embed is not None:
            module.masked_spec_embed.data.fill_(3)

    def test_model_for_pretraining(self):
        config, inputs_dict = self.model_tester.prepare_config_and_inputs_for_common()
        model = Wav2Vec2ForPreTraining(config).to(torch_device)

        features_shape = (
            inputs_dict["input_values"].shape[0],
            model._get_feat_extract_output_lengths(inputs_dict["input_values"].shape[1]),
        )

        mask_time_indices = _compute_mask_indices(
            features_shape,
            model.config.mask_time_prob,
            model.config.mask_time_length,
            min_masks=2,
        )
        sampled_negative_indices = _sample_negative_indices(features_shape, 10, mask_time_indices)

        mask_time_indices = torch.from_numpy(mask_time_indices).to(torch_device)
        sampled_negative_indices = torch.from_numpy(sampled_negative_indices).to(torch_device)

        loss = model(
            inputs_dict["input_values"],
            attention_mask=inputs_dict["attention_mask"],
            mask_time_indices=mask_time_indices,
            sampled_negative_indices=sampled_negative_indices,
        ).loss

        # more losses
        mask_time_indices[:, : mask_time_indices.shape[-1] // 2] = True

        sampled_negative_indices = _sample_negative_indices(features_shape, 10, mask_time_indices.cpu().numpy())
        sampled_negative_indices = torch.from_numpy(sampled_negative_indices).to(torch_device)
        loss_more_masked = model(
            inputs_dict["input_values"],
            attention_mask=inputs_dict["attention_mask"],
            mask_time_indices=mask_time_indices,
            sampled_negative_indices=sampled_negative_indices,
        ).loss

        # loss_more_masked has to be bigger or equal loss since more masked inputs have to be predicted
        self.assertTrue(loss.detach().item() <= loss_more_masked.detach().item())

    def test_mask_feature_prob_ctc(self):
        model = Wav2Vec2ForCTC.from_pretrained(
            "hf-internal-testing/tiny-random-wav2vec2", mask_feature_prob=0.2, mask_feature_length=2
        )
        model.to(torch_device).train()
        processor = Wav2Vec2Processor.from_pretrained(
            "hf-internal-testing/tiny-random-wav2vec2", return_attention_mask=True
        )

        batch_duration_in_seconds = [1, 3, 2, 6]
        input_features = [np.random.random(16_000 * s) for s in batch_duration_in_seconds]

        batch = processor(
            input_features, padding=True, sampling_rate=processor.feature_extractor.sampling_rate, return_tensors="pt"
        )

        logits = model(
            input_values=batch["input_values"].to(torch_device),
            attention_mask=batch["attention_mask"].to(torch_device),
        ).logits

        self.assertEqual(logits.shape, (4, 1498, 32))

    def test_mask_time_prob_ctc(self):
        model = Wav2Vec2ForCTC.from_pretrained(
            "hf-internal-testing/tiny-random-wav2vec2", mask_time_prob=0.2, mask_time_length=2
        )
        model.to(torch_device).train()
        processor = Wav2Vec2Processor.from_pretrained(
            "hf-internal-testing/tiny-random-wav2vec2", return_attention_mask=True
        )

        batch_duration_in_seconds = [1, 3, 2, 6]
        input_features = [np.random.random(16_000 * s) for s in batch_duration_in_seconds]

        batch = processor(
            input_features, padding=True, sampling_rate=processor.feature_extractor.sampling_rate, return_tensors="pt"
        )

        logits = model(
            input_values=batch["input_values"].to(torch_device),
            attention_mask=batch["attention_mask"].to(torch_device),
        ).logits

        self.assertEqual(logits.shape, (4, 1498, 32))

    def test_mask_time_feature_prob_ctc_single_batch(self):
        model = Wav2Vec2ForCTC.from_pretrained(
            "hf-internal-testing/tiny-random-wav2vec2",
            mask_time_prob=0.2,
            mask_feature_prob=0.2,
            mask_time_length=2,
            mask_feature_length=2,
        )
        model.to(torch_device).train()
        processor = Wav2Vec2Processor.from_pretrained(
            "hf-internal-testing/tiny-random-wav2vec2", return_attention_mask=True
        )

        batch_duration_in_seconds = [6]
        input_features = [np.random.random(16_000 * s) for s in batch_duration_in_seconds]

        batch = processor(
            input_features, padding=True, sampling_rate=processor.feature_extractor.sampling_rate, return_tensors="pt"
        )

        logits = model(
            input_values=batch["input_values"].to(torch_device),
            attention_mask=batch["attention_mask"].to(torch_device),
        ).logits

        self.assertEqual(logits.shape, (1, 1498, 32))

    @slow
    def test_model_from_pretrained(self):
        model = Wav2Vec2Model.from_pretrained("facebook/wav2vec2-base-960h")
        self.assertIsNotNone(model)


@require_torch
class Wav2Vec2UtilsTest(unittest.TestCase):
    def test_compute_mask_indices(self):
        batch_size = 4
        sequence_length = 60
        mask_prob = 0.5
        mask_length = 1

        mask = _compute_mask_indices((batch_size, sequence_length), mask_prob, mask_length)
        mask = torch.from_numpy(mask).to(torch_device)

        self.assertListEqual(mask.sum(axis=-1).tolist(), [mask_prob * sequence_length for _ in range(batch_size)])

    def test_compute_mask_indices_low_prob(self):
        # with these settings num_masked_spans=0.5, which means probabilistic rounding
        # ensures that in 5 out of 10 method calls, num_masked_spans=0, and in
        # the other 5 out of 10, cases num_masked_spans=1
        n_trials = 100
        batch_size = 4
        sequence_length = 100
        mask_prob = 0.05
        mask_length = 10

        count_dimensions_masked = 0
        count_dimensions_not_masked = 0

        for _ in range(n_trials):
            mask = _compute_mask_indices((batch_size, sequence_length), mask_prob, mask_length)
            mask = torch.from_numpy(mask).to(torch_device)

            num_masks = torch.sum(mask).item()

            if num_masks > 0:
                count_dimensions_masked += 1
            else:
                count_dimensions_not_masked += 1

        # as we test for at least 10 masked dimension and at least
        # 10 non-masked dimension, this test could fail with probability:
        # P(100 coin flips, at most 9 heads) = 1.66e-18
        self.assertGreater(count_dimensions_masked, int(n_trials * 0.1))
        self.assertGreater(count_dimensions_not_masked, int(n_trials * 0.1))

    def test_compute_mask_indices_overlap(self):
        batch_size = 4
        sequence_length = 80
        mask_prob = 0.5
        mask_length = 4

        mask = _compute_mask_indices((batch_size, sequence_length), mask_prob, mask_length)
        mask = torch.from_numpy(mask).to(torch_device)

        # because of overlap mask don't have to add up exactly to `mask_prob * sequence_length`, but have to be smaller or equal
        for batch_sum in mask.sum(axis=-1):
            self.assertTrue(int(batch_sum) <= mask_prob * sequence_length)

    def test_compute_mask_indices_attn_mask_overlap(self):
        batch_size = 4
        sequence_length = 80
        mask_prob = 0.5
        mask_length = 4

        attention_mask = torch.ones((batch_size, sequence_length), dtype=torch.long, device=torch_device)
        attention_mask[:2, sequence_length // 2 :] = 0

        mask = _compute_mask_indices(
            (batch_size, sequence_length), mask_prob, mask_length, attention_mask=attention_mask
        )
        mask = torch.from_numpy(mask).to(torch_device)

        for batch_sum in mask.sum(axis=-1):
            self.assertTrue(int(batch_sum) <= mask_prob * sequence_length)

        self.assertTrue(mask[:2, sequence_length // 2 :].sum() == 0)

    def test_compute_perplexity(self):
        probs = torch.arange(100, device=torch_device).reshape(2, 5, 10) / 100

        ppl = Wav2Vec2GumbelVectorQuantizer._compute_perplexity(probs)
        self.assertTrue(abs(ppl.item() - 141.4291) < 1e-3)

        # mask half of the input
        mask = torch.ones((2,), device=torch_device, dtype=torch.bool)
        mask[0] = 0

        ppl = Wav2Vec2GumbelVectorQuantizer._compute_perplexity(probs, mask)
        self.assertTrue(abs(ppl.item() - 58.6757) < 1e-3)

    def test_sample_negatives(self):
        batch_size = 2
        sequence_length = 10
        hidden_size = 4
        num_negatives = 3

        features = (torch.arange(sequence_length * hidden_size, device=torch_device) // hidden_size).view(
            sequence_length, hidden_size
        )  # each value in vector consits of same value
        features = features[None, :].expand(batch_size, sequence_length, hidden_size).contiguous()

        # sample negative indices
        sampled_negative_indices = _sample_negative_indices((batch_size, sequence_length), num_negatives, None)
        sampled_negative_indices = torch.from_numpy(sampled_negative_indices).to(torch_device)
        negatives = features.view(-1, hidden_size)[sampled_negative_indices.long().view(-1)]
        negatives = negatives.view(batch_size, sequence_length, -1, hidden_size).permute(2, 0, 1, 3)
        self.assertTrue(negatives.shape == (num_negatives, batch_size, sequence_length, hidden_size))

        # make sure no negatively sampled vector is actually a positive one
        for negative in negatives:
            self.assertTrue(((negative - features) == 0).sum() == 0.0)

        # make sure that full vectors are sampled and not values of vectors => this means that `unique()` yields a single value for `hidden_size` dim
        self.assertTrue(negatives.unique(dim=-1).shape, (num_negatives, batch_size, sequence_length, 1))

    def test_sample_negatives_with_mask(self):
        batch_size = 2
        sequence_length = 10
        hidden_size = 4
        num_negatives = 3

        # second half of last input tensor is padded
        mask = torch.ones((batch_size, sequence_length), dtype=torch.long, device=torch_device)
        mask[-1, sequence_length // 2 :] = 0

        features = (torch.arange(sequence_length * hidden_size, device=torch_device) // hidden_size).view(
            sequence_length, hidden_size
        )  # each value in vector consits of same value
        features = features[None, :].expand(batch_size, sequence_length, hidden_size).contiguous()

        # replace masked feature vectors with -100 to test that those are not sampled
        features = torch.where(mask[:, :, None].expand(features.shape).bool(), features, -100)

        # sample negative indices
        sampled_negative_indices = _sample_negative_indices(
            (batch_size, sequence_length), num_negatives, mask.cpu().numpy()
        )
        sampled_negative_indices = torch.from_numpy(sampled_negative_indices).to(torch_device)
        negatives = features.view(-1, hidden_size)[sampled_negative_indices.long().view(-1)]
        negatives = negatives.view(batch_size, sequence_length, -1, hidden_size).permute(2, 0, 1, 3)

        self.assertTrue((negatives >= 0).all().item())

        self.assertTrue(negatives.shape == (num_negatives, batch_size, sequence_length, hidden_size))

        # make sure no negatively sampled vector is actually a positive one
        for negative in negatives:
            self.assertTrue(((negative - features) == 0).sum() == 0.0)

        # make sure that full vectors are sampled and not values of vectors => this means that `unique()` yields a single value for `hidden_size` dim
        self.assertTrue(negatives.unique(dim=-1).shape, (num_negatives, batch_size, sequence_length, 1))


@require_torch
@require_datasets
@require_soundfile
@slow
class Wav2Vec2ModelIntegrationTest(unittest.TestCase):
    def _load_datasamples(self, num_samples):
        ds = load_dataset("hf-internal-testing/librispeech_asr_dummy", "clean", split="validation")
        # automatic decoding with librispeech
        speech_samples = ds.sort("id").filter(
            lambda x: x["id"] in [f"1272-141231-000{i}" for i in range(num_samples)]
        )[:num_samples]["audio"]

        return [x["array"] for x in speech_samples]

    def _load_superb(self, task, num_samples):
        ds = load_dataset("anton-l/superb_dummy", task, split="test")

        return ds[:num_samples]

    def test_inference_ctc_normal(self):
        model = Wav2Vec2ForCTC.from_pretrained("facebook/wav2vec2-base-960h")
        model.to(torch_device)
        processor = Wav2Vec2Processor.from_pretrained("facebook/wav2vec2-base-960h", do_lower_case=True)
        input_speech = self._load_datasamples(1)

        input_values = processor(input_speech, return_tensors="pt").input_values.to(torch_device)

        with torch.no_grad():
            logits = model(input_values).logits

        predicted_ids = torch.argmax(logits, dim=-1)
        predicted_trans = processor.batch_decode(predicted_ids)

        EXPECTED_TRANSCRIPTIONS = ["a man said to the universe sir i exist"]
        self.assertListEqual(predicted_trans, EXPECTED_TRANSCRIPTIONS)

    def test_inference_ctc_normal_batched(self):
        model = Wav2Vec2ForCTC.from_pretrained("facebook/wav2vec2-base-960h")
        model.to(torch_device)
        processor = Wav2Vec2Processor.from_pretrained("facebook/wav2vec2-base-960h", do_lower_case=True)

        input_speech = self._load_datasamples(2)

        inputs = processor(input_speech, return_tensors="pt", padding=True)

        input_values = inputs.input_values.to(torch_device)

        with torch.no_grad():
            logits = model(input_values).logits

        predicted_ids = torch.argmax(logits, dim=-1)
        predicted_trans = processor.batch_decode(predicted_ids)

        EXPECTED_TRANSCRIPTIONS = [
            "a man said to the universe sir i exist",
            "sweat covered brion's body trickling into the tight lowing cloth that was the only garment he wore",
        ]
        self.assertListEqual(predicted_trans, EXPECTED_TRANSCRIPTIONS)

    def test_inference_ctc_robust_batched(self):
        model = Wav2Vec2ForCTC.from_pretrained("facebook/wav2vec2-large-960h-lv60-self").to(torch_device)
        processor = Wav2Vec2Processor.from_pretrained("facebook/wav2vec2-large-960h-lv60-self", do_lower_case=True)

        input_speech = self._load_datasamples(4)

        inputs = processor(input_speech, return_tensors="pt", padding=True)

        input_values = inputs.input_values.to(torch_device)
        attention_mask = inputs.attention_mask.to(torch_device)

        with torch.no_grad():
            logits = model(input_values, attention_mask=attention_mask).logits

        predicted_ids = torch.argmax(logits, dim=-1)
        predicted_trans = processor.batch_decode(predicted_ids)

        EXPECTED_TRANSCRIPTIONS = [
            "a man said to the universe sir i exist",
            "sweat covered brion's body trickling into the tight loin cloth that was the only garment he wore",
            "the cut on his chest still dripping blood the ache of his overstrained eyes even the soaring arena around him with the thousands of spectators were trivialities not worth thinking about",
            "his instant panic was followed by a small sharp blow high on his chest",
        ]
        self.assertListEqual(predicted_trans, EXPECTED_TRANSCRIPTIONS)

    @unittest.skipIf(torch_device != "cpu", "cannot make deterministic on GPU")
    def test_inference_integration(self):
        model = Wav2Vec2ForPreTraining.from_pretrained("facebook/wav2vec2-base")
        model.to(torch_device)
        feature_extractor = Wav2Vec2FeatureExtractor.from_pretrained("facebook/wav2vec2-base")
        input_speech = self._load_datasamples(2)

        inputs_dict = feature_extractor(input_speech, return_tensors="pt", padding=True)

        features_shape = (
            inputs_dict["input_values"].shape[0],
            model._get_feat_extract_output_lengths(torch.tensor(inputs_dict["input_values"].shape[1])),
        )

        np.random.seed(4)
        mask_time_indices = _compute_mask_indices(
            features_shape,
            model.config.mask_time_prob,
            model.config.mask_time_length,
            min_masks=2,
        )
        mask_time_indices = torch.from_numpy(mask_time_indices).to(torch_device)

        with torch.no_grad():
            outputs = model(
                inputs_dict.input_values.to(torch_device),
                mask_time_indices=mask_time_indices,
            )

        # compute cosine similarity
        cosine_sim = torch.cosine_similarity(outputs.projected_states, outputs.projected_quantized_states, dim=-1)

        # retrieve cosine sim of masked features
        cosine_sim_masked = cosine_sim[mask_time_indices]

        # cosine similarity of model is all > 0.5 as model is
        # pre-trained on contrastive loss
        # fmt: off
        expected_cosine_sim_masked = torch.tensor([
            0.8523, 0.5860, 0.6905, 0.5557, 0.7456, 0.5249, 0.6639, 0.7654, 0.7565,
            0.8167, 0.8222, 0.7960, 0.8034, 0.8166, 0.8310, 0.8263, 0.8274, 0.8258,
            0.8179, 0.8412, 0.8536, 0.5098, 0.4728, 0.6461, 0.4498, 0.6002, 0.5774,
            0.6457, 0.7123, 0.5668, 0.6866, 0.4960, 0.6293, 0.7423, 0.7419, 0.7526,
            0.7768, 0.4898, 0.5393, 0.8183
        ], device=torch_device)
        # fmt: on

        self.assertTrue(torch.allclose(cosine_sim_masked, expected_cosine_sim_masked, atol=1e-3))

    def test_inference_pretrained(self):
        model = Wav2Vec2ForPreTraining.from_pretrained("facebook/wav2vec2-base")
        model.to(torch_device)
        feature_extractor = Wav2Vec2FeatureExtractor.from_pretrained(
            "facebook/wav2vec2-base", return_attention_mask=True
        )
        input_speech = self._load_datasamples(2)

        inputs_dict = feature_extractor(input_speech, return_tensors="pt", padding=True)

        features_shape = (
            inputs_dict["input_values"].shape[0],
            model._get_feat_extract_output_lengths(torch.tensor(inputs_dict["input_values"].shape[1])),
        )

        torch.manual_seed(0)
        mask_time_indices = _compute_mask_indices(
            features_shape,
            model.config.mask_time_prob,
            model.config.mask_time_length,
            min_masks=2,
        )
        mask_time_indices = torch.from_numpy(mask_time_indices).to(torch_device)

        with torch.no_grad():
            outputs = model(
                inputs_dict.input_values.to(torch_device),
                attention_mask=inputs_dict.attention_mask.to(torch_device),
                mask_time_indices=mask_time_indices,
            )

        # compute cosine similarity
        cosine_sim = torch.cosine_similarity(outputs.projected_states, outputs.projected_quantized_states, dim=-1)

        # retrieve cosine sim of masked features
        cosine_sim_masked = cosine_sim[mask_time_indices]

        # ... now compare to randomly initialized model

        config = Wav2Vec2Config.from_pretrained("facebook/wav2vec2-base")
        model_rand = Wav2Vec2ForPreTraining(config).to(torch_device).eval()

        with torch.no_grad():
            outputs_rand = model_rand(
                inputs_dict.input_values.to(torch_device),
                attention_mask=inputs_dict.attention_mask.to(torch_device),
                mask_time_indices=mask_time_indices,
            )

        # compute cosine similarity
        cosine_sim_rand = torch.cosine_similarity(
            outputs_rand.projected_states, outputs_rand.projected_quantized_states, dim=-1
        )

        # retrieve cosine sim of masked features
        cosine_sim_masked_rand = cosine_sim_rand[mask_time_indices]

        # a pretrained wav2vec2 model has learned to predict the quantized latent states
        # => the cosine similarity between quantized states and predicted states > 0.5
        # a random wav2vec2 model has not learned to predict the quantized latent states
        # => the cosine similarity between quantized states and predicted states is very likely < 0.1
        self.assertTrue(cosine_sim_masked.mean().item() - 5 * cosine_sim_masked_rand.mean().item() > 0)

    @unittest.skipIf(torch_device != "cpu", "cannot make deterministic on GPU")
    def test_loss_pretraining(self):
        model = Wav2Vec2ForPreTraining.from_pretrained(
            "facebook/wav2vec2-base",
            attention_dropout=0.0,
            feat_proj_dropout=0.0,
            hidden_dropout=0.0,
            layerdrop=0.0,
        )
        model.to(torch_device).train()

        feature_extractor = Wav2Vec2FeatureExtractor.from_pretrained(
            "facebook/wav2vec2-base", return_attention_mask=True
        )
        input_speech = self._load_datasamples(2)

        inputs_dict = feature_extractor(input_speech, return_tensors="pt", padding=True)

        features_shape = (
            inputs_dict["input_values"].shape[0],
            model._get_feat_extract_output_lengths(inputs_dict["input_values"].shape[1]),
        )

        torch.manual_seed(0)
        np.random.seed(0)

        mask_time_indices = _compute_mask_indices(
            features_shape,
            model.config.mask_time_prob,
            model.config.mask_time_length,
            min_masks=2,
        )
        sampled_negative_indices = _sample_negative_indices(
            mask_time_indices.shape, model.config.num_negatives, mask_time_indices
        )

        mask_time_indices = torch.from_numpy(mask_time_indices).to(torch_device)
        sampled_negative_indices = torch.from_numpy(sampled_negative_indices).to(torch_device)

        with torch.no_grad():
            outputs = model(
                inputs_dict.input_values.to(torch_device),
                attention_mask=inputs_dict.attention_mask.to(torch_device),
                mask_time_indices=mask_time_indices,
                sampled_negative_indices=sampled_negative_indices,
            )

        # check diversity loss
        num_codevectors = model.config.num_codevectors_per_group * model.config.num_codevector_groups
        diversity_loss = (num_codevectors - outputs.codevector_perplexity) / num_codevectors
        self.assertTrue(abs(diversity_loss.item() - 0.9538) < 1e-3)

        # check overall loss (contrastive loss + diversity loss)
        expected_loss = 116.7094

        self.assertTrue(abs(outputs.loss.item() - expected_loss) < 1e-3)

    def test_inference_keyword_spotting(self):
        model = Wav2Vec2ForSequenceClassification.from_pretrained("superb/wav2vec2-base-superb-ks").to(torch_device)
        processor = Wav2Vec2FeatureExtractor.from_pretrained("superb/wav2vec2-base-superb-ks")
        input_data = self._load_superb("ks", 4)
        inputs = processor(input_data["speech"], return_tensors="pt", padding=True)

        input_values = inputs.input_values.to(torch_device)
        attention_mask = inputs.attention_mask.to(torch_device)
        with torch.no_grad():
            outputs = model(input_values, attention_mask=attention_mask)
        predicted_logits, predicted_ids = torch.max(outputs.logits, dim=-1)

        expected_labels = [7, 6, 10, 9]
        # s3prl logits for the same batch
        expected_logits = torch.tensor([6.1186, 11.8961, 10.2931, 6.0898], device=torch_device)

        self.assertListEqual(predicted_ids.tolist(), expected_labels)
        self.assertTrue(torch.allclose(predicted_logits, expected_logits, atol=1e-2))

    def test_inference_intent_classification(self):
        model = Wav2Vec2ForSequenceClassification.from_pretrained("superb/wav2vec2-base-superb-ic").to(torch_device)
        processor = Wav2Vec2FeatureExtractor.from_pretrained("superb/wav2vec2-base-superb-ic")
        input_data = self._load_superb("ic", 4)
        inputs = processor(input_data["speech"], return_tensors="pt", padding=True)

        input_values = inputs.input_values.to(torch_device)
        attention_mask = inputs.attention_mask.to(torch_device)
        with torch.no_grad():
            outputs = model(input_values, attention_mask=attention_mask)

        predicted_logits_action, predicted_ids_action = torch.max(outputs.logits[:, :6], dim=-1)
        predicted_logits_object, predicted_ids_object = torch.max(outputs.logits[:, 6:20], dim=-1)
        predicted_logits_location, predicted_ids_location = torch.max(outputs.logits[:, 20:24], dim=-1)

        expected_labels_action = [0, 0, 2, 3]
        expected_logits_action = torch.tensor([0.4568, 11.0848, 1.6621, 9.3841], device=torch_device)
        expected_labels_object = [3, 10, 3, 4]
        expected_logits_object = torch.tensor([1.5322, 10.7094, 5.2469, 22.1318], device=torch_device)
        expected_labels_location = [0, 0, 0, 1]
        expected_logits_location = torch.tensor([1.5335, 6.5096, 10.5704, 11.0569], device=torch_device)

        self.assertListEqual(predicted_ids_action.tolist(), expected_labels_action)
        self.assertListEqual(predicted_ids_object.tolist(), expected_labels_object)
        self.assertListEqual(predicted_ids_location.tolist(), expected_labels_location)

        self.assertTrue(torch.allclose(predicted_logits_action, expected_logits_action, atol=1e-2))
        self.assertTrue(torch.allclose(predicted_logits_object, expected_logits_object, atol=1e-2))
        self.assertTrue(torch.allclose(predicted_logits_location, expected_logits_location, atol=1e-2))

    def test_inference_speaker_identification(self):
        model = Wav2Vec2ForSequenceClassification.from_pretrained("superb/wav2vec2-base-superb-sid").to(torch_device)
        processor = Wav2Vec2FeatureExtractor.from_pretrained("superb/wav2vec2-base-superb-sid")
        input_data = self._load_superb("si", 4)

        output_logits = []
        with torch.no_grad():
            for example in input_data["speech"]:
                input = processor(example, return_tensors="pt", padding=True)
                output = model(input.input_values.to(torch_device), attention_mask=None)
                output_logits.append(output.logits[0])
        output_logits = torch.stack(output_logits)
        predicted_logits, predicted_ids = torch.max(output_logits, dim=-1)

        expected_labels = [251, 1, 1, 3]
        # s3prl logits for the same batch
        expected_logits = torch.tensor([37.5627, 71.6362, 64.2419, 31.7778], device=torch_device)

        self.assertListEqual(predicted_ids.tolist(), expected_labels)
        self.assertTrue(torch.allclose(predicted_logits, expected_logits, atol=1e-2))

    def test_inference_emotion_recognition(self):
        model = Wav2Vec2ForSequenceClassification.from_pretrained("superb/wav2vec2-base-superb-er").to(torch_device)
        processor = Wav2Vec2FeatureExtractor.from_pretrained("superb/wav2vec2-base-superb-er")
        input_data = self._load_superb("er", 4)
        inputs = processor(input_data["speech"], return_tensors="pt", padding=True)

        input_values = inputs.input_values.to(torch_device)
        attention_mask = inputs.attention_mask.to(torch_device)
        with torch.no_grad():
            outputs = model(input_values, attention_mask=attention_mask)
        predicted_logits, predicted_ids = torch.max(outputs.logits, dim=-1)

        expected_labels = [1, 1, 2, 2]
        # s3prl logits for the same batch
        expected_logits = torch.tensor([2.1722, 3.0779, 8.0287, 6.6797], device=torch_device)

        self.assertListEqual(predicted_ids.tolist(), expected_labels)
        self.assertTrue(torch.allclose(predicted_logits, expected_logits, atol=1e-2))

<<<<<<< HEAD
    def test_phoneme_recognition(self):
        model = Wav2Vec2ForCTC.from_pretrained("facebook/wav2vec2-lv-60-espeak-cv-ft").to(torch_device)
        processor = Wav2Vec2Processor.from_pretrained("facebook/wav2vec2-lv-60-espeak-cv-ft")

        input_speech = self._load_datasamples(4)

        inputs = processor(input_speech, return_tensors="pt", padding=True)

        input_values = inputs.input_values.to(torch_device)
        attention_mask = inputs.attention_mask.to(torch_device)

        with torch.no_grad():
            logits = model(input_values, attention_mask=attention_mask).logits

        predicted_ids = torch.argmax(logits, dim=-1)
        predicted_trans = processor.batch_decode(predicted_ids)

        EXPECTED_TRANSCRIPTIONS = [
            "ɐ m æ n s ɛ d t ə ð ə j uː n ɪ v ɚ s s ɚ aɪ ɛ ɡ z ɪ s t",
            "s w ɛ t k ʌ v ɚ d b ɹ iː ɔ n z b ɑː d i t ɹ ɪ k l ɪ ŋ ɪ n t ə ð ə t aɪ t l oɪ n k l ɑː θ ð æ w ʌ z ð ɪ oʊ n l i ɡ ɑːɹ m ə n t h iː w ɔːɹ",
            "ð ə k aɪ t ɔ n h ɪ z tʃ ɛ s t s t ɪ l d ɹ ɪ p ɪ ŋ b l ʌ d ð ɪ eɪ k ʌ v h ɪ z oʊ v ɚ s t ɹ eɪ n d aɪ z iː v ə n ð ə s ɔːɹ ɹ ɪ ŋ ɐ ɹ iː n ɐ ɚ ɹ aʊ n d h ɪ m w ɪ ð ə θ aʊ z ə n d z ʌ v s p ɛ k t eɪ ɾ ɚ z w ɜː t ɹ ɪ v ɪ æ l ᵻ ɾ i z n ɑː t w ɜː θ θ ɪ ŋ k ɪ ŋ ɐ b aʊ t",
            "h ɪ z ɪ n s t ə n t v p æ n ɪ k w ʌ z f ɑː l oʊ d b aɪ ɐ s m ɔː l ʃ ɑːɹ p b l oʊ h aɪ ɔ n h ɪ z tʃ ɛ s t",
        ]
        # should correspond to =>:
        # [
        # "a man said to the universe sir i exist",
        # "sweat covered brion's body trickling into the tight loin cloth that was the only garment he wore",
        # "the cut on his chest still dripping blood the ache of his overstrained eyes even the soaring arena around him with the thousands of spectators were trivialities not worth thinking about",
        # "his instant panic was followed by a small sharp blow high on his chest",
        # ]
        self.assertListEqual(predicted_trans, EXPECTED_TRANSCRIPTIONS)
=======
    @require_pyctcdecode
    @require_torchaudio
    def test_wav2vec2_with_lm(self):
        ds = load_dataset("common_voice", "es", split="test", streaming=True)
        sample = next(iter(ds))

        resampled_audio = torchaudio.functional.resample(
            torch.tensor(sample["audio"]["array"]), 48_000, 16_000
        ).numpy()

        model = Wav2Vec2ForCTC.from_pretrained("patrickvonplaten/wav2vec2-large-xlsr-53-spanish-with-lm").to(
            torch_device
        )
        processor = Wav2Vec2ProcessorWithLM.from_pretrained("patrickvonplaten/wav2vec2-large-xlsr-53-spanish-with-lm")

        input_values = processor(resampled_audio, return_tensors="pt").input_values

        with torch.no_grad():
            logits = model(input_values.to(torch_device)).logits

        transcription = processor.batch_decode(logits.cpu().numpy()).text

        self.assertEqual(transcription[0], "bien y qué regalo vas a abrir primero")
>>>>>>> ee4fa2e4
<|MERGE_RESOLUTION|>--- conflicted
+++ resolved
@@ -1346,7 +1346,6 @@
         self.assertListEqual(predicted_ids.tolist(), expected_labels)
         self.assertTrue(torch.allclose(predicted_logits, expected_logits, atol=1e-2))
 
-<<<<<<< HEAD
     def test_phoneme_recognition(self):
         model = Wav2Vec2ForCTC.from_pretrained("facebook/wav2vec2-lv-60-espeak-cv-ft").to(torch_device)
         processor = Wav2Vec2Processor.from_pretrained("facebook/wav2vec2-lv-60-espeak-cv-ft")
@@ -1378,7 +1377,7 @@
         # "his instant panic was followed by a small sharp blow high on his chest",
         # ]
         self.assertListEqual(predicted_trans, EXPECTED_TRANSCRIPTIONS)
-=======
+
     @require_pyctcdecode
     @require_torchaudio
     def test_wav2vec2_with_lm(self):
@@ -1401,5 +1400,4 @@
 
         transcription = processor.batch_decode(logits.cpu().numpy()).text
 
-        self.assertEqual(transcription[0], "bien y qué regalo vas a abrir primero")
->>>>>>> ee4fa2e4
+        self.assertEqual(transcription[0], "bien y qué regalo vas a abrir primero")