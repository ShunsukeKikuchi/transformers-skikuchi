# coding=utf-8
# Copyright 2018 The Google AI Language Team Authors, Facebook AI Research authors and The HuggingFace Inc. team.
# Copyright (c) 2018, NVIDIA CORPORATION.  All rights reserved.
#
# Licensed under the Apache License, Version 2.0 (the "License");
# you may not use this file except in compliance with the License.
# You may obtain a copy of the License at
#
#     http://www.apache.org/licenses/LICENSE-2.0
#
# Unless required by applicable law or agreed to in writing, software
# distributed under the License is distributed on an "AS IS" BASIS,
# WITHOUT WARRANTIES OR CONDITIONS OF ANY KIND, either express or implied.
# See the License for the specific language governing permissions and
# limitations under the License.
import collections
import copy
import functools
import gc
import importlib.metadata
import inspect
import itertools
import json
import math
import os
import re
import shutil
import tempfile
import warnings
from collections import defaultdict
from contextlib import contextmanager
from dataclasses import dataclass
from enum import Enum
from functools import partial, wraps
from threading import Thread
from typing import Any, Callable, Dict, List, Optional, Set, Tuple, Type, TypeVar, Union
from zipfile import is_zipfile

import torch
import torch.distributed.tensor
from huggingface_hub import split_torch_state_dict_into_shards
from packaging import version
from torch import Tensor, nn
from torch.distributions import constraints
from torch.nn import CrossEntropyLoss, Identity
from torch.utils.checkpoint import checkpoint

from .activations import get_activation
from .configuration_utils import PretrainedConfig
from .dynamic_module_utils import custom_object_save
from .generation import CompileConfig, GenerationConfig, GenerationMixin
from .integrations import PeftAdapterMixin, deepspeed_config, is_deepspeed_zero3_enabled
from .integrations.deepspeed import _load_state_dict_into_zero3_model
from .integrations.flash_attention import flash_attention_forward
from .integrations.flex_attention import flex_attention_forward
from .integrations.sdpa_attention import sdpa_attention_forward
from .loss.loss_utils import LOSS_MAPPING
from .pytorch_utils import (  # noqa: F401
    Conv1D,
    apply_chunking_to_forward,
    distribute_module,
    find_pruneable_heads_and_indices,
    id_tensor_storage,
    prune_conv1d_layer,
    prune_layer,
    prune_linear_layer,
    translate_to_torch_parallel_style,
)
from .quantizers import AutoHfQuantizer, HfQuantizer
from .quantizers.quantizers_utils import get_module_from_name
from .safetensors_conversion import auto_conversion
from .utils import (
    ACCELERATE_MIN_VERSION,
    ADAPTER_SAFE_WEIGHTS_NAME,
    ADAPTER_WEIGHTS_NAME,
    CONFIG_NAME,
    DUMMY_INPUTS,
    FLAX_WEIGHTS_NAME,
    SAFE_WEIGHTS_INDEX_NAME,
    SAFE_WEIGHTS_NAME,
    TF2_WEIGHTS_NAME,
    TF_WEIGHTS_NAME,
    WEIGHTS_INDEX_NAME,
    WEIGHTS_NAME,
    ContextManagers,
    ModelOutput,
    PushToHubMixin,
    cached_file,
    copy_func,
    download_url,
    extract_commit_hash,
    has_file,
    is_accelerate_available,
    is_bitsandbytes_available,
    is_flash_attn_2_available,
    is_offline_mode,
    is_optimum_available,
    is_peft_available,
    is_remote_url,
    is_safetensors_available,
    is_torch_flex_attn_available,
    is_torch_greater_or_equal,
<<<<<<< HEAD
    is_torch_mlu_available,
=======
    is_torch_npu_available,
>>>>>>> 66f29aaa
    is_torch_sdpa_available,
    is_torch_xla_available,
    logging,
    replace_return_docstrings,
    strtobool,
)
from .utils.hub import create_and_tag_model_card, get_checkpoint_shard_files
from .utils.import_utils import (
    ENV_VARS_TRUE_VALUES,
    is_sagemaker_mp_enabled,
    is_torch_fx_proxy,
    is_torchdynamo_compiling,
)
from .utils.quantization_config import BitsAndBytesConfig, QuantizationMethod


XLA_USE_BF16 = os.environ.get("XLA_USE_BF16", "0").upper()
XLA_DOWNCAST_BF16 = os.environ.get("XLA_DOWNCAST_BF16", "0").upper()


if is_accelerate_available():
    from accelerate import dispatch_model, infer_auto_device_map, init_empty_weights
    from accelerate.hooks import add_hook_to_module
    from accelerate.utils import (
        check_tied_parameters_on_same_device,
        extract_model_from_parallel,
        find_tied_parameters,
        get_balanced_memory,
        get_max_memory,
        load_offloaded_weights,
        offload_weight,
        save_offload_index,
        set_module_tensor_to_device,
    )

    accelerate_version = version.parse(importlib.metadata.version("accelerate"))
    if accelerate_version >= version.parse("0.31"):
        from accelerate.utils.modeling import get_state_dict_from_offload

if is_safetensors_available():
    from safetensors import safe_open
    from safetensors.torch import load_file as safe_load_file
    from safetensors.torch import save_file as safe_save_file

logger = logging.get_logger(__name__)


_init_weights = True
_is_quantized = False
_is_ds_init_called = False


def is_fsdp_enabled():
    return (
        torch.distributed.is_available()
        and torch.distributed.is_initialized()
        and strtobool(os.environ.get("ACCELERATE_USE_FSDP", "False")) == 1
        and strtobool(os.environ.get("FSDP_CPU_RAM_EFFICIENT_LOADING", "False")) == 1
    )


def is_local_dist_rank_0():
    return (
        torch.distributed.is_available()
        and torch.distributed.is_initialized()
        and int(os.environ.get("LOCAL_RANK", -1)) == 0
    )


if is_sagemaker_mp_enabled():
    import smdistributed.modelparallel.torch as smp
    from smdistributed.modelparallel import __version__ as SMP_VERSION

    IS_SAGEMAKER_MP_POST_1_10 = version.parse(SMP_VERSION) >= version.parse("1.10")
else:
    IS_SAGEMAKER_MP_POST_1_10 = False

if is_peft_available():
    from .utils import find_adapter_config_file

if is_torch_greater_or_equal("2.5"):
    from torch.distributed.tensor import DTensor, Shard

SpecificPreTrainedModelType = TypeVar("SpecificPreTrainedModelType", bound="PreTrainedModel")

TORCH_INIT_FUNCTIONS = {
    "uniform_": nn.init.uniform_,
    "normal_": nn.init.normal_,
    "trunc_normal_": nn.init.trunc_normal_,
    "constant_": nn.init.constant_,
    "xavier_uniform_": nn.init.xavier_uniform_,
    "xavier_normal_": nn.init.xavier_normal_,
    "kaiming_uniform_": nn.init.kaiming_uniform_,
    "kaiming_normal_": nn.init.kaiming_normal_,
    "uniform": nn.init.uniform,
    "normal": nn.init.normal,
    "xavier_uniform": nn.init.xavier_uniform,
    "xavier_normal": nn.init.xavier_normal,
    "kaiming_uniform": nn.init.kaiming_uniform,
    "kaiming_normal": nn.init.kaiming_normal,
}


@contextmanager
def no_init_weights(_enable=True):
    """
    Context manager to globally disable weight initialization to speed up loading large models.

    TODO(Patrick): Delete safety argument `_enable=True` at next major version. .
    """
    global _init_weights
    old_init_weights = _init_weights

    if _enable:
        _init_weights = False

        def _skip_init(*args, **kwargs):
            pass

        # # Save the original initialization functions
        for name, init_func in TORCH_INIT_FUNCTIONS.items():
            setattr(torch.nn.init, name, _skip_init)
    try:
        yield
    finally:
        _init_weights = old_init_weights
        if _enable:
            # # Restore the original initialization functions
            for name, init_func in TORCH_INIT_FUNCTIONS.items():
                setattr(torch.nn.init, name, init_func)


@contextmanager
def set_quantized_state():
    global _is_quantized
    _is_quantized = True
    try:
        yield
    finally:
        _is_quantized = False


# Skip recursive calls to deepspeed.zero.Init to avoid pinning errors.
# This issue occurs with ZeRO stage 3 when using NVMe offloading.
# For more details, refer to issue #34429.
@contextmanager
def set_zero3_state():
    global _is_ds_init_called
    _is_ds_init_called = True
    try:
        yield
    finally:
        _is_ds_init_called = False


def restore_default_torch_dtype(func):
    """
    Decorator to restore the default torch dtype
    at the end of the function. Serves
    as a backup in case calling the function raises
    an error after the function has changed the default dtype but before it could restore it.
    """

    @wraps(func)
    def _wrapper(*args, **kwargs):
        old_dtype = torch.get_default_dtype()
        try:
            return func(*args, **kwargs)
        finally:
            torch.set_default_dtype(old_dtype)

    return _wrapper


def get_parameter_device(parameter: Union[nn.Module, "ModuleUtilsMixin"]):
    try:
        return next(parameter.parameters()).device
    except StopIteration:
        # For nn.DataParallel compatibility in PyTorch 1.5

        def find_tensor_attributes(module: nn.Module) -> List[Tuple[str, Tensor]]:
            tuples = [(k, v) for k, v in module.__dict__.items() if torch.is_tensor(v)]
            return tuples

        gen = parameter._named_members(get_members_fn=find_tensor_attributes)
        first_tuple = next(gen)
        return first_tuple[1].device


def get_first_parameter_dtype(parameter: Union[nn.Module, "ModuleUtilsMixin"]):
    """
    Returns the first parameter dtype (can be non-floating) or asserts if none were found.
    """
    try:
        return next(parameter.parameters()).dtype
    except StopIteration:
        # For nn.DataParallel compatibility in PyTorch > 1.5

        def find_tensor_attributes(module: nn.Module) -> List[Tuple[str, Tensor]]:
            tuples = [(k, v) for k, v in module.__dict__.items() if torch.is_tensor(v)]
            return tuples

        gen = parameter._named_members(get_members_fn=find_tensor_attributes)
        first_tuple = next(gen)
        return first_tuple[1].dtype


def get_parameter_dtype(parameter: Union[nn.Module, "ModuleUtilsMixin"]):
    """
    Returns the first found floating dtype in parameters if there is one, otherwise returns the last dtype it found.
    """
    last_dtype = None
    for t in parameter.parameters():
        last_dtype = t.dtype
        if t.is_floating_point():
            # Adding fix for https://github.com/pytorch/xla/issues/4152
            # Fixes issue where the model code passes a value that is out of range for XLA_USE_BF16=1
            # and XLA_DOWNCAST_BF16=1 so the conversion would cast it to -inf
            # NOTE: `is_torch_xla_available()` is checked last as it induces a graph break in torch dynamo
            if XLA_USE_BF16 in ENV_VARS_TRUE_VALUES and is_torch_xla_available():
                return torch.bfloat16
            if XLA_DOWNCAST_BF16 in ENV_VARS_TRUE_VALUES and is_torch_xla_available():
                if t.dtype == torch.float:
                    return torch.bfloat16
                if t.dtype == torch.double:
                    return torch.float32
            return t.dtype

    if last_dtype is not None:
        # if no floating dtype was found return whatever the first dtype is
        return last_dtype

    # For nn.DataParallel compatibility in PyTorch > 1.5
    def find_tensor_attributes(module: nn.Module) -> List[Tuple[str, Tensor]]:
        tuples = [(k, v) for k, v in module.__dict__.items() if torch.is_tensor(v)]
        return tuples

    gen = parameter._named_members(get_members_fn=find_tensor_attributes)
    last_tuple = None
    for tuple in gen:
        last_tuple = tuple
        if tuple[1].is_floating_point():
            return tuple[1].dtype

    if last_tuple is not None:
        # fallback to the last dtype
        return last_tuple[1].dtype

    # fallback to buffer dtype
    for t in parameter.buffers():
        last_dtype = t.dtype
        if t.is_floating_point():
            return t.dtype
    return last_dtype


def get_state_dict_float_dtype(state_dict):
    """
    Returns the first found floating dtype in `state_dict` or asserts if none were found.
    """
    for t in state_dict.values():
        if t.is_floating_point():
            return t.dtype

    raise ValueError("couldn't find any floating point dtypes in state_dict")


def get_state_dict_dtype(state_dict):
    """
    Returns the first found floating dtype in `state_dict` if there is one, otherwise returns the first dtype.
    """
    for t in state_dict.values():
        if t.is_floating_point():
            return t.dtype

    # if no floating dtype was found return whatever the first dtype is
    else:
        return next(state_dict.values()).dtype


def dtype_byte_size(dtype):
    """
    Returns the size (in bytes) occupied by one parameter of type `dtype`.

    Example:

    ```py
    >>> dtype_byte_size(torch.float32)
    4
    ```
    """
    if dtype == torch.bool:
        return 1 / 8
    bit_search = re.search(r"[^\d](\d+)_?", str(dtype))
    if bit_search is None:
        raise ValueError(f"`dtype` is not a valid dtype: {dtype}.")
    bit_size = int(bit_search.groups()[0])
    return bit_size // 8


def check_support_param_buffer_assignment(model_to_load, state_dict, start_prefix=""):
    """
    Checks if `model_to_load` supports param buffer assignment (such
    as when loading in empty weights) by first checking
    if the model explicitly disables it, then by ensuring that the state dict keys
    are a subset of the model's parameters.

    Note: We fully disable this if we are using `deepspeed`
    """
    if len([key for key in state_dict if key.startswith(start_prefix)]) == 0:
        return False

    if is_deepspeed_zero3_enabled():
        return False

    # Some models explicitly do not support param buffer assignment
    if not getattr(model_to_load, "_supports_param_buffer_assignment", True):
        logger.debug(
            f"{model_to_load.__class__.__name__} does not support param buffer assignment, loading will be slower"
        )
        return False

    # If the model does, the incoming `state_dict` and the `model_to_load` must be the same dtype
    first_key = next(iter(model_to_load.state_dict().keys()))
    if start_prefix + first_key in state_dict:
        return state_dict[start_prefix + first_key].dtype == model_to_load.state_dict()[first_key].dtype

    # For cases when the `state_dict` doesn't contain real weights to the model (`test_model_weights_reload_no_missing_tied_weights`)
    return False


def load_sharded_checkpoint(model, folder, strict=True, prefer_safe=True):
    """
    This is the same as
    [`torch.nn.Module.load_state_dict`](https://pytorch.org/docs/stable/generated/torch.nn.Module.html?highlight=load_state_dict#torch.nn.Module.load_state_dict)
    but for a sharded checkpoint.

    This load is performed efficiently: each checkpoint shard is loaded one by one in RAM and deleted after being
    loaded in the model.

    Args:
        model (`torch.nn.Module`): The model in which to load the checkpoint.
        folder (`str` or `os.PathLike`): A path to a folder containing the sharded checkpoint.
        strict (`bool`, *optional`, defaults to `True`):
            Whether to strictly enforce that the keys in the model state dict match the keys in the sharded checkpoint.
        prefer_safe (`bool`, *optional*, defaults to `False`)
            If both safetensors and PyTorch save files are present in checkpoint and `prefer_safe` is True, the
            safetensors files will be loaded. Otherwise, PyTorch files are always loaded when possible.

    Returns:
        `NamedTuple`: A named tuple with `missing_keys` and `unexpected_keys` fields
            - `missing_keys` is a list of str containing the missing keys
            - `unexpected_keys` is a list of str containing the unexpected keys
    """
    # Load the index
    index_file = os.path.join(folder, WEIGHTS_INDEX_NAME)
    safe_index_file = os.path.join(folder, SAFE_WEIGHTS_INDEX_NAME)

    index_present = os.path.isfile(index_file)
    safe_index_present = os.path.isfile(safe_index_file)

    if not index_present and not (safe_index_present and is_safetensors_available()):
        filenames = (
            (WEIGHTS_INDEX_NAME, SAFE_WEIGHTS_INDEX_NAME) if is_safetensors_available() else (WEIGHTS_INDEX_NAME,)
        )
        raise ValueError(f"Can't find a checkpoint index ({' or '.join(filenames)}) in {folder}.")

    load_safe = False
    if safe_index_present:
        if prefer_safe:
            if is_safetensors_available():
                load_safe = True  # load safe due to preference
            else:
                logger.warning(
                    f"Cannot load sharded checkpoint at {folder} safely since safetensors is not installed!"
                )
        elif not index_present:
            load_safe = True  # load safe since we have no other choice

    load_index = safe_index_file if load_safe else index_file

    with open(load_index, "r", encoding="utf-8") as f:
        index = json.load(f)

    shard_files = list(set(index["weight_map"].values()))

    # If strict=True, error before loading any of the state dicts.
    loaded_keys = index["weight_map"].keys()
    model_keys = model.state_dict().keys()
    missing_keys = [key for key in model_keys if key not in loaded_keys]
    unexpected_keys = [key for key in loaded_keys if key not in model_keys]
    if strict and (len(missing_keys) > 0 or len(unexpected_keys) > 0):
        error_message = f"Error(s) in loading state_dict for {model.__class__.__name__}"
        if len(missing_keys) > 0:
            str_missing_keys = ",".join([f'"{k}"' for k in missing_keys])
            error_message += f"\nMissing key(s): {str_missing_keys}."
        if len(unexpected_keys) > 0:
            str_unexpected_keys = ",".join([f'"{k}"' for k in unexpected_keys])
            error_message += f"\nMissing key(s): {str_unexpected_keys}."
        raise RuntimeError(error_message)

    weights_only_kwarg = {"weights_only": True}
    loader = safe_load_file if load_safe else partial(torch.load, map_location="cpu", **weights_only_kwarg)

    for shard_file in shard_files:
        state_dict = loader(os.path.join(folder, shard_file))
        model.load_state_dict(state_dict, strict=False)

        # Make sure memory is freed before we load the next state dict.
        del state_dict
        gc.collect()

    # Return the same thing as PyTorch load_state_dict function.
    return torch.nn.modules.module._IncompatibleKeys(missing_keys, unexpected_keys)


str_to_torch_dtype = {
    "BOOL": torch.bool,
    "U8": torch.uint8,
    "I8": torch.int8,
    "I16": torch.int16,
    "U16": torch.uint16,
    "F16": torch.float16,
    "BF16": torch.bfloat16,
    "I32": torch.int32,
    "U32": torch.uint32,
    "F32": torch.float32,
    "F64": torch.float64,
    "I64": torch.int64,
    "U64": torch.uint64,
}


def load_state_dict(
    checkpoint_file: Union[str, os.PathLike],
    is_quantized: bool = False,
    map_location: Optional[Union[str, torch.device]] = "cpu",
    weights_only: bool = True,
):
    """
    Reads a `safetensor` or a `.bin` checkpoint file. We load the checkpoint on "cpu" by default.
    """
    if checkpoint_file.endswith(".safetensors") and is_safetensors_available():
        with safe_open(checkpoint_file, framework="pt") as f:
            metadata = f.metadata()

            if metadata is not None and metadata.get("format") not in ["pt", "tf", "flax", "mlx"]:
                raise OSError(
                    f"The safetensors archive passed at {checkpoint_file} does not contain the valid metadata. Make sure "
                    "you save your model with the `save_pretrained` method."
                )
            state_dict = {}
            for k in f.keys():
                dtype = str_to_torch_dtype[f.get_slice(k).get_dtype()]
                if map_location == "meta":
                    state_dict[k] = torch.empty(size=f.get_slice(k).get_shape(), dtype=dtype, device="meta")
                else:
                    state_dict[k] = f.get_tensor(k)
            return state_dict

    try:
        if map_location is None:
            if (
                (
                    is_deepspeed_zero3_enabled()
                    and torch.distributed.is_initialized()
                    and torch.distributed.get_rank() > 0
                )
                or (is_fsdp_enabled() and not is_local_dist_rank_0())
            ) and not is_quantized:
                map_location = "meta"
            else:
                map_location = "cpu"
        extra_args = {}
        # mmap can only be used with files serialized with zipfile-based format.
        if (
            isinstance(checkpoint_file, str)
            and map_location != "meta"
            and version.parse(torch.__version__) >= version.parse("2.1.0")
            and is_zipfile(checkpoint_file)
        ):
            extra_args = {"mmap": True}
        weights_only_kwarg = {"weights_only": weights_only}
        return torch.load(
            checkpoint_file,
            map_location=map_location,
            **weights_only_kwarg,
            **extra_args,
        )
    except Exception as e:
        try:
            with open(checkpoint_file) as f:
                if f.read(7) == "version":
                    raise OSError(
                        "You seem to have cloned a repository without having git-lfs installed. Please install "
                        "git-lfs and run `git lfs install` followed by `git lfs pull` in the folder "
                        "you cloned."
                    )
                else:
                    raise ValueError(
                        f"Unable to locate the file {checkpoint_file} which is necessary to load this pretrained "
                        "model. Make sure you have saved the model properly."
                    ) from e
        except (UnicodeDecodeError, ValueError):
            raise OSError(
                f"Unable to load weights from pytorch checkpoint file for '{checkpoint_file}' "
                f"at '{checkpoint_file}'. "
                "If you tried to load a PyTorch model from a TF 2.0 checkpoint, please set from_tf=True."
            )


def set_initialized_submodules(model, state_dict_keys):
    """
    Sets the `_is_hf_initialized` flag in all submodules of a given model when all its weights are in the loaded state
    dict.
    """
    state_dict_keys = set(state_dict_keys)
    not_initialized_submodules = {}
    for module_name, module in model.named_modules():
        if module_name == "":
            # When checking if the root module is loaded there's no need to prepend module_name.
            module_keys = set(module.state_dict())
        else:
            module_keys = {f"{module_name}.{k}" for k in module.state_dict()}
        if module_keys.issubset(state_dict_keys):
            module._is_hf_initialized = True
        else:
            not_initialized_submodules[module_name] = module
    return not_initialized_submodules


def _end_ptr(tensor: torch.Tensor) -> int:
    # extract the end of the pointer if the tensor is a slice of a bigger tensor
    if tensor.nelement():
        stop = tensor.view(-1)[-1].data_ptr() + tensor.element_size()
    else:
        stop = tensor.data_ptr()
    return stop


def _get_tied_weight_keys(module: nn.Module, prefix=""):
    tied_weight_keys = []
    if getattr(module, "_tied_weights_keys", None) is not None:
        names = [f"{prefix}.{k}" if prefix else k for k in module._tied_weights_keys]
        tied_weight_keys.extend(names)
    if getattr(module, "_dynamic_tied_weights_keys", None) is not None:
        names = [f"{prefix}.{k}" if prefix else k for k in module._dynamic_tied_weights_keys]
        tied_weight_keys.extend(names)
    for name, submodule in module.named_children():
        local_prefix = f"{prefix}.{name}" if prefix else name
        tied_weight_keys.extend(_get_tied_weight_keys(submodule, prefix=local_prefix))
    return tied_weight_keys


def _find_disjoint(tensors: List[Set[str]], state_dict: Dict[str, torch.Tensor]) -> Tuple[List[Set[str]], List[str]]:
    filtered_tensors = []
    for shared in tensors:
        if len(shared) < 2:
            filtered_tensors.append(shared)
            continue

        areas = []
        for name in shared:
            tensor = state_dict[name]
            areas.append((tensor.data_ptr(), _end_ptr(tensor), name))
        areas.sort()

        _, last_stop, last_name = areas[0]
        filtered_tensors.append({last_name})
        for start, stop, name in areas[1:]:
            if start >= last_stop:
                filtered_tensors.append({name})
            else:
                filtered_tensors[-1].add(name)
            last_stop = stop
    disjoint_tensors = []
    shared_tensors = []
    for tensors in filtered_tensors:
        if len(tensors) == 1:
            disjoint_tensors.append(tensors.pop())
        else:
            shared_tensors.append(tensors)
    return shared_tensors, disjoint_tensors


def _find_identical(tensors: List[Set[str]], state_dict: Dict[str, torch.Tensor]) -> Tuple[List[Set[str]], Set[str]]:
    shared_tensors = []
    identical = []
    for shared in tensors:
        if len(shared) < 2:
            continue

        areas = collections.defaultdict(set)
        for name in shared:
            tensor = state_dict[name]
            area = (tensor.device, tensor.data_ptr(), _end_ptr(tensor))
            areas[area].add(name)
        if len(areas) == 1:
            identical.append(shared)
        else:
            shared_tensors.append(shared)
    return shared_tensors, identical


def find_submodule_and_param_name(model, long_key, start_prefix=""):
    """
    A helper util to find the last sub-module and the param/buffer name. If `start_prefix` is supplied it'll be removed
    from the start of the key
    """

    if len(start_prefix) > 0 and long_key.startswith(start_prefix):
        long_key = ".".join(long_key.split(".")[1:])

    split_key = long_key.split(".")
    submodule = model
    while len(split_key) > 1:
        if hasattr(submodule, split_key[0]):
            submodule = getattr(submodule, split_key[0])
            del split_key[0]
        else:
            submodule = None
            break
    if submodule == model:
        submodule = None
    return submodule, split_key[0]


def _move_model_to_meta(model, loaded_state_dict_keys, start_prefix):
    """
    Moves `loaded_state_dict_keys` in model to meta device which frees up the memory taken by those params.

    `start_prefix` is used for models which insert their name into model keys, e.g. `bert` in
    `bert.pooler.dense.weight`

    """

    # dematerialize param storage for keys that are going to be replaced by state_dict, by
    # putting those on the meta device
    for k in loaded_state_dict_keys:
        submodule, param_name = find_submodule_and_param_name(model, k, start_prefix)
        if submodule is not None:
            # selectively switch to the meta device only those params/buffers that will
            # be next replaced from state_dict. This a complex way to do p.to_("meta")
            # since we have no in-place to_ for tensors.
            new_val = getattr(submodule, param_name)
            if isinstance(new_val, torch.nn.Parameter):
                # isinstance returns False for Params on meta device, so switch after the check
                new_val = torch.nn.Parameter(new_val.to("meta"))
            else:
                new_val = new_val.to("meta")
            setattr(submodule, param_name, new_val)


@torch.no_grad()
def _load_state_dict_into_meta_model(
    model: torch.nn.Module,
    state_dict: Dict[str, torch.Tensor],
    start_prefix,
    expected_keys,
    device_map=None,
    offload_folder=None,
    offload_index=None,
    state_dict_folder=None,
    state_dict_index=None,
    dtype=None,
    hf_quantizer=None,
    is_safetensors=False,
    keep_in_fp32_modules=None,
    unexpected_keys=None,  # passing `unexpected` for cleanup from quantization items
    device_mesh=None,
    shard_file=None,
    weights_only=True,
):
    """
    This is somewhat similar to `_load_state_dict_into_model`, but deals with a model that has some or all of its
    params on a `meta` device. It replaces the model params with the data from the `state_dict`, while moving the
    params back to the normal device, but only for `loaded_state_dict_keys`.

    `start_prefix` is used for models which insert their name into model keys, e.g. `bert` in
    `bert.pooler.dense.weight`

    It also initialize tensor parallelism for each module if needed.

    """
    tensor_device = None
    if device_map is not None and device_map.get("", None) is not None:
        tensor_device = device_map[""].index if isinstance(device_map[""], torch.device) else device_map[""]
    if device_map is not None:
        device_map_regex = "|".join(sorted(device_map.keys(), reverse=True))

    # we need this later to initialize tensor parallelism
    if device_mesh is not None:
        full_tp_plan = model.config.base_model_tp_plan
        for submodule in model.modules():
            full_tp_plan.update(getattr(submodule, "_tp_plan", {}))

    file_pointer = None
    bin_state_dict = None
    if shard_file.endswith(".safetensors"):
        file_pointer = safe_open(shard_file, framework="pt", device=tensor_device)
    else:
        map_location = "cpu"
        if (
            device_map is not None
            and hf_quantizer is not None
            and hf_quantizer.quantization_config.quant_method == QuantizationMethod.TORCHAO
            and hf_quantizer.quantization_config.quant_type in ["int4_weight_only", "autoquant"]
        ):
            map_location = torch.device([d for d in device_map.values() if d not in ["cpu", "disk"]][0])
        bin_state_dict = load_state_dict(shard_file, map_location=map_location, weights_only=weights_only)

    error_msgs = []

    is_quantized = hf_quantizer is not None

    is_torch_e4m3fn_available = hasattr(torch, "float8_e4m3fn")

    for serialized_param_name, empty_param in state_dict.items():
        # serialized_param_name is the raw, serialized name
        # fixed_param_name is the model's equivalent
        fixed_param_name, _ = model.rename_key(serialized_param_name)

        if fixed_param_name not in expected_keys:
            continue

        # we need to use serialized_param_name as file pointer is untouched
        param = (
            file_pointer.get_slice(serialized_param_name)
            if shard_file.endswith(".safetensors")
            else bin_state_dict[serialized_param_name]
        )

        # For compatibility with PyTorch load_state_dict which converts state dict dtype to existing dtype in model, and which
        # uses `param.copy_(input_param)` that preserves the contiguity of the parameter in the model.
        # Reference: https://github.com/pytorch/pytorch/blob/db79ceb110f6646523019a59bbd7b838f43d4a86/torch/nn/modules/module.py#L2040C29-L2040C29

        old_param = model
        splits = fixed_param_name.split(".")
        for split in splits:
            # We shouldn't hit the default value unless for quant methods like hqq that modifies expected_keys.
            old_param = getattr(old_param, split, None)
            if old_param is None:
                break

        if not isinstance(old_param, (torch.nn.Parameter, torch.Tensor)):
            old_param = None

        # We convert floating dtypes to the `dtype` passed except for float8_e4m3fn type. We also want to keep the buffers/params
        # in int/uint/bool and not cast them.
        param_casting_dtype = None
        is_param_float8_e4m3fn = is_torch_e4m3fn_available and empty_param.dtype == torch.float8_e4m3fn
        if empty_param.dtype.is_floating_point and not is_param_float8_e4m3fn:
            if keep_in_fp32_modules is not None and keep_in_fp32_modules.search(fixed_param_name):
                param_casting_dtype = torch.float32
            elif dtype is not None:
                param_casting_dtype = dtype
            elif old_param is not None:
                param_casting_dtype = old_param.dtype

        if device_mesh is not None:  # In this case, the param is already on the correct device!
            module_to_tp, param_type = get_module_from_name(model, fixed_param_name)
            current_module_plan = None
            full_tp_plan_ = "|".join(full_tp_plan.keys()).replace("*", "[0-9]+")
            if plan := re.search(full_tp_plan_, fixed_param_name):
                match = re.sub("[0-9]+", "*", plan[0])
                current_module_plan = full_tp_plan[match]

            if current_module_plan is not None:
                tp_layer = translate_to_torch_parallel_style(current_module_plan)
                rank = tensor_device
                row, col = empty_param.shape
                if "rowwise" == current_module_plan:
                    param = param[:, rank * (col // device_mesh.size()) : (rank + 1) * (col // device_mesh.size())]
                    shard = Shard(1)
                    tp_layer.desired_input_layouts = (Shard(-1),)
                elif "colwise" == current_module_plan:
                    param = param[rank * (row // device_mesh.size()) : (rank + 1) * (row // device_mesh.size()), :]
                    shard = Shard(0)
                else:
                    param = param[rank * (row // device_mesh.size()) : (rank + 1) * (row // device_mesh.size()), :]
                    shard = Shard(0)
                if param_casting_dtype is not None:
                    param = param.to(param_casting_dtype)
                if old_param.is_contiguous():
                    param = param.contiguous()
                local_parameter = DTensor.from_local(
                    param,
                    device_mesh=device_mesh,
                    placements=[shard] * device_mesh.ndim,
                )
                if isinstance(module_to_tp.weight, nn.Parameter):
                    local_parameter = torch.nn.Parameter(local_parameter)
                module_to_tp.weight = local_parameter
                input_fn = partial(tp_layer._prepare_input_fn, tp_layer.input_layouts, tp_layer.desired_input_layouts)
                output_fn = partial(tp_layer._prepare_output_fn, tp_layer.output_layouts, tp_layer.use_local_output)
                distribute_module(module_to_tp, device_mesh, None, input_fn, output_fn)
            else:
                param = param[:]
                if old_param is not None and old_param.is_contiguous():
                    param = param.contiguous()
                module_to_tp.load_state_dict({param_type: param}, strict=False, assign=True)

        else:
            param = param[:]
            if param_casting_dtype is not None:
                param = param.to(param_casting_dtype)
            if old_param is not None and old_param.is_contiguous():
                param = param.contiguous()

            if device_map is None:
                param_device = "cpu"
            else:
                module_layer = re.search(device_map_regex, fixed_param_name)
                if not module_layer:
                    raise ValueError(f"{fixed_param_name} doesn't have any device set.")
                else:
                    param_device = device_map[module_layer.group()]

            if param_device == "disk":
                if not is_safetensors:
                    offload_index = offload_weight(param, fixed_param_name, offload_folder, offload_index)
            elif param_device == "cpu" and state_dict_index is not None:
                state_dict_index = offload_weight(param, fixed_param_name, state_dict_folder, state_dict_index)
            elif (
                not is_quantized
                or (not hf_quantizer.requires_parameters_quantization)
                or (
                    not hf_quantizer.check_quantized_param(
                        model,
                        param,
                        fixed_param_name,
                        state_dict,
                        param_device=param_device,
                        device_map=device_map,
                    )
                )
            ):
                if is_fsdp_enabled():
                    param_device = "cpu" if is_local_dist_rank_0() else "meta"
                module, param_type = get_module_from_name(model, fixed_param_name)
                module.load_state_dict(
                    {param_type: param.to(param_device)},
                    strict=False,
                    assign=True,
                )
            else:
                hf_quantizer.create_quantized_param(
                    model, param, fixed_param_name, param_device, state_dict, unexpected_keys
                )
                # For quantized modules with FSDP/DeepSpeed Stage 3, we need to quantize the parameter on the GPU
                # and then cast it to CPU to avoid excessive memory usage on each GPU
                # in comparison to the sharded model across GPUs.
                if is_fsdp_enabled() or is_deepspeed_zero3_enabled():
                    module, param_type = get_module_from_name(model, fixed_param_name)
                    value = getattr(module, param_type)
                    param_to = "cpu"
                    if is_fsdp_enabled() and not is_local_dist_rank_0():
                        param_to = "meta"
                    val_kwargs = {}
                    if hasattr(module, "weight") and module.weight.__class__.__name__ == "Int8Params":
                        val_kwargs["requires_grad"] = False
                    value = type(value)(value.data.to(param_to), **val_kwargs, **value.__dict__)
                    setattr(module, param_type, value)
    if file_pointer is not None:
        file_pointer.__exit__(None, None, None)

    return error_msgs, offload_index, state_dict_index


def _add_variant(weights_name: str, variant: Optional[str] = None) -> str:
    if variant is not None:
        path, name = weights_name.rsplit(".", 1)
        weights_name = f"{path}.{variant}.{name}"
    return weights_name


class PipelineParallel(Enum):
    inputs: 0
    outputs: 1


class ModuleUtilsMixin:
    """
    A few utilities for `torch.nn.Modules`, to be used as a mixin.
    """

    @staticmethod
    def _hook_rss_memory_pre_forward(module, *args, **kwargs):
        try:
            import psutil
        except ImportError:
            raise ImportError("You need to install psutil (pip install psutil) to use memory tracing.")

        process = psutil.Process(os.getpid())
        mem = process.memory_info()
        module.mem_rss_pre_forward = mem.rss
        return None

    @staticmethod
    def _hook_rss_memory_post_forward(module, *args, **kwargs):
        try:
            import psutil
        except ImportError:
            raise ImportError("You need to install psutil (pip install psutil) to use memory tracing.")

        process = psutil.Process(os.getpid())
        mem = process.memory_info()
        module.mem_rss_post_forward = mem.rss
        mem_rss_diff = module.mem_rss_post_forward - module.mem_rss_pre_forward
        module.mem_rss_diff = mem_rss_diff + (module.mem_rss_diff if hasattr(module, "mem_rss_diff") else 0)
        return None

    def add_memory_hooks(self):
        """
        Add a memory hook before and after each sub-module forward pass to record increase in memory consumption.

        Increase in memory consumption is stored in a `mem_rss_diff` attribute for each module and can be reset to zero
        with `model.reset_memory_hooks_state()`.
        """
        for module in self.modules():
            module.register_forward_pre_hook(self._hook_rss_memory_pre_forward)
            module.register_forward_hook(self._hook_rss_memory_post_forward)
        self.reset_memory_hooks_state()

    def reset_memory_hooks_state(self):
        """
        Reset the `mem_rss_diff` attribute of each module (see [`~modeling_utils.ModuleUtilsMixin.add_memory_hooks`]).
        """
        for module in self.modules():
            module.mem_rss_diff = 0
            module.mem_rss_post_forward = 0
            module.mem_rss_pre_forward = 0

    @property
    def device(self) -> torch.device:
        """
        `torch.device`: The device on which the module is (assuming that all the module parameters are on the same
        device).
        """
        return get_parameter_device(self)

    @property
    def dtype(self) -> torch.dtype:
        """
        `torch.dtype`: The dtype of the module (assuming that all the module parameters have the same dtype).
        """
        return get_parameter_dtype(self)

    def invert_attention_mask(self, encoder_attention_mask: Tensor) -> Tensor:
        """
        Invert an attention mask (e.g., switches 0. and 1.).

        Args:
            encoder_attention_mask (`torch.Tensor`): An attention mask.

        Returns:
            `torch.Tensor`: The inverted attention mask.
        """
        if encoder_attention_mask.dim() == 3:
            encoder_extended_attention_mask = encoder_attention_mask[:, None, :, :]
        if encoder_attention_mask.dim() == 2:
            encoder_extended_attention_mask = encoder_attention_mask[:, None, None, :]
        # T5 has a mask that can compare sequence ids, we can simulate this here with this transposition
        # Cf. https://github.com/tensorflow/mesh/blob/8d2465e9bc93129b913b5ccc6a59aa97abd96ec6/mesh_tensorflow
        # /transformer/transformer_layers.py#L270
        # encoder_extended_attention_mask = (encoder_extended_attention_mask ==
        # encoder_extended_attention_mask.transpose(-1, -2))
        encoder_extended_attention_mask = encoder_extended_attention_mask.to(dtype=self.dtype)  # fp16 compatibility
        encoder_extended_attention_mask = (1.0 - encoder_extended_attention_mask) * torch.finfo(self.dtype).min

        return encoder_extended_attention_mask

    @staticmethod
    def create_extended_attention_mask_for_decoder(input_shape, attention_mask, device=None):
        if device is not None:
            warnings.warn(
                "The `device` argument is deprecated and will be removed in v5 of Transformers.", FutureWarning
            )
        else:
            device = attention_mask.device
        batch_size, seq_length = input_shape
        seq_ids = torch.arange(seq_length, device=device)
        causal_mask = seq_ids[None, None, :].repeat(batch_size, seq_length, 1) <= seq_ids[None, :, None]
        # in case past_key_values are used we need to add a prefix ones mask to the causal mask
        # causal and attention masks must have same type with pytorch version < 1.3
        causal_mask = causal_mask.to(attention_mask.dtype)

        if causal_mask.shape[1] < attention_mask.shape[1]:
            prefix_seq_len = attention_mask.shape[1] - causal_mask.shape[1]
            causal_mask = torch.cat(
                [
                    torch.ones((batch_size, seq_length, prefix_seq_len), device=device, dtype=causal_mask.dtype),
                    causal_mask,
                ],
                axis=-1,
            )

        extended_attention_mask = causal_mask[:, None, :, :] * attention_mask[:, None, None, :]
        return extended_attention_mask

    def get_extended_attention_mask(
        self, attention_mask: Tensor, input_shape: Tuple[int], device: torch.device = None, dtype: torch.float = None
    ) -> Tensor:
        """
        Makes broadcastable attention and causal masks so that future and masked tokens are ignored.

        Arguments:
            attention_mask (`torch.Tensor`):
                Mask with ones indicating tokens to attend to, zeros for tokens to ignore.
            input_shape (`Tuple[int]`):
                The shape of the input to the model.

        Returns:
            `torch.Tensor` The extended attention mask, with a the same dtype as `attention_mask.dtype`.
        """
        if dtype is None:
            dtype = self.dtype

        if not (attention_mask.dim() == 2 and self.config.is_decoder):
            # show warning only if it won't be shown in `create_extended_attention_mask_for_decoder`
            if device is not None:
                warnings.warn(
                    "The `device` argument is deprecated and will be removed in v5 of Transformers.", FutureWarning
                )
        # We can provide a self-attention mask of dimensions [batch_size, from_seq_length, to_seq_length]
        # ourselves in which case we just need to make it broadcastable to all heads.
        if attention_mask.dim() == 3:
            extended_attention_mask = attention_mask[:, None, :, :]
        elif attention_mask.dim() == 2:
            # Provided a padding mask of dimensions [batch_size, seq_length]
            # - if the model is a decoder, apply a causal mask in addition to the padding mask
            # - if the model is an encoder, make the mask broadcastable to [batch_size, num_heads, seq_length, seq_length]
            if self.config.is_decoder:
                extended_attention_mask = ModuleUtilsMixin.create_extended_attention_mask_for_decoder(
                    input_shape, attention_mask, device
                )
            else:
                extended_attention_mask = attention_mask[:, None, None, :]
        else:
            raise ValueError(
                f"Wrong shape for input_ids (shape {input_shape}) or attention_mask (shape {attention_mask.shape})"
            )

        # Since attention_mask is 1.0 for positions we want to attend and 0.0 for
        # masked positions, this operation will create a tensor which is 0.0 for
        # positions we want to attend and the dtype's smallest value for masked positions.
        # Since we are adding it to the raw scores before the softmax, this is
        # effectively the same as removing these entirely.
        extended_attention_mask = extended_attention_mask.to(dtype=dtype)  # fp16 compatibility
        extended_attention_mask = (1.0 - extended_attention_mask) * torch.finfo(dtype).min
        return extended_attention_mask

    def get_head_mask(
        self, head_mask: Optional[Tensor], num_hidden_layers: int, is_attention_chunked: bool = False
    ) -> Tensor:
        """
        Prepare the head mask if needed.

        Args:
            head_mask (`torch.Tensor` with shape `[num_heads]` or `[num_hidden_layers x num_heads]`, *optional*):
                The mask indicating if we should keep the heads or not (1.0 for keep, 0.0 for discard).
            num_hidden_layers (`int`):
                The number of hidden layers in the model.
            is_attention_chunked (`bool`, *optional*, defaults to `False`):
                Whether or not the attentions scores are computed by chunks or not.

        Returns:
            `torch.Tensor` with shape `[num_hidden_layers x batch x num_heads x seq_length x seq_length]` or list with
            `[None]` for each layer.
        """
        if head_mask is not None:
            head_mask = self._convert_head_mask_to_5d(head_mask, num_hidden_layers)
            if is_attention_chunked is True:
                head_mask = head_mask.unsqueeze(-1)
        else:
            head_mask = [None] * num_hidden_layers

        return head_mask

    def _convert_head_mask_to_5d(self, head_mask, num_hidden_layers):
        """-> [num_hidden_layers x batch x num_heads x seq_length x seq_length]"""
        if head_mask.dim() == 1:
            head_mask = head_mask.unsqueeze(0).unsqueeze(0).unsqueeze(-1).unsqueeze(-1)
            head_mask = head_mask.expand(num_hidden_layers, -1, -1, -1, -1)
        elif head_mask.dim() == 2:
            head_mask = head_mask.unsqueeze(1).unsqueeze(-1).unsqueeze(-1)  # We can specify head_mask for each layer
        assert head_mask.dim() == 5, f"head_mask.dim != 5, instead {head_mask.dim()}"
        head_mask = head_mask.to(dtype=self.dtype)  # switch to float if need + fp16 compatibility
        return head_mask

    def num_parameters(self, only_trainable: bool = False, exclude_embeddings: bool = False) -> int:
        """
        Get number of (optionally, trainable or non-embeddings) parameters in the module.

        Args:
            only_trainable (`bool`, *optional*, defaults to `False`):
                Whether or not to return only the number of trainable parameters

            exclude_embeddings (`bool`, *optional*, defaults to `False`):
                Whether or not to return only the number of non-embeddings parameters

        Returns:
            `int`: The number of parameters.
        """

        if exclude_embeddings:
            embedding_param_names = [
                f"{name}.weight" for name, module_type in self.named_modules() if isinstance(module_type, nn.Embedding)
            ]
            total_parameters = [
                parameter for name, parameter in self.named_parameters() if name not in embedding_param_names
            ]
        else:
            total_parameters = list(self.parameters())

        total_numel = []
        is_loaded_in_4bit = getattr(self, "is_loaded_in_4bit", False)

        if is_loaded_in_4bit:
            if is_bitsandbytes_available():
                import bitsandbytes as bnb
            else:
                raise ValueError(
                    "bitsandbytes is not installed but it seems that the model has been loaded in 4bit precision, something went wrong"
                    " make sure to install bitsandbytes with `pip install bitsandbytes`. You also need a GPU. "
                )

        for param in total_parameters:
            if param.requires_grad or not only_trainable:
                # For 4bit models, we need to multiply the number of parameters by 2 as half of the parameters are
                # used for the 4bit quantization (uint8 tensors are stored)
                if is_loaded_in_4bit and isinstance(param, bnb.nn.Params4bit):
                    if hasattr(param, "element_size"):
                        num_bytes = param.element_size()
                    elif hasattr(param, "quant_storage"):
                        num_bytes = param.quant_storage.itemsize
                    else:
                        num_bytes = 1
                    total_numel.append(param.numel() * 2 * num_bytes)
                else:
                    total_numel.append(param.numel())

        return sum(total_numel)

    def estimate_tokens(self, input_dict: Dict[str, Union[torch.Tensor, Any]]) -> int:
        """
        Helper function to estimate the total number of tokens from the model inputs.

        Args:
            inputs (`dict`): The model inputs.

        Returns:
            `int`: The total number of tokens.
        """
        if not hasattr(self, "warnings_issued"):
            self.warnings_issued = {}
        if self.main_input_name in input_dict:
            return input_dict[self.main_input_name].numel()
        elif "estimate_tokens" not in self.warnings_issued:
            logger.warning(
                "Could not estimate the number of tokens of the input, floating-point operations will not be computed"
            )
            self.warnings_issued["estimate_tokens"] = True
        return 0

    def floating_point_ops(
        self, input_dict: Dict[str, Union[torch.Tensor, Any]], exclude_embeddings: bool = True
    ) -> int:
        """
        Get number of (optionally, non-embeddings) floating-point operations for the forward and backward passes of a
        batch with this transformer model. Default approximation neglects the quadratic dependency on the number of
        tokens (valid if `12 * d_model << sequence_length`) as laid out in [this
        paper](https://arxiv.org/pdf/2001.08361.pdf) section 2.1. Should be overridden for transformers with parameter
        re-use e.g. Albert or Universal Transformers, or if doing long-range modeling with very high sequence lengths.

        Args:
            batch_size (`int`):
                The batch size for the forward pass.

            sequence_length (`int`):
                The number of tokens in each line of the batch.

            exclude_embeddings (`bool`, *optional*, defaults to `True`):
                Whether or not to count embedding and softmax operations.

        Returns:
            `int`: The number of floating-point operations.
        """

        return 6 * self.estimate_tokens(input_dict) * self.num_parameters(exclude_embeddings=exclude_embeddings)


def _find_mismatched_keys(
    state_dict,
    model_state_dict,
    loaded_keys,
    original_loaded_keys,
    add_prefix_to_model,
    remove_prefix_from_model,
    ignore_mismatched_sizes,
    prefix,
):
    mismatched_keys = []
    if ignore_mismatched_sizes:
        for checkpoint_key, model_key in zip(original_loaded_keys, loaded_keys):
            # If the checkpoint is sharded, we may not have the key here.
            if checkpoint_key not in state_dict:
                continue
            if remove_prefix_from_model:
                # The model key starts with `prefix` but `checkpoint_key` doesn't so we add it.
                model_key = f"{prefix}.{model_key}"
            elif add_prefix_to_model:
                # The model key doesn't start with `prefix` but `checkpoint_key` does so we remove it.
                model_key = ".".join(model_key.split(".")[1:])

            if model_key in model_state_dict and state_dict[checkpoint_key].shape != model_state_dict[model_key].shape:
                if (
                    state_dict[checkpoint_key].shape[-1] == 1
                    and state_dict[checkpoint_key].numel() * 2 == model_state_dict[model_key].numel()
                ):
                    # This skips size mismatches for 4-bit weights. Two 4-bit values share an 8-bit container, causing size differences.
                    # Without matching with module type or paramter type it seems like a practical way to detect valid 4bit weights.
                    pass
                else:
                    mismatched_keys.append(
                        (checkpoint_key, state_dict[checkpoint_key].shape, model_state_dict[model_key].shape)
                    )
                    del state_dict[checkpoint_key]
    return mismatched_keys


# TODO (joao): remove `GenerationMixin` inheritance in v4.50
class PreTrainedModel(nn.Module, ModuleUtilsMixin, GenerationMixin, PushToHubMixin, PeftAdapterMixin):
    r"""
    Base class for all models.

    [`PreTrainedModel`] takes care of storing the configuration of the models and handles methods for loading,
    downloading and saving models as well as a few methods common to all models to:

        - resize the input embeddings,
        - prune heads in the self-attention heads.

    Class attributes (overridden by derived classes):

        - **config_class** ([`PretrainedConfig`]) -- A subclass of [`PretrainedConfig`] to use as configuration class
          for this model architecture.
        - **load_tf_weights** (`Callable`) -- A python *method* for loading a TensorFlow checkpoint in a PyTorch model,
          taking as arguments:

            - **model** ([`PreTrainedModel`]) -- An instance of the model on which to load the TensorFlow checkpoint.
            - **config** ([`PreTrainedConfig`]) -- An instance of the configuration associated to the model.
            - **path** (`str`) -- A path to the TensorFlow checkpoint.

        - **base_model_prefix** (`str`) -- A string indicating the attribute associated to the base model in derived
          classes of the same architecture adding modules on top of the base model.
        - **is_parallelizable** (`bool`) -- A flag indicating whether this model supports model parallelization.
        - **main_input_name** (`str`) -- The name of the principal input to the model (often `input_ids` for NLP
          models, `pixel_values` for vision models and `input_values` for speech models).
    """

    config_class = None
    base_model_prefix = ""
    main_input_name = "input_ids"
    model_tags = None

    _auto_class = None
    _no_split_modules = None
    _skip_keys_device_placement = None
    _keep_in_fp32_modules = None

    # a list of `re` patterns of `state_dict` keys that should be removed from the list of missing
    # keys we find (keys inside the model but not in the checkpoint) and avoid unnecessary warnings.
    _keys_to_ignore_on_load_missing = None
    # a list of `re` patterns of `state_dict` keys that should be removed from the list of
    # unexpected keys we find (keys inside the checkpoint but not the model) and avoid unnecessary
    # warnings.
    _keys_to_ignore_on_load_unexpected = None
    # a list of `state_dict` keys to ignore when saving the model (useful for keys that aren't
    # trained, but which are either deterministic or tied variables)
    _keys_to_ignore_on_save = None
    # a list of `state_dict` keys that are potentially tied to another key in the state_dict.
    _tied_weights_keys = None

    is_parallelizable = False
    supports_gradient_checkpointing = False
    _is_stateful = False

    # Flash Attention 2 support
    _supports_flash_attn_2 = False

    # SDPA support
    _supports_sdpa = False

    # Flex Attention support
    _supports_flex_attn = False

    # Has support for a `Cache` instance as `past_key_values`? Does it support a `StaticCache`?
    _supports_cache_class = False
    _supports_static_cache = False

    # Has support for a `QuantoQuantizedCache` instance as `past_key_values`
    _supports_quantized_cache = False

    # A tensor parallel plan to be applied to the model when TP is enabled. For
    # top-level models, this attribute is currently defined in respective model
    # code. For base models, this attribute comes from
    # `config.base_model_tp_plan` during `post_init`.
    _tp_plan = None

    # A pipeline parallel plan specifying the layers which may not be present
    # on all ranks when PP is enabled. For top-level models, this attribute is
    # currently defined in respective model code. For base models, this
    # attribute comes from `config.base_model_pp_plan` during `post_init`.
    #
    # The variable names for the inputs and outputs of the specified layers can
    # be indexed using the `PipelineParallel` enum as follows:
    # - `_pp_plan["layers"][PipelineParallel.inputs]`
    # - `_pp_plan["layers"][PipelineParallel.outputs]`
    _pp_plan = None

    # This flag signal that the model can be used as an efficient backend in TGI and vLLM
    # In practice, it means that they support attention interface functions, fully pass the kwargs
    # through all modules up to the Attention layer, can slice logits with Tensor, and have a default TP plan
    _supports_attention_backend = False

    @property
    def dummy_inputs(self) -> Dict[str, torch.Tensor]:
        """
        `Dict[str, torch.Tensor]`: Dummy inputs to do a forward pass in the network.
        """
        return {"input_ids": torch.tensor(DUMMY_INPUTS)}

    @property
    def framework(self) -> str:
        """
        :str: Identifies that this is a PyTorch model.
        """
        return "pt"

    def __init__(self, config: PretrainedConfig, *inputs, **kwargs):
        super().__init__()
        if not isinstance(config, PretrainedConfig):
            raise ValueError(
                f"Parameter config in `{self.__class__.__name__}(config)` should be an instance of class "
                "`PretrainedConfig`. To create a model from a pretrained model use "
                f"`model = {self.__class__.__name__}.from_pretrained(PRETRAINED_MODEL_NAME)`"
            )
        if not getattr(config, "_attn_implementation_autoset", False):
            # config usually has a `torch_dtype` but we need the next line for the `no_super_init` tests
            dtype = config.torch_dtype if hasattr(config, "torch_dtype") else torch.get_default_dtype()
            config = self._autoset_attn_implementation(config, torch_dtype=dtype, check_device_map=False)
        self.config = config

        # for initialization of the loss
        loss_type = self.__class__.__name__
        if loss_type not in LOSS_MAPPING:
            loss_groups = f"({'|'.join(LOSS_MAPPING)})"
            loss_type = re.findall(loss_groups, self.__class__.__name__)
            if len(loss_type) > 0:
                loss_type = loss_type[0]
            else:
                loss_type = None
        self.loss_type = loss_type

        self.name_or_path = config.name_or_path
        self.warnings_issued = {}
        self.generation_config = GenerationConfig.from_model_config(config) if self.can_generate() else None
        # Overwrite the class attribute to make it an instance attribute, so models like
        # `InstructBlipForConditionalGeneration` can dynamically update it without modifying the class attribute
        # when a different component (e.g. language_model) is used.
        self._keep_in_fp32_modules = copy.copy(self.__class__._keep_in_fp32_modules)

    def post_init(self):
        """
        A method executed at the end of each Transformer model initialization, to execute code that needs the model's
        modules properly initialized (such as weight initialization).
        """
        self.init_weights()
        self._backward_compatibility_gradient_checkpointing()
        # If current model is a base model, attach `base_model_tp_plan` from config
        if self.base_model is self:
            self._tp_plan = self.config.base_model_tp_plan
        # If current model is a base model, attach `base_model_pp_plan` from config
        if self.base_model is self:
            self._pp_plan = self.config.base_model_pp_plan

    def dequantize(self):
        """
        Potentially dequantize the model in case it has been quantized by a quantization method that support
        dequantization.
        """
        hf_quantizer = getattr(self, "hf_quantizer", None)

        if hf_quantizer is None:
            raise ValueError("You need to first quantize your model in order to dequantize it")

        return hf_quantizer.dequantize(self)

    def _backward_compatibility_gradient_checkpointing(self):
        if self.supports_gradient_checkpointing and getattr(self.config, "gradient_checkpointing", False):
            self.gradient_checkpointing_enable()
            # Remove the attribute now that is has been consumed, so it's no saved in the config.
            delattr(self.config, "gradient_checkpointing")

    def add_model_tags(self, tags: Union[List[str], str]) -> None:
        r"""
        Add custom tags into the model that gets pushed to the Hugging Face Hub. Will
        not overwrite existing tags in the model.

        Args:
            tags (`Union[List[str], str]`):
                The desired tags to inject in the model

        Examples:

        ```python
        from transformers import AutoModel

        model = AutoModel.from_pretrained("google-bert/bert-base-cased")

        model.add_model_tags(["custom", "custom-bert"])

        # Push the model to your namespace with the name "my-custom-bert".
        model.push_to_hub("my-custom-bert")
        ```
        """
        if isinstance(tags, str):
            tags = [tags]

        if self.model_tags is None:
            self.model_tags = []

        for tag in tags:
            if tag not in self.model_tags:
                self.model_tags.append(tag)

    @classmethod
    @restore_default_torch_dtype
    def _from_config(cls, config, **kwargs):
        """
        All context managers that the model should be initialized under go here.

        Args:
            torch_dtype (`torch.dtype`, *optional*):
                Override the default `torch.dtype` and load the model under this dtype.
        """
        # when we init a model from within another model (e.g. VLMs) and dispatch on FA2
        # a warning is raised that dtype should be fp16. Since we never pass dtype from within
        # modeling code, we can try to infer it here same way as done in `from_pretrained`
        torch_dtype = kwargs.pop("torch_dtype", config.torch_dtype)
        if isinstance(torch_dtype, str):
            torch_dtype = getattr(torch, torch_dtype)

        use_flash_attention_2 = kwargs.pop("use_flash_attention_2", False)

        # override default dtype if needed
        dtype_orig = None
        if torch_dtype is not None:
            dtype_orig = cls._set_default_torch_dtype(torch_dtype)

        config = copy.deepcopy(config)  # We do not want to modify the config inplace in _from_config.

        if config._attn_implementation_internal is not None:
            # In this case, the config has been created with the attn_implementation set by the user, which we
            # should respect.
            attn_implementation = config._attn_implementation_internal
        else:
            attn_implementation = None

        config._attn_implementation = kwargs.pop("attn_implementation", attn_implementation)
        if not getattr(config, "_attn_implementation_autoset", False):
            config = cls._autoset_attn_implementation(
                config,
                use_flash_attention_2=use_flash_attention_2,
                check_device_map=False,
                torch_dtype=torch_dtype,
            )

        if is_deepspeed_zero3_enabled() and not _is_quantized and not _is_ds_init_called:
            import deepspeed

            logger.info("Detected DeepSpeed ZeRO-3: activating zero.init() for this model")
            # this immediately partitions the model across all gpus, to avoid the overhead in time
            # and memory copying it on CPU or each GPU first
            init_contexts = [deepspeed.zero.Init(config_dict_or_path=deepspeed_config()), set_zero3_state()]
            with ContextManagers(init_contexts):
                model = cls(config, **kwargs)

        else:
            model = cls(config, **kwargs)

        # restore default dtype if it was modified
        if dtype_orig is not None:
            torch.set_default_dtype(dtype_orig)

        return model

    @classmethod
    def _autoset_attn_implementation(
        cls,
        config,
        use_flash_attention_2: bool = False,
        torch_dtype: Optional[torch.dtype] = None,
        device_map: Optional[Union[str, Dict[str, int]]] = None,
        check_device_map: bool = True,
    ):
        """
        Automatically checks and dispatches to a default attention implementation. In order of priority:
            1. An implementation specified in `config._attn_implementation` (due for example to the argument attn_implementation="sdpa" in from_pretrained).
            2. DEPRECATED: if use_flash_attention_2 is set to `True` and `flash_attn` is available, flash attention. (`LlamaFlashAttention` for example)
            3. SDPA implementation, if available and supported by the model type. (`LlamaSdpaAttention` for example)
            4. The default model's implementation otherwise (`LlamaAttention` for example) .
        """
        # Here we use config._attn_implementation_internal to check whether the attention implementation was explicitely set by the user.
        # The property `PretrainedConfig._attn_implementation` is never `None`, for backward compatibility (always fall back on "eager").
        # The `hasattr` here is used as some Transformers tests for some reason do not call PretrainedConfig __init__ (e.g. test_no_super_init_config_and_model)
        requested_attn_implementation = None
        if hasattr(config, "_attn_implementation_internal") and config._attn_implementation_internal is not None:
            if config._attn_implementation != "flash_attention_2" and use_flash_attention_2:
                raise ValueError(
                    f'Both attn_implementation="{config._attn_implementation}" and `use_flash_attention_2=True` were used when loading the model, which are not compatible.'
                    ' We recommend to just use `attn_implementation="flash_attention_2"` when loading the model.'
                )

            if not isinstance(config._attn_implementation, dict) and config._attn_implementation not in [
                "eager"
            ] + list(ALL_ATTENTION_FUNCTIONS.keys()):
                message = f'Specified `attn_implementation="{config._attn_implementation}"` is not supported. The only possible arguments are `attn_implementation="eager"` (manual attention implementation)'
                if cls._supports_flash_attn_2:
                    message += ', `"attn_implementation=flash_attention_2"` (implementation using flash attention 2)'
                if cls._supports_sdpa:
                    message += ', `"attn_implementation=sdpa"` (implementation using torch.nn.functional.scaled_dot_product_attention)'
                if cls._supports_flex_attn:
                    message += (
                        ', `"attn_implementation=flex_attention"` (implementation using torch\'s flex_attention)'
                    )
                raise ValueError(message + ".")

            # If a config is passed with a preset attn_implementation, we skip the automatic dispatch and use the user-provided config, with hard checks that the requested attention implementation is available.
            requested_attn_implementation = config._attn_implementation_internal

        # Composite models consisting of several PretrainedModels have to specify attention impl as a dict
        # where keys are sub-config names. But most people will specify one `str` which means that should dispatch it
        # for all sub-models.
        # Below we check if a config is composite and manually prepare a dict of attn impl if not already passed as a dict.
        # Later each sub-module will dispatch with its own attn impl, by calling `XXXModel._from_config(config.text_config)`
        # If any of sub-modules doesn't support requested attn, an error will be raised. See https://github.com/huggingface/transformers/pull/32238
        for key in config.sub_configs.keys():
            sub_config = getattr(config, key)
            curr_attn_implementation = (
                requested_attn_implementation
                if not isinstance(requested_attn_implementation, dict)
                else requested_attn_implementation.get(key, None)
            )
            sub_config._attn_implementation_internal = curr_attn_implementation

        if use_flash_attention_2:
            logger.warning_once(
                'The model was loaded with use_flash_attention_2=True, which is deprecated and may be removed in a future release. Please use `attn_implementation="flash_attention_2"` instead.'
            )
            config._attn_implementation = "flash_attention_2"

        if config._attn_implementation == "flash_attention_2":
            cls._check_and_enable_flash_attn_2(
                config,
                torch_dtype=torch_dtype,
                device_map=device_map,
                hard_check_only=False,
                check_device_map=check_device_map,
            )
        elif requested_attn_implementation == "flex_attention":
            config = cls._check_and_enable_flex_attn(config, hard_check_only=True)
        elif requested_attn_implementation in [None, "sdpa"] and not is_torch_xla_available():
            # use_flash_attention_2 takes priority over SDPA, hence SDPA treated in this elif.
            config = cls._check_and_enable_sdpa(
                config,
                hard_check_only=False if requested_attn_implementation is None else True,
            )

            if (
                torch.version.hip is not None
                and config._attn_implementation == "sdpa"
                and torch.cuda.device_count() > 1
                and version.parse(torch.__version__) < version.parse("2.4.1")
            ):
                logger.warning_once(
                    "Using the `SDPA` attention implementation on multi-gpu setup with ROCM may lead to performance issues due to the FA backend. Disabling it to use alternative backends."
                )
                torch.backends.cuda.enable_flash_sdp(False)
        elif requested_attn_implementation in list(ALL_ATTENTION_FUNCTIONS.keys()):
            config._attn_implementation = requested_attn_implementation
        elif isinstance(requested_attn_implementation, dict):
            config._attn_implementation = None
        else:
            config._attn_implementation = "eager"

        config._attn_implementation_autoset = True
        return config

    @classmethod
    def _set_default_torch_dtype(cls, dtype: torch.dtype) -> torch.dtype:
        """
        Change the default dtype and return the previous one. This is needed when wanting to instantiate the model
        under specific dtype.

        Args:
            dtype (`torch.dtype`):
                a floating dtype to set to.

        Returns:
            `torch.dtype`: the original `dtype` that can be used to restore `torch.set_default_dtype(dtype)` if it was
            modified. If it wasn't, returns `None`.

        Note `set_default_dtype` currently only works with floating-point types and asserts if for example,
        `torch.int64` is passed. So if a non-float `dtype` is passed this functions will throw an exception.
        """
        if not dtype.is_floating_point:
            raise ValueError(
                f"Can't instantiate {cls.__name__} model under dtype={dtype} since it is not a floating point dtype"
            )

        logger.info(f"Instantiating {cls.__name__} model under default dtype {dtype}.")
        dtype_orig = torch.get_default_dtype()
        torch.set_default_dtype(dtype)
        return dtype_orig

    @property
    def base_model(self) -> nn.Module:
        """
        `torch.nn.Module`: The main body of the model.
        """
        return getattr(self, self.base_model_prefix, self)

    @classmethod
    def can_generate(cls) -> bool:
        """
        Returns whether this model can generate sequences with `.generate()` from the `GenerationMixin`.

        Returns:
            `bool`: Whether this model can generate sequences with `.generate()`.
        """
        # Directly inherits `GenerationMixin` -> can generate
        if "GenerationMixin" in str(cls.__bases__):
            return True
        # The class inherits from a class that can generate (recursive check) -> can generate
        for base in cls.__bases__:
            if not hasattr(base, "can_generate"):
                continue
            if "PreTrainedModel" not in str(base) and base.can_generate():
                return True
        # BC: Detects whether `prepare_inputs_for_generation` has been overwritten in the model. Prior to v4.45, this
        # was how we detected whether a model could generate.
        if "GenerationMixin" not in str(cls.prepare_inputs_for_generation):
            logger.warning_once(
                f"{cls.__name__} has generative capabilities, as `prepare_inputs_for_generation` is explicitly "
                "overwritten. However, it doesn't directly inherit from `GenerationMixin`. From 👉v4.50👈 onwards, "
                "`PreTrainedModel` will NOT inherit from `GenerationMixin`, and this model will lose the ability "
                "to call `generate` and other related functions."
                "\n  - If you're using `trust_remote_code=True`, you can get rid of this warning by loading the "
                "model with an auto class. See https://huggingface.co/docs/transformers/en/model_doc/auto#auto-classes"
                "\n  - If you are the owner of the model architecture code, please modify your model class such that "
                "it inherits from `GenerationMixin` (after `PreTrainedModel`, otherwise you'll get an exception)."
                "\n  - If you are not the owner of the model architecture class, please contact the model code owner "
                "to update it."
            )
            return True
        # Otherwise, can't generate
        return False

    @classmethod
    def _check_and_enable_flash_attn_2(
        cls,
        config,
        torch_dtype: Optional[torch.dtype] = None,
        device_map: Optional[Union[str, Dict[str, int]]] = None,
        check_device_map: bool = True,
        hard_check_only: bool = False,
    ) -> PretrainedConfig:
        """
        Checks the availability of Flash Attention 2 and compatibility with the current model.

        If all checks pass and `hard_check_only` is False, the method will set the config attribute `attn_implementation` to "flash_attention_2" so that the model can initialize the correct attention module.
        """
        if not cls._supports_flash_attn_2:
            raise ValueError(
                f"{cls.__name__} does not support Flash Attention 2.0 yet. Please request to add support where"
                f" the model is hosted, on its model hub page: https://huggingface.co/{config._name_or_path}/discussions/new"
                " or in the Transformers GitHub repo: https://github.com/huggingface/transformers/issues/new"
            )

        if not is_flash_attn_2_available():
            preface = "FlashAttention2 has been toggled on, but it cannot be used due to the following error:"
            install_message = "Please refer to the documentation of https://huggingface.co/docs/transformers/perf_infer_gpu_one#flashattention-2 to install Flash Attention 2."

            if importlib.util.find_spec("flash_attn") is None:
                if is_torch_npu_available():
                    recommend_message_npu = "You should use attn_implementation='sdpa' instead when using NPU. "
                    raise ImportError(
                        f"{preface} the package flash_attn is not supported on Ascend NPU. {recommend_message_npu}"
                    )
                else:
                    raise ImportError(f"{preface} the package flash_attn seems to be not installed. {install_message}")

            flash_attention_version = version.parse(importlib.metadata.version("flash_attn"))
            if torch.version.cuda:
                if flash_attention_version < version.parse("2.1.0"):
                    raise ImportError(
                        f"{preface} you need flash_attn package version to be greater or equal than 2.1.0. Detected version {flash_attention_version}. {install_message}"
                    )
                elif not torch.cuda.is_available():
                    raise ValueError(
                        f"{preface} Flash Attention 2 is not available on CPU. Please make sure torch can access a CUDA device."
                    )
                else:
                    raise ImportError(f"{preface} Flash Attention 2 is not available. {install_message}")
            elif torch.version.hip:
                if flash_attention_version < version.parse("2.0.4"):
                    raise ImportError(
                        f"{preface} you need flash_attn package version to be greater or equal than 2.0.4. Make sure to have that version installed - detected version {flash_attention_version}. {install_message}"
                    )
                else:
                    raise ImportError(f"{preface} Flash Attention 2 is not available. {install_message}")

        _is_bettertransformer = getattr(cls, "use_bettertransformer", False)

        if _is_bettertransformer:
            raise ValueError(
                "Flash Attention 2 and BetterTransformer API are not compatible. Please make sure to disable BetterTransformers by doing model.reverse_bettertransformer()"
            )

        if torch_dtype is None:
            logger.warning_once(
                "You are attempting to use Flash Attention 2.0 without specifying a torch dtype. This might lead to unexpected behaviour"
            )
        elif torch_dtype is not None and torch_dtype not in [torch.float16, torch.bfloat16]:
            logger.warning_once(
                "Flash Attention 2.0 only supports torch.float16 and torch.bfloat16 dtypes, but"
                f" the current dype in {cls.__name__} is {torch_dtype}. You should run training or inference using Automatic Mixed-Precision via the `with torch.autocast(device_type='torch_device'):` decorator,"
                ' or load the model with the `torch_dtype` argument. Example: `model = AutoModel.from_pretrained("openai/whisper-tiny", attn_implementation="flash_attention_2", torch_dtype=torch.float16)`'
            )

        # The check `torch.empty(0).device.type != "cuda"` is needed as the model may be initialized after `torch.set_default_device` has been called,
        # or the model may be initialized under the context manager `with torch.device("cuda"):`.
        if check_device_map and device_map is None and torch.empty(0).device.type not in ["cuda", "mlu"]:
            if torch.cuda.is_available():
                logger.warning_once(
                    "You are attempting to use Flash Attention 2.0 with a model not initialized on GPU. Make sure to move the model to GPU"
                    " after initializing it on CPU with `model.to('cuda')`."
                )
            elif is_torch_mlu_available():
                logger.warning_once(
                    "You are attempting to use Flash Attention 2.0 with a model not initialized on MLU. Make sure to move the model to MLU"
                    " after initializing it on CPU with `model.to('mlu')`."
                )
            else:
                raise ValueError(
                    "You are attempting to use Flash Attention 2.0 with a model not initialized on GPU and with no GPU available. "
                    "This is not supported yet. Please make sure to have access to a GPU and either initialise the model on a GPU by passing a device_map "
                    "or initialising the model on CPU and then moving it to GPU."
                )
        elif (
            check_device_map
            and device_map is not None
            and isinstance(device_map, dict)
            and ("cpu" in device_map.values() or "disk" in device_map.values())
        ):
            raise ValueError(
                "You are attempting to use Flash Attention 2.0 with a model dispatched on CPU or disk. This is not supported. Please make sure to "
                "initialise the model on a GPU by passing a device_map that contains only GPU devices as keys."
            )
        if not hard_check_only:
            config._attn_implementation = "flash_attention_2"
        return config

    @classmethod
    def _check_and_enable_sdpa(cls, config, hard_check_only: bool = False) -> PretrainedConfig:
        """
        Checks the availability of SDPA for a given model.

        If all checks pass and `hard_check_only` is False, the method will set the config attribute `_attn_implementation` to "sdpa" so that the model can initialize the correct attention module.
        """
        if hard_check_only:
            if not cls._supports_sdpa:
                raise ValueError(
                    f"{cls.__name__} does not support an attention implementation through torch.nn.functional.scaled_dot_product_attention yet."
                    " Please request the support for this architecture: https://github.com/huggingface/transformers/issues/28005. If you believe"
                    ' this error is a bug, please open an issue in Transformers GitHub repository and load your model with the argument `attn_implementation="eager"` meanwhile. Example: `model = AutoModel.from_pretrained("openai/whisper-tiny", attn_implementation="eager")`'
                )
            if not is_torch_sdpa_available():
                raise ImportError(
                    "PyTorch SDPA requirements in Transformers are not met. Please install torch>=2.1.1."
                )

        if not is_torch_sdpa_available() or not cls._supports_sdpa:
            return config

        _is_bettertransformer = getattr(cls, "use_bettertransformer", False)
        if _is_bettertransformer:
            return config

        if not hard_check_only:
            config._attn_implementation = "sdpa"
        return config

    @classmethod
    def _check_and_enable_flex_attn(cls, config, hard_check_only: bool = False) -> PretrainedConfig:
        """
        Checks the availability of Flex Attention for a given model.

        If all checks pass and `hard_check_only` is False, the method will set the config attribute `_attn_implementation` to "flex_attention" so that the model can initialize the correct attention module.
        """
        if hard_check_only:
            if not cls._supports_flex_attn:
                raise ValueError(
                    f"{cls.__name__} does not support an attention implementation through torch's flex_attention."
                    " Please request the support for this architecture: https://github.com/huggingface/transformers/issues/34809."
                    " If you believe this error is a bug, please open an issue in Transformers GitHub repository"
                    ' and load your model with the argument `attn_implementation="eager"` meanwhile.'
                    ' Example: `model = AutoModel.from_pretrained("openai/whisper-tiny", attn_implementation="eager")`'
                )
            if not is_torch_flex_attn_available():
                raise ImportError(
                    "PyTorch Flex Attention requirements in Transformers are not met. Please install torch>=2.5.0."
                )

        if not is_torch_flex_attn_available() or not cls._supports_flex_attn:
            return config

        if not hard_check_only:
            config._attn_implementation = "flex_attention"

        return config

    def enable_input_require_grads(self):
        """
        Enables the gradients for the input embeddings. This is useful for fine-tuning adapter weights while keeping
        the model weights fixed.
        """

        def make_inputs_require_grads(module, input, output):
            output.requires_grad_(True)

        self._require_grads_hook = self.get_input_embeddings().register_forward_hook(make_inputs_require_grads)

    def disable_input_require_grads(self):
        """
        Removes the `_require_grads_hook`.
        """
        self._require_grads_hook.remove()

    def get_input_embeddings(self) -> nn.Module:
        """
        Returns the model's input embeddings.

        Returns:
            `nn.Module`: A torch module mapping vocabulary to hidden states.
        """
        base_model = getattr(self, self.base_model_prefix, self)
        if base_model is not self:
            return base_model.get_input_embeddings()
        else:
            raise NotImplementedError

    def set_input_embeddings(self, value: nn.Module):
        """
        Set model's input embeddings.

        Args:
            value (`nn.Module`): A module mapping vocabulary to hidden states.
        """
        base_model = getattr(self, self.base_model_prefix, self)
        if base_model is not self:
            base_model.set_input_embeddings(value)
        else:
            raise NotImplementedError

    def get_output_embeddings(self) -> nn.Module:
        """
        Returns the model's output embeddings.

        Returns:
            `nn.Module`: A torch module mapping hidden states to vocabulary.
        """
        return None  # Overwrite for models with output embeddings

    def _init_weights(self, module):
        """
        Initialize the weights. This method should be overridden by derived class and is
        the only initialization method that will be called when loading a checkpoint
        using `from_pretrained`. Any attempt to initialize outside of this function
        will be useless as the torch.nn.init function are all replaced with skip.
        """
        pass

    def _initialize_weights(self, module):
        """
        Initialize the weights if they are not already initialized.
        """
        if getattr(module, "_is_hf_initialized", False):
            return
        self._init_weights(module)
        module._is_hf_initialized = True

    def tie_weights(self):
        """
        Tie the weights between the input embeddings and the output embeddings.

        If the `torchscript` flag is set in the configuration, can't handle parameter sharing so we are cloning the
        weights instead.
        """
        if getattr(self.config.get_text_config(decoder=True), "tie_word_embeddings", True):
            output_embeddings = self.get_output_embeddings()
            if output_embeddings is not None:
                self._tie_or_clone_weights(output_embeddings, self.get_input_embeddings())

        if getattr(self.config, "is_encoder_decoder", False) and getattr(self.config, "tie_encoder_decoder", False):
            if hasattr(self, self.base_model_prefix):
                self = getattr(self, self.base_model_prefix)
            tied_weights = self._tie_encoder_decoder_weights(
                self.encoder, self.decoder, self.base_model_prefix, "encoder"
            )
            # Setting a dynamic variable instead of `_tied_weights_keys` because it's a class
            # attributed not an instance member, therefore modifying it will modify the entire class
            # Leading to issues on subsequent calls by different tests or subsequent calls.
            self._dynamic_tied_weights_keys = tied_weights

        for module in self.modules():
            if hasattr(module, "_tie_weights"):
                module._tie_weights()

    @staticmethod
    def _tie_encoder_decoder_weights(
        encoder: nn.Module, decoder: nn.Module, base_model_prefix: str, base_encoder_name: str
    ):
        uninitialized_encoder_weights: List[str] = []
        tied_weights: List[str] = []
        if decoder.__class__ != encoder.__class__:
            logger.info(
                f"{decoder.__class__} and {encoder.__class__} are not equal. In this case make sure that all encoder"
                " weights are correctly initialized."
            )

        def tie_encoder_to_decoder_recursively(
            decoder_pointer: nn.Module,
            encoder_pointer: nn.Module,
            module_name: str,
            base_encoder_name: str,
            uninitialized_encoder_weights: List[str],
            depth=0,
            total_decoder_name="",
            total_encoder_name="",
        ):
            assert isinstance(decoder_pointer, nn.Module) and isinstance(
                encoder_pointer, nn.Module
            ), f"{decoder_pointer} and {encoder_pointer} have to be of type nn.Module"
            if hasattr(decoder_pointer, "weight"):
                assert hasattr(encoder_pointer, "weight")
                encoder_pointer.weight = decoder_pointer.weight
                tied_weights.append(f"{base_encoder_name}{total_encoder_name}.weight")
                if hasattr(decoder_pointer, "bias"):
                    assert hasattr(encoder_pointer, "bias")
                    tied_weights.append(f"{base_encoder_name}{total_encoder_name}.bias")
                    encoder_pointer.bias = decoder_pointer.bias
                return

            encoder_modules = encoder_pointer._modules
            decoder_modules = decoder_pointer._modules
            if len(decoder_modules) > 0:
                assert (
                    len(encoder_modules) > 0
                ), f"Encoder module {encoder_pointer} does not match decoder module {decoder_pointer}"

                all_encoder_weights = {module_name + "/" + sub_name for sub_name in encoder_modules.keys()}
                encoder_layer_pos = 0
                for name, module in decoder_modules.items():
                    if name.isdigit():
                        encoder_name = str(int(name) + encoder_layer_pos)
                        decoder_name = name
                        if not isinstance(decoder_modules[decoder_name], type(encoder_modules[encoder_name])) and len(
                            encoder_modules
                        ) != len(decoder_modules):
                            # this can happen if the name corresponds to the position in a list module list of layers
                            # in this case the decoder has added a cross-attention that the encoder does not have
                            # thus skip this step and subtract one layer pos from encoder
                            encoder_layer_pos -= 1
                            continue
                    elif name not in encoder_modules:
                        continue
                    elif depth > 500:
                        raise ValueError(
                            "Max depth of recursive function `tie_encoder_to_decoder` reached. It seems that there is"
                            " a circular dependency between two or more `nn.Modules` of your model."
                        )
                    else:
                        decoder_name = encoder_name = name
                    tie_encoder_to_decoder_recursively(
                        decoder_modules[decoder_name],
                        encoder_modules[encoder_name],
                        module_name + "/" + name,
                        base_encoder_name,
                        uninitialized_encoder_weights,
                        depth=depth + 1,
                        total_encoder_name=f"{total_encoder_name}.{encoder_name}",
                        total_decoder_name=f"{total_decoder_name}.{decoder_name}",
                    )
                    all_encoder_weights.remove(module_name + "/" + encoder_name)

                uninitialized_encoder_weights += list(all_encoder_weights)

        # tie weights recursively
        tie_encoder_to_decoder_recursively(
            decoder, encoder, base_model_prefix, base_encoder_name, uninitialized_encoder_weights
        )

        if len(uninitialized_encoder_weights) > 0:
            logger.warning(
                f"The following encoder weights were not tied to the decoder {uninitialized_encoder_weights}"
            )
        return tied_weights

    def _tie_or_clone_weights(self, output_embeddings, input_embeddings):
        """Tie or clone module weights depending of whether we are using TorchScript or not"""
        if self.config.torchscript:
            output_embeddings.weight = nn.Parameter(input_embeddings.weight.clone())
        else:
            output_embeddings.weight = input_embeddings.weight

        if getattr(output_embeddings, "bias", None) is not None:
            output_embeddings.bias.data = nn.functional.pad(
                output_embeddings.bias.data,
                (
                    0,
                    output_embeddings.weight.shape[0] - output_embeddings.bias.shape[0],
                ),
                "constant",
                0,
            )
        if hasattr(output_embeddings, "out_features") and hasattr(input_embeddings, "num_embeddings"):
            output_embeddings.out_features = input_embeddings.num_embeddings

    def _get_no_split_modules(self, device_map: str):
        """
        Get the modules of the model that should not be spit when using device_map. We iterate through the modules to
        get the underlying `_no_split_modules`.

        Args:
            device_map (`str`):
                The device map value. Options are ["auto", "balanced", "balanced_low_0", "sequential"]

        Returns:
            `List[str]`: List of modules that should not be split
        """
        _no_split_modules = set()
        modules_to_check = [self]
        while len(modules_to_check) > 0:
            module = modules_to_check.pop(-1)
            # if the module does not appear in _no_split_modules, we also check the children
            if module.__class__.__name__ not in _no_split_modules:
                if isinstance(module, PreTrainedModel):
                    if module._no_split_modules is None:
                        raise ValueError(
                            f"{module.__class__.__name__} does not support `device_map='{device_map}'`. To implement support, the model "
                            "class needs to implement the `_no_split_modules` attribute."
                        )
                    else:
                        _no_split_modules = _no_split_modules | set(module._no_split_modules)
                modules_to_check += list(module.children())
        return list(_no_split_modules)

    def resize_token_embeddings(
        self,
        new_num_tokens: Optional[int] = None,
        pad_to_multiple_of: Optional[int] = None,
        mean_resizing: bool = True,
    ) -> nn.Embedding:
        """
        Resizes input token embeddings matrix of the model if `new_num_tokens != config.vocab_size`.

        Takes care of tying weights embeddings afterwards if the model class has a `tie_weights()` method.

        Arguments:
            new_num_tokens (`int`, *optional*):
                The new number of tokens in the embedding matrix. Increasing the size will add newly initialized
                vectors at the end. Reducing the size will remove vectors from the end. If not provided or `None`, just
                returns a pointer to the input tokens `torch.nn.Embedding` module of the model without doing anything.
            pad_to_multiple_of (`int`, *optional*):
                If set will pad the embedding matrix to a multiple of the provided value.If `new_num_tokens` is set to
                `None` will just pad the embedding to a multiple of `pad_to_multiple_of`.

                This is especially useful to enable the use of Tensor Cores on NVIDIA hardware with compute capability
                `>= 7.5` (Volta), or on TPUs which benefit from having sequence lengths be a multiple of 128. For more
                details about this, or help on choosing the correct value for resizing, refer to this guide:
                https://docs.nvidia.com/deeplearning/performance/dl-performance-matrix-multiplication/index.html#requirements-tc
            mean_resizing (`bool`):
                Whether to initialize the added embeddings from a multivariate normal distribution that has old embeddings' mean and
                covariance or to initialize them with a normal distribution that has a mean of zero and std equals `config.initializer_range`.

                Setting `mean_resizing` to `True` is useful when increasing the size of the embeddings of causal language models,
                where the generated tokens' probabilities won't be affected by the added embeddings because initializing the new embeddings with the
                old embeddings' mean will reduce the kl-divergence between the next token probability before and after adding the new embeddings.
                Refer to this article for more information: https://nlp.stanford.edu/~johnhew/vocab-expansion.html

        Return:
            `torch.nn.Embedding`: Pointer to the input tokens Embeddings Module of the model.
        """
        model_embeds = self._resize_token_embeddings(new_num_tokens, pad_to_multiple_of, mean_resizing)
        if new_num_tokens is None and pad_to_multiple_of is None:
            return model_embeds

        # Since we are basically resuing the same old embeddings with new weight values, gathering is required
        is_quantized = hasattr(self, "hf_quantizer") and self.hf_quantizer is not None
        if is_deepspeed_zero3_enabled() and not is_quantized:
            import deepspeed

            with deepspeed.zero.GatheredParameters(model_embeds.weight, modifier_rank=None):
                vocab_size = model_embeds.weight.shape[0]
        else:
            vocab_size = model_embeds.weight.shape[0]

        # Update base model and current model config.
        self.config.get_text_config().vocab_size = vocab_size
        self.vocab_size = vocab_size

        # Tie weights again if needed
        self.tie_weights()

        return model_embeds

    def _resize_token_embeddings(self, new_num_tokens, pad_to_multiple_of=None, mean_resizing=True):
        old_embeddings = self.get_input_embeddings()
        new_embeddings = self._get_resized_embeddings(
            old_embeddings, new_num_tokens, pad_to_multiple_of, mean_resizing
        )
        if hasattr(old_embeddings, "_hf_hook"):
            hook = old_embeddings._hf_hook
            add_hook_to_module(new_embeddings, hook)
        old_embeddings_requires_grad = old_embeddings.weight.requires_grad
        new_embeddings.requires_grad_(old_embeddings_requires_grad)
        self.set_input_embeddings(new_embeddings)
        is_quantized = hasattr(self, "hf_quantizer") and self.hf_quantizer is not None

        # Update new_num_tokens with the actual size of new_embeddings
        if pad_to_multiple_of is not None:
            if is_deepspeed_zero3_enabled() and not is_quantized:
                import deepspeed

                with deepspeed.zero.GatheredParameters(new_embeddings.weight, modifier_rank=None):
                    new_num_tokens = new_embeddings.weight.shape[0]
            else:
                new_num_tokens = new_embeddings.weight.shape[0]

        # if word embeddings are not tied, make sure that lm head is resized as well
        if (
            self.get_output_embeddings() is not None
            and not self.config.get_text_config(decoder=True).tie_word_embeddings
        ):
            old_lm_head = self.get_output_embeddings()
            if isinstance(old_lm_head, torch.nn.Embedding):
                new_lm_head = self._get_resized_embeddings(old_lm_head, new_num_tokens, mean_resizing=mean_resizing)
            else:
                new_lm_head = self._get_resized_lm_head(old_lm_head, new_num_tokens, mean_resizing=mean_resizing)
            if hasattr(old_lm_head, "_hf_hook"):
                hook = old_lm_head._hf_hook
                add_hook_to_module(new_lm_head, hook)
            old_lm_head_requires_grad = old_lm_head.weight.requires_grad
            new_lm_head.requires_grad_(old_lm_head_requires_grad)
            self.set_output_embeddings(new_lm_head)

        return self.get_input_embeddings()

    def _get_resized_embeddings(
        self,
        old_embeddings: nn.Embedding,
        new_num_tokens: Optional[int] = None,
        pad_to_multiple_of: Optional[int] = None,
        mean_resizing: bool = True,
    ) -> nn.Embedding:
        """
        Build a resized Embedding Module from a provided token Embedding Module. Increasing the size will add newly
        initialized vectors at the end. Reducing the size will remove vectors from the end

        Args:
            old_embeddings (`torch.nn.Embedding`):
                Old embeddings to be resized.
            new_num_tokens (`int`, *optional*):
                New number of tokens in the embedding matrix.

                Increasing the size will add newly initialized vectors at the end. Reducing the size will remove
                vectors from the end. If not provided or `None`, just returns a pointer to the input tokens
                `torch.nn.Embedding` module of the model without doing anything.
            pad_to_multiple_of (`int`, *optional*):
                If set will pad the embedding matrix to a multiple of the provided value. If `new_num_tokens` is set to
                `None` will just pad the embedding to a multiple of `pad_to_multiple_of`.

                This is especially useful to enable the use of Tensor Cores on NVIDIA hardware with compute capability
                `>= 7.5` (Volta), or on TPUs which benefit from having sequence lengths be a multiple of 128. For more
                details about this, or help on choosing the correct value for resizing, refer to this guide:
                https://docs.nvidia.com/deeplearning/performance/dl-performance-matrix-multiplication/index.html#requirements-tc
            mean_resizing (`bool`):
                Whether to initialize the added embeddings from a multivariate normal distribution that has old embeddings' mean and
                covariance or to initialize them with a normal distribution that has a mean of zero and std equals `config.initializer_range`.

                Setting `mean_resizing` to `True` is useful when increasing the size of the embeddings of causal language models,
                where the generated tokens' probabilities will not be affected by the added embeddings because initializing the new embeddings with the
                old embeddings' mean will reduce the kl-divergence between the next token probability before and after adding the new embeddings.
                Refer to this article for more information: https://nlp.stanford.edu/~johnhew/vocab-expansion.html


        Return:
            `torch.nn.Embedding`: Pointer to the resized Embedding Module or the old Embedding Module if
            `new_num_tokens` is `None`
        """

        if pad_to_multiple_of is not None:
            if not isinstance(pad_to_multiple_of, int):
                raise ValueError(
                    f"Asking to pad the embedding matrix to a multiple of `{pad_to_multiple_of}`, which is not and integer. Please make sure to pass an integer"
                )
            if new_num_tokens is None:
                new_num_tokens = old_embeddings.weight.shape[0]
            new_num_tokens = ((new_num_tokens + pad_to_multiple_of - 1) // pad_to_multiple_of) * pad_to_multiple_of
        else:
            logger.info(
                "You are resizing the embedding layer without providing a `pad_to_multiple_of` parameter. This means that the new embedding"
                f" dimension will be {new_num_tokens}. This might induce some performance reduction as *Tensor Cores* will not be available."
                " For more details about this, or help on choosing the correct value for resizing, refer to this guide:"
                " https://docs.nvidia.com/deeplearning/performance/dl-performance-matrix-multiplication/index.html#requirements-tc"
            )

        if new_num_tokens is None:
            return old_embeddings

        is_quantized = hasattr(self, "hf_quantizer") and self.hf_quantizer is not None
        if is_deepspeed_zero3_enabled() and not is_quantized:
            import deepspeed

            with deepspeed.zero.GatheredParameters(old_embeddings.weight, modifier_rank=None):
                old_num_tokens, old_embedding_dim = old_embeddings.weight.size()
        else:
            old_num_tokens, old_embedding_dim = old_embeddings.weight.size()

        if old_num_tokens == new_num_tokens and not is_deepspeed_zero3_enabled():
            return old_embeddings

        if not isinstance(old_embeddings, nn.Embedding):
            raise TypeError(
                f"Old embeddings are of type {type(old_embeddings)}, which is not an instance of {nn.Embedding}. You"
                " should either use a different resize function or make sure that `old_embeddings` are an instance of"
                f" {nn.Embedding}."
            )

        # Build new embeddings

        # When using DeepSpeed ZeRO-3, we shouldn't create new embeddings with DeepSpeed init
        # because the shape of the new embedding layer is used across various modeling files
        # as well as to update config vocab size. Shape will be 0 when using DeepSpeed init leading
        # to errors when training.
        new_embeddings = nn.Embedding(
            new_num_tokens,
            old_embedding_dim,
            device=old_embeddings.weight.device,
            dtype=old_embeddings.weight.dtype,
        )

        if new_num_tokens > old_num_tokens and not mean_resizing:
            # initialize new embeddings (in particular added tokens) with a mean of 0 and std equals `config.initializer_range`.
            self._init_weights(new_embeddings)

        elif new_num_tokens > old_num_tokens and mean_resizing:
            # initialize new embeddings  (in particular added tokens). The new embeddings will be initialized
            # from a multivariate normal distribution that has old embeddings' mean and covariance.
            # as described in this article: https://nlp.stanford.edu/~johnhew/vocab-expansion.html
            logger.warning_once(
                "The new embeddings will be initialized from a multivariate normal distribution that has old embeddings' mean and covariance. "
                "As described in this article: https://nlp.stanford.edu/~johnhew/vocab-expansion.html. "
                "To disable this, use `mean_resizing=False`"
            )

            added_num_tokens = new_num_tokens - old_num_tokens
            if is_deepspeed_zero3_enabled() and not is_quantized:
                import deepspeed

                with deepspeed.zero.GatheredParameters([old_embeddings.weight], modifier_rank=None):
                    self._init_added_embeddings_weights_with_mean(
                        old_embeddings, new_embeddings, old_embedding_dim, old_num_tokens, added_num_tokens
                    )
            else:
                self._init_added_embeddings_weights_with_mean(
                    old_embeddings, new_embeddings, old_embedding_dim, old_num_tokens, added_num_tokens
                )

        # Copy token embeddings from the previous weights

        # numbers of tokens to copy
        n = min(old_num_tokens, new_num_tokens)

        if is_deepspeed_zero3_enabled() and not is_quantized:
            import deepspeed

            params = [old_embeddings.weight, new_embeddings.weight]
            with deepspeed.zero.GatheredParameters(params, modifier_rank=0):
                new_embeddings.weight.data[:n, :] = old_embeddings.weight.data[:n, :]
        else:
            new_embeddings.weight.data[:n, :] = old_embeddings.weight.data[:n, :]

        # Replace weights in old_embeddings and return to maintain the same embedding type.
        # This ensures correct functionality when a Custom Embedding class is passed as input.
        # The input and output embedding types remain consistent. (c.f. https://github.com/huggingface/transformers/pull/31979)
        if is_deepspeed_zero3_enabled() and not is_quantized:
            import deepspeed

            params = [old_embeddings.weight, new_embeddings.weight]
            with deepspeed.zero.GatheredParameters(params, modifier_rank=0):
                old_embeddings.weight = new_embeddings.weight
                old_embeddings.num_embeddings = new_embeddings.weight.data.shape[0]

                # If the new number of tokens is smaller than the original `padding_idx`, the `padding_idx`
                # will be set to `None` in the resized embeddings.
                if old_embeddings.padding_idx is not None and (new_num_tokens - 1) < old_embeddings.padding_idx:
                    old_embeddings.padding_idx = None
        else:
            old_embeddings.weight.data = new_embeddings.weight.data
            old_embeddings.num_embeddings = new_embeddings.weight.data.shape[0]
            if old_embeddings.padding_idx is not None and (new_num_tokens - 1) < old_embeddings.padding_idx:
                old_embeddings.padding_idx = None

        return old_embeddings

    def _get_resized_lm_head(
        self,
        old_lm_head: nn.Linear,
        new_num_tokens: Optional[int] = None,
        transposed: Optional[bool] = False,
        mean_resizing: bool = True,
    ) -> nn.Linear:
        """
        Build a resized Linear Module from a provided old Linear Module. Increasing the size will add newly initialized
        vectors at the end. Reducing the size will remove vectors from the end

        Args:
            old_lm_head (`torch.nn.Linear`):
                Old lm head liner layer to be resized.
            new_num_tokens (`int`, *optional*):
                New number of tokens in the linear matrix.

                Increasing the size will add newly initialized vectors at the end. Reducing the size will remove
                vectors from the end. If not provided or `None`, just returns a pointer to the input tokens
                `torch.nn.Linear` module of the model without doing anything. transposed (`bool`, *optional*, defaults
                to `False`): Whether `old_lm_head` is transposed or not. If True `old_lm_head.size()` is `lm_head_dim,
                vocab_size` else `vocab_size, lm_head_dim`.
            mean_resizing (`bool`):
                Whether to initialize the added embeddings from a multivariate normal distribution that has old embeddings' mean and
                covariance or to initialize them with a normal distribution that has a mean of zero and std equals `config.initializer_range`.

                Setting `mean_resizing` to `True` is useful when increasing the size of the embeddings of causal language models,
                where the generated tokens' probabilities will not be affected by the added embeddings because initializing the new embeddings with the
                old embeddings' mean will reduce the kl-divergence between the next token probability before and after adding the new embeddings.
                Refer to this article for more information: https://nlp.stanford.edu/~johnhew/vocab-expansion.html

        Return:
            `torch.nn.Linear`: Pointer to the resized Linear Module or the old Linear Module if `new_num_tokens` is
            `None`
        """
        if new_num_tokens is None:
            return old_lm_head

        is_quantized = hasattr(self, "hf_quantizer") and self.hf_quantizer is not None
        if is_deepspeed_zero3_enabled() and not is_quantized:
            import deepspeed

            with deepspeed.zero.GatheredParameters(old_lm_head.weight, modifier_rank=None):
                old_num_tokens, old_lm_head_dim = (
                    old_lm_head.weight.size() if not transposed else old_lm_head.weight.t().size()
                )
        else:
            old_num_tokens, old_lm_head_dim = (
                old_lm_head.weight.size() if not transposed else old_lm_head.weight.t().size()
            )

        if old_num_tokens == new_num_tokens and not is_deepspeed_zero3_enabled():
            return old_lm_head

        if not isinstance(old_lm_head, nn.Linear):
            raise TypeError(
                f"Old language model head is of type {type(old_lm_head)}, which is not an instance of {nn.Linear}. You"
                " should either use a different resize function or make sure that `old_lm_head` are an instance of"
                f" {nn.Linear}."
            )

        # Build new lm head
        new_lm_head_shape = (old_lm_head_dim, new_num_tokens) if not transposed else (new_num_tokens, old_lm_head_dim)
        has_new_lm_head_bias = old_lm_head.bias is not None

        # When using DeepSpeed ZeRO-3, we shouldn't create new embeddings with DeepSpeed init
        # because the shape of the new embedding layer is used across various modeling files
        # as well as to update config vocab size. Shape will be 0 when using DeepSpeed init leading
        # to errors when training.
        new_lm_head = nn.Linear(
            *new_lm_head_shape,
            bias=has_new_lm_head_bias,
            device=old_lm_head.weight.device,
            dtype=old_lm_head.weight.dtype,
        )

        if new_num_tokens > old_num_tokens and not mean_resizing:
            # initialize new embeddings (in particular added tokens) with a mean of 0 and std equals `config.initializer_range`.
            self._init_weights(new_lm_head)

        elif new_num_tokens > old_num_tokens and mean_resizing:
            # initialize new lm_head weights (in particular added tokens). The new lm_head weights
            # will be initialized from a multivariate normal distribution that has old embeddings' mean and covariance.
            # as described in this article: https://nlp.stanford.edu/~johnhew/vocab-expansion.html
            logger.warning_once(
                "The new lm_head weights will be initialized from a multivariate normal distribution that has old embeddings' mean and covariance. "
                "As described in this article: https://nlp.stanford.edu/~johnhew/vocab-expansion.html. "
                "To disable this, use `mean_resizing=False`"
            )

            added_num_tokens = new_num_tokens - old_num_tokens
            if is_deepspeed_zero3_enabled() and not is_quantized:
                import deepspeed

                params = [old_lm_head.weight]
                if has_new_lm_head_bias:
                    params += [old_lm_head.bias]
                with deepspeed.zero.GatheredParameters(params, modifier_rank=None):
                    self._init_added_lm_head_weights_with_mean(
                        old_lm_head, new_lm_head, old_lm_head_dim, old_num_tokens, added_num_tokens, transposed
                    )
                    if has_new_lm_head_bias:
                        self._init_added_lm_head_bias_with_mean(old_lm_head, new_lm_head, added_num_tokens)

            else:
                self._init_added_lm_head_weights_with_mean(
                    old_lm_head, new_lm_head, old_lm_head_dim, old_num_tokens, added_num_tokens, transposed
                )
                if has_new_lm_head_bias:
                    self._init_added_lm_head_bias_with_mean(old_lm_head, new_lm_head, added_num_tokens)

        num_tokens_to_copy = min(old_num_tokens, new_num_tokens)

        if is_deepspeed_zero3_enabled() and not is_quantized:
            import deepspeed

            params = [old_lm_head.weight, old_lm_head.bias, new_lm_head.weight, new_lm_head.bias]
            with deepspeed.zero.GatheredParameters(params, modifier_rank=0):
                self._copy_lm_head_original_to_resized(
                    new_lm_head, old_lm_head, num_tokens_to_copy, transposed, has_new_lm_head_bias
                )
        else:
            self._copy_lm_head_original_to_resized(
                new_lm_head, old_lm_head, num_tokens_to_copy, transposed, has_new_lm_head_bias
            )

        return new_lm_head

    def _init_added_embeddings_weights_with_mean(
        self, old_embeddings, new_embeddings, old_embedding_dim, old_num_tokens, added_num_tokens
    ):
        old_embeddings_weight = old_embeddings.weight.data.to(torch.float32)
        mean_embeddings = torch.mean(old_embeddings_weight, axis=0)
        old_centered_embeddings = old_embeddings_weight - mean_embeddings
        covariance = old_centered_embeddings.T @ old_centered_embeddings / old_num_tokens

        # Check if the covariance is positive definite.
        epsilon = 1e-9
        is_covariance_psd = constraints.positive_definite.check(epsilon * covariance).all()
        if is_covariance_psd:
            # If covariances is positive definite, a distribution can be created. and we can sample new weights from it.
            distribution = torch.distributions.multivariate_normal.MultivariateNormal(
                mean_embeddings, covariance_matrix=epsilon * covariance
            )
            new_embeddings.weight.data[-1 * added_num_tokens :, :] = distribution.sample(
                sample_shape=(added_num_tokens,)
            ).to(old_embeddings.weight.dtype)
        else:
            # Otherwise, just initialize with the mean. because distribtion will not be created.
            new_embeddings.weight.data[-1 * added_num_tokens :, :] = (
                mean_embeddings[None, :].repeat(added_num_tokens, 1).to(old_embeddings.weight.dtype)
            )

    def _init_added_lm_head_weights_with_mean(
        self,
        old_lm_head,
        new_lm_head,
        old_lm_head_dim,
        old_num_tokens,
        added_num_tokens,
        transposed=False,
    ):
        if transposed:
            # Transpose to the desired shape for the function.
            new_lm_head.weight.data = new_lm_head.weight.data.T
            old_lm_head.weight.data = old_lm_head.weight.data.T

        # The same initilization logic as Embeddings.
        self._init_added_embeddings_weights_with_mean(
            old_lm_head, new_lm_head, old_lm_head_dim, old_num_tokens, added_num_tokens
        )

        if transposed:
            # Transpose again to the correct shape.
            new_lm_head.weight.data = new_lm_head.weight.data.T
            old_lm_head.weight.data = old_lm_head.weight.data.T

    def _init_added_lm_head_bias_with_mean(self, old_lm_head, new_lm_head, added_num_tokens):
        bias_mean = torch.mean(old_lm_head.bias.data, axis=0, dtype=torch.float32)
        bias_std = torch.std(old_lm_head.bias.data, axis=0).to(torch.float32)
        new_lm_head.bias.data[-1 * added_num_tokens :].normal_(mean=bias_mean, std=1e-9 * bias_std)

    def _copy_lm_head_original_to_resized(
        self, new_lm_head, old_lm_head, num_tokens_to_copy, transposed, has_new_lm_head_bias
    ):
        # Copy old lm head weights to new lm head
        if not transposed:
            new_lm_head.weight.data[:num_tokens_to_copy, :] = old_lm_head.weight.data[:num_tokens_to_copy, :]
        else:
            new_lm_head.weight.data[:, :num_tokens_to_copy] = old_lm_head.weight.data[:, :num_tokens_to_copy]

        # Copy bias weights to new lm head
        if has_new_lm_head_bias:
            new_lm_head.bias.data[:num_tokens_to_copy] = old_lm_head.bias.data[:num_tokens_to_copy]

    def resize_position_embeddings(self, new_num_position_embeddings: int):
        raise NotImplementedError(
            f"`resize_position_embeddings` is not implemented for {self.__class__}`. To implement it, you should "
            f"overwrite this method in the class {self.__class__} in `modeling_{self.__class__.__module__}.py`"
        )

    def get_position_embeddings(self) -> Union[nn.Embedding, Tuple[nn.Embedding]]:
        raise NotImplementedError(
            f"`get_position_embeddings` is not implemented for {self.__class__}`. To implement it, you should "
            f"overwrite this method in the class {self.__class__} in `modeling_{self.__class__.__module__}.py`"
        )

    def init_weights(self):
        """
        If needed prunes and maybe initializes weights. If using a custom `PreTrainedModel`, you need to implement any
        initialization logic in `_init_weights`.
        """
        # Prune heads if needed
        if self.config.pruned_heads:
            self.prune_heads(self.config.pruned_heads)

        if _init_weights:
            # Initialize weights
            self.apply(self._initialize_weights)

            # Tie weights should be skipped when not initializing all weights
            # since from_pretrained(...) calls tie weights anyways
            self.tie_weights()

    def prune_heads(self, heads_to_prune: Dict[int, List[int]]):
        """
        Prunes heads of the base model.

        Arguments:
            heads_to_prune (`Dict[int, List[int]]`):
                Dictionary with keys being selected layer indices (`int`) and associated values being the list of heads
                to prune in said layer (list of `int`). For instance {1: [0, 2], 2: [2, 3]} will prune heads 0 and 2 on
                layer 1 and heads 2 and 3 on layer 2.
        """
        # save new sets of pruned heads as union of previously stored pruned heads and newly pruned heads
        for layer, heads in heads_to_prune.items():
            union_heads = set(self.config.pruned_heads.get(layer, [])) | set(heads)
            self.config.pruned_heads[layer] = list(union_heads)  # Unfortunately we have to store it as list for JSON

        self.base_model._prune_heads(heads_to_prune)

    def gradient_checkpointing_enable(self, gradient_checkpointing_kwargs=None):
        """
        Activates gradient checkpointing for the current model.

        Note that in other frameworks this feature can be referred to as "activation checkpointing" or "checkpoint
        activations".

        We pass the `__call__` method of the modules instead of `forward` because `__call__` attaches all the hooks of
        the module. https://discuss.pytorch.org/t/any-different-between-model-input-and-model-forward-input/3690/2

        Args:
            gradient_checkpointing_kwargs (dict, *optional*):
                Additional keyword arguments passed along to the `torch.utils.checkpoint.checkpoint` function.
        """
        if not self.supports_gradient_checkpointing:
            raise ValueError(f"{self.__class__.__name__} does not support gradient checkpointing.")

        if gradient_checkpointing_kwargs is None:
            gradient_checkpointing_kwargs = {"use_reentrant": True}

        gradient_checkpointing_func = functools.partial(checkpoint, **gradient_checkpointing_kwargs)

        # For old GC format (transformers < 4.35.0) for models that live on the Hub
        # we will fall back to the overwritten `_set_gradient_checkpointing` method
        _is_using_old_format = "value" in inspect.signature(self._set_gradient_checkpointing).parameters

        if not _is_using_old_format:
            self._set_gradient_checkpointing(enable=True, gradient_checkpointing_func=gradient_checkpointing_func)
        else:
            self.apply(partial(self._set_gradient_checkpointing, value=True))
            logger.warning(
                "You are using an old version of the checkpointing format that is deprecated (We will also silently ignore `gradient_checkpointing_kwargs` in case you passed it)."
                "Please update to the new format on your modeling file. To use the new format, you need to completely remove the definition of the method `_set_gradient_checkpointing` in your model."
            )

        if getattr(self, "_hf_peft_config_loaded", False):
            # When using PEFT + gradient checkpointing + Trainer we need to make sure the input has requires_grad=True
            # we do it also on PEFT: https://github.com/huggingface/peft/blob/85013987aa82aa1af3da1236b6902556ce3e483e/src/peft/peft_model.py#L334
            # When training with PEFT, only LoRA layers will have requires grad set to True, but the output of frozen layers need to propagate
            # the gradients to make sure the gradient flows.
            self.enable_input_require_grads()

    def _set_gradient_checkpointing(self, enable: bool = True, gradient_checkpointing_func: Callable = checkpoint):
        is_gradient_checkpointing_set = False

        # Apply it on the top-level module in case the top-level modules supports it
        # for example, LongT5Stack inherits from `PreTrainedModel`.
        if hasattr(self, "gradient_checkpointing"):
            self._gradient_checkpointing_func = gradient_checkpointing_func
            self.gradient_checkpointing = enable
            is_gradient_checkpointing_set = True

        for module in self.modules():
            if hasattr(module, "gradient_checkpointing"):
                module._gradient_checkpointing_func = gradient_checkpointing_func
                module.gradient_checkpointing = enable
                is_gradient_checkpointing_set = True

        if not is_gradient_checkpointing_set:
            raise ValueError(
                f"{self.__class__.__name__} is not compatible with gradient checkpointing. Make sure all the architecture support it by setting a boolean attribute"
                " `gradient_checkpointing` to modules of the model that uses checkpointing."
            )

    def gradient_checkpointing_disable(self):
        """
        Deactivates gradient checkpointing for the current model.

        Note that in other frameworks this feature can be referred to as "activation checkpointing" or "checkpoint
        activations".
        """
        if self.supports_gradient_checkpointing:
            # For old GC format (transformers < 4.35.0) for models that live on the Hub
            # we will fall back to the overwritten `_set_gradient_checkpointing` methid
            _is_using_old_format = "value" in inspect.signature(self._set_gradient_checkpointing).parameters
            if not _is_using_old_format:
                self._set_gradient_checkpointing(enable=False)
            else:
                logger.warning(
                    "You are using an old version of the checkpointing format that is deprecated (We will also silently ignore `gradient_checkpointing_kwargs` in case you passed it)."
                    "Please update to the new format on your modeling file. To use the new format, you need to completely remove the definition of the method `_set_gradient_checkpointing` in your model."
                )
                self.apply(partial(self._set_gradient_checkpointing, value=False))

        if getattr(self, "_hf_peft_config_loaded", False):
            self.disable_input_require_grads()

    @property
    def is_gradient_checkpointing(self) -> bool:
        """
        Whether gradient checkpointing is activated for this model or not.

        Note that in other frameworks this feature can be referred to as "activation checkpointing" or "checkpoint
        activations".
        """
        return any(hasattr(m, "gradient_checkpointing") and m.gradient_checkpointing for m in self.modules())

    def save_pretrained(
        self,
        save_directory: Union[str, os.PathLike],
        is_main_process: bool = True,
        state_dict: Optional[dict] = None,
        save_function: Callable = torch.save,
        push_to_hub: bool = False,
        max_shard_size: Union[int, str] = "5GB",
        safe_serialization: bool = True,
        variant: Optional[str] = None,
        token: Optional[Union[str, bool]] = None,
        save_peft_format: bool = True,
        **kwargs,
    ):
        """
        Save a model and its configuration file to a directory, so that it can be re-loaded using the
        [`~PreTrainedModel.from_pretrained`] class method.

        Arguments:
            save_directory (`str` or `os.PathLike`):
                Directory to which to save. Will be created if it doesn't exist.
            is_main_process (`bool`, *optional*, defaults to `True`):
                Whether the process calling this is the main process or not. Useful when in distributed training like
                TPUs and need to call this function on all processes. In this case, set `is_main_process=True` only on
                the main process to avoid race conditions.
            state_dict (nested dictionary of `torch.Tensor`):
                The state dictionary of the model to save. Will default to `self.state_dict()`, but can be used to only
                save parts of the model or if special precautions need to be taken when recovering the state dictionary
                of a model (like when using model parallelism).
            save_function (`Callable`):
                The function to use to save the state dictionary. Useful on distributed training like TPUs when one
                need to replace `torch.save` by another method.
            push_to_hub (`bool`, *optional*, defaults to `False`):
                Whether or not to push your model to the Hugging Face model hub after saving it. You can specify the
                repository you want to push to with `repo_id` (will default to the name of `save_directory` in your
                namespace).
            max_shard_size (`int` or `str`, *optional*, defaults to `"5GB"`):
                The maximum size for a checkpoint before being sharded. Checkpoints shard will then be each of size
                lower than this size. If expressed as a string, needs to be digits followed by a unit (like `"5MB"`).
                We default it to 5GB in order for models to be able to run easily on free-tier google colab instances
                without CPU OOM issues.

                <Tip warning={true}>

                If a single weight of the model is bigger than `max_shard_size`, it will be in its own checkpoint shard
                which will be bigger than `max_shard_size`.

                </Tip>

            safe_serialization (`bool`, *optional*, defaults to `True`):
                Whether to save the model using `safetensors` or the traditional PyTorch way (that uses `pickle`).
            variant (`str`, *optional*):
                If specified, weights are saved in the format pytorch_model.<variant>.bin.
            token (`str` or `bool`, *optional*):
                The token to use as HTTP bearer authorization for remote files. If `True`, or not specified, will use
                the token generated when running `huggingface-cli login` (stored in `~/.huggingface`).
            save_peft_format (`bool`, *optional*, defaults to `True`):
                For backward compatibility with PEFT library, in case adapter weights are attached to the model, all
                keys of the state dict of adapters needs to be pre-pended with `base_model.model`. Advanced users can
                disable this behaviours by setting `save_peft_format` to `False`.
            kwargs (`Dict[str, Any]`, *optional*):
                Additional key word arguments passed along to the [`~utils.PushToHubMixin.push_to_hub`] method.
        """
        use_auth_token = kwargs.pop("use_auth_token", None)
        ignore_metadata_errors = kwargs.pop("ignore_metadata_errors", False)

        if use_auth_token is not None:
            warnings.warn(
                "The `use_auth_token` argument is deprecated and will be removed in v5 of Transformers. Please use `token` instead.",
                FutureWarning,
            )
            if token is not None:
                raise ValueError(
                    "`token` and `use_auth_token` are both specified. Please set only the argument `token`."
                )
            token = use_auth_token

        if token is not None:
            kwargs["token"] = token

        _hf_peft_config_loaded = getattr(self, "_hf_peft_config_loaded", False)

        hf_quantizer = getattr(self, "hf_quantizer", None)
        quantization_serializable = (
            hf_quantizer is not None
            and isinstance(hf_quantizer, HfQuantizer)
            and hf_quantizer.is_serializable(safe_serialization=safe_serialization)
        )

        if hf_quantizer is not None and not _hf_peft_config_loaded and not quantization_serializable:
            raise ValueError(
                f"The model is quantized with {hf_quantizer.quantization_config.quant_method} and is not serializable - check out the warnings from"
                " the logger on the traceback to understand the reason why the quantized model is not serializable."
            )

        if "save_config" in kwargs:
            warnings.warn(
                "`save_config` is deprecated and will be removed in v5 of Transformers. Use `is_main_process` instead."
            )
            is_main_process = kwargs.pop("save_config")
        if safe_serialization and not is_safetensors_available():
            raise ImportError("`safe_serialization` requires the `safetensors library: `pip install safetensors`.")

        if os.path.isfile(save_directory):
            logger.error(f"Provided path ({save_directory}) should be a directory, not a file")
            return

        os.makedirs(save_directory, exist_ok=True)

        if push_to_hub:
            commit_message = kwargs.pop("commit_message", None)
            repo_id = kwargs.pop("repo_id", save_directory.split(os.path.sep)[-1])
            repo_id = self._create_repo(repo_id, **kwargs)
            files_timestamps = self._get_files_timestamps(save_directory)

        # Only save the model itself if we are using distributed training
        model_to_save = unwrap_model(self)

        # save the string version of dtype to the config, e.g. convert torch.float32 => "float32"
        # we currently don't use this setting automatically, but may start to use with v5
        dtype = get_parameter_dtype(model_to_save)
        model_to_save.config.torch_dtype = str(dtype).split(".")[1]

        # Attach architecture to the config
        model_to_save.config.architectures = [model_to_save.__class__.__name__]

        # Unset attn implementation so it can be set to another one when loading back
        model_to_save.config._attn_implementation_autoset = False

        # If we have a custom model, we copy the file defining it in the folder and set the attributes so it can be
        # loaded from the Hub.
        if self._auto_class is not None:
            custom_object_save(self, save_directory, config=self.config)

        # Save the config
        if is_main_process:
            if not _hf_peft_config_loaded:
                # If the model config has set attributes that should be in the generation config, move them there.
                misplaced_generation_parameters = model_to_save.config._get_non_default_generation_parameters()
                if self.can_generate() and len(misplaced_generation_parameters) > 0:
                    warnings.warn(
                        "Moving the following attributes in the config to the generation config: "
                        f"{misplaced_generation_parameters}. You are seeing this warning because you've set "
                        "generation parameters in the model config, as opposed to in the generation config.",
                        UserWarning,
                    )
                    for param_name, param_value in misplaced_generation_parameters.items():
                        setattr(model_to_save.generation_config, param_name, param_value)
                        setattr(model_to_save.config, param_name, None)

                model_to_save.config.save_pretrained(save_directory)
            if self.can_generate():
                model_to_save.generation_config.save_pretrained(save_directory)

            if _hf_peft_config_loaded:
                logger.info(
                    "Detected adapters on the model, saving the model in the PEFT format, only adapter weights will be saved."
                )
                state_dict = model_to_save.get_adapter_state_dict()

                if save_peft_format:
                    logger.info(
                        "To match the expected format of the PEFT library, all keys of the state dict of adapters will be pre-pended with `base_model.model`."
                    )
                    peft_state_dict = {}
                    for key, value in state_dict.items():
                        peft_state_dict[f"base_model.model.{key}"] = value
                    state_dict = peft_state_dict

                active_adapter = self.active_adapters()

                if len(active_adapter) > 1:
                    raise ValueError(
                        "Multiple active adapters detected, saving multiple active adapters is not supported yet. You can save adapters separately one by one "
                        "by iteratively calling `model.set_adapter(adapter_name)` then `model.save_pretrained(...)`"
                    )
                active_adapter = active_adapter[0]

                current_peft_config = self.peft_config[active_adapter]
                current_peft_config.save_pretrained(save_directory)

        # for offloaded modules
        module_map = {}

        # Save the model
        if state_dict is None:
            # if any model parameters are offloaded, make module map
            if (
                hasattr(self, "hf_device_map")
                and len(set(self.hf_device_map.values())) > 1
                and ("cpu" in self.hf_device_map.values() or "disk" in self.hf_device_map.values())
            ):
                warnings.warn(
                    "Attempting to save a model with offloaded modules. Ensure that unallocated cpu memory exceeds the `shard_size` (5GB default)"
                )
                for name, module in model_to_save.named_modules():
                    if name == "":
                        continue
                    module_state_dict = module.state_dict()

                    for key in module_state_dict:
                        module_map[name + f".{key}"] = module
            state_dict = model_to_save.state_dict()

        # Translate state_dict from smp to hf if saving with smp >= 1.10
        if IS_SAGEMAKER_MP_POST_1_10:
            for smp_to_hf, _ in smp.state.module_manager.translate_functions:
                state_dict = smp_to_hf(state_dict)

        # Handle the case where some state_dict keys shouldn't be saved
        if self._keys_to_ignore_on_save is not None:
            for ignore_key in self._keys_to_ignore_on_save:
                if ignore_key in state_dict.keys():
                    del state_dict[ignore_key]

        # Rename state_dict keys before saving to file. Do nothing unless overriden in a particular model.
        # (initially introduced with TimmWrapperModel to remove prefix and make checkpoints compatible with timm)
        state_dict = self._fix_state_dict_keys_on_save(state_dict)

        if safe_serialization:
            # Safetensors does not allow tensor aliasing.
            # We're going to remove aliases before saving
            ptrs = collections.defaultdict(list)
            for name, tensor in state_dict.items():
                # Sometimes in the state_dict we have non-tensor objects.
                # e.g. in bitsandbytes we have some `str` objects in the state_dict
                if isinstance(tensor, torch.Tensor):
                    ptrs[id_tensor_storage(tensor)].append(name)
                else:
                    # In the non-tensor case, fall back to the pointer of the object itself
                    ptrs[id(tensor)].append(name)

            # These are all the pointers of shared tensors
            if hasattr(self, "hf_device_map"):
                # if the model has offloaded parameters, we must check using find_tied_parameters()
                tied_params = find_tied_parameters(self)
                if tied_params:
                    tied_names = tied_params[0]
                    shared_ptrs = {
                        ptr: names for ptr, names in ptrs.items() if any(name in tied_names for name in names)
                    }
                else:
                    shared_ptrs = {}
            else:
                shared_ptrs = {ptr: names for ptr, names in ptrs.items() if len(names) > 1}

            # Recursively descend to find tied weight keys
            _tied_weights_keys = _get_tied_weight_keys(self)
            error_names = []
            to_delete_names = set()
            for names in shared_ptrs.values():
                # Removing the keys which are declared as known duplicates on
                # load. This allows to make sure the name which is kept is consistent.
                if _tied_weights_keys is not None:
                    found = 0
                    for name in sorted(names):
                        matches_pattern = any(re.search(pat, name) for pat in _tied_weights_keys)
                        if matches_pattern and name in state_dict:
                            found += 1
                            if found < len(names):
                                to_delete_names.add(name)
            # We are entering a place where the weights and the transformers configuration do NOT match.
            shared_names, disjoint_names = _find_disjoint(shared_ptrs.values(), state_dict)
            # Those are actually tensor sharing but disjoint from each other, we can safely clone them
            # Reloaded won't have the same property, but it shouldn't matter in any meaningful way.
            for name in disjoint_names:
                state_dict[name] = state_dict[name].clone()

            # When not all duplicates have been cleaned, still remove those keys, but put a clear warning.
            # If the link between tensors was done at runtime then `from_pretrained` will not get
            # the key back leading to random tensor. A proper warning will be shown
            # during reload (if applicable), but since the file is not necessarily compatible with
            # the config, better show a proper warning.
            shared_names, identical_names = _find_identical(shared_names, state_dict)
            # delete tensors that have identical storage
            for inames in identical_names:
                known = inames.intersection(to_delete_names)
                for name in known:
                    del state_dict[name]
                unknown = inames.difference(to_delete_names)
                if len(unknown) > 1:
                    error_names.append(unknown)

            if shared_names:
                error_names.append(set(shared_names))

            if len(error_names) > 0:
                raise RuntimeError(
                    f"The weights trying to be saved contained shared tensors {error_names} that are mismatching the transformers base configuration. Try saving using `safe_serialization=False` or remove this tensor sharing.",
                )

        # Shard the model if it is too big.
        if not _hf_peft_config_loaded:
            weights_name = SAFE_WEIGHTS_NAME if safe_serialization else WEIGHTS_NAME
            weights_name = _add_variant(weights_name, variant)
        else:
            weights_name = ADAPTER_SAFE_WEIGHTS_NAME if safe_serialization else ADAPTER_WEIGHTS_NAME

        filename_pattern = weights_name.replace(".bin", "{suffix}.bin").replace(".safetensors", "{suffix}.safetensors")
        state_dict_split = split_torch_state_dict_into_shards(
            state_dict, filename_pattern=filename_pattern, max_shard_size=max_shard_size
        )
        # Save index if sharded
        index = None
        if state_dict_split.is_sharded:
            index = {
                "metadata": state_dict_split.metadata,
                "weight_map": state_dict_split.tensor_to_filename,
            }

        # Clean the folder from a previous save
        for filename in os.listdir(save_directory):
            full_filename = os.path.join(save_directory, filename)
            # If we have a shard file that is not going to be replaced, we delete it, but only from the main process
            # in distributed settings to avoid race conditions.
            weights_no_suffix = weights_name.replace(".bin", "").replace(".safetensors", "")

            # make sure that file to be deleted matches format of sharded file, e.g. pytorch_model-00001-of-00005
            filename_no_suffix = filename.replace(".bin", "").replace(".safetensors", "")
            reg = re.compile(r"(.*?)-\d{5}-of-\d{5}")

            if (
                filename.startswith(weights_no_suffix)
                and os.path.isfile(full_filename)
                and filename not in state_dict_split.filename_to_tensors.keys()
                and is_main_process
                and reg.fullmatch(filename_no_suffix) is not None
            ):
                os.remove(full_filename)
        # Save the model
        filename_to_tensors = state_dict_split.filename_to_tensors.items()
        if module_map:
            filename_to_tensors = logging.tqdm(filename_to_tensors, desc="Saving checkpoint shards")
        for shard_file, tensors in filename_to_tensors:
            shard = {}
            for tensor in tensors:
                shard[tensor] = state_dict[tensor].contiguous()
                # delete reference, see https://github.com/huggingface/transformers/pull/34890
                del state_dict[tensor]

            # remake shard with onloaded parameters if necessary
            if module_map:
                if accelerate_version < version.parse("0.31"):
                    raise ImportError(
                        f"You need accelerate version to be greater or equal than 0.31 to save models with offloaded parameters. Detected version {accelerate_version}. "
                        f"Please upgrade accelerate with `pip install -U accelerate`"
                    )
                # init state_dict for this shard
                shard_state_dict = {name: "" for name in shard}
                for module_name in shard:
                    # skip to collect this weight again
                    if shard_state_dict.get(module_name) != "":
                        continue
                    module = module_map[module_name]
                    # update state dict with onloaded parameters
                    shard_state_dict = get_state_dict_from_offload(module, module_name, shard_state_dict)

                # assign shard to be the completed state dict
                shard = shard_state_dict
                del shard_state_dict
                gc.collect()

            if safe_serialization:
                # At some point we will need to deal better with save_function (used for TPU and other distributed
                # joyfulness), but for now this enough.
                safe_save_file(shard, os.path.join(save_directory, shard_file), metadata={"format": "pt"})
            else:
                save_function(shard, os.path.join(save_directory, shard_file))

        del state_dict

        if index is None:
            path_to_weights = os.path.join(save_directory, weights_name)
            logger.info(f"Model weights saved in {path_to_weights}")
        else:
            save_index_file = SAFE_WEIGHTS_INDEX_NAME if safe_serialization else WEIGHTS_INDEX_NAME
            save_index_file = os.path.join(save_directory, _add_variant(save_index_file, variant))
            # Save the index as well
            with open(save_index_file, "w", encoding="utf-8") as f:
                content = json.dumps(index, indent=2, sort_keys=True) + "\n"
                f.write(content)
            logger.info(
                f"The model is bigger than the maximum size per checkpoint ({max_shard_size}) and is going to be "
                f"split in {len(state_dict_split.filename_to_tensors)} checkpoint shards. You can find where each parameters has been saved in the "
                f"index located at {save_index_file}."
            )

        if push_to_hub:
            # Eventually create an empty model card
            model_card = create_and_tag_model_card(
                repo_id, self.model_tags, token=token, ignore_metadata_errors=ignore_metadata_errors
            )

            # Update model card if needed:
            model_card.save(os.path.join(save_directory, "README.md"))

            self._upload_modified_files(
                save_directory,
                repo_id,
                files_timestamps,
                commit_message=commit_message,
                token=token,
            )

    @wraps(PushToHubMixin.push_to_hub)
    def push_to_hub(self, *args, **kwargs):
        tags = self.model_tags if self.model_tags is not None else []

        tags_kwargs = kwargs.get("tags", [])
        if isinstance(tags_kwargs, str):
            tags_kwargs = [tags_kwargs]

        for tag in tags_kwargs:
            if tag not in tags:
                tags.append(tag)

        if tags:
            kwargs["tags"] = tags
        return super().push_to_hub(*args, **kwargs)

    def get_memory_footprint(self, return_buffers=True):
        r"""
        Get the memory footprint of a model. This will return the memory footprint of the current model in bytes.
        Useful to benchmark the memory footprint of the current model and design some tests. Solution inspired from the
        PyTorch discussions: https://discuss.pytorch.org/t/gpu-memory-that-model-uses/56822/2

        Arguments:
            return_buffers (`bool`, *optional*, defaults to `True`):
                Whether to return the size of the buffer tensors in the computation of the memory footprint. Buffers
                are tensors that do not require gradients and not registered as parameters. E.g. mean and std in batch
                norm layers. Please see: https://discuss.pytorch.org/t/what-pytorch-means-by-buffers/120266/2
        """
        mem = sum([param.nelement() * param.element_size() for param in self.parameters()])
        if return_buffers:
            mem_bufs = sum([buf.nelement() * buf.element_size() for buf in self.buffers()])
            mem = mem + mem_bufs
        return mem

    @wraps(torch.nn.Module.cuda)
    def cuda(self, *args, **kwargs):
        if getattr(self, "quantization_method", None) == QuantizationMethod.HQQ:
            raise ValueError("`.cuda` is not supported for HQQ-quantized models.")
        # Checks if the model has been loaded in 4-bit or 8-bit with BNB
        if getattr(self, "quantization_method", None) == QuantizationMethod.BITS_AND_BYTES:
            if getattr(self, "is_loaded_in_8bit", False):
                raise ValueError(
                    "Calling `cuda()` is not supported for `8-bit` quantized models. "
                    " Please use the model as it is, since the model has already been set to the correct devices."
                )
            elif version.parse(importlib.metadata.version("bitsandbytes")) < version.parse("0.43.2"):
                raise ValueError(
                    "Calling `cuda()` is not supported for `4-bit` quantized models with the installed version of bitsandbytes. "
                    f"The current device is `{self.device}`. If you intended to move the model, please install bitsandbytes >= 0.43.2."
                )
        else:
            return super().cuda(*args, **kwargs)

    @wraps(torch.nn.Module.to)
    def to(self, *args, **kwargs):
        # For BNB/GPTQ models, we prevent users from casting the model to another dtype to restrict unwanted behaviours.
        # the correct API should be to load the model with the desired dtype directly through `from_pretrained`.
        dtype_present_in_args = "dtype" in kwargs

        if not dtype_present_in_args:
            for arg in args:
                if isinstance(arg, torch.dtype):
                    dtype_present_in_args = True
                    break

        if getattr(self, "quantization_method", None) == QuantizationMethod.HQQ:
            raise ValueError("`.to` is not supported for HQQ-quantized models.")
        # Checks if the model has been loaded in 4-bit or 8-bit with BNB
        if getattr(self, "quantization_method", None) == QuantizationMethod.BITS_AND_BYTES:
            if dtype_present_in_args:
                raise ValueError(
                    "You cannot cast a bitsandbytes model in a new `dtype`. Make sure to load the model using `from_pretrained` using the"
                    " desired `dtype` by passing the correct `torch_dtype` argument."
                )

            if getattr(self, "is_loaded_in_8bit", False):
                raise ValueError(
                    "`.to` is not supported for `8-bit` bitsandbytes models. Please use the model as it is, since the"
                    " model has already been set to the correct devices and casted to the correct `dtype`."
                )
            elif version.parse(importlib.metadata.version("bitsandbytes")) < version.parse("0.43.2"):
                raise ValueError(
                    "Calling `to()` is not supported for `4-bit` quantized models with the installed version of bitsandbytes. "
                    f"The current device is `{self.device}`. If you intended to move the model, please install bitsandbytes >= 0.43.2."
                )
        elif getattr(self, "quantization_method", None) == QuantizationMethod.GPTQ:
            if dtype_present_in_args:
                raise ValueError(
                    "You cannot cast a GPTQ model in a new `dtype`. Make sure to load the model using `from_pretrained` using the desired"
                    " `dtype` by passing the correct `torch_dtype` argument."
                )
        return super().to(*args, **kwargs)

    def half(self, *args):
        # Checks if the model is quantized
        if getattr(self, "is_quantized", False):
            raise ValueError(
                "`.half()` is not supported for quantized model. Please use the model as it is, since the"
                " model has already been casted to the correct `dtype`."
            )
        else:
            return super().half(*args)

    def float(self, *args):
        # Checks if the model is quantized
        if getattr(self, "is_quantized", False):
            raise ValueError(
                "`.float()` is not supported for quantized model. Please use the model as it is, since the"
                " model has already been casted to the correct `dtype`."
            )
        else:
            return super().float(*args)

    @classmethod
    def get_init_context(
        cls: Type[SpecificPreTrainedModelType],
        _fast_init=True,
        is_quantized=None,
        _is_ds_init_called=None,
        low_cpu_mem_usage=True,
    ):
        init_contexts = [no_init_weights(_enable=_fast_init)]

        if is_deepspeed_zero3_enabled() and not is_quantized and not _is_ds_init_called:
            import deepspeed

            logger.info("Detected DeepSpeed ZeRO-3: activating zero.init() for this model")
            init_contexts = [
                deepspeed.zero.Init(config_dict_or_path=deepspeed_config()),
                set_zero3_state(),
            ] + init_contexts
        elif low_cpu_mem_usage:
            if not is_accelerate_available():
                raise ImportError(
                    f"Using `low_cpu_mem_usage=True` or a `device_map` requires Accelerate: `pip install 'accelerate>={ACCELERATE_MIN_VERSION}'`"
                )
            init_contexts.append(init_empty_weights())

        if is_deepspeed_zero3_enabled() and is_quantized:
            init_contexts.append(set_quantized_state())
        return init_contexts

    @classmethod
    @restore_default_torch_dtype
    def from_pretrained(
        cls: Type[SpecificPreTrainedModelType],
        pretrained_model_name_or_path: Optional[Union[str, os.PathLike]],
        *model_args,
        config: Optional[Union[PretrainedConfig, str, os.PathLike]] = None,
        cache_dir: Optional[Union[str, os.PathLike]] = None,
        ignore_mismatched_sizes: bool = False,
        force_download: bool = False,
        local_files_only: bool = False,
        token: Optional[Union[str, bool]] = None,
        revision: str = "main",
        use_safetensors: Optional[bool] = None,
        weights_only: bool = True,
        **kwargs,
    ) -> SpecificPreTrainedModelType:
        r"""
        Instantiate a pretrained pytorch model from a pre-trained model configuration.

        The model is set in evaluation mode by default using `model.eval()` (Dropout modules are deactivated). To train
        the model, you should first set it back in training mode with `model.train()`.

        The warning *Weights from XXX not initialized from pretrained model* means that the weights of XXX do not come
        pretrained with the rest of the model. It is up to you to train those weights with a downstream fine-tuning
        task.

        The warning *Weights from XXX not used in YYY* means that the layer XXX is not used by YYY, therefore those
        weights are discarded.

        If model weights are the same precision as the base model (and is a supported model), weights will be lazily loaded
        in using the `meta` device and brought into memory once an input is passed through that layer regardless of
        `low_cpu_mem_usage`.

        Parameters:
            pretrained_model_name_or_path (`str` or `os.PathLike`, *optional*):
                Can be either:

                    - A string, the *model id* of a pretrained model hosted inside a model repo on huggingface.co.
                    - A path to a *directory* containing model weights saved using
                      [`~PreTrainedModel.save_pretrained`], e.g., `./my_model_directory/`.
                    - A path or url to a *tensorflow index checkpoint file* (e.g, `./tf_model/model.ckpt.index`). In
                      this case, `from_tf` should be set to `True` and a configuration object should be provided as
                      `config` argument. This loading path is slower than converting the TensorFlow checkpoint in a
                      PyTorch model using the provided conversion scripts and loading the PyTorch model afterwards.
                    - A path or url to a model folder containing a *flax checkpoint file* in *.msgpack* format (e.g,
                      `./flax_model/` containing `flax_model.msgpack`). In this case, `from_flax` should be set to
                      `True`.
                    - `None` if you are both providing the configuration and state dictionary (resp. with keyword
                      arguments `config` and `state_dict`).
            model_args (sequence of positional arguments, *optional*):
                All remaining positional arguments will be passed to the underlying model's `__init__` method.
            config (`Union[PretrainedConfig, str, os.PathLike]`, *optional*):
                Can be either:

                    - an instance of a class derived from [`PretrainedConfig`],
                    - a string or path valid as input to [`~PretrainedConfig.from_pretrained`].

                Configuration for the model to use instead of an automatically loaded configuration. Configuration can
                be automatically loaded when:

                    - The model is a model provided by the library (loaded with the *model id* string of a pretrained
                      model).
                    - The model was saved using [`~PreTrainedModel.save_pretrained`] and is reloaded by supplying the
                      save directory.
                    - The model is loaded by supplying a local directory as `pretrained_model_name_or_path` and a
                      configuration JSON file named *config.json* is found in the directory.
            state_dict (`Dict[str, torch.Tensor]`, *optional*):
                A state dictionary to use instead of a state dictionary loaded from saved weights file.

                This option can be used if you want to create a model from a pretrained configuration but load your own
                weights. In this case though, you should check if using [`~PreTrainedModel.save_pretrained`] and
                [`~PreTrainedModel.from_pretrained`] is not a simpler option.
            cache_dir (`Union[str, os.PathLike]`, *optional*):
                Path to a directory in which a downloaded pretrained model configuration should be cached if the
                standard cache should not be used.
            from_tf (`bool`, *optional*, defaults to `False`):
                Load the model weights from a TensorFlow checkpoint save file (see docstring of
                `pretrained_model_name_or_path` argument).
            from_flax (`bool`, *optional*, defaults to `False`):
                Load the model weights from a Flax checkpoint save file (see docstring of
                `pretrained_model_name_or_path` argument).
            ignore_mismatched_sizes (`bool`, *optional*, defaults to `False`):
                Whether or not to raise an error if some of the weights from the checkpoint do not have the same size
                as the weights of the model (if for instance, you are instantiating a model with 10 labels from a
                checkpoint with 3 labels).
            force_download (`bool`, *optional*, defaults to `False`):
                Whether or not to force the (re-)download of the model weights and configuration files, overriding the
                cached versions if they exist.
            resume_download:
                Deprecated and ignored. All downloads are now resumed by default when possible.
                Will be removed in v5 of Transformers.
            proxies (`Dict[str, str]`, *optional*):
                A dictionary of proxy servers to use by protocol or endpoint, e.g., `{'http': 'foo.bar:3128',
                'http://hostname': 'foo.bar:4012'}`. The proxies are used on each request.
            output_loading_info(`bool`, *optional*, defaults to `False`):
                Whether ot not to also return a dictionary containing missing keys, unexpected keys and error messages.
            local_files_only(`bool`, *optional*, defaults to `False`):
                Whether or not to only look at local files (i.e., do not try to download the model).
            token (`str` or `bool`, *optional*):
                The token to use as HTTP bearer authorization for remote files. If `True`, or not specified, will use
                the token generated when running `huggingface-cli login` (stored in `~/.huggingface`).
            revision (`str`, *optional*, defaults to `"main"`):
                The specific model version to use. It can be a branch name, a tag name, or a commit id, since we use a
                git-based system for storing models and other artifacts on huggingface.co, so `revision` can be any
                identifier allowed by git.

                <Tip>

                To test a pull request you made on the Hub, you can pass `revision="refs/pr/<pr_number>"`.

                </Tip>

            mirror (`str`, *optional*):
                Mirror source to accelerate downloads in China. If you are from China and have an accessibility
                problem, you can set this option to resolve it. Note that we do not guarantee the timeliness or safety.
                Please refer to the mirror site for more information.
            _fast_init(`bool`, *optional*, defaults to `True`):
                Whether or not to disable fast initialization.

                <Tip warning={true}>

                One should only disable *_fast_init* to ensure backwards compatibility with `transformers.__version__ <
                4.6.0` for seeded model initialization. This argument will be removed at the next major version. See
                [pull request 11471](https://github.com/huggingface/transformers/pull/11471) for more information.

                </Tip>
            attn_implementation (`str`, *optional*):
                The attention implementation to use in the model (if relevant). Can be any of `"eager"` (manual implementation of the attention), `"sdpa"` (using [`F.scaled_dot_product_attention`](https://pytorch.org/docs/master/generated/torch.nn.functional.scaled_dot_product_attention.html)), or `"flash_attention_2"` (using [Dao-AILab/flash-attention](https://github.com/Dao-AILab/flash-attention)). By default, if available, SDPA will be used for torch>=2.1.1. The default is otherwise the manual `"eager"` implementation.

            > Parameters for big model inference

            low_cpu_mem_usage(`bool`, *optional*):
                Tries not to use more than 1x model size in CPU memory (including peak memory) while loading the model.
                Generally should be combined with a `device_map` (such as `"auto"`) for best results.
                This is an experimental feature and a subject to change at any moment.
                </Tip>
                    If the model weights are in the same precision as the model loaded in, `low_cpu_mem_usage` (without
                    `device_map`) is redundant and will not provide any benefit in regards to CPU memory usage. However,
                    this should still be enabled if you are passing in a `device_map`.
                </Tip>
            torch_dtype (`str` or `torch.dtype`, *optional*):
                Override the default `torch.dtype` and load the model under a specific `dtype`. The different options
                are:

                1. `torch.float16` or `torch.bfloat16` or `torch.float`: load in a specified
                  `dtype`, ignoring the model's `config.torch_dtype` if one exists. If not specified
                  - the model will get loaded in `torch.float` (fp32).

                2. `"auto"` - A `torch_dtype` entry in the `config.json` file of the model will be
                  attempted to be used. If this entry isn't found then next check the `dtype` of the first weight in
                  the checkpoint that's of a floating point type and use that as `dtype`. This will load the model
                  using the `dtype` it was saved in at the end of the training. It can't be used as an indicator of how
                  the model was trained. Since it could be trained in one of half precision dtypes, but saved in fp32.

                3. A string that is a valid `torch.dtype`. E.g. "float32" loads the model in `torch.float32`, "float16" loads in `torch.float16` etc.

                <Tip>

                For some models the `dtype` they were trained in is unknown - you may try to check the model's paper or
                reach out to the authors and ask them to add this information to the model's card and to insert the
                `torch_dtype` entry in `config.json` on the hub.

                </Tip>

            device_map (`str` or `Dict[str, Union[int, str, torch.device]]` or `int` or `torch.device`, *optional*):
                A map that specifies where each submodule should go. It doesn't need to be refined to each
                parameter/buffer name, once a given module name is inside, every submodule of it will be sent to the
                same device. If we only pass the device (*e.g.*, `"cpu"`, `"cuda:1"`, `"mps"`, or a GPU ordinal rank
                like `1`) on which the model will be allocated, the device map will map the entire model to this
                device. Passing `device_map = 0` means put the whole model on GPU 0.

                To have Accelerate compute the most optimized `device_map` automatically, set `device_map="auto"`. For
                more information about each option see [designing a device
                map](https://hf.co/docs/accelerate/main/en/usage_guides/big_modeling#designing-a-device-map).
            max_memory (`Dict`, *optional*):
                A dictionary device identifier to maximum memory. Will default to the maximum memory available for each
                GPU and the available CPU RAM if unset.
            offload_folder (`str` or `os.PathLike`, *optional*):
                If the `device_map` contains any value `"disk"`, the folder where we will offload weights.
            offload_state_dict (`bool`, *optional*):
                If `True`, will temporarily offload the CPU state dict to the hard drive to avoid getting out of CPU
                RAM if the weight of the CPU state dict + the biggest shard of the checkpoint does not fit. Defaults to
                `True` when there is some disk offload.
            offload_buffers (`bool`, *optional*):
                Whether or not to offload the buffers with the model parameters.
            quantization_config (`Union[QuantizationConfigMixin,Dict]`, *optional*):
                A dictionary of configuration parameters or a QuantizationConfigMixin object for quantization (e.g
                bitsandbytes, gptq). There may be other quantization-related kwargs, including `load_in_4bit` and
                `load_in_8bit`, which are parsed by QuantizationConfigParser. Supported only for bitsandbytes
                quantizations and not preferred. consider inserting all such arguments into quantization_config
                instead.
            subfolder (`str`, *optional*, defaults to `""`):
                In case the relevant files are located inside a subfolder of the model repo on huggingface.co, you can
                specify the folder name here.
            variant (`str`, *optional*):
                If specified load weights from `variant` filename, *e.g.* pytorch_model.<variant>.bin. `variant` is
                ignored when using `from_tf` or `from_flax`.
            use_safetensors (`bool`, *optional*, defaults to `None`):
                Whether or not to use `safetensors` checkpoints. Defaults to `None`. If not specified and `safetensors`
                is not installed, it will be set to `False`.

            weights_only (`bool`, *optional*, defaults to `True`):
                Indicates whether unpickler should be restricted to loading only tensors, primitive types,
                dictionaries and any types added via torch.serialization.add_safe_globals().
                When set to False, we can load wrapper tensor subclass weights.

            kwargs (remaining dictionary of keyword arguments, *optional*):
                Can be used to update the configuration object (after it being loaded) and initiate the model (e.g.,
                `output_attentions=True`). Behaves differently depending on whether a `config` is provided or
                automatically loaded:

                    - If a configuration is provided with `config`, `**kwargs` will be directly passed to the
                      underlying model's `__init__` method (we assume all relevant updates to the configuration have
                      already been done)
                    - If a configuration is not provided, `kwargs` will be first passed to the configuration class
                      initialization function ([`~PretrainedConfig.from_pretrained`]). Each key of `kwargs` that
                      corresponds to a configuration attribute will be used to override said attribute with the
                      supplied `kwargs` value. Remaining keys that do not correspond to any configuration attribute
                      will be passed to the underlying model's `__init__` function.

        <Tip>

        Activate the special ["offline-mode"](https://huggingface.co/transformers/installation.html#offline-mode) to
        use this method in a firewalled environment.

        </Tip>

        Examples:

        ```python
        >>> from transformers import BertConfig, BertModel

        >>> # Download model and configuration from huggingface.co and cache.
        >>> model = BertModel.from_pretrained("google-bert/bert-base-uncased")
        >>> # Model was saved using *save_pretrained('./test/saved_model/')* (for example purposes, not runnable).
        >>> model = BertModel.from_pretrained("./test/saved_model/")
        >>> # Update configuration during loading.
        >>> model = BertModel.from_pretrained("google-bert/bert-base-uncased", output_attentions=True)
        >>> assert model.config.output_attentions == True
        >>> # Loading from a TF checkpoint file instead of a PyTorch model (slower, for example purposes, not runnable).
        >>> config = BertConfig.from_json_file("./tf_model/my_tf_model_config.json")
        >>> model = BertModel.from_pretrained("./tf_model/my_tf_checkpoint.ckpt.index", from_tf=True, config=config)
        >>> # Loading from a Flax checkpoint file instead of a PyTorch model (slower)
        >>> model = BertModel.from_pretrained("google-bert/bert-base-uncased", from_flax=True)
        ```

        * `low_cpu_mem_usage` algorithm:

        This is an experimental function that loads the model using ~1x model size CPU memory

        Here is how it works:

        1. save which state_dict keys we have
        2. drop state_dict before the model is created, since the latter takes 1x model size CPU memory
        3. after the model has been instantiated switch to the meta device all params/buffers that
        are going to be replaced from the loaded state_dict
        4. load state_dict 2nd time
        5. replace the params/buffers from the state_dict

        Currently, it can't handle deepspeed ZeRO stage 3 and ignores loading errors

        """
        state_dict = kwargs.pop("state_dict", None)
        from_tf = kwargs.pop("from_tf", False)
        from_flax = kwargs.pop("from_flax", False)
        resume_download = kwargs.pop("resume_download", None)
        proxies = kwargs.pop("proxies", None)
        output_loading_info = kwargs.pop("output_loading_info", False)
        use_auth_token = kwargs.pop("use_auth_token", None)
        trust_remote_code = kwargs.pop("trust_remote_code", None)
        _ = kwargs.pop("mirror", None)
        from_pipeline = kwargs.pop("_from_pipeline", None)
        from_auto_class = kwargs.pop("_from_auto", False)
        _fast_init = kwargs.pop("_fast_init", True)
        torch_dtype = kwargs.pop("torch_dtype", None)
        low_cpu_mem_usage = kwargs.pop("low_cpu_mem_usage", None)
        device_map = kwargs.pop("device_map", None)
        max_memory = kwargs.pop("max_memory", None)
        offload_folder = kwargs.pop("offload_folder", None)
        offload_state_dict = kwargs.pop("offload_state_dict", False)
        offload_buffers = kwargs.pop("offload_buffers", False)
        load_in_8bit = kwargs.pop("load_in_8bit", False)
        load_in_4bit = kwargs.pop("load_in_4bit", False)
        quantization_config = kwargs.pop("quantization_config", None)
        subfolder = kwargs.pop("subfolder", "")
        commit_hash = kwargs.pop("_commit_hash", None)
        variant = kwargs.pop("variant", None)
        adapter_kwargs = kwargs.pop("adapter_kwargs", {})
        adapter_name = kwargs.pop("adapter_name", "default")
        use_flash_attention_2 = kwargs.pop("use_flash_attention_2", False)
        generation_config = kwargs.pop("generation_config", None)

        gguf_file = kwargs.pop("gguf_file", None)
        # Cache path to the GGUF file
        gguf_path = None

        tp_plan = kwargs.pop("tp_plan", None)
        if tp_plan is not None and tp_plan != "auto":
            # TODO: we can relax this check when we support taking tp_plan from a json file, for example.
            raise ValueError(f"tp_plan supports 'auto' only for now but got {tp_plan}.")
        if tp_plan is not None and device_map is not None:
            raise ValueError(
                "`tp_plan` and `device_map` are mutually exclusive. Choose either one for parallelization."
            )

        # If torchrun was used, make sure to TP by default. This way people don't need to change tp or device map
        if device_map == "auto" and tp_plan is None and int(os.environ.get("WORLD_SIZE", 0)):
            tp_plan = "auto"  # device_map = "auto" in torchrun equivalent to TP plan = AUTO!
            device_map = None

        # We need to correctly dispatch the model on the current process device. The easiest way for this is to use a simple
        # `device_map` pointing to the correct device
        device_mesh = None
        if tp_plan is not None:
            if not is_torch_greater_or_equal("2.5"):
                raise EnvironmentError("tensor parallel is only supported for `torch>=2.5`.")
            if not torch.distributed.is_initialized():
                try:
                    logger.warning("Tensor Parallel requires torch.distributed to be initialized first.")
                    rank = int(os.environ["RANK"])
                    world_size = int(os.environ["WORLD_SIZE"])
                    torch.distributed.init_process_group("nccl", rank=rank, world_size=world_size)
                    torch.cuda.set_device(rank)
                except Exception as e:
                    raise EnvironmentError(
                        "We tried to initialize torch.distributed for you, but it failed, make"
                        "sure you init torch distributed in your script to use `tp_plan='auto'`"
                    ) from e

            # Detect the accelerator on the machine. If no accelerator is available, it returns CPU.
            device_type = torch._C._get_accelerator().type
            device_module = torch.get_device_module(device_type)
            # Get device with index assuming equal number of devices per host
            tp_device = torch.device(device_type, torch.distributed.get_rank() % device_module.device_count())
            # This is the easiest way to dispatch to the current process device
            device_map = tp_device

            # Assuming sharding the model onto the world
            world_size = torch.distributed.get_world_size()
            device_mesh = torch.distributed.init_device_mesh(tp_device.type, (world_size,))

        if is_fsdp_enabled():
            low_cpu_mem_usage = True

        if use_auth_token is not None:
            warnings.warn(
                "The `use_auth_token` argument is deprecated and will be removed in v5 of Transformers. Please use `token` instead.",
                FutureWarning,
            )
            if token is not None:
                raise ValueError(
                    "`token` and `use_auth_token` are both specified. Please set only the argument `token`."
                )
            token = use_auth_token

        if token is not None and adapter_kwargs is not None and "token" not in adapter_kwargs:
            adapter_kwargs["token"] = token

        if use_safetensors is None and not is_safetensors_available():
            use_safetensors = False
        if trust_remote_code is True:
            logger.warning(
                "The argument `trust_remote_code` is to be used with Auto classes. It has no effect here and is"
                " ignored."
            )

        if gguf_file is not None and not is_accelerate_available():
            raise ValueError("accelerate is required when loading a GGUF file `pip install accelerate`.")

        if commit_hash is None:
            if not isinstance(config, PretrainedConfig):
                # We make a call to the config file first (which may be absent) to get the commit hash as soon as possible
                resolved_config_file = cached_file(
                    pretrained_model_name_or_path,
                    CONFIG_NAME,
                    cache_dir=cache_dir,
                    force_download=force_download,
                    resume_download=resume_download,
                    proxies=proxies,
                    local_files_only=local_files_only,
                    token=token,
                    revision=revision,
                    subfolder=subfolder,
                    _raise_exceptions_for_gated_repo=False,
                    _raise_exceptions_for_missing_entries=False,
                    _raise_exceptions_for_connection_errors=False,
                )
                commit_hash = extract_commit_hash(resolved_config_file, commit_hash)
            else:
                commit_hash = getattr(config, "_commit_hash", None)

        if is_peft_available():
            _adapter_model_path = adapter_kwargs.pop("_adapter_model_path", None)

            if _adapter_model_path is None:
                _adapter_model_path = find_adapter_config_file(
                    pretrained_model_name_or_path,
                    cache_dir=cache_dir,
                    force_download=force_download,
                    resume_download=resume_download,
                    proxies=proxies,
                    local_files_only=local_files_only,
                    _commit_hash=commit_hash,
                    **adapter_kwargs,
                )
            if _adapter_model_path is not None and os.path.isfile(_adapter_model_path):
                with open(_adapter_model_path, "r", encoding="utf-8") as f:
                    _adapter_model_path = pretrained_model_name_or_path
                    pretrained_model_name_or_path = json.load(f)["base_model_name_or_path"]
        else:
            _adapter_model_path = None

        # change device_map into a map if we passed an int, a str or a torch.device
        if isinstance(device_map, torch.device):
            device_map = {"": device_map}
        elif isinstance(device_map, str) and device_map not in ["auto", "balanced", "balanced_low_0", "sequential"]:
            try:
                device_map = {"": torch.device(device_map)}
            except RuntimeError:
                raise ValueError(
                    "When passing device_map as a string, the value needs to be a device name (e.g. cpu, cuda:0) or "
                    f"'auto', 'balanced', 'balanced_low_0', 'sequential' but found {device_map}."
                )
        elif isinstance(device_map, int):
            if device_map < 0:
                raise ValueError(
                    "You can't pass device_map as a negative int. If you want to put the model on the cpu, pass device_map = 'cpu' "
                )
            else:
                device_map = {"": device_map}

        if device_map is not None:
            if low_cpu_mem_usage is None:
                low_cpu_mem_usage = True
            elif not low_cpu_mem_usage:
                raise ValueError("Passing along a `device_map` or a `tp_plan` requires `low_cpu_mem_usage=True`")

        if low_cpu_mem_usage:
            if is_deepspeed_zero3_enabled():
                raise ValueError(
                    "DeepSpeed Zero-3 is not compatible with `low_cpu_mem_usage=True` or with passing a `device_map`."
                )
            elif not is_accelerate_available():
                raise ImportError(
                    f"Using `low_cpu_mem_usage=True`, a `device_map` or a `tp_plan` requires Accelerate: `pip install 'accelerate>={ACCELERATE_MIN_VERSION}'`"
                )

        # handling bnb config from kwargs, remove after `load_in_{4/8}bit` deprecation.
        if load_in_4bit or load_in_8bit:
            if quantization_config is not None:
                raise ValueError(
                    "You can't pass `load_in_4bit`or `load_in_8bit` as a kwarg when passing "
                    "`quantization_config` argument at the same time."
                )

            # preparing BitsAndBytesConfig from kwargs
            config_dict = {k: v for k, v in kwargs.items() if k in inspect.signature(BitsAndBytesConfig).parameters}
            config_dict = {**config_dict, "load_in_4bit": load_in_4bit, "load_in_8bit": load_in_8bit}
            quantization_config, kwargs = BitsAndBytesConfig.from_dict(
                config_dict=config_dict, return_unused_kwargs=True, **kwargs
            )
            logger.warning(
                "The `load_in_4bit` and `load_in_8bit` arguments are deprecated and will be removed in the future versions. "
                "Please, pass a `BitsAndBytesConfig` object in `quantization_config` argument instead."
            )

        from_pt = not (from_tf | from_flax)

        user_agent = {"file_type": "model", "framework": "pytorch", "from_auto_class": from_auto_class}
        if from_pipeline is not None:
            user_agent["using_pipeline"] = from_pipeline

        if is_offline_mode() and not local_files_only:
            logger.info("Offline mode: forcing local_files_only=True")
            local_files_only = True

        # Load config if we don't provide a configuration
        if not isinstance(config, PretrainedConfig):
            config_path = config if config is not None else pretrained_model_name_or_path
            config, model_kwargs = cls.config_class.from_pretrained(
                config_path,
                cache_dir=cache_dir,
                return_unused_kwargs=True,
                force_download=force_download,
                resume_download=resume_download,
                proxies=proxies,
                local_files_only=local_files_only,
                token=token,
                revision=revision,
                subfolder=subfolder,
                _from_auto=from_auto_class,
                _from_pipeline=from_pipeline,
                **kwargs,
            )
        else:
            # In case one passes a config to `from_pretrained` + "attn_implementation"
            # override the `_attn_implementation` attribute to `attn_implementation` of the kwargs
            # Please see: https://github.com/huggingface/transformers/issues/28038

            # Overwrite `config._attn_implementation` by the one from the kwargs --> in auto-factory
            # we pop attn_implementation from the kwargs but this handles the case where users
            # passes manually the config to `from_pretrained`.
            config = copy.deepcopy(config)

            kwarg_attn_imp = kwargs.pop("attn_implementation", None)
            if kwarg_attn_imp is not None:
                config._attn_implementation = kwarg_attn_imp

            model_kwargs = kwargs

        pre_quantized = hasattr(config, "quantization_config")
        if pre_quantized and not AutoHfQuantizer.supports_quant_method(config.quantization_config):
            pre_quantized = False

        if pre_quantized or quantization_config is not None:
            if pre_quantized:
                config.quantization_config = AutoHfQuantizer.merge_quantization_configs(
                    config.quantization_config, quantization_config
                )
            else:
                config.quantization_config = quantization_config

            hf_quantizer = AutoHfQuantizer.from_config(
                config.quantization_config,
                pre_quantized=pre_quantized,
            )
        else:
            hf_quantizer = None

        if hf_quantizer is not None:
            hf_quantizer.validate_environment(
                torch_dtype=torch_dtype,
                from_tf=from_tf,
                from_flax=from_flax,
                device_map=device_map,
                weights_only=weights_only,
            )
            torch_dtype = hf_quantizer.update_torch_dtype(torch_dtype)
            device_map = hf_quantizer.update_device_map(device_map)

            # In order to ensure popular quantization methods are supported. Can be disable with `disable_telemetry`
            if hasattr(hf_quantizer.quantization_config.quant_method, "value"):
                user_agent["quant"] = hf_quantizer.quantization_config.quant_method.value
            else:
                user_agent["quant"] = hf_quantizer.quantization_config.quant_method
            # Force-set to `True` for more mem efficiency
            if low_cpu_mem_usage is None:
                low_cpu_mem_usage = True
                logger.warning("`low_cpu_mem_usage` was None, now default to True since model is quantized.")
        is_quantized = hf_quantizer is not None

        # This variable will flag if we're loading a sharded checkpoint. In this case the archive file is just the
        # index of the files.
        is_sharded = False
        sharded_metadata = None
        # Load model
        loading_info = None

        # Keep in fp32 modules
        keep_in_fp32_modules = None
        use_keep_in_fp32_modules = False

        if gguf_file is not None and hf_quantizer is not None:
            raise ValueError(
                "You cannot combine Quantization and loading a model from a GGUF file, try again by making sure you did not passed a `quantization_config` or that you did not load a quantized model from the Hub."
            )

        if pretrained_model_name_or_path is not None and gguf_file is None:
            pretrained_model_name_or_path = str(pretrained_model_name_or_path)
            is_local = os.path.isdir(pretrained_model_name_or_path)
            if is_local:
                if from_tf and os.path.isfile(
                    os.path.join(pretrained_model_name_or_path, subfolder, TF_WEIGHTS_NAME + ".index")
                ):
                    # Load from a TF 1.0 checkpoint in priority if from_tf
                    archive_file = os.path.join(pretrained_model_name_or_path, subfolder, TF_WEIGHTS_NAME + ".index")
                elif from_tf and os.path.isfile(
                    os.path.join(pretrained_model_name_or_path, subfolder, TF2_WEIGHTS_NAME)
                ):
                    # Load from a TF 2.0 checkpoint in priority if from_tf
                    archive_file = os.path.join(pretrained_model_name_or_path, subfolder, TF2_WEIGHTS_NAME)
                elif from_flax and os.path.isfile(
                    os.path.join(pretrained_model_name_or_path, subfolder, FLAX_WEIGHTS_NAME)
                ):
                    # Load from a Flax checkpoint in priority if from_flax
                    archive_file = os.path.join(pretrained_model_name_or_path, subfolder, FLAX_WEIGHTS_NAME)
                elif use_safetensors is not False and os.path.isfile(
                    os.path.join(pretrained_model_name_or_path, subfolder, _add_variant(SAFE_WEIGHTS_NAME, variant))
                ):
                    # Load from a safetensors checkpoint
                    archive_file = os.path.join(
                        pretrained_model_name_or_path, subfolder, _add_variant(SAFE_WEIGHTS_NAME, variant)
                    )
                elif use_safetensors is not False and os.path.isfile(
                    os.path.join(
                        pretrained_model_name_or_path, subfolder, _add_variant(SAFE_WEIGHTS_INDEX_NAME, variant)
                    )
                ):
                    # Load from a sharded safetensors checkpoint
                    archive_file = os.path.join(
                        pretrained_model_name_or_path, subfolder, _add_variant(SAFE_WEIGHTS_INDEX_NAME, variant)
                    )
                    is_sharded = True
                elif not use_safetensors and os.path.isfile(
                    os.path.join(pretrained_model_name_or_path, subfolder, _add_variant(WEIGHTS_NAME, variant))
                ):
                    # Load from a PyTorch checkpoint
                    archive_file = os.path.join(
                        pretrained_model_name_or_path, subfolder, _add_variant(WEIGHTS_NAME, variant)
                    )
                elif not use_safetensors and os.path.isfile(
                    os.path.join(pretrained_model_name_or_path, subfolder, _add_variant(WEIGHTS_INDEX_NAME, variant))
                ):
                    # Load from a sharded PyTorch checkpoint
                    archive_file = os.path.join(
                        pretrained_model_name_or_path, subfolder, _add_variant(WEIGHTS_INDEX_NAME, variant)
                    )
                    is_sharded = True
                # At this stage we don't have a weight file so we will raise an error.
                elif not use_safetensors and (
                    os.path.isfile(os.path.join(pretrained_model_name_or_path, subfolder, TF_WEIGHTS_NAME + ".index"))
                    or os.path.isfile(os.path.join(pretrained_model_name_or_path, subfolder, TF2_WEIGHTS_NAME))
                ):
                    raise EnvironmentError(
                        f"Error no file named {_add_variant(WEIGHTS_NAME, variant)} found in directory"
                        f" {pretrained_model_name_or_path} but there is a file for TensorFlow weights. Use"
                        " `from_tf=True` to load this model from those weights."
                    )
                elif not use_safetensors and os.path.isfile(
                    os.path.join(pretrained_model_name_or_path, subfolder, FLAX_WEIGHTS_NAME)
                ):
                    raise EnvironmentError(
                        f"Error no file named {_add_variant(WEIGHTS_NAME, variant)} found in directory"
                        f" {pretrained_model_name_or_path} but there is a file for Flax weights. Use `from_flax=True`"
                        " to load this model from those weights."
                    )
                elif use_safetensors:
                    raise EnvironmentError(
                        f"Error no file named {_add_variant(SAFE_WEIGHTS_NAME, variant)} found in directory"
                        f" {pretrained_model_name_or_path}."
                    )
                else:
                    raise EnvironmentError(
                        f"Error no file named {_add_variant(WEIGHTS_NAME, variant)}, {_add_variant(SAFE_WEIGHTS_NAME, variant)},"
                        f" {TF2_WEIGHTS_NAME}, {TF_WEIGHTS_NAME + '.index'} or {FLAX_WEIGHTS_NAME} found in directory"
                        f" {pretrained_model_name_or_path}."
                    )
            elif os.path.isfile(os.path.join(subfolder, pretrained_model_name_or_path)):
                archive_file = pretrained_model_name_or_path
                is_local = True
            elif os.path.isfile(os.path.join(subfolder, pretrained_model_name_or_path + ".index")):
                if not from_tf:
                    raise ValueError(
                        f"We found a TensorFlow checkpoint at {pretrained_model_name_or_path + '.index'}, please set "
                        "from_tf to True to load from this checkpoint."
                    )
                archive_file = os.path.join(subfolder, pretrained_model_name_or_path + ".index")
                is_local = True
            elif is_remote_url(pretrained_model_name_or_path):
                filename = pretrained_model_name_or_path
                resolved_archive_file = download_url(pretrained_model_name_or_path)
            else:
                # set correct filename
                if from_tf:
                    filename = TF2_WEIGHTS_NAME
                elif from_flax:
                    filename = FLAX_WEIGHTS_NAME
                elif use_safetensors is not False:
                    filename = _add_variant(SAFE_WEIGHTS_NAME, variant)
                else:
                    filename = _add_variant(WEIGHTS_NAME, variant)

                try:
                    # Load from URL or cache if already cached
                    cached_file_kwargs = {
                        "cache_dir": cache_dir,
                        "force_download": force_download,
                        "proxies": proxies,
                        "resume_download": resume_download,
                        "local_files_only": local_files_only,
                        "token": token,
                        "user_agent": user_agent,
                        "revision": revision,
                        "subfolder": subfolder,
                        "_raise_exceptions_for_gated_repo": False,
                        "_raise_exceptions_for_missing_entries": False,
                        "_commit_hash": commit_hash,
                    }
                    resolved_archive_file = cached_file(pretrained_model_name_or_path, filename, **cached_file_kwargs)

                    # Since we set _raise_exceptions_for_missing_entries=False, we don't get an exception but a None
                    # result when internet is up, the repo and revision exist, but the file does not.
                    if resolved_archive_file is None and filename == _add_variant(SAFE_WEIGHTS_NAME, variant):
                        # Maybe the checkpoint is sharded, we try to grab the index name in this case.
                        resolved_archive_file = cached_file(
                            pretrained_model_name_or_path,
                            _add_variant(SAFE_WEIGHTS_INDEX_NAME, variant),
                            **cached_file_kwargs,
                        )
                        if resolved_archive_file is not None:
                            is_sharded = True
                        elif use_safetensors:
                            if revision == "main":
                                resolved_archive_file, revision, is_sharded = auto_conversion(
                                    pretrained_model_name_or_path, **cached_file_kwargs
                                )
                            cached_file_kwargs["revision"] = revision
                            if resolved_archive_file is None:
                                raise EnvironmentError(
                                    f"{pretrained_model_name_or_path} does not appear to have a file named"
                                    f" {_add_variant(SAFE_WEIGHTS_NAME, variant)} or {_add_variant(SAFE_WEIGHTS_INDEX_NAME, variant)} "
                                    "and thus cannot be loaded with `safetensors`. Please make sure that the model has "
                                    "been saved with `safe_serialization=True` or do not set `use_safetensors=True`."
                                )
                        else:
                            # This repo has no safetensors file of any kind, we switch to PyTorch.
                            filename = _add_variant(WEIGHTS_NAME, variant)
                            resolved_archive_file = cached_file(
                                pretrained_model_name_or_path, filename, **cached_file_kwargs
                            )
                    if resolved_archive_file is None and filename == _add_variant(WEIGHTS_NAME, variant):
                        # Maybe the checkpoint is sharded, we try to grab the index name in this case.
                        resolved_archive_file = cached_file(
                            pretrained_model_name_or_path,
                            _add_variant(WEIGHTS_INDEX_NAME, variant),
                            **cached_file_kwargs,
                        )
                        if resolved_archive_file is not None:
                            is_sharded = True
                    if not local_files_only and not is_offline_mode():
                        if resolved_archive_file is not None:
                            if filename in [WEIGHTS_NAME, WEIGHTS_INDEX_NAME]:
                                # If the PyTorch file was found, check if there is a safetensors file on the repository
                                # If there is no safetensors file on the repositories, start an auto conversion
                                safe_weights_name = SAFE_WEIGHTS_INDEX_NAME if is_sharded else SAFE_WEIGHTS_NAME
                                has_file_kwargs = {
                                    "revision": revision,
                                    "proxies": proxies,
                                    "token": token,
                                    "cache_dir": cache_dir,
                                    "local_files_only": local_files_only,
                                }
                                cached_file_kwargs = {
                                    "cache_dir": cache_dir,
                                    "force_download": force_download,
                                    "resume_download": resume_download,
                                    "local_files_only": local_files_only,
                                    "user_agent": user_agent,
                                    "subfolder": subfolder,
                                    "_raise_exceptions_for_gated_repo": False,
                                    "_raise_exceptions_for_missing_entries": False,
                                    "_commit_hash": commit_hash,
                                    **has_file_kwargs,
                                }
                                if not has_file(pretrained_model_name_or_path, safe_weights_name, **has_file_kwargs):
                                    Thread(
                                        target=auto_conversion,
                                        args=(pretrained_model_name_or_path,),
                                        kwargs={"ignore_errors_during_conversion": True, **cached_file_kwargs},
                                        name="Thread-auto_conversion",
                                    ).start()
                        else:
                            # Otherwise, no PyTorch file was found, maybe there is a TF or Flax model file.
                            # We try those to give a helpful error message.
                            has_file_kwargs = {
                                "revision": revision,
                                "proxies": proxies,
                                "token": token,
                                "cache_dir": cache_dir,
                                "local_files_only": local_files_only,
                            }
                            if has_file(pretrained_model_name_or_path, TF2_WEIGHTS_NAME, **has_file_kwargs):
                                raise EnvironmentError(
                                    f"{pretrained_model_name_or_path} does not appear to have a file named"
                                    f" {_add_variant(WEIGHTS_NAME, variant)} but there is a file for TensorFlow weights."
                                    " Use `from_tf=True` to load this model from those weights."
                                )
                            elif has_file(pretrained_model_name_or_path, FLAX_WEIGHTS_NAME, **has_file_kwargs):
                                raise EnvironmentError(
                                    f"{pretrained_model_name_or_path} does not appear to have a file named"
                                    f" {_add_variant(WEIGHTS_NAME, variant)} but there is a file for Flax weights. Use"
                                    " `from_flax=True` to load this model from those weights."
                                )
                            elif variant is not None and has_file(
                                pretrained_model_name_or_path, WEIGHTS_NAME, **has_file_kwargs
                            ):
                                raise EnvironmentError(
                                    f"{pretrained_model_name_or_path} does not appear to have a file named"
                                    f" {_add_variant(WEIGHTS_NAME, variant)} but there is a file without the variant"
                                    f" {variant}. Use `variant=None` to load this model from those weights."
                                )
                            else:
                                raise EnvironmentError(
                                    f"{pretrained_model_name_or_path} does not appear to have a file named"
                                    f" {_add_variant(WEIGHTS_NAME, variant)}, {_add_variant(SAFE_WEIGHTS_NAME, variant)},"
                                    f" {TF2_WEIGHTS_NAME}, {TF_WEIGHTS_NAME} or {FLAX_WEIGHTS_NAME}."
                                )

                except EnvironmentError:
                    # Raise any environment error raise by `cached_file`. It will have a helpful error message adapted
                    # to the original exception.
                    raise
                except Exception as e:
                    # For any other exception, we throw a generic error.
                    raise EnvironmentError(
                        f"Can't load the model for '{pretrained_model_name_or_path}'. If you were trying to load it"
                        " from 'https://huggingface.co/models', make sure you don't have a local directory with the"
                        f" same name. Otherwise, make sure '{pretrained_model_name_or_path}' is the correct path to a"
                        f" directory containing a file named {_add_variant(WEIGHTS_NAME, variant)},"
                        f" {TF2_WEIGHTS_NAME}, {TF_WEIGHTS_NAME} or {FLAX_WEIGHTS_NAME}."
                    ) from e

            if is_local:
                logger.info(f"loading weights file {archive_file}")
                resolved_archive_file = archive_file
            else:
                logger.info(f"loading weights file {filename} from cache at {resolved_archive_file}")
        elif gguf_file:
            from .modeling_gguf_pytorch_utils import load_gguf_checkpoint

            # Case 1: the GGUF file is present locally
            if os.path.isfile(gguf_file):
                gguf_path = gguf_file
            # Case 2: The GGUF path is a location on the Hub
            # Load from URL or cache if already cached
            else:
                cached_file_kwargs = {
                    "cache_dir": cache_dir,
                    "force_download": force_download,
                    "proxies": proxies,
                    "resume_download": resume_download,
                    "local_files_only": local_files_only,
                    "token": token,
                    "user_agent": user_agent,
                    "revision": revision,
                    "subfolder": subfolder,
                    "_raise_exceptions_for_gated_repo": False,
                    "_raise_exceptions_for_missing_entries": False,
                    "_commit_hash": commit_hash,
                }

                gguf_path = cached_file(pretrained_model_name_or_path, gguf_file, **cached_file_kwargs)

            # we need a dummy model to help rename state_dict
            with torch.device("meta"):
                dummy_model = cls(config)
            state_dict = load_gguf_checkpoint(gguf_path, return_tensors=True, model_to_load=dummy_model)["tensors"]

            resolved_archive_file = None
            is_sharded = False
        else:
            resolved_archive_file = None

        # We'll need to download and cache each checkpoint shard if the checkpoint is sharded.
        if is_sharded:
            # resolved_archive_file becomes a list of files that point to the different checkpoint shards in this case.
            resolved_archive_file, sharded_metadata = get_checkpoint_shard_files(
                pretrained_model_name_or_path,
                resolved_archive_file,
                cache_dir=cache_dir,
                force_download=force_download,
                proxies=proxies,
                resume_download=resume_download,
                local_files_only=local_files_only,
                token=token,
                user_agent=user_agent,
                revision=revision,
                subfolder=subfolder,
                _commit_hash=commit_hash,
            )

        if (
            is_safetensors_available()
            and isinstance(resolved_archive_file, str)
            and resolved_archive_file.endswith(".safetensors")
        ):
            with safe_open(resolved_archive_file, framework="pt") as f:
                metadata = f.metadata()

            if metadata is None:
                # Assume it's a pytorch checkpoint (introduced for timm checkpoints)
                pass
            elif metadata.get("format") == "pt":
                pass
            elif metadata.get("format") == "tf":
                from_tf = True
                logger.info("A TensorFlow safetensors file is being loaded in a PyTorch model.")
            elif metadata.get("format") == "flax":
                from_flax = True
                logger.info("A Flax safetensors file is being loaded in a PyTorch model.")
            elif metadata.get("format") == "mlx":
                # This is a mlx file, we assume weights are compatible with pt
                pass
            else:
                raise ValueError(
                    f"Incompatible safetensors file. File metadata is not ['pt', 'tf', 'flax', 'mlx'] but {metadata.get('format')}"
                )

        from_pt = not (from_tf | from_flax)

        # load pt weights early so that we know which dtype to init the model under

        if from_pt:
            if not is_sharded and state_dict is None:
                # Time to load the checkpoint
                state_dict = load_state_dict(resolved_archive_file, map_location="meta", weights_only=weights_only)

            # set dtype to instantiate the model under:
            # 1. If torch_dtype is not None, we use that dtype
            # 2. If torch_dtype is "auto", we auto-detect dtype from the loaded state_dict, by checking its first
            #    weights entry that is of a floating type - we assume all floating dtype weights are of the same dtype
            # we also may have config.torch_dtype available, but we won't rely on it till v5
            dtype_orig = None

            if torch_dtype is not None:
                if isinstance(torch_dtype, str):
                    if torch_dtype == "auto":
                        if hasattr(config, "torch_dtype") and config.torch_dtype is not None:
                            torch_dtype = config.torch_dtype
                            logger.info(f"Will use torch_dtype={torch_dtype} as defined in model's config object")
                        else:
                            if is_sharded and "dtype" in sharded_metadata:
                                torch_dtype = sharded_metadata["dtype"]
                            elif not is_sharded:
                                torch_dtype = get_state_dict_dtype(state_dict)
                            else:
                                one_state_dict = load_state_dict(
                                    resolved_archive_file[0], map_location="meta", weights_only=weights_only
                                )
                                torch_dtype = get_state_dict_dtype(one_state_dict)
                                del one_state_dict  # free CPU memory
                            logger.info(
                                "Since the `torch_dtype` attribute can't be found in model's config object, "
                                "will use torch_dtype={torch_dtype} as derived from model's weights"
                            )
                    elif hasattr(torch, torch_dtype):
                        torch_dtype = getattr(torch, torch_dtype)
                        for sub_config_key in config.sub_configs.keys():
                            sub_config = getattr(config, sub_config_key)
                            sub_config.torch_dtype = torch_dtype
                elif isinstance(torch_dtype, torch.dtype):
                    for sub_config_key in config.sub_configs.keys():
                        sub_config = getattr(config, sub_config_key)
                        sub_config.torch_dtype = torch_dtype
                elif isinstance(torch_dtype, dict):
                    for key, curr_dtype in torch_dtype.items():
                        if hasattr(config, key):
                            value = getattr(config, key)
                            value.torch_dtype = curr_dtype
                    # main torch dtype for modules that aren't part of any sub-config
                    torch_dtype = torch_dtype.get("")
                    config.torch_dtype = torch_dtype
                    if isinstance(torch_dtype, str) and hasattr(torch, torch_dtype):
                        torch_dtype = getattr(torch, torch_dtype)
                    elif torch_dtype is None:
                        torch_dtype = torch.float32
                else:
                    raise ValueError(
                        f"`torch_dtype` can be one of: `torch.dtype`, `'auto'`, a string of a valid `torch.dtype` or a `dict` with valid `torch_dtype` "
                        f"for each sub-config in composite configs, but received {torch_dtype}"
                    )

                dtype_orig = cls._set_default_torch_dtype(torch_dtype)
            else:
                # set fp32 as the default dtype for BC
                default_dtype = str(torch.get_default_dtype()).split(".")[-1]
                config.torch_dtype = default_dtype
                for key in config.sub_configs.keys():
                    value = getattr(config, key)
                    value.torch_dtype = default_dtype

            # Check if `_keep_in_fp32_modules` is not None
            use_keep_in_fp32_modules = (cls._keep_in_fp32_modules is not None) and (
                (torch_dtype == torch.float16) or hasattr(hf_quantizer, "use_keep_in_fp32_modules")
            )

            if is_sharded:
                loaded_state_dict_keys = sharded_metadata["all_checkpoint_keys"]
            else:
                loaded_state_dict_keys = list(state_dict.keys())
            if (
                gguf_path is None
                and (low_cpu_mem_usage or (use_keep_in_fp32_modules and is_accelerate_available()))
                and pretrained_model_name_or_path is not None
            ):
                # In case some weights need to be kept in float32 and accelerate is not installed,
                # we later on want to take the path where state_dict is not None, that is the one
                # that do not require accelerate.
                state_dict = None

        config.name_or_path = pretrained_model_name_or_path

        # Instantiate model.
        model_init_context = cls.get_init_context(_fast_init, is_quantized, _is_ds_init_called, low_cpu_mem_usage)

        config = copy.deepcopy(config)  # We do not want to modify the config inplace in from_pretrained.
        if not getattr(config, "_attn_implementation_autoset", False):
            config = cls._autoset_attn_implementation(
                config, use_flash_attention_2=use_flash_attention_2, torch_dtype=torch_dtype, device_map=device_map
            )

        with ContextManagers(model_init_context):
            # Let's make sure we don't run the init function of buffer modules
            model = cls(config, *model_args, **model_kwargs)

        if device_mesh is not None and not model.supports_tp_plan:
            raise NotImplementedError("This model does not have a tensor parallel plan.")

        # make sure we use the model's config since the __init__ call might have copied it
        config = model.config

        # Check first if we are `from_pt`
        if use_keep_in_fp32_modules:
            if is_accelerate_available() and not is_deepspeed_zero3_enabled():
                low_cpu_mem_usage = True
            keep_in_fp32_modules = model._keep_in_fp32_modules
        else:
            keep_in_fp32_modules = []

        if hf_quantizer is not None:
            hf_quantizer.preprocess_model(
                model=model, device_map=device_map, keep_in_fp32_modules=keep_in_fp32_modules
            )

            # We store the original dtype for quantized models as we cannot easily retrieve it
            # once the weights have been quantized
            # Note that once you have loaded a quantized model, you can't change its dtype so this will
            # remain a single source of truth
            config._pre_quantization_dtype = torch_dtype

        if isinstance(device_map, str):
            special_dtypes = {}

            if hf_quantizer is not None:
                special_dtypes.update(hf_quantizer.get_special_dtypes_update(model, torch_dtype))

            special_dtypes.update(
                {
                    name: torch.float32
                    for name, _ in model.named_parameters()
                    if any(m in name for m in keep_in_fp32_modules)
                }
            )

            target_dtype = torch_dtype

            if hf_quantizer is not None:
                target_dtype = hf_quantizer.adjust_target_dtype(target_dtype)

            no_split_modules = model._get_no_split_modules(device_map)
            if device_map not in ["auto", "balanced", "balanced_low_0", "sequential"]:
                raise ValueError(
                    "If passing a string for `device_map`, please choose 'auto', 'balanced', 'balanced_low_0' or "
                    "'sequential'."
                )

            device_map_kwargs = {"no_split_module_classes": no_split_modules}
            if "special_dtypes" in inspect.signature(infer_auto_device_map).parameters:
                device_map_kwargs["special_dtypes"] = special_dtypes
            elif len(special_dtypes) > 0:
                logger.warning(
                    "This model has some weights that should be kept in higher precision, you need to upgrade "
                    "`accelerate` to properly deal with them (`pip install --upgrade accelerate`)."
                )
            if device_map != "sequential":
                max_memory = get_balanced_memory(
                    model,
                    dtype=target_dtype,
                    low_zero=(device_map == "balanced_low_0"),
                    max_memory=max_memory,
                    **device_map_kwargs,
                )
            else:
                max_memory = get_max_memory(max_memory)
            if hf_quantizer is not None:
                max_memory = hf_quantizer.adjust_max_memory(max_memory)
            device_map_kwargs["max_memory"] = max_memory

            # Make sure tied weights are tied before creating the device map.
            model.tie_weights()
            device_map = infer_auto_device_map(model, dtype=target_dtype, **device_map_kwargs)

            if hf_quantizer is not None:
                hf_quantizer.validate_environment(device_map=device_map)

        elif device_map is not None:
            model.tie_weights()
            tied_params = find_tied_parameters(model)
            # check if we don't have tied param in different devices
            check_tied_parameters_on_same_device(tied_params, device_map)

        if gguf_path and device_map is not None and "disk" in device_map.values():
            raise RuntimeError(
                "One or more modules is configured to be mapped to disk. Disk offload is not supported for models "
                "loaded from GGUF files."
            )

        if from_tf:
            if resolved_archive_file.endswith(".index"):
                # Load from a TensorFlow 1.X checkpoint - provided by original authors
                model = cls.load_tf_weights(model, config, resolved_archive_file[:-6])  # Remove the '.index'
            else:
                # Load from our TensorFlow 2.0 checkpoints
                try:
                    from .modeling_tf_pytorch_utils import load_tf2_checkpoint_in_pytorch_model

                    model, loading_info = load_tf2_checkpoint_in_pytorch_model(
                        model, resolved_archive_file, allow_missing_keys=True, output_loading_info=True
                    )
                except ImportError:
                    logger.error(
                        "Loading a TensorFlow model in PyTorch, requires both PyTorch and TensorFlow to be installed."
                        " Please see https://pytorch.org/ and https://www.tensorflow.org/install/ for installation"
                        " instructions."
                    )
                    raise
        elif from_flax:
            try:
                from .modeling_flax_pytorch_utils import load_flax_checkpoint_in_pytorch_model

                model = load_flax_checkpoint_in_pytorch_model(model, resolved_archive_file)
            except ImportError:
                logger.error(
                    "Loading a Flax model in PyTorch, requires both PyTorch and Flax to be installed. Please see"
                    " https://pytorch.org/ and https://flax.readthedocs.io/en/latest/installation.html for"
                    " installation instructions."
                )
                raise
        elif from_pt:
            # restore default dtype
            if dtype_orig is not None:
                torch.set_default_dtype(dtype_orig)

            (
                model,
                missing_keys,
                unexpected_keys,
                mismatched_keys,
                offload_index,
                error_msgs,
            ) = cls._load_pretrained_model(
                model,
                state_dict,
                loaded_state_dict_keys,  # XXX: rename?
                resolved_archive_file,
                pretrained_model_name_or_path,
                ignore_mismatched_sizes=ignore_mismatched_sizes,
                sharded_metadata=sharded_metadata,
                _fast_init=_fast_init,
                low_cpu_mem_usage=low_cpu_mem_usage,
                device_map=device_map,
                offload_folder=offload_folder,
                offload_state_dict=offload_state_dict,
                dtype=torch_dtype,
                hf_quantizer=hf_quantizer,
                keep_in_fp32_modules=keep_in_fp32_modules,
                gguf_path=gguf_path,
                weights_only=weights_only,
                device_mesh=device_mesh,
            )

        # make sure token embedding weights are still tied if needed
        model.tie_weights()

        # Set model in evaluation mode to deactivate DropOut modules by default
        model.eval()

        # If it is a model with generation capabilities, attempt to load the generation config
        if model.can_generate() and generation_config is not None:
            logger.info("The user-defined `generation_config` will be used to override the default generation config.")
            model.generation_config = model.generation_config.from_dict(generation_config.to_dict())
        elif model.can_generate() and pretrained_model_name_or_path is not None:
            try:
                model.generation_config = GenerationConfig.from_pretrained(
                    pretrained_model_name_or_path,
                    cache_dir=cache_dir,
                    force_download=force_download,
                    resume_download=resume_download,
                    proxies=proxies,
                    local_files_only=local_files_only,
                    token=token,
                    revision=revision,
                    subfolder=subfolder,
                    _from_auto=from_auto_class,
                    _from_pipeline=from_pipeline,
                    **kwargs,
                )
            except OSError:
                logger.info(
                    "Generation config file not found, using a generation config created from the model config."
                )
                pass

        # Dispatch model with hooks on all devices if necessary (not needed with a tp_plan, so we skip it as it slightly
        # harm performances)
        if device_map is not None and device_mesh is None:
            device_map_kwargs = {
                "device_map": device_map,
                "offload_dir": offload_folder,
                "offload_index": offload_index,
                "offload_buffers": offload_buffers,
            }
            if "skip_keys" in inspect.signature(dispatch_model).parameters:
                device_map_kwargs["skip_keys"] = model._skip_keys_device_placement
            # For HQQ method we force-set the hooks for single GPU envs
            if (
                "force_hooks" in inspect.signature(dispatch_model).parameters
                and hf_quantizer is not None
                and hf_quantizer.quantization_config.quant_method == QuantizationMethod.HQQ
            ):
                device_map_kwargs["force_hooks"] = True
            if (
                hf_quantizer is not None
                and hf_quantizer.quantization_config.quant_method == QuantizationMethod.FBGEMM_FP8
                and isinstance(device_map, dict)
                and ("cpu" in device_map.values() or "disk" in device_map.values())
            ):
                device_map_kwargs["offload_buffers"] = True

            if not is_fsdp_enabled() and not is_deepspeed_zero3_enabled():
                dispatch_model(model, **device_map_kwargs)

        # This is needed for the RotaryEmbedding, which was not initialized on the correct device as it is
        # not part of the state_dict (persistent=False)
        if device_mesh is not None:
            for buffer in model.buffers():
                if buffer.device != tp_device:
                    buffer.data = buffer.to(tp_device)

        if hf_quantizer is not None:
            hf_quantizer.postprocess_model(model, config=config)
            model.hf_quantizer = hf_quantizer

        if _adapter_model_path is not None:
            model.load_adapter(
                _adapter_model_path,
                adapter_name=adapter_name,
                token=token,
                adapter_kwargs=adapter_kwargs,
            )

        if output_loading_info:
            if loading_info is None:
                loading_info = {
                    "missing_keys": missing_keys,
                    "unexpected_keys": unexpected_keys,
                    "mismatched_keys": mismatched_keys,
                    "error_msgs": error_msgs,
                }
            return model, loading_info

        return model

    @staticmethod
    def _fix_state_dict_key_on_load(key) -> Tuple[str, bool]:
        """Replace legacy parameter names with their modern equivalents. E.g. beta -> bias, gamma -> weight."""

        # Rename LayerNorm beta & gamma params for some early models ported from Tensorflow (e.g. Bert)
        # This rename is logged.
        if key.endswith("LayerNorm.beta"):
            return key.replace("LayerNorm.beta", "LayerNorm.bias"), True
        if key.endswith("LayerNorm.gamma"):
            return key.replace("LayerNorm.gamma", "LayerNorm.weight"), True

        # Rename weight norm parametrizations to match changes across torch versions.
        # Impacts a number of speech/wav2vec models. e.g. Hubert, Wav2Vec2, and others.
        # This rename is not logged.
        if hasattr(nn.utils.parametrizations, "weight_norm"):
            if key.endswith("weight_g"):
                return key.replace("weight_g", "parametrizations.weight.original0"), True
            if key.endswith("weight_v"):
                return key.replace("weight_v", "parametrizations.weight.original1"), True
        else:
            if key.endswith("parametrizations.weight.original0"):
                return key.replace("parametrizations.weight.original0", "weight_g"), True
            if key.endswith("parametrizations.weight.original1"):
                return key.replace("parametrizations.weight.original1", "weight_v"), True

        return key, False

    def rename_key(self, key):
        new_key = key
        if len(self.base_model_prefix) > 0:
            if not hasattr(self, self.base_model_prefix) and key.startswith(self.base_model_prefix):
                new_key = ".".join(key.split(".")[1:])
            elif (
                hasattr(self, self.base_model_prefix)
                and not key.startswith(self.base_model_prefix)
                and key not in self.expected_keys
            ):
                new_key = f"{self.base_model_prefix}.{key}"

        new_key, has_changed = self._fix_state_dict_key_on_load(new_key)
        return new_key, has_changed

    def _fix_state_dict_keys_on_load(self, state_dict):
        """Fixes state dict keys by replacing legacy parameter names with their modern equivalents.
        Logs if any parameters have been renamed.
        """

        renamed_keys = {}
        state_dict_keys = list(state_dict.keys())
        for key in state_dict_keys:
            new_key, has_changed = self.rename_key(key)
            state_dict[new_key] = state_dict.pop(key)

            # track gamma/beta rename for logging
            if has_changed:
                if key.endswith("LayerNorm.gamma"):
                    renamed_keys["LayerNorm.gamma"] = (key, new_key)
                elif key.endswith("LayerNorm.beta"):
                    renamed_keys["LayerNorm.beta"] = (key, new_key)

        if renamed_keys:
            warning_msg = f"A pretrained model of type `{self.__class__.__name__}` "
            warning_msg += "contains parameters that have been renamed internally (a few are listed below but more are present in the model):\n"
            for old_key, new_key in renamed_keys.values():
                warning_msg += f"* `{old_key}` -> `{new_key}`\n"
            warning_msg += "If you are using a model from the Hub, consider submitting a PR to adjust these weights and help future users."
            logger.info_once(warning_msg)

        return state_dict

    @staticmethod
    def _fix_state_dict_key_on_save(key) -> Tuple[str, bool]:
        """
        Similar to `_fix_state_dict_key_on_load` allows to define hook for state dict key renaming on model save.
        Do nothing by default, but can be overridden in particular models.
        """
        return key, False

    def _fix_state_dict_keys_on_save(self, state_dict):
        """
        Similar to `_fix_state_dict_keys_on_load` allows to define hook for state dict key renaming on model save.
        Apply `_fix_state_dict_key_on_save` to all keys in `state_dict`.
        """
        return {self._fix_state_dict_key_on_save(key)[0]: value for key, value in state_dict.items()}

    @classmethod
    def _load_pretrained_model(
        cls,
        model,
        state_dict,
        loaded_keys,
        resolved_archive_file,
        pretrained_model_name_or_path,
        ignore_mismatched_sizes=False,
        sharded_metadata=None,
        _fast_init=True,
        low_cpu_mem_usage=False,
        device_map=None,
        offload_folder=None,
        offload_state_dict=None,
        dtype=None,
        hf_quantizer=None,
        keep_in_fp32_modules=None,
        gguf_path=None,
        weights_only=True,
        device_mesh=None,
    ):
        is_safetensors = False
        is_quantized = hf_quantizer is not None
        state_dict_folder = None
        state_dict_index = None

        if device_map is not None and "disk" in device_map.values():
            archive_file = (
                resolved_archive_file[0] if isinstance(resolved_archive_file, (list, tuple)) else resolved_archive_file
            )
            is_safetensors = archive_file is not None and archive_file.endswith(".safetensors")
            if offload_folder is None and not is_safetensors:
                raise ValueError(
                    "The current `device_map` had weights offloaded to the disk. Please provide an `offload_folder`"
                    " for them. Alternatively, make sure you have `safetensors` installed if the model you are using"
                    " offers the weights in this format."
                )
            if offload_folder is not None:
                os.makedirs(offload_folder, exist_ok=True)
            if offload_state_dict is None:
                offload_state_dict = True

        is_sharded_safetensors = is_safetensors and sharded_metadata is not None

        # tie the model weights before retrieving the state_dict
        model.tie_weights()

        # Retrieve missing & unexpected_keys
        model_state_dict = model.state_dict()
        expected_keys = list(model_state_dict.keys())
        prefix = model.base_model_prefix

        if hf_quantizer is not None:
            expected_keys = hf_quantizer.update_expected_keys(model, expected_keys, loaded_keys)

        original_loaded_keys = loaded_keys
        loaded_keys = [model._fix_state_dict_key_on_load(key)[0] for key in loaded_keys]

        if len(prefix) > 0:
            has_prefix_module = any(s.startswith(prefix) for s in loaded_keys)
            expects_prefix_module = any(s.startswith(prefix) for s in expected_keys)
        else:
            has_prefix_module = False
            expects_prefix_module = False

        # key re-naming operations are never done on the keys
        # that are loaded, but always on the keys of the newly initialized model
        remove_prefix_from_model = not has_prefix_module and expects_prefix_module
        add_prefix_to_model = has_prefix_module and not expects_prefix_module

        if remove_prefix_from_model:
            _prefix = f"{prefix}."
            expected_keys_not_prefixed = [s for s in expected_keys if not s.startswith(_prefix)]
            expected_keys = [s[len(_prefix) :] if s.startswith(_prefix) else s for s in expected_keys]
        elif add_prefix_to_model:
            expected_keys = [".".join([prefix, s]) for s in expected_keys]

        missing_keys = sorted(set(expected_keys) - set(loaded_keys))
        unexpected_keys = set(loaded_keys) - set(expected_keys)

        # Remove nonpersistent buffers from unexpected keys: they are not in the state dict but will be in the model
        # buffers
        model_buffers = {n for n, _ in model.named_buffers()}
        if remove_prefix_from_model:
            model_buffers = {key[len(_prefix) :] if key.startswith(_prefix) else key for key in model_buffers}
        elif add_prefix_to_model:
            model_buffers = {".".join([prefix, key]) for key in model_buffers}
        unexpected_keys = sorted(unexpected_keys - model_buffers)

        # Clean up buffer for `inv-freq` because RoPE embedding moved under base model (https://github.com/huggingface/transformers/pull/34858)
        has_inv_freq_buffers = any(buffer.endswith("rotary_emb.inv_freq") for buffer in model_buffers)
        if has_inv_freq_buffers:
            unexpected_keys = {k for k in unexpected_keys if "rotary_emb.inv_freq" not in k}

        model.tie_weights()
        if device_map is None and not is_fsdp_enabled() and not is_deepspeed_zero3_enabled():
            ptrs = collections.defaultdict(list)
            for name, tensor in model.state_dict().items():
                id_tensor = id_tensor_storage(tensor)
                ptrs[id_tensor].append(name)

            # These are all the pointers of shared tensors.
            tied_params = [names for _, names in ptrs.items() if len(names) > 1]
        else:
            # id function doesn't work for meta tensor so we need this function
            tied_params = find_tied_parameters(model)

        for group in tied_params:
            if remove_prefix_from_model:
                group = [key[len(_prefix) :] if key.startswith(_prefix) else key for key in group]
            elif add_prefix_to_model:
                group = [".".join([prefix, key]) for key in group]
            missing_in_group = [k for k in missing_keys if k in group]
            if len(missing_in_group) > 0 and len(missing_in_group) < len(group):
                missing_keys = [k for k in missing_keys if k not in missing_in_group]

        # Some models may have keys that are not in the state by design, removing them before needlessly warning
        # the user.
        if cls._keys_to_ignore_on_load_missing is not None:
            for pat in cls._keys_to_ignore_on_load_missing:
                missing_keys = [k for k in missing_keys if re.search(pat, k) is None]

        if cls._keys_to_ignore_on_load_unexpected is not None:
            for pat in cls._keys_to_ignore_on_load_unexpected:
                unexpected_keys = [k for k in unexpected_keys if re.search(pat, k) is None]
        if hf_quantizer is not None:
            missing_keys = hf_quantizer.update_missing_keys(model, missing_keys, prefix)
            unexpected_keys = hf_quantizer.update_unexpected_keys(model, unexpected_keys, prefix)

        # retrieve weights on meta device and put them back on CPU.
        # This is not ideal in terms of memory, but if we don't do that not, we can't initialize them in the next step
        if low_cpu_mem_usage:
            for key in missing_keys:
                if key in model_state_dict:
                    key = key
                elif f"{prefix}.{key}" in model_state_dict:
                    key = f"{prefix}.{key}"
                elif key.startswith(prefix) and ".".join(key.split(".")[1:]) in model_state_dict:
                    key = ".".join(key.split(".")[1:])
                param = model_state_dict[key]

                # upcast in fp32 if any
                target_dtype = dtype
                if (
                    keep_in_fp32_modules is not None
                    and dtype == torch.float16
                    and any(
                        module_to_keep_in_fp32 in key.split(".") for module_to_keep_in_fp32 in keep_in_fp32_modules
                    )
                ):
                    target_dtype = torch.float32

                if param.device == torch.device("meta"):
                    value = torch.empty(*param.size(), dtype=target_dtype)
                    if (
                        not is_quantized
                        or (getattr(hf_quantizer, "requires_parameters_quantization", False))
                        or not hf_quantizer.check_quantized_param(
                            model, param_value=value, param_name=key, state_dict={}
                        )
                    ):
                        set_module_tensor_to_device(model, key, "cpu", value)
                    else:
                        hf_quantizer.create_quantized_param(model, value, key, "cpu", state_dict, unexpected_keys)

        # retrieve uninitialized modules and initialize before maybe overriding that with the pretrained weights.
        if _fast_init:
            if not ignore_mismatched_sizes:
                if remove_prefix_from_model:
                    _loaded_keys = [f"{prefix}.{k}" for k in loaded_keys]
                elif add_prefix_to_model:
                    _loaded_keys = [k[len(prefix) + 1 :] for k in loaded_keys]
                else:
                    _loaded_keys = loaded_keys
                not_initialized_submodules = set_initialized_submodules(model, _loaded_keys)
                # If we're about to tie the output embeds to the input embeds we don't need to init them
                if (
                    hasattr(model.config.get_text_config(decoder=True), "tie_word_embeddings")
                    and model.config.get_text_config(decoder=True).tie_word_embeddings
                ):
                    output_embeddings = model.get_output_embeddings()
                    if output_embeddings is not None:
                        # Still need to initialize if there is a bias term since biases are not tied.
                        if not hasattr(output_embeddings, "bias") or output_embeddings.bias is None:
                            output_embeddings._is_hf_initialized = True
            else:
                not_initialized_submodules = dict(model.named_modules())
            # This will only initialize submodules that are not marked as initialized by the line above.
            if is_deepspeed_zero3_enabled() and not is_quantized:
                import deepspeed

                not_initialized_parameters = list(
                    set(
                        itertools.chain.from_iterable(
                            submodule.parameters(recurse=False) for submodule in not_initialized_submodules.values()
                        )
                    )
                )
                with deepspeed.zero.GatheredParameters(not_initialized_parameters, modifier_rank=0):
                    model.apply(model._initialize_weights)
            else:
                model.apply(model._initialize_weights)

        # Set some modules to fp32 if any
        if keep_in_fp32_modules == []:
            keep_in_fp32_modules = None
        if keep_in_fp32_modules is not None:
            keep_in_fp32_modules = re.compile("|".join(keep_in_fp32_modules))
            for name, param in model.named_parameters():
                if keep_in_fp32_modules.search(name):
                    # param = param.to(torch.float32) does not work here as only in the local scope.
                    param.data = param.data.to(torch.float32)  # TODO @Cyrilvallez: we seem to do this twice

        # Make sure we are able to load base models as well as derived models (with heads)
        start_prefix = ""
        model_to_load = model
        if len(cls.base_model_prefix) > 0 and not hasattr(model, cls.base_model_prefix) and has_prefix_module:
            start_prefix = cls.base_model_prefix + "."
        if len(cls.base_model_prefix) > 0 and hasattr(model, cls.base_model_prefix) and not has_prefix_module:
            model_to_load = getattr(model, cls.base_model_prefix)
            base_model_expected_keys = list(model_to_load.state_dict().keys())
            if any(key in expected_keys_not_prefixed and key not in base_model_expected_keys for key in loaded_keys):
                raise ValueError(
                    "The state dictionary of the model you are trying to load is corrupted. Are you sure it was "
                    "properly saved?"
                )
            if device_map is not None:
                device_map = {k.replace(f"{cls.base_model_prefix}.", ""): v for k, v in device_map.items()}

        if resolved_archive_file is not None:
            folder = os.path.sep.join(resolved_archive_file[0].split(os.path.sep)[:-1])
        else:
            folder = None

        model_to_load.expected_keys = expected_keys
        if device_map is not None:
            expanded_device_map = expand_device_map(device_map, original_loaded_keys, start_prefix)
            if hf_quantizer is None:
                caching_allocator_warmup(model_to_load, expanded_device_map, dtype)

        if device_map is not None and is_safetensors:
            param_device_map = expanded_device_map
            str_dtype = str(dtype).replace("torch.", "") if dtype is not None else "float32"
            if sharded_metadata is None:
                archive_file = (
                    resolved_archive_file[0]
                    if isinstance(resolved_archive_file, (list, tuple))
                    else resolved_archive_file
                )
                weight_map = {p: archive_file for p in original_loaded_keys}
            else:
                weight_map = {p: os.path.join(folder, f) for p, f in sharded_metadata["weight_map"].items()}
            offload_index = {
                p[len(start_prefix) :]: {"safetensors_file": f, "weight_name": p, "dtype": str_dtype}
                for p, f in weight_map.items()
                if p.startswith(start_prefix) and param_device_map[p[len(start_prefix) :]] == "disk"
            }
        else:
            offload_index = None

        error_msgs = []
        if state_dict is not None:
            # Whole checkpoint
            mismatched_keys = _find_mismatched_keys(
                state_dict,
                model_state_dict,
                loaded_keys,
                original_loaded_keys,
                add_prefix_to_model,
                remove_prefix_from_model,
                ignore_mismatched_sizes,
                prefix,
            )

            # For GGUF models `state_dict` is never set to None as the state dict is always small
            if gguf_path or low_cpu_mem_usage and is_safetensors:
                error_msgs, offload_index, state_dict_index = _load_state_dict_into_meta_model(
                    model_to_load,
                    state_dict,
                    start_prefix,
                    expected_keys,
                    device_map=device_map,
                    offload_folder=offload_folder,
                    offload_index=offload_index,
                    state_dict_folder=state_dict_folder,
                    state_dict_index=state_dict_index,
                    dtype=dtype,
                    hf_quantizer=hf_quantizer,
                    is_safetensors=is_safetensors,
                    keep_in_fp32_modules=keep_in_fp32_modules,
                    unexpected_keys=unexpected_keys,
                    device_mesh=device_mesh,
                    resolved_archive_file=resolved_archive_file,
                    weights_only=weights_only,
                )
            else:
                # We need to read the state dict as it is meta otherwise
                if resolved_archive_file is not None:
                    state_dict = load_state_dict(resolved_archive_file, map_location="cpu")
                assign_to_params_buffers = check_support_param_buffer_assignment(
                    model_to_load, state_dict, start_prefix
                )
                # at this point the state dict should be on cpu, we don't need to actually read it
                mismatched_names = [name for name, _, _ in mismatched_keys]
                fixed_state_dict = {k: v for k, v in state_dict.items() if k not in mismatched_names}
                fixed_state_dict = model_to_load._fix_state_dict_keys_on_load(fixed_state_dict)

                if is_deepspeed_zero3_enabled():
                    error_msgs += _load_state_dict_into_zero3_model(
                        model_to_load, fixed_state_dict, start_prefix, assign_to_params_buffers
                    )
                else:
                    model_to_load.load_state_dict(fixed_state_dict, strict=False, assign=assign_to_params_buffers)
        else:
            # This should always be a list but, just to be sure.
            if not isinstance(resolved_archive_file, list):
                resolved_archive_file = [resolved_archive_file]

            error_msgs = []
            mismatched_keys = []
            if not is_safetensors:
                offload_index = {} if device_map is not None and "disk" in device_map.values() else None
            if offload_state_dict:
                state_dict_folder = tempfile.mkdtemp()
                state_dict_index = {}
            else:
                state_dict_folder = None
                state_dict_index = None

            if is_sharded_safetensors:
                disk_only_shard_files = get_disk_only_shard_files(
                    device_map, sharded_metadata=sharded_metadata, start_prefix=start_prefix
                )
                disk_only_shard_files = [os.path.join(folder, f) for f in disk_only_shard_files]
            else:
                disk_only_shard_files = []

            if len(resolved_archive_file) > 1:
                resolved_archive_file = logging.tqdm(resolved_archive_file, desc="Loading checkpoint shards")
            assign_to_params_buffers = None
            for shard_file in resolved_archive_file:
                # Skip the load for shards that only contain disk-offloaded weights when using safetensors for the offload.
                if shard_file in disk_only_shard_files:
                    continue
                state_dict = load_state_dict(
                    shard_file, is_quantized=is_quantized, map_location="meta", weights_only=weights_only
                )

                # Mistmatched keys contains tuples key/shape1/shape2 of weights in the checkpoint that have a shape not
                # matching the weights in the model.
                mismatched_keys += _find_mismatched_keys(
                    state_dict,
                    model_state_dict,
                    loaded_keys,
                    original_loaded_keys,
                    add_prefix_to_model,
                    remove_prefix_from_model,
                    ignore_mismatched_sizes,
                    prefix,
                )
                if low_cpu_mem_usage:
                    if is_fsdp_enabled() and not is_local_dist_rank_0() and not is_quantized:
                        for key, param in model_to_load.state_dict().items():
                            if param.device == torch.device("meta"):
                                set_module_tensor_to_device(
                                    model_to_load, key, "cpu", torch.empty(*param.size(), dtype=dtype)
                                )
                    else:
                        new_error_msgs, offload_index, state_dict_index = _load_state_dict_into_meta_model(
                            model_to_load,
                            state_dict,
                            start_prefix,
                            expected_keys,
                            device_map=device_map,
                            offload_folder=offload_folder,
                            offload_index=offload_index,
                            state_dict_folder=state_dict_folder,
                            state_dict_index=state_dict_index,
                            dtype=dtype,
                            hf_quantizer=hf_quantizer,
                            is_safetensors=is_safetensors,
                            keep_in_fp32_modules=keep_in_fp32_modules,
                            unexpected_keys=unexpected_keys,
                            device_mesh=device_mesh,
                            shard_file=shard_file,
                            weights_only=weights_only,
                        )
                        error_msgs += new_error_msgs
                else:
                    state_dict = load_state_dict(shard_file, map_location="cpu", weights_only=weights_only)
                    # Sharded checkpoint or whole but low_cpu_mem_usage==True
                    if assign_to_params_buffers is None:
                        assign_to_params_buffers = check_support_param_buffer_assignment(
                            model_to_load, state_dict, start_prefix
                        )
                    fixed_state_dict = model_to_load._fix_state_dict_keys_on_load(state_dict)
                    if is_deepspeed_zero3_enabled():
                        error_msgs += _load_state_dict_into_zero3_model(
                            model_to_load, fixed_state_dict, start_prefix, assign_to_params_buffers
                        )
                    else:
                        model_to_load.load_state_dict(fixed_state_dict, strict=False, assign=assign_to_params_buffers)
                # force memory release
                del state_dict
                gc.collect()

            if offload_index is not None and len(offload_index) > 0:
                if model != model_to_load:
                    # We need to add the prefix of the base model
                    prefix = cls.base_model_prefix
                    if not is_safetensors:
                        for weight_name in offload_index:
                            shutil.move(
                                os.path.join(offload_folder, f"{weight_name}.dat"),
                                os.path.join(offload_folder, f"{prefix}.{weight_name}.dat"),
                            )
                    offload_index = {f"{prefix}.{key}": value for key, value in offload_index.items()}
                if not is_safetensors:
                    save_offload_index(offload_index, offload_folder)
                    offload_index = None

            if offload_state_dict:
                # Load back temporarily offloaded state dict
                load_offloaded_weights(model_to_load, state_dict_index, state_dict_folder)
                shutil.rmtree(state_dict_folder)

        if hf_quantizer is not None:
            missing_keys = hf_quantizer.update_missing_keys_after_loading(model_to_load, missing_keys, prefix)

        if len(error_msgs) > 0:
            error_msg = "\n\t".join(error_msgs)
            if "size mismatch" in error_msg:
                error_msg += (
                    "\n\tYou may consider adding `ignore_mismatched_sizes=True` in the model `from_pretrained` method."
                )
            raise RuntimeError(f"Error(s) in loading state_dict for {model.__class__.__name__}:\n\t{error_msg}")

        if len(unexpected_keys) > 0:
            archs = [] if model.config.architectures is None else model.config.architectures
            warner = logger.warning if model.__class__.__name__ in archs else logger.info
            warner(
                f"Some weights of the model checkpoint at {pretrained_model_name_or_path} were not used when"
                f" initializing {model.__class__.__name__}: {unexpected_keys}\n- This IS expected if you are"
                f" initializing {model.__class__.__name__} from the checkpoint of a model trained on another task or"
                " with another architecture (e.g. initializing a BertForSequenceClassification model from a"
                " BertForPreTraining model).\n- This IS NOT expected if you are initializing"
                f" {model.__class__.__name__} from the checkpoint of a model that you expect to be exactly identical"
                " (initializing a BertForSequenceClassification model from a BertForSequenceClassification model)."
            )
        else:
            logger.info(f"All model checkpoint weights were used when initializing {model.__class__.__name__}.\n")
        if len(missing_keys) > 0:
            logger.warning(
                f"Some weights of {model.__class__.__name__} were not initialized from the model checkpoint at"
                f" {pretrained_model_name_or_path} and are newly initialized: {missing_keys}\nYou should probably"
                " TRAIN this model on a down-stream task to be able to use it for predictions and inference."
            )
        elif len(mismatched_keys) == 0:
            logger.info(
                f"All the weights of {model.__class__.__name__} were initialized from the model checkpoint at"
                f" {pretrained_model_name_or_path}.\nIf your task is similar to the task the model of the checkpoint"
                f" was trained on, you can already use {model.__class__.__name__} for predictions without further"
                " training."
            )
        if len(mismatched_keys) > 0:
            mismatched_warning = "\n".join(
                [
                    f"- {key}: found shape {shape1} in the checkpoint and {shape2} in the model instantiated"
                    for key, shape1, shape2 in mismatched_keys
                ]
            )
            logger.warning(
                f"Some weights of {model.__class__.__name__} were not initialized from the model checkpoint at"
                f" {pretrained_model_name_or_path} and are newly initialized because the shapes did not"
                f" match:\n{mismatched_warning}\nYou should probably TRAIN this model on a down-stream task to be able"
                " to use it for predictions and inference."
            )

        return model, missing_keys, unexpected_keys, mismatched_keys, offload_index, error_msgs

    def retrieve_modules_from_names(self, names, add_prefix=False, remove_prefix=False):
        module_keys = {".".join(key.split(".")[:-1]) for key in names}

        # torch.nn.ParameterList is a special case where two parameter keywords
        # are appended to the module name, *e.g.* bert.special_embeddings.0
        module_keys = module_keys.union(
            {".".join(key.split(".")[:-2]) for key in names if len(key) > 0 and key[-1].isdigit()}
        )

        retrieved_modules = []
        # retrieve all modules that has at least one missing weight name
        for name, module in self.named_modules():
            if remove_prefix:
                _prefix = f"{self.base_model_prefix}."
                name = name[len(_prefix) :] if name.startswith(_prefix) else name
            elif add_prefix:
                name = ".".join([self.base_model_prefix, name]) if len(name) > 0 else self.base_model_prefix

            if name in module_keys:
                retrieved_modules.append(module)

        return retrieved_modules

    @staticmethod
    def _load_pretrained_model_low_mem(
        model,
        loaded_state_dict_keys,
        resolved_archive_file,
        start_prefix="",
        hf_quantizer=None,
        pretrained_model_name_or_path=None,
        weights_only=True,
    ):
        """
        This is an experimental function that loads the model using ~1.x model size CPU memory

        Before you call it do:

        1. save which state_dict keys are available
        2. drop state_dict before model is created, since the latter takes 1x model size memory

        Here then we continue:

        3. switch to the meta device all params/buffers that are going to be replaced from the loaded state_dict
        4. load state_dict 2nd time
        5. replace the params/buffers from the state_dict

        Currently, it doesn't handle missing_keys, unexpected_keys, mismatched_keys. It can't handle deepspeed. To
        handle bitsandbytes, needs non-empty hf_quantizer argument.
        """

        _move_model_to_meta(model, loaded_state_dict_keys, start_prefix)
        state_dict = load_state_dict(resolved_archive_file, weights_only=weights_only)
        expected_keys = loaded_state_dict_keys  # plug for missing expected_keys. TODO: replace with proper keys
        fixed_state_dict = model._fix_state_dict_keys_on_load(state_dict)
        error_msgs = _load_state_dict_into_meta_model(
            model,
            fixed_state_dict,
            start_prefix,
            expected_keys=expected_keys,
            hf_quantizer=hf_quantizer,
        )
        return error_msgs

    @classmethod
    def register_for_auto_class(cls, auto_class="AutoModel"):
        """
        Register this class with a given auto class. This should only be used for custom models as the ones in the
        library are already mapped with an auto class.

        <Tip warning={true}>

        This API is experimental and may have some slight breaking changes in the next releases.

        </Tip>

        Args:
            auto_class (`str` or `type`, *optional*, defaults to `"AutoModel"`):
                The auto class to register this new model with.
        """
        if not isinstance(auto_class, str):
            auto_class = auto_class.__name__

        import transformers.models.auto as auto_module

        if not hasattr(auto_module, auto_class):
            raise ValueError(f"{auto_class} is not a valid auto class.")

        cls._auto_class = auto_class

    def to_bettertransformer(self) -> "PreTrainedModel":
        """
        Converts the model to use [PyTorch's native attention
        implementation](https://pytorch.org/docs/stable/generated/torch.nn.MultiheadAttention.html), integrated to
        Transformers through [Optimum library](https://huggingface.co/docs/optimum/bettertransformer/overview). Only a
        subset of all Transformers models are supported.

        PyTorch's attention fastpath allows to speed up inference through kernel fusions and the use of [nested
        tensors](https://pytorch.org/docs/stable/nested.html). Detailed benchmarks can be found in [this blog
        post](https://medium.com/pytorch/bettertransformer-out-of-the-box-performance-for-huggingface-transformers-3fbe27d50ab2).

        Returns:
            [`PreTrainedModel`]: The model converted to BetterTransformer.
        """
        if not is_optimum_available():
            raise ImportError("The package `optimum` is required to use Better Transformer.")

        from optimum.version import __version__ as optimum_version

        if version.parse(optimum_version) < version.parse("1.7.0"):
            raise ImportError(
                f"Please install optimum>=1.7.0 to use Better Transformer. The version {optimum_version} was found."
            )

        from optimum.bettertransformer import BetterTransformer

        return BetterTransformer.transform(self)

    def reverse_bettertransformer(self):
        """
        Reverts the transformation from [`~PreTrainedModel.to_bettertransformer`] so that the original modeling is
        used, for example in order to save the model.

        Returns:
            [`PreTrainedModel`]: The model converted back to the original modeling.
        """
        if not is_optimum_available():
            raise ImportError("The package `optimum` is required to use Better Transformer.")

        from optimum.version import __version__ as optimum_version

        if version.parse(optimum_version) < version.parse("1.7.0"):
            raise ImportError(
                f"Please install optimum>=1.7.0 to use Better Transformer. The version {optimum_version} was found."
            )

        from optimum.bettertransformer import BetterTransformer

        return BetterTransformer.reverse(self)

    def warn_if_padding_and_no_attention_mask(self, input_ids, attention_mask):
        """
        Shows a one-time warning if the input_ids appear to contain padding and no attention mask was given.
        """

        # Skip the check during tracing.
        if is_torch_fx_proxy(input_ids) or torch.jit.is_tracing() or is_torchdynamo_compiling():
            return

        if (attention_mask is not None) or (self.config.pad_token_id is None):
            return

        # Check only the first and last input IDs to reduce overhead.
        if self.config.pad_token_id in input_ids[:, [-1, 0]]:
            warn_string = (
                "We strongly recommend passing in an `attention_mask` since your input_ids may be padded. See "
                "https://huggingface.co/docs/transformers/troubleshooting"
                "#incorrect-output-when-padding-tokens-arent-masked."
            )

            # If the pad token is equal to either BOS, EOS, or SEP, we do not know whether the user should use an
            # attention_mask or not. In this case, we should still show a warning because this is a rare case.
            if (
                (self.config.bos_token_id is not None and self.config.bos_token_id == self.config.pad_token_id)
                or (self.config.eos_token_id is not None and self.config.eos_token_id == self.config.pad_token_id)
                or (self.config.sep_token_id is not None and self.config.sep_token_id == self.config.pad_token_id)
            ):
                warn_string += (
                    f"\nYou may ignore this warning if your `pad_token_id` ({self.config.pad_token_id}) is identical "
                    f"to the `bos_token_id` ({self.config.bos_token_id}), `eos_token_id` ({self.config.eos_token_id}), "
                    f"or the `sep_token_id` ({self.config.sep_token_id}), and your input is not padded."
                )

            logger.warning_once(warn_string)

    @property
    def supports_tp_plan(self):
        """
        Returns whether the model has a tensor parallelism plan.
        """
        if self._tp_plan is not None:
            return True
        # Check if base model has a TP plan
        if getattr(self.base_model, "_tp_plan", None) is not None:
            return True
        return False

    def tensor_parallel(self, device_mesh):
        """
        Tensor parallelize the model across the given device mesh. This function is a helper to be called after the model
        was already loaded in memory, note however that this means that each process will first initialize the whole model,
        then parallelize it accross devices. Thus there is a huge waste of GPU memory, and this can lead to OOM at loading time.

        Calling `from_pretrained(..., tp_plan="auto")` is prefered, and will parallelize module-by-module during initialization,
        so that the expected per-device memory spike at loading time is not larger than the final model size on each device.
        Tensor parallelize the model across the given device mesh. This function is a helper to be called after the model
        was already loaded in memory, note however that this means that each process will first initialize the whole model,
        then parallelize it accross devices. Thus there is a huge waste of GPU memory, and this can lead to OOM at loading time.

        Args:
            device_mesh (`torch.distributed.DeviceMesh`):
                The device mesh to use for tensor parallelism.
        """
        if not is_torch_greater_or_equal("2.5"):
            raise EnvironmentError("tensor parallel is only supported for `torch>=2.5`.")

        # Tensor parallelize a nn.Module based on the `_tp_plan` attribute of the module.
        # No op if `_tp_plan` attribute does not exist under the module.
        # This is a helper function to be used with `model.apply` to recursively
        # parallelize a model.
        def tplize(mod: torch.nn.Module) -> None:
            tp_plan = getattr(mod, "_tp_plan", None)
            if tp_plan is None:
                return
            logger.debug(f"Applying tensor parallel to {mod.__class__.__name__}: {tp_plan}")
            # In model configs, we use a neutral type (string) to specify
            # parallel styles, here we translate them into torch TP types.
            # Using tree_map because `tp_plan` is a dict.
            tp_plan = torch.utils._pytree.tree_map(
                translate_to_torch_parallel_style,
                tp_plan,
            )
            # Apply TP to current module.
            torch.distributed.tensor.parallel.parallelize_module(
                mod,
                device_mesh=device_mesh,
                parallelize_plan=tp_plan,
            )

        # `apply` is a native method of `nn.Module` that recursively applies a
        # function to every submodule.
        self.apply(tplize)

    @property
    def supports_pp_plan(self):
        if self._pp_plan is not None:
            return True
        # Check if base model has PP plan
        if getattr(self.base_model, "_pp_plan", None) is not None:
            return True
        return False

    @property
    def loss_function(self):
        if hasattr(self, "_loss_function"):
            return self._loss_function

        loss_type = getattr(self, "loss_type", None)

        if loss_type is None or loss_type not in LOSS_MAPPING:
            logger.warning_once(
                f"`loss_type={loss_type}` was set in the config but it is unrecognised."
                f"Using the default loss: `ForCausalLMLoss`."
            )
            loss_type = "ForCausalLM"
        return LOSS_MAPPING[loss_type]

    @loss_function.setter
    def loss_function(self, value):
        self._loss_function = value

    def get_compiled_call(self, compile_config: CompileConfig):
        """Return a `torch.compile`'d version of `self.__call__`. This is useful to dynamically choose between
        non-compiled/compiled `forward` during inference, especially to switch between prefill (where we don't
        want to use compiled version to avoid recomputing the graph with new shapes) and iterative decoding
        (where we want the speed-ups of compiled version with static shapes)."""
        # Only reset it if not present or different from previous config
        default_config = getattr(self.generation_config, "compile_config", CompileConfig())
        if (
            not hasattr(self, "_compiled_call")
            or getattr(self, "_last_compile_config", default_config) != compile_config
        ):
            self._last_compile_config = compile_config
            self._compiled_call = torch.compile(self.__call__, **compile_config.to_dict())
        return self._compiled_call

    @classmethod
    def is_backend_compatible(cls):
        return cls._supports_attention_backend


PreTrainedModel.push_to_hub = copy_func(PreTrainedModel.push_to_hub)
if PreTrainedModel.push_to_hub.__doc__ is not None:
    PreTrainedModel.push_to_hub.__doc__ = PreTrainedModel.push_to_hub.__doc__.format(
        object="model", object_class="AutoModel", object_files="model file"
    )


class PoolerStartLogits(nn.Module):
    """
    Compute SQuAD start logits from sequence hidden states.

    Args:
        config ([`PretrainedConfig`]):
            The config used by the model, will be used to grab the `hidden_size` of the model.
    """

    def __init__(self, config: PretrainedConfig):
        super().__init__()
        self.dense = nn.Linear(config.hidden_size, 1)

    def forward(
        self, hidden_states: torch.FloatTensor, p_mask: Optional[torch.FloatTensor] = None
    ) -> torch.FloatTensor:
        """
        Args:
            hidden_states (`torch.FloatTensor` of shape `(batch_size, seq_len, hidden_size)`):
                The final hidden states of the model.
            p_mask (`torch.FloatTensor` of shape `(batch_size, seq_len)`, *optional*):
                Mask for tokens at invalid position, such as query and special symbols (PAD, SEP, CLS). 1.0 means token
                should be masked.

        Returns:
            `torch.FloatTensor`: The start logits for SQuAD.
        """
        x = self.dense(hidden_states).squeeze(-1)

        if p_mask is not None:
            if get_parameter_dtype(self) == torch.float16:
                x = x * (1 - p_mask) - 65500 * p_mask
            else:
                x = x * (1 - p_mask) - 1e30 * p_mask

        return x


class PoolerEndLogits(nn.Module):
    """
    Compute SQuAD end logits from sequence hidden states.

    Args:
        config ([`PretrainedConfig`]):
            The config used by the model, will be used to grab the `hidden_size` of the model and the `layer_norm_eps`
            to use.
    """

    def __init__(self, config: PretrainedConfig):
        super().__init__()
        self.dense_0 = nn.Linear(config.hidden_size * 2, config.hidden_size)
        self.activation = nn.Tanh()
        self.LayerNorm = nn.LayerNorm(config.hidden_size, eps=config.layer_norm_eps)
        self.dense_1 = nn.Linear(config.hidden_size, 1)

    def forward(
        self,
        hidden_states: torch.FloatTensor,
        start_states: Optional[torch.FloatTensor] = None,
        start_positions: Optional[torch.LongTensor] = None,
        p_mask: Optional[torch.FloatTensor] = None,
    ) -> torch.FloatTensor:
        """
        Args:
            hidden_states (`torch.FloatTensor` of shape `(batch_size, seq_len, hidden_size)`):
                The final hidden states of the model.
            start_states (`torch.FloatTensor` of shape `(batch_size, seq_len, hidden_size)`, *optional*):
                The hidden states of the first tokens for the labeled span.
            start_positions (`torch.LongTensor` of shape `(batch_size,)`, *optional*):
                The position of the first token for the labeled span.
            p_mask (`torch.FloatTensor` of shape `(batch_size, seq_len)`, *optional*):
                Mask for tokens at invalid position, such as query and special symbols (PAD, SEP, CLS). 1.0 means token
                should be masked.

        <Tip>

        One of `start_states` or `start_positions` should be not `None`. If both are set, `start_positions` overrides
        `start_states`.

        </Tip>

        Returns:
            `torch.FloatTensor`: The end logits for SQuAD.
        """
        assert (
            start_states is not None or start_positions is not None
        ), "One of start_states, start_positions should be not None"
        if start_positions is not None:
            slen, hsz = hidden_states.shape[-2:]
            start_positions = start_positions[:, None, None].expand(-1, -1, hsz)  # shape (bsz, 1, hsz)
            start_states = hidden_states.gather(-2, start_positions)  # shape (bsz, 1, hsz)
            start_states = start_states.expand(-1, slen, -1)  # shape (bsz, slen, hsz)

        x = self.dense_0(torch.cat([hidden_states, start_states], dim=-1))
        x = self.activation(x)
        x = self.LayerNorm(x)
        x = self.dense_1(x).squeeze(-1)

        if p_mask is not None:
            if get_parameter_dtype(self) == torch.float16:
                x = x * (1 - p_mask) - 65500 * p_mask
            else:
                x = x * (1 - p_mask) - 1e30 * p_mask

        return x


class PoolerAnswerClass(nn.Module):
    """
    Compute SQuAD 2.0 answer class from classification and start tokens hidden states.

    Args:
        config ([`PretrainedConfig`]):
            The config used by the model, will be used to grab the `hidden_size` of the model.
    """

    def __init__(self, config):
        super().__init__()
        self.dense_0 = nn.Linear(config.hidden_size * 2, config.hidden_size)
        self.activation = nn.Tanh()
        self.dense_1 = nn.Linear(config.hidden_size, 1, bias=False)

    def forward(
        self,
        hidden_states: torch.FloatTensor,
        start_states: Optional[torch.FloatTensor] = None,
        start_positions: Optional[torch.LongTensor] = None,
        cls_index: Optional[torch.LongTensor] = None,
    ) -> torch.FloatTensor:
        """
        Args:
            hidden_states (`torch.FloatTensor` of shape `(batch_size, seq_len, hidden_size)`):
                The final hidden states of the model.
            start_states (`torch.FloatTensor` of shape `(batch_size, seq_len, hidden_size)`, *optional*):
                The hidden states of the first tokens for the labeled span.
            start_positions (`torch.LongTensor` of shape `(batch_size,)`, *optional*):
                The position of the first token for the labeled span.
            cls_index (`torch.LongTensor` of shape `(batch_size,)`, *optional*):
                Position of the CLS token for each sentence in the batch. If `None`, takes the last token.

        <Tip>

        One of `start_states` or `start_positions` should be not `None`. If both are set, `start_positions` overrides
        `start_states`.

        </Tip>

        Returns:
            `torch.FloatTensor`: The SQuAD 2.0 answer class.
        """
        # No dependency on end_feature so that we can obtain one single `cls_logits` for each sample.
        hsz = hidden_states.shape[-1]
        assert (
            start_states is not None or start_positions is not None
        ), "One of start_states, start_positions should be not None"
        if start_positions is not None:
            start_positions = start_positions[:, None, None].expand(-1, -1, hsz)  # shape (bsz, 1, hsz)
            start_states = hidden_states.gather(-2, start_positions).squeeze(-2)  # shape (bsz, hsz)

        if cls_index is not None:
            cls_index = cls_index[:, None, None].expand(-1, -1, hsz)  # shape (bsz, 1, hsz)
            cls_token_state = hidden_states.gather(-2, cls_index).squeeze(-2)  # shape (bsz, hsz)
        else:
            cls_token_state = hidden_states[:, -1, :]  # shape (bsz, hsz)

        x = self.dense_0(torch.cat([start_states, cls_token_state], dim=-1))
        x = self.activation(x)
        x = self.dense_1(x).squeeze(-1)

        return x


@dataclass
class SquadHeadOutput(ModelOutput):
    """
    Base class for outputs of question answering models using a [`~modeling_utils.SQuADHead`].

    Args:
        loss (`torch.FloatTensor` of shape `(1,)`, *optional*, returned if both `start_positions` and `end_positions` are provided):
            Classification loss as the sum of start token, end token (and is_impossible if provided) classification
            losses.
        start_top_log_probs (`torch.FloatTensor` of shape `(batch_size, config.start_n_top)`, *optional*, returned if `start_positions` or `end_positions` is not provided):
            Log probabilities for the top config.start_n_top start token possibilities (beam-search).
        start_top_index (`torch.LongTensor` of shape `(batch_size, config.start_n_top)`, *optional*, returned if `start_positions` or `end_positions` is not provided):
            Indices for the top config.start_n_top start token possibilities (beam-search).
        end_top_log_probs (`torch.FloatTensor` of shape `(batch_size, config.start_n_top * config.end_n_top)`, *optional*, returned if `start_positions` or `end_positions` is not provided):
            Log probabilities for the top `config.start_n_top * config.end_n_top` end token possibilities
            (beam-search).
        end_top_index (`torch.LongTensor` of shape `(batch_size, config.start_n_top * config.end_n_top)`, *optional*, returned if `start_positions` or `end_positions` is not provided):
            Indices for the top `config.start_n_top * config.end_n_top` end token possibilities (beam-search).
        cls_logits (`torch.FloatTensor` of shape `(batch_size,)`, *optional*, returned if `start_positions` or `end_positions` is not provided):
            Log probabilities for the `is_impossible` label of the answers.

    """

    loss: Optional[torch.FloatTensor] = None
    start_top_log_probs: Optional[torch.FloatTensor] = None
    start_top_index: Optional[torch.LongTensor] = None
    end_top_log_probs: Optional[torch.FloatTensor] = None
    end_top_index: Optional[torch.LongTensor] = None
    cls_logits: Optional[torch.FloatTensor] = None


class SQuADHead(nn.Module):
    r"""
    A SQuAD head inspired by XLNet.

    Args:
        config ([`PretrainedConfig`]):
            The config used by the model, will be used to grab the `hidden_size` of the model and the `layer_norm_eps`
            to use.
    """

    def __init__(self, config):
        super().__init__()
        self.start_n_top = config.start_n_top
        self.end_n_top = config.end_n_top

        self.start_logits = PoolerStartLogits(config)
        self.end_logits = PoolerEndLogits(config)
        self.answer_class = PoolerAnswerClass(config)

    @replace_return_docstrings(output_type=SquadHeadOutput, config_class=PretrainedConfig)
    def forward(
        self,
        hidden_states: torch.FloatTensor,
        start_positions: Optional[torch.LongTensor] = None,
        end_positions: Optional[torch.LongTensor] = None,
        cls_index: Optional[torch.LongTensor] = None,
        is_impossible: Optional[torch.LongTensor] = None,
        p_mask: Optional[torch.FloatTensor] = None,
        return_dict: bool = False,
    ) -> Union[SquadHeadOutput, Tuple[torch.FloatTensor]]:
        """
        Args:
            hidden_states (`torch.FloatTensor` of shape `(batch_size, seq_len, hidden_size)`):
                Final hidden states of the model on the sequence tokens.
            start_positions (`torch.LongTensor` of shape `(batch_size,)`, *optional*):
                Positions of the first token for the labeled span.
            end_positions (`torch.LongTensor` of shape `(batch_size,)`, *optional*):
                Positions of the last token for the labeled span.
            cls_index (`torch.LongTensor` of shape `(batch_size,)`, *optional*):
                Position of the CLS token for each sentence in the batch. If `None`, takes the last token.
            is_impossible (`torch.LongTensor` of shape `(batch_size,)`, *optional*):
                Whether the question has a possible answer in the paragraph or not.
            p_mask (`torch.FloatTensor` of shape `(batch_size, seq_len)`, *optional*):
                Mask for tokens at invalid position, such as query and special symbols (PAD, SEP, CLS). 1.0 means token
                should be masked.
            return_dict (`bool`, *optional*, defaults to `False`):
                Whether or not to return a [`~utils.ModelOutput`] instead of a plain tuple.

        Returns:
        """
        start_logits = self.start_logits(hidden_states, p_mask=p_mask)

        if start_positions is not None and end_positions is not None:
            # If we are on multi-GPU, let's remove the dimension added by batch splitting
            for x in (start_positions, end_positions, cls_index, is_impossible):
                if x is not None and x.dim() > 1:
                    x.squeeze_(-1)

            # during training, compute the end logits based on the ground truth of the start position
            end_logits = self.end_logits(hidden_states, start_positions=start_positions, p_mask=p_mask)

            loss_fct = CrossEntropyLoss()
            start_loss = loss_fct(start_logits, start_positions)
            end_loss = loss_fct(end_logits, end_positions)
            total_loss = (start_loss + end_loss) / 2

            if cls_index is not None and is_impossible is not None:
                # Predict answerability from the representation of CLS and START
                cls_logits = self.answer_class(hidden_states, start_positions=start_positions, cls_index=cls_index)
                loss_fct_cls = nn.BCEWithLogitsLoss()
                cls_loss = loss_fct_cls(cls_logits, is_impossible)

                # note(zhiliny): by default multiply the loss by 0.5 so that the scale is comparable to start_loss and end_loss
                total_loss += cls_loss * 0.5

            return SquadHeadOutput(loss=total_loss) if return_dict else (total_loss,)

        else:
            # during inference, compute the end logits based on beam search
            bsz, slen, hsz = hidden_states.size()
            start_log_probs = nn.functional.softmax(start_logits, dim=-1)  # shape (bsz, slen)

            start_top_log_probs, start_top_index = torch.topk(
                start_log_probs, self.start_n_top, dim=-1
            )  # shape (bsz, start_n_top)
            start_top_index_exp = start_top_index.unsqueeze(-1).expand(-1, -1, hsz)  # shape (bsz, start_n_top, hsz)
            start_states = torch.gather(hidden_states, -2, start_top_index_exp)  # shape (bsz, start_n_top, hsz)
            start_states = start_states.unsqueeze(1).expand(-1, slen, -1, -1)  # shape (bsz, slen, start_n_top, hsz)

            hidden_states_expanded = hidden_states.unsqueeze(2).expand_as(
                start_states
            )  # shape (bsz, slen, start_n_top, hsz)
            p_mask = p_mask.unsqueeze(-1) if p_mask is not None else None
            end_logits = self.end_logits(hidden_states_expanded, start_states=start_states, p_mask=p_mask)
            end_log_probs = nn.functional.softmax(end_logits, dim=1)  # shape (bsz, slen, start_n_top)

            end_top_log_probs, end_top_index = torch.topk(
                end_log_probs, self.end_n_top, dim=1
            )  # shape (bsz, end_n_top, start_n_top)
            end_top_log_probs = end_top_log_probs.view(-1, self.start_n_top * self.end_n_top)
            end_top_index = end_top_index.view(-1, self.start_n_top * self.end_n_top)

            start_states = torch.einsum("blh,bl->bh", hidden_states, start_log_probs)
            cls_logits = self.answer_class(hidden_states, start_states=start_states, cls_index=cls_index)

            if not return_dict:
                return (start_top_log_probs, start_top_index, end_top_log_probs, end_top_index, cls_logits)
            else:
                return SquadHeadOutput(
                    start_top_log_probs=start_top_log_probs,
                    start_top_index=start_top_index,
                    end_top_log_probs=end_top_log_probs,
                    end_top_index=end_top_index,
                    cls_logits=cls_logits,
                )


class SequenceSummary(nn.Module):
    r"""
    Compute a single vector summary of a sequence hidden states.

    Args:
        config ([`PretrainedConfig`]):
            The config used by the model. Relevant arguments in the config class of the model are (refer to the actual
            config class of your model for the default values it uses):

            - **summary_type** (`str`) -- The method to use to make this summary. Accepted values are:

                - `"last"` -- Take the last token hidden state (like XLNet)
                - `"first"` -- Take the first token hidden state (like Bert)
                - `"mean"` -- Take the mean of all tokens hidden states
                - `"cls_index"` -- Supply a Tensor of classification token position (GPT/GPT-2)
                - `"attn"` -- Not implemented now, use multi-head attention

            - **summary_use_proj** (`bool`) -- Add a projection after the vector extraction.
            - **summary_proj_to_labels** (`bool`) -- If `True`, the projection outputs to `config.num_labels` classes
              (otherwise to `config.hidden_size`).
            - **summary_activation** (`Optional[str]`) -- Set to `"tanh"` to add a tanh activation to the output,
              another string or `None` will add no activation.
            - **summary_first_dropout** (`float`) -- Optional dropout probability before the projection and activation.
            - **summary_last_dropout** (`float`)-- Optional dropout probability after the projection and activation.
    """

    def __init__(self, config: PretrainedConfig):
        super().__init__()

        self.summary_type = getattr(config, "summary_type", "last")
        if self.summary_type == "attn":
            # We should use a standard multi-head attention module with absolute positional embedding for that.
            # Cf. https://github.com/zihangdai/xlnet/blob/master/modeling.py#L253-L276
            # We can probably just use the multi-head attention module of PyTorch >=1.1.0
            raise NotImplementedError

        self.summary = Identity()
        if hasattr(config, "summary_use_proj") and config.summary_use_proj:
            if hasattr(config, "summary_proj_to_labels") and config.summary_proj_to_labels and config.num_labels > 0:
                num_classes = config.num_labels
            else:
                num_classes = config.hidden_size
            self.summary = nn.Linear(config.hidden_size, num_classes)

        activation_string = getattr(config, "summary_activation", None)
        self.activation: Callable = get_activation(activation_string) if activation_string else Identity()

        self.first_dropout = Identity()
        if hasattr(config, "summary_first_dropout") and config.summary_first_dropout > 0:
            self.first_dropout = nn.Dropout(config.summary_first_dropout)

        self.last_dropout = Identity()
        if hasattr(config, "summary_last_dropout") and config.summary_last_dropout > 0:
            self.last_dropout = nn.Dropout(config.summary_last_dropout)

    def forward(
        self, hidden_states: torch.FloatTensor, cls_index: Optional[torch.LongTensor] = None
    ) -> torch.FloatTensor:
        """
        Compute a single vector summary of a sequence hidden states.

        Args:
            hidden_states (`torch.FloatTensor` of shape `[batch_size, seq_len, hidden_size]`):
                The hidden states of the last layer.
            cls_index (`torch.LongTensor` of shape `[batch_size]` or `[batch_size, ...]` where ... are optional leading dimensions of `hidden_states`, *optional*):
                Used if `summary_type == "cls_index"` and takes the last token of the sequence as classification token.

        Returns:
            `torch.FloatTensor`: The summary of the sequence hidden states.
        """
        if self.summary_type == "last":
            output = hidden_states[:, -1]
        elif self.summary_type == "first":
            output = hidden_states[:, 0]
        elif self.summary_type == "mean":
            output = hidden_states.mean(dim=1)
        elif self.summary_type == "cls_index":
            if cls_index is None:
                cls_index = torch.full_like(
                    hidden_states[..., :1, :],
                    hidden_states.shape[-2] - 1,
                    dtype=torch.long,
                )
            else:
                cls_index = cls_index.unsqueeze(-1).unsqueeze(-1)
                cls_index = cls_index.expand((-1,) * (cls_index.dim() - 1) + (hidden_states.size(-1),))
            # shape of cls_index: (bsz, XX, 1, hidden_size) where XX are optional leading dim of hidden_states
            output = hidden_states.gather(-2, cls_index).squeeze(-2)  # shape (bsz, XX, hidden_size)
        elif self.summary_type == "attn":
            raise NotImplementedError

        output = self.first_dropout(output)
        output = self.summary(output)
        output = self.activation(output)
        output = self.last_dropout(output)

        return output


def unwrap_model(model: nn.Module, recursive: bool = False) -> nn.Module:
    """
    Recursively unwraps a model from potential containers (as used in distributed training).

    Args:
        model (`torch.nn.Module`): The model to unwrap.
        recursive (`bool`, *optional*, defaults to `False`):
            Whether to recursively extract all cases of `module.module` from `model` as well as unwrap child sublayers
            recursively, not just the top-level distributed containers.
    """
    # Use accelerate implementation if available (should always be the case when using torch)
    # This is for pytorch, as we also have to handle things like dynamo
    if is_accelerate_available():
        kwargs = {}
        if recursive:
            if not is_accelerate_available("0.29.0"):
                raise RuntimeError(
                    "Setting `recursive=True` to `unwrap_model` requires `accelerate` v0.29.0. Please upgrade your version of accelerate"
                )
            else:
                kwargs["recursive"] = recursive
        return extract_model_from_parallel(model, **kwargs)
    else:
        # since there could be multiple levels of wrapping, unwrap recursively
        if hasattr(model, "module"):
            return unwrap_model(model.module)
        else:
            return model


def expand_device_map(device_map, param_names, start_prefix):
    """
    Expand a device map to return the correspondance parameter name to device.
    """
    new_device_map = {}
    param_names = [p[len(start_prefix) :] for p in param_names if p.startswith(start_prefix)]
    for module, device in device_map.items():
        new_device_map.update(
            {p: device for p in param_names if p == module or p.startswith(f"{module}.") or module == ""}
        )
    return new_device_map


def caching_allocator_warmup(model: PreTrainedModel, expanded_device_map: Dict, dtype: torch.dtype) -> Dict:
    """This function warm-ups the caching allocator based on the size of the model tensors that will reside on each
    device. It allows to have one large call to Malloc, instead of recursively calling it later when loading
    the model, which is actually the loading speed botteneck.
    Calling this function allows to cut the model loading time by a very large margin.
    """
    # Remove disk and cpu devices, and cast to proper torch.device
    accelerator_device_map = {
        param: torch.device(device) for param, device in expanded_device_map.items() if device not in ["cpu", "disk"]
    }
    if not len(accelerator_device_map):
        return

    parameter_count = defaultdict(lambda: 0)
    allocation_factor = 1
    if torch.distributed.is_initialized() or len(set(accelerator_device_map.values())) >= 2:
        allocation_factor = 2

    for param_name, device in accelerator_device_map.items():
        try:
            param = model.get_parameter(param_name)
        except AttributeError:
            param = model.get_buffer(param_name)
        parameter_count[device] += int(math.prod(param.shape) * allocation_factor)

    dtype = dtype if dtype is not None else torch.float32

    # This will kick off the caching allocator to avoid having to Malloc afterwards
    for device, param_count in parameter_count.items():
        max_memory_device = None
        if device.type == "cuda":
            max_memory_device = torch.cuda.mem_get_info(device.index)[0]
        # allocate only if we have enough memory
        if max_memory_device is None or max_memory_device > param_count * dtype_byte_size(dtype):
            _ = torch.empty(param_count, dtype=dtype, device=device, requires_grad=False)


def get_disk_only_shard_files(device_map, sharded_metadata, start_prefix):
    """
    Returns the list of shard files containing only weights offloaded to disk.
    """

    weight_map = {
        p[len(start_prefix) :]: v for p, v in sharded_metadata["weight_map"].items() if p.startswith(start_prefix)
    }
    files_content = collections.defaultdict(list)
    for weight_name, filename in weight_map.items():
        while len(weight_name) > 0 and weight_name not in device_map:
            weight_name = ".".join(weight_name.split(".")[:-1])
        files_content[filename].append(device_map[weight_name])

    return [fname for fname, devices in files_content.items() if set(devices) == {"disk"}]


ALL_ATTENTION_FUNCTIONS: Dict[str, Dict[str, Callable]] = {}

ALL_ATTENTION_FUNCTIONS.update(
    {
        "flash_attention_2": flash_attention_forward,
        "flex_attention": flex_attention_forward,
        "sdpa": sdpa_attention_forward,
    }
)<|MERGE_RESOLUTION|>--- conflicted
+++ resolved
@@ -100,11 +100,8 @@
     is_safetensors_available,
     is_torch_flex_attn_available,
     is_torch_greater_or_equal,
-<<<<<<< HEAD
     is_torch_mlu_available,
-=======
     is_torch_npu_available,
->>>>>>> 66f29aaa
     is_torch_sdpa_available,
     is_torch_xla_available,
     logging,
