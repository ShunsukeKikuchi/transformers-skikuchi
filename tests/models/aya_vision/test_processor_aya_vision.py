--- conflicted
+++ resolved
@@ -59,12 +59,8 @@
             tokenizer=tokenizer,
             **processor_kwargs,
         )
-<<<<<<< HEAD
-        processor.save_pretrained(self.tmpdirname)
-        self.image_token = processor.image_token
-=======
         processor.save_pretrained(cls.tmpdirname)
->>>>>>> c7064cdb
+        cls.image_token = processor.image_token
 
     @staticmethod
     def prepare_processor_dict():
