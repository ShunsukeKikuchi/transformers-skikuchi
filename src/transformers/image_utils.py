--- conflicted
+++ resolved
@@ -430,11 +430,6 @@
     return image
 
 
-<<<<<<< HEAD
-# Placeholder, should be added after merging https://github.com/huggingface/transformers/pull/34275/
-def load_video(image: Union[str, "PIL.Image.Image"], timeout: Optional[float] = None) -> "PIL.Image.Image":
-    return image
-=======
 def get_uniform_frame_indices(total_num_frames: int, num_frames: Optional[int] = None):
     """
     Creates a numpy array for uniform sampling of `num_frame` frames from `total_num_frames`
@@ -652,7 +647,6 @@
             return [load_image(image, timeout=timeout) for image in images]
     else:
         return load_image(images, timeout=timeout)
->>>>>>> 72d1a4cd
 
 
 def validate_preprocess_arguments(
