# coding=utf-8
# Copyright 2025 Google Inc. HuggingFace Inc. team. All rights reserved.
#
#
# Licensed under the Apache License, Version 2.0 (the "License");
# you may not use this file except in compliance with the License.
# You may obtain a copy of the License at
#
#     http://www.apache.org/licenses/LICENSE-2.0
#
# Unless required by applicable law or agreed to in writing, software
# distributed under the License is distributed on an "AS IS" BASIS,
# WITHOUT WARRANTIES OR CONDITIONS OF ANY KIND, either express or implied.
# See the License for the specific language governing permissions and
# limitations under the License.
import copy
from collections.abc import Callable
from dataclasses import dataclass
from functools import partial
from typing import Any, Dict, List, Optional, Tuple, Union

import torch
import torch.nn as nn
import torch.utils.checkpoint

from ...cache_utils import Cache, DynamicCache
from ...configuration_utils import PretrainedConfig, layer_type_validation
from ...masking_utils import create_causal_mask, create_masks_for_generate, create_sliding_window_causal_mask
from ...modeling_flash_attention_utils import FlashAttentionKwargs
from ...modeling_outputs import BaseModelOutputWithPast
from ...modeling_rope_utils import rope_config_validation
from ...modeling_utils import ALL_ATTENTION_FUNCTIONS
from ...processing_utils import Unpack
from ...utils import auto_docstring, can_return_tuple, is_torchdynamo_compiling, logging
from ...utils.deprecation import deprecate_kwarg
from ..gemma2.configuration_gemma2 import Gemma2Config
from ..gemma2.modeling_gemma2 import (
    Gemma2Attention,
    Gemma2ForCausalLM,
    Gemma2MLP,
    Gemma2Model,
    Gemma2PreTrainedModel,
    Gemma2RMSNorm,
    Gemma2RotaryEmbedding,
    apply_rotary_pos_emb,
    eager_attention_forward,
)
from ..paligemma.modeling_paligemma import (
    PaligemmaCausalLMOutputWithPast,
    PaliGemmaForConditionalGeneration,
    PaliGemmaModel,
    PaligemmaModelOutputWithPast,
)
from ..siglip import SiglipVisionConfig


logger = logging.get_logger(__name__)


class Gemma3TextConfig(Gemma2Config, PretrainedConfig):
    r"""
    This is the configuration class to store the configuration of a [`Gemma3TextModel`]. It is used to instantiate an Gemma3Text
    model according to the specified arguments, defining the model architecture. Instantiating a configuration with the
    defaults will yield a similar configuration to that of the Gemma3Text-7B.
    e.g. [google/gemma3_text-7b](https://huggingface.co/google/gemma3_text-7b)
    Configuration objects inherit from [`PretrainedConfig`] and can be used to control the model outputs. Read the
    documentation from [`PretrainedConfig`] for more information.
    Args:
        vocab_size (`int`, *optional*, defaults to 262208):
            Vocabulary size of the Gemma3Text model. Defines the number of different tokens that can be represented by the
            `inputs_ids` passed when calling [`Gemma3TextModel`]
        hidden_size (`int`, *optional*, defaults to 2304):
            Dimension of the hidden representations.
        intermediate_size (`int`, *optional*, defaults to 9216):
            Dimension of the MLP representations.
        num_hidden_layers (`int`, *optional*, defaults to 26):
            Number of hidden layers in the Transformer decoder.
        num_attention_heads (`int`, *optional*, defaults to 8):
            Number of attention heads for each attention layer in the Transformer decoder.
        num_key_value_heads (`int`, *optional*, defaults to 4):
            This is the number of key_value heads that should be used to implement Grouped Query Attention. If
            `num_key_value_heads=num_attention_heads`, the model will use Multi Head Attention (MHA), if
            `num_key_value_heads=1` the model will use Multi Query Attention (MQA) otherwise GQA is used. When
            converting a multi-head checkpoint to a GQA checkpoint, each group key and value head should be constructed
<<<<<<< HEAD
            by meanpooling all the original heads within that group. For more details checkout [this
            paper](https://huggingface.co/papers/2305.13245). If it is not specified, will default to
=======
            by meanpooling all the original heads within that group. For more details, check out [this
            paper](https://arxiv.org/pdf/2305.13245.pdf). If it is not specified, will default to
>>>>>>> 7f00b325
            `num_attention_heads`.
        head_dim (`int`, *optional*, defaults to 256):
            The attention head dimension.
        hidden_activation (`str` or `function`, *optional*, defaults to `"gelu_pytorch_tanh"`):
            The non-linear activation function (function or string) in the decoder. Will default to `"gelu_pytorch_tanh"`
            if not specified. `"gelu_pytorch_tanh"` uses an approximation of the `"gelu"` activation function.
        max_position_embeddings (`int`, *optional*, defaults to 131072):
            The maximum sequence length that this model might ever be used with.
        initializer_range (`float`, *optional*, defaults to 0.02):
            The standard deviation of the truncated_normal_initializer for initializing all weight matrices.
        rms_norm_eps (`float`, *optional*, defaults to 1e-06):
            The epsilon used by the rms normalization layers.
        use_cache (`bool`, *optional*, defaults to `True`):
            Whether or not the model should return the last key/values attentions (not used by all models). Only
            relevant if `config.is_decoder=True`.
        pad_token_id (`int`, *optional*, defaults to 0):
            Padding token id.
        eos_token_id (`int`, *optional*, defaults to 1):
            End of stream token id.
        bos_token_id (`int`, *optional*, defaults to 2):
            Beginning of stream token id.
        tie_word_embeddings (`bool`, *optional*, defaults to `True`):
            Whether to tie weight embeddings
        rope_theta (`float`, *optional*, defaults to 1000000.0):
            The base period of the RoPE embeddings.
        attention_bias (`bool`, defaults to `False`, *optional*, defaults to `False`):
            Whether to use a bias in the query, key, value and output projection layers during self-attention.
        attention_dropout (`float`, *optional*, defaults to 0.0):
            The dropout ratio for the attention probabilities.
        query_pre_attn_scalar (`float`, *optional*, defaults to 256):
            Scaling factor used on the attention scores
        sliding_window (`int`, *optional*, defaults to 4096):
            In Gemma3Text, every other layer uses sliding window attention. This is the size of the sliding window.
        layer_types (`list`, *optional*):
            Attention pattern for each layer.
        final_logit_softcapping (`float`, *optional*):
            Scaling factor when applying tanh softcapping on the logits.
        attn_logit_softcapping (`float`, *optional*):
            Scaling factor when applying tanh softcapping on the attention scores.
        rope_scaling (`Dict`, *optional*):
            Dictionary containing the scaling configuration for the RoPE embeddings used in global attention. NOTE: if you apply new rope type
            and you expect the model to work on longer `max_position_embeddings`, we recommend you to update this value
            accordingly.
            Expected contents:
                `rope_type` (`str`):
                    The sub-variant of RoPE to use. Can be one of ['default', 'linear', 'dynamic', 'yarn', 'longrope',
                    'llama3'], with 'default' being the original RoPE implementation.
                `factor` (`float`, *optional*):
                    Used with all rope types except 'default'. The scaling factor to apply to the RoPE embeddings. In
                    most scaling types, a `factor` of x will enable the model to handle sequences of length x *
                    original maximum pre-trained length.
                `original_max_position_embeddings` (`int`, *optional*):
                    Used with 'dynamic', 'longrope' and 'llama3'. The original max position embeddings used during
                    pretraining.
                `attention_factor` (`float`, *optional*):
                    Used with 'yarn' and 'longrope'. The scaling factor to be applied on the attention
                    computation. If unspecified, it defaults to value recommended by the implementation, using the
                    `factor` field to infer the suggested value.
                `beta_fast` (`float`, *optional*):
                    Only used with 'yarn'. Parameter to set the boundary for extrapolation (only) in the linear
                    ramp function. If unspecified, it defaults to 32.
                `beta_slow` (`float`, *optional*):
                    Only used with 'yarn'. Parameter to set the boundary for interpolation (only) in the linear
                    ramp function. If unspecified, it defaults to 1.
                `short_factor` (`List[float]`, *optional*):
                    Only used with 'longrope'. The scaling factor to be applied to short contexts (<
                    `original_max_position_embeddings`). Must be a list of numbers with the same length as the hidden
                    size divided by the number of attention heads divided by 2
                `long_factor` (`List[float]`, *optional*):
                    Only used with 'longrope'. The scaling factor to be applied to long contexts (<
                    `original_max_position_embeddings`). Must be a list of numbers with the same length as the hidden
                    size divided by the number of attention heads divided by 2
                `low_freq_factor` (`float`, *optional*):
                    Only used with 'llama3'. Scaling factor applied to low frequency components of the RoPE
                `high_freq_factor` (`float`, *optional*):
                    Only used with 'llama3'. Scaling factor applied to high frequency components of the RoPE
        rope_local_base_freq (float, *optional*, defaults to 10000.0):
            The base period of the RoPE embeddings for local attention.

    ```python
    >>> from transformers import Gemma3TextModel, Gemma3TextConfig
    >>> # Initializing a Gemma3Text gemma3_text-7b style configuration
    >>> configuration = Gemma3TextConfig()
    >>> # Initializing a model from the gemma3_text-7b style configuration
    >>> model = Gemma3TextModel(configuration)
    >>> # Accessing the model configuration
    >>> configuration = model.config
    ```
        rope_local_base_freq (float, *optional*, defaults to 10000.0):
            The base period of the RoPE embeddings for local attention.
        sliding_window_pattern (`int`, *optional*, defaults to 6):
            Pattern for the sliding window attention.
    """

    model_type = "gemma3_text"

    def __init__(
        self,
        vocab_size=262_208,
        hidden_size=2304,
        intermediate_size=9216,
        num_hidden_layers=26,
        num_attention_heads=8,
        num_key_value_heads=4,
        head_dim=256,
        hidden_activation="gelu_pytorch_tanh",
        max_position_embeddings=131_072,
        initializer_range=0.02,
        rms_norm_eps=1e-6,
        use_cache=True,
        pad_token_id=0,
        eos_token_id=1,
        bos_token_id=2,
        tie_word_embeddings=True,
        rope_theta=1_000_000.0,
        attention_bias=False,
        attention_dropout=0.0,
        query_pre_attn_scalar=256,
        sliding_window=4096,
        layer_types=None,
        final_logit_softcapping=None,
        attn_logit_softcapping=None,
        rope_scaling=None,
        rope_local_base_freq=10_000.0,
        **kwargs,
    ):
        PretrainedConfig.__init__(
            pad_token_id=pad_token_id,
            bos_token_id=bos_token_id,
            eos_token_id=eos_token_id,
            tie_word_embeddings=tie_word_embeddings,
            **kwargs,
        )
        self.vocab_size = vocab_size
        self.max_position_embeddings = max_position_embeddings
        self.hidden_size = hidden_size
        self.intermediate_size = intermediate_size
        self.num_hidden_layers = num_hidden_layers
        self.num_attention_heads = num_attention_heads
        self.head_dim = head_dim
        self.num_key_value_heads = num_key_value_heads
        self.initializer_range = initializer_range
        self.rms_norm_eps = rms_norm_eps
        self.use_cache = use_cache
        self.rope_theta = rope_theta
        self.attention_bias = attention_bias
        self.attention_dropout = attention_dropout
        self.hidden_activation = hidden_activation
        self.query_pre_attn_scalar = query_pre_attn_scalar
        self.sliding_window = sliding_window
        self.final_logit_softcapping = final_logit_softcapping
        self.attn_logit_softcapping = attn_logit_softcapping
        self.layer_types = layer_types

        self.rope_local_base_freq = rope_local_base_freq
        self.rope_scaling = rope_scaling
        rope_config_validation(self)

        if self.layer_types is None:
            # BC -> the pattern used to be a simple int, and it's still present in configs on the Hub
            sliding_window_pattern = getattr(self, "sliding_window_pattern", 6)
            self.layer_types = [
                "sliding_attention" if bool((i + 1) % sliding_window_pattern) else "full_attention"
                for i in range(self.num_hidden_layers)
            ]
        layer_type_validation(self.layer_types)


class Gemma3Config(PretrainedConfig):
    r"""
    This is the configuration class to store the configuration of a [`Gemma3ForConditionalGeneration`]. It is used to instantiate an
    Gemma3ForConditionalGeneration according to the specified arguments, defining the model architecture. Instantiating a configuration
    with the defaults will yield a similar configuration to that of the PaliGemma-2B.

    e.g. [google/gemma-3-4b](https://huggingface.co/google/gemma-3-4b)

    Configuration objects inherit from [`PretrainedConfig`] and can be used to control the model outputs. Read the
    documentation from [`PretrainedConfig`] for more information.

    Args:
        text_config (`Union[Gemma3TextConfig, dict]`, *optional*):
            The config object of the text backbone.
        vision_config (`Union[AutoConfig, dict]`,  *optional*):
            Custom vision config or dict.
        mm_tokens_per_image (`int`, *optional*, defaults to 256):
            The number of tokens per image embedding.
        boi_token_index (`int`, *optional*, defaults to 255999):
            The begin-of-image token index to wrap the image prompt.
        eoi_token_index (`int`, *optional*, defaults to 256000):
            The end-of-image token index to wrap the image prompt.
        image_token_index (`int`, *optional*, defaults to 262144):
            The image token index to encode the image prompt.
        initializer_range (`float`, *optional*, defaults to 0.02):
            The standard deviation of the truncated_normal_initializer for initializing all weight matrices.


    Example:

    ```python
    >>> from transformers import Gemma3ForConditionalGeneration, Gemma3Config, SiglipVisionConfig, Gemma3TextConfig

    >>> # Initializing a Siglip-like vision config
    >>> vision_config = SiglipVisionConfig()

    >>> # Initializing a Gemma3 Text config
    >>> text_config = Gemma3TextConfig()

    >>> # Initializing a Gemma3 gemma-3-4b style configuration
    >>> configuration = Gemma3Config(vision_config, text_config)

    >>> # Initializing a model from the gemma-3-4b style configuration
    >>> model = Gemma3TextConfig(configuration)

    >>> # Accessing the model configuration
    >>> configuration = model.config
    ```"""

    model_type = "gemma3"
    attribute_map = {
        "image_token_id": "image_token_index",
        "boi_token_id": "boi_token_index",
        "eoi_token_id": "eoi_token_index",
    }
    sub_configs = {
        "text_config": Gemma3TextConfig,
        "vision_config": SiglipVisionConfig,
    }

    def __init__(
        self,
        text_config: Optional[Union[Gemma3TextConfig, Dict[str, Any]]] = None,
        vision_config: Optional[Union[SiglipVisionConfig, Dict[str, Any]]] = None,
        mm_tokens_per_image: int = 256,
        boi_token_index: int = 255_999,
        eoi_token_index: int = 256_000,
        image_token_index: int = 262_144,
        initializer_range: float = 0.02,
        **kwargs,
    ):
        if text_config is None:
            text_config = Gemma3TextConfig()
            logger.info("text_config is None, using default Gemma3TextConfig text config.")
        elif isinstance(text_config, dict):
            text_config = Gemma3TextConfig(**text_config)

        if isinstance(vision_config, dict):
            vision_config = SiglipVisionConfig(**vision_config)
        elif vision_config is None:
            vision_config = SiglipVisionConfig()
            logger.info("vision_config is None, using default SiglipVisionConfig vision config.")

        self.text_config = text_config
        self.vision_config = vision_config
        self.mm_tokens_per_image = mm_tokens_per_image
        self.boi_token_index = boi_token_index
        self.eoi_token_index = eoi_token_index
        self.image_token_index = image_token_index
        self.initializer_range = initializer_range

        super().__init__(**kwargs)


@dataclass
class Gemma3ModelOutputWithPast(PaligemmaModelOutputWithPast):
    pass


@dataclass
class Gemma3CausalLMOutputWithPast(PaligemmaCausalLMOutputWithPast):
    pass


class Gemma3TextScaledWordEmbedding(nn.Embedding):
    """
    This module overrides nn.Embeddings' forward by multiplying with embeddings scale.
    """

    def __init__(self, num_embeddings: int, embedding_dim: int, padding_idx: int, embed_scale: float = 1.0):
        super().__init__(num_embeddings, embedding_dim, padding_idx)
        self.register_buffer("embed_scale", torch.tensor(embed_scale), persistent=False)

    def forward(self, input_ids: torch.Tensor):
        return super().forward(input_ids) * self.embed_scale.to(self.weight.dtype)


class Gemma3MLP(Gemma2MLP):
    def __init__(self, config: Gemma3TextConfig):
        super().__init__(config)


class Gemma3RMSNorm(Gemma2RMSNorm):
    def __init__(self, dim: int, eps: float = 1e-6):
        super().__init__()


class Gemma3RotaryEmbedding(Gemma2RotaryEmbedding):
    def __init__(self, config: Gemma3TextConfig, device=None):
        super().__init__(config)


# Weird way to inherit but otherwise the sliding window gets defined first and can't access `is_sliding`
class Gemma3Attention(Gemma2Attention):
    def __init__(self, config: Gemma3TextConfig, layer_idx: int):
        self.is_sliding = config.layer_types[layer_idx] == "sliding_attention"

        super().__init__()
        self.sliding_window = config.sliding_window if self.is_sliding else None

        self.q_norm = Gemma3RMSNorm(dim=config.head_dim, eps=config.rms_norm_eps)
        self.k_norm = Gemma3RMSNorm(dim=config.head_dim, eps=config.rms_norm_eps)

    def forward(
        self,
        hidden_states: torch.Tensor,
        position_embeddings: torch.Tensor,
        attention_mask: Optional[torch.Tensor],
        past_key_value: Optional[Cache] = None,
        cache_position: Optional[torch.LongTensor] = None,
        **kwargs: Unpack[FlashAttentionKwargs],
    ) -> tuple[torch.Tensor, Optional[torch.Tensor], Optional[tuple[torch.Tensor]]]:
        input_shape = hidden_states.shape[:-1]
        hidden_shape = (*input_shape, -1, self.head_dim)

        query_states = self.q_proj(hidden_states).view(hidden_shape).transpose(1, 2)
        key_states = self.k_proj(hidden_states).view(hidden_shape).transpose(1, 2)
        value_states = self.v_proj(hidden_states).view(hidden_shape).transpose(1, 2)

        query_states = self.q_norm(query_states)
        key_states = self.k_norm(key_states)

        cos, sin = position_embeddings
        query_states, key_states = apply_rotary_pos_emb(query_states, key_states, cos, sin)

        if past_key_value is not None:
            # sin and cos are specific to RoPE models; cache_position needed for the static cache
            cache_kwargs = {"sin": sin, "cos": cos, "cache_position": cache_position}
            key_states, value_states = past_key_value.update(key_states, value_states, self.layer_idx, cache_kwargs)

        attention_interface: Callable = eager_attention_forward
        if self.config._attn_implementation != "eager":
            attention_interface = ALL_ATTENTION_FUNCTIONS[self.config._attn_implementation]

        attn_output, attn_weights = attention_interface(
            self,
            query_states,
            key_states,
            value_states,
            attention_mask,
            dropout=self.attention_dropout if self.training else 0.0,
            scaling=self.scaling,
            sliding_window=self.sliding_window,
            **kwargs,
        )

        attn_output = attn_output.reshape(*input_shape, -1).contiguous()
        attn_output = self.o_proj(attn_output)
        return attn_output, attn_weights


class Gemma3DecoderLayer(nn.Module):
    def __init__(self, config: Gemma3TextConfig, layer_idx: int):
        super().__init__()
        self.config = config
        self.hidden_size = config.hidden_size
        self.layer_idx = layer_idx
        self.attention_type = config.layer_types[layer_idx]
        self.self_attn = Gemma3Attention(config=config, layer_idx=layer_idx)
        self.mlp = Gemma3MLP(config)
        self.input_layernorm = Gemma3RMSNorm(self.hidden_size, eps=config.rms_norm_eps)
        self.post_attention_layernorm = Gemma3RMSNorm(self.hidden_size, eps=config.rms_norm_eps)
        self.pre_feedforward_layernorm = Gemma3RMSNorm(self.hidden_size, eps=config.rms_norm_eps)
        self.post_feedforward_layernorm = Gemma3RMSNorm(self.hidden_size, eps=config.rms_norm_eps)

    @deprecate_kwarg("last_cache_position", version="4.53.0")
    def forward(
        self,
        hidden_states: torch.Tensor,
        position_embeddings_global: torch.Tensor,
        position_embeddings_local: torch.Tensor,
        attention_mask: Optional[torch.Tensor] = None,
        position_ids: Optional[torch.LongTensor] = None,
        past_key_value: Optional[Cache] = None,
        output_attentions: Optional[bool] = False,
        use_cache: Optional[bool] = False,
        cache_position: Optional[torch.LongTensor] = None,
        **kwargs,
    ) -> tuple[torch.FloatTensor, Optional[tuple[torch.FloatTensor, torch.FloatTensor]]]:
        residual = hidden_states

        hidden_states = self.input_layernorm(hidden_states)

        # apply global RoPE to non-sliding layer only
        if self.self_attn.is_sliding:
            position_embeddings = position_embeddings_local
        else:
            position_embeddings = position_embeddings_global

        hidden_states, self_attn_weights = self.self_attn(
            hidden_states=hidden_states,
            position_embeddings=position_embeddings,
            attention_mask=attention_mask,
            position_ids=position_ids,
            past_key_value=past_key_value,
            output_attentions=output_attentions,
            use_cache=use_cache,
            cache_position=cache_position,
            **kwargs,
        )
        hidden_states = self.post_attention_layernorm(hidden_states)
        hidden_states = residual + hidden_states

        residual = hidden_states
        hidden_states = self.pre_feedforward_layernorm(hidden_states)
        hidden_states = self.mlp(hidden_states)
        hidden_states = self.post_feedforward_layernorm(hidden_states)
        hidden_states = residual + hidden_states

        outputs = (hidden_states,)

        if output_attentions:
            outputs += (self_attn_weights,)

        return outputs


GEMMA3_START_DOCSTRING = None


class Gemma3PreTrainedModel(Gemma2PreTrainedModel):
    base_model_prefix = ""
    _no_split_modules = [
        "Gemma3DecoderLayer",
        "SiglipVisionEmbeddings",
        "SiglipEncoderLayer",
        "SiglipMultiheadAttentionPoolingHead",
    ]

    def _init_weights(self, module):
        std = self.config.initializer_range

        if isinstance(module, (nn.Linear, nn.Conv2d)):
            module.weight.data.normal_(mean=0.0, std=std)
            if module.bias is not None:
                module.bias.data.zero_()
        elif isinstance(module, nn.Embedding):
            module.weight.data.normal_(mean=0.0, std=std)
            if module.padding_idx is not None:
                module.weight.data[module.padding_idx].zero_()
        elif isinstance(module, Gemma3RMSNorm):
            module.weight.data.fill_(1.0)
        elif isinstance(module, Gemma3MultiModalProjector):
            module.mm_input_projection_weight.data.zero_()


class Gemma3TextModel(Gemma2Model):
    config_class = Gemma3TextConfig

    def __init__(self, config: Gemma3TextConfig):
        super().__init__(config)

        # Gemma3 downcasts the below to bfloat16, causing sqrt(3072)=55.4256 to become 55.5. See https://github.com/huggingface/transformers/pull/29402
        self.embed_tokens = Gemma3TextScaledWordEmbedding(
            config.vocab_size, config.hidden_size, self.padding_idx, embed_scale=self.config.hidden_size**0.5
        )

        # TODO: raushan fix this after RoPE refactor. For now we hack it by reassigning thetas
        # when we want to create a local RoPE layer. Config defaults should hold values for global RoPE
        config = copy.deepcopy(config)
        config.rope_theta = config.rope_local_base_freq
        config.rope_scaling = {"rope_type": "default"}
        self.rotary_emb_local = Gemma3RotaryEmbedding(config=config)

    def forward(
        self,
        input_ids: Optional[torch.LongTensor] = None,
        attention_mask: Optional[torch.Tensor] = None,
        position_ids: Optional[torch.LongTensor] = None,
        past_key_values: Optional[Cache] = None,
        inputs_embeds: Optional[torch.FloatTensor] = None,
        use_cache: Optional[bool] = None,
        output_attentions: Optional[bool] = None,
        output_hidden_states: Optional[bool] = None,
        cache_position: Optional[torch.LongTensor] = None,
        **flash_attn_kwargs: Unpack[FlashAttentionKwargs],
    ) -> BaseModelOutputWithPast:
        output_attentions = output_attentions if output_attentions is not None else self.config.output_attentions
        output_hidden_states = (
            output_hidden_states if output_hidden_states is not None else self.config.output_hidden_states
        )
        use_cache = use_cache if use_cache is not None else self.config.use_cache

        if (input_ids is None) ^ (inputs_embeds is not None):
            raise ValueError("You must specify exactly one of input_ids or inputs_embeds")

        if self.gradient_checkpointing and self.training and use_cache:
            logger.warning_once(
                "`use_cache=True` is incompatible with gradient checkpointing. Setting `use_cache=False`."
            )
            use_cache = False

        if inputs_embeds is None:
            inputs_embeds = self.embed_tokens(input_ids)

        if use_cache and past_key_values is None and not self.training:
            past_key_values = DynamicCache()

        if cache_position is None:
            past_seen_tokens = past_key_values.get_seq_length() if past_key_values is not None else 0
            cache_position = torch.arange(
                past_seen_tokens,
                past_seen_tokens + inputs_embeds.shape[1],
                device=inputs_embeds.device,
            )

        if position_ids is None:
            position_ids = cache_position.unsqueeze(0)

        # It may already have been prepared by e.g. `generate`
        if not isinstance(causal_mask_mapping := attention_mask, dict):
            # Prepare mask arguments
            mask_kwargs = {
                "config": self.config,
                "input_embeds": inputs_embeds,
                "attention_mask": attention_mask,
                "cache_position": cache_position,
                "past_key_values": past_key_values,
            }
            # Create the masks
            causal_mask_mapping = {
                "full_attention": create_causal_mask(**mask_kwargs),
                "sliding_attention": create_sliding_window_causal_mask(**mask_kwargs),
            }

        # embed positions
        hidden_states = inputs_embeds

        # create position embeddings to be shared across the decoder layers
        position_embeddings_global = self.rotary_emb(hidden_states, position_ids)
        position_embeddings_local = self.rotary_emb_local(hidden_states, position_ids)

        # decoder layers
        all_hidden_states = () if output_hidden_states else None
        all_self_attns = () if output_attentions else None

        for decoder_layer in self.layers[: self.config.num_hidden_layers]:
            if output_hidden_states:
                all_hidden_states += (hidden_states,)

            if self.gradient_checkpointing and self.training:
                layer_outputs = self._gradient_checkpointing_func(
                    partial(decoder_layer.__call__, **flash_attn_kwargs),
                    hidden_states,
                    position_embeddings_global,
                    position_embeddings_local,
                    causal_mask_mapping[decoder_layer.attention_type],
                    position_ids,
                    past_key_values,
                    output_attentions,
                    use_cache,
                    cache_position,
                )
            else:
                layer_outputs = decoder_layer(
                    hidden_states,
                    position_embeddings_global=position_embeddings_global,
                    position_embeddings_local=position_embeddings_local,
                    attention_mask=causal_mask_mapping[decoder_layer.attention_type],
                    position_ids=position_ids,
                    past_key_value=past_key_values,
                    output_attentions=output_attentions,
                    use_cache=use_cache,
                    cache_position=cache_position,
                    **flash_attn_kwargs,
                )

            hidden_states = layer_outputs[0]

            if output_attentions:
                all_self_attns += (layer_outputs[1],)

        hidden_states = self.norm(hidden_states)

        if output_hidden_states:
            all_hidden_states += (hidden_states,)

        return BaseModelOutputWithPast(
            last_hidden_state=hidden_states,
            past_key_values=past_key_values,
            hidden_states=all_hidden_states,
            attentions=all_self_attns,
        )


class Gemma3ForCausalLM(Gemma2ForCausalLM):
    config_class = Gemma3TextConfig
    base_model_prefix = "language_model"

    def __init__(self, config: Gemma3TextConfig):
        super().__init__(config)
        self.model = Gemma3TextModel(config)


class Gemma3MultiModalProjector(nn.Module):
    def __init__(self, config: Gemma3Config):
        super().__init__()

        self.mm_input_projection_weight = nn.Parameter(
            torch.zeros(config.vision_config.hidden_size, config.text_config.hidden_size)
        )

        self.mm_soft_emb_norm = Gemma3RMSNorm(
            config.vision_config.hidden_size, eps=config.vision_config.layer_norm_eps
        )

        self.patches_per_image = int(config.vision_config.image_size // config.vision_config.patch_size)
        self.tokens_per_side = int(config.mm_tokens_per_image**0.5)
        self.kernel_size = self.patches_per_image // self.tokens_per_side
        self.avg_pool = nn.AvgPool2d(kernel_size=self.kernel_size, stride=self.kernel_size)

    def forward(self, vision_outputs: torch.Tensor):
        batch_size, _, seq_length = vision_outputs.shape

        reshaped_vision_outputs = vision_outputs.transpose(1, 2)
        reshaped_vision_outputs = reshaped_vision_outputs.reshape(
            batch_size, seq_length, self.patches_per_image, self.patches_per_image
        )
        reshaped_vision_outputs = reshaped_vision_outputs.contiguous()

        pooled_vision_outputs = self.avg_pool(reshaped_vision_outputs)
        pooled_vision_outputs = pooled_vision_outputs.flatten(2)
        pooled_vision_outputs = pooled_vision_outputs.transpose(1, 2)

        normed_vision_outputs = self.mm_soft_emb_norm(pooled_vision_outputs)

        projected_vision_outputs = torch.matmul(normed_vision_outputs, self.mm_input_projection_weight)
        return projected_vision_outputs.type_as(vision_outputs)


def token_type_ids_mask_function(token_type_ids: Optional[torch.Tensor], tokens_per_image: int) -> Optional[Callable]:
    """
    This function adds the correct offsets to the `q_idx` and `kv_idx` as the torch API can only accept lengths,
    not start and end indices.
    """
    # Do not return an additional mask in this case
    if token_type_ids is None:
        return None

    def inner_mask(batch_idx: int, head_idx: int, q_idx: int, kv_idx: int) -> bool:
        # If the difference is less than image size, both are part of the same image block
        same_image_block = torch.abs(kv_idx - q_idx) <= tokens_per_image
        # If it's 1 for both query and key/value, we are in an image block
        is_image_block = (token_type_ids[batch_idx, q_idx] == 1) & (token_type_ids[batch_idx, kv_idx] == 1)

        # This is bidirectional attention whenever we are dealing with image tokens
        return is_image_block & same_image_block

    return inner_mask


class Gemma3Model(PaliGemmaModel):
    def get_image_features(self, pixel_values: torch.Tensor) -> torch.Tensor:
        """
        Projects the last hidden state from the vision model into language model space.

        Args:
            pixel_values (`torch.FloatTensor]` of shape `(batch_size, channels, height, width)`)
               The tensors corresponding to the input images.
        Returns:
            image_features (`torch.Tensor`): Image feature tensor of shape `(num_images, image_length, embed_dim)`).
        """
        vision_outputs = self.vision_tower(pixel_values=pixel_values).last_hidden_state
        image_features = self.multi_modal_projector(vision_outputs)
        return image_features

    def _update_causal_mask(self, **super_kwargs):
        raise AttributeError("We don't want to inherit it")

    @can_return_tuple
    @auto_docstring
    def forward(
        self,
        input_ids: torch.LongTensor = None,
        pixel_values: torch.FloatTensor = None,
        attention_mask: Optional[torch.Tensor] = None,
        position_ids: Optional[torch.LongTensor] = None,
        past_key_values: Optional[Union[List[torch.FloatTensor], Cache]] = None,
        token_type_ids: Optional[torch.LongTensor] = None,
        cache_position: Optional[torch.LongTensor] = None,
        inputs_embeds: Optional[torch.FloatTensor] = None,
        labels: Optional[torch.LongTensor] = None,
        use_cache: Optional[bool] = None,
        output_attentions: Optional[bool] = None,
        output_hidden_states: Optional[bool] = None,
        return_dict: Optional[bool] = None,
        **lm_kwargs,
    ) -> Union[Tuple, Gemma3ModelOutputWithPast]:
        if (input_ids is None) ^ (inputs_embeds is not None):
            raise ValueError("You must specify exactly one of input_ids or inputs_embeds")

        output_attentions = output_attentions if output_attentions is not None else self.config.output_attentions
        output_hidden_states = (
            output_hidden_states if output_hidden_states is not None else self.config.output_hidden_states
        )
        return_dict = return_dict if return_dict is not None else self.config.use_return_dict

        # Replace image id woth PAD if the image token if OOV, to avoid index-errors
        if input_ids is not None and self.config.image_token_id >= self.vocab_size:
            special_image_mask = input_ids == self.config.image_token_id
            llm_input_ids = input_ids.clone()
            llm_input_ids[special_image_mask] = 0
        else:
            llm_input_ids = input_ids

        if inputs_embeds is None:
            inputs_embeds = self.get_input_embeddings()(llm_input_ids)

        if cache_position is None:
            past_seen_tokens = past_key_values.get_seq_length() if past_key_values is not None else 0
            cache_position = torch.arange(
                past_seen_tokens, past_seen_tokens + inputs_embeds.shape[1], device=inputs_embeds.device
            )

        # Merge text and images
        if pixel_values is not None:
            image_features = self.get_image_features(pixel_values)

            if input_ids is None:
                special_image_mask = inputs_embeds == self.get_input_embeddings()(
                    torch.tensor(self.config.image_token_id, dtype=torch.long, device=inputs_embeds.device)
                )
            else:
                special_image_mask = (input_ids == self.config.image_token_id).unsqueeze(-1)
                special_image_mask = special_image_mask.expand_as(inputs_embeds).to(inputs_embeds.device)

            if not is_torchdynamo_compiling() and inputs_embeds[special_image_mask].numel() != image_features.numel():
                image_tokens_in_text = (special_image_mask).sum(dim=1).sum(dim=0)[0]
                raise ValueError(
                    f"Number of images does not match number of special image tokens in the input text. "
                    f"Got {image_tokens_in_text} image tokens in the text but {image_features.shape[0] * image_features.shape[1]} "
                    "tokens from image embeddings."
                )
            image_features = image_features.to(inputs_embeds.device, inputs_embeds.dtype)
            inputs_embeds = inputs_embeds.masked_scatter(special_image_mask, image_features)

        # It may already have been prepared by e.g. `generate`
        if not isinstance(causal_mask_mapping := attention_mask, dict):
            # Prepare mask arguments
            mask_kwargs = {
                "config": self.config.get_text_config(),
                "input_embeds": inputs_embeds,
                "attention_mask": attention_mask,
                "cache_position": cache_position,
                "past_key_values": past_key_values,
            }
            if token_type_ids is not None and inputs_embeds.shape[1] != 1:
                # We need to pass an additional mask function to account for token type ids, and it needs to be an `or`
                mask_kwargs["or_mask_function"] = token_type_ids_mask_function(
                    token_type_ids.to(cache_position.device), self.config.mm_tokens_per_image
                )

            # Create the masks
            causal_mask_mapping = {
                "full_attention": create_causal_mask(**mask_kwargs),
                "sliding_attention": create_sliding_window_causal_mask(**mask_kwargs),
            }

        outputs = self.language_model(
            attention_mask=causal_mask_mapping,
            position_ids=position_ids,
            past_key_values=past_key_values,
            inputs_embeds=inputs_embeds,
            use_cache=use_cache,
            output_attentions=output_attentions,
            output_hidden_states=output_hidden_states,
            return_dict=True,
            cache_position=cache_position,
            **lm_kwargs,
        )

        return Gemma3ModelOutputWithPast(
            last_hidden_state=outputs.last_hidden_state,
            past_key_values=outputs.past_key_values if use_cache else None,
            hidden_states=outputs.hidden_states,
            attentions=outputs.attentions,
            image_hidden_states=image_features if pixel_values is not None else None,
        )


class Gemma3ForConditionalGeneration(PaliGemmaForConditionalGeneration):
    @auto_docstring
    def forward(
        self,
        input_ids: torch.LongTensor = None,
        pixel_values: torch.FloatTensor = None,
        attention_mask: Optional[torch.Tensor] = None,
        position_ids: Optional[torch.LongTensor] = None,
        past_key_values: Optional[Union[List[torch.FloatTensor], Cache]] = None,
        token_type_ids: Optional[torch.LongTensor] = None,
        cache_position: Optional[torch.LongTensor] = None,
        inputs_embeds: Optional[torch.FloatTensor] = None,
        labels: Optional[torch.LongTensor] = None,
        use_cache: Optional[bool] = None,
        output_attentions: Optional[bool] = None,
        output_hidden_states: Optional[bool] = None,
        return_dict: Optional[bool] = None,
        logits_to_keep: Union[int, torch.Tensor] = 0,
        **lm_kwargs,
    ) -> Union[Tuple, Gemma3CausalLMOutputWithPast]:
        r"""
        labels (`torch.LongTensor` of shape `(batch_size, sequence_length)`, *optional*):
            Labels for computing the masked language modeling loss. Indices should either be in `[0, ...,
            config.text_config.vocab_size]` or -100 (see `input_ids` docstring). Tokens with indices set to `-100` are ignored
            (masked), the loss is only computed for the tokens with labels in `[0, ..., config.text_config.vocab_size]`.

        Example:

        ```python
        >>> from PIL import Image
        >>> import requests
        >>> from transformers import AutoProcessor, Gemma3ForConditionalGeneration

        >>> model = Gemma3ForConditionalGeneration.from_pretrained("google/gemma-3-4b-it")
        >>> processor = AutoProcessor.from_pretrained("google/gemma-3-4b-it")

        >>> messages = [
        ...     {
        ...         "role": "system",
        ...         "content": [
        ...             {"type": "text", "text": "You are a helpful assistant."}
        ...         ]
        ...     },
        ...     {
        ...         "role": "user", "content": [
        ...             {"type": "image", "url": "https://huggingface.co/datasets/huggingface/documentation-images/resolve/main/pipeline-cat-chonk.jpeg"},
        ...             {"type": "text", "text": "Where is the cat standing?"},
        ...         ]
        ...     },
        ... ]

        >>> inputs = processor.apply_chat_template(
        ...     messages,
        ...     tokenize=True,
        ...     return_dict=True,
        ...     return_tensors="pt",
        ...     add_generation_prompt=True
        ... )
        >>> # Generate
        >>> generate_ids = model.generate(**inputs)
        >>> processor.batch_decode(generate_ids, skip_special_tokens=True, clean_up_tokenization_spaces=False)[0]
        "user\nYou are a helpful assistant.\n\n\n\n\n\nWhere is the cat standing?\nmodel\nBased on the image, the cat is standing in a snowy area, likely outdoors. It appears to"
        ```
        """

        output_attentions = output_attentions if output_attentions is not None else self.config.output_attentions
        output_hidden_states = (
            output_hidden_states if output_hidden_states is not None else self.config.output_hidden_states
        )
        return_dict = return_dict if return_dict is not None else self.config.use_return_dict

        outputs = self.model(
            input_ids=input_ids,
            pixel_values=pixel_values,
            token_type_ids=token_type_ids,
            attention_mask=attention_mask,
            position_ids=position_ids,
            past_key_values=past_key_values,
            inputs_embeds=inputs_embeds,
            use_cache=use_cache,
            labels=labels,
            output_attentions=output_attentions,
            output_hidden_states=output_hidden_states,
            return_dict=return_dict,
            cache_position=cache_position,
            **lm_kwargs,
        )

        hidden_states = outputs[0]
        # Only compute necessary logits, and do not upcast them to float if we are not computing the loss
        slice_indices = slice(-logits_to_keep, None) if isinstance(logits_to_keep, int) else logits_to_keep
        logits = self.lm_head(hidden_states[:, slice_indices, :])

        loss = None
        if labels is not None:
            # Upcast to float if we need to compute the loss to avoid potential precision issues
            logits = logits.float()
            shift_logits = logits[..., :-1, :]
            shift_labels = labels[..., 1:]
            if attention_mask is not None:
                # we use the input attention mask to shift the logits and labels, because it is 2D.
                # we also crop attn mask in case it is longer, which happens in PrefixTuning with peft
                shift_attention_mask = attention_mask[:, -shift_logits.shape[1] :].to(logits.device)
                shift_logits = shift_logits[shift_attention_mask.to(logits.device) != 0].contiguous()
                shift_labels = shift_labels[shift_attention_mask.to(shift_labels.device) != 0].contiguous()
            else:
                shift_logits = shift_logits.contiguous()
                shift_labels = shift_labels.contiguous()
            # Flatten the tokens
            loss_fct = nn.CrossEntropyLoss()

            flat_logits = shift_logits.view(-1, self.config.text_config.vocab_size)
            flat_labels = shift_labels.view(-1).to(shift_logits.device)
            loss = loss_fct(flat_logits, flat_labels)

        if not return_dict:
            output = (logits,) + outputs[1:]
            return (loss,) + output if loss is not None else output

        return Gemma3CausalLMOutputWithPast(
            loss=loss,
            logits=logits,
            past_key_values=outputs.past_key_values,
            hidden_states=outputs.hidden_states,
            attentions=outputs.attentions,
            image_hidden_states=outputs.image_hidden_states,
        )

    def prepare_inputs_for_generation(
        self,
        input_ids,
        past_key_values=None,
        inputs_embeds=None,
        cache_position=None,
        position_ids=None,
        pixel_values=None,
        attention_mask=None,
        token_type_ids=None,
        use_cache=True,
        logits_to_keep=None,
        labels=None,
        **kwargs,
    ):
        # Overwritten -- custom `position_ids` and `pixel_values` handling
        model_inputs = super().prepare_inputs_for_generation(
            input_ids,
            past_key_values=past_key_values,
            inputs_embeds=inputs_embeds,
            attention_mask=attention_mask,
            position_ids=position_ids,
            cache_position=cache_position,
            use_cache=use_cache,
            logits_to_keep=logits_to_keep,
            token_type_ids=token_type_ids,
            **kwargs,
        )

        # If we're in cached decoding stage, pixel values should be None because input ids do not contain special image token anymore
        # Otherwise we need pixel values to be passed to model. NOTE: use_cache=False needs pixel_values always
        if cache_position[0] == 0:
            model_inputs["pixel_values"] = pixel_values

        return model_inputs

    def _prepare_4d_causal_attention_mask_with_cache_position(self, **super_kwargs):
        raise AttributeError("We don't want to inherit it")

    @staticmethod
    def create_masks_for_generate(
        config: PretrainedConfig,
        input_embeds: torch.Tensor,
        attention_mask: Optional[torch.Tensor],
        cache_position: torch.Tensor,
        past_key_values: Optional[Cache],
        token_type_ids: Optional[torch.Tensor] = None,
        **kwargs,
    ) -> dict:
        # Prepare mask arguments
        mask_kwargs = {
            "config": config.get_text_config(),
            "input_embeds": input_embeds,
            "attention_mask": attention_mask,
            "cache_position": cache_position,
            "past_key_values": past_key_values,
        }
        # Add the token type ids mask for generate as well
        if token_type_ids is not None and input_embeds.shape[1] != 1:
            # We need to pass an additional mask function to account for token type ids, and it needs to be an `or`
            mask_kwargs["or_mask_function"] = token_type_ids_mask_function(
                token_type_ids.to(cache_position.device), config.mm_tokens_per_image
            )

        return create_masks_for_generate(**mask_kwargs)


__all__ = [
    "Gemma3Config",
    "Gemma3TextConfig",
    "Gemma3PreTrainedModel",  # noqa: F822
    "Gemma3TextModel",
    "Gemma3ForCausalLM",
    "Gemma3ForConditionalGeneration",
    "Gemma3Model",
]<|MERGE_RESOLUTION|>--- conflicted
+++ resolved
@@ -82,13 +82,8 @@
             `num_key_value_heads=num_attention_heads`, the model will use Multi Head Attention (MHA), if
             `num_key_value_heads=1` the model will use Multi Query Attention (MQA) otherwise GQA is used. When
             converting a multi-head checkpoint to a GQA checkpoint, each group key and value head should be constructed
-<<<<<<< HEAD
-            by meanpooling all the original heads within that group. For more details checkout [this
+            by meanpooling all the original heads within that group. For more details, check out [this
             paper](https://huggingface.co/papers/2305.13245). If it is not specified, will default to
-=======
-            by meanpooling all the original heads within that group. For more details, check out [this
-            paper](https://arxiv.org/pdf/2305.13245.pdf). If it is not specified, will default to
->>>>>>> 7f00b325
             `num_attention_heads`.
         head_dim (`int`, *optional*, defaults to 256):
             The attention head dimension.
