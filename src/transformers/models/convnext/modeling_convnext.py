# coding=utf-8
# Copyright 2022 Meta Platforms, Inc. and The HuggingFace Inc. team. All rights reserved.
#
# Licensed under the Apache License, Version 2.0 (the "License");
# you may not use this file except in compliance with the License.
# You may obtain a copy of the License at
#
#     http://www.apache.org/licenses/LICENSE-2.0
#
# Unless required by applicable law or agreed to in writing, software
# distributed under the License is distributed on an "AS IS" BASIS,
# WITHOUT WARRANTIES OR CONDITIONS OF ANY KIND, either express or implied.
# See the License for the specific language governing permissions and
# limitations under the License.
""" PyTorch ConvNext model."""

<<<<<<< HEAD
from dataclasses import dataclass
from typing import List, Optional, Tuple, Union
=======
>>>>>>> a8b6443e

import torch
import torch.utils.checkpoint
from torch import nn
from torch.nn import BCEWithLogitsLoss, CrossEntropyLoss, MSELoss

from ...activations import ACT2FN
from ...modeling_outputs import (
    BaseModelOutputWithNoAttention,
    BaseModelOutputWithPoolingAndNoAttention,
    ImageClassifierOutputWithNoAttention,
)
from ...modeling_utils import PreTrainedModel
from ...utils import add_code_sample_docstrings, add_start_docstrings, add_start_docstrings_to_model_forward, logging
from .configuration_convnext import ConvNextConfig


logger = logging.get_logger(__name__)

# General docstring
_CONFIG_FOR_DOC = "ConvNextConfig"
_FEAT_EXTRACTOR_FOR_DOC = "ConvNextFeatureExtractor"

# Base docstring
_CHECKPOINT_FOR_DOC = "facebook/convnext-tiny-224"
_EXPECTED_OUTPUT_SHAPE = [1, 768, 7, 7]

# Image classification docstring
_IMAGE_CLASS_CHECKPOINT = "facebook/convnext-tiny-224"
_IMAGE_CLASS_EXPECTED_OUTPUT = "tabby, tabby cat"

CONVNEXT_PRETRAINED_MODEL_ARCHIVE_LIST = [
    "facebook/convnext-tiny-224",
    # See all ConvNext models at https://huggingface.co/models?filter=convnext
]


# Stochastic depth implementation
# Taken from https://github.com/rwightman/pytorch-image-models/blob/master/timm/models/layers/drop.py
def drop_path(x: torch.Tensor, drop_prob: float = 0.0, training: bool = False) -> torch.Tensor:
    """
    Drop paths (Stochastic Depth) per sample (when applied in main path of residual blocks). This is the same as the
    DropConnect impl I created for EfficientNet, etc networks, however, the original name is misleading as 'Drop
    Connect' is a different form of dropout in a separate paper... See discussion:
    https://github.com/tensorflow/tpu/issues/494#issuecomment-532968956 ... I've opted for changing the layer and
    argument names to 'drop path' rather than mix DropConnect as a layer name and use 'survival rate' as the argument.
    """
    if drop_prob == 0.0 or not training:
        return x
    keep_prob = 1 - drop_prob
    shape = (x.shape[0],) + (1,) * (x.ndim - 1)  # work with diff dim tensors, not just 2D ConvNets
    random_tensor = keep_prob + torch.rand(shape, dtype=x.dtype, device=x.device)
    random_tensor.floor_()  # binarize
    output = x.div(keep_prob) * random_tensor
    return output


class ConvNextDropPath(nn.Module):
    """Drop paths (Stochastic Depth) per sample (when applied in main path of residual blocks)."""

    def __init__(self, drop_prob: Optional[float] = None):
        super().__init__()
        self.drop_prob = drop_prob

    def forward(self, x: torch.Tensor) -> torch.Tensor:
        return drop_path(x, self.drop_prob, self.training)


class ConvNextLayerNorm(nn.Module):
    r"""LayerNorm that supports two data formats: channels_last (default) or channels_first.
    The ordering of the dimensions in the inputs. channels_last corresponds to inputs with shape (batch_size, height,
    width, channels) while channels_first corresponds to inputs with shape (batch_size, channels, height, width).
    """

    def __init__(self, normalized_shape: int, eps: float = 1e-6, data_format: str = "channels_last"):
        super().__init__()
        self.weight = nn.Parameter(torch.ones(normalized_shape))
        self.bias = nn.Parameter(torch.zeros(normalized_shape))
        self.eps = eps
        self.data_format = data_format
        if self.data_format not in ["channels_last", "channels_first"]:
            raise NotImplementedError(f"Unsupported data format: {self.data_format}")
        self.normalized_shape = (normalized_shape,)

    def forward(self, x: torch.Tensor) -> torch.Tensor:
        if self.data_format == "channels_last":
            x = torch.nn.functional.layer_norm(x, self.normalized_shape, self.weight, self.bias, self.eps)
        elif self.data_format == "channels_first":
            u = x.mean(1, keepdim=True)
            s = (x - u).pow(2).mean(1, keepdim=True)
            x = (x - u) / torch.sqrt(s + self.eps)
            x = self.weight[:, None, None] * x + self.bias[:, None, None]
        return x


class ConvNextEmbeddings(nn.Module):
    """This class is comparable to (and inspired by) the SwinEmbeddings class
    found in src/transformers/models/swin/modeling_swin.py.
    """

    def __init__(self, config: ConvNextConfig):
        super().__init__()
        self.patch_embeddings = nn.Conv2d(
            config.num_channels, config.hidden_sizes[0], kernel_size=config.patch_size, stride=config.patch_size
        )
        self.layernorm = ConvNextLayerNorm(config.hidden_sizes[0], eps=1e-6, data_format="channels_first")

    def forward(self, pixel_values: torch.Tensor) -> torch.Tensor:
        embeddings = self.patch_embeddings(pixel_values)
        embeddings = self.layernorm(embeddings)
        return embeddings


class ConvNextLayer(nn.Module):
    """This corresponds to the `Block` class in the original implementation.

    There are two equivalent implementations: [DwConv, LayerNorm (channels_first), Conv, GELU,1x1 Conv]; all in (N, C,
    H, W) (2) [DwConv, Permute to (N, H, W, C), LayerNorm (channels_last), Linear, GELU, Linear]; Permute back

    The authors used (2) as they find it slightly faster in PyTorch.

    Args:
        config ([`ConvNextConfig`]): Model configuration class.
        dim (`int`): Number of input channels.
        drop_path (`float`): Stochastic depth rate. Default: 0.0.
    """

    def __init__(self, config: ConvNextConfig, dim: int, drop_path: float = 0):
        super().__init__()
        self.dwconv = nn.Conv2d(dim, dim, kernel_size=7, padding=3, groups=dim)  # depthwise conv
        self.layernorm = ConvNextLayerNorm(dim, eps=1e-6)
        self.pwconv1 = nn.Linear(dim, 4 * dim)  # pointwise/1x1 convs, implemented with linear layers
        self.act = ACT2FN[config.hidden_act]
        self.pwconv2 = nn.Linear(4 * dim, dim)
        self.layer_scale_parameter = (
            nn.Parameter(config.layer_scale_init_value * torch.ones((dim)), requires_grad=True)
            if config.layer_scale_init_value > 0
            else None
        )
        self.drop_path = ConvNextDropPath(drop_path) if drop_path > 0.0 else nn.Identity()

    def forward(self, hidden_states: torch.Tensor) -> torch.Tensor:
        input = hidden_states
        x: torch.Tensor = self.dwconv(hidden_states)
        x = x.permute(0, 2, 3, 1)  # (N, C, H, W) -> (N, H, W, C)
        x = self.layernorm(x)
        x = self.pwconv1(x)
        x = self.act(x)
        x = self.pwconv2(x)
        if self.layer_scale_parameter is not None:
            x = self.layer_scale_parameter * x
        x = x.permute(0, 3, 1, 2)  # (N, H, W, C) -> (N, C, H, W)

        x = input + self.drop_path(x)
        return x


class ConvNextStage(nn.Module):
    """ConvNeXT stage, consisting of an optional downsampling layer + multiple residual blocks.

    Args:
        config ([`ConvNextConfig`]): Model configuration class.
        in_channels (`int`): Number of input channels.
        out_channels (`int`): Number of output channels.
        depth (`int`): Number of residual blocks.
        drop_path_rates(`List[float]`): Stochastic depth rates for each layer.
    """

    def __init__(
        self,
        config: ConvNextConfig,
        in_channels: int,
        out_channels: int,
        kernel_size: int = 2,
        stride: int = 2,
        depth: int = 2,
        drop_path_rates: List[float] = None,
    ):
        super().__init__()

        if in_channels != out_channels or stride > 1:
            self.downsampling_layer = nn.Sequential(
                ConvNextLayerNorm(in_channels, eps=1e-6, data_format="channels_first"),
                nn.Conv2d(in_channels, out_channels, kernel_size=kernel_size, stride=stride),
            )
        else:
            self.downsampling_layer = nn.Identity()
        drop_path_rates = drop_path_rates or [0.0] * depth
        self.layers = nn.Sequential(
            *[ConvNextLayer(config, dim=out_channels, drop_path=drop_path_rates[j]) for j in range(depth)]
        )

    def forward(self, hidden_states: torch.Tensor) -> torch.Tensor:
        hidden_states = self.downsampling_layer(hidden_states)
        hidden_states = self.layers(hidden_states)
        return hidden_states


class ConvNextEncoder(nn.Module):
    def __init__(self, config: ConvNextConfig):
        super().__init__()
        self.stages = nn.ModuleList()
        drop_path_rates = [x.item() for x in torch.linspace(0, config.drop_path_rate, sum(config.depths))]
        cur = 0
        prev_chs = config.hidden_sizes[0]
        for i in range(config.num_stages):
            out_chs = config.hidden_sizes[i]
            stage = ConvNextStage(
                config,
                in_channels=prev_chs,
                out_channels=out_chs,
                stride=2 if i > 0 else 1,
                depth=config.depths[i],
                drop_path_rates=drop_path_rates[cur],
            )
            self.stages.append(stage)
            cur += config.depths[i]
            prev_chs = out_chs

    def forward(
        self, hidden_states: torch.Tensor, output_hidden_states: bool = False, return_dict: bool = True
    ) -> Union[Tuple, ConvNextEncoderOutput]:
        all_hidden_states = () if output_hidden_states else None

        for i, layer_module in enumerate(self.stages):
            if output_hidden_states:
                all_hidden_states = all_hidden_states + (hidden_states,)

            hidden_states = layer_module(hidden_states)

        if output_hidden_states:
            all_hidden_states = all_hidden_states + (hidden_states,)

        if not return_dict:
            return tuple(v for v in [hidden_states, all_hidden_states] if v is not None)

        return BaseModelOutputWithNoAttention(
            last_hidden_state=hidden_states,
            hidden_states=all_hidden_states,
        )


class ConvNextPreTrainedModel(PreTrainedModel):
    """
    An abstract class to handle weights initialization and a simple interface for downloading and loading pretrained
    models.
    """

    config_class = ConvNextConfig
    base_model_prefix = "convnext"
    main_input_name = "pixel_values"
    supports_gradient_checkpointing = True

    def _init_weights(self, module):
        """Initialize the weights"""
        if isinstance(module, (nn.Linear, nn.Conv2d)):
            # Slightly different from the TF version which uses truncated_normal for initialization
            # cf https://github.com/pytorch/pytorch/pull/5617
            module.weight.data.normal_(mean=0.0, std=self.config.initializer_range)
            if module.bias is not None:
                module.bias.data.zero_()
        elif isinstance(module, nn.LayerNorm):
            module.bias.data.zero_()
            module.weight.data.fill_(1.0)

    def _set_gradient_checkpointing(self, module, value=False):
        if isinstance(module, ConvNextModel):
            module.gradient_checkpointing = value


CONVNEXT_START_DOCSTRING = r"""
    This model is a PyTorch [torch.nn.Module](https://pytorch.org/docs/stable/nn.html#torch.nn.Module) subclass. Use it
    as a regular PyTorch Module and refer to the PyTorch documentation for all matter related to general usage and
    behavior.

    Parameters:
        config ([`ConvNextConfig`]): Model configuration class with all the parameters of the model.
            Initializing with a config file does not load the weights associated with the model, only the
            configuration. Check out the [`~PreTrainedModel.from_pretrained`] method to load the model weights.
"""

CONVNEXT_INPUTS_DOCSTRING = r"""
    Args:
        pixel_values (`torch.FloatTensor` of shape `(batch_size, num_channels, height, width)`):
            Pixel values. Pixel values can be obtained using [`AutoFeatureExtractor`]. See
            [`AutoFeatureExtractor.__call__`] for details.

        output_hidden_states (`bool`, *optional*):
            Whether or not to return the hidden states of all layers. See `hidden_states` under returned tensors for
            more detail.
        return_dict (`bool`, *optional*):
            Whether or not to return a [`~utils.ModelOutput`] instead of a plain tuple.
"""


@add_start_docstrings(
    "The bare ConvNext model outputting raw features without any specific head on top.",
    CONVNEXT_START_DOCSTRING,
)
class ConvNextModel(ConvNextPreTrainedModel):
    def __init__(self, config: ConvNextConfig):
        super().__init__(config)
        self.config = config

        self.embeddings = ConvNextEmbeddings(config)
        self.encoder = ConvNextEncoder(config)

        # final layernorm layer
        self.layernorm = nn.LayerNorm(config.hidden_sizes[-1], eps=config.layer_norm_eps)

        # Initialize weights and apply final processing
        self.post_init()

    @add_start_docstrings_to_model_forward(CONVNEXT_INPUTS_DOCSTRING)
    @add_code_sample_docstrings(
        processor_class=_FEAT_EXTRACTOR_FOR_DOC,
        checkpoint=_CHECKPOINT_FOR_DOC,
        output_type=BaseModelOutputWithPoolingAndNoAttention,
        config_class=_CONFIG_FOR_DOC,
        modality="vision",
        expected_output=_EXPECTED_OUTPUT_SHAPE,
    )
    def forward(
        self,
        pixel_values: torch.FloatTensor = None,
        output_hidden_states: Optional[bool] = None,
        return_dict: Optional[bool] = None,
    ) -> Union[Tuple, ConvNextModelOutput]:
        output_hidden_states = (
            output_hidden_states if output_hidden_states is not None else self.config.output_hidden_states
        )
        return_dict = return_dict if return_dict is not None else self.config.use_return_dict

        if pixel_values is None:
            raise ValueError("You have to specify pixel_values")

        embedding_output = self.embeddings(pixel_values)

        encoder_outputs = self.encoder(
            embedding_output,
            output_hidden_states=output_hidden_states,
            return_dict=return_dict,
        )

        last_hidden_state = encoder_outputs[0]

        # global average pooling, (N, C, H, W) -> (N, C)
        pooled_output = self.layernorm(last_hidden_state.mean([-2, -1]))

        if not return_dict:
            return (last_hidden_state, pooled_output) + encoder_outputs[1:]

        return BaseModelOutputWithPoolingAndNoAttention(
            last_hidden_state=last_hidden_state,
            pooler_output=pooled_output,
            hidden_states=encoder_outputs.hidden_states,
        )


@add_start_docstrings(
    """
    ConvNext Model with an image classification head on top (a linear layer on top of the pooled features), e.g. for
    ImageNet.
    """,
    CONVNEXT_START_DOCSTRING,
)
class ConvNextForImageClassification(ConvNextPreTrainedModel):
    def __init__(self, config: ConvNextConfig):
        super().__init__(config)

        self.num_labels = config.num_labels
        self.convnext = ConvNextModel(config)

        # Classifier head
        self.classifier = (
            nn.Linear(config.hidden_sizes[-1], config.num_labels) if config.num_labels > 0 else nn.Identity()
        )

        # Initialize weights and apply final processing
        self.post_init()

    @add_start_docstrings_to_model_forward(CONVNEXT_INPUTS_DOCSTRING)
    @add_code_sample_docstrings(
        processor_class=_FEAT_EXTRACTOR_FOR_DOC,
        checkpoint=_IMAGE_CLASS_CHECKPOINT,
        output_type=ImageClassifierOutputWithNoAttention,
        config_class=_CONFIG_FOR_DOC,
        expected_output=_IMAGE_CLASS_EXPECTED_OUTPUT,
    )
    def forward(
        self,
        pixel_values: torch.FloatTensor = None,
        labels: Optional[torch.LongTensor] = None,
        output_hidden_states: Optional[bool] = None,
        return_dict: Optional[bool] = None,
    ) -> Union[Tuple, ConvNextClassifierOutput]:
        r"""
        labels (`torch.LongTensor` of shape `(batch_size,)`, *optional*):
            Labels for computing the image classification/regression loss. Indices should be in `[0, ...,
            config.num_labels - 1]`. If `config.num_labels == 1` a regression loss is computed (Mean-Square loss), If
            `config.num_labels > 1` a classification loss is computed (Cross-Entropy).
        """
        return_dict = return_dict if return_dict is not None else self.config.use_return_dict

        outputs = self.convnext(pixel_values, output_hidden_states=output_hidden_states, return_dict=return_dict)

        pooled_output = outputs.pooler_output if return_dict else outputs[1]

        logits = self.classifier(pooled_output)

        loss = None
        if labels is not None:
            if self.config.problem_type is None:
                if self.num_labels == 1:
                    self.config.problem_type = "regression"
                elif self.num_labels > 1 and (labels.dtype == torch.long or labels.dtype == torch.int):
                    self.config.problem_type = "single_label_classification"
                else:
                    self.config.problem_type = "multi_label_classification"

            if self.config.problem_type == "regression":
                loss_fct = MSELoss()
                if self.num_labels == 1:
                    loss = loss_fct(logits.squeeze(), labels.squeeze())
                else:
                    loss = loss_fct(logits, labels)
            elif self.config.problem_type == "single_label_classification":
                loss_fct = CrossEntropyLoss()
                loss = loss_fct(logits.view(-1, self.num_labels), labels.view(-1))
            elif self.config.problem_type == "multi_label_classification":
                loss_fct = BCEWithLogitsLoss()
                loss = loss_fct(logits, labels)
        if not return_dict:
            output = (logits,) + outputs[2:]
            return ((loss,) + output) if loss is not None else output

        return ImageClassifierOutputWithNoAttention(
            loss=loss,
            logits=logits,
            hidden_states=outputs.hidden_states,
        )<|MERGE_RESOLUTION|>--- conflicted
+++ resolved
@@ -14,11 +14,7 @@
 # limitations under the License.
 """ PyTorch ConvNext model."""
 
-<<<<<<< HEAD
-from dataclasses import dataclass
 from typing import List, Optional, Tuple, Union
-=======
->>>>>>> a8b6443e
 
 import torch
 import torch.utils.checkpoint
@@ -240,7 +236,7 @@
 
     def forward(
         self, hidden_states: torch.Tensor, output_hidden_states: bool = False, return_dict: bool = True
-    ) -> Union[Tuple, ConvNextEncoderOutput]:
+    ) -> Union[Tuple, BaseModelOutputWithNoAttention]:
         all_hidden_states = () if output_hidden_states else None
 
         for i, layer_module in enumerate(self.stages):
@@ -346,7 +342,7 @@
         pixel_values: torch.FloatTensor = None,
         output_hidden_states: Optional[bool] = None,
         return_dict: Optional[bool] = None,
-    ) -> Union[Tuple, ConvNextModelOutput]:
+    ) -> Union[Tuple, BaseModelOutputWithPoolingAndNoAttention]:
         output_hidden_states = (
             output_hidden_states if output_hidden_states is not None else self.config.output_hidden_states
         )
@@ -414,7 +410,7 @@
         labels: Optional[torch.LongTensor] = None,
         output_hidden_states: Optional[bool] = None,
         return_dict: Optional[bool] = None,
-    ) -> Union[Tuple, ConvNextClassifierOutput]:
+    ) -> Union[Tuple, ImageClassifierOutputWithNoAttention]:
         r"""
         labels (`torch.LongTensor` of shape `(batch_size,)`, *optional*):
             Labels for computing the image classification/regression loss. Indices should be in `[0, ...,
