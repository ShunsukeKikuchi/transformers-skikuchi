--- conflicted
+++ resolved
@@ -19,11 +19,8 @@
 import json
 import numbers
 import os
-<<<<<<< HEAD
 import re
 import sys
-=======
->>>>>>> 700229f8
 import tempfile
 from copy import deepcopy
 from pathlib import Path
