--- conflicted
+++ resolved
@@ -565,24 +565,7 @@
 
         # 1. Handle BC:
         model_inputs = {}
-<<<<<<< HEAD
-        # - some models don't have `Cache` support (which implies they don't expect `cache_position` in `forward`)
-        if self._supports_cache_class:
-            model_inputs["cache_position"] = cache_position
-        # - `cache_position` was not a mandatory input in `prepare_inputs_for_generation` for those models, and this
-        #   function may be called outside of `generate`. Handle most use cases by creating `cache_position` on the fly
-        #   (this alternative is not as robust as calling `generate` and letting it create `cache_position`)
-        elif cache_position is None:
-            past_length = 0
-            if past_key_values is not None:
-                if not isinstance(past_key_values, Cache):
-                    past_length = past_key_values[0][0].shape[2]
-                elif hasattr(past_key_values, "get_seq_length") and past_key_values.get_seq_length() is not None:
-                    past_length = past_key_values.get_seq_length()
-            cache_position = torch.arange(past_length, input_ids.shape[1], dtype=torch.long, device=input_ids.device)
-=======
         model_inputs["cache_position"] = cache_position
->>>>>>> b85ed49e
 
         # 2. Generic cache-dependent input preparation
         if past_key_values is not None:
@@ -1972,21 +1955,6 @@
     def _supports_default_dynamic_cache(cls) -> bool:
         """
         Return `True` if current model can use a `DynamicCache` instance when initializing the `past_key_values`.
-<<<<<<< HEAD
-        This is mostly the same as `_supports_cache_class` attribute, but add exception for `Mamba` models which
-        use their own caches and do not need to initialize the Cache in advance in
-        order to save memory (because no back and forth `to_legacy_cache` and `from_legacy_cache` will be performed
-        for mamba-based models).
-        """
-        return (
-            self._supports_cache_class
-            and "mamba" not in self.__class__.__name__.lower()
-            and "jamba" not in self.__class__.__name__.lower()
-            and "zamba" not in self.__class__.__name__.lower()
-            and "bamba" not in self.__class__.__name__.lower()
-            and "minimax" not in self.__class__.__name__.lower()
-            and "lfm2" not in self.__class__.__name__.lower()
-=======
         This adds exception for some models like `Jamba` model which uses its own `HybridMambaAttentionDynamicCache`
         and do not need to initialize the Cache in advance in order to save memory (because no back and forth
         `to_legacy_cache` and `from_legacy_cache` will be performed for `HybridMambaAttentionDynamicCache`).
@@ -2000,7 +1968,6 @@
                 "xlnet",
                 "lfm2",
             ]
->>>>>>> b85ed49e
         )
 
     def _prepare_cache_for_generation(
