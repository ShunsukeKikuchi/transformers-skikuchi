# coding=utf-8
# Copyright 2018 The HuggingFace Inc. team.
#
# Licensed under the Apache License, Version 2.0 (the "License");
# you may not use this file except in compliance with the License.
# You may obtain a copy of the License at
#
#     http://www.apache.org/licenses/LICENSE-2.0
#
# Unless required by applicable law or agreed to in writing, software
# distributed under the License is distributed on an "AS IS" BASIS,
# WITHOUT WARRANTIES OR CONDITIONS OF ANY KIND, either express or implied.
# See the License for the specific language governing permissions and
# limitations under the License.
""" Auto Config class."""
import importlib
import os
import re
import warnings
from collections import OrderedDict
from typing import List, Union

from ...configuration_utils import PretrainedConfig
from ...dynamic_module_utils import get_class_from_dynamic_module, resolve_trust_remote_code
from ...utils import CONFIG_NAME, logging


logger = logging.get_logger(__name__)

CONFIG_MAPPING_NAMES = OrderedDict(
    [
        # Add configs here
        ("albert", "AlbertConfig"),
        ("align", "AlignConfig"),
        ("altclip", "AltCLIPConfig"),
        ("audio-spectrogram-transformer", "ASTConfig"),
        ("autoformer", "AutoformerConfig"),
        ("bark", "BarkConfig"),
        ("bart", "BartConfig"),
        ("beit", "BeitConfig"),
        ("bert", "BertConfig"),
        ("bert-generation", "BertGenerationConfig"),
        ("big_bird", "BigBirdConfig"),
        ("bigbird_pegasus", "BigBirdPegasusConfig"),
        ("biogpt", "BioGptConfig"),
        ("bit", "BitConfig"),
        ("blenderbot", "BlenderbotConfig"),
        ("blenderbot-small", "BlenderbotSmallConfig"),
        ("blip", "BlipConfig"),
        ("blip-2", "Blip2Config"),
        ("bloom", "BloomConfig"),
        ("bridgetower", "BridgeTowerConfig"),
        ("camembert", "CamembertConfig"),
        ("canine", "CanineConfig"),
        ("chinese_clip", "ChineseCLIPConfig"),
        ("clap", "ClapConfig"),
        ("clip", "CLIPConfig"),
        ("clipseg", "CLIPSegConfig"),
        ("codegen", "CodeGenConfig"),
        ("conditional_detr", "ConditionalDetrConfig"),
        ("convbert", "ConvBertConfig"),
        ("convnext", "ConvNextConfig"),
        ("convnextv2", "ConvNextV2Config"),
        ("cpmant", "CpmAntConfig"),
        ("ctrl", "CTRLConfig"),
        ("cvt", "CvtConfig"),
        ("data2vec-audio", "Data2VecAudioConfig"),
        ("data2vec-text", "Data2VecTextConfig"),
        ("data2vec-vision", "Data2VecVisionConfig"),
        ("deberta", "DebertaConfig"),
        ("deberta-v2", "DebertaV2Config"),
        ("decision_transformer", "DecisionTransformerConfig"),
        ("deformable_detr", "DeformableDetrConfig"),
        ("deit", "DeiTConfig"),
        ("deta", "DetaConfig"),
        ("detr", "DetrConfig"),
        ("dinat", "DinatConfig"),
        ("dinov2", "Dinov2Config"),
        ("distilbert", "DistilBertConfig"),
        ("donut-swin", "DonutSwinConfig"),
        ("dpr", "DPRConfig"),
        ("dpt", "DPTConfig"),
        ("efficientformer", "EfficientFormerConfig"),
        ("efficientnet", "EfficientNetConfig"),
        ("electra", "ElectraConfig"),
        ("encodec", "EncodecConfig"),
        ("encoder-decoder", "EncoderDecoderConfig"),
        ("ernie", "ErnieConfig"),
        ("ernie_m", "ErnieMConfig"),
        ("esm", "EsmConfig"),
        ("falcon", "FalconConfig"),
        ("flaubert", "FlaubertConfig"),
        ("flava", "FlavaConfig"),
        ("fnet", "FNetConfig"),
        ("focalnet", "FocalNetConfig"),
        ("fsmt", "FSMTConfig"),
        ("funnel", "FunnelConfig"),
        ("git", "GitConfig"),
        ("glpn", "GLPNConfig"),
        ("gpt-sw3", "GPT2Config"),
        ("gpt2", "GPT2Config"),
        ("gpt_bigcode", "GPTBigCodeConfig"),
        ("gpt_neo", "GPTNeoConfig"),
        ("gpt_neox", "GPTNeoXConfig"),
        ("gpt_neox_japanese", "GPTNeoXJapaneseConfig"),
        ("gptj", "GPTJConfig"),
        ("gptsan-japanese", "GPTSanJapaneseConfig"),
        ("graphormer", "GraphormerConfig"),
        ("groupvit", "GroupViTConfig"),
        ("hubert", "HubertConfig"),
        ("ibert", "IBertConfig"),
        ("imagegpt", "ImageGPTConfig"),
        ("informer", "InformerConfig"),
        ("instructblip", "InstructBlipConfig"),
        ("jukebox", "JukeboxConfig"),
        ("layoutlm", "LayoutLMConfig"),
        ("layoutlmv2", "LayoutLMv2Config"),
        ("layoutlmv3", "LayoutLMv3Config"),
        ("led", "LEDConfig"),
        ("levit", "LevitConfig"),
        ("lilt", "LiltConfig"),
        ("llama", "LlamaConfig"),
        ("lagllama", "LagLlamaConfig"),
        ("longformer", "LongformerConfig"),
        ("longt5", "LongT5Config"),
        ("luke", "LukeConfig"),
        ("lxmert", "LxmertConfig"),
        ("m2m_100", "M2M100Config"),
        ("marian", "MarianConfig"),
        ("markuplm", "MarkupLMConfig"),
        ("mask2former", "Mask2FormerConfig"),
        ("maskformer", "MaskFormerConfig"),
        ("maskformer-swin", "MaskFormerSwinConfig"),
        ("mbart", "MBartConfig"),
        ("mctct", "MCTCTConfig"),
        ("mega", "MegaConfig"),
        ("megatron-bert", "MegatronBertConfig"),
        ("mgp-str", "MgpstrConfig"),
        ("mobilebert", "MobileBertConfig"),
        ("mobilenet_v1", "MobileNetV1Config"),
        ("mobilenet_v2", "MobileNetV2Config"),
        ("mobilevit", "MobileViTConfig"),
        ("mobilevitv2", "MobileViTV2Config"),
        ("mpnet", "MPNetConfig"),
        ("mra", "MraConfig"),
        ("mt5", "MT5Config"),
        ("musicgen", "MusicgenConfig"),
        ("mvp", "MvpConfig"),
        ("nat", "NatConfig"),
        ("nezha", "NezhaConfig"),
        ("nllb-moe", "NllbMoeConfig"),
        ("nystromformer", "NystromformerConfig"),
        ("oneformer", "OneFormerConfig"),
        ("open-llama", "OpenLlamaConfig"),
        ("openai-gpt", "OpenAIGPTConfig"),
        ("opt", "OPTConfig"),
        ("owlvit", "OwlViTConfig"),
        ("pegasus", "PegasusConfig"),
        ("pegasus_x", "PegasusXConfig"),
        ("perceiver", "PerceiverConfig"),
        ("pix2struct", "Pix2StructConfig"),
        ("plbart", "PLBartConfig"),
        ("poolformer", "PoolFormerConfig"),
        ("prophetnet", "ProphetNetConfig"),
        ("pvt", "PvtConfig"),
        ("qdqbert", "QDQBertConfig"),
        ("rag", "RagConfig"),
        ("realm", "RealmConfig"),
        ("reformer", "ReformerConfig"),
        ("regnet", "RegNetConfig"),
        ("rembert", "RemBertConfig"),
        ("resnet", "ResNetConfig"),
        ("retribert", "RetriBertConfig"),
        ("roberta", "RobertaConfig"),
        ("roberta-prelayernorm", "RobertaPreLayerNormConfig"),
        ("roc_bert", "RoCBertConfig"),
        ("roformer", "RoFormerConfig"),
        ("rwkv", "RwkvConfig"),
        ("sam", "SamConfig"),
        ("segformer", "SegformerConfig"),
        ("sew", "SEWConfig"),
        ("sew-d", "SEWDConfig"),
        ("speech-encoder-decoder", "SpeechEncoderDecoderConfig"),
        ("speech_to_text", "Speech2TextConfig"),
        ("speech_to_text_2", "Speech2Text2Config"),
        ("speecht5", "SpeechT5Config"),
        ("splinter", "SplinterConfig"),
        ("squeezebert", "SqueezeBertConfig"),
        ("swiftformer", "SwiftFormerConfig"),
        ("swin", "SwinConfig"),
        ("swin2sr", "Swin2SRConfig"),
        ("swinv2", "Swinv2Config"),
        ("switch_transformers", "SwitchTransformersConfig"),
        ("t5", "T5Config"),
        ("table-transformer", "TableTransformerConfig"),
        ("tapas", "TapasConfig"),
        ("time_series_transformer", "TimeSeriesTransformerConfig"),
        ("timesformer", "TimesformerConfig"),
        ("timm_backbone", "TimmBackboneConfig"),
        ("trajectory_transformer", "TrajectoryTransformerConfig"),
        ("transfo-xl", "TransfoXLConfig"),
        ("trocr", "TrOCRConfig"),
        ("tvlt", "TvltConfig"),
        ("umt5", "UMT5Config"),
        ("unispeech", "UniSpeechConfig"),
        ("unispeech-sat", "UniSpeechSatConfig"),
        ("upernet", "UperNetConfig"),
        ("van", "VanConfig"),
        ("videomae", "VideoMAEConfig"),
        ("vilt", "ViltConfig"),
        ("vision-encoder-decoder", "VisionEncoderDecoderConfig"),
        ("vision-text-dual-encoder", "VisionTextDualEncoderConfig"),
        ("visual_bert", "VisualBertConfig"),
        ("vit", "ViTConfig"),
        ("vit_hybrid", "ViTHybridConfig"),
        ("vit_mae", "ViTMAEConfig"),
        ("vit_msn", "ViTMSNConfig"),
        ("vivit", "VivitConfig"),
        ("wav2vec2", "Wav2Vec2Config"),
        ("wav2vec2-conformer", "Wav2Vec2ConformerConfig"),
        ("wavlm", "WavLMConfig"),
        ("whisper", "WhisperConfig"),
        ("xclip", "XCLIPConfig"),
        ("xglm", "XGLMConfig"),
        ("xlm", "XLMConfig"),
        ("xlm-prophetnet", "XLMProphetNetConfig"),
        ("xlm-roberta", "XLMRobertaConfig"),
        ("xlm-roberta-xl", "XLMRobertaXLConfig"),
        ("xlnet", "XLNetConfig"),
        ("xmod", "XmodConfig"),
        ("yolos", "YolosConfig"),
        ("yoso", "YosoConfig"),
    ]
)

CONFIG_ARCHIVE_MAP_MAPPING_NAMES = OrderedDict(
    [
        # Add archive maps here)
        ("albert", "ALBERT_PRETRAINED_CONFIG_ARCHIVE_MAP"),
        ("align", "ALIGN_PRETRAINED_CONFIG_ARCHIVE_MAP"),
        ("altclip", "ALTCLIP_PRETRAINED_CONFIG_ARCHIVE_MAP"),
        ("audio-spectrogram-transformer", "AUDIO_SPECTROGRAM_TRANSFORMER_PRETRAINED_CONFIG_ARCHIVE_MAP"),
        ("autoformer", "AUTOFORMER_PRETRAINED_CONFIG_ARCHIVE_MAP"),
        ("bark", "BARK_PRETRAINED_CONFIG_ARCHIVE_MAP"),
        ("bart", "BART_PRETRAINED_CONFIG_ARCHIVE_MAP"),
        ("beit", "BEIT_PRETRAINED_CONFIG_ARCHIVE_MAP"),
        ("bert", "BERT_PRETRAINED_CONFIG_ARCHIVE_MAP"),
        ("big_bird", "BIG_BIRD_PRETRAINED_CONFIG_ARCHIVE_MAP"),
        ("bigbird_pegasus", "BIGBIRD_PEGASUS_PRETRAINED_CONFIG_ARCHIVE_MAP"),
        ("biogpt", "BIOGPT_PRETRAINED_CONFIG_ARCHIVE_MAP"),
        ("bit", "BIT_PRETRAINED_CONFIG_ARCHIVE_MAP"),
        ("blenderbot", "BLENDERBOT_PRETRAINED_CONFIG_ARCHIVE_MAP"),
        ("blenderbot-small", "BLENDERBOT_SMALL_PRETRAINED_CONFIG_ARCHIVE_MAP"),
        ("blip", "BLIP_PRETRAINED_CONFIG_ARCHIVE_MAP"),
        ("blip-2", "BLIP_2_PRETRAINED_CONFIG_ARCHIVE_MAP"),
        ("bloom", "BLOOM_PRETRAINED_CONFIG_ARCHIVE_MAP"),
        ("bridgetower", "BRIDGETOWER_PRETRAINED_CONFIG_ARCHIVE_MAP"),
        ("camembert", "CAMEMBERT_PRETRAINED_CONFIG_ARCHIVE_MAP"),
        ("canine", "CANINE_PRETRAINED_CONFIG_ARCHIVE_MAP"),
        ("chinese_clip", "CHINESE_CLIP_PRETRAINED_CONFIG_ARCHIVE_MAP"),
        ("clap", "CLAP_PRETRAINED_MODEL_ARCHIVE_LIST"),
        ("clip", "CLIP_PRETRAINED_CONFIG_ARCHIVE_MAP"),
        ("clipseg", "CLIPSEG_PRETRAINED_CONFIG_ARCHIVE_MAP"),
        ("codegen", "CODEGEN_PRETRAINED_CONFIG_ARCHIVE_MAP"),
        ("conditional_detr", "CONDITIONAL_DETR_PRETRAINED_CONFIG_ARCHIVE_MAP"),
        ("convbert", "CONVBERT_PRETRAINED_CONFIG_ARCHIVE_MAP"),
        ("convnext", "CONVNEXT_PRETRAINED_CONFIG_ARCHIVE_MAP"),
        ("convnextv2", "CONVNEXTV2_PRETRAINED_CONFIG_ARCHIVE_MAP"),
        ("cpmant", "CPMANT_PRETRAINED_CONFIG_ARCHIVE_MAP"),
        ("ctrl", "CTRL_PRETRAINED_CONFIG_ARCHIVE_MAP"),
        ("cvt", "CVT_PRETRAINED_CONFIG_ARCHIVE_MAP"),
        ("data2vec-audio", "DATA2VEC_AUDIO_PRETRAINED_CONFIG_ARCHIVE_MAP"),
        ("data2vec-text", "DATA2VEC_TEXT_PRETRAINED_CONFIG_ARCHIVE_MAP"),
        ("data2vec-vision", "DATA2VEC_VISION_PRETRAINED_CONFIG_ARCHIVE_MAP"),
        ("deberta", "DEBERTA_PRETRAINED_CONFIG_ARCHIVE_MAP"),
        ("deberta-v2", "DEBERTA_V2_PRETRAINED_CONFIG_ARCHIVE_MAP"),
        ("deformable_detr", "DEFORMABLE_DETR_PRETRAINED_CONFIG_ARCHIVE_MAP"),
        ("deit", "DEIT_PRETRAINED_CONFIG_ARCHIVE_MAP"),
        ("deta", "DETA_PRETRAINED_CONFIG_ARCHIVE_MAP"),
        ("detr", "DETR_PRETRAINED_CONFIG_ARCHIVE_MAP"),
        ("dinat", "DINAT_PRETRAINED_CONFIG_ARCHIVE_MAP"),
        ("dinov2", "DINOV2_PRETRAINED_CONFIG_ARCHIVE_MAP"),
        ("distilbert", "DISTILBERT_PRETRAINED_CONFIG_ARCHIVE_MAP"),
        ("donut-swin", "DONUT_SWIN_PRETRAINED_CONFIG_ARCHIVE_MAP"),
        ("dpr", "DPR_PRETRAINED_CONFIG_ARCHIVE_MAP"),
        ("dpt", "DPT_PRETRAINED_CONFIG_ARCHIVE_MAP"),
        ("efficientformer", "EFFICIENTFORMER_PRETRAINED_CONFIG_ARCHIVE_MAP"),
        ("efficientnet", "EFFICIENTNET_PRETRAINED_CONFIG_ARCHIVE_MAP"),
        ("electra", "ELECTRA_PRETRAINED_CONFIG_ARCHIVE_MAP"),
        ("encodec", "ENCODEC_PRETRAINED_CONFIG_ARCHIVE_MAP"),
        ("ernie", "ERNIE_PRETRAINED_CONFIG_ARCHIVE_MAP"),
        ("ernie_m", "ERNIE_M_PRETRAINED_CONFIG_ARCHIVE_MAP"),
        ("esm", "ESM_PRETRAINED_CONFIG_ARCHIVE_MAP"),
        ("falcon", "FALCON_PRETRAINED_CONFIG_ARCHIVE_MAP"),
        ("flaubert", "FLAUBERT_PRETRAINED_CONFIG_ARCHIVE_MAP"),
        ("flava", "FLAVA_PRETRAINED_CONFIG_ARCHIVE_MAP"),
        ("fnet", "FNET_PRETRAINED_CONFIG_ARCHIVE_MAP"),
        ("focalnet", "FOCALNET_PRETRAINED_CONFIG_ARCHIVE_MAP"),
        ("fsmt", "FSMT_PRETRAINED_CONFIG_ARCHIVE_MAP"),
        ("funnel", "FUNNEL_PRETRAINED_CONFIG_ARCHIVE_MAP"),
        ("git", "GIT_PRETRAINED_CONFIG_ARCHIVE_MAP"),
        ("glpn", "GLPN_PRETRAINED_CONFIG_ARCHIVE_MAP"),
        ("gpt2", "GPT2_PRETRAINED_CONFIG_ARCHIVE_MAP"),
        ("gpt_bigcode", "GPT_BIGCODE_PRETRAINED_CONFIG_ARCHIVE_MAP"),
        ("gpt_neo", "GPT_NEO_PRETRAINED_CONFIG_ARCHIVE_MAP"),
        ("gpt_neox", "GPT_NEOX_PRETRAINED_CONFIG_ARCHIVE_MAP"),
        ("gpt_neox_japanese", "GPT_NEOX_JAPANESE_PRETRAINED_CONFIG_ARCHIVE_MAP"),
        ("gptj", "GPTJ_PRETRAINED_CONFIG_ARCHIVE_MAP"),
        ("gptsan-japanese", "GPTSAN_JAPANESE_PRETRAINED_CONFIG_ARCHIVE_MAP"),
        ("graphormer", "GRAPHORMER_PRETRAINED_CONFIG_ARCHIVE_MAP"),
        ("groupvit", "GROUPVIT_PRETRAINED_CONFIG_ARCHIVE_MAP"),
        ("hubert", "HUBERT_PRETRAINED_CONFIG_ARCHIVE_MAP"),
        ("ibert", "IBERT_PRETRAINED_CONFIG_ARCHIVE_MAP"),
        ("imagegpt", "IMAGEGPT_PRETRAINED_CONFIG_ARCHIVE_MAP"),
        ("informer", "INFORMER_PRETRAINED_CONFIG_ARCHIVE_MAP"),
        ("instructblip", "INSTRUCTBLIP_PRETRAINED_CONFIG_ARCHIVE_MAP"),
        ("jukebox", "JUKEBOX_PRETRAINED_CONFIG_ARCHIVE_MAP"),
        ("layoutlm", "LAYOUTLM_PRETRAINED_CONFIG_ARCHIVE_MAP"),
        ("layoutlmv2", "LAYOUTLMV2_PRETRAINED_CONFIG_ARCHIVE_MAP"),
        ("layoutlmv3", "LAYOUTLMV3_PRETRAINED_CONFIG_ARCHIVE_MAP"),
        ("led", "LED_PRETRAINED_CONFIG_ARCHIVE_MAP"),
        ("levit", "LEVIT_PRETRAINED_CONFIG_ARCHIVE_MAP"),
        ("lilt", "LILT_PRETRAINED_CONFIG_ARCHIVE_MAP"),
        ("llama", "LLAMA_PRETRAINED_CONFIG_ARCHIVE_MAP"),
        ("lagllama", "LAGLLAMA_PRETRAINED_CONFIG_ARCHIVE_MAP"),
        ("longformer", "LONGFORMER_PRETRAINED_CONFIG_ARCHIVE_MAP"),
        ("longt5", "LONGT5_PRETRAINED_CONFIG_ARCHIVE_MAP"),
        ("luke", "LUKE_PRETRAINED_CONFIG_ARCHIVE_MAP"),
        ("lxmert", "LXMERT_PRETRAINED_CONFIG_ARCHIVE_MAP"),
        ("m2m_100", "M2M_100_PRETRAINED_CONFIG_ARCHIVE_MAP"),
        ("markuplm", "MARKUPLM_PRETRAINED_CONFIG_ARCHIVE_MAP"),
        ("mask2former", "MASK2FORMER_PRETRAINED_CONFIG_ARCHIVE_MAP"),
        ("maskformer", "MASKFORMER_PRETRAINED_CONFIG_ARCHIVE_MAP"),
        ("mbart", "MBART_PRETRAINED_CONFIG_ARCHIVE_MAP"),
        ("mctct", "MCTCT_PRETRAINED_CONFIG_ARCHIVE_MAP"),
        ("mega", "MEGA_PRETRAINED_CONFIG_ARCHIVE_MAP"),
        ("megatron-bert", "MEGATRON_BERT_PRETRAINED_CONFIG_ARCHIVE_MAP"),
        ("mgp-str", "MGP_STR_PRETRAINED_CONFIG_ARCHIVE_MAP"),
        ("mobilenet_v1", "MOBILENET_V1_PRETRAINED_CONFIG_ARCHIVE_MAP"),
        ("mobilenet_v2", "MOBILENET_V2_PRETRAINED_CONFIG_ARCHIVE_MAP"),
        ("mobilevit", "MOBILEVIT_PRETRAINED_CONFIG_ARCHIVE_MAP"),
        ("mobilevitv2", "MOBILEVITV2_PRETRAINED_CONFIG_ARCHIVE_MAP"),
        ("mpnet", "MPNET_PRETRAINED_CONFIG_ARCHIVE_MAP"),
        ("mra", "MRA_PRETRAINED_CONFIG_ARCHIVE_MAP"),
        ("musicgen", "MUSICGEN_PRETRAINED_CONFIG_ARCHIVE_MAP"),
        ("mvp", "MVP_PRETRAINED_CONFIG_ARCHIVE_MAP"),
        ("nat", "NAT_PRETRAINED_CONFIG_ARCHIVE_MAP"),
        ("nezha", "NEZHA_PRETRAINED_CONFIG_ARCHIVE_MAP"),
        ("nllb-moe", "NLLB_MOE_PRETRAINED_CONFIG_ARCHIVE_MAP"),
        ("nystromformer", "NYSTROMFORMER_PRETRAINED_CONFIG_ARCHIVE_MAP"),
        ("oneformer", "ONEFORMER_PRETRAINED_CONFIG_ARCHIVE_MAP"),
        ("open-llama", "OPEN_LLAMA_PRETRAINED_CONFIG_ARCHIVE_MAP"),
        ("openai-gpt", "OPENAI_GPT_PRETRAINED_CONFIG_ARCHIVE_MAP"),
        ("opt", "OPT_PRETRAINED_CONFIG_ARCHIVE_MAP"),
        ("owlvit", "OWLVIT_PRETRAINED_CONFIG_ARCHIVE_MAP"),
        ("pegasus", "PEGASUS_PRETRAINED_CONFIG_ARCHIVE_MAP"),
        ("pegasus_x", "PEGASUS_X_PRETRAINED_CONFIG_ARCHIVE_MAP"),
        ("perceiver", "PERCEIVER_PRETRAINED_CONFIG_ARCHIVE_MAP"),
        ("pix2struct", "PIX2STRUCT_PRETRAINED_CONFIG_ARCHIVE_MAP"),
        ("plbart", "PLBART_PRETRAINED_CONFIG_ARCHIVE_MAP"),
        ("poolformer", "POOLFORMER_PRETRAINED_CONFIG_ARCHIVE_MAP"),
        ("prophetnet", "PROPHETNET_PRETRAINED_CONFIG_ARCHIVE_MAP"),
        ("pvt", "PVT_PRETRAINED_CONFIG_ARCHIVE_MAP"),
        ("qdqbert", "QDQBERT_PRETRAINED_CONFIG_ARCHIVE_MAP"),
        ("realm", "REALM_PRETRAINED_CONFIG_ARCHIVE_MAP"),
        ("regnet", "REGNET_PRETRAINED_CONFIG_ARCHIVE_MAP"),
        ("rembert", "REMBERT_PRETRAINED_CONFIG_ARCHIVE_MAP"),
        ("resnet", "RESNET_PRETRAINED_CONFIG_ARCHIVE_MAP"),
        ("retribert", "RETRIBERT_PRETRAINED_CONFIG_ARCHIVE_MAP"),
        ("roberta", "ROBERTA_PRETRAINED_CONFIG_ARCHIVE_MAP"),
        ("roberta-prelayernorm", "ROBERTA_PRELAYERNORM_PRETRAINED_CONFIG_ARCHIVE_MAP"),
        ("roc_bert", "ROC_BERT_PRETRAINED_CONFIG_ARCHIVE_MAP"),
        ("roformer", "ROFORMER_PRETRAINED_CONFIG_ARCHIVE_MAP"),
        ("rwkv", "RWKV_PRETRAINED_CONFIG_ARCHIVE_MAP"),
        ("sam", "SAM_PRETRAINED_CONFIG_ARCHIVE_MAP"),
        ("segformer", "SEGFORMER_PRETRAINED_CONFIG_ARCHIVE_MAP"),
        ("sew", "SEW_PRETRAINED_CONFIG_ARCHIVE_MAP"),
        ("sew-d", "SEW_D_PRETRAINED_CONFIG_ARCHIVE_MAP"),
        ("speech_to_text", "SPEECH_TO_TEXT_PRETRAINED_CONFIG_ARCHIVE_MAP"),
        ("speech_to_text_2", "SPEECH_TO_TEXT_2_PRETRAINED_CONFIG_ARCHIVE_MAP"),
        ("speecht5", "SPEECHT5_PRETRAINED_CONFIG_ARCHIVE_MAP"),
        ("splinter", "SPLINTER_PRETRAINED_CONFIG_ARCHIVE_MAP"),
        ("squeezebert", "SQUEEZEBERT_PRETRAINED_CONFIG_ARCHIVE_MAP"),
        ("swiftformer", "SWIFTFORMER_PRETRAINED_CONFIG_ARCHIVE_MAP"),
        ("swin", "SWIN_PRETRAINED_CONFIG_ARCHIVE_MAP"),
        ("swin2sr", "SWIN2SR_PRETRAINED_CONFIG_ARCHIVE_MAP"),
        ("swinv2", "SWINV2_PRETRAINED_CONFIG_ARCHIVE_MAP"),
        ("switch_transformers", "SWITCH_TRANSFORMERS_PRETRAINED_CONFIG_ARCHIVE_MAP"),
        ("t5", "T5_PRETRAINED_CONFIG_ARCHIVE_MAP"),
        ("table-transformer", "TABLE_TRANSFORMER_PRETRAINED_CONFIG_ARCHIVE_MAP"),
        ("tapas", "TAPAS_PRETRAINED_CONFIG_ARCHIVE_MAP"),
        ("time_series_transformer", "TIME_SERIES_TRANSFORMER_PRETRAINED_CONFIG_ARCHIVE_MAP"),
        ("timesformer", "TIMESFORMER_PRETRAINED_CONFIG_ARCHIVE_MAP"),
        ("transfo-xl", "TRANSFO_XL_PRETRAINED_CONFIG_ARCHIVE_MAP"),
        ("tvlt", "TVLT_PRETRAINED_CONFIG_ARCHIVE_MAP"),
        ("unispeech", "UNISPEECH_PRETRAINED_CONFIG_ARCHIVE_MAP"),
        ("unispeech-sat", "UNISPEECH_SAT_PRETRAINED_CONFIG_ARCHIVE_MAP"),
        ("van", "VAN_PRETRAINED_CONFIG_ARCHIVE_MAP"),
        ("videomae", "VIDEOMAE_PRETRAINED_CONFIG_ARCHIVE_MAP"),
        ("vilt", "VILT_PRETRAINED_CONFIG_ARCHIVE_MAP"),
        ("visual_bert", "VISUAL_BERT_PRETRAINED_CONFIG_ARCHIVE_MAP"),
        ("vit", "VIT_PRETRAINED_CONFIG_ARCHIVE_MAP"),
        ("vit_hybrid", "VIT_HYBRID_PRETRAINED_CONFIG_ARCHIVE_MAP"),
        ("vit_mae", "VIT_MAE_PRETRAINED_CONFIG_ARCHIVE_MAP"),
        ("vit_msn", "VIT_MSN_PRETRAINED_CONFIG_ARCHIVE_MAP"),
        ("vivit", "VIVIT_PRETRAINED_CONFIG_ARCHIVE_MAP"),
        ("wav2vec2", "WAV_2_VEC_2_PRETRAINED_CONFIG_ARCHIVE_MAP"),
        ("wav2vec2-conformer", "WAV2VEC2_CONFORMER_PRETRAINED_CONFIG_ARCHIVE_MAP"),
        ("whisper", "WHISPER_PRETRAINED_CONFIG_ARCHIVE_MAP"),
        ("xclip", "XCLIP_PRETRAINED_CONFIG_ARCHIVE_MAP"),
        ("xglm", "XGLM_PRETRAINED_CONFIG_ARCHIVE_MAP"),
        ("xlm", "XLM_PRETRAINED_CONFIG_ARCHIVE_MAP"),
        ("xlm-prophetnet", "XLM_PROPHETNET_PRETRAINED_CONFIG_ARCHIVE_MAP"),
        ("xlm-roberta", "XLM_ROBERTA_PRETRAINED_CONFIG_ARCHIVE_MAP"),
        ("xlnet", "XLNET_PRETRAINED_CONFIG_ARCHIVE_MAP"),
        ("xmod", "XMOD_PRETRAINED_CONFIG_ARCHIVE_MAP"),
        ("yolos", "YOLOS_PRETRAINED_CONFIG_ARCHIVE_MAP"),
        ("yoso", "YOSO_PRETRAINED_CONFIG_ARCHIVE_MAP"),
    ]
)

MODEL_NAMES_MAPPING = OrderedDict(
    [
        # Add full (and cased) model names here
        ("albert", "ALBERT"),
        ("align", "ALIGN"),
        ("altclip", "AltCLIP"),
        ("audio-spectrogram-transformer", "Audio Spectrogram Transformer"),
        ("autoformer", "Autoformer"),
        ("bark", "Bark"),
        ("bart", "BART"),
        ("barthez", "BARThez"),
        ("bartpho", "BARTpho"),
        ("beit", "BEiT"),
        ("bert", "BERT"),
        ("bert-generation", "Bert Generation"),
        ("bert-japanese", "BertJapanese"),
        ("bertweet", "BERTweet"),
        ("big_bird", "BigBird"),
        ("bigbird_pegasus", "BigBird-Pegasus"),
        ("biogpt", "BioGpt"),
        ("bit", "BiT"),
        ("blenderbot", "Blenderbot"),
        ("blenderbot-small", "BlenderbotSmall"),
        ("blip", "BLIP"),
        ("blip-2", "BLIP-2"),
        ("bloom", "BLOOM"),
        ("bort", "BORT"),
        ("bridgetower", "BridgeTower"),
        ("byt5", "ByT5"),
        ("camembert", "CamemBERT"),
        ("canine", "CANINE"),
        ("chinese_clip", "Chinese-CLIP"),
        ("clap", "CLAP"),
        ("clip", "CLIP"),
        ("clipseg", "CLIPSeg"),
        ("codegen", "CodeGen"),
        ("conditional_detr", "Conditional DETR"),
        ("convbert", "ConvBERT"),
        ("convnext", "ConvNeXT"),
        ("convnextv2", "ConvNeXTV2"),
        ("cpm", "CPM"),
        ("cpmant", "CPM-Ant"),
        ("ctrl", "CTRL"),
        ("cvt", "CvT"),
        ("data2vec-audio", "Data2VecAudio"),
        ("data2vec-text", "Data2VecText"),
        ("data2vec-vision", "Data2VecVision"),
        ("deberta", "DeBERTa"),
        ("deberta-v2", "DeBERTa-v2"),
        ("decision_transformer", "Decision Transformer"),
        ("deformable_detr", "Deformable DETR"),
        ("deit", "DeiT"),
        ("deplot", "DePlot"),
        ("deta", "DETA"),
        ("detr", "DETR"),
        ("dialogpt", "DialoGPT"),
        ("dinat", "DiNAT"),
        ("dinov2", "DINOv2"),
        ("distilbert", "DistilBERT"),
        ("dit", "DiT"),
        ("donut-swin", "DonutSwin"),
        ("dpr", "DPR"),
        ("dpt", "DPT"),
        ("efficientformer", "EfficientFormer"),
        ("efficientnet", "EfficientNet"),
        ("electra", "ELECTRA"),
        ("encodec", "EnCodec"),
        ("encoder-decoder", "Encoder decoder"),
        ("ernie", "ERNIE"),
        ("ernie_m", "ErnieM"),
        ("esm", "ESM"),
        ("falcon", "Falcon"),
        ("flan-t5", "FLAN-T5"),
        ("flan-ul2", "FLAN-UL2"),
        ("flaubert", "FlauBERT"),
        ("flava", "FLAVA"),
        ("fnet", "FNet"),
        ("focalnet", "FocalNet"),
        ("fsmt", "FairSeq Machine-Translation"),
        ("funnel", "Funnel Transformer"),
        ("git", "GIT"),
        ("glpn", "GLPN"),
        ("gpt-sw3", "GPT-Sw3"),
        ("gpt2", "OpenAI GPT-2"),
        ("gpt_bigcode", "GPTBigCode"),
        ("gpt_neo", "GPT Neo"),
        ("gpt_neox", "GPT NeoX"),
        ("gpt_neox_japanese", "GPT NeoX Japanese"),
        ("gptj", "GPT-J"),
        ("gptsan-japanese", "GPTSAN-japanese"),
        ("graphormer", "Graphormer"),
        ("groupvit", "GroupViT"),
        ("herbert", "HerBERT"),
        ("hubert", "Hubert"),
        ("ibert", "I-BERT"),
        ("imagegpt", "ImageGPT"),
        ("informer", "Informer"),
        ("instructblip", "InstructBLIP"),
        ("jukebox", "Jukebox"),
        ("layoutlm", "LayoutLM"),
        ("layoutlmv2", "LayoutLMv2"),
        ("layoutlmv3", "LayoutLMv3"),
        ("layoutxlm", "LayoutXLM"),
        ("led", "LED"),
        ("levit", "LeViT"),
        ("lilt", "LiLT"),
        ("llama", "LLaMA"),
<<<<<<< HEAD
        ("lagllama", "LagLagLlama"),
=======
        ("llama2", "Llama2"),
>>>>>>> c53a6eae
        ("longformer", "Longformer"),
        ("longt5", "LongT5"),
        ("luke", "LUKE"),
        ("lxmert", "LXMERT"),
        ("m2m_100", "M2M100"),
        ("marian", "Marian"),
        ("markuplm", "MarkupLM"),
        ("mask2former", "Mask2Former"),
        ("maskformer", "MaskFormer"),
        ("maskformer-swin", "MaskFormerSwin"),
        ("matcha", "MatCha"),
        ("mbart", "mBART"),
        ("mbart50", "mBART-50"),
        ("mctct", "M-CTC-T"),
        ("mega", "MEGA"),
        ("megatron-bert", "Megatron-BERT"),
        ("megatron_gpt2", "Megatron-GPT2"),
        ("mgp-str", "MGP-STR"),
        ("mluke", "mLUKE"),
        ("mms", "MMS"),
        ("mobilebert", "MobileBERT"),
        ("mobilenet_v1", "MobileNetV1"),
        ("mobilenet_v2", "MobileNetV2"),
        ("mobilevit", "MobileViT"),
        ("mobilevitv2", "MobileViTV2"),
        ("mpnet", "MPNet"),
        ("mra", "MRA"),
        ("mt5", "MT5"),
        ("musicgen", "MusicGen"),
        ("mvp", "MVP"),
        ("nat", "NAT"),
        ("nezha", "Nezha"),
        ("nllb", "NLLB"),
        ("nllb-moe", "NLLB-MOE"),
        ("nystromformer", "Nyströmformer"),
        ("oneformer", "OneFormer"),
        ("open-llama", "OpenLlama"),
        ("openai-gpt", "OpenAI GPT"),
        ("opt", "OPT"),
        ("owlvit", "OWL-ViT"),
        ("pegasus", "Pegasus"),
        ("pegasus_x", "PEGASUS-X"),
        ("perceiver", "Perceiver"),
        ("phobert", "PhoBERT"),
        ("pix2struct", "Pix2Struct"),
        ("plbart", "PLBart"),
        ("poolformer", "PoolFormer"),
        ("prophetnet", "ProphetNet"),
        ("pvt", "PVT"),
        ("qdqbert", "QDQBert"),
        ("rag", "RAG"),
        ("realm", "REALM"),
        ("reformer", "Reformer"),
        ("regnet", "RegNet"),
        ("rembert", "RemBERT"),
        ("resnet", "ResNet"),
        ("retribert", "RetriBERT"),
        ("roberta", "RoBERTa"),
        ("roberta-prelayernorm", "RoBERTa-PreLayerNorm"),
        ("roc_bert", "RoCBert"),
        ("roformer", "RoFormer"),
        ("rwkv", "RWKV"),
        ("sam", "SAM"),
        ("segformer", "SegFormer"),
        ("sew", "SEW"),
        ("sew-d", "SEW-D"),
        ("speech-encoder-decoder", "Speech Encoder decoder"),
        ("speech_to_text", "Speech2Text"),
        ("speech_to_text_2", "Speech2Text2"),
        ("speecht5", "SpeechT5"),
        ("splinter", "Splinter"),
        ("squeezebert", "SqueezeBERT"),
        ("swiftformer", "SwiftFormer"),
        ("swin", "Swin Transformer"),
        ("swin2sr", "Swin2SR"),
        ("swinv2", "Swin Transformer V2"),
        ("switch_transformers", "SwitchTransformers"),
        ("t5", "T5"),
        ("t5v1.1", "T5v1.1"),
        ("table-transformer", "Table Transformer"),
        ("tapas", "TAPAS"),
        ("tapex", "TAPEX"),
        ("time_series_transformer", "Time Series Transformer"),
        ("timesformer", "TimeSformer"),
        ("timm_backbone", "TimmBackbone"),
        ("trajectory_transformer", "Trajectory Transformer"),
        ("transfo-xl", "Transformer-XL"),
        ("trocr", "TrOCR"),
        ("tvlt", "TVLT"),
        ("ul2", "UL2"),
        ("umt5", "UMT5"),
        ("unispeech", "UniSpeech"),
        ("unispeech-sat", "UniSpeechSat"),
        ("upernet", "UPerNet"),
        ("van", "VAN"),
        ("videomae", "VideoMAE"),
        ("vilt", "ViLT"),
        ("vision-encoder-decoder", "Vision Encoder decoder"),
        ("vision-text-dual-encoder", "VisionTextDualEncoder"),
        ("visual_bert", "VisualBERT"),
        ("vit", "ViT"),
        ("vit_hybrid", "ViT Hybrid"),
        ("vit_mae", "ViTMAE"),
        ("vit_msn", "ViTMSN"),
        ("vivit", "ViViT"),
        ("wav2vec2", "Wav2Vec2"),
        ("wav2vec2-conformer", "Wav2Vec2-Conformer"),
        ("wav2vec2_phoneme", "Wav2Vec2Phoneme"),
        ("wavlm", "WavLM"),
        ("whisper", "Whisper"),
        ("xclip", "X-CLIP"),
        ("xglm", "XGLM"),
        ("xlm", "XLM"),
        ("xlm-prophetnet", "XLM-ProphetNet"),
        ("xlm-roberta", "XLM-RoBERTa"),
        ("xlm-roberta-xl", "XLM-RoBERTa-XL"),
        ("xlm-v", "XLM-V"),
        ("xlnet", "XLNet"),
        ("xls_r", "XLS-R"),
        ("xlsr_wav2vec2", "XLSR-Wav2Vec2"),
        ("xmod", "X-MOD"),
        ("yolos", "YOLOS"),
        ("yoso", "YOSO"),
    ]
)

DEPRECATED_MODELS = [
    "bort",
    "mctct",
    "mmbt",
    "open_llama",
    "retribert",
    "tapex",
    "trajectory_transformer",
    "van",
]

SPECIAL_MODEL_TYPE_TO_MODULE_NAME = OrderedDict(
    [
        ("openai-gpt", "openai"),
        ("data2vec-audio", "data2vec"),
        ("data2vec-text", "data2vec"),
        ("data2vec-vision", "data2vec"),
        ("donut-swin", "donut"),
        ("maskformer-swin", "maskformer"),
        ("xclip", "x_clip"),
    ]
)


def model_type_to_module_name(key):
    """Converts a config key to the corresponding module."""
    # Special treatment
    if key in SPECIAL_MODEL_TYPE_TO_MODULE_NAME:
        return SPECIAL_MODEL_TYPE_TO_MODULE_NAME[key]

    key = key.replace("-", "_")
    if key in DEPRECATED_MODELS:
        key = f"deprecated.{key}"

    return key


def config_class_to_model_type(config):
    """Converts a config class name to the corresponding model type"""
    for key, cls in CONFIG_MAPPING_NAMES.items():
        if cls == config:
            return key
    # if key not found check in extra content
    for key, cls in CONFIG_MAPPING._extra_content.items():
        if cls.__name__ == config:
            return key
    return None


class _LazyConfigMapping(OrderedDict):
    """
    A dictionary that lazily load its values when they are requested.
    """

    def __init__(self, mapping):
        self._mapping = mapping
        self._extra_content = {}
        self._modules = {}

    def __getitem__(self, key):
        if key in self._extra_content:
            return self._extra_content[key]
        if key not in self._mapping:
            raise KeyError(key)
        value = self._mapping[key]
        module_name = model_type_to_module_name(key)
        if module_name not in self._modules:
            self._modules[module_name] = importlib.import_module(f".{module_name}", "transformers.models")
        if hasattr(self._modules[module_name], value):
            return getattr(self._modules[module_name], value)

        # Some of the mappings have entries model_type -> config of another model type. In that case we try to grab the
        # object at the top level.
        transformers_module = importlib.import_module("transformers")
        return getattr(transformers_module, value)

    def keys(self):
        return list(self._mapping.keys()) + list(self._extra_content.keys())

    def values(self):
        return [self[k] for k in self._mapping.keys()] + list(self._extra_content.values())

    def items(self):
        return [(k, self[k]) for k in self._mapping.keys()] + list(self._extra_content.items())

    def __iter__(self):
        return iter(list(self._mapping.keys()) + list(self._extra_content.keys()))

    def __contains__(self, item):
        return item in self._mapping or item in self._extra_content

    def register(self, key, value, exist_ok=False):
        """
        Register a new configuration in this mapping.
        """
        if key in self._mapping.keys() and not exist_ok:
            raise ValueError(f"'{key}' is already used by a Transformers config, pick another name.")
        self._extra_content[key] = value


CONFIG_MAPPING = _LazyConfigMapping(CONFIG_MAPPING_NAMES)


class _LazyLoadAllMappings(OrderedDict):
    """
    A mapping that will load all pairs of key values at the first access (either by indexing, requestions keys, values,
    etc.)

    Args:
        mapping: The mapping to load.
    """

    def __init__(self, mapping):
        self._mapping = mapping
        self._initialized = False
        self._data = {}

    def _initialize(self):
        if self._initialized:
            return
        warnings.warn(
            "ALL_PRETRAINED_CONFIG_ARCHIVE_MAP is deprecated and will be removed in v5 of Transformers. "
            "It does not contain all available model checkpoints, far from it. Checkout hf.co/models for that.",
            FutureWarning,
        )

        for model_type, map_name in self._mapping.items():
            module_name = model_type_to_module_name(model_type)
            module = importlib.import_module(f".{module_name}", "transformers.models")
            mapping = getattr(module, map_name)
            self._data.update(mapping)

        self._initialized = True

    def __getitem__(self, key):
        self._initialize()
        return self._data[key]

    def keys(self):
        self._initialize()
        return self._data.keys()

    def values(self):
        self._initialize()
        return self._data.values()

    def items(self):
        self._initialize()
        return self._data.keys()

    def __iter__(self):
        self._initialize()
        return iter(self._data)

    def __contains__(self, item):
        self._initialize()
        return item in self._data


ALL_PRETRAINED_CONFIG_ARCHIVE_MAP = _LazyLoadAllMappings(CONFIG_ARCHIVE_MAP_MAPPING_NAMES)


def _get_class_name(model_class: Union[str, List[str]]):
    if isinstance(model_class, (list, tuple)):
        return " or ".join([f"[`{c}`]" for c in model_class if c is not None])
    return f"[`{model_class}`]"


def _list_model_options(indent, config_to_class=None, use_model_types=True):
    if config_to_class is None and not use_model_types:
        raise ValueError("Using `use_model_types=False` requires a `config_to_class` dictionary.")
    if use_model_types:
        if config_to_class is None:
            model_type_to_name = {model_type: f"[`{config}`]" for model_type, config in CONFIG_MAPPING_NAMES.items()}
        else:
            model_type_to_name = {
                model_type: _get_class_name(model_class)
                for model_type, model_class in config_to_class.items()
                if model_type in MODEL_NAMES_MAPPING
            }
        lines = [
            f"{indent}- **{model_type}** -- {model_type_to_name[model_type]} ({MODEL_NAMES_MAPPING[model_type]} model)"
            for model_type in sorted(model_type_to_name.keys())
        ]
    else:
        config_to_name = {
            CONFIG_MAPPING_NAMES[config]: _get_class_name(clas)
            for config, clas in config_to_class.items()
            if config in CONFIG_MAPPING_NAMES
        }
        config_to_model_name = {
            config: MODEL_NAMES_MAPPING[model_type] for model_type, config in CONFIG_MAPPING_NAMES.items()
        }
        lines = [
            f"{indent}- [`{config_name}`] configuration class:"
            f" {config_to_name[config_name]} ({config_to_model_name[config_name]} model)"
            for config_name in sorted(config_to_name.keys())
        ]
    return "\n".join(lines)


def replace_list_option_in_docstrings(config_to_class=None, use_model_types=True):
    def docstring_decorator(fn):
        docstrings = fn.__doc__
        lines = docstrings.split("\n")
        i = 0
        while i < len(lines) and re.search(r"^(\s*)List options\s*$", lines[i]) is None:
            i += 1
        if i < len(lines):
            indent = re.search(r"^(\s*)List options\s*$", lines[i]).groups()[0]
            if use_model_types:
                indent = f"{indent}    "
            lines[i] = _list_model_options(indent, config_to_class=config_to_class, use_model_types=use_model_types)
            docstrings = "\n".join(lines)
        else:
            raise ValueError(
                f"The function {fn} should have an empty 'List options' in its docstring as placeholder, current"
                f" docstring is:\n{docstrings}"
            )
        fn.__doc__ = docstrings
        return fn

    return docstring_decorator


class AutoConfig:
    r"""
    This is a generic configuration class that will be instantiated as one of the configuration classes of the library
    when created with the [`~AutoConfig.from_pretrained`] class method.

    This class cannot be instantiated directly using `__init__()` (throws an error).
    """

    def __init__(self):
        raise EnvironmentError(
            "AutoConfig is designed to be instantiated "
            "using the `AutoConfig.from_pretrained(pretrained_model_name_or_path)` method."
        )

    @classmethod
    def for_model(cls, model_type: str, *args, **kwargs):
        if model_type in CONFIG_MAPPING:
            config_class = CONFIG_MAPPING[model_type]
            return config_class(*args, **kwargs)
        raise ValueError(
            f"Unrecognized model identifier: {model_type}. Should contain one of {', '.join(CONFIG_MAPPING.keys())}"
        )

    @classmethod
    @replace_list_option_in_docstrings()
    def from_pretrained(cls, pretrained_model_name_or_path, **kwargs):
        r"""
        Instantiate one of the configuration classes of the library from a pretrained model configuration.

        The configuration class to instantiate is selected based on the `model_type` property of the config object that
        is loaded, or when it's missing, by falling back to using pattern matching on `pretrained_model_name_or_path`:

        List options

        Args:
            pretrained_model_name_or_path (`str` or `os.PathLike`):
                Can be either:

                    - A string, the *model id* of a pretrained model configuration hosted inside a model repo on
                      huggingface.co. Valid model ids can be located at the root-level, like `bert-base-uncased`, or
                      namespaced under a user or organization name, like `dbmdz/bert-base-german-cased`.
                    - A path to a *directory* containing a configuration file saved using the
                      [`~PretrainedConfig.save_pretrained`] method, or the [`~PreTrainedModel.save_pretrained`] method,
                      e.g., `./my_model_directory/`.
                    - A path or url to a saved configuration JSON *file*, e.g.,
                      `./my_model_directory/configuration.json`.
            cache_dir (`str` or `os.PathLike`, *optional*):
                Path to a directory in which a downloaded pretrained model configuration should be cached if the
                standard cache should not be used.
            force_download (`bool`, *optional*, defaults to `False`):
                Whether or not to force the (re-)download the model weights and configuration files and override the
                cached versions if they exist.
            resume_download (`bool`, *optional*, defaults to `False`):
                Whether or not to delete incompletely received files. Will attempt to resume the download if such a
                file exists.
            proxies (`Dict[str, str]`, *optional*):
                A dictionary of proxy servers to use by protocol or endpoint, e.g., `{'http': 'foo.bar:3128',
                'http://hostname': 'foo.bar:4012'}`. The proxies are used on each request.
            revision (`str`, *optional*, defaults to `"main"`):
                The specific model version to use. It can be a branch name, a tag name, or a commit id, since we use a
                git-based system for storing models and other artifacts on huggingface.co, so `revision` can be any
                identifier allowed by git.
            return_unused_kwargs (`bool`, *optional*, defaults to `False`):
                If `False`, then this function returns just the final configuration object.

                If `True`, then this functions returns a `Tuple(config, unused_kwargs)` where *unused_kwargs* is a
                dictionary consisting of the key/value pairs whose keys are not configuration attributes: i.e., the
                part of `kwargs` which has not been used to update `config` and is otherwise ignored.
            trust_remote_code (`bool`, *optional*, defaults to `False`):
                Whether or not to allow for custom models defined on the Hub in their own modeling files. This option
                should only be set to `True` for repositories you trust and in which you have read the code, as it will
                execute code present on the Hub on your local machine.
            kwargs(additional keyword arguments, *optional*):
                The values in kwargs of any keys which are configuration attributes will be used to override the loaded
                values. Behavior concerning key/value pairs whose keys are *not* configuration attributes is controlled
                by the `return_unused_kwargs` keyword parameter.

        Examples:

        ```python
        >>> from transformers import AutoConfig

        >>> # Download configuration from huggingface.co and cache.
        >>> config = AutoConfig.from_pretrained("bert-base-uncased")

        >>> # Download configuration from huggingface.co (user-uploaded) and cache.
        >>> config = AutoConfig.from_pretrained("dbmdz/bert-base-german-cased")

        >>> # If configuration file is in a directory (e.g., was saved using *save_pretrained('./test/saved_model/')*).
        >>> config = AutoConfig.from_pretrained("./test/bert_saved_model/")

        >>> # Load a specific configuration file.
        >>> config = AutoConfig.from_pretrained("./test/bert_saved_model/my_configuration.json")

        >>> # Change some config attributes when loading a pretrained config.
        >>> config = AutoConfig.from_pretrained("bert-base-uncased", output_attentions=True, foo=False)
        >>> config.output_attentions
        True

        >>> config, unused_kwargs = AutoConfig.from_pretrained(
        ...     "bert-base-uncased", output_attentions=True, foo=False, return_unused_kwargs=True
        ... )
        >>> config.output_attentions
        True

        >>> unused_kwargs
        {'foo': False}
        ```"""
        kwargs["_from_auto"] = True
        kwargs["name_or_path"] = pretrained_model_name_or_path
        trust_remote_code = kwargs.pop("trust_remote_code", None)
        config_dict, unused_kwargs = PretrainedConfig.get_config_dict(pretrained_model_name_or_path, **kwargs)
        has_remote_code = "auto_map" in config_dict and "AutoConfig" in config_dict["auto_map"]
        has_local_code = "model_type" in config_dict and config_dict["model_type"] in CONFIG_MAPPING
        trust_remote_code = resolve_trust_remote_code(
            trust_remote_code, pretrained_model_name_or_path, has_local_code, has_remote_code
        )

        if has_remote_code and trust_remote_code:
            class_ref = config_dict["auto_map"]["AutoConfig"]
            config_class = get_class_from_dynamic_module(class_ref, pretrained_model_name_or_path, **kwargs)
            if os.path.isdir(pretrained_model_name_or_path):
                config_class.register_for_auto_class()
            _ = kwargs.pop("code_revision", None)
            return config_class.from_pretrained(pretrained_model_name_or_path, **kwargs)
        elif "model_type" in config_dict:
            config_class = CONFIG_MAPPING[config_dict["model_type"]]
            return config_class.from_dict(config_dict, **unused_kwargs)
        else:
            # Fallback: use pattern matching on the string.
            # We go from longer names to shorter names to catch roberta before bert (for instance)
            for pattern in sorted(CONFIG_MAPPING.keys(), key=len, reverse=True):
                if pattern in str(pretrained_model_name_or_path):
                    return CONFIG_MAPPING[pattern].from_dict(config_dict, **unused_kwargs)

        raise ValueError(
            f"Unrecognized model in {pretrained_model_name_or_path}. "
            f"Should have a `model_type` key in its {CONFIG_NAME}, or contain one of the following strings "
            f"in its name: {', '.join(CONFIG_MAPPING.keys())}"
        )

    @staticmethod
    def register(model_type, config):
        """
        Register a new configuration for this class.

        Args:
            model_type (`str`): The model type like "bert" or "gpt".
            config ([`PretrainedConfig`]): The config to register.
        """
        if issubclass(config, PretrainedConfig) and config.model_type != model_type:
            raise ValueError(
                "The config you are passing has a `model_type` attribute that is not consistent with the model type "
                f"you passed (config has {config.model_type} and you passed {model_type}. Fix one of those so they "
                "match!"
            )
        CONFIG_MAPPING.register(model_type, config)<|MERGE_RESOLUTION|>--- conflicted
+++ resolved
@@ -526,11 +526,8 @@
         ("levit", "LeViT"),
         ("lilt", "LiLT"),
         ("llama", "LLaMA"),
-<<<<<<< HEAD
+        ("llama2", "Llama2"),
         ("lagllama", "LagLagLlama"),
-=======
-        ("llama2", "Llama2"),
->>>>>>> c53a6eae
         ("longformer", "Longformer"),
         ("longt5", "LongT5"),
         ("luke", "LUKE"),
