# coding=utf-8
# Copyright 2022 The OpenAI Authors and The HuggingFace Inc. team. All rights reserved.
#
# Licensed under the Apache License, Version 2.0 (the "License");
# you may not use this file except in compliance with the License.
# You may obtain a copy of the License at
#
#     http://www.apache.org/licenses/LICENSE-2.0
#
# Unless required by applicable law or agreed to in writing, software
# distributed under the License is distributed on an "AS IS" BASIS,
# WITHOUT WARRANTIES OR CONDITIONS OF ANY KIND, either express or implied.
# See the License for the specific language governing permissions and
# limitations under the License.
"""PyTorch Whisper model."""

import math
from typing import Callable, Optional, Tuple, Union

import numpy as np
import torch
import torch.utils.checkpoint
from torch import nn
from torch.nn import CrossEntropyLoss

from ...activations import ACT2FN
from ...cache_utils import Cache, DynamicCache, EncoderDecoderCache
from ...generation import GenerationMixin
from ...modeling_attn_mask_utils import AttentionMaskConverter
from ...modeling_flash_attention_utils import (
<<<<<<< HEAD
    FlashAttentionKwargs,
=======
    flash_attn_supports_top_left_mask,
    is_flash_attn_available,
>>>>>>> d95c864a
)
from ...modeling_outputs import (
    BaseModelOutput,
    BaseModelOutputWithPastAndCrossAttentions,
    CausalLMOutputWithCrossAttentions,
    Seq2SeqLMOutput,
    Seq2SeqModelOutput,
    SequenceClassifierOutput,
)
from ...modeling_utils import ALL_ATTENTION_FUNCTIONS, PreTrainedModel
from ...processing_utils import Unpack
from ...utils import auto_docstring, is_torch_flex_attn_available, logging
from .configuration_whisper import WhisperConfig
from .generation_whisper import WhisperGenerationMixin


if is_torch_flex_attn_available():
    from torch.nn.attention.flex_attention import BlockMask

    from ...integrations.flex_attention import make_flex_block_causal_mask


logger = logging.get_logger(__name__)

_HIDDEN_STATES_START_POSITION = 1


def sinusoids(length: int, channels: int, max_timescale: float = 10000) -> torch.Tensor:
    """Returns sinusoids for positional embedding"""
    if channels % 2 != 0:
        raise ValueError(
            f"Number of channels has to be divisible by 2 for sinusoidal positional embeddings, got {channels} channels."
        )
    log_timescale_increment = math.log(max_timescale) / (channels // 2 - 1)
    inv_timescales = torch.exp(-log_timescale_increment * torch.arange(channels // 2))
    scaled_time = torch.arange(length).view(-1, 1) * inv_timescales.view(1, -1)
    return torch.cat([scaled_time.sin(), scaled_time.cos()], dim=1)


# Copied from transformers.models.bart.modeling_bart.shift_tokens_right
def shift_tokens_right(input_ids: torch.Tensor, pad_token_id: int, decoder_start_token_id: int):
    """
    Shift input ids one token to the right.
    """
    shifted_input_ids = input_ids.new_zeros(input_ids.shape)
    shifted_input_ids[:, 1:] = input_ids[:, :-1].clone()
    shifted_input_ids[:, 0] = decoder_start_token_id

    if pad_token_id is None:
        raise ValueError("self.model.config.pad_token_id has to be defined.")
    # replace possible -100 values in labels by `pad_token_id`
    shifted_input_ids.masked_fill_(shifted_input_ids == -100, pad_token_id)

    return shifted_input_ids


# Copied from transformers.models.wav2vec2.modeling_wav2vec2._compute_mask_indices
def _compute_mask_indices(
    shape: Tuple[int, int],
    mask_prob: float,
    mask_length: int,
    attention_mask: Optional[torch.LongTensor] = None,
    min_masks: int = 0,
) -> np.ndarray:
    """
    Computes random mask spans for a given shape. Used to implement [SpecAugment: A Simple Data Augmentation Method for
    ASR](https://arxiv.org/abs/1904.08779). Note that this method is not optimized to run on TPU and should be run on
    CPU as part of the preprocessing during training.

    Args:
        shape: The shape for which to compute masks. This should be of a tuple of size 2 where
               the first element is the batch size and the second element is the length of the axis to span.
        mask_prob:  The percentage of the whole axis (between 0 and 1) which will be masked. The number of
                    independently generated mask spans of length `mask_length` is computed by
                    `mask_prob*shape[1]/mask_length`. Note that due to overlaps, `mask_prob` is an upper bound and the
                    actual percentage will be smaller.
        mask_length: size of the mask
        min_masks: minimum number of masked spans
        attention_mask: A (right-padded) attention mask which independently shortens the feature axis of
                        each batch dimension.
    """
    batch_size, sequence_length = shape

    if mask_length < 1:
        raise ValueError("`mask_length` has to be bigger than 0.")

    if mask_length > sequence_length:
        raise ValueError(
            f"`mask_length` has to be smaller than `sequence_length`, but got `mask_length`: {mask_length}"
            f" and `sequence_length`: {sequence_length}`"
        )

    # epsilon is used for probabilistic rounding
    epsilon = np.random.rand(1).item()

    def compute_num_masked_span(input_length):
        """Given input length, compute how many spans should be masked"""
        num_masked_span = int(mask_prob * input_length / mask_length + epsilon)
        num_masked_span = max(num_masked_span, min_masks)

        # make sure num masked span <= sequence_length
        if num_masked_span * mask_length > sequence_length:
            num_masked_span = sequence_length // mask_length

        # make sure num_masked span is also <= input_length - (mask_length - 1)
        if input_length - (mask_length - 1) < num_masked_span:
            num_masked_span = max(input_length - (mask_length - 1), 0)

        return num_masked_span

    # compute number of masked spans in batch
    input_lengths = (
        attention_mask.detach().sum(-1).tolist()
        if attention_mask is not None
        else [sequence_length for _ in range(batch_size)]
    )

    # SpecAugment mask to fill
    spec_aug_mask = np.zeros((batch_size, sequence_length), dtype=bool)
    spec_aug_mask_idxs = []

    max_num_masked_span = compute_num_masked_span(sequence_length)

    if max_num_masked_span == 0:
        return spec_aug_mask

    for input_length in input_lengths:
        # compute num of masked spans for this input
        num_masked_span = compute_num_masked_span(input_length)

        # get random indices to mask
        spec_aug_mask_idx = np.random.choice(
            np.arange(input_length - (mask_length - 1)), num_masked_span, replace=False
        )

        # pick first sampled index that will serve as a dummy index to pad vector
        # to ensure same dimension for all batches due to probabilistic rounding
        # Picking first sample just pads those vectors twice.
        if len(spec_aug_mask_idx) == 0:
            # this case can only happen if `input_length` is strictly smaller then
            # `sequence_length` in which case the last token has to be a padding
            # token which we can use as a dummy mask id
            dummy_mask_idx = sequence_length - 1
        else:
            dummy_mask_idx = spec_aug_mask_idx[0]

        spec_aug_mask_idx = np.concatenate(
            [spec_aug_mask_idx, np.ones(max_num_masked_span - num_masked_span, dtype=np.int32) * dummy_mask_idx]
        )
        spec_aug_mask_idxs.append(spec_aug_mask_idx)

    spec_aug_mask_idxs = np.array(spec_aug_mask_idxs)

    # expand masked indices to masked spans
    spec_aug_mask_idxs = np.broadcast_to(
        spec_aug_mask_idxs[:, :, None], (batch_size, max_num_masked_span, mask_length)
    )
    spec_aug_mask_idxs = spec_aug_mask_idxs.reshape(batch_size, max_num_masked_span * mask_length)

    # add offset to the starting indexes so that indexes now create a span
    offsets = np.arange(mask_length)[None, None, :]
    offsets = np.broadcast_to(offsets, (batch_size, max_num_masked_span, mask_length)).reshape(
        batch_size, max_num_masked_span * mask_length
    )
    spec_aug_mask_idxs = spec_aug_mask_idxs + offsets

    # ensure that we cannot have indices larger than sequence_length
    if spec_aug_mask_idxs.max() > sequence_length - 1:
        spec_aug_mask_idxs[spec_aug_mask_idxs > sequence_length - 1] = sequence_length - 1

    # scatter indices to mask
    np.put_along_axis(spec_aug_mask, spec_aug_mask_idxs, 1, -1)

    return spec_aug_mask


class WhisperPositionalEmbedding(nn.Embedding):
    def __init__(self, num_positions: int, embedding_dim: int, padding_idx: Optional[int] = None):
        super().__init__(num_positions, embedding_dim)

    def forward(self, input_ids, past_key_values_length=0, position_ids=None):
        if position_ids is None:
            return self.weight[past_key_values_length : past_key_values_length + input_ids.shape[1]]
        else:
            return self.weight[position_ids]


# TODO: copy from bart after merge
def eager_attention_forward(
    module: nn.Module,
    query: torch.Tensor,
    key: torch.Tensor,
    value: torch.Tensor,
    attention_mask: Optional[torch.Tensor],
    scaling: Optional[float] = None,
    dropout: float = 0.0,
    head_mask: Optional[torch.Tensor] = None,
    **kwargs,
):
    if scaling is None:
        scaling = query.size(-1) ** -0.5

    attn_weights = torch.matmul(query, key.transpose(2, 3)) * scaling
    if attention_mask is not None and attention_mask.ndim == 4:
        attn_weights = attn_weights + attention_mask[:, :, :, : key.shape[-2]]

    attn_weights = nn.functional.softmax(attn_weights, dim=-1)

    if head_mask is not None:
        attn_weights = attn_weights * head_mask.view(1, -1, 1, 1)

    attn_weights = nn.functional.dropout(attn_weights, p=dropout, training=module.training)
    attn_output = torch.matmul(attn_weights, value)
    attn_output = attn_output.transpose(1, 2).contiguous()

    return attn_output, attn_weights


class WhisperAttention(nn.Module):
    """Multi-headed attention from 'Attention Is All You Need' paper"""

    def __init__(
        self,
        embed_dim: int,
        num_heads: int,
        dropout: float = 0.0,
        is_decoder: bool = False,
        bias: bool = True,
        is_causal: bool = False,
        layer_idx: Optional[int] = None,
        config: Optional[WhisperConfig] = None,
    ):
        super().__init__()
        self.embed_dim = embed_dim
        self.num_heads = num_heads
        self.dropout = dropout
        self.head_dim = embed_dim // num_heads
        self.config = config

        if (self.head_dim * num_heads) != self.embed_dim:
            raise ValueError(
                f"embed_dim must be divisible by num_heads (got `embed_dim`: {self.embed_dim}"
                f" and `num_heads`: {num_heads})."
            )
        self.scaling = self.head_dim**-0.5
        self.is_decoder = is_decoder
        self.is_causal = is_causal

        if layer_idx is None and is_decoder:
            logger.warning_once(
                f"Instantiating a decoder {self.__class__.__name__} without passing `layer_idx` is not recommended and "
                "will to errors during the forward call, if caching is used. Please make sure to provide a `layer_idx` "
                "when creating this class."
            )
        self.layer_idx = layer_idx

        self.k_proj = nn.Linear(embed_dim, embed_dim, bias=False)
        self.v_proj = nn.Linear(embed_dim, embed_dim, bias=bias)
        self.q_proj = nn.Linear(embed_dim, embed_dim, bias=bias)
        self.out_proj = nn.Linear(embed_dim, embed_dim, bias=bias)

    def _shape(self, tensor: torch.Tensor, seq_len: int, bsz: int):
        return tensor.view(bsz, seq_len, self.num_heads, self.head_dim).transpose(1, 2).contiguous()

    def forward(
        self,
        hidden_states: torch.Tensor,
        key_value_states: Optional[torch.Tensor] = None,
        past_key_value: Optional[Cache] = None,
        attention_mask: Optional[torch.Tensor] = None,
        layer_head_mask: Optional[torch.Tensor] = None,
        output_attentions: bool = False,
        cache_position: Optional[torch.Tensor] = None,
        # TODO: we need a refactor so that the different attention modules can get their specific kwargs
        # ATM, we have mixed things encoder, decoder, and encoder-decoder attn
        **kwargs: Unpack[FlashAttentionKwargs],
    ) -> Tuple[torch.Tensor, Optional[torch.Tensor], Optional[Tuple[torch.Tensor]]]:
        """Input shape: Batch x Time x Channel"""

        # if key_value_states are provided this layer is used as a cross-attention layer
        # for the decoder
        is_cross_attention = key_value_states is not None

        # determine input shapes
        bsz, tgt_len = hidden_states.shape[:-1]
        q_input_shape = (bsz, tgt_len, -1, self.head_dim)

        # get query proj
        query_states = self.q_proj(hidden_states) * self.scaling
        query_states = query_states.view(*q_input_shape)
        query_states = query_states.transpose(1, 2).contiguous()

        if past_key_value is not None:
            is_updated = past_key_value.is_updated.get(self.layer_idx)
            if is_cross_attention:
                # after the first generated id, we can subsequently re-use all key/value_states from cache
                past_key_value.is_updated[self.layer_idx] = True
                past_key_value = past_key_value.cross_attention_cache
            else:
                past_key_value = past_key_value.self_attention_cache

        # use key_value_states if cross attention
        current_states = key_value_states if key_value_states is not None else hidden_states
        if is_cross_attention and past_key_value and is_updated:
            # reuse k,v, cross_attentions
            key_states = past_key_value.key_cache[self.layer_idx]
            value_states = past_key_value.value_cache[self.layer_idx]
        else:
            key_states = self.k_proj(current_states).view(bsz, -1, self.num_heads, self.head_dim)
            value_states = self.v_proj(current_states).view(bsz, -1, self.num_heads, self.head_dim)
            key_states = key_states.transpose(1, 2).contiguous()
            value_states = value_states.transpose(1, 2).contiguous()
            if past_key_value is not None:
                # save all key/value_states to cache to be re-used for fast auto-regressive generation
                cache_position = cache_position if not is_cross_attention else None
                key_states, value_states = past_key_value.update(
                    key_states, value_states, self.layer_idx, {"cache_position": cache_position}
                )

        attention_interface: Callable = eager_attention_forward
        if self.config._attn_implementation != "eager":
            attention_interface = ALL_ATTENTION_FUNCTIONS[self.config._attn_implementation]

        attn_output, attn_weights = attention_interface(
            self,
            query_states,
            key_states,
            value_states,
            attention_mask,
            dropout=0.0 if not self.training else self.dropout,
            scaling=1.0,
            output_attentions=output_attentions,
            head_mask=layer_head_mask,
            **kwargs,
        )

        attn_output = attn_output.reshape(bsz, tgt_len, -1).contiguous()
        attn_output = self.out_proj(attn_output)

        return attn_output, attn_weights, past_key_value


<<<<<<< HEAD
# copied from transformers.models.mbart.modeling_mbart.MBartEncoderLayer with MBart->Whisper, MBART->WHISPER
# TODO: fix copies
=======
class WhisperSdpaAttention(WhisperAttention):
    def forward(
        self,
        hidden_states: torch.Tensor,
        key_value_states: Optional[torch.Tensor] = None,
        past_key_value: Optional[EncoderDecoderCache] = None,
        attention_mask: Optional[torch.Tensor] = None,
        layer_head_mask: Optional[torch.Tensor] = None,
        output_attentions: bool = False,
        cache_position: Optional[torch.LongTensor] = None,
    ) -> Tuple[torch.Tensor, Optional[torch.Tensor], Optional[Tuple[torch.Tensor]]]:
        """Input shape: Batch x Time x Channel"""

        if output_attentions:
            # TODO: Improve this warning with e.g. `model.config._attn_implementation = "manual"` once this is implemented.
            logger.warning_once(
                "WhisperModel is using WhisperSdpaAttention, but `torch.nn.functional.scaled_dot_product_attention` does not support `output_attentions=True`. Falling back to the manual attention"
                ' implementation, but specifying the manual implementation will be required from Transformers version v5.0.0 onwards. This warning can be removed using the argument `attn_implementation="eager"` when loading the model.'
            )
            return super().forward(
                hidden_states,
                key_value_states=key_value_states,
                past_key_value=past_key_value,
                attention_mask=attention_mask,
                output_attentions=output_attentions,
                cache_position=cache_position,
            )

        # if key_value_states are provided this layer is used as a cross-attention layer
        # for the decoder
        is_cross_attention = key_value_states is not None
        bsz, tgt_len, _ = hidden_states.size()

        # get query proj
        query_states = self.q_proj(hidden_states).view(bsz, tgt_len, self.num_heads, self.head_dim)
        query_states = query_states.transpose(1, 2).contiguous()

        if past_key_value is not None:
            is_updated = past_key_value.is_updated.get(self.layer_idx)
            if is_cross_attention:
                # after the first generated id, we can subsequently re-use all key/value_states from cache
                past_key_value.is_updated[self.layer_idx] = True
                past_key_value = past_key_value.cross_attention_cache
            else:
                past_key_value = past_key_value.self_attention_cache

        # use key_value_states if cross attention
        current_states = key_value_states if key_value_states is not None else hidden_states
        if is_cross_attention and past_key_value and is_updated:
            # reuse k,v, cross_attentions
            key_states = past_key_value.key_cache[self.layer_idx]
            value_states = past_key_value.value_cache[self.layer_idx]
        else:
            key_states = self.k_proj(current_states).view(bsz, -1, self.num_heads, self.head_dim)
            value_states = self.v_proj(current_states).view(bsz, -1, self.num_heads, self.head_dim)
            key_states = key_states.transpose(1, 2).contiguous()
            value_states = value_states.transpose(1, 2).contiguous()
            if past_key_value is not None:
                # save all key/value_states to cache to be re-used for fast auto-regressive generation
                cache_position = cache_position if not is_cross_attention else None
                key_states, value_states = past_key_value.update(
                    key_states, value_states, self.layer_idx, {"cache_position": cache_position}
                )

        causal_mask = attention_mask
        if attention_mask is not None:  # no matter the length, we just slice it
            causal_mask = attention_mask[:, :, :, : key_states.shape[-2]]

        # We dispatch to SDPA's Flash Attention or Efficient kernels via this `is_causal` if statement instead of an inline conditional assignment
        # in SDPA to support both torch.compile's dynamic shapes and full graph options. An inline conditional prevents dynamic shapes from compiling.
        # The tgt_len > 1 is necessary to match with AttentionMaskConverter.to_causal_4d that does not create a causal mask in case tgt_len == 1.
        is_causal = True if self.is_causal and causal_mask is None and tgt_len > 1 else False

        # NOTE: SDPA with memory-efficient backend is currently (torch==2.1.2) bugged when using non-contiguous inputs and a custom attn_mask,
        # but we are fine here as `_shape` do call `.contiguous()`. Reference: https://github.com/pytorch/pytorch/issues/112577
        attn_output = torch.nn.functional.scaled_dot_product_attention(
            query_states,
            key_states,
            value_states,
            attn_mask=causal_mask,
            dropout_p=self.dropout if self.training else 0.0,
            is_causal=is_causal,
        )

        if attn_output.size() != (bsz, self.num_heads, tgt_len, self.head_dim):
            raise ValueError(
                f"`attn_output` should be of size {(bsz, self.num_heads, tgt_len, self.head_dim)}, but is"
                f" {attn_output.size()}"
            )

        attn_output = attn_output.transpose(1, 2)

        # Use the `embed_dim` from the config (stored in the class) rather than `hidden_state` because `attn_output` can be
        # partitioned across GPUs when using tensor-parallelism.
        attn_output = attn_output.reshape(bsz, tgt_len, self.embed_dim)

        attn_output = self.out_proj(attn_output)

        return attn_output, None, past_key_value


WHISPER_ATTENTION_CLASSES = {
    "eager": WhisperAttention,
    "flash_attention_2": WhisperFlashAttention2,
    "sdpa": WhisperSdpaAttention,
}


# (BC Dep) Copied from transformers.models.mbart.modeling_mbart.MBartEncoderLayer with MBart->Whisper, MBART->WHISPER
# TODO(vasqu): fix copies when enabling whisper attn interface
>>>>>>> d95c864a
class WhisperEncoderLayer(nn.Module):
    def __init__(self, config: WhisperConfig):
        super().__init__()
        self.embed_dim = config.d_model

        self.self_attn = WhisperAttention(
            embed_dim=self.embed_dim,
            num_heads=config.encoder_attention_heads,
            dropout=config.attention_dropout,
            config=config,
        )
        self.self_attn_layer_norm = nn.LayerNorm(self.embed_dim)
        self.dropout = config.dropout
        self.activation_fn = ACT2FN[config.activation_function]
        self.activation_dropout = config.activation_dropout
        self.fc1 = nn.Linear(self.embed_dim, config.encoder_ffn_dim)
        self.fc2 = nn.Linear(config.encoder_ffn_dim, self.embed_dim)
        self.final_layer_norm = nn.LayerNorm(self.embed_dim)

    def forward(
        self,
        hidden_states: torch.Tensor,
        attention_mask: torch.Tensor,
        layer_head_mask: torch.Tensor,
        output_attentions: bool = False,
    ) -> torch.Tensor:
        """
        Args:
            hidden_states (`torch.FloatTensor`): input to the layer of shape `(batch, seq_len, embed_dim)`
            attention_mask (`torch.FloatTensor`): attention mask of size
                `(batch, 1, tgt_len, src_len)` where padding elements are indicated by very large negative values.
            layer_head_mask (`torch.FloatTensor`): mask for attention heads in a given layer of size
                `(encoder_attention_heads,)`.
            output_attentions (`bool`, *optional*):
                Whether or not to return the attentions tensors of all attention layers. See `attentions` under
                returned tensors for more detail.
        """
        residual = hidden_states
        hidden_states = self.self_attn_layer_norm(hidden_states)
        hidden_states, attn_weights, _ = self.self_attn(
            hidden_states=hidden_states,
            attention_mask=attention_mask,
            layer_head_mask=layer_head_mask,
            output_attentions=output_attentions,
        )
        hidden_states = nn.functional.dropout(hidden_states, p=self.dropout, training=self.training)
        hidden_states = residual + hidden_states

        residual = hidden_states
        hidden_states = self.final_layer_norm(hidden_states)
        hidden_states = self.activation_fn(self.fc1(hidden_states))
        hidden_states = nn.functional.dropout(hidden_states, p=self.activation_dropout, training=self.training)
        hidden_states = self.fc2(hidden_states)
        hidden_states = nn.functional.dropout(hidden_states, p=self.dropout, training=self.training)
        hidden_states = residual + hidden_states

        if hidden_states.dtype == torch.float16:
            clamp_value = torch.finfo(hidden_states.dtype).max - 1000
            hidden_states = torch.clamp(hidden_states, min=-clamp_value, max=clamp_value)

        outputs = (hidden_states,)

        if output_attentions:
            outputs += (attn_weights,)

        return outputs


class WhisperDecoderLayer(nn.Module):
    def __init__(self, config: WhisperConfig, layer_idx: Optional[int] = None):
        super().__init__()
        self.embed_dim = config.d_model

        self.self_attn = WhisperAttention(
            embed_dim=self.embed_dim,
            num_heads=config.decoder_attention_heads,
            dropout=config.attention_dropout,
            is_decoder=True,
            is_causal=True,
            layer_idx=layer_idx,
            config=config,
        )
        self.dropout = config.dropout
        self.activation_fn = ACT2FN[config.activation_function]
        self.activation_dropout = config.activation_dropout

        self.self_attn_layer_norm = nn.LayerNorm(self.embed_dim)
        self.encoder_attn = WhisperAttention(
            self.embed_dim,
            config.decoder_attention_heads,
            dropout=config.attention_dropout,
            is_decoder=True,
            layer_idx=layer_idx,
            config=config,
        )
        self.encoder_attn_layer_norm = nn.LayerNorm(self.embed_dim)
        self.fc1 = nn.Linear(self.embed_dim, config.decoder_ffn_dim)
        self.fc2 = nn.Linear(config.decoder_ffn_dim, self.embed_dim)
        self.final_layer_norm = nn.LayerNorm(self.embed_dim)

    def forward(
        self,
        hidden_states: torch.Tensor,
        attention_mask: Optional[torch.Tensor] = None,
        encoder_hidden_states: Optional[torch.Tensor] = None,
        encoder_attention_mask: Optional[torch.Tensor] = None,
        layer_head_mask: Optional[torch.Tensor] = None,
        cross_attn_layer_head_mask: Optional[torch.Tensor] = None,
        past_key_value: Optional[EncoderDecoderCache] = None,
        output_attentions: Optional[bool] = False,
        use_cache: Optional[bool] = True,
        cache_position: Optional[torch.LongTensor] = None,
    ) -> torch.Tensor:
        """
        Args:
            hidden_states (`torch.FloatTensor`): input to the layer of shape `(batch, seq_len, embed_dim)`
            attention_mask (`torch.FloatTensor`): attention mask of size
                `(batch, 1, tgt_len, src_len)` where padding elements are indicated by very large negative values.
            encoder_hidden_states (`torch.FloatTensor`):
                cross attention input to the layer of shape `(batch, seq_len, embed_dim)`
            encoder_attention_mask (`torch.FloatTensor`): encoder attention mask of size
                `(batch, 1, tgt_len, src_len)` where padding elements are indicated by very large negative values.
            layer_head_mask (`torch.FloatTensor`): mask for attention heads in a given layer of size
                `(encoder_attention_heads,)`.
            cross_attn_layer_head_mask (`torch.FloatTensor`): mask for cross-attention heads in a given layer of
                size `(decoder_attention_heads,)`.
            past_key_value (`Tuple(torch.FloatTensor)`): cached past key and value projection states
            output_attentions (`bool`, *optional*):
                Whether or not to return the attentions tensors of all attention layers. See `attentions` under
                returned tensors for more detail.
        """
        residual = hidden_states
        hidden_states = self.self_attn_layer_norm(hidden_states)

        # Self Attention
        hidden_states, self_attn_weights, present_key_value = self.self_attn(
            hidden_states=hidden_states,
            past_key_value=past_key_value,
            attention_mask=attention_mask,
            layer_head_mask=layer_head_mask,
            output_attentions=output_attentions,
            cache_position=cache_position,
        )
        hidden_states = nn.functional.dropout(hidden_states, p=self.dropout, training=self.training)
        hidden_states = residual + hidden_states

        # Cross-Attention Block
        cross_attn_weights = None
        if encoder_hidden_states is not None:
            residual = hidden_states
            hidden_states = self.encoder_attn_layer_norm(hidden_states)
            hidden_states, cross_attn_weights, cross_attn_present_key_value = self.encoder_attn(
                hidden_states=hidden_states,
                key_value_states=encoder_hidden_states,
                attention_mask=encoder_attention_mask,
                layer_head_mask=cross_attn_layer_head_mask,
                past_key_value=past_key_value,
                output_attentions=output_attentions,
            )
            hidden_states = nn.functional.dropout(hidden_states, p=self.dropout, training=self.training)
            hidden_states = residual + hidden_states

            # add cross-attn to positions 1 of present_key_value tuple
            present_key_value = (present_key_value, cross_attn_present_key_value)

        # Fully Connected
        residual = hidden_states
        hidden_states = self.final_layer_norm(hidden_states)
        hidden_states = self.activation_fn(self.fc1(hidden_states))
        hidden_states = nn.functional.dropout(hidden_states, p=self.activation_dropout, training=self.training)
        hidden_states = self.fc2(hidden_states)
        hidden_states = nn.functional.dropout(hidden_states, p=self.dropout, training=self.training)
        hidden_states = residual + hidden_states

        outputs = (hidden_states,)

        if output_attentions:
            outputs += (self_attn_weights, cross_attn_weights)

        if use_cache:
            outputs += (present_key_value,)

        return outputs


@auto_docstring
class WhisperPreTrainedModel(PreTrainedModel):
    config_class = WhisperConfig
    base_model_prefix = "model"
    main_input_name = "input_features"
    supports_gradient_checkpointing = True
    _no_split_modules = ["WhisperEncoderLayer", "WhisperDecoderLayer"]
    _supports_flash_attn_2 = True
    _supports_sdpa = True
    # Compiling issues
    _supports_flex_attn = False
    _supports_cache_class = True
    _supports_static_cache = True

    def _init_weights(self, module):
        std = self.config.init_std
        if isinstance(module, (nn.Linear, nn.Conv1d)):
            module.weight.data.normal_(mean=0.0, std=std)
            if module.bias is not None:
                module.bias.data.zero_()
        elif isinstance(module, nn.Embedding):
            module.weight.data.normal_(mean=0.0, std=std)
            if module.padding_idx is not None:
                module.weight.data[module.padding_idx].zero_()
        elif isinstance(module, nn.LayerNorm):
            module.weight.data.fill_(1.0)
            module.bias.data.zero_()
        elif isinstance(module, WhisperEncoder):
            module.embed_positions.weight.copy_(sinusoids(*module.embed_positions.weight.shape))
        elif isinstance(module, WhisperForAudioClassification):
            if self.config.use_weighted_layer_sum:
                module.layer_weights.data.fill_(1.0 / (self.config.num_hidden_layers + 1))

    def _get_feat_extract_output_lengths(self, input_lengths: torch.LongTensor):
        """
        Computes the output length of the convolutional layers
        """
        input_lengths = (input_lengths - 1) // 2 + 1

        return input_lengths

    # TODO: copy from bart after merge
    def _update_causal_mask(
        self,
        attention_mask: Optional[Union[torch.Tensor, "BlockMask"]],
        input_tensor: torch.Tensor,
        cache_position: torch.Tensor,
        past_key_values: Cache,
    ):
        if self.config._attn_implementation == "flex_attention":
            if isinstance(attention_mask, torch.Tensor):
                attention_mask = make_flex_block_causal_mask(attention_mask)
            # Other attention flavors support in-built causal (when `mask is None`)
            # while we need to create our specific block mask regardless
            elif attention_mask is None:
                attention_mask = make_flex_block_causal_mask(
                    torch.ones(
                        size=(input_tensor.shape[0], input_tensor.shape[1]),
                        device=attention_mask.device,
                    )
                )
            return attention_mask

        if self.config._attn_implementation == "flash_attention_2":
            if attention_mask is not None and (attention_mask == 0.0).any():
                return attention_mask
            return None

        # For SDPA, when possible, we will rely on its `is_causal` argument instead of its `attn_mask` argument, in
        # order to dispatch on Flash Attention 2. This feature is not compatible with static cache, as SDPA will fail
        # to infer the attention mask.
        past_seen_tokens = past_key_values.get_seq_length() if past_key_values is not None else 0
        using_compilable_cache = past_key_values.is_compileable if past_key_values is not None else False

        # When output attentions is True, sdpa implementation's forward method calls the eager implementation's forward
        if self.config._attn_implementation == "sdpa" and not using_compilable_cache:
            if AttentionMaskConverter._ignore_causal_mask_sdpa(
                attention_mask,
                inputs_embeds=input_tensor,
                past_key_values_length=past_seen_tokens,
                is_training=self.training,
            ):
                return None

        dtype = input_tensor.dtype
        sequence_length = input_tensor.shape[1]
        if using_compilable_cache:
            target_length = past_key_values.get_max_cache_shape()
        else:
            target_length = (
                attention_mask.shape[-1]
                if isinstance(attention_mask, torch.Tensor)
                else past_seen_tokens + sequence_length + 1
            )

        # In case the provided `attention` mask is 2D, we generate a causal mask here (4D).
        causal_mask = self._prepare_4d_causal_attention_mask_with_cache_position(
            attention_mask,
            sequence_length=sequence_length,
            target_length=target_length,
            dtype=dtype,
            cache_position=cache_position,
            batch_size=input_tensor.shape[0],
        )

        if (
            self.config._attn_implementation == "sdpa"
            and attention_mask is not None
            and attention_mask.device.type in ["cuda", "xpu", "npu"]
        ):
            # Attend to all tokens in fully masked rows in the causal_mask, for example the relevant first rows when
            # using left padding. This is required by F.scaled_dot_product_attention memory-efficient attention path.
            # Details: https://github.com/pytorch/pytorch/issues/110213
            min_dtype = torch.finfo(dtype).min
            causal_mask = AttentionMaskConverter._unmask_unattended(causal_mask, min_dtype)

        return causal_mask

    @staticmethod
    # Copied from transformers.models.gptj.modeling_gptj.GPTJModel._prepare_4d_causal_attention_mask_with_cache_position
    def _prepare_4d_causal_attention_mask_with_cache_position(
        attention_mask: torch.Tensor,
        sequence_length: int,
        target_length: int,
        dtype: torch.dtype,
        cache_position: torch.Tensor,
        batch_size: int,
        **kwargs,
    ):
        """
        Creates a causal 4D mask of shape `(batch_size, 1, query_length, key_value_length)` from a 2D mask of shape
        `(batch_size, key_value_length)`, or if the input `attention_mask` is already 4D, do nothing.

        Args:
            attention_mask (`torch.Tensor`):
                A 2D attention mask of shape `(batch_size, key_value_length)` or a 4D attention mask of shape
                `(batch_size, 1, query_length, key_value_length)`.
            sequence_length (`int`):
                The sequence length being processed.
            target_length (`int`):
                The target length: when generating with static cache, the mask should be as long as the static cache,
                to account for the 0 padding, the part of the cache that is not filled yet.
            dtype (`torch.dtype`):
                The dtype to use for the 4D attention mask.
            cache_position (`torch.Tensor`):
                Indices depicting the position of the input sequence tokens in the sequence.
            batch_size (`torch.Tensor`):
                Batch size.
        """
        if attention_mask is not None and attention_mask.dim() == 4:
            # In this case we assume that the mask comes already in inverted form and requires no inversion or slicing.
            causal_mask = attention_mask
        else:
            min_dtype = torch.finfo(dtype).min
            causal_mask = torch.full(
                (sequence_length, target_length), fill_value=min_dtype, dtype=dtype, device=cache_position.device
            )
            if sequence_length != 1:
                causal_mask = torch.triu(causal_mask, diagonal=1)
            causal_mask *= torch.arange(target_length, device=cache_position.device) > cache_position.reshape(-1, 1)
            causal_mask = causal_mask[None, None, :, :].expand(batch_size, 1, -1, -1)
            if attention_mask is not None:
                causal_mask = causal_mask.clone()  # copy to contiguous memory for in-place edit
                mask_length = attention_mask.shape[-1]
                padding_mask = causal_mask[:, :, :, :mask_length] + attention_mask[:, None, None, :].to(
                    causal_mask.device
                )
                padding_mask = padding_mask == 0
                causal_mask[:, :, :, :mask_length] = causal_mask[:, :, :, :mask_length].masked_fill(
                    padding_mask, min_dtype
                )

        return causal_mask


class WhisperEncoder(WhisperPreTrainedModel):
    """
    Transformer encoder consisting of *config.encoder_layers* self attention layers. Each layer is a
    [`WhisperEncoderLayer`].

    Args:
        config: WhisperConfig
    """

    def __init__(self, config: WhisperConfig):
        super().__init__(config)
        self.dropout = config.dropout
        self.layerdrop = config.encoder_layerdrop

        embed_dim = config.d_model
        self.num_mel_bins = config.num_mel_bins
        self.padding_idx = config.pad_token_id
        self.max_source_positions = config.max_source_positions
        self.embed_scale = math.sqrt(embed_dim) if config.scale_embedding else 1.0

        self.conv1 = nn.Conv1d(self.num_mel_bins, embed_dim, kernel_size=3, padding=1)
        self.conv2 = nn.Conv1d(embed_dim, embed_dim, kernel_size=3, stride=2, padding=1)

        self.embed_positions = nn.Embedding(self.max_source_positions, embed_dim)
        self.embed_positions.requires_grad_(False)

        self.layers = nn.ModuleList([WhisperEncoderLayer(config) for _ in range(config.encoder_layers)])
        self.layer_norm = nn.LayerNorm(config.d_model)

        self.gradient_checkpointing = False
        # Initialize weights and apply final processing
        self.post_init()

    def _freeze_parameters(self):
        for param in self.parameters():
            param.requires_grad = False
        self._requires_grad = False

    def get_input_embeddings(self) -> nn.Module:
        return self.conv1

    def set_input_embeddings(self, value: nn.Module):
        self.conv1 = value

    def forward(
        self,
        input_features,
        attention_mask=None,
        head_mask=None,
        output_attentions=None,
        output_hidden_states=None,
        return_dict=None,
    ):
        r"""
        Args:
            input_features (`torch.LongTensor` of shape `(batch_size, feature_size, sequence_length)`):
                Float values of mel features extracted from the raw speech waveform. Raw speech waveform can be
                obtained by loading a `.flac` or `.wav` audio file into an array of type `List[float]` or a
                `numpy.ndarray`, *e.g.* via the soundfile library (`pip install soundfile`). To prepare the array into
                `input_features`, the [`AutoFeatureExtractor`] should be used for extracting the mel features, padding
                and conversion into a tensor of type `torch.FloatTensor`. See [`~WhisperFeatureExtractor.__call__`]
            attention_mask (`torch.Tensor`)`, *optional*):
                Whisper does not support masking of the `input_features`, this argument is preserved for compatibility,
                but it is not used. By default the silence in the input log mel spectrogram are ignored.
            head_mask (`torch.Tensor` of shape `(encoder_layers, encoder_attention_heads)`, *optional*):
                Mask to nullify selected heads of the attention modules. Mask values selected in `[0, 1]`:

                - 1 indicates the head is **not masked**,
                - 0 indicates the head is **masked**.
            output_attentions (`bool`, *optional*):
                Whether or not to return the attentions tensors of all attention layers. See `attentions` under
                returned tensors for more detail.
            output_hidden_states (`bool`, *optional*):
                Whether or not to return the hidden states of all layers. See `hidden_states` under returned tensors
                for more detail.
            return_dict (`bool`, *optional*):
                Whether or not to return a [`~utils.ModelOutput`] instead of a plain tuple.
        """

        expected_seq_length = self.config.max_source_positions * self.conv1.stride[0] * self.conv2.stride[0]
        if input_features.shape[-1] != expected_seq_length:
            raise ValueError(
                f"Whisper expects the mel input features to be of length {expected_seq_length}, but found {input_features.shape[-1]}. Make sure to pad the input mel features to {expected_seq_length}."
            )

        output_attentions = output_attentions if output_attentions is not None else self.config.output_attentions
        output_hidden_states = (
            output_hidden_states if output_hidden_states is not None else self.config.output_hidden_states
        )
        return_dict = return_dict if return_dict is not None else self.config.use_return_dict
        inputs_embeds = nn.functional.gelu(self.conv1(input_features))
        inputs_embeds = nn.functional.gelu(self.conv2(inputs_embeds))

        inputs_embeds = inputs_embeds.permute(0, 2, 1)
        embed_pos = self.embed_positions.weight

        hidden_states = inputs_embeds + embed_pos
        hidden_states = nn.functional.dropout(hidden_states, p=self.dropout, training=self.training)

        encoder_states = () if output_hidden_states else None
        all_attentions = () if output_attentions else None

        # check if head_mask has a correct number of layers specified if desired
        if head_mask is not None:
            assert head_mask.size()[0] == (len(self.layers)), (
                f"The head_mask should be specified for {len(self.layers)} layers, but it is for {head_mask.size()[0]}."
            )

        for idx, encoder_layer in enumerate(self.layers):
            if output_hidden_states:
                encoder_states = encoder_states + (hidden_states,)
            # add LayerDrop (see https://arxiv.org/abs/1909.11556 for description)
            to_drop = False
            if self.training:
                dropout_probability = torch.rand([])
                if dropout_probability < self.layerdrop:  # skip the layer
                    to_drop = True

            if to_drop:
                layer_outputs = (None, None)
            else:
                if self.gradient_checkpointing and self.training:
                    layer_outputs = self._gradient_checkpointing_func(
                        encoder_layer.__call__,
                        hidden_states,
                        None,
                        (head_mask[idx] if head_mask is not None else None),
                        output_attentions,
                    )
                else:
                    layer_outputs = encoder_layer(
                        hidden_states,
                        None,
                        layer_head_mask=(head_mask[idx] if head_mask is not None else None),
                        output_attentions=output_attentions,
                    )

                hidden_states = layer_outputs[0]

            if output_attentions:
                all_attentions = all_attentions + (layer_outputs[1],)

        hidden_states = self.layer_norm(hidden_states)
        if output_hidden_states:
            encoder_states = encoder_states + (hidden_states,)

        if not return_dict:
            return tuple(v for v in [hidden_states, encoder_states, all_attentions] if v is not None)
        return BaseModelOutput(
            last_hidden_state=hidden_states, hidden_states=encoder_states, attentions=all_attentions
        )


class WhisperDecoder(WhisperPreTrainedModel):
    """
    Transformer decoder consisting of *config.decoder_layers* layers. Each layer is a [`WhisperDecoderLayer`]

    Args:
        config: WhisperConfig
    """

    main_input_name = "input_ids"

    def __init__(self, config: WhisperConfig):
        super().__init__(config)
        self.dropout = config.dropout
        self.layerdrop = config.decoder_layerdrop
        self.padding_idx = config.pad_token_id
        self.max_target_positions = config.max_target_positions
        self.max_source_positions = config.max_source_positions
        self.embed_scale = math.sqrt(config.d_model) if config.scale_embedding else 1.0

        self.embed_tokens = nn.Embedding(config.vocab_size, config.d_model, self.padding_idx)
        self.embed_positions = WhisperPositionalEmbedding(self.max_target_positions, config.d_model)

        self.layers = nn.ModuleList(
            [WhisperDecoderLayer(config, layer_idx) for layer_idx in range(config.decoder_layers)]
        )
        self._use_flash_attention_2 = config._attn_implementation == "flash_attention_2"
        self._use_sdpa = config._attn_implementation == "sdpa"

        self.layer_norm = nn.LayerNorm(config.d_model)

        self.gradient_checkpointing = False
        # Initialize weights and apply final processing
        self.post_init()

    def get_input_embeddings(self):
        return self.embed_tokens

    def set_input_embeddings(self, value):
        self.embed_tokens = value

    def forward(
        self,
        input_ids=None,
        attention_mask=None,
        encoder_hidden_states=None,
        head_mask=None,
        cross_attn_head_mask=None,
        past_key_values=None,
        inputs_embeds=None,
        position_ids=None,
        use_cache=None,
        output_attentions=None,
        output_hidden_states=None,
        return_dict=None,
        cache_position=None,
    ):
        r"""
        Args:
            input_ids (`torch.LongTensor` of shape `(batch_size, sequence_length)`):
                Indices of input sequence tokens in the vocabulary. Padding will be ignored by default should you
                provide it.

                Indices can be obtained using [`WhisperTokenizer`]. See [`PreTrainedTokenizer.encode`] and
                [`PreTrainedTokenizer.__call__`] for details.

                [What are input IDs?](../glossary#input-ids)
            attention_mask (`torch.Tensor` of shape `(batch_size, sequence_length)`, *optional*):
                Mask to avoid performing attention on padding token indices. Mask values selected in `[0, 1]`:

                - 1 for tokens that are **not masked**,
                - 0 for tokens that are **masked**.

                [What are attention masks?](../glossary#attention-mask)
            encoder_hidden_states (`torch.FloatTensor` of shape `(batch_size, encoder_sequence_length, hidden_size)`, *optional*):
                Sequence of hidden-states at the output of the last layer of the encoder. Used in the cross-attention
                of the decoder.
            head_mask (`torch.Tensor` of shape `(decoder_layers, decoder_attention_heads)`, *optional*):
                Mask to nullify selected heads of the attention modules. Mask values selected in `[0, 1]`:

                - 1 indicates the head is **not masked**,
                - 0 indicates the head is **masked**.

            cross_attn_head_mask (`torch.Tensor` of shape `(decoder_layers, decoder_attention_heads)`, *optional*):
                Mask to nullify selected heads of the attention modules in encoder to avoid performing cross-attention
                on hidden heads. Mask values selected in `[0, 1]`:

                - 1 indicates the head is **not masked**,
                - 0 indicates the head is **masked**.

            past_key_values (`EncoderDecoderCache` or `tuple(tuple(torch.FloatTensor))`, *optional*):
                Pre-computed hidden-states that can be used to speed up auto-regressive (sequential) decoding. There are
                four sets of pre-computed hidden-states: key and values states in the self-attention blocks (2) and
                in the cross-attention blocks (2). The `past_key_values` are returned when `use_cache=True` is passed or
                when `config.use_cache=True`

                Two formats are allowed:
                - An [`~cache_utils.EncoderDecoderCache`] instance;
                - Tuple of `tuple(torch.FloatTensor)` of length `config.n_layers`, with each tuple having 2 tensors of
                shape `(batch_size, num_heads, sequence_length, embed_size_per_head)`) and 2 additional tensors of shape
                `(batch_size, num_heads, encoder_sequence_length, embed_size_per_head)`.

                If `past_key_values` are used, the user can optionally input only the last `decoder_input_ids` (those
                that don't have their past key value states given to this model) of shape `(batch_size, 1)` instead of
                all `decoder_input_ids` of shape `(batch_size, sequence_length)`.
            inputs_embeds (`torch.FloatTensor` of
                shape `(batch_size, sequence_length, hidden_size)`, *optional*): Optionally, instead of passing
                `input_ids` you can choose to directly pass an embedded representation. This is useful if you want more
                control over how to convert `input_ids` indices into associated vectors than the model's internal
                embedding lookup matrix.
            output_attentions (`bool`, *optional*):
                Whether or not to return the attentions tensors of all attention layers. See `attentions` under
                returned tensors for more detail.
            output_hidden_states (`bool`, *optional*):
                Whether or not to return the hidden states of all layers. See `hidden_states` under returned tensors
                for more detail.
            return_dict (`bool`, *optional*):
                Whether or not to return a [`~utils.ModelOutput`] instead of a plain tuple.
            cache_position (`torch.LongTensor` of shape `(sequence_length)`, *optional*):
                Indices depicting the position of the input sequence tokens in the sequence. It is used to update the
                cache in the correct position and to infer the complete sequence length.
        """
        output_attentions = output_attentions if output_attentions is not None else self.config.output_attentions
        output_hidden_states = (
            output_hidden_states if output_hidden_states is not None else self.config.output_hidden_states
        )
        use_cache = use_cache if use_cache is not None else self.config.use_cache
        return_dict = return_dict if return_dict is not None else self.config.use_return_dict

        # retrieve input_ids and inputs_embeds
        if input_ids is not None and inputs_embeds is not None:
            raise ValueError("You cannot specify both decoder_input_ids and decoder_inputs_embeds at the same time")
        elif input_ids is not None:
            input_shape = input_ids.size()
            input_ids = input_ids.view(-1, input_shape[-1])
        elif inputs_embeds is not None:
            input_shape = inputs_embeds.size()[:-1]
        else:
            raise ValueError("You have to specify either decoder_input_ids or decoder_inputs_embeds")

        if inputs_embeds is None:
            inputs_embeds = self.embed_tokens(input_ids)

        return_legacy_cache = False
        return_self_attention_cache = False
        if use_cache or past_key_values is not None:
            if isinstance(past_key_values, Cache) and not isinstance(past_key_values, EncoderDecoderCache):
                return_self_attention_cache = True
                past_key_values = EncoderDecoderCache(past_key_values, DynamicCache())
            elif not isinstance(past_key_values, EncoderDecoderCache):
                return_legacy_cache = True
                logger.warning_once(
                    "Passing a tuple of `past_key_values` is deprecated and will be removed in Transformers v4.43.0. "
                    "You should pass an instance of `EncoderDecoderCache` instead, e.g. "
                    "`past_key_values=EncoderDecoderCache.from_legacy_cache(past_key_values)`."
                )
                past_key_values = EncoderDecoderCache.from_legacy_cache(past_key_values)

        past_key_values_length = 0
        if cache_position is not None:
            past_key_values_length = cache_position[0]
        elif past_key_values is not None:
            past_key_values_length = past_key_values.get_seq_length()

        if cache_position is None:
            cache_position = torch.arange(
                past_key_values_length, past_key_values_length + input_shape[1], device=inputs_embeds.device
            )

        if position_ids is None:
            position_ids = cache_position.unsqueeze(0).repeat(input_shape[0], 1)

        # embed positions
        if input_ids is not None:
            positions = self.embed_positions(
                input_ids, past_key_values_length=past_key_values_length, position_ids=position_ids
            )
        else:
            positions = self.embed_positions(
                inputs_embeds, past_key_values_length=past_key_values_length, position_ids=position_ids
            )

        hidden_states = inputs_embeds + positions.to(inputs_embeds.device)
        hidden_states = nn.functional.dropout(hidden_states, p=self.dropout, training=self.training)

        causal_mask = self._update_causal_mask(
            attention_mask,
            inputs_embeds,
            cache_position,
            past_key_values.self_attention_cache if past_key_values is not None else None,
        )

        if self.gradient_checkpointing and self.training:
            if use_cache:
                logger.warning_once(
                    "`use_cache = True` is incompatible with gradient checkpointing. Setting `use_cache = False`..."
                )
                use_cache = False
        # decoder layers
        all_hidden_states = () if output_hidden_states else None
        all_self_attns = () if output_attentions else None
        all_cross_attentions = () if (output_attentions and encoder_hidden_states is not None) else None

        # check if head_mask/cross_attn_head_mask has a correct number of layers specified if desired
        for attn_mask, mask_name in zip([head_mask, cross_attn_head_mask], ["head_mask", "cross_attn_head_mask"]):
            if attn_mask is not None:
                assert attn_mask.size()[0] == (len(self.layers)), (
                    f"The `{mask_name}` should be specified for {len(self.layers)} layers, but it is for"
                    f" {head_mask.size()[0]}."
                )
        for idx, decoder_layer in enumerate(self.layers):
            # add LayerDrop (see https://arxiv.org/abs/1909.11556 for description)
            if output_hidden_states:
                all_hidden_states += (hidden_states,)
            if self.training:
                dropout_probability = torch.rand([])
                if dropout_probability < self.layerdrop:
                    continue

            if self.gradient_checkpointing and self.training:
                layer_outputs = self._gradient_checkpointing_func(
                    decoder_layer.__call__,
                    hidden_states,
                    causal_mask,
                    encoder_hidden_states,
                    None,  # encoder attention mask
                    head_mask[idx] if head_mask is not None else None,
                    cross_attn_head_mask[idx] if cross_attn_head_mask is not None else None,
                    None,  # past_key_value
                    output_attentions,
                    use_cache,
                    cache_position,
                )
            else:
                layer_outputs = decoder_layer(
                    hidden_states,
                    attention_mask=causal_mask,
                    encoder_hidden_states=encoder_hidden_states,
                    layer_head_mask=(head_mask[idx] if head_mask is not None else None),
                    cross_attn_layer_head_mask=(
                        cross_attn_head_mask[idx] if cross_attn_head_mask is not None else None
                    ),
                    past_key_value=past_key_values if use_cache else None,
                    output_attentions=output_attentions,
                    use_cache=use_cache,
                    cache_position=cache_position,
                )
            hidden_states = layer_outputs[0]

            if output_attentions:
                all_self_attns += (layer_outputs[1],)

                if encoder_hidden_states is not None:
                    all_cross_attentions += (layer_outputs[2],)

        hidden_states = self.layer_norm(hidden_states)
        # add hidden states from the last decoder layer
        if output_hidden_states:
            all_hidden_states += (hidden_states,)

        next_cache = past_key_values if use_cache else None
        if return_self_attention_cache:
            next_cache = past_key_values.self_attention_cache
        if return_legacy_cache:
            next_cache = past_key_values.to_legacy_cache()
        if not return_dict:
            return tuple(
                v
                for v in [hidden_states, next_cache, all_hidden_states, all_self_attns, all_cross_attentions]
                if v is not None
            )
        return BaseModelOutputWithPastAndCrossAttentions(
            last_hidden_state=hidden_states,
            past_key_values=next_cache,
            hidden_states=all_hidden_states,
            attentions=all_self_attns,
            cross_attentions=all_cross_attentions,
        )

<<<<<<< HEAD
=======
    # Copied from transformers.models.gptj.modeling_gptj.GPTJModel._update_causal_mask
    def _update_causal_mask(
        self,
        attention_mask: Union[torch.Tensor, "BlockMask"],
        input_tensor: torch.Tensor,
        cache_position: torch.Tensor,
        past_key_values: Cache,
        output_attentions: bool = False,
    ):
        if self.config._attn_implementation == "flash_attention_2":
            if attention_mask is not None and (attention_mask == 0.0).any():
                return attention_mask
            return None
        if self.config._attn_implementation == "flex_attention":
            if isinstance(attention_mask, torch.Tensor):
                attention_mask = make_flex_block_causal_mask(attention_mask)
            return attention_mask

        # For SDPA, when possible, we will rely on its `is_causal` argument instead of its `attn_mask` argument, in
        # order to dispatch on Flash Attention 2. This feature is not compatible with static cache, as SDPA will fail
        # to infer the attention mask.
        past_seen_tokens = past_key_values.get_seq_length() if past_key_values is not None else 0
        using_compilable_cache = past_key_values.is_compileable if past_key_values is not None else False

        # When output attentions is True, sdpa implementation's forward method calls the eager implementation's forward
        if self.config._attn_implementation == "sdpa" and not using_compilable_cache and not output_attentions:
            if AttentionMaskConverter._ignore_causal_mask_sdpa(
                attention_mask,
                inputs_embeds=input_tensor,
                past_key_values_length=past_seen_tokens,
                is_training=self.training,
            ):
                return None

        dtype = input_tensor.dtype
        sequence_length = input_tensor.shape[1]
        if using_compilable_cache:
            target_length = past_key_values.get_max_cache_shape()
        else:
            target_length = (
                attention_mask.shape[-1]
                if isinstance(attention_mask, torch.Tensor)
                else past_seen_tokens + sequence_length + 1
            )

        # In case the provided `attention` mask is 2D, we generate a causal mask here (4D).
        causal_mask = self._prepare_4d_causal_attention_mask_with_cache_position(
            attention_mask,
            sequence_length=sequence_length,
            target_length=target_length,
            dtype=dtype,
            cache_position=cache_position,
            batch_size=input_tensor.shape[0],
        )

        if (
            self.config._attn_implementation == "sdpa"
            and attention_mask is not None
            and attention_mask.device.type in ["cuda", "xpu", "npu"]
            and not output_attentions
        ):
            # Attend to all tokens in fully masked rows in the causal_mask, for example the relevant first rows when
            # using left padding. This is required by F.scaled_dot_product_attention memory-efficient attention path.
            # Details: https://github.com/pytorch/pytorch/issues/110213
            min_dtype = torch.finfo(dtype).min
            causal_mask = AttentionMaskConverter._unmask_unattended(causal_mask, min_dtype)

        return causal_mask

    @staticmethod
    # Copied from transformers.models.gptj.modeling_gptj.GPTJModel._prepare_4d_causal_attention_mask_with_cache_position
    def _prepare_4d_causal_attention_mask_with_cache_position(
        attention_mask: torch.Tensor,
        sequence_length: int,
        target_length: int,
        dtype: torch.dtype,
        cache_position: torch.Tensor,
        batch_size: int,
        **kwargs,
    ):
        """
        Creates a causal 4D mask of shape `(batch_size, 1, query_length, key_value_length)` from a 2D mask of shape
        `(batch_size, key_value_length)`, or if the input `attention_mask` is already 4D, do nothing.

        Args:
            attention_mask (`torch.Tensor`):
                A 2D attention mask of shape `(batch_size, key_value_length)` or a 4D attention mask of shape
                `(batch_size, 1, query_length, key_value_length)`.
            sequence_length (`int`):
                The sequence length being processed.
            target_length (`int`):
                The target length: when generating with static cache, the mask should be as long as the static cache,
                to account for the 0 padding, the part of the cache that is not filled yet.
            dtype (`torch.dtype`):
                The dtype to use for the 4D attention mask.
            cache_position (`torch.Tensor`):
                Indices depicting the position of the input sequence tokens in the sequence.
            batch_size (`torch.Tensor`):
                Batch size.
        """
        if attention_mask is not None and attention_mask.dim() == 4:
            # In this case we assume that the mask comes already in inverted form and requires no inversion or slicing.
            causal_mask = attention_mask
        else:
            min_dtype = torch.finfo(dtype).min
            causal_mask = torch.full(
                (sequence_length, target_length), fill_value=min_dtype, dtype=dtype, device=cache_position.device
            )
            if sequence_length != 1:
                causal_mask = torch.triu(causal_mask, diagonal=1)
            causal_mask *= torch.arange(target_length, device=cache_position.device) > cache_position.reshape(-1, 1)
            causal_mask = causal_mask[None, None, :, :].expand(batch_size, 1, -1, -1)
            if attention_mask is not None:
                causal_mask = causal_mask.clone()  # copy to contiguous memory for in-place edit
                mask_length = attention_mask.shape[-1]
                padding_mask = causal_mask[:, :, :, :mask_length] + attention_mask[:, None, None, :].to(
                    causal_mask.device
                )
                padding_mask = padding_mask == 0
                causal_mask[:, :, :, :mask_length] = causal_mask[:, :, :, :mask_length].masked_fill(
                    padding_mask, min_dtype
                )

        return causal_mask

>>>>>>> d95c864a

@auto_docstring
class WhisperModel(WhisperPreTrainedModel):
    def __init__(self, config: WhisperConfig):
        super().__init__(config)

        self.encoder = WhisperEncoder(config)
        self.decoder = WhisperDecoder(config)
        # Initialize weights and apply final processing
        self.post_init()

    def get_input_embeddings(self):
        return self.decoder.embed_tokens

    def set_input_embeddings(self, value):
        self.decoder.embed_tokens = value

    def get_encoder(self):
        return self.encoder

    def get_decoder(self):
        return self.decoder

    def freeze_encoder(self):
        """
        Calling this function will disable the gradient computation for the Whisper encoder so that its parameters will
        not be updated during training.
        """
        self.encoder._freeze_parameters()

    def _mask_input_features(
        self,
        input_features: torch.FloatTensor,
        attention_mask: Optional[torch.LongTensor] = None,
    ):
        """
        Masks extracted features along time axis and/or along feature axis according to
        [SpecAugment](https://arxiv.org/abs/1904.08779).
        """

        # `config.apply_spec_augment` can set masking to False
        if not getattr(self.config, "apply_spec_augment", True):
            return input_features

        # generate indices & apply SpecAugment along time axis
        batch_size, hidden_size, sequence_length = input_features.size()

        if self.config.mask_time_prob > 0 and self.training:
            # generate indices & apply SpecAugment along time axis
            mask_time_indices = _compute_mask_indices(
                (batch_size, sequence_length),
                mask_prob=self.config.mask_time_prob,
                mask_length=self.config.mask_time_length,
                attention_mask=attention_mask,
                min_masks=self.config.mask_time_min_masks,
            )
            mask_time_indices = torch.tensor(mask_time_indices, device=input_features.device, dtype=torch.bool)
            mask_time_indices = mask_time_indices[:, None].expand(-1, hidden_size, -1)
            input_features[mask_time_indices] = 0

        if self.config.mask_feature_prob > 0 and self.training:
            # generate indices & apply SpecAugment along feature axis
            mask_feature_indices = _compute_mask_indices(
                (batch_size, hidden_size),
                mask_prob=self.config.mask_feature_prob,
                mask_length=self.config.mask_feature_length,
                min_masks=self.config.mask_feature_min_masks,
            )
            mask_feature_indices = torch.tensor(mask_feature_indices, device=input_features.device, dtype=torch.bool)
            input_features[mask_feature_indices] = 0

        return input_features

    @auto_docstring
    def forward(
        self,
        input_features: Optional[torch.FloatTensor] = None,
        attention_mask: Optional[torch.LongTensor] = None,
        decoder_input_ids: Optional[torch.LongTensor] = None,
        decoder_attention_mask: Optional[torch.LongTensor] = None,
        head_mask: Optional[torch.Tensor] = None,
        decoder_head_mask: Optional[torch.Tensor] = None,
        cross_attn_head_mask: Optional[torch.Tensor] = None,
        encoder_outputs: Optional[Tuple[Tuple[torch.FloatTensor]]] = None,
        past_key_values: Optional[Union[EncoderDecoderCache, Tuple[torch.FloatTensor]]] = None,
        decoder_inputs_embeds: Optional[Tuple[torch.FloatTensor]] = None,
        decoder_position_ids: Optional[Tuple[torch.LongTensor]] = None,
        use_cache: Optional[bool] = None,
        output_attentions: Optional[bool] = None,
        output_hidden_states: Optional[bool] = None,
        return_dict: Optional[bool] = None,
        cache_position: Optional[torch.LongTensor] = None,
    ) -> Union[Tuple[torch.Tensor], Seq2SeqModelOutput]:
        r"""
        input_features (`torch.FloatTensor` of shape `(batch_size, feature_size, sequence_length)`):
            Float values mel features extracted from the raw speech waveform. Raw speech waveform can be obtained by
            loading a `.flac` or `.wav` audio file into an array of type `List[float]` or a `numpy.ndarray`, *e.g.* via
            the soundfile library (`pip install soundfile`). To prepare the array into `input_features`, the
            [`AutoFeatureExtractor`] should be used for extracting the mel features, padding and conversion into a
            tensor of type `torch.FloatTensor`. See [`~WhisperFeatureExtractor.__call__`]
        decoder_input_ids (`torch.LongTensor` of shape `(batch_size, target_sequence_length)`, *optional*):
            Indices of decoder input sequence tokens in the vocabulary.

            Indices can be obtained using [`WhisperTokenizer`]. See [`PreTrainedTokenizer.encode`] and
            [`PreTrainedTokenizer.__call__`] for details.

            [What are decoder input IDs?](../glossary#decoder-input-ids)

            Whisper uses the `decoder_start_token_id` as the starting token for `decoder_input_ids` generation. If
            `past_key_values` is used, optionally only the last `decoder_input_ids` have to be input (see
            `past_key_values`).
        decoder_attention_mask (`torch.LongTensor` of shape `(batch_size, target_sequence_length)`, *optional*):
            Default behavior: generate a tensor that ignores pad tokens in `decoder_input_ids`. Causal mask will also
            be used by default.

            If you want to change padding behavior, you should read
            [`modeling_whisper._prepare_decoder_attention_mask`] and modify to your needs. See diagram 1 in [the BART
            paper](https://arxiv.org/abs/1910.13461) for more information on the default strategy.
        cross_attn_head_mask (`torch.Tensor` of shape `(decoder_layers, decoder_attention_heads)`, *optional*):
            Mask to nullify selected heads of the cross-attention modules. Mask values selected in `[0, 1]`:

            - 1 indicates the head is **not masked**,
            - 0 indicates the head is **masked**.
        decoder_position_ids (`torch.LongTensor` of shape `(batch_size, sequence_length)`, *optional*):
            Indices of positions of each input sequence tokens in the position embeddings. Selected in the range `[0,
            config.n_positions - 1]`.

            [What are position IDs?](../glossary#position-ids)

        Example:
         ```python
         >>> import torch
         >>> from transformers import AutoFeatureExtractor, WhisperModel
         >>> from datasets import load_dataset

         >>> model = WhisperModel.from_pretrained("openai/whisper-base")
         >>> feature_extractor = AutoFeatureExtractor.from_pretrained("openai/whisper-base")
         >>> ds = load_dataset("hf-internal-testing/librispeech_asr_dummy", "clean", split="validation")
         >>> inputs = feature_extractor(ds[0]["audio"]["array"], return_tensors="pt")
         >>> input_features = inputs.input_features
         >>> decoder_input_ids = torch.tensor([[1, 1]]) * model.config.decoder_start_token_id
         >>> last_hidden_state = model(input_features, decoder_input_ids=decoder_input_ids).last_hidden_state
         >>> list(last_hidden_state.shape)
         [1, 2, 512]
         ```"""
        output_attentions = output_attentions if output_attentions is not None else self.config.output_attentions
        output_hidden_states = (
            output_hidden_states if output_hidden_states is not None else self.config.output_hidden_states
        )
        use_cache = use_cache if use_cache is not None else self.config.use_cache
        return_dict = return_dict if return_dict is not None else self.config.use_return_dict

        if encoder_outputs is None:
            input_features = self._mask_input_features(input_features, attention_mask=attention_mask)

            encoder_outputs = self.encoder(
                input_features,
                head_mask=head_mask,
                output_attentions=output_attentions,
                output_hidden_states=output_hidden_states,
                return_dict=return_dict,
            )
        # If the user passed a tuple for encoder_outputs, we wrap it in a BaseModelOutput when return_dict=True
        elif return_dict and not isinstance(encoder_outputs, BaseModelOutput):
            encoder_outputs = BaseModelOutput(
                last_hidden_state=encoder_outputs[0],
                hidden_states=encoder_outputs[1] if len(encoder_outputs) > 1 else None,
                attentions=encoder_outputs[2] if len(encoder_outputs) > 2 else None,
            )

        # decoder outputs consists of (dec_features, past_key_value, dec_hidden, dec_attn)
        decoder_outputs = self.decoder(
            input_ids=decoder_input_ids,
            attention_mask=decoder_attention_mask,
            encoder_hidden_states=encoder_outputs[0],
            head_mask=decoder_head_mask,
            cross_attn_head_mask=cross_attn_head_mask,
            past_key_values=past_key_values,
            inputs_embeds=decoder_inputs_embeds,
            position_ids=decoder_position_ids,
            use_cache=use_cache,
            output_attentions=output_attentions,
            output_hidden_states=output_hidden_states,
            return_dict=return_dict,
            cache_position=cache_position,
        )

        if not return_dict:
            return decoder_outputs + encoder_outputs

        return Seq2SeqModelOutput(
            last_hidden_state=decoder_outputs.last_hidden_state,
            past_key_values=decoder_outputs.past_key_values,
            decoder_hidden_states=decoder_outputs.hidden_states,
            decoder_attentions=decoder_outputs.attentions,
            cross_attentions=decoder_outputs.cross_attentions,
            encoder_last_hidden_state=encoder_outputs.last_hidden_state,
            encoder_hidden_states=encoder_outputs.hidden_states,
            encoder_attentions=encoder_outputs.attentions,
        )


@auto_docstring(
    custom_intro="""
    The Whisper Model with a language modeling head. Can be used for automatic speech recognition.
    """
)
class WhisperForConditionalGeneration(WhisperGenerationMixin, WhisperPreTrainedModel):
    base_model_prefix = "model"
    _tied_weights_keys = ["proj_out.weight"]

    def __init__(self, config: WhisperConfig):
        super().__init__(config)
        self.model = WhisperModel(config)
        self.proj_out = nn.Linear(config.d_model, config.vocab_size, bias=False)
        self.max_target_positions = config.max_target_positions

        # Initialize weights and apply final processing
        self.post_init()

    def get_encoder(self):
        return self.model.get_encoder()

    def get_decoder(self):
        return self.model.get_decoder()

    def get_output_embeddings(self):
        return self.proj_out

    def set_output_embeddings(self, new_embeddings):
        self.proj_out = new_embeddings

    def get_input_embeddings(self) -> nn.Module:
        return self.model.get_input_embeddings()

    def freeze_encoder(self):
        """
        Calling this function will disable the gradient computation for the Whisper encoder so that its parameters will
        not be updated during training.
        """
        self.model.encoder._freeze_parameters()

    @auto_docstring
    def forward(
        self,
        input_features: Optional[torch.FloatTensor] = None,
        attention_mask: Optional[torch.LongTensor] = None,
        decoder_input_ids: Optional[torch.LongTensor] = None,
        decoder_attention_mask: Optional[torch.LongTensor] = None,
        head_mask: Optional[torch.Tensor] = None,
        decoder_head_mask: Optional[torch.Tensor] = None,
        cross_attn_head_mask: Optional[torch.Tensor] = None,
        encoder_outputs: Optional[Tuple[Tuple[torch.FloatTensor]]] = None,
        past_key_values: Optional[Union[EncoderDecoderCache, Tuple[torch.FloatTensor]]] = None,
        decoder_inputs_embeds: Optional[Tuple[torch.FloatTensor]] = None,
        decoder_position_ids: Optional[Tuple[torch.LongTensor]] = None,
        labels: Optional[torch.LongTensor] = None,
        use_cache: Optional[bool] = None,
        output_attentions: Optional[bool] = None,
        output_hidden_states: Optional[bool] = None,
        return_dict: Optional[bool] = None,
        cache_position: Optional[torch.LongTensor] = None,
    ) -> Union[Tuple[torch.Tensor], Seq2SeqLMOutput]:
        r"""
        input_features (`torch.FloatTensor` of shape `(batch_size, feature_size, sequence_length)`):
            Float values mel features extracted from the raw speech waveform. Raw speech waveform can be obtained by
            loading a `.flac` or `.wav` audio file into an array of type `List[float]` or a `numpy.ndarray`, *e.g.* via
            the soundfile library (`pip install soundfile`). To prepare the array into `input_features`, the
            [`AutoFeatureExtractor`] should be used for extracting the mel features, padding and conversion into a
            tensor of type `torch.FloatTensor`. See [`~WhisperFeatureExtractor.__call__`]
        decoder_input_ids (`torch.LongTensor` of shape `(batch_size, target_sequence_length)`, *optional*):
            Indices of decoder input sequence tokens in the vocabulary.

            Indices can be obtained using [`WhisperTokenizer`]. See [`PreTrainedTokenizer.encode`] and
            [`PreTrainedTokenizer.__call__`] for details.

            [What are decoder input IDs?](../glossary#decoder-input-ids)

            Whisper uses the `decoder_start_token_id` as the starting token for `decoder_input_ids` generation. If
            `past_key_values` is used, optionally only the last `decoder_input_ids` have to be input (see
            `past_key_values`).
        decoder_attention_mask (`torch.LongTensor` of shape `(batch_size, target_sequence_length)`, *optional*):
            Default behavior: generate a tensor that ignores pad tokens in `decoder_input_ids`. Causal mask will also
            be used by default.

            If you want to change padding behavior, you should read
            [`modeling_whisper._prepare_decoder_attention_mask`] and modify to your needs. See diagram 1 in [the BART
            paper](https://arxiv.org/abs/1910.13461) for more information on the default strategy.
        cross_attn_head_mask (`torch.Tensor` of shape `(decoder_layers, decoder_attention_heads)`, *optional*):
            Mask to nullify selected heads of the cross-attention modules. Mask values selected in `[0, 1]`:

            - 1 indicates the head is **not masked**,
            - 0 indicates the head is **masked**.
        labels (`torch.LongTensor` of shape `(batch_size, sequence_length)`, *optional*):
            Labels for computing the language modeling loss. Indices should either be in `[0, ..., config.vocab_size]`
            or -100 (see `input_ids` docstring). Tokens with indices set to `-100` are ignored (masked), the loss is
            only computed for the tokens with labels in `[0, ..., config.vocab_size]`. `sequence_length` should be smaller than or equal to `config.max_target_positions`.
        decoder_position_ids (`torch.LongTensor` of shape `(batch_size, sequence_length)`, *optional*):
            Indices of positions of each input sequence tokens in the position embeddings. Selected in the range `[0,
            config.n_positions - 1]`.

            [What are position IDs?](../glossary#position-ids)

        Example:

        ```python
        >>> import torch
        >>> from transformers import AutoProcessor, WhisperForConditionalGeneration
        >>> from datasets import load_dataset

        >>> processor = AutoProcessor.from_pretrained("openai/whisper-tiny.en")
        >>> model = WhisperForConditionalGeneration.from_pretrained("openai/whisper-tiny.en")

        >>> ds = load_dataset("hf-internal-testing/librispeech_asr_dummy", "clean", split="validation")

        >>> inputs = processor(ds[0]["audio"]["array"], return_tensors="pt")
        >>> input_features = inputs.input_features

        >>> generated_ids = model.generate(inputs=input_features)

        >>> transcription = processor.batch_decode(generated_ids, skip_special_tokens=True)[0]
        >>> transcription
        ' Mr. Quilter is the apostle of the middle classes, and we are glad to welcome his gospel.'
        ```"""
        return_dict = return_dict if return_dict is not None else self.config.use_return_dict

        if labels is not None:
            if labels.shape[1] > self.max_target_positions:
                raise ValueError(
                    f"Labels' sequence length {labels.shape[1]} cannot exceed the maximum allowed length of {self.max_target_positions} tokens."
                )
            if decoder_input_ids is None and decoder_inputs_embeds is None:
                decoder_input_ids = shift_tokens_right(
                    labels, self.config.pad_token_id, self.config.decoder_start_token_id
                )

        outputs = self.model(
            input_features,
            attention_mask=attention_mask,
            decoder_input_ids=decoder_input_ids,
            encoder_outputs=encoder_outputs,
            decoder_attention_mask=decoder_attention_mask,
            head_mask=head_mask,
            decoder_head_mask=decoder_head_mask,
            cross_attn_head_mask=cross_attn_head_mask,
            past_key_values=past_key_values,
            decoder_inputs_embeds=decoder_inputs_embeds,
            decoder_position_ids=decoder_position_ids,
            use_cache=use_cache,
            output_attentions=output_attentions,
            output_hidden_states=output_hidden_states,
            return_dict=return_dict,
            cache_position=cache_position,
        )
        lm_logits = self.proj_out(outputs[0])

        loss = None
        if labels is not None:
            loss_fct = CrossEntropyLoss()
            # move labels to correct device to enable PP
            labels = labels.to(lm_logits.device)
            loss = loss_fct(lm_logits.view(-1, self.config.vocab_size), labels.reshape(-1))

        if not return_dict:
            output = (lm_logits,) + outputs[1:]
            return ((loss,) + output) if loss is not None else output

        return Seq2SeqLMOutput(
            loss=loss,
            logits=lm_logits,
            past_key_values=outputs.past_key_values,
            decoder_hidden_states=outputs.decoder_hidden_states,
            decoder_attentions=outputs.decoder_attentions,
            cross_attentions=outputs.cross_attentions,
            encoder_last_hidden_state=outputs.encoder_last_hidden_state,
            encoder_hidden_states=outputs.encoder_hidden_states,
            encoder_attentions=outputs.encoder_attentions,
        )


class WhisperDecoderWrapper(WhisperPreTrainedModel):
    """
    This wrapper class is a helper class to correctly load pretrained checkpoints when the causal language model is
    used in combination with the [`EncoderDecoderModel`] framework.
    """

    def __init__(self, config):
        super().__init__(config)
        config.is_encoder_decoder = False
        self.decoder = WhisperDecoder(config)

    def get_input_embeddings(self):
        return self.decoder.embed_tokens

    def set_input_embeddings(self, value):
        self.decoder.embed_tokens = value

    def get_decoder(self):
        return self.decoder

    def forward(self, *args, **kwargs):
        return self.decoder(*args, **kwargs)


@auto_docstring(
    custom_intro="""
    Whisper decoder with a language modeling head on top (linear layer with weights tied to the input embeddings).
    """
)
class WhisperForCausalLM(WhisperPreTrainedModel, GenerationMixin):
    _tied_weights_keys = ["proj_out.weight"]
    main_input_name = "input_ids"

    def __init__(self, config):
        super().__init__(config)
        config.is_encoder_decoder = False
        self.model = WhisperDecoderWrapper(config)

        self.proj_out = nn.Linear(config.hidden_size, config.vocab_size, bias=False)

        # Initialize weights and apply final processing
        self.post_init()

    def get_output_embeddings(self):
        return self.proj_out

    def set_output_embeddings(self, new_embeddings):
        self.proj_out = new_embeddings

    def get_input_embeddings(self) -> nn.Module:
        return self.model.get_input_embeddings()

    def set_input_embeddings(self, value):
        self.model.set_input_embeddings(value)

    def set_decoder(self, decoder):
        self.model.decoder = decoder

    def get_decoder(self):
        return self.model.decoder

    @auto_docstring
    def forward(
        self,
        input_ids: Optional[torch.LongTensor] = None,
        attention_mask: Optional[torch.Tensor] = None,
        encoder_outputs: Optional[Tuple[torch.FloatTensor]] = None,
        head_mask: Optional[torch.Tensor] = None,
        cross_attn_head_mask: Optional[torch.Tensor] = None,
        past_key_values: Optional[Tuple[Tuple[torch.FloatTensor]]] = None,
        inputs_embeds: Optional[torch.FloatTensor] = None,
        labels: Optional[torch.LongTensor] = None,
        use_cache: Optional[bool] = None,
        output_attentions: Optional[bool] = None,
        output_hidden_states: Optional[bool] = None,
        return_dict: Optional[bool] = None,
        cache_position: Optional[torch.LongTensor] = None,
    ) -> Union[Tuple, CausalLMOutputWithCrossAttentions]:
        r"""
        encoder_outputs (`torch.FloatTensor` of shape `(batch_size, sequence_length, hidden_size)`, *optional*):
            Sequence of hidden-states at the output of the last layer of the encoder. Used in the cross-attention
            if the model is configured as a decoder.
        cross_attn_head_mask (`torch.Tensor` of shape `(decoder_layers, decoder_attention_heads)`, *optional*):
            Mask to nullify selected heads of the cross-attention modules. Mask values selected in `[0, 1]`:
            - 1 indicates the head is **not masked**,
            - 0 indicates the head is **masked**.
        labels (`torch.LongTensor` of shape `(batch_size, sequence_length)`, *optional*):
            Labels for computing the masked language modeling loss. Indices should either be in `[0, ...,
            config.vocab_size]` or -100 (see `input_ids` docstring). Tokens with indices set to `-100` are ignored
            (masked), the loss is only computed for the tokens with labels in `[0, ..., config.vocab_size]`.

        Example:

        ```python
        >>> from transformers import WhisperForCausalLM, WhisperForConditionalGeneration, WhisperProcessor
        >>> import torch
        >>> from datasets import load_dataset

        >>> processor = WhisperProcessor.from_pretrained("openai/whisper-large-v2")
        >>> model = WhisperForConditionalGeneration.from_pretrained("openai/whisper-large-v2")

        >>> assistant_model = WhisperForCausalLM.from_pretrained("distil-whisper/distil-large-v2")

        >>> ds = load_dataset("hf-internal-testing/librispeech_asr_dummy", "clean", split="validation")
        >>> sample = ds[0]["audio"]
        >>> input_features = processor(
        ...     sample["array"], sampling_rate=sample["sampling_rate"], return_tensors="pt"
        ... ).input_features

        >>> predicted_ids = model.generate(input_features, assistant_model=assistant_model)

        >>> # decode token ids to text
        >>> transcription = processor.batch_decode(predicted_ids, skip_special_tokens=True)[0]
        >>> transcription
        ' Mr. Quilter is the apostle of the middle classes and we are glad to welcome his gospel.'
        ```"""
        output_attentions = output_attentions if output_attentions is not None else self.config.output_attentions
        output_hidden_states = (
            output_hidden_states if output_hidden_states is not None else self.config.output_hidden_states
        )
        return_dict = return_dict if return_dict is not None else self.config.use_return_dict

        # If the user passed a tuple or `BaseModelOutput` for encoder_outputs, we extract only the hidden states
        if isinstance(encoder_outputs, (BaseModelOutput, tuple, list)):
            encoder_outputs = encoder_outputs[0]

        # decoder outputs consists of (dec_features, layer_state, dec_hidden, dec_attn)
        outputs = self.model.decoder(
            input_ids=input_ids,
            attention_mask=attention_mask,
            encoder_hidden_states=encoder_outputs,
            head_mask=head_mask,
            cross_attn_head_mask=cross_attn_head_mask,
            past_key_values=past_key_values,
            inputs_embeds=inputs_embeds,
            use_cache=use_cache,
            output_attentions=output_attentions,
            output_hidden_states=output_hidden_states,
            return_dict=return_dict,
            cache_position=cache_position,
        )

        logits = self.proj_out(outputs[0])

        loss = None
        if labels is not None:
            labels = labels.to(logits.device)
            loss_fct = CrossEntropyLoss()
            loss = loss_fct(logits.view(-1, self.config.vocab_size), labels.view(-1))

        if not return_dict:
            output = (logits,) + outputs[1:]
            return (loss,) + output if loss is not None else output

        return CausalLMOutputWithCrossAttentions(
            loss=loss,
            logits=logits,
            past_key_values=outputs.past_key_values,
            hidden_states=outputs.hidden_states,
            attentions=outputs.attentions,
            cross_attentions=outputs.cross_attentions,
        )

    @staticmethod
    def _reorder_cache(past_key_values, beam_idx):
        reordered_past = ()
        for layer_past in past_key_values:
            reordered_past += (
                tuple(past_state.index_select(0, beam_idx.to(past_state.device)) for past_state in layer_past),
            )
        return reordered_past


@auto_docstring(
    custom_intro="""
    Whisper Encoder Model with a sequence classification head on top (a linear layer over the pooled output) for tasks
    like SUPERB Keyword Spotting.
    """
)
class WhisperForAudioClassification(WhisperPreTrainedModel):
    def __init__(self, config):
        super().__init__(config)

        self.encoder = WhisperEncoder(config)
        num_layers = config.num_hidden_layers + 1  # transformer layers + input embeddings
        if config.use_weighted_layer_sum:
            self.layer_weights = nn.Parameter(torch.ones(num_layers) / num_layers)
        self.projector = nn.Linear(config.hidden_size, config.classifier_proj_size)
        self.classifier = nn.Linear(config.classifier_proj_size, config.num_labels)

        # Initialize weights and apply final processing
        self.post_init()

    def freeze_encoder(self):
        """
        Calling this function will disable the gradient computation for the Whisper encoder so that its parameters will
        not be updated during training. Only the projection layers and classification head will be updated.
        """
        self.encoder._freeze_parameters()

    def get_input_embeddings(self) -> nn.Module:
        return self.encoder.get_input_embeddings()

    def set_input_embeddings(self, value: nn.Module):
        self.encoder.set_input_embeddings(value)

    @auto_docstring
    def forward(
        self,
        input_features: Optional[torch.LongTensor] = None,
        head_mask: Optional[torch.Tensor] = None,
        encoder_outputs: Optional[Tuple[Tuple[torch.FloatTensor]]] = None,
        labels: Optional[torch.LongTensor] = None,
        output_attentions: Optional[bool] = None,
        output_hidden_states: Optional[bool] = None,
        return_dict: Optional[bool] = None,
    ) -> Union[Tuple[torch.Tensor], SequenceClassifierOutput]:
        r"""
        input_features (`torch.FloatTensor` of shape `(batch_size, feature_size, sequence_length)`):
            Float values mel features extracted from the raw speech waveform. Raw speech waveform can be obtained by
            loading a `.flac` or `.wav` audio file into an array of type `List[float]` or a `numpy.ndarray`, *e.g.* via
            the soundfile library (`pip install soundfile`). To prepare the array into `input_features`, the
            [`AutoFeatureExtractor`] should be used for extracting the mel features, padding and conversion into a
            tensor of type `torch.FloatTensor`. See [`~WhisperFeatureExtractor.__call__`]
        labels (`torch.LongTensor` of shape `(batch_size,)`, *optional*):
            Labels for computing the sequence classification/regression loss. Indices should be in `[0, ...,
            config.num_labels - 1]`. If `config.num_labels == 1` a regression loss is computed (Mean-Square loss), If
            `config.num_labels > 1` a classification loss is computed (Cross-Entropy).

        Example:

        ```python
        >>> import torch
        >>> from transformers import AutoFeatureExtractor, WhisperForAudioClassification
        >>> from datasets import load_dataset

        >>> feature_extractor = AutoFeatureExtractor.from_pretrained("sanchit-gandhi/whisper-medium-fleurs-lang-id")
        >>> model = WhisperForAudioClassification.from_pretrained("sanchit-gandhi/whisper-medium-fleurs-lang-id")

        >>> ds = load_dataset("google/fleurs", "all", split="validation", streaming=True)
        >>> sample = next(iter(ds))

        >>> inputs = feature_extractor(
        ...     sample["audio"]["array"], sampling_rate=sample["audio"]["sampling_rate"], return_tensors="pt"
        ... )
        >>> input_features = inputs.input_features

        >>> with torch.no_grad():
        ...     logits = model(input_features).logits

        >>> predicted_class_ids = torch.argmax(logits).item()
        >>> predicted_label = model.config.id2label[predicted_class_ids]
        >>> predicted_label
        'Afrikaans'
        ```"""

        output_attentions = output_attentions if output_attentions is not None else self.config.output_attentions
        output_hidden_states = (
            output_hidden_states if output_hidden_states is not None else self.config.output_hidden_states
        )
        if self.config.use_weighted_layer_sum:
            output_hidden_states = True
        elif output_hidden_states is None:
            output_hidden_states = self.config.output_hidden_states

        return_dict = return_dict if return_dict is not None else self.config.use_return_dict

        if encoder_outputs is None:
            encoder_outputs = self.encoder(
                input_features,
                head_mask=head_mask,
                output_attentions=output_attentions,
                output_hidden_states=output_hidden_states,
                return_dict=return_dict,
            )

        if self.config.use_weighted_layer_sum:
            hidden_states = encoder_outputs[_HIDDEN_STATES_START_POSITION]
            hidden_states = torch.stack(hidden_states, dim=1)
            norm_weights = nn.functional.softmax(self.layer_weights, dim=-1)
            hidden_states = (hidden_states * norm_weights.view(-1, 1, 1)).sum(dim=1)
        else:
            hidden_states = encoder_outputs[0]

        hidden_states = self.projector(hidden_states)
        pooled_output = hidden_states.mean(dim=1)

        logits = self.classifier(pooled_output)

        loss = None

        if labels is not None:
            loss_fct = CrossEntropyLoss()
            # move labels to correct device to enable PP
            labels = labels.to(logits.device)
            loss = loss_fct(logits.view(-1, self.config.num_labels), labels.view(-1))

        if not return_dict:
            output = (logits,) + encoder_outputs[1:]
            return ((loss,) + output) if loss is not None else output

        return SequenceClassifierOutput(
            loss=loss,
            logits=logits,
            hidden_states=encoder_outputs.hidden_states,
            attentions=encoder_outputs.attentions,
        )


__all__ = [
    "WhisperForCausalLM",
    "WhisperForConditionalGeneration",
    "WhisperModel",
    "WhisperPreTrainedModel",
    "WhisperForAudioClassification",
]<|MERGE_RESOLUTION|>--- conflicted
+++ resolved
@@ -28,12 +28,7 @@
 from ...generation import GenerationMixin
 from ...modeling_attn_mask_utils import AttentionMaskConverter
 from ...modeling_flash_attention_utils import (
-<<<<<<< HEAD
     FlashAttentionKwargs,
-=======
-    flash_attn_supports_top_left_mask,
-    is_flash_attn_available,
->>>>>>> d95c864a
 )
 from ...modeling_outputs import (
     BaseModelOutput,
@@ -221,7 +216,7 @@
             return self.weight[position_ids]
 
 
-# TODO: copy from bart after merge
+# Copied from transformers.models.bart.modeling_bart.eager_attention_forward
 def eager_attention_forward(
     module: nn.Module,
     query: torch.Tensor,
@@ -237,8 +232,8 @@
         scaling = query.size(-1) ** -0.5
 
     attn_weights = torch.matmul(query, key.transpose(2, 3)) * scaling
-    if attention_mask is not None and attention_mask.ndim == 4:
-        attn_weights = attn_weights + attention_mask[:, :, :, : key.shape[-2]]
+    if attention_mask is not None:
+        attn_weights = attn_weights + attention_mask
 
     attn_weights = nn.functional.softmax(attn_weights, dim=-1)
 
@@ -295,9 +290,6 @@
         self.q_proj = nn.Linear(embed_dim, embed_dim, bias=bias)
         self.out_proj = nn.Linear(embed_dim, embed_dim, bias=bias)
 
-    def _shape(self, tensor: torch.Tensor, seq_len: int, bsz: int):
-        return tensor.view(bsz, seq_len, self.num_heads, self.head_dim).transpose(1, 2).contiguous()
-
     def forward(
         self,
         hidden_states: torch.Tensor,
@@ -376,121 +368,7 @@
         return attn_output, attn_weights, past_key_value
 
 
-<<<<<<< HEAD
-# copied from transformers.models.mbart.modeling_mbart.MBartEncoderLayer with MBart->Whisper, MBART->WHISPER
-# TODO: fix copies
-=======
-class WhisperSdpaAttention(WhisperAttention):
-    def forward(
-        self,
-        hidden_states: torch.Tensor,
-        key_value_states: Optional[torch.Tensor] = None,
-        past_key_value: Optional[EncoderDecoderCache] = None,
-        attention_mask: Optional[torch.Tensor] = None,
-        layer_head_mask: Optional[torch.Tensor] = None,
-        output_attentions: bool = False,
-        cache_position: Optional[torch.LongTensor] = None,
-    ) -> Tuple[torch.Tensor, Optional[torch.Tensor], Optional[Tuple[torch.Tensor]]]:
-        """Input shape: Batch x Time x Channel"""
-
-        if output_attentions:
-            # TODO: Improve this warning with e.g. `model.config._attn_implementation = "manual"` once this is implemented.
-            logger.warning_once(
-                "WhisperModel is using WhisperSdpaAttention, but `torch.nn.functional.scaled_dot_product_attention` does not support `output_attentions=True`. Falling back to the manual attention"
-                ' implementation, but specifying the manual implementation will be required from Transformers version v5.0.0 onwards. This warning can be removed using the argument `attn_implementation="eager"` when loading the model.'
-            )
-            return super().forward(
-                hidden_states,
-                key_value_states=key_value_states,
-                past_key_value=past_key_value,
-                attention_mask=attention_mask,
-                output_attentions=output_attentions,
-                cache_position=cache_position,
-            )
-
-        # if key_value_states are provided this layer is used as a cross-attention layer
-        # for the decoder
-        is_cross_attention = key_value_states is not None
-        bsz, tgt_len, _ = hidden_states.size()
-
-        # get query proj
-        query_states = self.q_proj(hidden_states).view(bsz, tgt_len, self.num_heads, self.head_dim)
-        query_states = query_states.transpose(1, 2).contiguous()
-
-        if past_key_value is not None:
-            is_updated = past_key_value.is_updated.get(self.layer_idx)
-            if is_cross_attention:
-                # after the first generated id, we can subsequently re-use all key/value_states from cache
-                past_key_value.is_updated[self.layer_idx] = True
-                past_key_value = past_key_value.cross_attention_cache
-            else:
-                past_key_value = past_key_value.self_attention_cache
-
-        # use key_value_states if cross attention
-        current_states = key_value_states if key_value_states is not None else hidden_states
-        if is_cross_attention and past_key_value and is_updated:
-            # reuse k,v, cross_attentions
-            key_states = past_key_value.key_cache[self.layer_idx]
-            value_states = past_key_value.value_cache[self.layer_idx]
-        else:
-            key_states = self.k_proj(current_states).view(bsz, -1, self.num_heads, self.head_dim)
-            value_states = self.v_proj(current_states).view(bsz, -1, self.num_heads, self.head_dim)
-            key_states = key_states.transpose(1, 2).contiguous()
-            value_states = value_states.transpose(1, 2).contiguous()
-            if past_key_value is not None:
-                # save all key/value_states to cache to be re-used for fast auto-regressive generation
-                cache_position = cache_position if not is_cross_attention else None
-                key_states, value_states = past_key_value.update(
-                    key_states, value_states, self.layer_idx, {"cache_position": cache_position}
-                )
-
-        causal_mask = attention_mask
-        if attention_mask is not None:  # no matter the length, we just slice it
-            causal_mask = attention_mask[:, :, :, : key_states.shape[-2]]
-
-        # We dispatch to SDPA's Flash Attention or Efficient kernels via this `is_causal` if statement instead of an inline conditional assignment
-        # in SDPA to support both torch.compile's dynamic shapes and full graph options. An inline conditional prevents dynamic shapes from compiling.
-        # The tgt_len > 1 is necessary to match with AttentionMaskConverter.to_causal_4d that does not create a causal mask in case tgt_len == 1.
-        is_causal = True if self.is_causal and causal_mask is None and tgt_len > 1 else False
-
-        # NOTE: SDPA with memory-efficient backend is currently (torch==2.1.2) bugged when using non-contiguous inputs and a custom attn_mask,
-        # but we are fine here as `_shape` do call `.contiguous()`. Reference: https://github.com/pytorch/pytorch/issues/112577
-        attn_output = torch.nn.functional.scaled_dot_product_attention(
-            query_states,
-            key_states,
-            value_states,
-            attn_mask=causal_mask,
-            dropout_p=self.dropout if self.training else 0.0,
-            is_causal=is_causal,
-        )
-
-        if attn_output.size() != (bsz, self.num_heads, tgt_len, self.head_dim):
-            raise ValueError(
-                f"`attn_output` should be of size {(bsz, self.num_heads, tgt_len, self.head_dim)}, but is"
-                f" {attn_output.size()}"
-            )
-
-        attn_output = attn_output.transpose(1, 2)
-
-        # Use the `embed_dim` from the config (stored in the class) rather than `hidden_state` because `attn_output` can be
-        # partitioned across GPUs when using tensor-parallelism.
-        attn_output = attn_output.reshape(bsz, tgt_len, self.embed_dim)
-
-        attn_output = self.out_proj(attn_output)
-
-        return attn_output, None, past_key_value
-
-
-WHISPER_ATTENTION_CLASSES = {
-    "eager": WhisperAttention,
-    "flash_attention_2": WhisperFlashAttention2,
-    "sdpa": WhisperSdpaAttention,
-}
-
-
-# (BC Dep) Copied from transformers.models.mbart.modeling_mbart.MBartEncoderLayer with MBart->Whisper, MBART->WHISPER
-# TODO(vasqu): fix copies when enabling whisper attn interface
->>>>>>> d95c864a
+# Copied from transformers.models.mbart.modeling_mbart.MBartEncoderLayer with MBart->Whisper, MBART->WHISPER
 class WhisperEncoderLayer(nn.Module):
     def __init__(self, config: WhisperConfig):
         super().__init__()
@@ -717,7 +595,7 @@
 
         return input_lengths
 
-    # TODO: copy from bart after merge
+    # Copied from transformers.models.bart.modeling_bart.BartPreTrainedModel._update_causal_mask
     def _update_causal_mask(
         self,
         attention_mask: Optional[Union[torch.Tensor, "BlockMask"]],
@@ -1282,134 +1160,6 @@
             cross_attentions=all_cross_attentions,
         )
 
-<<<<<<< HEAD
-=======
-    # Copied from transformers.models.gptj.modeling_gptj.GPTJModel._update_causal_mask
-    def _update_causal_mask(
-        self,
-        attention_mask: Union[torch.Tensor, "BlockMask"],
-        input_tensor: torch.Tensor,
-        cache_position: torch.Tensor,
-        past_key_values: Cache,
-        output_attentions: bool = False,
-    ):
-        if self.config._attn_implementation == "flash_attention_2":
-            if attention_mask is not None and (attention_mask == 0.0).any():
-                return attention_mask
-            return None
-        if self.config._attn_implementation == "flex_attention":
-            if isinstance(attention_mask, torch.Tensor):
-                attention_mask = make_flex_block_causal_mask(attention_mask)
-            return attention_mask
-
-        # For SDPA, when possible, we will rely on its `is_causal` argument instead of its `attn_mask` argument, in
-        # order to dispatch on Flash Attention 2. This feature is not compatible with static cache, as SDPA will fail
-        # to infer the attention mask.
-        past_seen_tokens = past_key_values.get_seq_length() if past_key_values is not None else 0
-        using_compilable_cache = past_key_values.is_compileable if past_key_values is not None else False
-
-        # When output attentions is True, sdpa implementation's forward method calls the eager implementation's forward
-        if self.config._attn_implementation == "sdpa" and not using_compilable_cache and not output_attentions:
-            if AttentionMaskConverter._ignore_causal_mask_sdpa(
-                attention_mask,
-                inputs_embeds=input_tensor,
-                past_key_values_length=past_seen_tokens,
-                is_training=self.training,
-            ):
-                return None
-
-        dtype = input_tensor.dtype
-        sequence_length = input_tensor.shape[1]
-        if using_compilable_cache:
-            target_length = past_key_values.get_max_cache_shape()
-        else:
-            target_length = (
-                attention_mask.shape[-1]
-                if isinstance(attention_mask, torch.Tensor)
-                else past_seen_tokens + sequence_length + 1
-            )
-
-        # In case the provided `attention` mask is 2D, we generate a causal mask here (4D).
-        causal_mask = self._prepare_4d_causal_attention_mask_with_cache_position(
-            attention_mask,
-            sequence_length=sequence_length,
-            target_length=target_length,
-            dtype=dtype,
-            cache_position=cache_position,
-            batch_size=input_tensor.shape[0],
-        )
-
-        if (
-            self.config._attn_implementation == "sdpa"
-            and attention_mask is not None
-            and attention_mask.device.type in ["cuda", "xpu", "npu"]
-            and not output_attentions
-        ):
-            # Attend to all tokens in fully masked rows in the causal_mask, for example the relevant first rows when
-            # using left padding. This is required by F.scaled_dot_product_attention memory-efficient attention path.
-            # Details: https://github.com/pytorch/pytorch/issues/110213
-            min_dtype = torch.finfo(dtype).min
-            causal_mask = AttentionMaskConverter._unmask_unattended(causal_mask, min_dtype)
-
-        return causal_mask
-
-    @staticmethod
-    # Copied from transformers.models.gptj.modeling_gptj.GPTJModel._prepare_4d_causal_attention_mask_with_cache_position
-    def _prepare_4d_causal_attention_mask_with_cache_position(
-        attention_mask: torch.Tensor,
-        sequence_length: int,
-        target_length: int,
-        dtype: torch.dtype,
-        cache_position: torch.Tensor,
-        batch_size: int,
-        **kwargs,
-    ):
-        """
-        Creates a causal 4D mask of shape `(batch_size, 1, query_length, key_value_length)` from a 2D mask of shape
-        `(batch_size, key_value_length)`, or if the input `attention_mask` is already 4D, do nothing.
-
-        Args:
-            attention_mask (`torch.Tensor`):
-                A 2D attention mask of shape `(batch_size, key_value_length)` or a 4D attention mask of shape
-                `(batch_size, 1, query_length, key_value_length)`.
-            sequence_length (`int`):
-                The sequence length being processed.
-            target_length (`int`):
-                The target length: when generating with static cache, the mask should be as long as the static cache,
-                to account for the 0 padding, the part of the cache that is not filled yet.
-            dtype (`torch.dtype`):
-                The dtype to use for the 4D attention mask.
-            cache_position (`torch.Tensor`):
-                Indices depicting the position of the input sequence tokens in the sequence.
-            batch_size (`torch.Tensor`):
-                Batch size.
-        """
-        if attention_mask is not None and attention_mask.dim() == 4:
-            # In this case we assume that the mask comes already in inverted form and requires no inversion or slicing.
-            causal_mask = attention_mask
-        else:
-            min_dtype = torch.finfo(dtype).min
-            causal_mask = torch.full(
-                (sequence_length, target_length), fill_value=min_dtype, dtype=dtype, device=cache_position.device
-            )
-            if sequence_length != 1:
-                causal_mask = torch.triu(causal_mask, diagonal=1)
-            causal_mask *= torch.arange(target_length, device=cache_position.device) > cache_position.reshape(-1, 1)
-            causal_mask = causal_mask[None, None, :, :].expand(batch_size, 1, -1, -1)
-            if attention_mask is not None:
-                causal_mask = causal_mask.clone()  # copy to contiguous memory for in-place edit
-                mask_length = attention_mask.shape[-1]
-                padding_mask = causal_mask[:, :, :, :mask_length] + attention_mask[:, None, None, :].to(
-                    causal_mask.device
-                )
-                padding_mask = padding_mask == 0
-                causal_mask[:, :, :, :mask_length] = causal_mask[:, :, :, :mask_length].masked_fill(
-                    padding_mask, min_dtype
-                )
-
-        return causal_mask
-
->>>>>>> d95c864a
 
 @auto_docstring
 class WhisperModel(WhisperPreTrainedModel):
