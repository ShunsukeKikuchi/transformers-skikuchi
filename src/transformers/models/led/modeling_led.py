--- conflicted
+++ resolved
@@ -1174,7 +1174,6 @@
     custom_intro="""
     Base class for model encoder's outputs that also contains : pre-computed hidden states that can speed up sequential
     decoding.
-<<<<<<< HEAD
     """
 )
 class LEDSeq2SeqModelOutput(ModelOutput):
@@ -1197,58 +1196,6 @@
         Global attentions weights after the attention softmax, used to compute the weighted average in the
         self-attention heads. Those are the attention weights from every token with global attention to every token
         in the sequence.
-=======
-
-    Args:
-        last_hidden_state (`torch.FloatTensor` of shape `(batch_size, sequence_length, hidden_size)`):
-            Sequence of hidden-states at the output of the last layer of the decoder of the model.
-
-            If `past_key_values` is used only the last hidden-state of the sequences of shape `(batch_size, 1,
-            hidden_size)` is output.
-        past_key_values (`list[torch.FloatTensor]`, *optional*, returned when `use_cache=True` is passed or when `config.use_cache=True`):
-            List of `torch.FloatTensor` of length `config.n_layers`, with each tensor of shape `(2, batch_size,
-            num_heads, sequence_length, embed_size_per_head)`).
-
-            Contains pre-computed hidden-states (key and values in the attention blocks) of the decoder that can be
-            used (see `past_key_values` input) to speed up sequential decoding.
-        decoder_hidden_states (`tuple(torch.FloatTensor)`, *optional*, returned when `output_hidden_states=True` is passed or when `config.output_hidden_states=True`):
-            Tuple of `torch.FloatTensor` (one for the output of the embeddings + one for the output of each layer) of
-            shape `(batch_size, sequence_length, hidden_size)`.
-
-            Hidden-states of the decoder at the output of each layer plus the initial embedding outputs.
-        decoder_attentions (`tuple(torch.FloatTensor)`, *optional*, returned when `output_attentions=True` is passed or when `config.output_attentions=True`):
-            Tuple of `torch.FloatTensor` (one for each layer) of shape `(batch_size, num_heads, sequence_length,
-            sequence_length)`.
-
-            Attentions weights of the decoder, after the attention softmax, used to compute the weighted average in the
-            self-attention heads.
-        cross_attentions (`tuple(torch.FloatTensor)`, *optional*, returned when `output_attentions=True` is passed or when `config.output_attentions=True`):
-            Tuple of `torch.FloatTensor` (one for each layer) of shape `(batch_size, num_heads, sequence_length,
-            sequence_length)`.
-
-            Attentions weights of the decoder's cross-attention layer, after the attention softmax, used to compute the
-            weighted average in the cross-attention heads.
-        encoder_last_hidden_state (`torch.FloatTensor` of shape `(batch_size, sequence_length, hidden_size)`, *optional*):
-            Sequence of hidden-states at the output of the last layer of the encoder of the model.
-        encoder_hidden_states (`tuple(torch.FloatTensor)`, *optional*, returned when `output_hidden_states=True` is passed or when `config.output_hidden_states=True`):
-            Tuple of `torch.FloatTensor` (one for the output of the embeddings + one for the output of each layer) of
-            shape `(batch_size, sequence_length, hidden_size)`.
-
-            Hidden-states of the encoder at the output of each layer plus the initial embedding outputs.
-        encoder_attentions (`tuple(torch.FloatTensor)`, *optional*, returned when `output_attentions=True` is passed or when `config.output_attentions=True`):
-            Tuple of `torch.FloatTensor` (one for each layer) of shape `(batch_size, num_heads, sequence_length,
-            sequence_length)`.
-
-            Attentions weights of the encoder, after the attention softmax, used to compute the weighted average in the
-            self-attention heads.
-        encoder_global_attentions (`tuple(torch.FloatTensor)`, *optional*, returned when `output_attentions=True` is passed or when `config.output_attentions=True`):
-            Tuple of `torch.FloatTensor` (one for each layer) of shape `(batch_size, num_heads, sequence_length, x)`,
-            where `x` is the number of tokens with global attention mask.
-
-            Global attentions weights after the attention softmax, used to compute the weighted average in the
-            self-attention heads. Those are the attention weights from every token with global attention to every token
-            in the sequence.
->>>>>>> 508a7040
     """
 
     last_hidden_state: Optional[torch.FloatTensor] = None
@@ -1266,7 +1213,6 @@
 @auto_docstring(
     custom_intro="""
     Base class for sequence-to-sequence language models outputs.
-<<<<<<< HEAD
     """
 )
 class LEDSeq2SeqLMOutput(ModelOutput):
@@ -1288,57 +1234,6 @@
         Global attentions weights after the attention softmax, used to compute the weighted average in the
         self-attention heads. Those are the attention weights from every token with global attention to every token
         in the sequence.
-=======
-
-    Args:
-        loss (`torch.FloatTensor` of shape `(1,)`, *optional*, returned when `labels` is provided):
-            Language modeling loss.
-        logits (`torch.FloatTensor` of shape `(batch_size, sequence_length, config.vocab_size)`):
-            Prediction scores of the language modeling head (scores for each vocabulary token before SoftMax).
-        past_key_values (`list[torch.FloatTensor]`, *optional*, returned when `use_cache=True` is passed or when `config.use_cache=True`):
-            List of `torch.FloatTensor` of length `config.n_layers`, with each tensor of shape `(2, batch_size,
-            num_heads, sequence_length, embed_size_per_head)`).
-
-            Contains pre-computed hidden-states (key and values in the attention blocks) of the decoder that can be
-            used (see `past_key_values` input) to speed up sequential decoding.
-        decoder_hidden_states (`tuple(torch.FloatTensor)`, *optional*, returned when `output_hidden_states=True` is passed or when `config.output_hidden_states=True`):
-            Tuple of `torch.FloatTensor` (one for the output of the embeddings + one for the output of each layer) of
-            shape `(batch_size, sequence_length, hidden_size)`.
-
-            Hidden-states of the decoder at the output of each layer plus the initial embedding outputs.
-        decoder_attentions (`tuple(torch.FloatTensor)`, *optional*, returned when `output_attentions=True` is passed or when `config.output_attentions=True`):
-            Tuple of `torch.FloatTensor` (one for each layer) of shape `(batch_size, num_heads, sequence_length,
-            sequence_length)`.
-
-            Attentions weights of the decoder, after the attention softmax, used to compute the weighted average in the
-            self-attention heads.
-        cross_attentions (`tuple(torch.FloatTensor)`, *optional*, returned when `output_attentions=True` is passed or when `config.output_attentions=True`):
-            Tuple of `torch.FloatTensor` (one for each layer) of shape `(batch_size, num_heads, sequence_length,
-            sequence_length)`.
-
-            Attentions weights of the decoder's cross-attention layer, after the attention softmax, used to compute the
-            weighted average in the cross-attention heads.
-        encoder_last_hidden_state (`torch.FloatTensor` of shape `(batch_size, sequence_length, hidden_size)`, *optional*):
-            Sequence of hidden-states at the output of the last layer of the encoder of the model.
-        encoder_hidden_states (`tuple(torch.FloatTensor)`, *optional*, returned when `output_hidden_states=True` is passed or when `config.output_hidden_states=True`):
-            Tuple of `torch.FloatTensor` (one for the output of the embeddings + one for the output of each layer) of
-            shape `(batch_size, sequence_length, hidden_size)`.
-
-            Hidden-states of the encoder at the output of each layer plus the initial embedding outputs.
-        encoder_attentions (`tuple(torch.FloatTensor)`, *optional*, returned when `output_attentions=True` is passed or when `config.output_attentions=True`):
-            Tuple of `torch.FloatTensor` (one for each layer) of shape `(batch_size, num_heads, sequence_length,
-            sequence_length)`.
-
-            Attentions weights of the encoder, after the attention softmax, used to compute the weighted average in the
-            self-attention heads.
-        encoder_global_attentions (`tuple(torch.FloatTensor)`, *optional*, returned when `output_attentions=True` is passed or when `config.output_attentions=True`):
-            Tuple of `torch.FloatTensor` (one for each layer) of shape `(batch_size, num_heads, sequence_length, x)`,
-            where `x` is the number of tokens with global attention mask.
-
-            Global attentions weights after the attention softmax, used to compute the weighted average in the
-            self-attention heads. Those are the attention weights from every token with global attention to every token
-            in the sequence.
->>>>>>> 508a7040
     """
 
     loss: Optional[torch.FloatTensor] = None
@@ -1357,7 +1252,6 @@
 @auto_docstring(
     custom_intro="""
     Base class for outputs of sequence-to-sequence sentence classification models.
-<<<<<<< HEAD
     """
 )
 class LEDSeq2SeqSequenceClassifierOutput(ModelOutput):
@@ -1379,57 +1273,6 @@
         Global attentions weights after the attention softmax, used to compute the weighted average in the
         self-attention heads. Those are the attention weights from every token with global attention to every token
         in the sequence.
-=======
-
-    Args:
-        loss (`torch.FloatTensor` of shape `(1,)`, *optional*, returned when `label` is provided):
-            Classification (or regression if config.num_labels==1) loss.
-        logits (`torch.FloatTensor` of shape `(batch_size, config.num_labels)`):
-            Classification (or regression if config.num_labels==1) scores (before SoftMax).
-        past_key_values (`list[torch.FloatTensor]`, *optional*, returned when `use_cache=True` is passed or when `config.use_cache=True`):
-            List of `torch.FloatTensor` of length `config.n_layers`, with each tensor of shape `(2, batch_size,
-            num_heads, sequence_length, embed_size_per_head)`).
-
-            Contains pre-computed hidden-states (key and values in the attention blocks) of the decoder that can be
-            used (see `past_key_values` input) to speed up sequential decoding.
-        decoder_hidden_states (`tuple(torch.FloatTensor)`, *optional*, returned when `output_hidden_states=True` is passed or when `config.output_hidden_states=True`):
-            Tuple of `torch.FloatTensor` (one for the output of the embeddings + one for the output of each layer) of
-            shape `(batch_size, sequence_length, hidden_size)`.
-
-            Hidden-states of the decoder at the output of each layer plus the initial embedding outputs.
-        decoder_attentions (`tuple(torch.FloatTensor)`, *optional*, returned when `output_attentions=True` is passed or when `config.output_attentions=True`):
-            Tuple of `torch.FloatTensor` (one for each layer) of shape `(batch_size, num_heads, sequence_length,
-            sequence_length)`.
-
-            Attentions weights of the decoder, after the attention softmax, used to compute the weighted average in the
-            self-attention heads.
-        cross_attentions (`tuple(torch.FloatTensor)`, *optional*, returned when `output_attentions=True` is passed or when `config.output_attentions=True`):
-            Tuple of `torch.FloatTensor` (one for each layer) of shape `(batch_size, num_heads, sequence_length,
-            sequence_length)`.
-
-            Attentions weights of the decoder's cross-attention layer, after the attention softmax, used to compute the
-            weighted average in the cross-attention heads.
-        encoder_last_hidden_state (`torch.FloatTensor` of shape `(batch_size, sequence_length, hidden_size)`, *optional*):
-            Sequence of hidden-states at the output of the last layer of the encoder of the model.
-        encoder_hidden_states (`tuple(torch.FloatTensor)`, *optional*, returned when `output_hidden_states=True` is passed or when `config.output_hidden_states=True`):
-            Tuple of `torch.FloatTensor` (one for the output of the embeddings + one for the output of each layer) of
-            shape `(batch_size, sequence_length, hidden_size)`.
-
-            Hidden-states of the encoder at the output of each layer plus the initial embedding outputs.
-        encoder_attentions (`tuple(torch.FloatTensor)`, *optional*, returned when `output_attentions=True` is passed or when `config.output_attentions=True`):
-            Tuple of `torch.FloatTensor` (one for each layer) of shape `(batch_size, num_heads, sequence_length,
-            sequence_length)`.
-
-            Attentions weights of the encoder, after the attention softmax, used to compute the weighted average in the
-            self-attention heads.
-        encoder_global_attentions (`tuple(torch.FloatTensor)`, *optional*, returned when `output_attentions=True` is passed or when `config.output_attentions=True`):
-            Tuple of `torch.FloatTensor` (one for each layer) of shape `(batch_size, num_heads, sequence_length, x)`,
-            where `x` is the number of tokens with global attention mask.
-
-            Global attentions weights after the attention softmax, used to compute the weighted average in the
-            self-attention heads. Those are the attention weights from every token with global attention to every token
-            in the sequence.
->>>>>>> 508a7040
     """
 
     loss: Optional[torch.FloatTensor] = None
@@ -1448,7 +1291,6 @@
 @auto_docstring(
     custom_intro="""
     Base class for outputs of sequence-to-sequence question answering models.
-<<<<<<< HEAD
     """
 )
 class LEDSeq2SeqQuestionAnsweringModelOutput(ModelOutput):
@@ -1468,59 +1310,6 @@
         Global attentions weights after the attention softmax, used to compute the weighted average in the
         self-attention heads. Those are the attention weights from every token with global attention to every token
         in the sequence.
-=======
-
-    Args:
-        loss (`torch.FloatTensor` of shape `(1,)`, *optional*, returned when `labels` is provided):
-            Total span extraction loss is the sum of a Cross-Entropy for the start and end positions.
-        start_logits (`torch.FloatTensor` of shape `(batch_size, sequence_length)`):
-            Span-start scores (before SoftMax).
-        end_logits (`torch.FloatTensor` of shape `(batch_size, sequence_length)`):
-            Span-end scores (before SoftMax).
-        past_key_values (`list[torch.FloatTensor]`, *optional*, returned when `use_cache=True` is passed or when `config.use_cache=True`):
-            List of `torch.FloatTensor` of length `config.n_layers`, with each tensor of shape `(2, batch_size,
-            num_heads, sequence_length, embed_size_per_head)`).
-
-            Contains pre-computed hidden-states (key and values in the attention blocks) of the decoder that can be
-            used (see `past_key_values` input) to speed up sequential decoding.
-        decoder_hidden_states (`tuple(torch.FloatTensor)`, *optional*, returned when `output_hidden_states=True` is passed or when `config.output_hidden_states=True`):
-            Tuple of `torch.FloatTensor` (one for the output of the embeddings + one for the output of each layer) of
-            shape `(batch_size, sequence_length, hidden_size)`.
-
-            Hidden-states of the decoder at the output of each layer plus the initial embedding outputs.
-        decoder_attentions (`tuple(torch.FloatTensor)`, *optional*, returned when `output_attentions=True` is passed or when `config.output_attentions=True`):
-            Tuple of `torch.FloatTensor` (one for each layer) of shape `(batch_size, num_heads, sequence_length,
-            sequence_length)`.
-
-            Attentions weights of the decoder, after the attention softmax, used to compute the weighted average in the
-            self-attention heads.
-        cross_attentions (`tuple(torch.FloatTensor)`, *optional*, returned when `output_attentions=True` is passed or when `config.output_attentions=True`):
-            Tuple of `torch.FloatTensor` (one for each layer) of shape `(batch_size, num_heads, sequence_length,
-            sequence_length)`.
-
-            Attentions weights of the decoder's cross-attention layer, after the attention softmax, used to compute the
-            weighted average in the cross-attention heads.
-        encoder_last_hidden_state (`torch.FloatTensor` of shape `(batch_size, sequence_length, hidden_size)`, *optional*):
-            Sequence of hidden-states at the output of the last layer of the encoder of the model.
-        encoder_hidden_states (`tuple(torch.FloatTensor)`, *optional*, returned when `output_hidden_states=True` is passed or when `config.output_hidden_states=True`):
-            Tuple of `torch.FloatTensor` (one for the output of the embeddings + one for the output of each layer) of
-            shape `(batch_size, sequence_length, hidden_size)`.
-
-            Hidden-states of the encoder at the output of each layer plus the initial embedding outputs.
-        encoder_attentions (`tuple(torch.FloatTensor)`, *optional*, returned when `output_attentions=True` is passed or when `config.output_attentions=True`):
-            Tuple of `torch.FloatTensor` (one for each layer) of shape `(batch_size, num_heads, sequence_length,
-            sequence_length)`.
-
-            Attentions weights of the encoder, after the attention softmax, used to compute the weighted average in the
-            self-attention heads.
-        encoder_global_attentions (`tuple(torch.FloatTensor)`, *optional*, returned when `output_attentions=True` is passed or when `config.output_attentions=True`):
-            Tuple of `torch.FloatTensor` (one for each layer) of shape `(batch_size, num_heads, sequence_length, x)`,
-            where `x` is the number of tokens with global attention mask.
-
-            Global attentions weights after the attention softmax, used to compute the weighted average in the
-            self-attention heads. Those are the attention weights from every token with global attention to every token
-            in the sequence.
->>>>>>> 508a7040
     """
 
     loss: Optional[torch.FloatTensor] = None
