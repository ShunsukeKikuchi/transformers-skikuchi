--- conflicted
+++ resolved
@@ -29,10 +29,7 @@
     # Default tensor parallel plan for base model `OpenaiModel`
     # a bit special, but this seems to work alright
     base_model_tp_plan = {
-<<<<<<< HEAD
         "embed_tokens": "vocab_parallel_rowwise",
-=======
->>>>>>> b04fde8d
         "layers.*.self_attn.q_proj": "colwise",
         "layers.*.self_attn.k_proj": "colwise",
         "layers.*.self_attn.v_proj": "colwise",
