--- conflicted
+++ resolved
@@ -62,15 +62,9 @@
             ("bit", ("BitImageProcessor", "BitImageProcessorFast")),
             ("blip", ("BlipImageProcessor", "BlipImageProcessorFast")),
             ("blip-2", ("BlipImageProcessor", "BlipImageProcessorFast")),
-<<<<<<< HEAD
-            ("bridgetower", ("BridgeTowerImageProcessor",)),
+            ("bridgetower", ("BridgeTowerImageProcessor", "BridgeTowerImageProcessorFast")),
             ("chameleon", ("ChameleonImageProcessor", "ChameleonImageProcessorFast")),
-            ("chinese_clip", ("ChineseCLIPImageProcessor",)),
-=======
-            ("bridgetower", ("BridgeTowerImageProcessor", "BridgeTowerImageProcessorFast")),
-            ("chameleon", ("ChameleonImageProcessor",)),
             ("chinese_clip", ("ChineseCLIPImageProcessor", "ChineseCLIPImageProcessorFast")),
->>>>>>> e0f225cb
             ("clip", ("CLIPImageProcessor", "CLIPImageProcessorFast")),
             ("clipseg", ("ViTImageProcessor", "ViTImageProcessorFast")),
             ("conditional_detr", ("ConditionalDetrImageProcessor", "ConditionalDetrImageProcessorFast")),
