# coding=utf-8
# Copyright 2018 The HuggingFace Inc. team.
#
# Licensed under the Apache License, Version 2.0 (the "License");
# you may not use this file except in compliance with the License.
# You may obtain a copy of the License at
#
#     http://www.apache.org/licenses/LICENSE-2.0
#
# Unless required by applicable law or agreed to in writing, software
# distributed under the License is distributed on an "AS IS" BASIS,
# WITHOUT WARRANTIES OR CONDITIONS OF ANY KIND, either express or implied.
# See the License for the specific language governing permissions and
# limitations under the License.
""" Auto Tokenizer class."""

import importlib
import json
import os
import warnings
from collections import OrderedDict
from typing import TYPE_CHECKING, Dict, Optional, Tuple, Union

from ...configuration_utils import PretrainedConfig
from ...dynamic_module_utils import get_class_from_dynamic_module, resolve_trust_remote_code
from ...tokenization_utils import PreTrainedTokenizer
from ...tokenization_utils_base import TOKENIZER_CONFIG_FILE
from ...utils import (
    cached_file,
    extract_commit_hash,
    is_g2p_en_available,
    is_sentencepiece_available,
    is_tokenizers_available,
    logging,
)
from ..encoder_decoder import EncoderDecoderConfig
from .auto_factory import _LazyAutoMapping
from .configuration_auto import (
    CONFIG_MAPPING_NAMES,
    AutoConfig,
    config_class_to_model_type,
    model_type_to_module_name,
    replace_list_option_in_docstrings,
)


if is_tokenizers_available():
    from ...tokenization_utils_fast import PreTrainedTokenizerFast
else:
    PreTrainedTokenizerFast = None


logger = logging.get_logger(__name__)

if TYPE_CHECKING:
    # This significantly improves completion suggestion performance when
    # the transformers package is used with Microsoft's Pylance language server.
    TOKENIZER_MAPPING_NAMES: OrderedDict[str, Tuple[Optional[str], Optional[str]]] = OrderedDict()
else:
    TOKENIZER_MAPPING_NAMES = OrderedDict(
        [
            (
                "albert",
                (
                    "AlbertTokenizer" if is_sentencepiece_available() else None,
                    "AlbertTokenizerFast" if is_tokenizers_available() else None,
                ),
            ),
            ("align", ("BertTokenizer", "BertTokenizerFast" if is_tokenizers_available() else None)),
            ("bark", ("BertTokenizer", "BertTokenizerFast" if is_tokenizers_available() else None)),
            ("bart", ("BartTokenizer", "BartTokenizerFast")),
            (
                "barthez",
                (
                    "BarthezTokenizer" if is_sentencepiece_available() else None,
                    "BarthezTokenizerFast" if is_tokenizers_available() else None,
                ),
            ),
            ("bartpho", ("BartphoTokenizer", None)),
            ("bert", ("BertTokenizer", "BertTokenizerFast" if is_tokenizers_available() else None)),
            ("bert-generation", ("BertGenerationTokenizer" if is_sentencepiece_available() else None, None)),
            ("bert-japanese", ("BertJapaneseTokenizer", None)),
            ("bertweet", ("BertweetTokenizer", None)),
            (
                "big_bird",
                (
                    "BigBirdTokenizer" if is_sentencepiece_available() else None,
                    "BigBirdTokenizerFast" if is_tokenizers_available() else None,
                ),
            ),
            ("bigbird_pegasus", ("PegasusTokenizer", "PegasusTokenizerFast" if is_tokenizers_available() else None)),
            ("biogpt", ("BioGptTokenizer", None)),
            ("blenderbot", ("BlenderbotTokenizer", "BlenderbotTokenizerFast")),
            ("blenderbot-small", ("BlenderbotSmallTokenizer", None)),
            ("blip", ("BertTokenizer", "BertTokenizerFast" if is_tokenizers_available() else None)),
            ("blip-2", ("GPT2Tokenizer", "GPT2TokenizerFast" if is_tokenizers_available() else None)),
            ("bloom", (None, "BloomTokenizerFast" if is_tokenizers_available() else None)),
            ("bridgetower", ("RobertaTokenizer", "RobertaTokenizerFast" if is_tokenizers_available() else None)),
            ("bros", ("BertTokenizer", "BertTokenizerFast" if is_tokenizers_available() else None)),
            ("byt5", ("ByT5Tokenizer", None)),
            (
                "camembert",
                (
                    "CamembertTokenizer" if is_sentencepiece_available() else None,
                    "CamembertTokenizerFast" if is_tokenizers_available() else None,
                ),
            ),
            ("canine", ("CanineTokenizer", None)),
            ("chinese_clip", ("BertTokenizer", "BertTokenizerFast" if is_tokenizers_available() else None)),
            (
                "clap",
                (
                    "RobertaTokenizer",
                    "RobertaTokenizerFast" if is_tokenizers_available() else None,
                ),
            ),
            (
                "clip",
                (
                    "CLIPTokenizer",
                    "CLIPTokenizerFast" if is_tokenizers_available() else None,
                ),
            ),
            (
                "clipseg",
                (
                    "CLIPTokenizer",
                    "CLIPTokenizerFast" if is_tokenizers_available() else None,
                ),
            ),
            ("clvp", ("ClvpTokenizer", None)),
            (
                "code_llama",
                (
                    "CodeLlamaTokenizer" if is_sentencepiece_available() else None,
                    "CodeLlamaTokenizerFast" if is_tokenizers_available() else None,
                ),
            ),
            ("codegen", ("CodeGenTokenizer", "CodeGenTokenizerFast" if is_tokenizers_available() else None)),
            ("convbert", ("ConvBertTokenizer", "ConvBertTokenizerFast" if is_tokenizers_available() else None)),
            (
                "cpm",
                (
                    "CpmTokenizer" if is_sentencepiece_available() else None,
                    "CpmTokenizerFast" if is_tokenizers_available() else None,
                ),
            ),
            ("cpmant", ("CpmAntTokenizer", None)),
            ("ctrl", ("CTRLTokenizer", None)),
            ("data2vec-audio", ("Wav2Vec2CTCTokenizer", None)),
            ("data2vec-text", ("RobertaTokenizer", "RobertaTokenizerFast" if is_tokenizers_available() else None)),
            ("deberta", ("DebertaTokenizer", "DebertaTokenizerFast" if is_tokenizers_available() else None)),
            (
                "deberta-v2",
                (
                    "DebertaV2Tokenizer" if is_sentencepiece_available() else None,
                    "DebertaV2TokenizerFast" if is_tokenizers_available() else None,
                ),
            ),
            ("distilbert", ("DistilBertTokenizer", "DistilBertTokenizerFast" if is_tokenizers_available() else None)),
            (
                "dpr",
                (
                    "DPRQuestionEncoderTokenizer",
                    "DPRQuestionEncoderTokenizerFast" if is_tokenizers_available() else None,
                ),
            ),
            ("electra", ("ElectraTokenizer", "ElectraTokenizerFast" if is_tokenizers_available() else None)),
            ("ernie", ("BertTokenizer", "BertTokenizerFast" if is_tokenizers_available() else None)),
            ("ernie_m", ("ErnieMTokenizer" if is_sentencepiece_available() else None, None)),
            ("esm", ("EsmTokenizer", None)),
            ("falcon", (None, "PreTrainedTokenizerFast" if is_tokenizers_available() else None)),
            (
                "fastspeech2_conformer",
                ("FastSpeech2ConformerTokenizer" if is_g2p_en_available() else None, None),
            ),
            ("flaubert", ("FlaubertTokenizer", None)),
            ("fnet", ("FNetTokenizer", "FNetTokenizerFast" if is_tokenizers_available() else None)),
            ("fsmt", ("FSMTTokenizer", None)),
            ("funnel", ("FunnelTokenizer", "FunnelTokenizerFast" if is_tokenizers_available() else None)),
            ("git", ("BertTokenizer", "BertTokenizerFast" if is_tokenizers_available() else None)),
            ("gpt-sw3", ("GPTSw3Tokenizer" if is_sentencepiece_available() else None, None)),
            ("gpt2", ("GPT2Tokenizer", "GPT2TokenizerFast" if is_tokenizers_available() else None)),
            ("gpt_bigcode", ("GPT2Tokenizer", "GPT2TokenizerFast" if is_tokenizers_available() else None)),
            ("gpt_neo", ("GPT2Tokenizer", "GPT2TokenizerFast" if is_tokenizers_available() else None)),
            ("gpt_neox", (None, "GPTNeoXTokenizerFast" if is_tokenizers_available() else None)),
            ("gpt_neox_japanese", ("GPTNeoXJapaneseTokenizer", None)),
            ("gptj", ("GPT2Tokenizer", "GPT2TokenizerFast" if is_tokenizers_available() else None)),
            ("gptsan-japanese", ("GPTSanJapaneseTokenizer", None)),
            ("groupvit", ("CLIPTokenizer", "CLIPTokenizerFast" if is_tokenizers_available() else None)),
            ("herbert", ("HerbertTokenizer", "HerbertTokenizerFast" if is_tokenizers_available() else None)),
            ("hubert", ("Wav2Vec2CTCTokenizer", None)),
            ("ibert", ("RobertaTokenizer", "RobertaTokenizerFast" if is_tokenizers_available() else None)),
            ("idefics", (None, "LlamaTokenizerFast" if is_tokenizers_available() else None)),
            ("instructblip", ("GPT2Tokenizer", "GPT2TokenizerFast" if is_tokenizers_available() else None)),
            ("jukebox", ("JukeboxTokenizer", None)),
            (
                "kosmos-2",
                (
                    "XLMRobertaTokenizer" if is_sentencepiece_available() else None,
                    "XLMRobertaTokenizerFast" if is_tokenizers_available() else None,
                ),
            ),
            ("layoutlm", ("LayoutLMTokenizer", "LayoutLMTokenizerFast" if is_tokenizers_available() else None)),
            ("layoutlmv2", ("LayoutLMv2Tokenizer", "LayoutLMv2TokenizerFast" if is_tokenizers_available() else None)),
            ("layoutlmv3", ("LayoutLMv3Tokenizer", "LayoutLMv3TokenizerFast" if is_tokenizers_available() else None)),
            ("layoutxlm", ("LayoutXLMTokenizer", "LayoutXLMTokenizerFast" if is_tokenizers_available() else None)),
            ("led", ("LEDTokenizer", "LEDTokenizerFast" if is_tokenizers_available() else None)),
            ("lilt", ("LayoutLMv3Tokenizer", "LayoutLMv3TokenizerFast" if is_tokenizers_available() else None)),
            (
                "llama",
                (
                    "LlamaTokenizer" if is_sentencepiece_available() else None,
                    "LlamaTokenizerFast" if is_tokenizers_available() else None,
                ),
            ),
            ("llava", ("LlamaTokenizer", "LlamaTokenizerFast" if is_tokenizers_available() else None)),
            ("longformer", ("LongformerTokenizer", "LongformerTokenizerFast" if is_tokenizers_available() else None)),
            (
                "longt5",
                (
                    "T5Tokenizer" if is_sentencepiece_available() else None,
                    "T5TokenizerFast" if is_tokenizers_available() else None,
                ),
            ),
            ("luke", ("LukeTokenizer", None)),
            ("lxmert", ("LxmertTokenizer", "LxmertTokenizerFast" if is_tokenizers_available() else None)),
            ("m2m_100", ("M2M100Tokenizer" if is_sentencepiece_available() else None, None)),
            ("marian", ("MarianTokenizer" if is_sentencepiece_available() else None, None)),
            (
                "mbart",
                (
                    "MBartTokenizer" if is_sentencepiece_available() else None,
                    "MBartTokenizerFast" if is_tokenizers_available() else None,
                ),
            ),
            (
                "mbart50",
                (
                    "MBart50Tokenizer" if is_sentencepiece_available() else None,
                    "MBart50TokenizerFast" if is_tokenizers_available() else None,
                ),
            ),
            ("mega", ("RobertaTokenizer", "RobertaTokenizerFast" if is_tokenizers_available() else None)),
            ("megatron-bert", ("BertTokenizer", "BertTokenizerFast" if is_tokenizers_available() else None)),
            ("mgp-str", ("MgpstrTokenizer", None)),
            (
                "mistral",
                (
                    "LlamaTokenizer" if is_sentencepiece_available() else None,
                    "LlamaTokenizerFast" if is_tokenizers_available() else None,
                ),
            ),
            (
                "mixtral",
                (
                    "LlamaTokenizer" if is_sentencepiece_available() else None,
                    "LlamaTokenizerFast" if is_tokenizers_available() else None,
                ),
            ),
            ("mluke", ("MLukeTokenizer" if is_sentencepiece_available() else None, None)),
            ("mobilebert", ("MobileBertTokenizer", "MobileBertTokenizerFast" if is_tokenizers_available() else None)),
            ("mpnet", ("MPNetTokenizer", "MPNetTokenizerFast" if is_tokenizers_available() else None)),
            ("mpt", (None, "GPTNeoXTokenizerFast" if is_tokenizers_available() else None)),
            ("mra", ("RobertaTokenizer", "RobertaTokenizerFast" if is_tokenizers_available() else None)),
            (
                "mt5",
                (
                    "MT5Tokenizer" if is_sentencepiece_available() else None,
                    "MT5TokenizerFast" if is_tokenizers_available() else None,
                ),
            ),
            ("musicgen", ("T5Tokenizer", "T5TokenizerFast" if is_tokenizers_available() else None)),
            ("mvp", ("MvpTokenizer", "MvpTokenizerFast" if is_tokenizers_available() else None)),
            ("nezha", ("BertTokenizer", "BertTokenizerFast" if is_tokenizers_available() else None)),
            (
                "nllb",
                (
                    "NllbTokenizer" if is_sentencepiece_available() else None,
                    "NllbTokenizerFast" if is_tokenizers_available() else None,
                ),
            ),
            (
                "nllb-moe",
                (
                    "NllbTokenizer" if is_sentencepiece_available() else None,
                    "NllbTokenizerFast" if is_tokenizers_available() else None,
                ),
            ),
            (
                "nystromformer",
                (
                    "AlbertTokenizer" if is_sentencepiece_available() else None,
                    "AlbertTokenizerFast" if is_tokenizers_available() else None,
                ),
            ),
            ("oneformer", ("CLIPTokenizer", "CLIPTokenizerFast" if is_tokenizers_available() else None)),
            (
                "openai-gpt",
                ("OpenAIGPTTokenizer", "OpenAIGPTTokenizerFast" if is_tokenizers_available() else None),
            ),
            ("opt", ("GPT2Tokenizer", "GPT2TokenizerFast" if is_tokenizers_available() else None)),
            ("owlv2", ("CLIPTokenizer", "CLIPTokenizerFast" if is_tokenizers_available() else None)),
            ("owlvit", ("CLIPTokenizer", "CLIPTokenizerFast" if is_tokenizers_available() else None)),
            (
                "pegasus",
                (
                    "PegasusTokenizer" if is_sentencepiece_available() else None,
                    "PegasusTokenizerFast" if is_tokenizers_available() else None,
                ),
            ),
            (
                "pegasus_x",
                (
                    "PegasusTokenizer" if is_sentencepiece_available() else None,
                    "PegasusTokenizerFast" if is_tokenizers_available() else None,
                ),
            ),
            (
                "perceiver",
                (
                    "PerceiverTokenizer",
                    None,
                ),
            ),
            (
                "persimmon",
                (
                    "LlamaTokenizer" if is_sentencepiece_available() else None,
                    "LlamaTokenizerFast" if is_tokenizers_available() else None,
                ),
            ),
            ("phi", ("CodeGenTokenizer", "CodeGenTokenizerFast" if is_tokenizers_available() else None)),
            ("phobert", ("PhobertTokenizer", None)),
            ("pix2struct", ("T5Tokenizer", "T5TokenizerFast" if is_tokenizers_available() else None)),
            ("plbart", ("PLBartTokenizer" if is_sentencepiece_available() else None, None)),
            ("prophetnet", ("ProphetNetTokenizer", None)),
            ("qdqbert", ("BertTokenizer", "BertTokenizerFast" if is_tokenizers_available() else None)),
            (
                "qwen2",
                (
                    "Qwen2Tokenizer",
                    "Qwen2TokenizerFast" if is_tokenizers_available() else None,
                ),
            ),
            ("rag", ("RagTokenizer", None)),
            ("realm", ("RealmTokenizer", "RealmTokenizerFast" if is_tokenizers_available() else None)),
            (
                "reformer",
                (
                    "ReformerTokenizer" if is_sentencepiece_available() else None,
                    "ReformerTokenizerFast" if is_tokenizers_available() else None,
                ),
            ),
            (
                "rembert",
                (
                    "RemBertTokenizer" if is_sentencepiece_available() else None,
                    "RemBertTokenizerFast" if is_tokenizers_available() else None,
                ),
            ),
            ("retribert", ("RetriBertTokenizer", "RetriBertTokenizerFast" if is_tokenizers_available() else None)),
            ("roberta", ("RobertaTokenizer", "RobertaTokenizerFast" if is_tokenizers_available() else None)),
            (
                "roberta-prelayernorm",
                ("RobertaTokenizer", "RobertaTokenizerFast" if is_tokenizers_available() else None),
            ),
            ("roc_bert", ("RoCBertTokenizer", None)),
            ("roformer", ("RoFormerTokenizer", "RoFormerTokenizerFast" if is_tokenizers_available() else None)),
            ("rwkv", (None, "GPTNeoXTokenizerFast" if is_tokenizers_available() else None)),
            (
                "seamless_m4t",
                (
                    "SeamlessM4TTokenizer" if is_sentencepiece_available() else None,
                    "SeamlessM4TTokenizerFast" if is_tokenizers_available() else None,
                ),
            ),
            (
                "seamless_m4t_v2",
                (
                    "SeamlessM4TTokenizer" if is_sentencepiece_available() else None,
                    "SeamlessM4TTokenizerFast" if is_tokenizers_available() else None,
                ),
            ),
            ("siglip", ("SiglipTokenizer" if is_sentencepiece_available() else None, None)),
            ("speech_to_text", ("Speech2TextTokenizer" if is_sentencepiece_available() else None, None)),
            ("speech_to_text_2", ("Speech2Text2Tokenizer", None)),
            ("speecht5", ("SpeechT5Tokenizer" if is_sentencepiece_available() else None, None)),
            ("splinter", ("SplinterTokenizer", "SplinterTokenizerFast")),
            (
                "squeezebert",
                ("SqueezeBertTokenizer", "SqueezeBertTokenizerFast" if is_tokenizers_available() else None),
            ),
<<<<<<< HEAD
            ("starcoder2", ("GPT2Tokenizer", "GPT2TokenizerFast" if is_tokenizers_available() else None)),
=======
            ("stablelm", (None, "GPTNeoXTokenizerFast" if is_tokenizers_available() else None)),
>>>>>>> 4f09d0fd
            (
                "switch_transformers",
                (
                    "T5Tokenizer" if is_sentencepiece_available() else None,
                    "T5TokenizerFast" if is_tokenizers_available() else None,
                ),
            ),
            (
                "t5",
                (
                    "T5Tokenizer" if is_sentencepiece_available() else None,
                    "T5TokenizerFast" if is_tokenizers_available() else None,
                ),
            ),
            ("tapas", ("TapasTokenizer", None)),
            ("tapex", ("TapexTokenizer", None)),
            ("transfo-xl", ("TransfoXLTokenizer", None)),
            ("tvp", ("BertTokenizer", "BertTokenizerFast" if is_tokenizers_available() else None)),
            (
                "umt5",
                (
                    "T5Tokenizer" if is_sentencepiece_available() else None,
                    "T5TokenizerFast" if is_tokenizers_available() else None,
                ),
            ),
            ("vilt", ("BertTokenizer", "BertTokenizerFast" if is_tokenizers_available() else None)),
            ("vipllava", ("LlamaTokenizer", "LlamaTokenizerFast" if is_tokenizers_available() else None)),
            ("visual_bert", ("BertTokenizer", "BertTokenizerFast" if is_tokenizers_available() else None)),
            ("vits", ("VitsTokenizer", None)),
            ("wav2vec2", ("Wav2Vec2CTCTokenizer", None)),
            ("wav2vec2-bert", ("Wav2Vec2CTCTokenizer", None)),
            ("wav2vec2-conformer", ("Wav2Vec2CTCTokenizer", None)),
            ("wav2vec2_phoneme", ("Wav2Vec2PhonemeCTCTokenizer", None)),
            ("whisper", ("WhisperTokenizer", "WhisperTokenizerFast" if is_tokenizers_available() else None)),
            ("xclip", ("CLIPTokenizer", "CLIPTokenizerFast" if is_tokenizers_available() else None)),
            (
                "xglm",
                (
                    "XGLMTokenizer" if is_sentencepiece_available() else None,
                    "XGLMTokenizerFast" if is_tokenizers_available() else None,
                ),
            ),
            ("xlm", ("XLMTokenizer", None)),
            ("xlm-prophetnet", ("XLMProphetNetTokenizer" if is_sentencepiece_available() else None, None)),
            (
                "xlm-roberta",
                (
                    "XLMRobertaTokenizer" if is_sentencepiece_available() else None,
                    "XLMRobertaTokenizerFast" if is_tokenizers_available() else None,
                ),
            ),
            (
                "xlm-roberta-xl",
                (
                    "XLMRobertaTokenizer" if is_sentencepiece_available() else None,
                    "XLMRobertaTokenizerFast" if is_tokenizers_available() else None,
                ),
            ),
            (
                "xlnet",
                (
                    "XLNetTokenizer" if is_sentencepiece_available() else None,
                    "XLNetTokenizerFast" if is_tokenizers_available() else None,
                ),
            ),
            (
                "xmod",
                (
                    "XLMRobertaTokenizer" if is_sentencepiece_available() else None,
                    "XLMRobertaTokenizerFast" if is_tokenizers_available() else None,
                ),
            ),
            (
                "yoso",
                (
                    "AlbertTokenizer" if is_sentencepiece_available() else None,
                    "AlbertTokenizerFast" if is_tokenizers_available() else None,
                ),
            ),
        ]
    )

TOKENIZER_MAPPING = _LazyAutoMapping(CONFIG_MAPPING_NAMES, TOKENIZER_MAPPING_NAMES)

CONFIG_TO_TYPE = {v: k for k, v in CONFIG_MAPPING_NAMES.items()}


def tokenizer_class_from_name(class_name: str):
    if class_name == "PreTrainedTokenizerFast":
        return PreTrainedTokenizerFast

    for module_name, tokenizers in TOKENIZER_MAPPING_NAMES.items():
        if class_name in tokenizers:
            module_name = model_type_to_module_name(module_name)

            module = importlib.import_module(f".{module_name}", "transformers.models")
            try:
                return getattr(module, class_name)
            except AttributeError:
                continue

    for config, tokenizers in TOKENIZER_MAPPING._extra_content.items():
        for tokenizer in tokenizers:
            if getattr(tokenizer, "__name__", None) == class_name:
                return tokenizer

    # We did not fine the class, but maybe it's because a dep is missing. In that case, the class will be in the main
    # init and we return the proper dummy to get an appropriate error message.
    main_module = importlib.import_module("transformers")
    if hasattr(main_module, class_name):
        return getattr(main_module, class_name)

    return None


def get_tokenizer_config(
    pretrained_model_name_or_path: Union[str, os.PathLike],
    cache_dir: Optional[Union[str, os.PathLike]] = None,
    force_download: bool = False,
    resume_download: bool = False,
    proxies: Optional[Dict[str, str]] = None,
    token: Optional[Union[bool, str]] = None,
    revision: Optional[str] = None,
    local_files_only: bool = False,
    subfolder: str = "",
    **kwargs,
):
    """
    Loads the tokenizer configuration from a pretrained model tokenizer configuration.

    Args:
        pretrained_model_name_or_path (`str` or `os.PathLike`):
            This can be either:

            - a string, the *model id* of a pretrained model configuration hosted inside a model repo on
              huggingface.co.
            - a path to a *directory* containing a configuration file saved using the
              [`~PreTrainedTokenizer.save_pretrained`] method, e.g., `./my_model_directory/`.

        cache_dir (`str` or `os.PathLike`, *optional*):
            Path to a directory in which a downloaded pretrained model configuration should be cached if the standard
            cache should not be used.
        force_download (`bool`, *optional*, defaults to `False`):
            Whether or not to force to (re-)download the configuration files and override the cached versions if they
            exist.
        resume_download (`bool`, *optional*, defaults to `False`):
            Whether or not to delete incompletely received file. Attempts to resume the download if such a file exists.
        proxies (`Dict[str, str]`, *optional*):
            A dictionary of proxy servers to use by protocol or endpoint, e.g., `{'http': 'foo.bar:3128',
            'http://hostname': 'foo.bar:4012'}.` The proxies are used on each request.
        token (`str` or *bool*, *optional*):
            The token to use as HTTP bearer authorization for remote files. If `True`, will use the token generated
            when running `huggingface-cli login` (stored in `~/.huggingface`).
        revision (`str`, *optional*, defaults to `"main"`):
            The specific model version to use. It can be a branch name, a tag name, or a commit id, since we use a
            git-based system for storing models and other artifacts on huggingface.co, so `revision` can be any
            identifier allowed by git.
        local_files_only (`bool`, *optional*, defaults to `False`):
            If `True`, will only try to load the tokenizer configuration from local files.
        subfolder (`str`, *optional*, defaults to `""`):
            In case the tokenizer config is located inside a subfolder of the model repo on huggingface.co, you can
            specify the folder name here.

    <Tip>

    Passing `token=True` is required when you want to use a private model.

    </Tip>

    Returns:
        `Dict`: The configuration of the tokenizer.

    Examples:

    ```python
    # Download configuration from huggingface.co and cache.
    tokenizer_config = get_tokenizer_config("google-bert/bert-base-uncased")
    # This model does not have a tokenizer config so the result will be an empty dict.
    tokenizer_config = get_tokenizer_config("FacebookAI/xlm-roberta-base")

    # Save a pretrained tokenizer locally and you can reload its config
    from transformers import AutoTokenizer

    tokenizer = AutoTokenizer.from_pretrained("google-bert/bert-base-cased")
    tokenizer.save_pretrained("tokenizer-test")
    tokenizer_config = get_tokenizer_config("tokenizer-test")
    ```"""
    use_auth_token = kwargs.pop("use_auth_token", None)
    if use_auth_token is not None:
        warnings.warn(
            "The `use_auth_token` argument is deprecated and will be removed in v5 of Transformers. Please use `token` instead.",
            FutureWarning,
        )
        if token is not None:
            raise ValueError("`token` and `use_auth_token` are both specified. Please set only the argument `token`.")
        token = use_auth_token

    commit_hash = kwargs.get("_commit_hash", None)
    resolved_config_file = cached_file(
        pretrained_model_name_or_path,
        TOKENIZER_CONFIG_FILE,
        cache_dir=cache_dir,
        force_download=force_download,
        resume_download=resume_download,
        proxies=proxies,
        token=token,
        revision=revision,
        local_files_only=local_files_only,
        subfolder=subfolder,
        _raise_exceptions_for_gated_repo=False,
        _raise_exceptions_for_missing_entries=False,
        _raise_exceptions_for_connection_errors=False,
        _commit_hash=commit_hash,
    )
    if resolved_config_file is None:
        logger.info("Could not locate the tokenizer configuration file, will try to use the model config instead.")
        return {}
    commit_hash = extract_commit_hash(resolved_config_file, commit_hash)

    with open(resolved_config_file, encoding="utf-8") as reader:
        result = json.load(reader)
    result["_commit_hash"] = commit_hash
    return result


class AutoTokenizer:
    r"""
    This is a generic tokenizer class that will be instantiated as one of the tokenizer classes of the library when
    created with the [`AutoTokenizer.from_pretrained`] class method.

    This class cannot be instantiated directly using `__init__()` (throws an error).
    """

    def __init__(self):
        raise EnvironmentError(
            "AutoTokenizer is designed to be instantiated "
            "using the `AutoTokenizer.from_pretrained(pretrained_model_name_or_path)` method."
        )

    @classmethod
    @replace_list_option_in_docstrings(TOKENIZER_MAPPING_NAMES)
    def from_pretrained(cls, pretrained_model_name_or_path, *inputs, **kwargs):
        r"""
        Instantiate one of the tokenizer classes of the library from a pretrained model vocabulary.

        The tokenizer class to instantiate is selected based on the `model_type` property of the config object (either
        passed as an argument or loaded from `pretrained_model_name_or_path` if possible), or when it's missing, by
        falling back to using pattern matching on `pretrained_model_name_or_path`:

        List options

        Params:
            pretrained_model_name_or_path (`str` or `os.PathLike`):
                Can be either:

                    - A string, the *model id* of a predefined tokenizer hosted inside a model repo on huggingface.co.
                    - A path to a *directory* containing vocabulary files required by the tokenizer, for instance saved
                      using the [`~PreTrainedTokenizer.save_pretrained`] method, e.g., `./my_model_directory/`.
                    - A path or url to a single saved vocabulary file if and only if the tokenizer only requires a
                      single vocabulary file (like Bert or XLNet), e.g.: `./my_model_directory/vocab.txt`. (Not
                      applicable to all derived classes)
            inputs (additional positional arguments, *optional*):
                Will be passed along to the Tokenizer `__init__()` method.
            config ([`PretrainedConfig`], *optional*)
                The configuration object used to determine the tokenizer class to instantiate.
            cache_dir (`str` or `os.PathLike`, *optional*):
                Path to a directory in which a downloaded pretrained model configuration should be cached if the
                standard cache should not be used.
            force_download (`bool`, *optional*, defaults to `False`):
                Whether or not to force the (re-)download the model weights and configuration files and override the
                cached versions if they exist.
            resume_download (`bool`, *optional*, defaults to `False`):
                Whether or not to delete incompletely received files. Will attempt to resume the download if such a
                file exists.
            proxies (`Dict[str, str]`, *optional*):
                A dictionary of proxy servers to use by protocol or endpoint, e.g., `{'http': 'foo.bar:3128',
                'http://hostname': 'foo.bar:4012'}`. The proxies are used on each request.
            revision (`str`, *optional*, defaults to `"main"`):
                The specific model version to use. It can be a branch name, a tag name, or a commit id, since we use a
                git-based system for storing models and other artifacts on huggingface.co, so `revision` can be any
                identifier allowed by git.
            subfolder (`str`, *optional*):
                In case the relevant files are located inside a subfolder of the model repo on huggingface.co (e.g. for
                facebook/rag-token-base), specify it here.
            use_fast (`bool`, *optional*, defaults to `True`):
                Use a [fast Rust-based tokenizer](https://huggingface.co/docs/tokenizers/index) if it is supported for
                a given model. If a fast tokenizer is not available for a given model, a normal Python-based tokenizer
                is returned instead.
            tokenizer_type (`str`, *optional*):
                Tokenizer type to be loaded.
            trust_remote_code (`bool`, *optional*, defaults to `False`):
                Whether or not to allow for custom models defined on the Hub in their own modeling files. This option
                should only be set to `True` for repositories you trust and in which you have read the code, as it will
                execute code present on the Hub on your local machine.
            kwargs (additional keyword arguments, *optional*):
                Will be passed to the Tokenizer `__init__()` method. Can be used to set special tokens like
                `bos_token`, `eos_token`, `unk_token`, `sep_token`, `pad_token`, `cls_token`, `mask_token`,
                `additional_special_tokens`. See parameters in the `__init__()` for more details.

        Examples:

        ```python
        >>> from transformers import AutoTokenizer

        >>> # Download vocabulary from huggingface.co and cache.
        >>> tokenizer = AutoTokenizer.from_pretrained("google-bert/bert-base-uncased")

        >>> # Download vocabulary from huggingface.co (user-uploaded) and cache.
        >>> tokenizer = AutoTokenizer.from_pretrained("dbmdz/bert-base-german-cased")

        >>> # If vocabulary files are in a directory (e.g. tokenizer was saved using *save_pretrained('./test/saved_model/')*)
        >>> # tokenizer = AutoTokenizer.from_pretrained("./test/bert_saved_model/")

        >>> # Download vocabulary from huggingface.co and define model-specific arguments
        >>> tokenizer = AutoTokenizer.from_pretrained("FacebookAI/roberta-base", add_prefix_space=True)
        ```"""
        use_auth_token = kwargs.pop("use_auth_token", None)
        if use_auth_token is not None:
            warnings.warn(
                "The `use_auth_token` argument is deprecated and will be removed in v5 of Transformers. Please use `token` instead.",
                FutureWarning,
            )
            if kwargs.get("token", None) is not None:
                raise ValueError(
                    "`token` and `use_auth_token` are both specified. Please set only the argument `token`."
                )
            kwargs["token"] = use_auth_token

        config = kwargs.pop("config", None)
        kwargs["_from_auto"] = True

        use_fast = kwargs.pop("use_fast", True)
        tokenizer_type = kwargs.pop("tokenizer_type", None)
        trust_remote_code = kwargs.pop("trust_remote_code", None)

        # First, let's see whether the tokenizer_type is passed so that we can leverage it
        if tokenizer_type is not None:
            tokenizer_class = None
            tokenizer_class_tuple = TOKENIZER_MAPPING_NAMES.get(tokenizer_type, None)

            if tokenizer_class_tuple is None:
                raise ValueError(
                    f"Passed `tokenizer_type` {tokenizer_type} does not exist. `tokenizer_type` should be one of "
                    f"{', '.join(c for c in TOKENIZER_MAPPING_NAMES.keys())}."
                )

            tokenizer_class_name, tokenizer_fast_class_name = tokenizer_class_tuple

            if use_fast:
                if tokenizer_fast_class_name is not None:
                    tokenizer_class = tokenizer_class_from_name(tokenizer_fast_class_name)
                else:
                    logger.warning(
                        "`use_fast` is set to `True` but the tokenizer class does not have a fast version. "
                        " Falling back to the slow version."
                    )
            if tokenizer_class is None:
                tokenizer_class = tokenizer_class_from_name(tokenizer_class_name)

            if tokenizer_class is None:
                raise ValueError(f"Tokenizer class {tokenizer_class_name} is not currently imported.")

            return tokenizer_class.from_pretrained(pretrained_model_name_or_path, *inputs, **kwargs)

        # Next, let's try to use the tokenizer_config file to get the tokenizer class.
        tokenizer_config = get_tokenizer_config(pretrained_model_name_or_path, **kwargs)
        if "_commit_hash" in tokenizer_config:
            kwargs["_commit_hash"] = tokenizer_config["_commit_hash"]
        config_tokenizer_class = tokenizer_config.get("tokenizer_class")
        tokenizer_auto_map = None
        if "auto_map" in tokenizer_config:
            if isinstance(tokenizer_config["auto_map"], (tuple, list)):
                # Legacy format for dynamic tokenizers
                tokenizer_auto_map = tokenizer_config["auto_map"]
            else:
                tokenizer_auto_map = tokenizer_config["auto_map"].get("AutoTokenizer", None)

        # If that did not work, let's try to use the config.
        if config_tokenizer_class is None:
            if not isinstance(config, PretrainedConfig):
                config = AutoConfig.from_pretrained(
                    pretrained_model_name_or_path, trust_remote_code=trust_remote_code, **kwargs
                )
            config_tokenizer_class = config.tokenizer_class
            if hasattr(config, "auto_map") and "AutoTokenizer" in config.auto_map:
                tokenizer_auto_map = config.auto_map["AutoTokenizer"]

        has_remote_code = tokenizer_auto_map is not None
        has_local_code = type(config) in TOKENIZER_MAPPING or (
            config_tokenizer_class is not None
            and (
                tokenizer_class_from_name(config_tokenizer_class) is not None
                or tokenizer_class_from_name(config_tokenizer_class + "Fast") is not None
            )
        )
        trust_remote_code = resolve_trust_remote_code(
            trust_remote_code, pretrained_model_name_or_path, has_local_code, has_remote_code
        )

        if has_remote_code and trust_remote_code:
            if use_fast and tokenizer_auto_map[1] is not None:
                class_ref = tokenizer_auto_map[1]
            else:
                class_ref = tokenizer_auto_map[0]
            tokenizer_class = get_class_from_dynamic_module(class_ref, pretrained_model_name_or_path, **kwargs)
            _ = kwargs.pop("code_revision", None)
            if os.path.isdir(pretrained_model_name_or_path):
                tokenizer_class.register_for_auto_class()
            return tokenizer_class.from_pretrained(
                pretrained_model_name_or_path, *inputs, trust_remote_code=trust_remote_code, **kwargs
            )
        elif config_tokenizer_class is not None:
            tokenizer_class = None
            if use_fast and not config_tokenizer_class.endswith("Fast"):
                tokenizer_class_candidate = f"{config_tokenizer_class}Fast"
                tokenizer_class = tokenizer_class_from_name(tokenizer_class_candidate)
            if tokenizer_class is None:
                tokenizer_class_candidate = config_tokenizer_class
                tokenizer_class = tokenizer_class_from_name(tokenizer_class_candidate)
            if tokenizer_class is None:
                raise ValueError(
                    f"Tokenizer class {tokenizer_class_candidate} does not exist or is not currently imported."
                )
            return tokenizer_class.from_pretrained(pretrained_model_name_or_path, *inputs, **kwargs)

        # Otherwise we have to be creative.
        # if model is an encoder decoder, the encoder tokenizer class is used by default
        if isinstance(config, EncoderDecoderConfig):
            if type(config.decoder) is not type(config.encoder):  # noqa: E721
                logger.warning(
                    f"The encoder model config class: {config.encoder.__class__} is different from the decoder model "
                    f"config class: {config.decoder.__class__}. It is not recommended to use the "
                    "`AutoTokenizer.from_pretrained()` method in this case. Please use the encoder and decoder "
                    "specific tokenizer classes."
                )
            config = config.encoder

        model_type = config_class_to_model_type(type(config).__name__)
        if model_type is not None:
            tokenizer_class_py, tokenizer_class_fast = TOKENIZER_MAPPING[type(config)]
            if tokenizer_class_fast and (use_fast or tokenizer_class_py is None):
                return tokenizer_class_fast.from_pretrained(pretrained_model_name_or_path, *inputs, **kwargs)
            else:
                if tokenizer_class_py is not None:
                    return tokenizer_class_py.from_pretrained(pretrained_model_name_or_path, *inputs, **kwargs)
                else:
                    raise ValueError(
                        "This tokenizer cannot be instantiated. Please make sure you have `sentencepiece` installed "
                        "in order to use this tokenizer."
                    )

        raise ValueError(
            f"Unrecognized configuration class {config.__class__} to build an AutoTokenizer.\n"
            f"Model type should be one of {', '.join(c.__name__ for c in TOKENIZER_MAPPING.keys())}."
        )

    def register(config_class, slow_tokenizer_class=None, fast_tokenizer_class=None, exist_ok=False):
        """
        Register a new tokenizer in this mapping.


        Args:
            config_class ([`PretrainedConfig`]):
                The configuration corresponding to the model to register.
            slow_tokenizer_class ([`PretrainedTokenizer`], *optional*):
                The slow tokenizer to register.
            fast_tokenizer_class ([`PretrainedTokenizerFast`], *optional*):
                The fast tokenizer to register.
        """
        if slow_tokenizer_class is None and fast_tokenizer_class is None:
            raise ValueError("You need to pass either a `slow_tokenizer_class` or a `fast_tokenizer_class")
        if slow_tokenizer_class is not None and issubclass(slow_tokenizer_class, PreTrainedTokenizerFast):
            raise ValueError("You passed a fast tokenizer in the `slow_tokenizer_class`.")
        if fast_tokenizer_class is not None and issubclass(fast_tokenizer_class, PreTrainedTokenizer):
            raise ValueError("You passed a slow tokenizer in the `fast_tokenizer_class`.")

        if (
            slow_tokenizer_class is not None
            and fast_tokenizer_class is not None
            and issubclass(fast_tokenizer_class, PreTrainedTokenizerFast)
            and fast_tokenizer_class.slow_tokenizer_class != slow_tokenizer_class
        ):
            raise ValueError(
                "The fast tokenizer class you are passing has a `slow_tokenizer_class` attribute that is not "
                "consistent with the slow tokenizer class you passed (fast tokenizer has "
                f"{fast_tokenizer_class.slow_tokenizer_class} and you passed {slow_tokenizer_class}. Fix one of those "
                "so they match!"
            )

        # Avoid resetting a set slow/fast tokenizer if we are passing just the other ones.
        if config_class in TOKENIZER_MAPPING._extra_content:
            existing_slow, existing_fast = TOKENIZER_MAPPING[config_class]
            if slow_tokenizer_class is None:
                slow_tokenizer_class = existing_slow
            if fast_tokenizer_class is None:
                fast_tokenizer_class = existing_fast

        TOKENIZER_MAPPING.register(config_class, (slow_tokenizer_class, fast_tokenizer_class), exist_ok=exist_ok)<|MERGE_RESOLUTION|>--- conflicted
+++ resolved
@@ -391,11 +391,8 @@
                 "squeezebert",
                 ("SqueezeBertTokenizer", "SqueezeBertTokenizerFast" if is_tokenizers_available() else None),
             ),
-<<<<<<< HEAD
             ("starcoder2", ("GPT2Tokenizer", "GPT2TokenizerFast" if is_tokenizers_available() else None)),
-=======
             ("stablelm", (None, "GPTNeoXTokenizerFast" if is_tokenizers_available() else None)),
->>>>>>> 4f09d0fd
             (
                 "switch_transformers",
                 (
