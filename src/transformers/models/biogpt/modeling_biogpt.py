--- conflicted
+++ resolved
@@ -36,14 +36,11 @@
 )
 from ...modeling_utils import PreTrainedModel
 from ...utils import (
-<<<<<<< HEAD
     add_code_sample_docstrings,
     add_start_docstrings,
     add_start_docstrings_to_model_forward,
     is_torchdynamo_compiling,
-=======
     auto_docstring,
->>>>>>> 955e61b0
     logging,
 )
 from .configuration_biogpt import BioGptConfig
@@ -599,83 +596,7 @@
         return causal_mask
 
 
-<<<<<<< HEAD
-BIOGPT_START_DOCSTRING = r"""
-    This model is a PyTorch [torch.nn.Module](https://pytorch.org/docs/stable/nn.html#torch.nn.Module) sub-class. Use
-    it as a regular PyTorch Module and refer to the PyTorch documentation for all matter related to general usage and
-    behavior.
-
-    Parameters:
-        config ([`~BioGptConfig`]): Model configuration class with all the parameters of the model.
-            Initializing with a config file does not load the weights associated with the model, only the
-            configuration. Check out the [`~PreTrainedModel.from_pretrained`] method to load the model weights.
-"""
-
-BIOGPT_INPUTS_DOCSTRING = r"""
-    Args:
-        input_ids (`torch.LongTensor` of shape `({0})`):
-            Indices of input sequence tokens in the vocabulary.
-
-            Indices can be obtained using [`AutoTokenizer`]. See [`PreTrainedTokenizer.encode`] and
-            [`PreTrainedTokenizer.__call__`] for details.
-
-            [What are input IDs?](../glossary#input-ids)
-        attention_mask (`torch.FloatTensor` of shape `({0})`, *optional*):
-            Mask to avoid performing attention on padding token indices. Mask values selected in `[0, 1]`:
-
-            - 1 for tokens that are **not masked**,
-            - 0 for tokens that are **masked**.
-
-            [What are attention masks?](../glossary#attention-mask)
-        head_mask (`torch.FloatTensor` of shape `(num_heads,)` or `(num_layers, num_heads)`, *optional*):
-            Mask to nullify selected heads of the self-attention modules. Mask values selected in `[0, 1]`:
-
-            - 1 indicates the head is **not masked**,
-            - 0 indicates the head is **masked**.
-
-        inputs_embeds (`torch.FloatTensor` of shape `({0}, hidden_size)`, *optional*):
-            Optionally, instead of passing `input_ids` you can choose to directly pass an embedded representation. This
-            is useful if you want more control over how to convert *input_ids* indices into associated vectors than the
-            model's internal embedding lookup matrix.
-        past_key_values (`tuple(tuple(torch.FloatTensor))`, *optional*, returned when `use_cache=True` is passed or when `config.use_cache=True`):
-            Tuple of `tuple(torch.FloatTensor)` of length `config.n_layers`, with each tuple having 2 tensors of shape
-            `(batch_size, num_heads, sequence_length, embed_size_per_head)`) and 2 additional tensors of shape
-            `(batch_size, num_heads, encoder_sequence_length, embed_size_per_head)`.
-
-            Contains pre-computed hidden-states (key and values in the self-attention blocks and in the cross-attention
-            blocks) that can be used (see `past_key_values` input) to speed up sequential decoding.
-
-            If `past_key_values` are used, the user can optionally input only the last `decoder_input_ids` (those that
-            don't have their past key value states given to this model) of shape `(batch_size, 1)` instead of all
-            `decoder_input_ids` of shape `(batch_size, sequence_length)`.
-        inputs_embeds (`torch.FloatTensor` of shape `(batch_size, sequence_length, hidden_size)`, *optional*):
-            Optionally, instead of passing `input_ids` you can choose to directly pass an embedded representation.
-            This is useful if you want more control over how to convert `input_ids` indices into associated vectors
-            than the model's internal embedding lookup matrix.
-        use_cache (`bool`, *optional*):
-            If set to `True`, `past_key_values` key value states are returned and can be used to speed up decoding (see
-            `past_key_values`).
-        output_attentions (`bool`, *optional*):
-            Whether or not to return the attentions tensors of all attention layers. See `attentions` under returned
-            tensors for more detail.
-        output_hidden_states (`bool`, *optional*):
-            Whether or not to return the hidden states of all layers. See `hidden_states` under returned tensors for
-            more detail.
-        return_dict (`bool`, *optional*):
-            Whether or not to return a [`~utils.ModelOutput`] instead of a plain tuple.
-        cache_position (`torch.LongTensor` of shape `(sequence_length)`, *optional*):
-            Indices depicting the position of the input sequence tokens in the sequence. It is used to update the
-            cache in the correct position and to infer the complete sequence length.
-"""
-
-
-@add_start_docstrings(
-    "The bare BioGPT Model transformer outputting raw hidden-states without any specific head on top.",
-    BIOGPT_START_DOCSTRING,
-)
-=======
 @auto_docstring
->>>>>>> 955e61b0
 class BioGptModel(BioGptPreTrainedModel):
     def __init__(self, config: BioGptConfig):
         super().__init__(config)
@@ -718,11 +639,8 @@
         output_attentions: Optional[bool] = None,
         output_hidden_states: Optional[bool] = None,
         return_dict: Optional[bool] = None,
-<<<<<<< HEAD
         cache_position: Optional[torch.Tensor] = None,
-=======
         **kwargs,  # NOOP kwargs, for now
->>>>>>> 955e61b0
     ) -> Union[Tuple, BaseModelOutputWithPastAndCrossAttentions]:
         output_attentions = output_attentions if output_attentions is not None else self.config.output_attentions
         output_hidden_states = (
@@ -903,11 +821,8 @@
         output_attentions: Optional[bool] = None,
         output_hidden_states: Optional[bool] = None,
         return_dict: Optional[bool] = None,
-<<<<<<< HEAD
         cache_position: Optional[torch.Tensor] = None,
-=======
         **kwargs,
->>>>>>> 955e61b0
     ) -> Union[Tuple, CausalLMOutputWithCrossAttentions]:
         r"""
         labels (`torch.LongTensor` of shape `(batch_size, sequence_length)`, *optional*):
