--- conflicted
+++ resolved
@@ -25,19 +25,7 @@
 from ...modeling_outputs import CausalLMOutputWithPast
 from ...modeling_utils import PreTrainedModel
 from ...models.auto.modeling_auto import AutoModel
-<<<<<<< HEAD
-from ...utils import auto_docstring, logging
-=======
-from ...processing_utils import Unpack
-from ...utils import (
-    LossKwargs,
-    add_start_docstrings,
-    add_start_docstrings_to_model_forward,
-    can_return_tuple,
-    logging,
-    replace_return_docstrings,
-)
->>>>>>> d23aae2b
+from ...utils import LossKwargs, auto_docstring, can_return_tuple, logging
 from .configuration_fuyu import FuyuConfig
 
 
@@ -68,88 +56,13 @@
                 module.weight.data[module.padding_idx].zero_()
 
 
-<<<<<<< HEAD
+class KwargsForCausalLM(FlashAttentionKwargs, LossKwargs): ...
+
+
 @auto_docstring(
     custom_intro="""
     The Fuyu model which consists of a vision backbone and a language model, without a language modeling head.
     """
-=======
-FUYU_INPUTS_DOCSTRING = r"""
-    Args:
-        input_ids (`torch.LongTensor` of shape `(batch_size, sequence_length)`):
-            Indices of input sequence tokens in the vocabulary. Padding will be ignored by default should you provide
-            it.
-
-            Indices can be obtained using [`AutoTokenizer`]. See [`PreTrainedTokenizer.encode`] and
-            [`PreTrainedTokenizer.__call__`] for details.
-
-            [What are input IDs?](../glossary#input-ids)
-        attention_mask (`torch.Tensor` of shape `(batch_size, sequence_length)`, *optional*):
-            Mask to avoid performing attention on padding token indices. Mask values selected in `[0, 1]`:
-
-            - 1 for tokens that are **not masked**,
-            - 0 for tokens that are **masked**.
-
-            [What are attention masks?](../glossary#attention-mask)
-
-            Indices can be obtained using [`AutoTokenizer`]. See [`PreTrainedTokenizer.encode`] and
-            [`PreTrainedTokenizer.__call__`] for details.
-
-            If `past_key_values` is used, optionally only the last `decoder_input_ids` have to be input (see
-            `past_key_values`).
-
-            If you want to change padding behavior, you should read [`modeling_opt._prepare_decoder_attention_mask`]
-            and modify to your needs. See diagram 1 in [the paper](https://arxiv.org/abs/1910.13461) for more
-            information on the default strategy.
-
-            - 1 indicates the head is **not masked**,
-            - 0 indicates the head is **masked**.
-        image_patches (`torch.FloatTensor` of shape `(batch_size, num_total_patches, patch_size_ x patch_size x num_channels)`, *optional*):
-            Image patches to be used as continuous embeddings. The patches are flattened and then projected to the
-            hidden size of the model.
-        image_patches_indices (`torch.LongTensor` of shape `(batch_size, num_total_patches + number_of_newline_tokens + number_of_text_tokens, patch_size_ x patch_size x num_channels )`, *optional*):
-            Indices indicating at which position the image_patches have to be inserted in input_embeds.
-        position_ids (`torch.LongTensor` of shape `(batch_size, sequence_length)`, *optional*):
-            Indices of positions of each input sequence tokens in the position embeddings. Selected in the range `[0,
-            config.n_positions - 1]`.
-
-            [What are position IDs?](../glossary#position-ids)
-        past_key_values (`tuple(tuple(torch.FloatTensor))`, *optional*, returned when `use_cache=True` is passed or when `config.use_cache=True`):
-            Tuple of `tuple(torch.FloatTensor)` of length `config.n_layers`, with each tuple having 2 tensors of shape
-            `(batch_size, num_heads, sequence_length, embed_size_per_head)`) and 2 additional tensors of shape
-            `(batch_size, num_heads, encoder_sequence_length, embed_size_per_head)`.
-
-            Contains pre-computed hidden-states (key and values in the self-attention blocks and in the cross-attention
-            blocks) that can be used (see `past_key_values` input) to speed up sequential decoding.
-
-            If `past_key_values` are used, the user can optionally input only the last `decoder_input_ids` (those that
-            don't have their past key value states given to this model) of shape `(batch_size, 1)` instead of all
-            `decoder_input_ids` of shape `(batch_size, sequence_length)`.
-        inputs_embeds (`torch.FloatTensor` of shape `(batch_size, sequence_length, hidden_size)`, *optional*):
-            Optionally, instead of passing `input_ids` you can choose to directly pass an embedded representation. This
-            is useful if you want more control over how to convert `input_ids` indices into associated vectors than the
-            model's internal embedding lookup matrix.
-        use_cache (`bool`, *optional*):
-            If set to `True`, `past_key_values` key value states are returned and can be used to speed up decoding (see
-            `past_key_values`).
-        output_attentions (`bool`, *optional*):
-            Whether or not to return the attentions tensors of all attention layers. See `attentions` under returned
-            tensors for more detail.
-        output_hidden_states (`bool`, *optional*):
-            Whether or not to return the hidden states of all layers. See `hidden_states` under returned tensors for
-            more detail.
-        return_dict (`bool`, *optional*):
-            Whether or not to return a [`~utils.ModelOutput`] instead of a plain tuple.
-"""
-
-
-class KwargsForCausalLM(FlashAttentionKwargs, LossKwargs): ...
-
-
-@add_start_docstrings(
-    """The Fuyu model which consists of a vision backbone and a language model, without a language modeling head.""",
-    FUYU_START_DOCSTRING,
->>>>>>> d23aae2b
 )
 class FuyuModel(FuyuPreTrainedModel):
     _checkpoint_conversion_mapping = {"language_model.model": "language_model"}
@@ -229,9 +142,8 @@
         output_attentions: Optional[bool] = None,
         output_hidden_states: Optional[bool] = None,
         return_dict: Optional[bool] = None,
-<<<<<<< HEAD
         **kwargs,
-    ) -> Union[Tuple, BaseModelOutputWithPast]:
+    ) -> Union[Tuple, CausalLMOutputWithPast]:
         r"""
         image_patches (`torch.FloatTensor` of shape `(batch_size, num_total_patches, patch_size_ x patch_size x num_channels)`, *optional*):
             Image patches to be used as continuous embeddings. The patches are flattened and then projected to the
@@ -239,10 +151,6 @@
         image_patches_indices (`torch.LongTensor` of shape `(batch_size, sequence_length)`, *optional*):
             Tensor of indices of the image patches in the input_ids tensor.
         """
-=======
-        **kwargs: Unpack[KwargsForCausalLM],
-    ) -> Union[Tuple, CausalLMOutputWithPast]:
->>>>>>> d23aae2b
         output_attentions = output_attentions if output_attentions is not None else self.config.output_attentions
         output_hidden_states = (
             output_hidden_states if output_hidden_states is not None else self.config.output_hidden_states
@@ -341,13 +249,8 @@
     def get_decoder(self):
         return self.model.get_decoder()
 
-<<<<<<< HEAD
+    @can_return_tuple
     @auto_docstring
-=======
-    @can_return_tuple
-    @add_start_docstrings_to_model_forward(FUYU_INPUTS_DOCSTRING)
-    @replace_return_docstrings(output_type=CausalLMOutputWithPast, config_class=_CONFIG_FOR_DOC)
->>>>>>> d23aae2b
     def forward(
         self,
         input_ids: torch.LongTensor = None,
