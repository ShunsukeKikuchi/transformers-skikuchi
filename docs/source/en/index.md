--- conflicted
+++ resolved
@@ -209,11 +209,8 @@
 |                    [OpenLlama](model_doc/open-llama)                     |       ✅        |         ❌         |      ❌      |
 |                           [OPT](model_doc/opt)                           |       ✅        |         ✅         |      ✅      |
 |                       [OWL-ViT](model_doc/owlvit)                        |       ✅        |         ❌         |      ❌      |
-<<<<<<< HEAD
 |                      [PatchTST](model_doc/patchtst)                      |       ✅        |         ❌         |      ❌      |
-=======
 |                         [OWLv2](model_doc/owlv2)                         |       ✅        |         ❌         |      ❌      |
->>>>>>> bece55d8
 |                       [Pegasus](model_doc/pegasus)                       |       ✅        |         ✅         |      ✅      |
 |                     [PEGASUS-X](model_doc/pegasus_x)                     |       ✅        |         ❌         |      ❌      |
 |                     [Perceiver](model_doc/perceiver)                     |       ✅        |         ❌         |      ❌      |
