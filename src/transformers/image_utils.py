# coding=utf-8
# Copyright 2021 The HuggingFace Inc. team.
#
# Licensed under the Apache License, Version 2.0 (the "License");
# you may not use this file except in compliance with the License.
# You may obtain a copy of the License at
#
#     http://www.apache.org/licenses/LICENSE-2.0
#
# Unless required by applicable law or agreed to in writing, software
# distributed under the License is distributed on an "AS IS" BASIS,
# WITHOUT WARRANTIES OR CONDITIONS OF ANY KIND, either express or implied.
# See the License for the specific language governing permissions and
# limitations under the License.

import base64
import os
from contextlib import redirect_stdout
from dataclasses import dataclass
from io import BytesIO
<<<<<<< HEAD
from typing import Dict, Iterable, List, Optional, Tuple, Union
=======
from typing import TYPE_CHECKING, Callable, Dict, Iterable, List, Optional, Tuple, Union
>>>>>>> 27d17075

import numpy as np
import requests
from packaging import version

from .utils import (
    ExplicitEnum,
    TensorType,
    is_av_available,
    is_cv2_available,
    is_decord_available,
    is_jax_tensor,
    is_numpy_array,
    is_tf_tensor,
    is_torch_available,
    is_torch_tensor,
    is_torchvision_available,
    is_vision_available,
    is_yt_dlp_available,
    logging,
    requires_backends,
    to_numpy,
)
from .utils.constants import (  # noqa: F401
    IMAGENET_DEFAULT_MEAN,
    IMAGENET_DEFAULT_STD,
    IMAGENET_STANDARD_MEAN,
    IMAGENET_STANDARD_STD,
    OPENAI_CLIP_MEAN,
    OPENAI_CLIP_STD,
)


if is_vision_available():
    import PIL.Image
    import PIL.ImageOps

    if version.parse(version.parse(PIL.__version__).base_version) >= version.parse("9.1.0"):
        PILImageResampling = PIL.Image.Resampling
    else:
        PILImageResampling = PIL.Image

    if is_torchvision_available():
        from torchvision import io as torchvision_io
        from torchvision.transforms import InterpolationMode

        pil_torch_interpolation_mapping = {
            PILImageResampling.NEAREST: InterpolationMode.NEAREST,
            PILImageResampling.BOX: InterpolationMode.BOX,
            PILImageResampling.BILINEAR: InterpolationMode.BILINEAR,
            PILImageResampling.HAMMING: InterpolationMode.HAMMING,
            PILImageResampling.BICUBIC: InterpolationMode.BICUBIC,
            PILImageResampling.LANCZOS: InterpolationMode.LANCZOS,
        }

if is_decord_available():
    from decord import VideoReader, cpu

if is_av_available():
    import av

if is_cv2_available():
    import cv2

if is_yt_dlp_available():
    from yt_dlp import YoutubeDL

if is_torch_available():
    import torch


logger = logging.get_logger(__name__)


ImageInput = Union[
    "PIL.Image.Image", np.ndarray, "torch.Tensor", List["PIL.Image.Image"], List[np.ndarray], List["torch.Tensor"]
]  # noqa


VideoInput = Union[
    List["PIL.Image.Image"],
    "np.ndarray",
    "torch.Tensor",
    List["np.ndarray"],
    List["torch.Tensor"],
    List[List["PIL.Image.Image"]],
    List[List["np.ndarrray"]],
    List[List["torch.Tensor"]],
]  # noqa


class ChannelDimension(ExplicitEnum):
    FIRST = "channels_first"
    LAST = "channels_last"


class AnnotationFormat(ExplicitEnum):
    COCO_DETECTION = "coco_detection"
    COCO_PANOPTIC = "coco_panoptic"


class AnnotionFormat(ExplicitEnum):
    COCO_DETECTION = AnnotationFormat.COCO_DETECTION.value
    COCO_PANOPTIC = AnnotationFormat.COCO_PANOPTIC.value


@dataclass
class VideoMetadata:
    total_num_frames: int
    fps: float
    duration: float
    video_backend: str


AnnotationType = Dict[str, Union[int, str, List[Dict]]]


def is_pil_image(img):
    return is_vision_available() and isinstance(img, PIL.Image.Image)


class ImageType(ExplicitEnum):
    PIL = "pillow"
    TORCH = "torch"
    NUMPY = "numpy"
    TENSORFLOW = "tensorflow"
    JAX = "jax"


def get_image_type(image):
    if is_pil_image(image):
        return ImageType.PIL
    if is_torch_tensor(image):
        return ImageType.TORCH
    if is_numpy_array(image):
        return ImageType.NUMPY
    if is_tf_tensor(image):
        return ImageType.TENSORFLOW
    if is_jax_tensor(image):
        return ImageType.JAX
    raise ValueError(f"Unrecognised image type {type(image)}")


def is_valid_image(img):
    return is_pil_image(img) or is_numpy_array(img) or is_torch_tensor(img) or is_tf_tensor(img) or is_jax_tensor(img)


def is_valid_list_of_images(images: List):
    return images and all(is_valid_image(image) for image in images)


def concatenate_list(input_list):
    if isinstance(input_list[0], list):
        return [item for sublist in input_list for item in sublist]
    elif isinstance(input_list[0], np.ndarray):
        return np.concatenate(input_list, axis=0)
    elif isinstance(input_list[0], torch.Tensor):
        return torch.cat(input_list, dim=0)


def valid_images(imgs):
    # If we have an list of images, make sure every image is valid
    if isinstance(imgs, (list, tuple)):
        for img in imgs:
            if not valid_images(img):
                return False
    # If not a list of tuple, we have been given a single image or batched tensor of images
    elif not is_valid_image(imgs):
        return False
    return True


def is_batched(img):
    if isinstance(img, (list, tuple)):
        return is_valid_image(img[0])
    return False


def is_scaled_image(image: np.ndarray) -> bool:
    """
    Checks to see whether the pixel values have already been rescaled to [0, 1].
    """
    if image.dtype == np.uint8:
        return False

    # It's possible the image has pixel values in [0, 255] but is of floating type
    return np.min(image) >= 0 and np.max(image) <= 1


def make_list_of_images(images, expected_ndims: int = 3) -> List[ImageInput]:
    """
    Ensure that the output is a list of images. If the input is a single image, it is converted to a list of length 1.
    If the input is a batch of images, it is converted to a list of images.

    Args:
        images (`ImageInput`):
            Image of images to turn into a list of images.
        expected_ndims (`int`, *optional*, defaults to 3):
            Expected number of dimensions for a single input image. If the input image has a different number of
            dimensions, an error is raised.
    """
    if is_batched(images):
        return images

    # Either the input is a single image, in which case we create a list of length 1
    if is_pil_image(images):
        # PIL images are never batched
        return [images]

    if is_valid_image(images):
        if images.ndim == expected_ndims + 1:
            # Batch of images
            images = list(images)
        elif images.ndim == expected_ndims:
            # Single image
            images = [images]
        else:
            raise ValueError(
                f"Invalid image shape. Expected either {expected_ndims + 1} or {expected_ndims} dimensions, but got"
                f" {images.ndim} dimensions."
            )
        return images
    raise ValueError(
        "Invalid image type. Expected either PIL.Image.Image, numpy.ndarray, torch.Tensor, tf.Tensor or "
        f"jax.ndarray, but got {type(images)}."
    )


def make_flat_list_of_images(
    images: Union[List[ImageInput], ImageInput],
) -> ImageInput:
    """
    Ensure that the output is a flat list of images. If the input is a single image, it is converted to a list of length 1.
    If the input is a nested list of images, it is converted to a flat list of images.
    Args:
        images (`Union[List[ImageInput], ImageInput]`):
            The input image.
    Returns:
        list: A list of images or a 4d array of images.
    """
    # If the input is a nested list of images, we flatten it
    if (
        isinstance(images, (list, tuple))
        and all(isinstance(images_i, (list, tuple)) for images_i in images)
        and all(is_valid_list_of_images(images_i) for images_i in images)
    ):
        return [img for img_list in images for img in img_list]

    if isinstance(images, (list, tuple)) and is_valid_list_of_images(images):
        if is_pil_image(images[0]) or images[0].ndim == 3:
            return images
        if images[0].ndim == 4:
            return [img for img_list in images for img in img_list]

    if is_valid_image(images):
        if is_pil_image(images) or images.ndim == 3:
            return [images]
        if images.ndim == 4:
            return list(images)

    raise ValueError(f"Could not make a flat list of images from {images}")


def make_nested_list_of_images(
    images: Union[List[ImageInput], ImageInput],
) -> ImageInput:
    """
    Ensure that the output is a nested list of images.
    Args:
        images (`Union[List[ImageInput], ImageInput]`):
            The input image.
    Returns:
        list: A list of list of images or a list of 4d array of images.
    """
    # If it's a list of batches, it's already in the right format
    if (
        isinstance(images, (list, tuple))
        and all(isinstance(images_i, (list, tuple)) for images_i in images)
        and all(is_valid_list_of_images(images_i) for images_i in images)
    ):
        return images

    # If it's a list of images, it's a single batch, so convert it to a list of lists
    if isinstance(images, (list, tuple)) and is_valid_list_of_images(images):
        if is_pil_image(images[0]) or images[0].ndim == 3:
            return [images]
        if images[0].ndim == 4:
            return [list(image) for image in images]

    # If it's a single image, convert it to a list of lists
    if is_valid_image(images):
        if is_pil_image(images) or images.ndim == 3:
            return [[images]]
        if images.ndim == 4:
            return [list(images)]

    raise ValueError("Invalid input type. Must be a single image, a list of images, or a list of batches of images.")


def make_batched_videos(videos) -> VideoInput:
    """
    Ensure that the input is a list of videos.
    Args:
        videos (`VideoInput`):
            Video or videos to turn into a list of videos.
    Returns:
        list: A list of videos.
    """
    if isinstance(videos, (list, tuple)) and isinstance(videos[0], (list, tuple)) and is_valid_image(videos[0][0]):
        # case 1: nested batch of videos so we flatten it
        if not is_pil_image(videos[0][0]) and videos[0][0].ndim == 4:
            videos = [[video for batch_list in batched_videos for video in batch_list] for batched_videos in videos]
        # case 2: list of videos represented as list of video frames
        return videos

    elif isinstance(videos, (list, tuple)) and is_valid_image(videos[0]):
        if is_pil_image(videos[0]) or videos[0].ndim == 3:
            return [videos]
        elif videos[0].ndim == 4:
            return [list(video) for video in videos]

    elif is_valid_image(videos):
        if is_pil_image(videos) or videos.ndim == 3:
            return [[videos]]
        elif videos.ndim == 4:
            return [list(videos)]

    raise ValueError(f"Could not make batched video from {videos}")


def to_numpy_array(img) -> np.ndarray:
    if not is_valid_image(img):
        raise ValueError(f"Invalid image type: {type(img)}")

    if is_vision_available() and isinstance(img, PIL.Image.Image):
        return np.array(img)
    return to_numpy(img)


def infer_channel_dimension_format(
    image: np.ndarray, num_channels: Optional[Union[int, Tuple[int, ...]]] = None
) -> ChannelDimension:
    """
    Infers the channel dimension format of `image`.

    Args:
        image (`np.ndarray`):
            The image to infer the channel dimension of.
        num_channels (`int` or `Tuple[int, ...]`, *optional*, defaults to `(1, 3)`):
            The number of channels of the image.

    Returns:
        The channel dimension of the image.
    """
    num_channels = num_channels if num_channels is not None else (1, 3)
    num_channels = (num_channels,) if isinstance(num_channels, int) else num_channels

    if image.ndim == 3:
        first_dim, last_dim = 0, 2
    elif image.ndim == 4:
        first_dim, last_dim = 1, 3
    else:
        raise ValueError(f"Unsupported number of image dimensions: {image.ndim}")

    if image.shape[first_dim] in num_channels and image.shape[last_dim] in num_channels:
        logger.warning(
            f"The channel dimension is ambiguous. Got image shape {image.shape}. Assuming channels are the first dimension."
        )
        return ChannelDimension.FIRST
    elif image.shape[first_dim] in num_channels:
        return ChannelDimension.FIRST
    elif image.shape[last_dim] in num_channels:
        return ChannelDimension.LAST
    raise ValueError("Unable to infer channel dimension format")


def get_channel_dimension_axis(
    image: np.ndarray, input_data_format: Optional[Union[ChannelDimension, str]] = None
) -> int:
    """
    Returns the channel dimension axis of the image.

    Args:
        image (`np.ndarray`):
            The image to get the channel dimension axis of.
        input_data_format (`ChannelDimension` or `str`, *optional*):
            The channel dimension format of the image. If `None`, will infer the channel dimension from the image.

    Returns:
        The channel dimension axis of the image.
    """
    if input_data_format is None:
        input_data_format = infer_channel_dimension_format(image)
    if input_data_format == ChannelDimension.FIRST:
        return image.ndim - 3
    elif input_data_format == ChannelDimension.LAST:
        return image.ndim - 1
    raise ValueError(f"Unsupported data format: {input_data_format}")


def get_image_size(image: np.ndarray, channel_dim: ChannelDimension = None) -> Tuple[int, int]:
    """
    Returns the (height, width) dimensions of the image.

    Args:
        image (`np.ndarray`):
            The image to get the dimensions of.
        channel_dim (`ChannelDimension`, *optional*):
            Which dimension the channel dimension is in. If `None`, will infer the channel dimension from the image.

    Returns:
        A tuple of the image's height and width.
    """
    if channel_dim is None:
        channel_dim = infer_channel_dimension_format(image)

    if channel_dim == ChannelDimension.FIRST:
        return image.shape[-2], image.shape[-1]
    elif channel_dim == ChannelDimension.LAST:
        return image.shape[-3], image.shape[-2]
    else:
        raise ValueError(f"Unsupported data format: {channel_dim}")


def get_image_size_for_max_height_width(
    image_size: Tuple[int, int],
    max_height: int,
    max_width: int,
) -> Tuple[int, int]:
    """
    Computes the output image size given the input image and the maximum allowed height and width. Keep aspect ratio.
    Important, even if image_height < max_height and image_width < max_width, the image will be resized
    to at least one of the edges be equal to max_height or max_width.

    For example:
        - input_size: (100, 200), max_height: 50, max_width: 50 -> output_size: (25, 50)
        - input_size: (100, 200), max_height: 200, max_width: 500 -> output_size: (200, 400)

    Args:
        image_size (`Tuple[int, int]`):
            The image to resize.
        max_height (`int`):
            The maximum allowed height.
        max_width (`int`):
            The maximum allowed width.
    """
    height, width = image_size
    height_scale = max_height / height
    width_scale = max_width / width
    min_scale = min(height_scale, width_scale)
    new_height = int(height * min_scale)
    new_width = int(width * min_scale)
    return new_height, new_width


def is_valid_annotation_coco_detection(annotation: Dict[str, Union[List, Tuple]]) -> bool:
    if (
        isinstance(annotation, dict)
        and "image_id" in annotation
        and "annotations" in annotation
        and isinstance(annotation["annotations"], (list, tuple))
        and (
            # an image can have no annotations
            len(annotation["annotations"]) == 0 or isinstance(annotation["annotations"][0], dict)
        )
    ):
        return True
    return False


def is_valid_annotation_coco_panoptic(annotation: Dict[str, Union[List, Tuple]]) -> bool:
    if (
        isinstance(annotation, dict)
        and "image_id" in annotation
        and "segments_info" in annotation
        and "file_name" in annotation
        and isinstance(annotation["segments_info"], (list, tuple))
        and (
            # an image can have no segments
            len(annotation["segments_info"]) == 0 or isinstance(annotation["segments_info"][0], dict)
        )
    ):
        return True
    return False


def valid_coco_detection_annotations(annotations: Iterable[Dict[str, Union[List, Tuple]]]) -> bool:
    return all(is_valid_annotation_coco_detection(ann) for ann in annotations)


def valid_coco_panoptic_annotations(annotations: Iterable[Dict[str, Union[List, Tuple]]]) -> bool:
    return all(is_valid_annotation_coco_panoptic(ann) for ann in annotations)


def load_image(image: Union[str, "PIL.Image.Image"], timeout: Optional[float] = None) -> "PIL.Image.Image":
    """
    Loads `image` to a PIL Image.

    Args:
        image (`str` or `PIL.Image.Image`):
            The image to convert to the PIL Image format.
        timeout (`float`, *optional*):
            The timeout value in seconds for the URL request.

    Returns:
        `PIL.Image.Image`: A PIL Image.
    """
    requires_backends(load_image, ["vision"])
    if isinstance(image, str):
        if image.startswith("http://") or image.startswith("https://"):
            # We need to actually check for a real protocol, otherwise it's impossible to use a local file
            # like http_huggingface_co.png
            image = PIL.Image.open(BytesIO(requests.get(image, timeout=timeout).content))
        elif os.path.isfile(image):
            image = PIL.Image.open(image)
        else:
            if image.startswith("data:image/"):
                image = image.split(",")[1]

            # Try to load as base64
            try:
                b64 = base64.decodebytes(image.encode())
                image = PIL.Image.open(BytesIO(b64))
            except Exception as e:
                raise ValueError(
                    f"Incorrect image source. Must be a valid URL starting with `http://` or `https://`, a valid path to an image file, or a base64 encoded string. Got {image}. Failed with {e}"
                )
    elif isinstance(image, PIL.Image.Image):
        image = image
    else:
        raise TypeError(
            "Incorrect format used for image. Should be an url linking to an image, a base64 string, a local path, or a PIL image."
        )
    image = PIL.ImageOps.exif_transpose(image)
    image = image.convert("RGB")
    return image


<<<<<<< HEAD
def get_uniform_frame_indices(
    total_num_frames: int, num_frames: Optional[int] = None, initial_shift: Union[bool, float, int] = 0
):
=======
def default_sample_indices_fn(metadata: VideoMetadata, num_frames=None, fps=None, **kwargs):
>>>>>>> 27d17075
    """
    A default sampling function that replicates the logic used in get_uniform_frame_indices,
    while optionally handling `fps` if `num_frames` is not provided.

    Args:
        metadata (`VideoMetadata`):
            `VideoMetadata` object containing metadat about the video, such as "total_num_frames" or "fps".
        num_frames (`int`, *optional*):
<<<<<<< HEAD
            Number of frames to sample uniformly. If not specified, all frames are sampled.
        initial_shift (`bool`, `float` or `int`, defaults to `0`):
            The initial shift to apply when sampling frames. If `True`, the shift is set so that frames are sampled from the middle of the video.
=======
            Number of frames to sample uniformly.
        fps (`int`, *optional*):
            Desired frames per second. Takes priority over num_frames if both are provided.
>>>>>>> 27d17075

    Returns:
        `np.ndarray`: Array of frame indices to sample.
    """
<<<<<<< HEAD
    if initial_shift is True:
        initial_shift = total_num_frames / num_frames / 2
    if num_frames is not None:
        indices = np.arange(initial_shift, total_num_frames, total_num_frames / num_frames).astype(int)
    else:
        indices = np.arange(initial_shift, total_num_frames).astype(int)
=======
    total_num_frames = metadata.total_num_frames
    video_fps = metadata.fps

    # If num_frames is not given but fps is, calculate num_frames from fps
    if num_frames is None and fps is not None:
        num_frames = int(total_num_frames / video_fps * fps)
        if num_frames > total_num_frames:
            raise ValueError(
                f"When loading the video with fps={fps}, we computed num_frames={num_frames} "
                f"which exceeds total_num_frames={total_num_frames}. Check fps or video metadata."
            )

    if num_frames is not None:
        indices = np.arange(0, total_num_frames, total_num_frames / num_frames, dtype=int)
    else:
        indices = np.arange(0, total_num_frames, dtype=int)
>>>>>>> 27d17075
    return indices


def read_video_opencv(
    video_path: str,
<<<<<<< HEAD
    num_frames: Optional[int] = None,
    fps: Optional[int] = None,
    initial_shift: Union[bool, float, int] = 0,
=======
    sample_indices_fn: Callable,
    **kwargs,
>>>>>>> 27d17075
):
    """
    Decode a video using the OpenCV backend.

    Args:
        video_path (`str`):
            Path to the video file.
<<<<<<< HEAD
        num_frames (`int`, *optional*):
            Number of frames to sample uniformly. Should be passed only when `fps=None`.
            If not specified and `fps==None`, all frames are sampled.
        fps (`int`, *optional*):
            Number of frames to sample per second. Should be passed only when `num_frames=None`.
            If not specified and `num_frames==None`, all frames are sampled.
        initial_shift (`bool`, `float` or `int`, defaults to `0`):
            The initial shift to apply when sampling frames. If `True`, the shift is set so that frames are sampled from the middle of the video.
=======
        sample_indices_fn (`Callable`):
            A callable function that will return indices at which the video should be sampled. If the video has to be loaded using
            by a different sampling technique than provided by `num_frames` or `fps` arguments, one should provide their own `sample_indices_fn`.
            If not provided, simple uniform sampling with fps is performed.
            Example:
            def sample_indices_fn(metadata, **kwargs):
                return np.linspace(0, metadata.total_num_frames - 1, num_frames, dtype=int)
>>>>>>> 27d17075

    Returns:
        Tuple[`np.array`, `VideoMetadata`]: A tuple containing:
            - Numpy array of frames in RGB (shape: [num_frames, height, width, 3]).
            - `VideoMetadata` object.
    """
    video = cv2.VideoCapture(video_path)
    total_num_frames = int(video.get(cv2.CAP_PROP_FRAME_COUNT))
    video_fps = video.get(cv2.CAP_PROP_FPS)
<<<<<<< HEAD
    if num_frames is None and fps is not None:
        num_frames = int(total_num_frames / video_fps * fps)
        if num_frames > total_num_frames:
            raise ValueError(
                f"When loading the video with fps={fps}, we identified that num_frames ({num_frames}) > total_frames ({total_num_frames}) ."
                f"Make sure that fps of a video is less than the requested fps for loading. Detected video_fps={video_fps}"
            )
    indices = get_uniform_frame_indices(total_num_frames, num_frames=num_frames, initial_shift=initial_shift)
=======
    duration = total_num_frames / video_fps if video_fps else 0
    metadata = VideoMetadata(
        total_num_frames=int(total_num_frames), fps=float(video_fps), duration=float(duration), video_backend="opencv"
    )
    indices = sample_indices_fn(metadata=metadata, **kwargs)
>>>>>>> 27d17075

    index = 0
    frames = []
    while video.isOpened():
        success, frame = video.read()
        if not success:
            break
        if index in indices:
            height, width, channel = frame.shape
            frame = cv2.cvtColor(frame, cv2.COLOR_BGR2RGB)
            frames.append(frame[0:height, 0:width, 0:channel])
        if success:
            index += 1
        if index >= total_num_frames:
            break

    video.release()
    metadata.frames_indices = indices
    return np.stack(frames), metadata


def read_video_decord(
    video_path: str,
<<<<<<< HEAD
    num_frames: Optional[int] = None,
    fps: Optional[int] = None,
    initial_shift: Union[bool, float, int] = 0,
=======
    sample_indices_fn: Optional[Callable] = None,
    **kwargs,
>>>>>>> 27d17075
):
    """
    Decode a video using the Decord backend.

    Args:
        video_path (`str`):
            Path to the video file.
<<<<<<< HEAD
        num_frames (`int`, *optional*):
            Number of frames to sample uniformly. Should be passed only when `fps=None`.
            If not specified and `fps==None`, all frames are sampled.
        fps (`int`, *optional*):
            Number of frames to sample per second. Should be passed only when `num_frames=None`.
            If not specified and `num_frames==None`, all frames are sampled.
        initial_shift (`bool`, `float` or `int`, defaults to `0`):
            The initial shift to apply when sampling frames. If `True`, the shift is set so that frames are sampled from the middle of the video.
=======
        sample_indices_fn (`Callable`, *optional*):
            A callable function that will return indices at which the video should be sampled. If the video has to be loaded using
            by a different sampling technique than provided by `num_frames` or `fps` arguments, one should provide their own `sample_indices_fn`.
            If not provided, simple uniform sampling with fps is performed.
            Example:
            def sample_indices_fn(metadata, **kwargs):
                return np.linspace(0, metadata.total_num_frames - 1, num_frames, dtype=int)
>>>>>>> 27d17075

    Returns:
        Tuple[`np.array`, `VideoMetadata`]: A tuple containing:
            - Numpy array of frames in RGB (shape: [num_frames, height, width, 3]).
            - `VideoMetadata` object.
    """
    vr = VideoReader(uri=video_path, ctx=cpu(0))  # decord has problems with gpu
    video_fps = vr.get_avg_fps()
    total_num_frames = len(vr)
<<<<<<< HEAD
    if num_frames is None and fps is not None:
        num_frames = int(total_num_frames / video_fps * fps)
        if num_frames > total_num_frames:
            raise ValueError(
                f"When loading the video with fps={fps}, we identified that num_frames ({num_frames}) > total_frames ({total_num_frames}) ."
                f"Make sure that fps of a video is less than the requested fps for loading. Detected video_fps={video_fps}"
            )
    indices = get_uniform_frame_indices(
        total_num_frames=total_num_frames, num_frames=num_frames, initial_shift=initial_shift
    )
=======
    duration = total_num_frames / video_fps if video_fps else 0
    metadata = VideoMetadata(
        total_num_frames=int(total_num_frames), fps=float(video_fps), duration=float(duration), video_backend="decord"
    )

    indices = sample_indices_fn(metadata=metadata, **kwargs)

>>>>>>> 27d17075
    frames = vr.get_batch(indices).asnumpy()
    metadata.frames_indices = indices
    return frames, metadata


def read_video_pyav(
    video_path: str,
<<<<<<< HEAD
    num_frames: Optional[int] = None,
    fps: Optional[int] = None,
    initial_shift: Union[bool, float, int] = 0,
=======
    sample_indices_fn: Callable,
    **kwargs,
>>>>>>> 27d17075
):
    """
    Decode the video with PyAV decoder.

    Args:
        video_path (`str`):
            Path to the video file.
<<<<<<< HEAD
        num_frames (`int`, *optional*):
            Number of frames to sample uniformly. Should be passed only when `fps=None`.
            If not specified and `fps==None`, all frames are sampled.
        fps (`int`, *optional*):
            Number of frames to sample per second. Should be passed only when `num_frames=None`.
            If not specified and `num_frames==None`, all frames are sampled.
        initial_shift (`bool`, `float` or `int`, defaults to `0`):
            The initial shift to apply when sampling frames. If `True`, the shift is set so that frames are sampled from the middle of the video.
=======
        sample_indices_fn (`Callable`, *optional*):
            A callable function that will return indices at which the video should be sampled. If the video has to be loaded using
            by a different sampling technique than provided by `num_frames` or `fps` arguments, one should provide their own `sample_indices_fn`.
            If not provided, simple uniform sampling with fps is performed.
            Example:
            def sample_indices_fn(metadata, **kwargs):
                return np.linspace(0, metadata.total_num_frames - 1, num_frames, dtype=int)
>>>>>>> 27d17075

    Returns:
        Tuple[`np.array`, `VideoMetadata`]: A tuple containing:
            - Numpy array of frames in RGB (shape: [num_frames, height, width, 3]).
            - `VideoMetadata` object.
    """
    container = av.open(video_path)
    total_num_frames = container.streams.video[0].frames
    video_fps = container.streams.video[0].average_rate  # should we better use `av_guess_frame_rate`?
<<<<<<< HEAD
    if num_frames is None and fps is not None:
        num_frames = int(total_num_frames / video_fps * fps)
        if num_frames > total_num_frames:
            raise ValueError(
                f"When loading the video with fps={fps}, we identified that num_frames ({num_frames}) > total_frames ({total_num_frames}) ."
                f"Make sure that fps of a video is less than the requested fps for loading. Detected video_fps={video_fps}"
            )
    indices = get_uniform_frame_indices(total_num_frames, num_frames=num_frames, initial_shift=initial_shift)
=======
    duration = total_num_frames / video_fps if video_fps else 0
    metadata = VideoMetadata(
        total_num_frames=int(total_num_frames), fps=float(video_fps), duration=float(duration), video_backend="pyav"
    )
    indices = sample_indices_fn(metadata=metadata, **kwargs)
>>>>>>> 27d17075

    frames = []
    container.seek(0)
    end_index = indices[-1]
    for i, frame in enumerate(container.decode(video=0)):
        if i > end_index:
            break
        if i >= 0 and i in indices:
            frames.append(frame)

    video = np.stack([x.to_ndarray(format="rgb24") for x in frames])
    metadata.frames_indices = indices
    return video, metadata


def read_video_torchvision(
    video_path: str,
<<<<<<< HEAD
    num_frames: Optional[int] = None,
    fps: Optional[int] = None,
    initial_shift: Union[bool, float, int] = 0,
=======
    sample_indices_fn: Callable,
    **kwargs,
>>>>>>> 27d17075
):
    """
    Decode the video with torchvision decoder.

    Args:
        video_path (`str`):
            Path to the video file.
<<<<<<< HEAD
        num_frames (`int`, *optional*):
            Number of frames to sample uniformly. Should be passed only when `fps=None`.
            If not specified and `fps==None`, all frames are sampled.
        fps (`int`, *optional*):
            Number of frames to sample per second. Should be passed only when `num_frames=None`.
            If not specified and `num_frames==None`, all frames are sampled.
        initial_shift (`bool`, `float` or `int`, defaults to `0`):
            The initial shift to apply when sampling frames. If `True`, the shift is set so that frames are sampled from the middle of the video.
=======
        sample_indices_fn (`Callable`, *optional*):
            A callable function that will return indices at which the video should be sampled. If the video has to be loaded using
            by a different sampling technique than provided by `num_frames` or `fps` arguments, one should provide their own `sample_indices_fn`.
            If not provided, simple uniform sampling with fps is performed.
            Example:
            def sample_indices_fn(metadata, **kwargs):
                return np.linspace(0, metadata.total_num_frames - 1, num_frames, dtype=int)
>>>>>>> 27d17075

    Returns:
        Tuple[`np.array`, `VideoMetadata`]: A tuple containing:
            - Numpy array of frames in RGB (shape: [num_frames, height, width, 3]).
            - `VideoMetadata` object.
    """
    video, _, info = torchvision_io.read_video(
        video_path,
        start_pts=0.0,
        end_pts=None,
        pts_unit="sec",
        output_format="THWC",
    )
    video_fps = info["video_fps"]
    total_num_frames = video.size(0)
<<<<<<< HEAD
    if num_frames is None and fps is not None:
        num_frames = int(total_num_frames / video_fps * fps)
        if num_frames > total_num_frames:
            raise ValueError(
                f"When loading the video with fps={fps}, we identified that num_frames ({num_frames}) > total_frames ({total_num_frames}) ."
                f"Make sure that fps of a video is less than the requested fps for loading. Detected video_fps={video_fps}"
            )

    if num_frames is not None:
        if initial_shift is True:
            initial_shift = total_num_frames / num_frames / 2
        idx = torch.arange(initial_shift, total_num_frames, total_num_frames / num_frames).to(torch.int)
        return video[idx]
=======
    duration = total_num_frames / video_fps if video_fps else 0
    metadata = VideoMetadata(
        total_num_frames=int(total_num_frames),
        fps=float(video_fps),
        duration=float(duration),
        video_backend="torchvision",
    )

    indices = sample_indices_fn(metadata=metadata, **kwargs)
>>>>>>> 27d17075

    video = video[indices].contiguous().numpy()
    metadata.frames_indices = indices
    return video, metadata


VIDEO_DECODERS = {
    "decord": read_video_decord,
    "opencv": read_video_opencv,
    "pyav": read_video_pyav,
    "torchvision": read_video_torchvision,
}


def load_video(
    video: Union[str, "VideoInput"],
    num_frames: Optional[int] = None,
    fps: Optional[int] = None,
    initial_shift: Union[bool, float, int] = 0,
    backend: str = "opencv",
    sample_indices_fn: Optional[Callable] = None,
    **kwargs,
) -> np.array:
    """
    Loads `video` to a numpy array.

    Args:
        video (`str` or `VideoInput`):
            The video to convert to the numpy array format. Can be a link to video or local path.
        num_frames (`int`, *optional*):
            Number of frames to sample uniformly. If not passed, the whole video is loaded.
        fps (`int`, *optional*):
            Number of frames to sample per second. Should be passed only when `num_frames=None`.
            If not specified and `num_frames==None`, all frames are sampled.
        initial_shift (`bool`, `float` or `int`, defaults to `0`):
            The initial shift to apply when sampling frames. If `True`, the shift is set so that frames are sampled from the middle of the video.
        backend (`str`, *optional*, defaults to `"opencv"`):
            The backend to use when loading the video. Can be any of ["decord", "pyav", "opencv", "torchvision"]. Defaults to "opencv".
        sample_indices_fn (`Callable`, *optional*):
            A callable function that will return indices at which the video should be sampled. If the video has to be loaded using
            by a different sampling technique than provided by `num_frames` or `fps` arguments, one should provide their own `sample_indices_fn`.
            If not provided, simple uniformt sampling with fps is performed, otherwise `sample_indices_fn` has priority over other args.
            The function expects at input the all args along with all kwargs passed to `load_video` and should output valid
            indices at which the video should be sampled. For example:

            Example:
            def sample_indices_fn(metadata, **kwargs):
                return np.linspace(0, metadata.total_num_frames - 1, num_frames, dtype=int)

    Returns:
        Tuple[`np.array`, Dict]: A tuple containing:
            - Numpy array of frames in RGB (shape: [num_frames, height, width, 3]).
            - Metadata dictionary.
    """

    # If `sample_indices_fn` is given, we can accept any args as those might be needed by custom `sample_indices_fn`
    if fps is not None and num_frames is not None and sample_indices_fn is None:
        raise ValueError(
            "`num_frames`, `fps`, and `sample_indices_fn` are mutually exclusive arguments, please use only one!"
        )

    # If user didn't pass a sampling function, create one on the fly with default logic
    if sample_indices_fn is None:

        def sample_indices_fn_func(metadata, **fn_kwargs):
            return default_sample_indices_fn(metadata, num_frames=num_frames, fps=fps, **fn_kwargs)

        sample_indices_fn = sample_indices_fn_func

    if video.startswith("https://www.youtube.com") or video.startswith("http://www.youtube.com"):
        if not is_yt_dlp_available():
            raise ImportError("To load a video from YouTube url you have  to install `yt_dlp` first.")
        buffer = BytesIO()
        with redirect_stdout(buffer), YoutubeDL() as f:
            f.download([video])
        bytes_obj = buffer.getvalue()
        file_obj = BytesIO(bytes_obj)
    elif video.startswith("http://") or video.startswith("https://"):
        file_obj = BytesIO(requests.get(video).content)
    elif os.path.isfile(video):
        file_obj = video
    elif is_valid_image(video) or (isinstance(video, (list, tuple)) and is_valid_image(video[0])):
        file_obj = None
    else:
        raise TypeError("Incorrect format used for video. Should be an url linking to an video or a local path.")

    # can also load with decord, but not cv2/torchvision
    # both will fail in case of url links
    video_is_url = video.startswith("http://") or video.startswith("https://")
    if video_is_url and backend in ["opencv", "torchvision"]:
        raise ValueError(
            "If you are trying to load a video from URL, you can decode the video only with `pyav` or `decord` as backend"
        )

    if file_obj is None:
        return video

    if (
        (not is_decord_available() and backend == "decord")
        or (not is_av_available() and backend == "pyav")
        or (not is_cv2_available() and backend == "opencv")
        or (not is_torchvision_available() and backend == "torchvision")
    ):
        raise ImportError(
            f"You chose backend={backend} for loading the video but the required library is not found in your environment "
            f"Make sure to install {backend} before loading the video."
        )

    video_decoder = VIDEO_DECODERS[backend]
<<<<<<< HEAD
    video = video_decoder(file_obj, num_frames=num_frames, fps=fps, initial_shift=initial_shift)
    return video
=======
    video, metadata = video_decoder(file_obj, sample_indices_fn, **kwargs)
    return video, metadata
>>>>>>> 27d17075


def load_images(
    images: Union[List, Tuple, str, "PIL.Image.Image"], timeout: Optional[float] = None
) -> Union["PIL.Image.Image", List["PIL.Image.Image"], List[List["PIL.Image.Image"]]]:
    """Loads images, handling different levels of nesting.

    Args:
      images: A single image, a list of images, or a list of lists of images to load.
      timeout: Timeout for loading images.

    Returns:
      A single image, a list of images, a list of lists of images.
    """
    if isinstance(images, (list, tuple)):
        if len(images) and isinstance(images[0], (list, tuple)):
            return [[load_image(image, timeout=timeout) for image in image_group] for image_group in images]
        else:
            return [load_image(image, timeout=timeout) for image in images]
    else:
        return load_image(images, timeout=timeout)


def validate_preprocess_arguments(
    do_rescale: Optional[bool] = None,
    rescale_factor: Optional[float] = None,
    do_normalize: Optional[bool] = None,
    image_mean: Optional[Union[float, List[float]]] = None,
    image_std: Optional[Union[float, List[float]]] = None,
    do_pad: Optional[bool] = None,
    size_divisibility: Optional[int] = None,
    do_center_crop: Optional[bool] = None,
    crop_size: Optional[Dict[str, int]] = None,
    do_resize: Optional[bool] = None,
    size: Optional[Dict[str, int]] = None,
    resample: Optional["PILImageResampling"] = None,
):
    """
    Checks validity of typically used arguments in an `ImageProcessor` `preprocess` method.
    Raises `ValueError` if arguments incompatibility is caught.
    Many incompatibilities are model-specific. `do_pad` sometimes needs `size_divisor`,
    sometimes `size_divisibility`, and sometimes `size`. New models and processors added should follow
    existing arguments when possible.

    """
    if do_rescale and rescale_factor is None:
        raise ValueError("`rescale_factor` must be specified if `do_rescale` is `True`.")

    if do_pad and size_divisibility is None:
        # Here, size_divisor might be passed as the value of size
        raise ValueError(
            "Depending on the model, `size_divisibility`, `size_divisor`, `pad_size` or `size` must be specified if `do_pad` is `True`."
        )

    if do_normalize and (image_mean is None or image_std is None):
        raise ValueError("`image_mean` and `image_std` must both be specified if `do_normalize` is `True`.")

    if do_center_crop and crop_size is None:
        raise ValueError("`crop_size` must be specified if `do_center_crop` is `True`.")

    if do_resize and (size is None or resample is None):
        raise ValueError("`size` and `resample` must be specified if `do_resize` is `True`.")


def validate_fast_preprocess_arguments(
    do_rescale: Optional[bool] = None,
    rescale_factor: Optional[float] = None,
    do_normalize: Optional[bool] = None,
    image_mean: Optional[Union[float, List[float]]] = None,
    image_std: Optional[Union[float, List[float]]] = None,
    do_pad: Optional[bool] = None,
    size_divisibility: Optional[int] = None,
    do_center_crop: Optional[bool] = None,
    crop_size: Optional[Dict[str, int]] = None,
    do_resize: Optional[bool] = None,
    size: Optional[Dict[str, int]] = None,
    resample: Optional["PILImageResampling"] = None,
    return_tensors: Optional[Union[str, TensorType]] = None,
    data_format: Optional[ChannelDimension] = ChannelDimension.FIRST,
):
    """
    Checks validity of typically used arguments in an `ImageProcessorFast` `preprocess` method.
    Raises `ValueError` if arguments incompatibility is caught.
    """
    validate_preprocess_arguments(
        do_rescale=do_rescale,
        rescale_factor=rescale_factor,
        do_normalize=do_normalize,
        image_mean=image_mean,
        image_std=image_std,
        do_pad=do_pad,
        size_divisibility=size_divisibility,
        do_center_crop=do_center_crop,
        crop_size=crop_size,
        do_resize=do_resize,
        size=size,
        resample=resample,
    )
    # Extra checks for ImageProcessorFast
    if return_tensors is not None and return_tensors != "pt":
        raise ValueError("Only returning PyTorch tensors is currently supported.")

    if data_format != ChannelDimension.FIRST:
        raise ValueError("Only channel first data format is currently supported.")


# In the future we can add a TF implementation here when we have TF models.
class ImageFeatureExtractionMixin:
    """
    Mixin that contain utilities for preparing image features.
    """

    def _ensure_format_supported(self, image):
        if not isinstance(image, (PIL.Image.Image, np.ndarray)) and not is_torch_tensor(image):
            raise ValueError(
                f"Got type {type(image)} which is not supported, only `PIL.Image.Image`, `np.array` and "
                "`torch.Tensor` are."
            )

    def to_pil_image(self, image, rescale=None):
        """
        Converts `image` to a PIL Image. Optionally rescales it and puts the channel dimension back as the last axis if
        needed.

        Args:
            image (`PIL.Image.Image` or `numpy.ndarray` or `torch.Tensor`):
                The image to convert to the PIL Image format.
            rescale (`bool`, *optional*):
                Whether or not to apply the scaling factor (to make pixel values integers between 0 and 255). Will
                default to `True` if the image type is a floating type, `False` otherwise.
        """
        self._ensure_format_supported(image)

        if is_torch_tensor(image):
            image = image.numpy()

        if isinstance(image, np.ndarray):
            if rescale is None:
                # rescale default to the array being of floating type.
                rescale = isinstance(image.flat[0], np.floating)
            # If the channel as been moved to first dim, we put it back at the end.
            if image.ndim == 3 and image.shape[0] in [1, 3]:
                image = image.transpose(1, 2, 0)
            if rescale:
                image = image * 255
            image = image.astype(np.uint8)
            return PIL.Image.fromarray(image)
        return image

    def convert_rgb(self, image):
        """
        Converts `PIL.Image.Image` to RGB format.

        Args:
            image (`PIL.Image.Image`):
                The image to convert.
        """
        self._ensure_format_supported(image)
        if not isinstance(image, PIL.Image.Image):
            return image

        return image.convert("RGB")

    def rescale(self, image: np.ndarray, scale: Union[float, int]) -> np.ndarray:
        """
        Rescale a numpy image by scale amount
        """
        self._ensure_format_supported(image)
        return image * scale

    def to_numpy_array(self, image, rescale=None, channel_first=True):
        """
        Converts `image` to a numpy array. Optionally rescales it and puts the channel dimension as the first
        dimension.

        Args:
            image (`PIL.Image.Image` or `np.ndarray` or `torch.Tensor`):
                The image to convert to a NumPy array.
            rescale (`bool`, *optional*):
                Whether or not to apply the scaling factor (to make pixel values floats between 0. and 1.). Will
                default to `True` if the image is a PIL Image or an array/tensor of integers, `False` otherwise.
            channel_first (`bool`, *optional*, defaults to `True`):
                Whether or not to permute the dimensions of the image to put the channel dimension first.
        """
        self._ensure_format_supported(image)

        if isinstance(image, PIL.Image.Image):
            image = np.array(image)

        if is_torch_tensor(image):
            image = image.numpy()

        rescale = isinstance(image.flat[0], np.integer) if rescale is None else rescale

        if rescale:
            image = self.rescale(image.astype(np.float32), 1 / 255.0)

        if channel_first and image.ndim == 3:
            image = image.transpose(2, 0, 1)

        return image

    def expand_dims(self, image):
        """
        Expands 2-dimensional `image` to 3 dimensions.

        Args:
            image (`PIL.Image.Image` or `np.ndarray` or `torch.Tensor`):
                The image to expand.
        """
        self._ensure_format_supported(image)

        # Do nothing if PIL image
        if isinstance(image, PIL.Image.Image):
            return image

        if is_torch_tensor(image):
            image = image.unsqueeze(0)
        else:
            image = np.expand_dims(image, axis=0)
        return image

    def normalize(self, image, mean, std, rescale=False):
        """
        Normalizes `image` with `mean` and `std`. Note that this will trigger a conversion of `image` to a NumPy array
        if it's a PIL Image.

        Args:
            image (`PIL.Image.Image` or `np.ndarray` or `torch.Tensor`):
                The image to normalize.
            mean (`List[float]` or `np.ndarray` or `torch.Tensor`):
                The mean (per channel) to use for normalization.
            std (`List[float]` or `np.ndarray` or `torch.Tensor`):
                The standard deviation (per channel) to use for normalization.
            rescale (`bool`, *optional*, defaults to `False`):
                Whether or not to rescale the image to be between 0 and 1. If a PIL image is provided, scaling will
                happen automatically.
        """
        self._ensure_format_supported(image)

        if isinstance(image, PIL.Image.Image):
            image = self.to_numpy_array(image, rescale=True)
        # If the input image is a PIL image, it automatically gets rescaled. If it's another
        # type it may need rescaling.
        elif rescale:
            if isinstance(image, np.ndarray):
                image = self.rescale(image.astype(np.float32), 1 / 255.0)
            elif is_torch_tensor(image):
                image = self.rescale(image.float(), 1 / 255.0)

        if isinstance(image, np.ndarray):
            if not isinstance(mean, np.ndarray):
                mean = np.array(mean).astype(image.dtype)
            if not isinstance(std, np.ndarray):
                std = np.array(std).astype(image.dtype)
        elif is_torch_tensor(image):
            import torch

            if not isinstance(mean, torch.Tensor):
                if isinstance(mean, np.ndarray):
                    mean = torch.from_numpy(mean)
                else:
                    mean = torch.tensor(mean)
            if not isinstance(std, torch.Tensor):
                if isinstance(std, np.ndarray):
                    std = torch.from_numpy(std)
                else:
                    std = torch.tensor(std)

        if image.ndim == 3 and image.shape[0] in [1, 3]:
            return (image - mean[:, None, None]) / std[:, None, None]
        else:
            return (image - mean) / std

    def resize(self, image, size, resample=None, default_to_square=True, max_size=None):
        """
        Resizes `image`. Enforces conversion of input to PIL.Image.

        Args:
            image (`PIL.Image.Image` or `np.ndarray` or `torch.Tensor`):
                The image to resize.
            size (`int` or `Tuple[int, int]`):
                The size to use for resizing the image. If `size` is a sequence like (h, w), output size will be
                matched to this.

                If `size` is an int and `default_to_square` is `True`, then image will be resized to (size, size). If
                `size` is an int and `default_to_square` is `False`, then smaller edge of the image will be matched to
                this number. i.e, if height > width, then image will be rescaled to (size * height / width, size).
            resample (`int`, *optional*, defaults to `PILImageResampling.BILINEAR`):
                The filter to user for resampling.
            default_to_square (`bool`, *optional*, defaults to `True`):
                How to convert `size` when it is a single int. If set to `True`, the `size` will be converted to a
                square (`size`,`size`). If set to `False`, will replicate
                [`torchvision.transforms.Resize`](https://pytorch.org/vision/stable/transforms.html#torchvision.transforms.Resize)
                with support for resizing only the smallest edge and providing an optional `max_size`.
            max_size (`int`, *optional*, defaults to `None`):
                The maximum allowed for the longer edge of the resized image: if the longer edge of the image is
                greater than `max_size` after being resized according to `size`, then the image is resized again so
                that the longer edge is equal to `max_size`. As a result, `size` might be overruled, i.e the smaller
                edge may be shorter than `size`. Only used if `default_to_square` is `False`.

        Returns:
            image: A resized `PIL.Image.Image`.
        """
        resample = resample if resample is not None else PILImageResampling.BILINEAR

        self._ensure_format_supported(image)

        if not isinstance(image, PIL.Image.Image):
            image = self.to_pil_image(image)

        if isinstance(size, list):
            size = tuple(size)

        if isinstance(size, int) or len(size) == 1:
            if default_to_square:
                size = (size, size) if isinstance(size, int) else (size[0], size[0])
            else:
                width, height = image.size
                # specified size only for the smallest edge
                short, long = (width, height) if width <= height else (height, width)
                requested_new_short = size if isinstance(size, int) else size[0]

                if short == requested_new_short:
                    return image

                new_short, new_long = requested_new_short, int(requested_new_short * long / short)

                if max_size is not None:
                    if max_size <= requested_new_short:
                        raise ValueError(
                            f"max_size = {max_size} must be strictly greater than the requested "
                            f"size for the smaller edge size = {size}"
                        )
                    if new_long > max_size:
                        new_short, new_long = int(max_size * new_short / new_long), max_size

                size = (new_short, new_long) if width <= height else (new_long, new_short)

        return image.resize(size, resample=resample)

    def center_crop(self, image, size):
        """
        Crops `image` to the given size using a center crop. Note that if the image is too small to be cropped to the
        size given, it will be padded (so the returned result has the size asked).

        Args:
            image (`PIL.Image.Image` or `np.ndarray` or `torch.Tensor` of shape (n_channels, height, width) or (height, width, n_channels)):
                The image to resize.
            size (`int` or `Tuple[int, int]`):
                The size to which crop the image.

        Returns:
            new_image: A center cropped `PIL.Image.Image` or `np.ndarray` or `torch.Tensor` of shape: (n_channels,
            height, width).
        """
        self._ensure_format_supported(image)

        if not isinstance(size, tuple):
            size = (size, size)

        # PIL Image.size is (width, height) but NumPy array and torch Tensors have (height, width)
        if is_torch_tensor(image) or isinstance(image, np.ndarray):
            if image.ndim == 2:
                image = self.expand_dims(image)
            image_shape = image.shape[1:] if image.shape[0] in [1, 3] else image.shape[:2]
        else:
            image_shape = (image.size[1], image.size[0])

        top = (image_shape[0] - size[0]) // 2
        bottom = top + size[0]  # In case size is odd, (image_shape[0] + size[0]) // 2 won't give the proper result.
        left = (image_shape[1] - size[1]) // 2
        right = left + size[1]  # In case size is odd, (image_shape[1] + size[1]) // 2 won't give the proper result.

        # For PIL Images we have a method to crop directly.
        if isinstance(image, PIL.Image.Image):
            return image.crop((left, top, right, bottom))

        # Check if image is in (n_channels, height, width) or (height, width, n_channels) format
        channel_first = True if image.shape[0] in [1, 3] else False

        # Transpose (height, width, n_channels) format images
        if not channel_first:
            if isinstance(image, np.ndarray):
                image = image.transpose(2, 0, 1)
            if is_torch_tensor(image):
                image = image.permute(2, 0, 1)

        # Check if cropped area is within image boundaries
        if top >= 0 and bottom <= image_shape[0] and left >= 0 and right <= image_shape[1]:
            return image[..., top:bottom, left:right]

        # Otherwise, we may need to pad if the image is too small. Oh joy...
        new_shape = image.shape[:-2] + (max(size[0], image_shape[0]), max(size[1], image_shape[1]))
        if isinstance(image, np.ndarray):
            new_image = np.zeros_like(image, shape=new_shape)
        elif is_torch_tensor(image):
            new_image = image.new_zeros(new_shape)

        top_pad = (new_shape[-2] - image_shape[0]) // 2
        bottom_pad = top_pad + image_shape[0]
        left_pad = (new_shape[-1] - image_shape[1]) // 2
        right_pad = left_pad + image_shape[1]
        new_image[..., top_pad:bottom_pad, left_pad:right_pad] = image

        top += top_pad
        bottom += top_pad
        left += left_pad
        right += left_pad

        new_image = new_image[
            ..., max(0, top) : min(new_image.shape[-2], bottom), max(0, left) : min(new_image.shape[-1], right)
        ]

        return new_image

    def flip_channel_order(self, image):
        """
        Flips the channel order of `image` from RGB to BGR, or vice versa. Note that this will trigger a conversion of
        `image` to a NumPy array if it's a PIL Image.

        Args:
            image (`PIL.Image.Image` or `np.ndarray` or `torch.Tensor`):
                The image whose color channels to flip. If `np.ndarray` or `torch.Tensor`, the channel dimension should
                be first.
        """
        self._ensure_format_supported(image)

        if isinstance(image, PIL.Image.Image):
            image = self.to_numpy_array(image)

        return image[::-1, :, :]

    def rotate(self, image, angle, resample=None, expand=0, center=None, translate=None, fillcolor=None):
        """
        Returns a rotated copy of `image`. This method returns a copy of `image`, rotated the given number of degrees
        counter clockwise around its centre.

        Args:
            image (`PIL.Image.Image` or `np.ndarray` or `torch.Tensor`):
                The image to rotate. If `np.ndarray` or `torch.Tensor`, will be converted to `PIL.Image.Image` before
                rotating.

        Returns:
            image: A rotated `PIL.Image.Image`.
        """
        resample = resample if resample is not None else PIL.Image.NEAREST

        self._ensure_format_supported(image)

        if not isinstance(image, PIL.Image.Image):
            image = self.to_pil_image(image)

        return image.rotate(
            angle, resample=resample, expand=expand, center=center, translate=translate, fillcolor=fillcolor
        )


def validate_annotations(
    annotation_format: AnnotationFormat,
    supported_annotation_formats: Tuple[AnnotationFormat, ...],
    annotations: List[Dict],
) -> None:
    if annotation_format not in supported_annotation_formats:
        raise ValueError(f"Unsupported annotation format: {format} must be one of {supported_annotation_formats}")

    if annotation_format is AnnotationFormat.COCO_DETECTION:
        if not valid_coco_detection_annotations(annotations):
            raise ValueError(
                "Invalid COCO detection annotations. Annotations must a dict (single image) or list of dicts "
                "(batch of images) with the following keys: `image_id` and `annotations`, with the latter "
                "being a list of annotations in the COCO format."
            )

    if annotation_format is AnnotationFormat.COCO_PANOPTIC:
        if not valid_coco_panoptic_annotations(annotations):
            raise ValueError(
                "Invalid COCO panoptic annotations. Annotations must a dict (single image) or list of dicts "
                "(batch of images) with the following keys: `image_id`, `file_name` and `segments_info`, with "
                "the latter being a list of annotations in the COCO format."
            )


def validate_kwargs(valid_processor_keys: List[str], captured_kwargs: List[str]):
    unused_keys = set(captured_kwargs).difference(set(valid_processor_keys))
    if unused_keys:
        unused_key_str = ", ".join(unused_keys)
        # TODO raise a warning here instead of simply logging?
        logger.warning(f"Unused or unrecognized kwargs: {unused_key_str}.")


@dataclass(frozen=True)
class SizeDict:
    """
    Hashable dictionary to store image size information.
    """

    height: int = None
    width: int = None
    longest_edge: int = None
    shortest_edge: int = None
    max_height: int = None
    max_width: int = None

    def __getitem__(self, key):
        if hasattr(self, key):
            return getattr(self, key)
        raise KeyError(f"Key {key} not found in SizeDict.")<|MERGE_RESOLUTION|>--- conflicted
+++ resolved
@@ -18,11 +18,7 @@
 from contextlib import redirect_stdout
 from dataclasses import dataclass
 from io import BytesIO
-<<<<<<< HEAD
-from typing import Dict, Iterable, List, Optional, Tuple, Union
-=======
-from typing import TYPE_CHECKING, Callable, Dict, Iterable, List, Optional, Tuple, Union
->>>>>>> 27d17075
+from typing import Callable, Dict, Iterable, List, Optional, Tuple, Union
 
 import numpy as np
 import requests
@@ -561,13 +557,7 @@
     return image
 
 
-<<<<<<< HEAD
-def get_uniform_frame_indices(
-    total_num_frames: int, num_frames: Optional[int] = None, initial_shift: Union[bool, float, int] = 0
-):
-=======
 def default_sample_indices_fn(metadata: VideoMetadata, num_frames=None, fps=None, **kwargs):
->>>>>>> 27d17075
     """
     A default sampling function that replicates the logic used in get_uniform_frame_indices,
     while optionally handling `fps` if `num_frames` is not provided.
@@ -576,27 +566,13 @@
         metadata (`VideoMetadata`):
             `VideoMetadata` object containing metadat about the video, such as "total_num_frames" or "fps".
         num_frames (`int`, *optional*):
-<<<<<<< HEAD
-            Number of frames to sample uniformly. If not specified, all frames are sampled.
-        initial_shift (`bool`, `float` or `int`, defaults to `0`):
-            The initial shift to apply when sampling frames. If `True`, the shift is set so that frames are sampled from the middle of the video.
-=======
             Number of frames to sample uniformly.
         fps (`int`, *optional*):
             Desired frames per second. Takes priority over num_frames if both are provided.
->>>>>>> 27d17075
 
     Returns:
         `np.ndarray`: Array of frame indices to sample.
     """
-<<<<<<< HEAD
-    if initial_shift is True:
-        initial_shift = total_num_frames / num_frames / 2
-    if num_frames is not None:
-        indices = np.arange(initial_shift, total_num_frames, total_num_frames / num_frames).astype(int)
-    else:
-        indices = np.arange(initial_shift, total_num_frames).astype(int)
-=======
     total_num_frames = metadata.total_num_frames
     video_fps = metadata.fps
 
@@ -613,20 +589,13 @@
         indices = np.arange(0, total_num_frames, total_num_frames / num_frames, dtype=int)
     else:
         indices = np.arange(0, total_num_frames, dtype=int)
->>>>>>> 27d17075
     return indices
 
 
 def read_video_opencv(
     video_path: str,
-<<<<<<< HEAD
-    num_frames: Optional[int] = None,
-    fps: Optional[int] = None,
-    initial_shift: Union[bool, float, int] = 0,
-=======
     sample_indices_fn: Callable,
     **kwargs,
->>>>>>> 27d17075
 ):
     """
     Decode a video using the OpenCV backend.
@@ -634,16 +603,6 @@
     Args:
         video_path (`str`):
             Path to the video file.
-<<<<<<< HEAD
-        num_frames (`int`, *optional*):
-            Number of frames to sample uniformly. Should be passed only when `fps=None`.
-            If not specified and `fps==None`, all frames are sampled.
-        fps (`int`, *optional*):
-            Number of frames to sample per second. Should be passed only when `num_frames=None`.
-            If not specified and `num_frames==None`, all frames are sampled.
-        initial_shift (`bool`, `float` or `int`, defaults to `0`):
-            The initial shift to apply when sampling frames. If `True`, the shift is set so that frames are sampled from the middle of the video.
-=======
         sample_indices_fn (`Callable`):
             A callable function that will return indices at which the video should be sampled. If the video has to be loaded using
             by a different sampling technique than provided by `num_frames` or `fps` arguments, one should provide their own `sample_indices_fn`.
@@ -651,7 +610,6 @@
             Example:
             def sample_indices_fn(metadata, **kwargs):
                 return np.linspace(0, metadata.total_num_frames - 1, num_frames, dtype=int)
->>>>>>> 27d17075
 
     Returns:
         Tuple[`np.array`, `VideoMetadata`]: A tuple containing:
@@ -661,22 +619,11 @@
     video = cv2.VideoCapture(video_path)
     total_num_frames = int(video.get(cv2.CAP_PROP_FRAME_COUNT))
     video_fps = video.get(cv2.CAP_PROP_FPS)
-<<<<<<< HEAD
-    if num_frames is None and fps is not None:
-        num_frames = int(total_num_frames / video_fps * fps)
-        if num_frames > total_num_frames:
-            raise ValueError(
-                f"When loading the video with fps={fps}, we identified that num_frames ({num_frames}) > total_frames ({total_num_frames}) ."
-                f"Make sure that fps of a video is less than the requested fps for loading. Detected video_fps={video_fps}"
-            )
-    indices = get_uniform_frame_indices(total_num_frames, num_frames=num_frames, initial_shift=initial_shift)
-=======
     duration = total_num_frames / video_fps if video_fps else 0
     metadata = VideoMetadata(
         total_num_frames=int(total_num_frames), fps=float(video_fps), duration=float(duration), video_backend="opencv"
     )
     indices = sample_indices_fn(metadata=metadata, **kwargs)
->>>>>>> 27d17075
 
     index = 0
     frames = []
@@ -700,14 +647,8 @@
 
 def read_video_decord(
     video_path: str,
-<<<<<<< HEAD
-    num_frames: Optional[int] = None,
-    fps: Optional[int] = None,
-    initial_shift: Union[bool, float, int] = 0,
-=======
     sample_indices_fn: Optional[Callable] = None,
     **kwargs,
->>>>>>> 27d17075
 ):
     """
     Decode a video using the Decord backend.
@@ -715,16 +656,6 @@
     Args:
         video_path (`str`):
             Path to the video file.
-<<<<<<< HEAD
-        num_frames (`int`, *optional*):
-            Number of frames to sample uniformly. Should be passed only when `fps=None`.
-            If not specified and `fps==None`, all frames are sampled.
-        fps (`int`, *optional*):
-            Number of frames to sample per second. Should be passed only when `num_frames=None`.
-            If not specified and `num_frames==None`, all frames are sampled.
-        initial_shift (`bool`, `float` or `int`, defaults to `0`):
-            The initial shift to apply when sampling frames. If `True`, the shift is set so that frames are sampled from the middle of the video.
-=======
         sample_indices_fn (`Callable`, *optional*):
             A callable function that will return indices at which the video should be sampled. If the video has to be loaded using
             by a different sampling technique than provided by `num_frames` or `fps` arguments, one should provide their own `sample_indices_fn`.
@@ -732,7 +663,6 @@
             Example:
             def sample_indices_fn(metadata, **kwargs):
                 return np.linspace(0, metadata.total_num_frames - 1, num_frames, dtype=int)
->>>>>>> 27d17075
 
     Returns:
         Tuple[`np.array`, `VideoMetadata`]: A tuple containing:
@@ -742,18 +672,6 @@
     vr = VideoReader(uri=video_path, ctx=cpu(0))  # decord has problems with gpu
     video_fps = vr.get_avg_fps()
     total_num_frames = len(vr)
-<<<<<<< HEAD
-    if num_frames is None and fps is not None:
-        num_frames = int(total_num_frames / video_fps * fps)
-        if num_frames > total_num_frames:
-            raise ValueError(
-                f"When loading the video with fps={fps}, we identified that num_frames ({num_frames}) > total_frames ({total_num_frames}) ."
-                f"Make sure that fps of a video is less than the requested fps for loading. Detected video_fps={video_fps}"
-            )
-    indices = get_uniform_frame_indices(
-        total_num_frames=total_num_frames, num_frames=num_frames, initial_shift=initial_shift
-    )
-=======
     duration = total_num_frames / video_fps if video_fps else 0
     metadata = VideoMetadata(
         total_num_frames=int(total_num_frames), fps=float(video_fps), duration=float(duration), video_backend="decord"
@@ -761,7 +679,6 @@
 
     indices = sample_indices_fn(metadata=metadata, **kwargs)
 
->>>>>>> 27d17075
     frames = vr.get_batch(indices).asnumpy()
     metadata.frames_indices = indices
     return frames, metadata
@@ -769,14 +686,8 @@
 
 def read_video_pyav(
     video_path: str,
-<<<<<<< HEAD
-    num_frames: Optional[int] = None,
-    fps: Optional[int] = None,
-    initial_shift: Union[bool, float, int] = 0,
-=======
     sample_indices_fn: Callable,
     **kwargs,
->>>>>>> 27d17075
 ):
     """
     Decode the video with PyAV decoder.
@@ -784,16 +695,6 @@
     Args:
         video_path (`str`):
             Path to the video file.
-<<<<<<< HEAD
-        num_frames (`int`, *optional*):
-            Number of frames to sample uniformly. Should be passed only when `fps=None`.
-            If not specified and `fps==None`, all frames are sampled.
-        fps (`int`, *optional*):
-            Number of frames to sample per second. Should be passed only when `num_frames=None`.
-            If not specified and `num_frames==None`, all frames are sampled.
-        initial_shift (`bool`, `float` or `int`, defaults to `0`):
-            The initial shift to apply when sampling frames. If `True`, the shift is set so that frames are sampled from the middle of the video.
-=======
         sample_indices_fn (`Callable`, *optional*):
             A callable function that will return indices at which the video should be sampled. If the video has to be loaded using
             by a different sampling technique than provided by `num_frames` or `fps` arguments, one should provide their own `sample_indices_fn`.
@@ -801,7 +702,6 @@
             Example:
             def sample_indices_fn(metadata, **kwargs):
                 return np.linspace(0, metadata.total_num_frames - 1, num_frames, dtype=int)
->>>>>>> 27d17075
 
     Returns:
         Tuple[`np.array`, `VideoMetadata`]: A tuple containing:
@@ -811,22 +711,11 @@
     container = av.open(video_path)
     total_num_frames = container.streams.video[0].frames
     video_fps = container.streams.video[0].average_rate  # should we better use `av_guess_frame_rate`?
-<<<<<<< HEAD
-    if num_frames is None and fps is not None:
-        num_frames = int(total_num_frames / video_fps * fps)
-        if num_frames > total_num_frames:
-            raise ValueError(
-                f"When loading the video with fps={fps}, we identified that num_frames ({num_frames}) > total_frames ({total_num_frames}) ."
-                f"Make sure that fps of a video is less than the requested fps for loading. Detected video_fps={video_fps}"
-            )
-    indices = get_uniform_frame_indices(total_num_frames, num_frames=num_frames, initial_shift=initial_shift)
-=======
     duration = total_num_frames / video_fps if video_fps else 0
     metadata = VideoMetadata(
         total_num_frames=int(total_num_frames), fps=float(video_fps), duration=float(duration), video_backend="pyav"
     )
     indices = sample_indices_fn(metadata=metadata, **kwargs)
->>>>>>> 27d17075
 
     frames = []
     container.seek(0)
@@ -844,14 +733,8 @@
 
 def read_video_torchvision(
     video_path: str,
-<<<<<<< HEAD
-    num_frames: Optional[int] = None,
-    fps: Optional[int] = None,
-    initial_shift: Union[bool, float, int] = 0,
-=======
     sample_indices_fn: Callable,
     **kwargs,
->>>>>>> 27d17075
 ):
     """
     Decode the video with torchvision decoder.
@@ -859,16 +742,6 @@
     Args:
         video_path (`str`):
             Path to the video file.
-<<<<<<< HEAD
-        num_frames (`int`, *optional*):
-            Number of frames to sample uniformly. Should be passed only when `fps=None`.
-            If not specified and `fps==None`, all frames are sampled.
-        fps (`int`, *optional*):
-            Number of frames to sample per second. Should be passed only when `num_frames=None`.
-            If not specified and `num_frames==None`, all frames are sampled.
-        initial_shift (`bool`, `float` or `int`, defaults to `0`):
-            The initial shift to apply when sampling frames. If `True`, the shift is set so that frames are sampled from the middle of the video.
-=======
         sample_indices_fn (`Callable`, *optional*):
             A callable function that will return indices at which the video should be sampled. If the video has to be loaded using
             by a different sampling technique than provided by `num_frames` or `fps` arguments, one should provide their own `sample_indices_fn`.
@@ -876,7 +749,6 @@
             Example:
             def sample_indices_fn(metadata, **kwargs):
                 return np.linspace(0, metadata.total_num_frames - 1, num_frames, dtype=int)
->>>>>>> 27d17075
 
     Returns:
         Tuple[`np.array`, `VideoMetadata`]: A tuple containing:
@@ -892,21 +764,6 @@
     )
     video_fps = info["video_fps"]
     total_num_frames = video.size(0)
-<<<<<<< HEAD
-    if num_frames is None and fps is not None:
-        num_frames = int(total_num_frames / video_fps * fps)
-        if num_frames > total_num_frames:
-            raise ValueError(
-                f"When loading the video with fps={fps}, we identified that num_frames ({num_frames}) > total_frames ({total_num_frames}) ."
-                f"Make sure that fps of a video is less than the requested fps for loading. Detected video_fps={video_fps}"
-            )
-
-    if num_frames is not None:
-        if initial_shift is True:
-            initial_shift = total_num_frames / num_frames / 2
-        idx = torch.arange(initial_shift, total_num_frames, total_num_frames / num_frames).to(torch.int)
-        return video[idx]
-=======
     duration = total_num_frames / video_fps if video_fps else 0
     metadata = VideoMetadata(
         total_num_frames=int(total_num_frames),
@@ -916,7 +773,6 @@
     )
 
     indices = sample_indices_fn(metadata=metadata, **kwargs)
->>>>>>> 27d17075
 
     video = video[indices].contiguous().numpy()
     metadata.frames_indices = indices
@@ -1026,13 +882,8 @@
         )
 
     video_decoder = VIDEO_DECODERS[backend]
-<<<<<<< HEAD
-    video = video_decoder(file_obj, num_frames=num_frames, fps=fps, initial_shift=initial_shift)
-    return video
-=======
     video, metadata = video_decoder(file_obj, sample_indices_fn, **kwargs)
     return video, metadata
->>>>>>> 27d17075
 
 
 def load_images(
