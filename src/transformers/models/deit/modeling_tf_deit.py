# coding=utf-8
# Copyright 2022 Facebook AI Research (FAIR) and The HuggingFace Inc. team. All rights reserved.
#
# Licensed under the Apache License, Version 2.0 (the "License");
# you may not use this file except in compliance with the License.
# You may obtain a copy of the License at
#
#     http://www.apache.org/licenses/LICENSE-2.0
#
# Unless required by applicable law or agreed to in writing, software
# distributed under the License is distributed on an "AS IS" BASIS,
# WITHOUT WARRANTIES OR CONDITIONS OF ANY KIND, either express or implied.
# See the License for the specific language governing permissions and
# limitations under the License.
""" TensorFlow DeiT model."""


import collections.abc
import math
from dataclasses import dataclass
from typing import Dict, Optional, Tuple, Union

import tensorflow as tf

from ...activations_tf import get_tf_activation
from ...modeling_tf_outputs import (
    TFBaseModelOutput,
    TFBaseModelOutputWithPooling,
    TFImageClassifierOutput,
    TFMaskedImageModelingOutput,
)
from ...modeling_tf_utils import (
    TFPreTrainedModel,
    TFSequenceClassificationLoss,
    get_initializer,
    keras_serializable,
    unpack_inputs,
)
from ...tf_utils import shape_list, stable_softmax
from ...utils import (
    ModelOutput,
    add_code_sample_docstrings,
    add_start_docstrings,
    add_start_docstrings_to_model_forward,
    logging,
    replace_return_docstrings,
)
from .configuration_deit import DeiTConfig


logger = logging.get_logger(__name__)

# General docstring
_CONFIG_FOR_DOC = "DeiTConfig"

# Base docstring
_CHECKPOINT_FOR_DOC = "facebook/deit-base-distilled-patch16-224"
_EXPECTED_OUTPUT_SHAPE = [1, 198, 768]

# Image classification docstring
_IMAGE_CLASS_CHECKPOINT = "facebook/deit-base-distilled-patch16-224"
_IMAGE_CLASS_EXPECTED_OUTPUT = "tabby, tabby cat"


TF_DEIT_PRETRAINED_MODEL_ARCHIVE_LIST = [
    "facebook/deit-base-distilled-patch16-224",
    # See all DeiT models at https://huggingface.co/models?filter=deit
]


@dataclass
class TFDeiTForImageClassificationWithTeacherOutput(ModelOutput):
    """
    Output type of [`DeiTForImageClassificationWithTeacher`].

    Args:
        logits (`tf.Tensor` of shape `(batch_size, config.num_labels)`):
            Prediction scores as the average of the cls_logits and distillation logits.
        cls_logits (`tf.Tensor` of shape `(batch_size, config.num_labels)`):
            Prediction scores of the classification head (i.e. the linear layer on top of the final hidden state of the
            class token).
        distillation_logits (`tf.Tensor` of shape `(batch_size, config.num_labels)`):
            Prediction scores of the distillation head (i.e. the linear layer on top of the final hidden state of the
            distillation token).
        hidden_states (`tuple(tf.Tensor)`, *optional*, returned when `output_hidden_states=True` is passed or when `config.output_hidden_states=True`):
            Tuple of `tf.Tensor` (one for the output of the embeddings + one for the output of each layer) of shape
            `(batch_size, sequence_length, hidden_size)`. Hidden-states of the model at the output of each layer plus
            the initial embedding outputs.
        attentions (`tuple(tf.Tensor)`, *optional*, returned when `output_attentions=True` is passed or when `config.output_attentions=True`):
            Tuple of `tf.Tensor` (one for each layer) of shape `(batch_size, num_heads, sequence_length,
            sequence_length)`. Attentions weights after the attention softmax, used to compute the weighted average in
            the self-attention heads.
    """

    logits: tf.Tensor = None
    cls_logits: tf.Tensor = None
    distillation_logits: tf.Tensor = None
    hidden_states: Optional[Tuple[tf.Tensor]] = None
    attentions: Optional[Tuple[tf.Tensor]] = None


class TFDeiTEmbeddings(tf.keras.layers.Layer):
    """
    Construct the CLS token, distillation token, position and patch embeddings. Optionally, also the mask token.
    """

    def __init__(self, config: DeiTConfig, use_mask_token: bool = False, **kwargs) -> None:
        super().__init__(**kwargs)
        self.config = config
        self.use_mask_token = use_mask_token
        self.patch_embeddings = TFDeiTPatchEmbeddings(config=config, name="patch_embeddings")
        self.dropout = tf.keras.layers.Dropout(config.hidden_dropout_prob, name="dropout")

    def build(self, input_shape: tf.TensorShape):
        self.cls_token = self.add_weight(
            shape=(1, 1, self.config.hidden_size),
            initializer=tf.keras.initializers.zeros(),
            trainable=True,
            name="cls_token",
        )
        self.distillation_token = self.add_weight(
            shape=(1, 1, self.config.hidden_size),
            initializer=tf.keras.initializers.zeros(),
            trainable=True,
            name="distillation_token",
        )
        self.mask_token = None
        if self.use_mask_token:
            self.mask_token = self.add_weight(
                shape=(1, 1, self.config.hidden_size),
                initializer=tf.keras.initializers.zeros(),
                trainable=True,
                name="mask_token",
            )
        num_patches = self.patch_embeddings.num_patches
        self.position_embeddings = self.add_weight(
            shape=(1, num_patches + 2, self.config.hidden_size),
            initializer=tf.keras.initializers.zeros(),
            trainable=True,
            name="position_embeddings",
        )
        super().build(input_shape)

    def call(
        self, pixel_values: tf.Tensor, bool_masked_pos: Optional[tf.Tensor] = None, training: bool = False
    ) -> tf.Tensor:
        embeddings = self.patch_embeddings(pixel_values)
        batch_size, seq_length, _ = shape_list(embeddings)

        if bool_masked_pos is not None:
            mask_tokens = tf.tile(self.mask_token, [batch_size, seq_length, 1])
            # replace the masked visual tokens by mask_tokens
            mask = tf.expand_dims(bool_masked_pos, axis=-1)
            mask = tf.cast(mask, dtype=mask_tokens.dtype)
            embeddings = embeddings * (1.0 - mask) + mask_tokens * mask

        cls_tokens = tf.repeat(self.cls_token, repeats=batch_size, axis=0)
        distillation_tokens = tf.repeat(self.distillation_token, repeats=batch_size, axis=0)
        embeddings = tf.concat((cls_tokens, distillation_tokens, embeddings), axis=1)
        embeddings = embeddings + self.position_embeddings
        embeddings = self.dropout(embeddings, training=training)
        return embeddings


class TFDeiTPatchEmbeddings(tf.keras.layers.Layer):
    """
    This class turns `pixel_values` of shape `(batch_size, num_channels, height, width)` into the initial
    `hidden_states` (patch embeddings) of shape `(batch_size, seq_length, hidden_size)` to be consumed by a
    Transformer.
    """

    def __init__(self, config: DeiTConfig, **kwargs) -> None:
        super().__init__(**kwargs)
        image_size, patch_size = config.image_size, config.patch_size
        num_channels, hidden_size = config.num_channels, config.hidden_size

        image_size = image_size if isinstance(image_size, collections.abc.Iterable) else (image_size, image_size)
        patch_size = patch_size if isinstance(patch_size, collections.abc.Iterable) else (patch_size, patch_size)
        num_patches = (image_size[1] // patch_size[1]) * (image_size[0] // patch_size[0])
        self.image_size = image_size
        self.patch_size = patch_size
        self.num_channels = num_channels
        self.num_patches = num_patches

        self.projection = tf.keras.layers.Conv2D(
            hidden_size, kernel_size=patch_size, strides=patch_size, name="projection"
        )

    def call(self, pixel_values: tf.Tensor) -> tf.Tensor:
        batch_size, height, width, num_channels = shape_list(pixel_values)
        if tf.executing_eagerly() and num_channels != self.num_channels:
            raise ValueError(
                "Make sure that the channel dimension of the pixel values match with the one set in the configuration."
            )
        if tf.executing_eagerly() and (height != self.image_size[0] or width != self.image_size[1]):
            raise ValueError(
                f"Input image size ({height}*{width}) doesn't match model ({self.image_size[0]}*{self.image_size[1]})."
            )
        x = self.projection(pixel_values)
        batch_size, height, width, num_channels = shape_list(x)
        x = tf.reshape(x, (batch_size, height * width, num_channels))
        return x


# Copied from transformers.models.vit.modeling_tf_vit.TFViTSelfAttention with ViT->DeiT
class TFDeiTSelfAttention(tf.keras.layers.Layer):
    def __init__(self, config: DeiTConfig, **kwargs):
        super().__init__(**kwargs)

        if config.hidden_size % config.num_attention_heads != 0:
            raise ValueError(
                f"The hidden size ({config.hidden_size}) is not a multiple of the number "
                f"of attention heads ({config.num_attention_heads})"
            )

        self.num_attention_heads = config.num_attention_heads
        self.attention_head_size = int(config.hidden_size / config.num_attention_heads)
        self.all_head_size = self.num_attention_heads * self.attention_head_size
        self.sqrt_att_head_size = math.sqrt(self.attention_head_size)

        self.query = tf.keras.layers.Dense(
            units=self.all_head_size, kernel_initializer=get_initializer(config.initializer_range), name="query"
        )
        self.key = tf.keras.layers.Dense(
            units=self.all_head_size, kernel_initializer=get_initializer(config.initializer_range), name="key"
        )
        self.value = tf.keras.layers.Dense(
            units=self.all_head_size, kernel_initializer=get_initializer(config.initializer_range), name="value"
        )
        self.dropout = tf.keras.layers.Dropout(rate=config.attention_probs_dropout_prob)

    def transpose_for_scores(self, tensor: tf.Tensor, batch_size: int) -> tf.Tensor:
        # Reshape from [batch_size, seq_length, all_head_size] to [batch_size, seq_length, num_attention_heads, attention_head_size]
        tensor = tf.reshape(tensor=tensor, shape=(batch_size, -1, self.num_attention_heads, self.attention_head_size))

        # Transpose the tensor from [batch_size, seq_length, num_attention_heads, attention_head_size] to [batch_size, num_attention_heads, seq_length, attention_head_size]
        return tf.transpose(tensor, perm=[0, 2, 1, 3])

    def call(
        self,
        hidden_states: tf.Tensor,
        head_mask: tf.Tensor,
        output_attentions: bool,
        training: bool = False,
    ) -> Tuple[tf.Tensor]:
        batch_size = shape_list(hidden_states)[0]
        mixed_query_layer = self.query(inputs=hidden_states)
        mixed_key_layer = self.key(inputs=hidden_states)
        mixed_value_layer = self.value(inputs=hidden_states)
        query_layer = self.transpose_for_scores(mixed_query_layer, batch_size)
        key_layer = self.transpose_for_scores(mixed_key_layer, batch_size)
        value_layer = self.transpose_for_scores(mixed_value_layer, batch_size)

        # Take the dot product between "query" and "key" to get the raw attention scores.
        # (batch size, num_heads, seq_len_q, seq_len_k)
        attention_scores = tf.matmul(query_layer, key_layer, transpose_b=True)
        dk = tf.cast(self.sqrt_att_head_size, dtype=attention_scores.dtype)
        attention_scores = tf.divide(attention_scores, dk)

        # Normalize the attention scores to probabilities.
        attention_probs = stable_softmax(logits=attention_scores, axis=-1)

        # This is actually dropping out entire tokens to attend to, which might
        # seem a bit unusual, but is taken from the original Transformer paper.
        attention_probs = self.dropout(inputs=attention_probs, training=training)

        # Mask heads if we want to
        if head_mask is not None:
            attention_probs = tf.multiply(attention_probs, head_mask)

        attention_output = tf.matmul(attention_probs, value_layer)
        attention_output = tf.transpose(attention_output, perm=[0, 2, 1, 3])

        # (batch_size, seq_len_q, all_head_size)
        attention_output = tf.reshape(tensor=attention_output, shape=(batch_size, -1, self.all_head_size))
        outputs = (attention_output, attention_probs) if output_attentions else (attention_output,)

        return outputs


# Copied from transformers.models.vit.modeling_tf_vit.TFViTSelfOutput with ViT->DeiT
class TFDeiTSelfOutput(tf.keras.layers.Layer):
    """
    The residual connection is defined in TFDeiTLayer instead of here (as is the case with other models), due to the
    layernorm applied before each block.
    """

    def __init__(self, config: DeiTConfig, **kwargs):
        super().__init__(**kwargs)

        self.dense = tf.keras.layers.Dense(
            units=config.hidden_size, kernel_initializer=get_initializer(config.initializer_range), name="dense"
        )
        self.dropout = tf.keras.layers.Dropout(rate=config.hidden_dropout_prob)

    def call(self, hidden_states: tf.Tensor, input_tensor: tf.Tensor, training: bool = False) -> tf.Tensor:
        hidden_states = self.dense(inputs=hidden_states)
        hidden_states = self.dropout(inputs=hidden_states, training=training)

        return hidden_states


# Copied from transformers.models.vit.modeling_tf_vit.TFViTAttention with ViT->DeiT
class TFDeiTAttention(tf.keras.layers.Layer):
    def __init__(self, config: DeiTConfig, **kwargs):
        super().__init__(**kwargs)

        self.self_attention = TFDeiTSelfAttention(config, name="attention")
        self.dense_output = TFDeiTSelfOutput(config, name="output")

    def prune_heads(self, heads):
        raise NotImplementedError

    def call(
        self,
        input_tensor: tf.Tensor,
        head_mask: tf.Tensor,
        output_attentions: bool,
        training: bool = False,
    ) -> Tuple[tf.Tensor]:
        self_outputs = self.self_attention(
            hidden_states=input_tensor, head_mask=head_mask, output_attentions=output_attentions, training=training
        )
        attention_output = self.dense_output(
            hidden_states=self_outputs[0], input_tensor=input_tensor, training=training
        )
        outputs = (attention_output,) + self_outputs[1:]  # add attentions if we output them

        return outputs


# Copied from transformers.models.vit.modeling_tf_vit.TFViTIntermediate with ViT->DeiT
class TFDeiTIntermediate(tf.keras.layers.Layer):
    def __init__(self, config: DeiTConfig, **kwargs):
        super().__init__(**kwargs)

        self.dense = tf.keras.layers.Dense(
            units=config.intermediate_size, kernel_initializer=get_initializer(config.initializer_range), name="dense"
        )

        if isinstance(config.hidden_act, str):
            self.intermediate_act_fn = get_tf_activation(config.hidden_act)
        else:
            self.intermediate_act_fn = config.hidden_act

    def call(self, hidden_states: tf.Tensor) -> tf.Tensor:
        hidden_states = self.dense(inputs=hidden_states)
        hidden_states = self.intermediate_act_fn(hidden_states)

        return hidden_states


# Copied from transformers.models.vit.modeling_tf_vit.TFViTOutput with ViT->DeiT
class TFDeiTOutput(tf.keras.layers.Layer):
    def __init__(self, config: DeiTConfig, **kwargs):
        super().__init__(**kwargs)

        self.dense = tf.keras.layers.Dense(
            units=config.hidden_size, kernel_initializer=get_initializer(config.initializer_range), name="dense"
        )
        self.dropout = tf.keras.layers.Dropout(rate=config.hidden_dropout_prob)

    def call(self, hidden_states: tf.Tensor, input_tensor: tf.Tensor, training: bool = False) -> tf.Tensor:
        hidden_states = self.dense(inputs=hidden_states)
        hidden_states = self.dropout(inputs=hidden_states, training=training)
        hidden_states = hidden_states + input_tensor

        return hidden_states


class TFDeiTLayer(tf.keras.layers.Layer):
    """This corresponds to the Block class in the timm implementation."""

    def __init__(self, config: DeiTConfig, **kwargs):
        super().__init__(**kwargs)

        self.attention = TFDeiTAttention(config, name="attention")
        self.intermediate = TFDeiTIntermediate(config, name="intermediate")
        self.deit_output = TFDeiTOutput(config, name="output")

        self.layernorm_before = tf.keras.layers.LayerNormalization(
            epsilon=config.layer_norm_eps, name="layernorm_before"
        )
        self.layernorm_after = tf.keras.layers.LayerNormalization(
            epsilon=config.layer_norm_eps, name="layernorm_after"
        )

    def call(
        self,
        hidden_states: tf.Tensor,
        head_mask: tf.Tensor,
        output_attentions: bool,
        training: bool = False,
    ) -> Tuple[tf.Tensor]:
        attention_outputs = self.attention(
            # in DeiT, layernorm is applied before self-attention
            input_tensor=self.layernorm_before(inputs=hidden_states, training=training),
            head_mask=head_mask,
            output_attentions=output_attentions,
            training=training,
        )
        attention_output = attention_outputs[0]

        # first residual connection
        hidden_states = attention_output + hidden_states

        # in DeiT, layernorm is also applied after self-attention
        layer_output = self.layernorm_after(inputs=hidden_states, training=training)

        intermediate_output = self.intermediate(hidden_states=layer_output, training=training)

        # second residual connection is done here
        layer_output = self.deit_output(
            hidden_states=intermediate_output, input_tensor=hidden_states, training=training
        )
        outputs = (layer_output,) + attention_outputs[1:]  # add attentions if we output them

        return outputs


# Copied from transformers.models.vit.modeling_tf_vit.TFViTEncoder with ViT->DeiT
class TFDeiTEncoder(tf.keras.layers.Layer):
    def __init__(self, config: DeiTConfig, **kwargs):
        super().__init__(**kwargs)

        self.layer = [TFDeiTLayer(config, name=f"layer_._{i}") for i in range(config.num_hidden_layers)]

    def call(
        self,
        hidden_states: tf.Tensor,
        head_mask: tf.Tensor,
        output_attentions: bool,
        output_hidden_states: bool,
        return_dict: bool,
        training: bool = False,
    ) -> Union[TFBaseModelOutput, Tuple[tf.Tensor]]:
        all_hidden_states = () if output_hidden_states else None
        all_attentions = () if output_attentions else None

        for i, layer_module in enumerate(self.layer):
            if output_hidden_states:
                all_hidden_states = all_hidden_states + (hidden_states,)

            layer_outputs = layer_module(
                hidden_states=hidden_states,
                head_mask=head_mask[i],
                output_attentions=output_attentions,
                training=training,
            )
            hidden_states = layer_outputs[0]

            if output_attentions:
                all_attentions = all_attentions + (layer_outputs[1],)

        # Add last layer
        if output_hidden_states:
            all_hidden_states = all_hidden_states + (hidden_states,)

        if not return_dict:
            return tuple(v for v in [hidden_states, all_hidden_states, all_attentions] if v is not None)

        return TFBaseModelOutput(
            last_hidden_state=hidden_states, hidden_states=all_hidden_states, attentions=all_attentions
        )


@keras_serializable
class TFDeiTMainLayer(tf.keras.layers.Layer):
    config_class = DeiTConfig

    def __init__(
        self, config: DeiTConfig, add_pooling_layer: bool = True, use_mask_token: bool = False, **kwargs
    ) -> None:
        super().__init__(**kwargs)
        self.config = config

        self.embeddings = TFDeiTEmbeddings(config, use_mask_token=use_mask_token, name="embeddings")
        self.encoder = TFDeiTEncoder(config, name="encoder")

        self.layernorm = tf.keras.layers.LayerNormalization(epsilon=config.layer_norm_eps, name="layernorm")
        self.pooler = TFDeiTPooler(config, name="pooler") if add_pooling_layer else None

    def get_input_embeddings(self) -> TFDeiTPatchEmbeddings:
        return self.embeddings.patch_embeddings

    def _prune_heads(self, heads_to_prune):
        """
        Prunes heads of the model. heads_to_prune: dict of {layer_num: list of heads to prune in this layer} See base
        class PreTrainedModel
        """
        raise NotImplementedError

    def get_head_mask(self, head_mask):
        if head_mask is not None:
            raise NotImplementedError
        else:
            head_mask = [None] * self.config.num_hidden_layers

        return head_mask

    @unpack_inputs
    def call(
        self,
        pixel_values: Optional[tf.Tensor] = None,
        bool_masked_pos: Optional[tf.Tensor] = None,
        head_mask: Optional[tf.Tensor] = None,
        output_attentions: Optional[bool] = None,
        output_hidden_states: Optional[bool] = None,
        return_dict: Optional[bool] = None,
        training: bool = False,
    ) -> Union[TFBaseModelOutputWithPooling, Tuple[tf.Tensor, ...]]:
        output_attentions = output_attentions if output_attentions is not None else self.config.output_attentions
        output_hidden_states = (
            output_hidden_states if output_hidden_states is not None else self.config.output_hidden_states
        )
        return_dict = return_dict if return_dict is not None else self.config.use_return_dict

        if pixel_values is None:
            raise ValueError("You have to specify pixel_values")

        # TF 2.0 image layers can't use NCHW format when running on CPU.
        # (batch_size, num_channels, height, width) -> (batch_size, height, width, num_channels)
        pixel_values = tf.transpose(pixel_values, (0, 2, 3, 1))

        # Prepare head mask if needed
        # 1.0 in head_mask indicate we keep the head
        # attention_probs has shape bsz x n_heads x N x N
        # input head_mask has shape [num_heads] or [num_hidden_layers x num_heads]
        # and head_mask is converted to shape [num_hidden_layers x batch x num_heads x seq_length x seq_length]
        head_mask = self.get_head_mask(head_mask)

        embedding_output = self.embeddings(pixel_values, bool_masked_pos=bool_masked_pos, training=training)

        encoder_outputs = self.encoder(
            embedding_output,
            head_mask=head_mask,
            output_attentions=output_attentions,
            output_hidden_states=output_hidden_states,
            return_dict=return_dict,
            training=training,
        )
        sequence_output = encoder_outputs[0]
        sequence_output = self.layernorm(sequence_output, training=training)
        pooled_output = self.pooler(sequence_output, training=training) if self.pooler is not None else None

        if not return_dict:
            head_outputs = (sequence_output, pooled_output) if pooled_output is not None else (sequence_output,)
            return head_outputs + encoder_outputs[1:]

        return TFBaseModelOutputWithPooling(
            last_hidden_state=sequence_output,
            pooler_output=pooled_output,
            hidden_states=encoder_outputs.hidden_states,
            attentions=encoder_outputs.attentions,
        )


# Copied from transformers.models.vit.modeling_tf_vit.TFViTPreTrainedModel with ViT->DeiT all-casing
class TFDeiTPreTrainedModel(TFPreTrainedModel):
    """
    An abstract class to handle weights initialization and a simple interface for downloading and loading pretrained
    models.
    """

    config_class = DeiTConfig
    base_model_prefix = "deit"
    main_input_name = "pixel_values"

    @property
    def dummy_inputs(self) -> Dict[str, tf.Tensor]:
        """
        Dummy inputs to build the network.

        Returns:
            `Dict[str, tf.Tensor]`: The dummy inputs.
        """
        VISION_DUMMY_INPUTS = tf.random.uniform(
            shape=(3, self.config.num_channels, self.config.image_size, self.config.image_size), dtype=tf.float32
        )
        return {"pixel_values": tf.constant(VISION_DUMMY_INPUTS)}

    @tf.function(
        input_signature=[
            {
                "pixel_values": tf.TensorSpec((None, None, None, None), tf.float32, name="pixel_values"),
            }
        ]
    )
    def serving(self, inputs):
        """
        Method used for serving the model.

        Args:
            inputs (`Dict[str, tf.Tensor]`):
                The input of the saved model as a dictionary of tensors.
        """
        output = self.call(inputs)

        return self.serving_output(output)


DEIT_START_DOCSTRING = r"""
    This model is a TensorFlow
    [tf.keras.layers.Layer](https://www.tensorflow.org/api_docs/python/tf/keras/layers/Layer). Use it as a regular
    TensorFlow Module and refer to the TensorFlow documentation for all matter related to general usage and behavior.

    Parameters:
        config ([`DeiTConfig`]): Model configuration class with all the parameters of the model.
            Initializing with a config file does not load the weights associated with the model, only the
            configuration. Check out the [`~PreTrainedModel.from_pretrained`] method to load the model weights.
"""

DEIT_INPUTS_DOCSTRING = r"""
    Args:
        pixel_values (`tf.Tensor` of shape `(batch_size, num_channels, height, width)`):
            Pixel values. Pixel values can be obtained using [`AutoImageProcessor`]. See
            [`DeiTImageProcessor.__call__`] for details.

        head_mask (`tf.Tensor` of shape `(num_heads,)` or `(num_layers, num_heads)`, *optional*):
            Mask to nullify selected heads of the self-attention modules. Mask values selected in `[0, 1]`:

            - 1 indicates the head is **not masked**,
            - 0 indicates the head is **masked**.

        output_attentions (`bool`, *optional*):
            Whether or not to return the attentions tensors of all attention layers. See `attentions` under returned
            tensors for more detail.
        output_hidden_states (`bool`, *optional*):
            Whether or not to return the hidden states of all layers. See `hidden_states` under returned tensors for
            more detail.
        return_dict (`bool`, *optional*):
            Whether or not to return a [`~utils.ModelOutput`] instead of a plain tuple.
"""


@add_start_docstrings(
    "The bare DeiT Model transformer outputting raw hidden-states without any specific head on top.",
    DEIT_START_DOCSTRING,
)
class TFDeiTModel(TFDeiTPreTrainedModel):
    def __init__(
        self, config: DeiTConfig, add_pooling_layer: bool = True, use_mask_token: bool = False, **kwargs
    ) -> None:
        super().__init__(config, **kwargs)

        self.deit = TFDeiTMainLayer(
            config, add_pooling_layer=add_pooling_layer, use_mask_token=use_mask_token, name="deit"
        )

    @unpack_inputs
    @add_start_docstrings_to_model_forward(DEIT_INPUTS_DOCSTRING)
    @add_code_sample_docstrings(
        checkpoint=_CHECKPOINT_FOR_DOC,
        output_type=TFBaseModelOutputWithPooling,
        config_class=_CONFIG_FOR_DOC,
        modality="vision",
        expected_output=_EXPECTED_OUTPUT_SHAPE,
    )
    def call(
        self,
        pixel_values: Optional[tf.Tensor] = None,
        bool_masked_pos: Optional[tf.Tensor] = None,
        head_mask: Optional[tf.Tensor] = None,
        output_attentions: Optional[bool] = None,
        output_hidden_states: Optional[bool] = None,
        return_dict: Optional[bool] = None,
        training: bool = False,
<<<<<<< HEAD
    ) -> Union[Tuple, TFBaseModelOutputWithPooling]:
=======
    ):
        r"""
        bool_masked_pos (`tf.Tensor` of shape `(batch_size, num_patches)`, *optional*):
            Boolean masked positions. Indicates which patches are masked (1) and which aren't (0).
        """
>>>>>>> 61f79b29
        outputs = self.deit(
            pixel_values=pixel_values,
            bool_masked_pos=bool_masked_pos,
            head_mask=head_mask,
            output_attentions=output_attentions,
            output_hidden_states=output_hidden_states,
            return_dict=return_dict,
            training=training,
        )
        return outputs

    def serving_output(self, output: TFBaseModelOutputWithPooling) -> TFBaseModelOutputWithPooling:
        hidden_states = tf.convert_to_tensor(output.hidden_states) if self.config.output_hidden_states else None
        attentions = tf.convert_to_tensor(output.attentions) if self.config.output_attentions else None

        return TFBaseModelOutputWithPooling(
            last_hidden_state=output.last_hidden_state,
            pooler_output=output.pooler_output,
            hidden_states=hidden_states,
            attentions=attentions,
        )


# Copied from transformers.models.vit.modeling_tf_vit.TFViTPooler with ViT->DeiT
class TFDeiTPooler(tf.keras.layers.Layer):
    def __init__(self, config: DeiTConfig, **kwargs):
        super().__init__(**kwargs)

        self.dense = tf.keras.layers.Dense(
            units=config.hidden_size,
            kernel_initializer=get_initializer(config.initializer_range),
            activation="tanh",
            name="dense",
        )

    def call(self, hidden_states: tf.Tensor) -> tf.Tensor:
        # We "pool" the model by simply taking the hidden state corresponding
        # to the first token.
        first_token_tensor = hidden_states[:, 0]
        pooled_output = self.dense(inputs=first_token_tensor)

        return pooled_output


class TFDeitPixelShuffle(tf.keras.layers.Layer):
    """TF layer implementation of torch.nn.PixelShuffle"""

    def __init__(self, upscale_factor: int, **kwargs) -> None:
        super().__init__(**kwargs)
        if not isinstance(upscale_factor, int) or upscale_factor < 2:
            raise ValueError(f"upscale_factor must be an integer value >= 2 got {upscale_factor}")
        self.upscale_factor = upscale_factor

    def call(self, x: tf.Tensor) -> tf.Tensor:
        hidden_states = x
        batch_size, _, _, num_input_channels = shape_list(hidden_states)
        block_size_squared = self.upscale_factor**2
        output_depth = int(num_input_channels / block_size_squared)
        # When the number of output channels >= 2, PyTorch's PixelShuffle and
        # TF's depth_to_space differ in their output as the order of channels selected for combining
        # is a permutation of the other c.f.
        # https://stackoverflow.com/questions/68272502/tf-depth-to-space-not-same-as-torchs-pixelshuffle-when-output-channels-1
        permutation = tf.constant(
            [[i + j * block_size_squared for i in range(block_size_squared) for j in range(output_depth)]]
        )
        hidden_states = tf.gather(params=hidden_states, indices=tf.tile(permutation, [batch_size, 1]), batch_dims=-1)
        hidden_states = tf.nn.depth_to_space(hidden_states, block_size=self.upscale_factor, data_format="NHWC")
        return hidden_states


class TFDeitDecoder(tf.keras.layers.Layer):
    def __init__(self, config: DeiTConfig, **kwargs) -> None:
        super().__init__(**kwargs)
        self.conv2d = tf.keras.layers.Conv2D(
            filters=config.encoder_stride**2 * config.num_channels, kernel_size=1, name="0"
        )
        self.pixel_shuffle = TFDeitPixelShuffle(config.encoder_stride, name="1")

    def call(self, inputs: tf.Tensor, training: bool = False) -> tf.Tensor:
        hidden_states = inputs
        hidden_states = self.conv2d(hidden_states)
        hidden_states = self.pixel_shuffle(hidden_states)
        return hidden_states


@add_start_docstrings(
    "DeiT Model with a decoder on top for masked image modeling, as proposed in"
    " [SimMIM](https://arxiv.org/abs/2111.09886).",
    DEIT_START_DOCSTRING,
)
class TFDeiTForMaskedImageModeling(TFDeiTPreTrainedModel):
    def __init__(self, config: DeiTConfig) -> None:
        super().__init__(config)

        self.deit = TFDeiTMainLayer(config, add_pooling_layer=False, use_mask_token=True, name="deit")
        self.decoder = TFDeitDecoder(config, name="decoder")

    @unpack_inputs
    @add_start_docstrings_to_model_forward(DEIT_INPUTS_DOCSTRING)
    @replace_return_docstrings(output_type=TFMaskedImageModelingOutput, config_class=_CONFIG_FOR_DOC)
    def call(
        self,
        pixel_values: Optional[tf.Tensor] = None,
        bool_masked_pos: Optional[tf.Tensor] = None,
        head_mask: Optional[tf.Tensor] = None,
        output_attentions: Optional[bool] = None,
        output_hidden_states: Optional[bool] = None,
        return_dict: Optional[bool] = None,
        training: bool = False,
    ) -> Union[tuple, TFMaskedImageModelingOutput]:
        r"""
        bool_masked_pos (`tf.Tensor` of type bool and shape `(batch_size, num_patches)`):
            Boolean masked positions. Indicates which patches are masked (1) and which aren't (0).

        Returns:

        Examples:
        ```python
        >>> from transformers import AutoImageProcessor, TFDeiTForMaskedImageModeling
        >>> import tensorflow as tf
        >>> from PIL import Image
        >>> import requests

        >>> url = "http://images.cocodataset.org/val2017/000000039769.jpg"
        >>> image = Image.open(requests.get(url, stream=True).raw)

        >>> image_processor = AutoImageProcessor.from_pretrained("facebook/deit-base-distilled-patch16-224")
        >>> model = TFDeiTForMaskedImageModeling.from_pretrained("facebook/deit-base-distilled-patch16-224")

        >>> num_patches = (model.config.image_size // model.config.patch_size) ** 2
        >>> pixel_values = image_processor(images=image, return_tensors="tf").pixel_values
        >>> # create random boolean mask of shape (batch_size, num_patches)
        >>> bool_masked_pos = tf.cast(tf.random.uniform((1, num_patches), minval=0, maxval=2, dtype=tf.int32), tf.bool)

        >>> outputs = model(pixel_values, bool_masked_pos=bool_masked_pos)
        >>> loss, reconstructed_pixel_values = outputs.loss, outputs.reconstruction
        >>> list(reconstructed_pixel_values.shape)
        [1, 3, 224, 224]
        ```"""
        return_dict = return_dict if return_dict is not None else self.config.use_return_dict

        outputs = self.deit(
            pixel_values,
            bool_masked_pos=bool_masked_pos,
            head_mask=head_mask,
            output_attentions=output_attentions,
            output_hidden_states=output_hidden_states,
            return_dict=return_dict,
            training=training,
        )

        sequence_output = outputs[0]

        # Reshape to (batch_size, num_channels, height, width)
        sequence_output = sequence_output[:, 1:-1]
        batch_size, sequence_length, num_channels = shape_list(sequence_output)
        height = width = int(sequence_length**0.5)
        sequence_output = tf.reshape(sequence_output, (batch_size, height, width, num_channels))

        # Reconstruct pixel values
        reconstructed_pixel_values = self.decoder(sequence_output, training=training)
        # TF 2.0 image layers can't use NCHW format when running on CPU, so intermediate layers use NHWC,
        # including the The decoder. We transpose to compute the loss against the pixel values
        # (batch_size, height, width, num_channels) -> (batch_size, num_channels, height, width)
        reconstructed_pixel_values = tf.transpose(reconstructed_pixel_values, (0, 3, 1, 2))

        masked_im_loss = None
        if bool_masked_pos is not None:
            size = self.config.image_size // self.config.patch_size
            bool_masked_pos = tf.reshape(bool_masked_pos, (-1, size, size))
            mask = tf.repeat(bool_masked_pos, self.config.patch_size, 1)
            mask = tf.repeat(mask, self.config.patch_size, 2)
            mask = tf.expand_dims(mask, 1)
            mask = tf.cast(mask, tf.float32)

            reconstruction_loss = tf.keras.losses.mean_absolute_error(
                # Swap axes as metric calculation reduces over the final dimension
                tf.transpose(pixel_values, (1, 2, 3, 0)),
                tf.transpose(reconstructed_pixel_values, (1, 2, 3, 0)),
            )
            reconstruction_loss = tf.expand_dims(reconstruction_loss, 0)
            total_loss = tf.reduce_sum(reconstruction_loss * mask)
            num_masked_pixels = (tf.reduce_sum(mask) + 1e-5) * self.config.num_channels
            masked_im_loss = total_loss / num_masked_pixels
            masked_im_loss = tf.reshape(masked_im_loss, (1,))

        if not return_dict:
            output = (reconstructed_pixel_values,) + outputs[1:]
            return ((masked_im_loss,) + output) if masked_im_loss is not None else output

        return TFMaskedImageModelingOutput(
            loss=masked_im_loss,
            reconstruction=reconstructed_pixel_values,
            hidden_states=outputs.hidden_states,
            attentions=outputs.attentions,
        )

    def serving_output(self, output: TFMaskedImageModelingOutput) -> TFMaskedImageModelingOutput:
        hidden_states = tf.convert_to_tensor(output.hidden_states) if self.config.output_hidden_states else None
        attentions = tf.convert_to_tensor(output.attentions) if self.config.output_attentions else None

        return TFMaskedImageModelingOutput(
            reconstruction=output.reconstruction, hidden_states=hidden_states, attentions=attentions
        )


@add_start_docstrings(
    """
    DeiT Model transformer with an image classification head on top (a linear layer on top of the final hidden state of
    the [CLS] token) e.g. for ImageNet.
    """,
    DEIT_START_DOCSTRING,
)
class TFDeiTForImageClassification(TFDeiTPreTrainedModel, TFSequenceClassificationLoss):
    def __init__(self, config: DeiTConfig):
        super().__init__(config)

        self.num_labels = config.num_labels
        self.deit = TFDeiTMainLayer(config, add_pooling_layer=False, name="deit")

        # Classifier head
        self.classifier = (
            tf.keras.layers.Dense(config.num_labels, name="classifier")
            if config.num_labels > 0
            else tf.keras.layers.Activation("linear", name="classifier")
        )

    @unpack_inputs
    @add_start_docstrings_to_model_forward(DEIT_INPUTS_DOCSTRING)
    @replace_return_docstrings(output_type=TFImageClassifierOutput, config_class=_CONFIG_FOR_DOC)
    def call(
        self,
        pixel_values: Optional[tf.Tensor] = None,
        head_mask: Optional[tf.Tensor] = None,
        labels: Optional[tf.Tensor] = None,
        output_attentions: Optional[bool] = None,
        output_hidden_states: Optional[bool] = None,
        return_dict: Optional[bool] = None,
        training: bool = False,
    ) -> Union[tf.Tensor, TFImageClassifierOutput]:
        r"""
        labels (`tf.Tensor` of shape `(batch_size,)`, *optional*):
            Labels for computing the image classification/regression loss. Indices should be in `[0, ...,
            config.num_labels - 1]`. If `config.num_labels == 1` a regression loss is computed (Mean-Square loss), If
            `config.num_labels > 1` a classification loss is computed (Cross-Entropy).

        Returns:

        Examples:

        ```python
        >>> from transformers import AutoImageProcessor, TFDeiTForImageClassification
        >>> import tensorflow as tf
        >>> from PIL import Image
        >>> import requests

        >>> tf.keras.utils.set_random_seed(3)  # doctest: +IGNORE_RESULT
        >>> url = "http://images.cocodataset.org/val2017/000000039769.jpg"
        >>> image = Image.open(requests.get(url, stream=True).raw)

        >>> # note: we are loading a TFDeiTForImageClassificationWithTeacher from the hub here,
        >>> # so the head will be randomly initialized, hence the predictions will be random
        >>> image_processor = AutoImageProcessor.from_pretrained("facebook/deit-base-distilled-patch16-224")
        >>> model = TFDeiTForImageClassification.from_pretrained("facebook/deit-base-distilled-patch16-224")

        >>> inputs = image_processor(images=image, return_tensors="tf")
        >>> outputs = model(**inputs)
        >>> logits = outputs.logits
        >>> # model predicts one of the 1000 ImageNet classes
        >>> predicted_class_idx = tf.math.argmax(logits, axis=-1)[0]
        >>> print("Predicted class:", model.config.id2label[int(predicted_class_idx)])
        Predicted class: little blue heron, Egretta caerulea
        ```"""
        return_dict = return_dict if return_dict is not None else self.config.use_return_dict

        outputs = self.deit(
            pixel_values,
            head_mask=head_mask,
            output_attentions=output_attentions,
            output_hidden_states=output_hidden_states,
            return_dict=return_dict,
            training=training,
        )

        sequence_output = outputs[0]

        logits = self.classifier(sequence_output[:, 0, :])
        # we don't use the distillation token

        loss = None if labels is None else self.hf_compute_loss(labels, logits)

        if not return_dict:
            output = (logits,) + outputs[1:]
            return ((loss,) + output) if loss is not None else output

        return TFImageClassifierOutput(
            loss=loss,
            logits=logits,
            hidden_states=outputs.hidden_states,
            attentions=outputs.attentions,
        )

    def serving_output(self, output: TFImageClassifierOutput) -> TFImageClassifierOutput:
        hidden_states = tf.convert_to_tensor(output.hidden_states) if self.config.output_hidden_states else None
        attentions = tf.convert_to_tensor(output.attentions) if self.config.output_attentions else None

        return TFImageClassifierOutput(logits=output.logits, hidden_states=hidden_states, attentions=attentions)


@add_start_docstrings(
    """
    DeiT Model transformer with image classification heads on top (a linear layer on top of the final hidden state of
    the [CLS] token and a linear layer on top of the final hidden state of the distillation token) e.g. for ImageNet.

    .. warning::

            This model supports inference-only. Fine-tuning with distillation (i.e. with a teacher) is not yet
            supported.
    """,
    DEIT_START_DOCSTRING,
)
class TFDeiTForImageClassificationWithTeacher(TFDeiTPreTrainedModel):
    def __init__(self, config: DeiTConfig) -> None:
        super().__init__(config)

        self.num_labels = config.num_labels
        self.deit = TFDeiTMainLayer(config, add_pooling_layer=False, name="deit")

        # Classifier heads
        self.cls_classifier = (
            tf.keras.layers.Dense(config.num_labels, name="cls_classifier")
            if config.num_labels > 0
            else tf.keras.layers.Activation("linear", name="cls_classifier")
        )
        self.distillation_classifier = (
            tf.keras.layers.Dense(config.num_labels, name="distillation_classifier")
            if config.num_labels > 0
            else tf.keras.layers.Activation("linear", name="distillation_classifier")
        )

    @unpack_inputs
    @add_start_docstrings_to_model_forward(DEIT_INPUTS_DOCSTRING)
    @add_code_sample_docstrings(
        checkpoint=_IMAGE_CLASS_CHECKPOINT,
        output_type=TFDeiTForImageClassificationWithTeacherOutput,
        config_class=_CONFIG_FOR_DOC,
        expected_output=_IMAGE_CLASS_EXPECTED_OUTPUT,
    )
    def call(
        self,
        pixel_values: Optional[tf.Tensor] = None,
        head_mask: Optional[tf.Tensor] = None,
        output_attentions: Optional[bool] = None,
        output_hidden_states: Optional[bool] = None,
        return_dict: Optional[bool] = None,
        training: bool = False,
    ) -> Union[tuple, TFDeiTForImageClassificationWithTeacherOutput]:
        return_dict = return_dict if return_dict is not None else self.config.use_return_dict

        outputs = self.deit(
            pixel_values,
            head_mask=head_mask,
            output_attentions=output_attentions,
            output_hidden_states=output_hidden_states,
            return_dict=return_dict,
            training=training,
        )

        sequence_output = outputs[0]

        cls_logits = self.cls_classifier(sequence_output[:, 0, :])
        distillation_logits = self.distillation_classifier(sequence_output[:, 1, :])

        # during inference, return the average of both classifier predictions
        logits = (cls_logits + distillation_logits) / 2

        if not return_dict:
            output = (logits, cls_logits, distillation_logits) + outputs[1:]
            return output

        return TFDeiTForImageClassificationWithTeacherOutput(
            logits=logits,
            cls_logits=cls_logits,
            distillation_logits=distillation_logits,
            hidden_states=outputs.hidden_states,
            attentions=outputs.attentions,
        )

    def serving_output(
        self, output: TFDeiTForImageClassificationWithTeacherOutput
    ) -> TFDeiTForImageClassificationWithTeacherOutput:
        hidden_states = tf.convert_to_tensor(output.hidden_states) if self.config.output_hidden_states else None
        attentions = tf.convert_to_tensor(output.attentions) if self.config.output_attentions else None

        return TFDeiTForImageClassificationWithTeacherOutput(
            logits=output.logits,
            cls_logits=output.cls_logits,
            distillation_logits=output.distillation_logits,
            hidden_states=hidden_states,
            attentions=attentions,
        )<|MERGE_RESOLUTION|>--- conflicted
+++ resolved
@@ -665,15 +665,8 @@
         output_hidden_states: Optional[bool] = None,
         return_dict: Optional[bool] = None,
         training: bool = False,
-<<<<<<< HEAD
+
     ) -> Union[Tuple, TFBaseModelOutputWithPooling]:
-=======
-    ):
-        r"""
-        bool_masked_pos (`tf.Tensor` of shape `(batch_size, num_patches)`, *optional*):
-            Boolean masked positions. Indicates which patches are masked (1) and which aren't (0).
-        """
->>>>>>> 61f79b29
         outputs = self.deit(
             pixel_values=pixel_values,
             bool_masked_pos=bool_masked_pos,
