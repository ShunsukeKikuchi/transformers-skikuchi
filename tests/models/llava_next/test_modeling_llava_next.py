--- conflicted
+++ resolved
@@ -516,8 +516,40 @@
 
     @slow
     @require_bitsandbytes
-<<<<<<< HEAD
-    def test_expansion_in_processing(self):
+    def test_padding_side_when_merging_inputs(self):
+        model = LlavaNextForConditionalGeneration.from_pretrained(
+            "llava-hf/llava-v1.6-mistral-7b-hf",
+            load_in_4bit=True,
+        )
+
+        url = "http://images.cocodataset.org/val2017/000000039769.jpg"
+        lowres_url = "https://4.img-dpreview.com/files/p/TS560x560~forums/56876524/03975b28741443319e9a94615e35667e"
+        cats_image = Image.open(requests.get(url, stream=True).raw)
+        lowres_img = Image.open(requests.get(lowres_url, stream=True).raw)
+
+        inputs_batched = self.processor(
+            [self.prompt, self.prompt], images=[lowres_img, cats_image], return_tensors="pt", padding=True
+        ).to(torch_device)
+
+        # model is in eval mode by default so we should get pad on the left side
+        # we can check the first hidden-states (aka inputs embeds)
+        # the first element was lo-res image and we expect the first 1414 tokens to be all pads
+        output_eval = model(**inputs_batched, output_hidden_states=True)
+        self.assertTrue((output_eval.hidden_states[0][0, :1414, ...] == 0).all().item())
+
+        # otherwise padding is on the right side, so it's last 1414 tokens
+        self.processor.padding_side = "right"
+        inputs_batched = self.processor(
+            [self.prompt, self.prompt], images=[lowres_img, cats_image], return_tensors="pt", padding=True
+        ).to(torch_device)
+
+        model.train()
+        with torch.no_grad():
+            output_train = model(**inputs_batched, output_hidden_states=True)
+        self.assertTrue((output_train.hidden_states[0][0, -1414:, ...] == 0).all().item())
+
+    @slow
+    @require_bitsandbytesdef test_expansion_in_processing(self):
         model_id = "llava-hf/llava-v1.6-mistral-7b-hf"
         model = LlavaNextForConditionalGeneration.from_pretrained(model_id, load_in_4bit=True)
         processor = AutoProcessor.from_pretrained(model_id)
@@ -543,37 +575,4 @@
         output_expanded = model.generate(**inputs_expanded, min_new_tokens=20, max_new_tokens=20)
 
         # check that both inputs are handled correctly and generate the same output
-        self.assertListEqual(output_expanded[:, -20:].tolist(), output[:, -20:].tolist())
-=======
-    def test_padding_side_when_merging_inputs(self):
-        model = LlavaNextForConditionalGeneration.from_pretrained(
-            "llava-hf/llava-v1.6-mistral-7b-hf",
-            load_in_4bit=True,
-        )
-
-        url = "http://images.cocodataset.org/val2017/000000039769.jpg"
-        lowres_url = "https://4.img-dpreview.com/files/p/TS560x560~forums/56876524/03975b28741443319e9a94615e35667e"
-        cats_image = Image.open(requests.get(url, stream=True).raw)
-        lowres_img = Image.open(requests.get(lowres_url, stream=True).raw)
-
-        inputs_batched = self.processor(
-            [self.prompt, self.prompt], images=[lowres_img, cats_image], return_tensors="pt", padding=True
-        ).to(torch_device)
-
-        # model is in eval mode by default so we should get pad on the left side
-        # we can check the first hidden-states (aka inputs embeds)
-        # the first element was lo-res image and we expect the first 1414 tokens to be all pads
-        output_eval = model(**inputs_batched, output_hidden_states=True)
-        self.assertTrue((output_eval.hidden_states[0][0, :1414, ...] == 0).all().item())
-
-        # otherwise padding is on the right side, so it's last 1414 tokens
-        self.processor.padding_side = "right"
-        inputs_batched = self.processor(
-            [self.prompt, self.prompt], images=[lowres_img, cats_image], return_tensors="pt", padding=True
-        ).to(torch_device)
-
-        model.train()
-        with torch.no_grad():
-            output_train = model(**inputs_batched, output_hidden_states=True)
-        self.assertTrue((output_train.hidden_states[0][0, -1414:, ...] == 0).all().item())
->>>>>>> f5f1e52f
+        self.assertListEqual(output_expanded[:, -20:].tolist(), output[:, -20:].tolist())