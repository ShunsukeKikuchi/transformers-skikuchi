<!--Copyright 2020 The HuggingFace Team. All rights reserved.

Licensed under the Apache License, Version 2.0 (the "License"); you may not use this file except in compliance with
the License. You may obtain a copy of the License at

http://www.apache.org/licenses/LICENSE-2.0

Unless required by applicable law or agreed to in writing, software distributed under the License is distributed on
an "AS IS" BASIS, WITHOUT WARRANTIES OR CONDITIONS OF ANY KIND, either express or implied. See the License for the
specific language governing permissions and limitations under the License.
-->

# Export 🤗 Transformers Models

If you need to deploy 🤗 Transformers models in production environments, we
recommend exporting them to a serialized format that can be loaded and executed
on specialized runtimes and hardware. In this guide, we'll show you how to
export 🤗 Transformers models in two widely used formats: ONNX and TorchScript.

Once exported, a model can optimized for inference via techniques such as
quantization and pruning. If you are interested in optimizing your models to run
with maximum efficiency, check out the [🤗 Optimum
library](https://github.com/huggingface/optimum).

## ONNX

The [ONNX (Open Neural Network eXchange)](http://onnx.ai) project is an open
standard that defines a common set of operators and a common file format to
represent deep learning models in a wide variety of frameworks, including
PyTorch and TensorFlow. When a model is exported to the ONNX format, these
operators are used to construct a computational graph (often called an
_intermediate representation_) which represents the flow of data through the
neural network.

By exposing a graph with standardized operators and data types, ONNX makes it
easy to switch between frameworks. For example, a model trained in PyTorch can
be exported to ONNX format and then imported in TensorFlow (and vice versa).

🤗 Transformers provides a `transformers.onnx` package that enables you to
convert model checkpoints to an ONNX graph by leveraging configuration objects.
These configuration objects come ready made for a number of model architectures,
and are designed to be easily extendable to other architectures.

Ready-made configurations include the following architectures:

<!--This table is automatically generated by `make fix-copies`, do not fill manually!-->

- ALBERT
- BART
- BEiT
- BERT
- BigBird
- BigBird-Pegasus
- Blenderbot
- BlenderbotSmall
- BLOOM
- CamemBERT
- CLIP
- CodeGen
- ConvBERT
- ConvNeXT
- Data2VecText
- Data2VecVision
- DeBERTa
- DeBERTa-v2
- DeiT
- DETR
- DistilBERT
- ELECTRA
- FlauBERT
- GPT Neo
- GPT-J
- GroupViT
- I-BERT
- LayoutLM
- LayoutLMv3
- LeViT
- Longformer
- LongT5
- M2M100
- Marian
- mBART
- MobileBERT
- MobileViT
- MT5
- OpenAI GPT-2
<<<<<<< HEAD
- Pegasus
=======
- OWL-ViT
>>>>>>> 0a632f07
- Perceiver
- PLBart
- ResNet
- RoBERTa
- RoFormer
- SegFormer
- SqueezeBERT
- T5
- ViT
- XLM
- XLM-RoBERTa
- XLM-RoBERTa-XL
- YOLOS

In the next two sections, we'll show you how to:

* Export a supported model using the `transformers.onnx` package.
* Export a custom model for an unsupported architecture.

### Exporting a model to ONNX

To export a 🤗 Transformers model to ONNX, you'll first need to install some
extra dependencies:

```bash
pip install transformers[onnx]
```

The `transformers.onnx` package can then be used as a Python module:

```bash
python -m transformers.onnx --help

usage: Hugging Face Transformers ONNX exporter [-h] -m MODEL [--feature {causal-lm, ...}] [--opset OPSET] [--atol ATOL] output

positional arguments:
  output                Path indicating where to store generated ONNX model.

optional arguments:
  -h, --help            show this help message and exit
  -m MODEL, --model MODEL
                        Model ID on huggingface.co or path on disk to load model from.
  --feature {causal-lm, ...}
                        The type of features to export the model with.
  --opset OPSET         ONNX opset version to export the model with.
  --atol ATOL           Absolute difference tolerence when validating the model.
```

Exporting a checkpoint using a ready-made configuration can be done as follows:

```bash
python -m transformers.onnx --model=distilbert-base-uncased onnx/
```

which should show the following logs:

```bash
Validating ONNX model...
        -[✓] ONNX model output names match reference model ({'last_hidden_state'})
        - Validating ONNX Model output "last_hidden_state":
                -[✓] (2, 8, 768) matches (2, 8, 768)
                -[✓] all values close (atol: 1e-05)
All good, model saved at: onnx/model.onnx
```

This exports an ONNX graph of the checkpoint defined by the `--model` argument.
In this example it is `distilbert-base-uncased`, but it can be any checkpoint on
the Hugging Face Hub or one that's stored locally.

The resulting `model.onnx` file can then be run on one of the [many
accelerators](https://onnx.ai/supported-tools.html#deployModel) that support the
ONNX standard. For example, we can load and run the model with [ONNX
Runtime](https://onnxruntime.ai/) as follows:

```python
>>> from transformers import AutoTokenizer
>>> from onnxruntime import InferenceSession

>>> tokenizer = AutoTokenizer.from_pretrained("distilbert-base-uncased")
>>> session = InferenceSession("onnx/model.onnx")
>>> # ONNX Runtime expects NumPy arrays as input
>>> inputs = tokenizer("Using DistilBERT with ONNX Runtime!", return_tensors="np")
>>> outputs = session.run(output_names=["last_hidden_state"], input_feed=dict(inputs))
```

The required output names (i.e. `["last_hidden_state"]`) can be obtained by
taking a look at the ONNX configuration of each model. For example, for
DistilBERT we have:

```python
>>> from transformers.models.distilbert import DistilBertConfig, DistilBertOnnxConfig

>>> config = DistilBertConfig()
>>> onnx_config = DistilBertOnnxConfig(config)
>>> print(list(onnx_config.outputs.keys()))
["last_hidden_state"]
```

The process is identical for TensorFlow checkpoints on the Hub. For example, we
can export a pure TensorFlow checkpoint from the [Keras
organization](https://huggingface.co/keras-io) as follows:

```bash
python -m transformers.onnx --model=keras-io/transformers-qa onnx/
```

To export a model that's stored locally, you'll need to have the model's weights
and tokenizer files stored in a directory. For example, we can load and save a
checkpoint as follows:

<frameworkcontent>
<pt>
```python
>>> from transformers import AutoTokenizer, AutoModelForSequenceClassification

>>> # Load tokenizer and PyTorch weights form the Hub
>>> tokenizer = AutoTokenizer.from_pretrained("distilbert-base-uncased")
>>> pt_model = AutoModelForSequenceClassification.from_pretrained("distilbert-base-uncased")
>>> # Save to disk
>>> tokenizer.save_pretrained("local-pt-checkpoint")
>>> pt_model.save_pretrained("local-pt-checkpoint")
```

Once the checkpoint is saved, we can export it to ONNX by pointing the `--model`
argument of the `transformers.onnx` package to the desired directory:

```bash
python -m transformers.onnx --model=local-pt-checkpoint onnx/
```
</pt>
<tf>
```python
>>> from transformers import AutoTokenizer, TFAutoModelForSequenceClassification

>>> # Load tokenizer and TensorFlow weights from the Hub
>>> tokenizer = AutoTokenizer.from_pretrained("distilbert-base-uncased")
>>> tf_model = TFAutoModelForSequenceClassification.from_pretrained("distilbert-base-uncased")
>>> # Save to disk
>>> tokenizer.save_pretrained("local-tf-checkpoint")
>>> tf_model.save_pretrained("local-tf-checkpoint")
```

Once the checkpoint is saved, we can export it to ONNX by pointing the `--model`
argument of the `transformers.onnx` package to the desired directory:

```bash
python -m transformers.onnx --model=local-tf-checkpoint onnx/
```
</tf>
</frameworkcontent>

### Selecting features for different model topologies

Each ready-made configuration comes with a set of _features_ that enable you to
export models for different types of topologies or tasks. As shown in the table
below, each feature is associated with a different auto class:

| Feature                              | Auto Class                           |
| ------------------------------------ | ------------------------------------ |
| `causal-lm`, `causal-lm-with-past`   | `AutoModelForCausalLM`               |
| `default`, `default-with-past`       | `AutoModel`                          |
| `masked-lm`                          | `AutoModelForMaskedLM`               |
| `question-answering`                 | `AutoModelForQuestionAnswering`      |
| `seq2seq-lm`, `seq2seq-lm-with-past` | `AutoModelForSeq2SeqLM`              |
| `sequence-classification`            | `AutoModelForSequenceClassification` |
| `token-classification`               | `AutoModelForTokenClassification`    |

For each configuration, you can find the list of supported features via the
`FeaturesManager`. For example, for DistilBERT we have:

```python
>>> from transformers.onnx.features import FeaturesManager

>>> distilbert_features = list(FeaturesManager.get_supported_features_for_model_type("distilbert").keys())
>>> print(distilbert_features)
["default", "masked-lm", "causal-lm", "sequence-classification", "token-classification", "question-answering"]
```

You can then pass one of these features to the `--feature` argument in the
`transformers.onnx` package. For example, to export a text-classification model
we can pick a fine-tuned model from the Hub and run:

```bash
python -m transformers.onnx --model=distilbert-base-uncased-finetuned-sst-2-english \
                            --feature=sequence-classification onnx/
```

which will display the following logs:

```bash
Validating ONNX model...
        -[✓] ONNX model output names match reference model ({'logits'})
        - Validating ONNX Model output "logits":
                -[✓] (2, 2) matches (2, 2)
                -[✓] all values close (atol: 1e-05)
All good, model saved at: onnx/model.onnx
```

Notice that in this case, the output names from the fine-tuned model are
`logits` instead of the `last_hidden_state` we saw with the
`distilbert-base-uncased` checkpoint earlier. This is expected since the
fine-tuned model has a sequence classification head.

<Tip>

The features that have a `with-past` suffix (e.g. `causal-lm-with-past`)
correspond to model topologies with precomputed hidden states (key and values
in the attention blocks) that can be used for fast autoregressive decoding.

</Tip>


### Exporting a model for an unsupported architecture

If you wish to export a model whose architecture is not natively supported by
the library, there are three main steps to follow:

1. Implement a custom ONNX configuration.
2. Export the model to ONNX.
3. Validate the outputs of the PyTorch and exported models.

In this section, we'll look at how DistilBERT was implemented to show what's
involved with each step.

#### Implementing a custom ONNX configuration

Let's start with the ONNX configuration object. We provide three abstract
classes that you should inherit from, depending on the type of model
architecture you wish to export:

* Encoder-based models inherit from [`~onnx.config.OnnxConfig`]
* Decoder-based models inherit from [`~onnx.config.OnnxConfigWithPast`]
* Encoder-decoder models inherit from [`~onnx.config.OnnxSeq2SeqConfigWithPast`]

<Tip>

A good way to implement a custom ONNX configuration is to look at the existing
implementation in the `configuration_<model_name>.py` file of a similar architecture.

</Tip>

Since DistilBERT is an encoder-based model, its configuration inherits from
`OnnxConfig`:

```python
>>> from typing import Mapping, OrderedDict
>>> from transformers.onnx import OnnxConfig


>>> class DistilBertOnnxConfig(OnnxConfig):
...     @property
...     def inputs(self) -> Mapping[str, Mapping[int, str]]:
...         return OrderedDict(
...             [
...                 ("input_ids", {0: "batch", 1: "sequence"}),
...                 ("attention_mask", {0: "batch", 1: "sequence"}),
...             ]
...         )
```

Every configuration object must implement the `inputs` property and return a
mapping, where each key corresponds to an expected input, and each value
indicates the axis of that input. For DistilBERT, we can see that two inputs are
required: `input_ids` and `attention_mask`. These inputs have the same shape of
`(batch_size, sequence_length)` which is why we see the same axes used in the
configuration.

<Tip>

Notice that `inputs` property for `DistilBertOnnxConfig` returns an
`OrderedDict`. This ensures that the inputs are matched with their relative
position within the `PreTrainedModel.forward()` method when tracing the graph.
We recommend using an `OrderedDict` for the `inputs` and `outputs` properties
when implementing custom ONNX configurations.

</Tip>

Once you have implemented an ONNX configuration, you can instantiate it by
providing the base model's configuration as follows:

```python
>>> from transformers import AutoConfig

>>> config = AutoConfig.from_pretrained("distilbert-base-uncased")
>>> onnx_config = DistilBertOnnxConfig(config)
```

The resulting object has several useful properties. For example you can view the
ONNX operator set that will be used during the export:

```python
>>> print(onnx_config.default_onnx_opset)
11
```

You can also view the outputs associated with the model as follows:

```python
>>> print(onnx_config.outputs)
OrderedDict([("last_hidden_state", {0: "batch", 1: "sequence"})])
```

Notice that the outputs property follows the same structure as the inputs; it
returns an `OrderedDict` of named outputs and their shapes. The output structure
is linked to the choice of feature that the configuration is initialised with.
By default, the ONNX configuration is initialized with the `default` feature
that corresponds to exporting a model loaded with the `AutoModel` class. If you
want to export a different model topology, just provide a different feature to
the `task` argument when you initialize the ONNX configuration. For example, if
we wished to export DistilBERT with a sequence classification head, we could
use:

```python
>>> from transformers import AutoConfig

>>> config = AutoConfig.from_pretrained("distilbert-base-uncased")
>>> onnx_config_for_seq_clf = DistilBertOnnxConfig(config, task="sequence-classification")
>>> print(onnx_config_for_seq_clf.outputs)
OrderedDict([('logits', {0: 'batch'})])
```

<Tip>

All of the base properties and methods associated with [`~onnx.config.OnnxConfig`] and the
other configuration classes can be overriden if needed. Check out
[`BartOnnxConfig`] for an advanced example.

</Tip>

#### Exporting the model

Once you have implemented the ONNX configuration, the next step is to export the
model. Here we can use the `export()` function provided by the
`transformers.onnx` package. This function expects the ONNX configuration, along
with the base model and tokenizer, and the path to save the exported file:

```python
>>> from pathlib import Path
>>> from transformers.onnx import export
>>> from transformers import AutoTokenizer, AutoModel

>>> onnx_path = Path("model.onnx")
>>> model_ckpt = "distilbert-base-uncased"
>>> base_model = AutoModel.from_pretrained(model_ckpt)
>>> tokenizer = AutoTokenizer.from_pretrained(model_ckpt)

>>> onnx_inputs, onnx_outputs = export(tokenizer, base_model, onnx_config, onnx_config.default_onnx_opset, onnx_path)
```

The `onnx_inputs` and `onnx_outputs` returned by the `export()` function are
lists of the keys defined in the `inputs` and `outputs` properties of the
configuration. Once the model is exported, you can test that the model is well
formed as follows:

```python
>>> import onnx

>>> onnx_model = onnx.load("model.onnx")
>>> onnx.checker.check_model(onnx_model)
```

<Tip>

If your model is larger than 2GB, you will see that many additional files are
created during the export. This is _expected_ because ONNX uses [Protocol
Buffers](https://developers.google.com/protocol-buffers/) to store the model and
these have a size limit of 2GB. See the [ONNX
documentation](https://github.com/onnx/onnx/blob/master/docs/ExternalData.md)
for instructions on how to load models with external data.

</Tip>

#### Validating the model outputs

The final step is to validate that the outputs from the base and exported model
agree within some absolute tolerance. Here we can use the
`validate_model_outputs()` function provided by the `transformers.onnx` package
as follows:

```python
>>> from transformers.onnx import validate_model_outputs

>>> validate_model_outputs(
...     onnx_config, tokenizer, base_model, onnx_path, onnx_outputs, onnx_config.atol_for_validation
... )
```

This function uses the `OnnxConfig.generate_dummy_inputs()` method to generate
inputs for the base and exported model, and the absolute tolerance can be
defined in the configuration. We generally find numerical agreement in the 1e-6
to 1e-4 range, although anything smaller than 1e-3 is likely to be OK.

### Contributing a new configuration to 🤗 Transformers

We are looking to expand the set of ready-made configurations and welcome
contributions from the community! If you would like to contribute your addition
to the library, you will need to:

* Implement the ONNX configuration in the corresponding `configuration_<model_name>.py`
file
* Include the model architecture and corresponding features in [`~onnx.features.FeatureManager`]
* Add your model architecture to the tests in `test_onnx_v2.py`

Check out how the configuration for [IBERT was
contributed](https://github.com/huggingface/transformers/pull/14868/files) to
get an idea of what's involved.

## TorchScript

<Tip>

This is the very beginning of our experiments with TorchScript and we are still exploring its capabilities with
variable-input-size models. It is a focus of interest to us and we will deepen our analysis in upcoming releases,
with more code examples, a more flexible implementation, and benchmarks comparing python-based codes with compiled
TorchScript.

</Tip>

According to Pytorch's documentation: "TorchScript is a way to create serializable and optimizable models from PyTorch
code". Pytorch's two modules [JIT and TRACE](https://pytorch.org/docs/stable/jit.html) allow the developer to export
their model to be re-used in other programs, such as efficiency-oriented C++ programs.

We have provided an interface that allows the export of 🤗 Transformers models to TorchScript so that they can be reused
in a different environment than a Pytorch-based python program. Here we explain how to export and use our models using
TorchScript.

Exporting a model requires two things:

- a forward pass with dummy inputs.
- model instantiation with the `torchscript` flag.

These necessities imply several things developers should be careful about. These are detailed below.

### TorchScript flag and tied weights

This flag is necessary because most of the language models in this repository have tied weights between their
`Embedding` layer and their `Decoding` layer. TorchScript does not allow the export of models that have tied
weights, therefore it is necessary to untie and clone the weights beforehand.

This implies that models instantiated with the `torchscript` flag have their `Embedding` layer and `Decoding`
layer separate, which means that they should not be trained down the line. Training would de-synchronize the two
layers, leading to unexpected results.

This is not the case for models that do not have a Language Model head, as those do not have tied weights. These models
can be safely exported without the `torchscript` flag.

### Dummy inputs and standard lengths

The dummy inputs are used to do a model forward pass. While the inputs' values are propagating through the layers,
Pytorch keeps track of the different operations executed on each tensor. These recorded operations are then used to
create the "trace" of the model.

The trace is created relatively to the inputs' dimensions. It is therefore constrained by the dimensions of the dummy
input, and will not work for any other sequence length or batch size. When trying with a different size, an error such
as:

`The expanded size of the tensor (3) must match the existing size (7) at non-singleton dimension 2`

will be raised. It is therefore recommended to trace the model with a dummy input size at least as large as the largest
input that will be fed to the model during inference. Padding can be performed to fill the missing values. As the model
will have been traced with a large input size however, the dimensions of the different matrix will be large as well,
resulting in more calculations.

It is recommended to be careful of the total number of operations done on each input and to follow performance closely
when exporting varying sequence-length models.

### Using TorchScript in Python

Below is an example, showing how to save, load models as well as how to use the trace for inference.

#### Saving a model

This snippet shows how to use TorchScript to export a `BertModel`. Here the `BertModel` is instantiated according
to a `BertConfig` class and then saved to disk under the filename `traced_bert.pt`

```python
from transformers import BertModel, BertTokenizer, BertConfig
import torch

enc = BertTokenizer.from_pretrained("bert-base-uncased")

# Tokenizing input text
text = "[CLS] Who was Jim Henson ? [SEP] Jim Henson was a puppeteer [SEP]"
tokenized_text = enc.tokenize(text)

# Masking one of the input tokens
masked_index = 8
tokenized_text[masked_index] = "[MASK]"
indexed_tokens = enc.convert_tokens_to_ids(tokenized_text)
segments_ids = [0, 0, 0, 0, 0, 0, 0, 1, 1, 1, 1, 1, 1, 1]

# Creating a dummy input
tokens_tensor = torch.tensor([indexed_tokens])
segments_tensors = torch.tensor([segments_ids])
dummy_input = [tokens_tensor, segments_tensors]

# Initializing the model with the torchscript flag
# Flag set to True even though it is not necessary as this model does not have an LM Head.
config = BertConfig(
    vocab_size_or_config_json_file=32000,
    hidden_size=768,
    num_hidden_layers=12,
    num_attention_heads=12,
    intermediate_size=3072,
    torchscript=True,
)

# Instantiating the model
model = BertModel(config)

# The model needs to be in evaluation mode
model.eval()

# If you are instantiating the model with *from_pretrained* you can also easily set the TorchScript flag
model = BertModel.from_pretrained("bert-base-uncased", torchscript=True)

# Creating the trace
traced_model = torch.jit.trace(model, [tokens_tensor, segments_tensors])
torch.jit.save(traced_model, "traced_bert.pt")
```

#### Loading a model

This snippet shows how to load the `BertModel` that was previously saved to disk under the name `traced_bert.pt`.
We are re-using the previously initialised `dummy_input`.

```python
loaded_model = torch.jit.load("traced_bert.pt")
loaded_model.eval()

all_encoder_layers, pooled_output = loaded_model(*dummy_input)
```

#### Using a traced model for inference

Using the traced model for inference is as simple as using its `__call__` dunder method:

```python
traced_model(tokens_tensor, segments_tensors)
```

### Deploying HuggingFace TorchScript models on AWS using the Neuron SDK

AWS introduced the [Amazon EC2 Inf1](https://aws.amazon.com/ec2/instance-types/inf1/)
instance family for low cost, high performance machine learning inference in the cloud.
The Inf1 instances are powered by the AWS Inferentia chip, a custom-built hardware accelerator,
specializing in deep learning inferencing workloads.
[AWS Neuron](https://awsdocs-neuron.readthedocs-hosted.com/en/latest/#)
is the SDK for Inferentia that supports tracing and optimizing transformers models for
deployment on Inf1. The Neuron SDK provides:


1. Easy-to-use API with one line of code change to trace and optimize a TorchScript model for inference in the cloud.
2. Out of the box performance optimizations for [improved cost-performance](https://awsdocs-neuron.readthedocs-hosted.com/en/latest/neuron-guide/benchmark/>)
3. Support for HuggingFace transformers models built with either [PyTorch](https://awsdocs-neuron.readthedocs-hosted.com/en/latest/src/examples/pytorch/bert_tutorial/tutorial_pretrained_bert.html)
   or [TensorFlow](https://awsdocs-neuron.readthedocs-hosted.com/en/latest/src/examples/tensorflow/huggingface_bert/huggingface_bert.html).

#### Implications

Transformers Models based on the [BERT (Bidirectional Encoder Representations from Transformers)](https://huggingface.co/docs/transformers/main/model_doc/bert)
architecture, or its variants such as [distilBERT](https://huggingface.co/docs/transformers/main/model_doc/distilbert)
 and [roBERTa](https://huggingface.co/docs/transformers/main/model_doc/roberta)
 will run best on Inf1 for non-generative tasks such as Extractive Question Answering,
 Sequence Classification, Token Classification. Alternatively, text generation
tasks can be adapted to run on Inf1, according to this [AWS Neuron MarianMT tutorial](https://awsdocs-neuron.readthedocs-hosted.com/en/latest/src/examples/pytorch/transformers-marianmt.html).
More information about models that can be converted out of the box on Inferentia can be
found in the [Model Architecture Fit section of the Neuron documentation](https://awsdocs-neuron.readthedocs-hosted.com/en/latest/neuron-guide/models/models-inferentia.html#models-inferentia).

#### Dependencies

Using AWS Neuron to convert models requires the following dependencies and environment:

* A [Neuron SDK environment](https://awsdocs-neuron.readthedocs-hosted.com/en/latest/neuron-guide/neuron-frameworks/pytorch-neuron/index.html#installation-guide),
  which comes pre-configured on [AWS Deep Learning AMI](https://docs.aws.amazon.com/dlami/latest/devguide/tutorial-inferentia-launching.html).

#### Converting a Model for AWS Neuron

Using the same script as in [Using TorchScript in Python](https://huggingface.co/docs/transformers/main/en/serialization#using-torchscript-in-python)
to trace a "BertModel", you import `torch.neuron` framework extension to access
the components of the Neuron SDK through a Python API.

```python
from transformers import BertModel, BertTokenizer, BertConfig
import torch
import torch.neuron
```
And only modify the tracing line of code

from:

```python
torch.jit.trace(model, [tokens_tensor, segments_tensors])
```

to:

```python
torch.neuron.trace(model, [token_tensor, segments_tensors])
```

This change enables Neuron SDK to trace the model and optimize it to run in Inf1 instances.

To learn more about AWS Neuron SDK features, tools, example tutorials and latest updates,
please see the [AWS NeuronSDK documentation](https://awsdocs-neuron.readthedocs-hosted.com/en/latest/index.html).<|MERGE_RESOLUTION|>--- conflicted
+++ resolved
@@ -84,11 +84,8 @@
 - MobileViT
 - MT5
 - OpenAI GPT-2
-<<<<<<< HEAD
+- OWL-ViT
 - Pegasus
-=======
-- OWL-ViT
->>>>>>> 0a632f07
 - Perceiver
 - PLBart
 - ResNet
