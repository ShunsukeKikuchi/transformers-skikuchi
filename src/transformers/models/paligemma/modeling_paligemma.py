# coding=utf-8
# Copyright 2024 the HuggingFace Inc. team. All rights reserved.
#
# Licensed under the Apache License, Version 2.0 (the "License");
# you may not use this file except in compliance with the License.
# You may obtain a copy of the License at
#
#     http://www.apache.org/licenses/LICENSE-2.0
#
# Unless required by applicable law or agreed to in writing, software
# distributed under the License is distributed on an "AS IS" BASIS,
# WITHOUT WARRANTIES OR CONDITIONS OF ANY KIND, either express or implied.
# See the License for the specific language governing permissions and
# limitations under the License.
"""PyTorch PaliGemmamodel."""

from dataclasses import dataclass
from typing import List, Optional, Tuple, Union

import torch
import torch.utils.checkpoint
from torch import nn

from ...cache_utils import Cache, HybridCache, StaticCache
from ...generation import GenerationMixin
from ...modeling_flash_attention_utils import FlashAttentionKwargs
from ...modeling_outputs import BaseModelOutputWithPast
from ...modeling_utils import PreTrainedModel
<<<<<<< HEAD
from ...utils import ModelOutput, auto_docstring, can_return_tuple, is_torchdynamo_compiling, logging
=======
from ...processing_utils import Unpack
from ...utils import (
    LossKwargs,
    ModelOutput,
    add_start_docstrings,
    add_start_docstrings_to_model_forward,
    can_return_tuple,
    is_torchdynamo_compiling,
    logging,
    replace_return_docstrings,
)
>>>>>>> d23aae2b
from ..auto import AutoModel
from .configuration_paligemma import PaliGemmaConfig


logger = logging.get_logger(__name__)


@dataclass
class PaligemmaModelOutputWithPast(BaseModelOutputWithPast):
    """
    Base class for Paligemma outputs, with hidden states and attentions.

    Args:
        last_hidden_state (`torch.FloatTensor` of shape `(batch_size, sequence_length, hidden_size)`):
            Sequence of hidden-states at the output of the last layer of the model.
        past_key_values (`tuple(tuple(torch.FloatTensor))`, *optional*, returned when `use_cache=True` is passed or when `config.use_cache=True`):
            Tuple of `tuple(torch.FloatTensor)` of length `config.n_layers`, with each tuple having 2 tensors of shape
            `(batch_size, num_heads, sequence_length, embed_size_per_head)`)

            Contains pre-computed hidden-states (key and values in the self-attention blocks) that can be used (see
            `past_key_values` input) to speed up sequential decoding.
        hidden_states (`tuple(torch.FloatTensor)`, *optional*, returned when `output_hidden_states=True` is passed or when `config.output_hidden_states=True`):
            Tuple of `torch.FloatTensor` (one for the output of the embeddings, if the model has an embedding layer, +
            one for the output of each layer) of shape `(batch_size, sequence_length, hidden_size)`.

            Hidden-states of the model at the output of each layer plus the optional initial embedding outputs.
        attentions (`tuple(torch.FloatTensor)`, *optional*, returned when `output_attentions=True` is passed or when `config.output_attentions=True`):
            Tuple of `torch.FloatTensor` (one for each layer) of shape `(batch_size, num_heads, sequence_length,
            sequence_length)`.

            Attentions weights after the attention softmax, used to compute the weighted average in the self-attention
            heads.
        image_hidden_states (`torch.FloatTensor`, *optional*):
            A `torch.FloatTensor` of size `(batch_size, num_images, sequence_length, hidden_size)`.
            image_hidden_states of the model produced by the vision encoder and after projecting the last hidden state.
    """

    image_hidden_states: Optional[torch.FloatTensor] = None


@dataclass
class PaliGemmaCausalLMOutputWithPast(ModelOutput):
    """
    Base class for PaliGemma causal language model (or autoregressive) outputs.

    Args:
        loss (`torch.FloatTensor` of shape `(1,)`, *optional*, returned when `labels` is provided):
            Language modeling loss (for next-token prediction).
        logits (`torch.FloatTensor` of shape `(batch_size, sequence_length, config.text_config.vocab_size)`):
            Prediction scores of the language modeling head (scores for each vocabulary token before SoftMax).
        past_key_values (`tuple(tuple(torch.FloatTensor))`, *optional*, returned when `use_cache=True` is passed or when `config.use_cache=True`):
            Tuple of `tuple(torch.FloatTensor)` of length `config.n_layers`, with each tuple having 2 tensors of shape
            `(batch_size, num_heads, sequence_length, embed_size_per_head)`)

            Contains pre-computed hidden-states (key and values in the self-attention blocks) that can be used (see
            `past_key_values` input) to speed up sequential decoding.
        hidden_states (`tuple(torch.FloatTensor)`, *optional*, returned when `output_hidden_states=True` is passed or when `config.output_hidden_states=True`):
            Tuple of `torch.FloatTensor` (one for the output of the embeddings, if the model has an embedding layer, +
            one for the output of each layer) of shape `(batch_size, sequence_length, hidden_size)`.

            Hidden-states of the model at the output of each layer plus the optional initial embedding outputs.
        attentions (`tuple(torch.FloatTensor)`, *optional*, returned when `output_attentions=True` is passed or when `config.output_attentions=True`):
            Tuple of `torch.FloatTensor` (one for each layer) of shape `(batch_size, num_heads, sequence_length,
            sequence_length)`.

            Attentions weights after the attention softmax, used to compute the weighted average in the self-attention
            heads.
        image_hidden_states (`torch.FloatTensor`, *optional*):
            A `torch.FloatTensor` of size `(batch_size, num_images, sequence_length, hidden_size)`.
            image_hidden_states of the model produced by the vision encoder after projecting last hidden state.
    """

    loss: Optional[torch.FloatTensor] = None
    logits: Optional[torch.FloatTensor] = None
    past_key_values: Optional[Union[List[torch.FloatTensor], Cache]] = None
    hidden_states: Optional[Tuple[torch.FloatTensor]] = None
    attentions: Optional[Tuple[torch.FloatTensor]] = None
    image_hidden_states: Optional[torch.FloatTensor] = None


class PaliGemmaMultiModalProjector(nn.Module):
    def __init__(self, config: PaliGemmaConfig):
        super().__init__()
        self.linear = nn.Linear(config.vision_config.hidden_size, config.vision_config.projection_dim, bias=True)

    def forward(self, image_features):
        hidden_states = self.linear(image_features)

        return hidden_states


@auto_docstring
class PaliGemmaPreTrainedModel(PreTrainedModel):
    config_class = PaliGemmaConfig
    base_model_prefix = ""
    supports_gradient_checkpointing = True
    _no_split_modules = ["PaliGemmaMultiModalProjector"]
    _skip_keys_device_placement = "past_key_values"
    _supports_cache_class = True
    _supports_quantized_cache = True
    _supports_static_cache = True
    _supports_flash_attn_2 = True
    _supports_sdpa = True
    _supports_attention_backend = True

    def _init_weights(self, module):
        # important: this ported version of PaliGemmaisn't meant for training from scratch - only
        # inference and fine-tuning
        std = getattr(self.config, "initializer_range", self.config.get_text_config().initializer_range)

        if isinstance(module, nn.Linear):
            module.weight.data.normal_(mean=0.0, std=std)
            if module.bias is not None:
                module.bias.data.zero_()


@auto_docstring(
    custom_intro="""
    The Base Paligemma model which consists of a vision backbone and a language model withou language modeling head.,
    """
)
class PaliGemmaModel(PaliGemmaPreTrainedModel):
    _checkpoint_conversion_mapping = {"language_model.model": "language_model"}

    def __init__(self, config: PaliGemmaConfig):
        super().__init__(config)
        self.vision_tower = AutoModel.from_config(config=config.vision_config)
        self.multi_modal_projector = PaliGemmaMultiModalProjector(config)
        self.vocab_size = config.text_config.vocab_size

        language_model = AutoModel.from_config(config=config.text_config)
        self.language_model = language_model

        self.pad_token_id = self.config.pad_token_id if self.config.pad_token_id is not None else -1
        self.post_init()

    # Copied from transformers.models.llava.modeling_llava.LlavaModel.get_input_embeddings with Llava->PaliGemma
    def get_input_embeddings(self):
        return self.language_model.get_input_embeddings()

    # Copied from transformers.models.llava.modeling_llava.LlavaModel.set_input_embeddings with Llava->PaliGemma
    def set_input_embeddings(self, value):
        self.language_model.set_input_embeddings(value)

    def _update_causal_mask(
        self,
        attention_mask,
        token_type_ids=None,
        past_key_values=None,
        cache_position=None,
        input_tensor=None,
        is_training: Optional[bool] = None,
    ):
        if self.config.text_config._attn_implementation == "flash_attention_2":
            if attention_mask is not None and 0.0 in attention_mask:
                return attention_mask
            return None
        is_training = is_training if is_training is not None else self.training
        using_static_cache = isinstance(past_key_values, StaticCache)
        min_dtype = torch.finfo(self.dtype).min
        if input_tensor is None:
            input_tensor = attention_mask

        inputs_lead_dim, sequence_length = input_tensor.shape[:2]
        if using_static_cache:
            target_length = past_key_values.get_max_cache_shape()
        elif isinstance(past_key_values, HybridCache):
            target_length = past_key_values.get_max_cache_shape()
        else:
            target_length = (
                attention_mask.shape[-1]
                if isinstance(attention_mask, torch.Tensor)
                else cache_position[0] + sequence_length + 1
            )

        if attention_mask is not None and attention_mask.dim() == 4:
            # In this case we assume that the mask comes already in inverted form and requires no inversion or slicing.
            return attention_mask

        causal_mask = torch.full(
            (sequence_length, target_length), fill_value=min_dtype, dtype=self.dtype, device=cache_position.device
        )
        # Causal diagonal mask only if training, otherwise attend to the whole prefix. Training-specific attn for prefix is handled below
        if sequence_length != 1:
            if is_training:
                causal_mask = torch.triu(causal_mask, diagonal=1)
            else:
                causal_mask[:, :sequence_length] = 0.0

        causal_mask *= torch.arange(target_length, device=cache_position.device) > cache_position.reshape(-1, 1)
        causal_mask = causal_mask[None, None, :, :].expand(inputs_lead_dim, 1, -1, -1)
        if attention_mask is not None:
            causal_mask = causal_mask.clone()  # copy to contiguous memory for in-place edit
            mask_length = attention_mask.shape[-1]

            # First unmask prefix tokens during training
            if is_training:
                if token_type_ids is None:
                    raise ValueError("Token type ids must be provided during training")
                causal_mask[:, :, :, :mask_length] = causal_mask[:, :, :, :mask_length].masked_fill(
                    token_type_ids[:, None, None, :].to(causal_mask.device) == 0, 0
                )

            # Then apply padding mask (will mask pad tokens)
            padding_mask = causal_mask[:, :, :, :mask_length] + attention_mask[:, None, None, :].to(causal_mask.device)
            padding_mask = padding_mask == 0
            causal_mask[:, :, :, :mask_length] = causal_mask[:, :, :, :mask_length].masked_fill(
                padding_mask, min_dtype
            )

        return causal_mask

    def get_image_features(self, pixel_values: torch.FloatTensor):
        """
        Obtains image last hidden states from the vision tower and apply multimodal projection.

        Args:
            pixel_values (`torch.FloatTensor]` of shape `(batch_size, channels, height, width)`)
               The tensors corresponding to the input images.
        Returns:
            image_features (`torch.Tensor`): Image feature tensor of shape `(num_images, image_length, embed_dim)`).
        """
        image_outputs = self.vision_tower(pixel_values)
        selected_image_feature = image_outputs.last_hidden_state
        image_features = self.multi_modal_projector(selected_image_feature)
        image_features = image_features / (self.config.text_config.hidden_size**0.5)
        return image_features

<<<<<<< HEAD
    @auto_docstring
=======
    @can_return_tuple
    @add_start_docstrings_to_model_forward(PALIGEMMA_INPUTS_DOCSTRING)
>>>>>>> d23aae2b
    def forward(
        self,
        input_ids: torch.LongTensor = None,
        pixel_values: torch.FloatTensor = None,
        attention_mask: Optional[torch.Tensor] = None,
        position_ids: Optional[torch.LongTensor] = None,
        past_key_values: Optional[Union[List[torch.FloatTensor], Cache]] = None,
        token_type_ids: Optional[torch.LongTensor] = None,
        cache_position: Optional[torch.LongTensor] = None,
        inputs_embeds: Optional[torch.FloatTensor] = None,
        labels: Optional[torch.LongTensor] = None,
        use_cache: Optional[bool] = None,
        output_attentions: Optional[bool] = None,
        output_hidden_states: Optional[bool] = None,
        return_dict: Optional[bool] = None,
        **kwargs: Unpack[FlashAttentionKwargs],
    ) -> Union[Tuple, PaligemmaModelOutputWithPast]:
        r"""
        labels (`torch.LongTensor` of shape `(batch_size, sequence_length)`, *optional*):
            Labels for computing the masked language modeling loss. Indices should either be in `[0, ...,
            config.text_config.vocab_size]` or -100 (see `input_ids` docstring). Tokens with indices set to `-100` are ignored
            (masked), the loss is only computed for the tokens with labels in `[0, ..., config.text_config.vocab_size]`.

        Example:

        ```python
        >>> from PIL import Image
        >>> import requests
        >>> from transformers import AutoProcessor, PaliGemmaForConditionalGeneration

        >>> model = PaliGemmaForConditionalGeneration.from_pretrained("google/paligemma2-3b-mix-224")
        >>> processor = AutoProcessor.from_pretrained("google/paligemma2-3b-mix-224")

        >>> prompt = "Where is the cat standing?"
        >>> url = "https://huggingface.co/datasets/huggingface/documentation-images/resolve/main/pipeline-cat-chonk.jpeg"
        >>> image = Image.open(requests.get(url, stream=True).raw)

        >>> inputs = processor(images=image, text=prompt,  return_tensors="pt")

        >>> # Generate
        >>> generate_ids = model.generate(**inputs,)
        >>> processor.batch_decode(generate_ids, skip_special_tokens=True, clean_up_tokenization_spaces=False)[0]
        "Where is the cat standing?\nsnow"
        ```"""

        if (input_ids is None) ^ (inputs_embeds is not None):
            raise ValueError("You must specify exactly one of input_ids or inputs_embeds")

        output_attentions = output_attentions if output_attentions is not None else self.config.output_attentions
        output_hidden_states = (
            output_hidden_states if output_hidden_states is not None else self.config.output_hidden_states
        )
        return_dict = return_dict if return_dict is not None else self.config.use_return_dict

        is_training = token_type_ids is not None and labels is not None

        # Replace image id woth PAD if the image token if OOV, to avoid index-errors
        if input_ids is not None and self.config.image_token_id >= self.vocab_size:
            special_image_mask = input_ids == self.config.image_token_id
            llm_input_ids = input_ids.clone()
            llm_input_ids[special_image_mask] = 0
        else:
            llm_input_ids = input_ids

        if inputs_embeds is None:
            inputs_embeds = self.get_input_embeddings()(llm_input_ids)

        if cache_position is None:
            past_seen_tokens = past_key_values.get_seq_length() if past_key_values is not None else 0
            cache_position = torch.arange(
                past_seen_tokens, past_seen_tokens + inputs_embeds.shape[1], device=inputs_embeds.device
            )

        if position_ids is None:
            position_ids = cache_position.unsqueeze(0) + 1  # Paligemma positions are 1-indexed

        # Merge text and images
        if pixel_values is not None:
            image_features = self.get_image_features(pixel_values)

            if input_ids is None:
                special_image_mask = inputs_embeds == self.get_input_embeddings()(
                    torch.tensor(self.config.image_token_id, dtype=torch.long, device=inputs_embeds.device)
                )
            else:
                special_image_mask = (input_ids == self.config.image_token_id).unsqueeze(-1)
                special_image_mask = special_image_mask.expand_as(inputs_embeds).to(inputs_embeds.device)

            if not is_torchdynamo_compiling() and inputs_embeds[special_image_mask].numel() != image_features.numel():
                image_tokens_in_text = (special_image_mask).sum(dim=1).sum(dim=0)[0]
                raise ValueError(
                    f"Number of images does not match number of special image tokens in the input text. "
                    f"Got {image_tokens_in_text} image tokens in the text but {image_features.shape[0] * image_features.shape[1]} "
                    "tokens from image embeddings."
                )
            image_features = image_features.to(inputs_embeds.device, inputs_embeds.dtype)
            inputs_embeds = inputs_embeds.masked_scatter(special_image_mask, image_features)

        causal_mask = self._update_causal_mask(
            attention_mask, token_type_ids, past_key_values, cache_position, inputs_embeds, is_training
        )
        outputs = self.language_model(
            attention_mask=causal_mask,
            position_ids=position_ids,
            past_key_values=past_key_values,
            inputs_embeds=inputs_embeds,
            use_cache=use_cache,
            output_attentions=output_attentions,
            output_hidden_states=output_hidden_states,
            return_dict=True,
            cache_position=cache_position,
            **kwargs,
        )

        return PaligemmaModelOutputWithPast(
            last_hidden_state=outputs.last_hidden_state,
            past_key_values=outputs.past_key_values,
            hidden_states=outputs.hidden_states,
            attentions=outputs.attentions,
            image_hidden_states=image_features if pixel_values is not None else None,
        )


class KwargsForCausalLM(FlashAttentionKwargs, LossKwargs): ...


@auto_docstring(
    custom_intro="""
    The Base Paligemma model which consists of a vision backbone and a language model without language modeling head.,
    """
)
class PaliGemmaForConditionalGeneration(PaliGemmaPreTrainedModel, GenerationMixin):
    _checkpoint_conversion_mapping = {
        "^language_model.model": "model.language_model",
        "^vision_tower": "model.vision_tower",
        "^multi_modal_projector": "model.multi_modal_projector",
        "^language_model.lm_head": "lm_head",
    }
    _tied_weights_keys = ["lm_head.weight"]

    def __init__(self, config: PaliGemmaConfig):
        super().__init__(config)
        self.model = PaliGemmaModel(config)
        self.lm_head = nn.Linear(config.text_config.hidden_size, config.text_config.vocab_size, bias=False)
        self.post_init()

    def get_input_embeddings(self):
        return self.model.get_input_embeddings()

    def set_input_embeddings(self, value):
        self.model.set_input_embeddings(value)

    def get_output_embeddings(self):
        return self.lm_head

    def set_output_embeddings(self, new_embeddings):
        self.lm_head = new_embeddings

    # Make modules available throught conditional class for BC
    @property
    def language_model(self):
        return self.model.language_model

    @property
    def vision_tower(self):
        return self.model.vision_tower

    @property
    def multi_modal_projector(self):
        return self.model.multi_modal_projector

    @can_return_tuple
    @auto_docstring
    def forward(
        self,
        input_ids: torch.LongTensor = None,
        pixel_values: torch.FloatTensor = None,
        attention_mask: Optional[torch.Tensor] = None,
        position_ids: Optional[torch.LongTensor] = None,
        past_key_values: Optional[Union[List[torch.FloatTensor], Cache]] = None,
        token_type_ids: Optional[torch.LongTensor] = None,
        cache_position: Optional[torch.LongTensor] = None,
        inputs_embeds: Optional[torch.FloatTensor] = None,
        labels: Optional[torch.LongTensor] = None,
        use_cache: Optional[bool] = None,
        output_attentions: Optional[bool] = None,
        output_hidden_states: Optional[bool] = None,
        return_dict: Optional[bool] = None,
        logits_to_keep: Union[int, torch.Tensor] = 0,
        **kwargs: Unpack[KwargsForCausalLM],
    ) -> Union[Tuple, PaliGemmaCausalLMOutputWithPast]:
        r"""
        labels (`torch.LongTensor` of shape `(batch_size, sequence_length)`, *optional*):
            Labels for computing the masked language modeling loss. Indices should either be in `[0, ...,
            config.text_config.vocab_size]` or -100 (see `input_ids` docstring). Tokens with indices set to `-100` are ignored
            (masked), the loss is only computed for the tokens with labels in `[0, ..., config.text_config.vocab_size]`.

        Example:

        ```python
        >>> from PIL import Image
        >>> import requests
        >>> from transformers import AutoProcessor, PaliGemmaForConditionalGeneration

        >>> model = PaliGemmaForConditionalGeneration.from_pretrained("google/paligemma2-3b-mix-224")
        >>> processor = AutoProcessor.from_pretrained("google/paligemma2-3b-mix-224")

        >>> prompt = "Where is the cat standing?"
        >>> url = "https://huggingface.co/datasets/huggingface/documentation-images/resolve/main/pipeline-cat-chonk.jpeg"
        >>> image = Image.open(requests.get(url, stream=True).raw)

        >>> inputs = processor(images=image, text=prompt,  return_tensors="pt")

        >>> # Generate
        >>> generate_ids = model.generate(**inputs,)
        >>> processor.batch_decode(generate_ids, skip_special_tokens=True, clean_up_tokenization_spaces=False)[0]
        "Where is the cat standing?\nsnow"
        ```"""
        output_attentions = output_attentions if output_attentions is not None else self.config.output_attentions
        output_hidden_states = (
            output_hidden_states if output_hidden_states is not None else self.config.output_hidden_states
        )
        return_dict = return_dict if return_dict is not None else self.config.use_return_dict

        outputs = self.model(
            input_ids=input_ids,
            pixel_values=pixel_values,
            token_type_ids=token_type_ids,
            attention_mask=attention_mask,
            position_ids=position_ids,
            past_key_values=past_key_values,
            inputs_embeds=inputs_embeds,
            use_cache=use_cache,
            labels=labels,
            output_attentions=output_attentions,
            output_hidden_states=output_hidden_states,
            return_dict=True,
            cache_position=cache_position,
            **kwargs,
        )

        hidden_states = outputs[0]
        # Only compute necessary logits, and do not upcast them to float if we are not computing the loss
        slice_indices = slice(-logits_to_keep, None) if isinstance(logits_to_keep, int) else logits_to_keep
        logits = self.lm_head(hidden_states[:, slice_indices, :])

        loss = None
        if labels is not None:
            loss = self.loss_function(
                logits=logits, labels=labels, vocab_size=self.config.text_config.vocab_size, **kwargs
            )

        return PaliGemmaCausalLMOutputWithPast(
            loss=loss,
            logits=logits,
            past_key_values=outputs.past_key_values,
            hidden_states=outputs.hidden_states,
            attentions=outputs.attentions,
            image_hidden_states=outputs.image_hidden_states,
        )

    def prepare_inputs_for_generation(
        self,
        input_ids,
        past_key_values=None,
        inputs_embeds=None,
        cache_position=None,
        position_ids=None,
        pixel_values=None,
        attention_mask=None,
        token_type_ids=None,
        use_cache=True,
        logits_to_keep=None,
        labels=None,
        **kwargs,
    ):
        # Overwritten -- custom `position_ids` and `pixel_values` handling
        model_inputs = super().prepare_inputs_for_generation(
            input_ids,
            past_key_values=past_key_values,
            inputs_embeds=inputs_embeds,
            attention_mask=attention_mask,
            position_ids=position_ids,
            cache_position=cache_position,
            use_cache=use_cache,
            logits_to_keep=logits_to_keep,
            token_type_ids=token_type_ids,
            **kwargs,
        )

        # position_ids in Paligemma are 1-indexed
        if model_inputs.get("position_ids") is not None:
            model_inputs["position_ids"] += 1
        # If we're in cached decoding stage, pixel values should be None because input ids do not contain special image token anymore
        # Otherwise we need pixel values to be passed to model. NOTE: use_cache=False needs pixel_values always
        if cache_position[0] == 0:
            model_inputs["pixel_values"] = pixel_values
        is_training = token_type_ids is not None and labels is not None
        if cache_position[0] == 0 and isinstance(past_key_values, HybridCache):
            input_tensor = inputs_embeds if inputs_embeds is not None else input_ids
            causal_mask = self.model._update_causal_mask(
                attention_mask, token_type_ids, past_key_values, cache_position, input_tensor, is_training
            )
            model_inputs["attention_mask"] = causal_mask

        return model_inputs

    @staticmethod
    # Copied from transformers.models.llama.modeling_llama.LlamaModel._prepare_4d_causal_attention_mask_with_cache_position
    def _prepare_4d_causal_attention_mask_with_cache_position(
        attention_mask: torch.Tensor,
        sequence_length: int,
        target_length: int,
        dtype: torch.dtype,
        cache_position: torch.Tensor,
        batch_size: int,
        **kwargs,
    ):
        """
        Creates a causal 4D mask of shape `(batch_size, 1, query_length, key_value_length)` from a 2D mask of shape
        `(batch_size, key_value_length)`, or if the input `attention_mask` is already 4D, do nothing.

        Args:
            attention_mask (`torch.Tensor`):
                A 2D attention mask of shape `(batch_size, key_value_length)` or a 4D attention mask of shape
                `(batch_size, 1, query_length, key_value_length)`.
            sequence_length (`int`):
                The sequence length being processed.
            target_length (`int`):
                The target length: when generating with static cache, the mask should be as long as the static cache,
                to account for the 0 padding, the part of the cache that is not filled yet.
            dtype (`torch.dtype`):
                The dtype to use for the 4D attention mask.
            cache_position (`torch.Tensor`):
                Indices depicting the position of the input sequence tokens in the sequence.
            batch_size (`torch.Tensor`):
                Batch size.
        """
        if attention_mask is not None and attention_mask.dim() == 4:
            # In this case we assume that the mask comes already in inverted form and requires no inversion or slicing.
            causal_mask = attention_mask
        else:
            min_dtype = torch.finfo(dtype).min
            causal_mask = torch.full(
                (sequence_length, target_length), fill_value=min_dtype, dtype=dtype, device=cache_position.device
            )
            if sequence_length != 1:
                causal_mask = torch.triu(causal_mask, diagonal=1)
            causal_mask *= torch.arange(target_length, device=cache_position.device) > cache_position.reshape(-1, 1)
            causal_mask = causal_mask[None, None, :, :].expand(batch_size, 1, -1, -1)
            if attention_mask is not None:
                causal_mask = causal_mask.clone()  # copy to contiguous memory for in-place edit
                mask_length = attention_mask.shape[-1]
                padding_mask = causal_mask[:, :, :, :mask_length] + attention_mask[:, None, None, :].to(
                    causal_mask.device
                )
                padding_mask = padding_mask == 0
                causal_mask[:, :, :, :mask_length] = causal_mask[:, :, :, :mask_length].masked_fill(
                    padding_mask, min_dtype
                )

        return causal_mask


__all__ = ["PaliGemmaForConditionalGeneration", "PaliGemmaPreTrainedModel", "PaliGemmaModel"]<|MERGE_RESOLUTION|>--- conflicted
+++ resolved
@@ -26,21 +26,8 @@
 from ...modeling_flash_attention_utils import FlashAttentionKwargs
 from ...modeling_outputs import BaseModelOutputWithPast
 from ...modeling_utils import PreTrainedModel
-<<<<<<< HEAD
-from ...utils import ModelOutput, auto_docstring, can_return_tuple, is_torchdynamo_compiling, logging
-=======
 from ...processing_utils import Unpack
-from ...utils import (
-    LossKwargs,
-    ModelOutput,
-    add_start_docstrings,
-    add_start_docstrings_to_model_forward,
-    can_return_tuple,
-    is_torchdynamo_compiling,
-    logging,
-    replace_return_docstrings,
-)
->>>>>>> d23aae2b
+from ...utils import LossKwargs, ModelOutput, auto_docstring, can_return_tuple, is_torchdynamo_compiling, logging
 from ..auto import AutoModel
 from .configuration_paligemma import PaliGemmaConfig
 
@@ -269,12 +256,8 @@
         image_features = image_features / (self.config.text_config.hidden_size**0.5)
         return image_features
 
-<<<<<<< HEAD
+    @can_return_tuple
     @auto_docstring
-=======
-    @can_return_tuple
-    @add_start_docstrings_to_model_forward(PALIGEMMA_INPUTS_DOCSTRING)
->>>>>>> d23aae2b
     def forward(
         self,
         input_ids: torch.LongTensor = None,
