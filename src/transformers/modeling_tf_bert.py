# coding=utf-8
# Copyright 2018 The Google AI Language Team Authors and The HuggingFace Inc. team.
# Copyright (c) 2018, NVIDIA CORPORATION.  All rights reserved.
#
# Licensed under the Apache License, Version 2.0 (the "License");
# you may not use this file except in compliance with the License.
# You may obtain a copy of the License at
#
#     http://www.apache.org/licenses/LICENSE-2.0
#
# Unless required by applicable law or agreed to in writing, software
# distributed under the License is distributed on an "AS IS" BASIS,
# WITHOUT WARRANTIES OR CONDITIONS OF ANY KIND, either express or implied.
# See the License for the specific language governing permissions and
# limitations under the License.
""" TF 2.0 BERT model. """


import logging

import numpy as np
import tensorflow as tf

from .configuration_bert import BertConfig
from .file_utils import MULTIPLE_CHOICE_DUMMY_INPUTS, add_start_docstrings, add_start_docstrings_to_callable
from .modeling_tf_utils import (
    TFMultipleChoiceLoss,
    TFPreTrainedModel,
    TFQuestionAnsweringLoss,
    TFSequenceClassificationLoss,
    TFTokenClassificationLoss,
    cast_bool_to_primitive,
    get_initializer,
    keras_serializable,
    shape_list,
)
from .tokenization_utils import BatchEncoding


logger = logging.getLogger(__name__)


TF_BERT_PRETRAINED_MODEL_ARCHIVE_LIST = [
    "bert-base-uncased",
    "bert-large-uncased",
    "bert-base-cased",
    "bert-large-cased",
    "bert-base-multilingual-uncased",
    "bert-base-multilingual-cased",
    "bert-base-chinese",
    "bert-base-german-cased",
    "bert-large-uncased-whole-word-masking",
    "bert-large-cased-whole-word-masking",
    "bert-large-uncased-whole-word-masking-finetuned-squad",
    "bert-large-cased-whole-word-masking-finetuned-squad",
    "bert-base-cased-finetuned-mrpc",
    "cl-tohoku/bert-base-japanese",
    "cl-tohoku/bert-base-japanese-whole-word-masking",
    "cl-tohoku/bert-base-japanese-char",
    "cl-tohoku/bert-base-japanese-char-whole-word-masking",
    "TurkuNLP/bert-base-finnish-cased-v1",
    "TurkuNLP/bert-base-finnish-uncased-v1",
    "wietsedv/bert-base-dutch-cased",
    # See all BERT models at https://huggingface.co/models?filter=bert
]


def gelu(x):
    """ Gaussian Error Linear Unit.
    Original Implementation of the gelu activation function in Google Bert repo when initially created.
        For information: OpenAI GPT's gelu is slightly different (and gives slightly different results):
        0.5 * x * (1 + torch.tanh(math.sqrt(2 / math.pi) * (x + 0.044715 * torch.pow(x, 3))))
        Also see https://arxiv.org/abs/1606.08415
    """
    cdf = 0.5 * (1.0 + tf.math.erf(x / tf.math.sqrt(2.0)))
    return x * cdf


def gelu_new(x):
    """Gaussian Error Linear Unit.
    This is a smoother version of the RELU.
    Original paper: https://arxiv.org/abs/1606.08415
    Args:
        x: float Tensor to perform activation.
    Returns:
        `x` with the GELU activation applied.
    """
    cdf = 0.5 * (1.0 + tf.tanh((np.sqrt(2 / np.pi) * (x + 0.044715 * tf.pow(x, 3)))))
    return x * cdf


def swish(x):
    return x * tf.sigmoid(x)


ACT2FN = {
    "gelu": tf.keras.layers.Activation(gelu),
    "relu": tf.keras.activations.relu,
    "swish": tf.keras.layers.Activation(swish),
    "gelu_new": tf.keras.layers.Activation(gelu_new),
}


class TFBertEmbeddings(tf.keras.layers.Layer):
    """Construct the embeddings from word, position and token_type embeddings.
    """

    def __init__(self, config, **kwargs):
        super().__init__(**kwargs)
        self.vocab_size = config.vocab_size
        self.hidden_size = config.hidden_size
        self.initializer_range = config.initializer_range

        self.position_embeddings = tf.keras.layers.Embedding(
            config.max_position_embeddings,
            config.hidden_size,
            embeddings_initializer=get_initializer(self.initializer_range),
            name="position_embeddings",
        )
        self.token_type_embeddings = tf.keras.layers.Embedding(
            config.type_vocab_size,
            config.hidden_size,
            embeddings_initializer=get_initializer(self.initializer_range),
            name="token_type_embeddings",
        )

        # self.LayerNorm is not snake-cased to stick with TensorFlow model variable name and be able to load
        # any TensorFlow checkpoint file
        self.LayerNorm = tf.keras.layers.LayerNormalization(epsilon=config.layer_norm_eps, name="LayerNorm")
        self.dropout = tf.keras.layers.Dropout(config.hidden_dropout_prob)

    def build(self, input_shape):
        """Build shared word embedding layer """
        with tf.name_scope("word_embeddings"):
            # Create and initialize weights. The random normal initializer was chosen
            # arbitrarily, and works well.
            self.word_embeddings = self.add_weight(
                "weight",
                shape=[self.vocab_size, self.hidden_size],
                initializer=get_initializer(self.initializer_range),
            )
        super().build(input_shape)

    def call(self, inputs, mode="embedding", training=False):
        """Get token embeddings of inputs.
        Args:
            inputs: list of three int64 tensors with shape [batch_size, length]: (input_ids, position_ids, token_type_ids)
            mode: string, a valid value is one of "embedding" and "linear".
        Returns:
            outputs: (1) If mode == "embedding", output embedding tensor, float32 with
                shape [batch_size, length, embedding_size]; (2) mode == "linear", output
                linear tensor, float32 with shape [batch_size, length, vocab_size].
        Raises:
            ValueError: if mode is not valid.

        Shared weights logic adapted from
            https://github.com/tensorflow/models/blob/a009f4fb9d2fc4949e32192a944688925ef78659/official/transformer/v2/embedding_layer.py#L24
        """
        if mode == "embedding":
            return self._embedding(inputs, training=training)
        elif mode == "linear":
            return self._linear(inputs)
        else:
            raise ValueError("mode {} is not valid.".format(mode))

    def _embedding(self, inputs, training=False):
        """Applies embedding based on inputs tensor."""
        input_ids, position_ids, token_type_ids, inputs_embeds = inputs

        if input_ids is not None:
            input_shape = shape_list(input_ids)
        else:
            input_shape = shape_list(inputs_embeds)[:-1]

        seq_length = input_shape[1]
        if position_ids is None:
            position_ids = tf.range(seq_length, dtype=tf.int32)[tf.newaxis, :]
        if token_type_ids is None:
            token_type_ids = tf.fill(input_shape, 0)

        if inputs_embeds is None:
            inputs_embeds = tf.gather(self.word_embeddings, input_ids)
        position_embeddings = self.position_embeddings(position_ids)
        token_type_embeddings = self.token_type_embeddings(token_type_ids)

        embeddings = inputs_embeds + position_embeddings + token_type_embeddings
        embeddings = self.LayerNorm(embeddings)
        embeddings = self.dropout(embeddings, training=training)
        return embeddings

    def _linear(self, inputs):
        """Computes logits by running inputs through a linear layer.
            Args:
                inputs: A float32 tensor with shape [batch_size, length, hidden_size]
            Returns:
                float32 tensor with shape [batch_size, length, vocab_size].
        """
        batch_size = shape_list(inputs)[0]
        length = shape_list(inputs)[1]

        x = tf.reshape(inputs, [-1, self.hidden_size])
        logits = tf.matmul(x, self.word_embeddings, transpose_b=True)

        return tf.reshape(logits, [batch_size, length, self.vocab_size])


class TFBertSelfAttention(tf.keras.layers.Layer):
    def __init__(self, config, **kwargs):
        super().__init__(**kwargs)
        if config.hidden_size % config.num_attention_heads != 0:
            raise ValueError(
                "The hidden size (%d) is not a multiple of the number of attention "
                "heads (%d)" % (config.hidden_size, config.num_attention_heads)
            )

        self.num_attention_heads = config.num_attention_heads
        assert config.hidden_size % config.num_attention_heads == 0
        self.attention_head_size = int(config.hidden_size / config.num_attention_heads)
        self.all_head_size = self.num_attention_heads * self.attention_head_size

        self.query = tf.keras.layers.Dense(
            self.all_head_size, kernel_initializer=get_initializer(config.initializer_range), name="query"
        )
        self.key = tf.keras.layers.Dense(
            self.all_head_size, kernel_initializer=get_initializer(config.initializer_range), name="key"
        )
        self.value = tf.keras.layers.Dense(
            self.all_head_size, kernel_initializer=get_initializer(config.initializer_range), name="value"
        )

        self.dropout = tf.keras.layers.Dropout(config.attention_probs_dropout_prob)

    def transpose_for_scores(self, x, batch_size):
        x = tf.reshape(x, (batch_size, -1, self.num_attention_heads, self.attention_head_size))
        return tf.transpose(x, perm=[0, 2, 1, 3])

    def call(self, inputs, training=False):
        hidden_states, attention_mask, head_mask, output_attentions = inputs

        batch_size = shape_list(hidden_states)[0]
        mixed_query_layer = self.query(hidden_states)
        mixed_key_layer = self.key(hidden_states)
        mixed_value_layer = self.value(hidden_states)

        query_layer = self.transpose_for_scores(mixed_query_layer, batch_size)
        key_layer = self.transpose_for_scores(mixed_key_layer, batch_size)
        value_layer = self.transpose_for_scores(mixed_value_layer, batch_size)

        # Take the dot product between "query" and "key" to get the raw attention scores.
        attention_scores = tf.matmul(
            query_layer, key_layer, transpose_b=True
        )  # (batch size, num_heads, seq_len_q, seq_len_k)
        dk = tf.cast(shape_list(key_layer)[-1], tf.float32)  # scale attention_scores
        attention_scores = attention_scores / tf.math.sqrt(dk)

        if attention_mask is not None:
            # Apply the attention mask is (precomputed for all layers in TFBertModel call() function)
            attention_scores = attention_scores + attention_mask

        # Normalize the attention scores to probabilities.
        attention_probs = tf.nn.softmax(attention_scores, axis=-1)

        # This is actually dropping out entire tokens to attend to, which might
        # seem a bit unusual, but is taken from the original Transformer paper.
        attention_probs = self.dropout(attention_probs, training=training)

        # Mask heads if we want to
        if head_mask is not None:
            attention_probs = attention_probs * head_mask

        context_layer = tf.matmul(attention_probs, value_layer)

        context_layer = tf.transpose(context_layer, perm=[0, 2, 1, 3])
        context_layer = tf.reshape(
            context_layer, (batch_size, -1, self.all_head_size)
        )  # (batch_size, seq_len_q, all_head_size)

        outputs = (
            (context_layer, attention_probs) if cast_bool_to_primitive(output_attentions) is True else (context_layer,)
        )

        return outputs


class TFBertSelfOutput(tf.keras.layers.Layer):
    def __init__(self, config, **kwargs):
        super().__init__(**kwargs)
        self.dense = tf.keras.layers.Dense(
            config.hidden_size, kernel_initializer=get_initializer(config.initializer_range), name="dense"
        )
        self.LayerNorm = tf.keras.layers.LayerNormalization(epsilon=config.layer_norm_eps, name="LayerNorm")
        self.dropout = tf.keras.layers.Dropout(config.hidden_dropout_prob)

    def call(self, inputs, training=False):
        hidden_states, input_tensor = inputs

        hidden_states = self.dense(hidden_states)
        hidden_states = self.dropout(hidden_states, training=training)
        hidden_states = self.LayerNorm(hidden_states + input_tensor)
        return hidden_states


class TFBertAttention(tf.keras.layers.Layer):
    def __init__(self, config, **kwargs):
        super().__init__(**kwargs)
        self.self_attention = TFBertSelfAttention(config, name="self")
        self.dense_output = TFBertSelfOutput(config, name="output")

    def prune_heads(self, heads):
        raise NotImplementedError

    def call(self, inputs, training=False):
        input_tensor, attention_mask, head_mask, output_attentions = inputs

        self_outputs = self.self_attention(
            [input_tensor, attention_mask, head_mask, output_attentions], training=training
        )
        attention_output = self.dense_output([self_outputs[0], input_tensor], training=training)
        outputs = (attention_output,) + self_outputs[1:]  # add attentions if we output them
        return outputs


class TFBertIntermediate(tf.keras.layers.Layer):
    def __init__(self, config, **kwargs):
        super().__init__(**kwargs)
        self.dense = tf.keras.layers.Dense(
            config.intermediate_size, kernel_initializer=get_initializer(config.initializer_range), name="dense"
        )
        if isinstance(config.hidden_act, str):
            self.intermediate_act_fn = ACT2FN[config.hidden_act]
        else:
            self.intermediate_act_fn = config.hidden_act

    def call(self, hidden_states):
        hidden_states = self.dense(hidden_states)
        hidden_states = self.intermediate_act_fn(hidden_states)
        return hidden_states


class TFBertOutput(tf.keras.layers.Layer):
    def __init__(self, config, **kwargs):
        super().__init__(**kwargs)
        self.dense = tf.keras.layers.Dense(
            config.hidden_size, kernel_initializer=get_initializer(config.initializer_range), name="dense"
        )
        self.LayerNorm = tf.keras.layers.LayerNormalization(epsilon=config.layer_norm_eps, name="LayerNorm")
        self.dropout = tf.keras.layers.Dropout(config.hidden_dropout_prob)

    def call(self, inputs, training=False):
        hidden_states, input_tensor = inputs

        hidden_states = self.dense(hidden_states)
        hidden_states = self.dropout(hidden_states, training=training)
        hidden_states = self.LayerNorm(hidden_states + input_tensor)
        return hidden_states


class TFBertLayer(tf.keras.layers.Layer):
    def __init__(self, config, **kwargs):
        super().__init__(**kwargs)
        self.attention = TFBertAttention(config, name="attention")
        self.intermediate = TFBertIntermediate(config, name="intermediate")
        self.bert_output = TFBertOutput(config, name="output")

    def call(self, inputs, training=False):
        hidden_states, attention_mask, head_mask, output_attentions = inputs

        attention_outputs = self.attention(
            [hidden_states, attention_mask, head_mask, output_attentions], training=training
        )
        attention_output = attention_outputs[0]
        intermediate_output = self.intermediate(attention_output)
        layer_output = self.bert_output([intermediate_output, attention_output], training=training)
        outputs = (layer_output,) + attention_outputs[1:]  # add attentions if we output them
        return outputs


class TFBertEncoder(tf.keras.layers.Layer):
    def __init__(self, config, **kwargs):
        super().__init__(**kwargs)
        self.output_hidden_states = config.output_hidden_states
        self.layer = [TFBertLayer(config, name="layer_._{}".format(i)) for i in range(config.num_hidden_layers)]

    def call(self, inputs, training=False):
        hidden_states, attention_mask, head_mask, output_attentions = inputs

        all_hidden_states = ()
        all_attentions = ()
        for i, layer_module in enumerate(self.layer):
            if self.output_hidden_states:
                all_hidden_states = all_hidden_states + (hidden_states,)

            layer_outputs = layer_module(
                [hidden_states, attention_mask, head_mask[i], output_attentions], training=training
            )
            hidden_states = layer_outputs[0]

            if cast_bool_to_primitive(output_attentions) is True:
                all_attentions = all_attentions + (layer_outputs[1],)

        # Add last layer
        if self.output_hidden_states:
            all_hidden_states = all_hidden_states + (hidden_states,)

        outputs = (hidden_states,)
        if self.output_hidden_states:
            outputs = outputs + (all_hidden_states,)
        if cast_bool_to_primitive(output_attentions) is True:
            outputs = outputs + (all_attentions,)
        return outputs  # outputs, (hidden states), (attentions)


class TFBertPooler(tf.keras.layers.Layer):
    def __init__(self, config, **kwargs):
        super().__init__(**kwargs)
        self.dense = tf.keras.layers.Dense(
            config.hidden_size,
            kernel_initializer=get_initializer(config.initializer_range),
            activation="tanh",
            name="dense",
        )

    def call(self, hidden_states):
        # We "pool" the model by simply taking the hidden state corresponding
        # to the first token.
        first_token_tensor = hidden_states[:, 0]
        pooled_output = self.dense(first_token_tensor)
        return pooled_output


class TFBertPredictionHeadTransform(tf.keras.layers.Layer):
    def __init__(self, config, **kwargs):
        super().__init__(**kwargs)
        self.dense = tf.keras.layers.Dense(
            config.hidden_size, kernel_initializer=get_initializer(config.initializer_range), name="dense"
        )
        if isinstance(config.hidden_act, str):
            self.transform_act_fn = ACT2FN[config.hidden_act]
        else:
            self.transform_act_fn = config.hidden_act
        self.LayerNorm = tf.keras.layers.LayerNormalization(epsilon=config.layer_norm_eps, name="LayerNorm")

    def call(self, hidden_states):
        hidden_states = self.dense(hidden_states)
        hidden_states = self.transform_act_fn(hidden_states)
        hidden_states = self.LayerNorm(hidden_states)
        return hidden_states


class TFBertLMPredictionHead(tf.keras.layers.Layer):
    def __init__(self, config, input_embeddings, **kwargs):
        super().__init__(**kwargs)
        self.vocab_size = config.vocab_size
        self.transform = TFBertPredictionHeadTransform(config, name="transform")

        # The output weights are the same as the input embeddings, but there is
        # an output-only bias for each token.
        self.input_embeddings = input_embeddings

    def build(self, input_shape):
        self.bias = self.add_weight(shape=(self.vocab_size,), initializer="zeros", trainable=True, name="bias")
        super().build(input_shape)

    def call(self, hidden_states):
        hidden_states = self.transform(hidden_states)
        hidden_states = self.input_embeddings(hidden_states, mode="linear")
        hidden_states = hidden_states + self.bias
        return hidden_states


class TFBertMLMHead(tf.keras.layers.Layer):
    def __init__(self, config, input_embeddings, **kwargs):
        super().__init__(**kwargs)
        self.predictions = TFBertLMPredictionHead(config, input_embeddings, name="predictions")

    def call(self, sequence_output):
        prediction_scores = self.predictions(sequence_output)
        return prediction_scores


class TFBertNSPHead(tf.keras.layers.Layer):
    def __init__(self, config, **kwargs):
        super().__init__(**kwargs)
        self.seq_relationship = tf.keras.layers.Dense(
            2, kernel_initializer=get_initializer(config.initializer_range), name="seq_relationship"
        )

    def call(self, pooled_output):
        seq_relationship_score = self.seq_relationship(pooled_output)
        return seq_relationship_score


@keras_serializable
class TFBertMainLayer(tf.keras.layers.Layer):
    config_class = BertConfig

    def __init__(self, config, **kwargs):
        super().__init__(**kwargs)
        self.num_hidden_layers = config.num_hidden_layers
<<<<<<< HEAD
        self.initializer_range = config.initializer_range
=======
        self.output_attentions = config.output_attentions
>>>>>>> e8db8b84

        self.embeddings = TFBertEmbeddings(config, name="embeddings")
        self.encoder = TFBertEncoder(config, name="encoder")
        self.pooler = TFBertPooler(config, name="pooler")

    def get_input_embeddings(self):
        return self.embeddings

    def set_input_embeddings(self, value):
        self.embeddings.word_embeddings = value

    def _resize_token_embeddings(self, new_num_tokens):
        old_embeddings = self.get_input_embeddings()
        new_embeddings = self._get_resized_embeddings(old_embeddings, new_num_tokens)
        self.set_input_embeddings(new_embeddings)
        return self.get_input_embeddings()

    def _get_resized_embeddings(self, old_embeddings, new_num_tokens=None):
        """ Build a resized Embedding Variable from a provided token Embedding Module.
            Increasing the size will add newly initialized vectors at the end
            Reducing the size will remove vectors from the end

        Args:
            new_num_tokens: (`optional`) int
                New number of tokens in the embedding matrix.
                Increasing the size will add newly initialized vectors at the end
                Reducing the size will remove vectors from the end
                If not provided or None: return the provided token Embedding Module.
        Return: ``tf.Variable``
            Pointer to the resized Embedding Module or the old Embedding Module if new_num_tokens is None
        """
        if new_num_tokens is None:
            return old_embeddings

        old_num_tokens, old_embedding_dim = old_embeddings.word_embeddings.shape
        if old_num_tokens == new_num_tokens:
            return self.get_input_embeddings()

        # Build new embeddings
        # initialize all new embeddings (in particular added tokens)
        new_embeddings = self.add_weight(
            "weight",
            shape=[new_num_tokens, old_embedding_dim],
            initializer=get_initializer(self.initializer_range),
            dtype=tf.float32,
        )
        init_weights = new_embeddings.numpy()

        # Copy token embeddings from the previous weights
        num_tokens_to_copy = min(old_num_tokens, new_num_tokens)
        _weights_to_carry_over = old_embeddings.word_embeddings[:num_tokens_to_copy, :]
        init_weights[:num_tokens_to_copy] = _weights_to_carry_over
        new_embeddings.assign(init_weights)

        return new_embeddings

    def _prune_heads(self, heads_to_prune):
        """ Prunes heads of the model.
            heads_to_prune: dict of {layer_num: list of heads to prune in this layer}
            See base class PreTrainedModel
        """
        raise NotImplementedError

    def call(
        self,
        inputs,
        attention_mask=None,
        token_type_ids=None,
        position_ids=None,
        head_mask=None,
        inputs_embeds=None,
        output_attentions=None,
        training=False,
    ):
        if isinstance(inputs, (tuple, list)):
            input_ids = inputs[0]
            attention_mask = inputs[1] if len(inputs) > 1 else attention_mask
            token_type_ids = inputs[2] if len(inputs) > 2 else token_type_ids
            position_ids = inputs[3] if len(inputs) > 3 else position_ids
            head_mask = inputs[4] if len(inputs) > 4 else head_mask
            inputs_embeds = inputs[5] if len(inputs) > 5 else inputs_embeds
            output_attentions = inputs[6] if len(inputs) > 6 else output_attentions
            assert len(inputs) <= 7, "Too many inputs."
        elif isinstance(inputs, (dict, BatchEncoding)):
            input_ids = inputs.get("input_ids")
            attention_mask = inputs.get("attention_mask", attention_mask)
            token_type_ids = inputs.get("token_type_ids", token_type_ids)
            position_ids = inputs.get("position_ids", position_ids)
            head_mask = inputs.get("head_mask", head_mask)
            inputs_embeds = inputs.get("inputs_embeds", inputs_embeds)
            output_attentions = inputs.get("output_attentions", output_attentions)
            assert len(inputs) <= 7, "Too many inputs."
        else:
            input_ids = inputs

        output_attentions = output_attentions if output_attentions is not None else self.output_attentions

        if input_ids is not None and inputs_embeds is not None:
            raise ValueError("You cannot specify both input_ids and inputs_embeds at the same time")
        elif input_ids is not None:
            input_shape = shape_list(input_ids)
        elif inputs_embeds is not None:
            input_shape = shape_list(inputs_embeds)[:-1]
        else:
            raise ValueError("You have to specify either input_ids or inputs_embeds")

        if attention_mask is None:
            attention_mask = tf.fill(input_shape, 1)
        if token_type_ids is None:
            token_type_ids = tf.fill(input_shape, 0)

        # We create a 3D attention mask from a 2D tensor mask.
        # Sizes are [batch_size, 1, 1, to_seq_length]
        # So we can broadcast to [batch_size, num_heads, from_seq_length, to_seq_length]
        # this attention mask is more simple than the triangular masking of causal attention
        # used in OpenAI GPT, we just need to prepare the broadcast dimension here.
        extended_attention_mask = attention_mask[:, tf.newaxis, tf.newaxis, :]

        # Since attention_mask is 1.0 for positions we want to attend and 0.0 for
        # masked positions, this operation will create a tensor which is 0.0 for
        # positions we want to attend and -10000.0 for masked positions.
        # Since we are adding it to the raw scores before the softmax, this is
        # effectively the same as removing these entirely.

        extended_attention_mask = tf.cast(extended_attention_mask, tf.float32)
        extended_attention_mask = (1.0 - extended_attention_mask) * -10000.0

        # Prepare head mask if needed
        # 1.0 in head_mask indicate we keep the head
        # attention_probs has shape bsz x n_heads x N x N
        # input head_mask has shape [num_heads] or [num_hidden_layers x num_heads]
        # and head_mask is converted to shape [num_hidden_layers x batch x num_heads x seq_length x seq_length]
        if head_mask is not None:
            raise NotImplementedError
        else:
            head_mask = [None] * self.num_hidden_layers
            # head_mask = tf.constant([0] * self.num_hidden_layers)

        embedding_output = self.embeddings([input_ids, position_ids, token_type_ids, inputs_embeds], training=training)
        encoder_outputs = self.encoder(
            [embedding_output, extended_attention_mask, head_mask, output_attentions], training=training
        )

        sequence_output = encoder_outputs[0]
        pooled_output = self.pooler(sequence_output)

        outputs = (sequence_output, pooled_output,) + encoder_outputs[
            1:
        ]  # add hidden_states and attentions if they are here
        return outputs  # sequence_output, pooled_output, (hidden_states), (attentions)


class TFBertPreTrainedModel(TFPreTrainedModel):
    """ An abstract class to handle weights initialization and
        a simple interface for downloading and loading pretrained models.
    """

    config_class = BertConfig
    base_model_prefix = "bert"


BERT_START_DOCSTRING = r"""
    This model is a `tf.keras.Model <https://www.tensorflow.org/api_docs/python/tf/keras/Model>`__ sub-class.
    Use it as a regular TF 2.0 Keras Model and
    refer to the TF 2.0 documentation for all matter related to general usage and behavior.

    .. note::

        TF 2.0 models accepts two formats as inputs:

            - having all inputs as keyword arguments (like PyTorch models), or
            - having all inputs as a list, tuple or dict in the first positional arguments.

        This second option is useful when using :obj:`tf.keras.Model.fit()` method which currently requires having
        all the tensors in the first argument of the model call function: :obj:`model(inputs)`.

        If you choose this second option, there are three possibilities you can use to gather all the input Tensors
        in the first positional argument :

        - a single Tensor with input_ids only and nothing else: :obj:`model(inputs_ids)`
        - a list of varying length with one or several input Tensors IN THE ORDER given in the docstring:
          :obj:`model([input_ids, attention_mask])` or :obj:`model([input_ids, attention_mask, token_type_ids])`
        - a dictionary with one or several input Tensors associated to the input names given in the docstring:
          :obj:`model({'input_ids': input_ids, 'token_type_ids': token_type_ids})`

    Parameters:
        config (:class:`~transformers.BertConfig`): Model configuration class with all the parameters of the model.
            Initializing with a config file does not load the weights associated with the model, only the configuration.
            Check out the :meth:`~transformers.PreTrainedModel.from_pretrained` method to load the model weights.
"""

BERT_INPUTS_DOCSTRING = r"""
    Args:
        input_ids (:obj:`Numpy array` or :obj:`tf.Tensor` of shape :obj:`{0}`):
            Indices of input sequence tokens in the vocabulary.

            Indices can be obtained using :class:`transformers.BertTokenizer`.
            See :func:`transformers.PreTrainedTokenizer.encode` and
            :func:`transformers.PreTrainedTokenizer.encode_plus` for details.

            `What are input IDs? <../glossary.html#input-ids>`__
        attention_mask (:obj:`Numpy array` or :obj:`tf.Tensor` of shape :obj:`{0}`, `optional`, defaults to :obj:`None`):
            Mask to avoid performing attention on padding token indices.
            Mask values selected in ``[0, 1]``:
            ``1`` for tokens that are NOT MASKED, ``0`` for MASKED tokens.

            `What are attention masks? <../glossary.html#attention-mask>`__
        token_type_ids (:obj:`Numpy array` or :obj:`tf.Tensor` of shape :obj:`{0}`, `optional`, defaults to :obj:`None`):
            Segment token indices to indicate first and second portions of the inputs.
            Indices are selected in ``[0, 1]``: ``0`` corresponds to a `sentence A` token, ``1``
            corresponds to a `sentence B` token

            `What are token type IDs? <../glossary.html#token-type-ids>`__
        position_ids (:obj:`Numpy array` or :obj:`tf.Tensor` of shape :obj:`{0}`, `optional`, defaults to :obj:`None`):
            Indices of positions of each input sequence tokens in the position embeddings.
            Selected in the range ``[0, config.max_position_embeddings - 1]``.

            `What are position IDs? <../glossary.html#position-ids>`__
        head_mask (:obj:`Numpy array` or :obj:`tf.Tensor` of shape :obj:`(num_heads,)` or :obj:`(num_layers, num_heads)`, `optional`, defaults to :obj:`None`):
            Mask to nullify selected heads of the self-attention modules.
            Mask values selected in ``[0, 1]``:
            :obj:`1` indicates the head is **not masked**, :obj:`0` indicates the head is **masked**.
        inputs_embeds (:obj:`Numpy array` or :obj:`tf.Tensor` of shape :obj:`(batch_size, sequence_length, embedding_dim)`, `optional`, defaults to :obj:`None`):
            Optionally, instead of passing :obj:`input_ids` you can choose to directly pass an embedded representation.
            This is useful if you want more control over how to convert `input_ids` indices into associated vectors
            than the model's internal embedding lookup matrix.
        training (:obj:`boolean`, `optional`, defaults to :obj:`False`):
            Whether to activate dropout modules (if set to :obj:`True`) during training or to de-activate them
            (if set to :obj:`False`) for evaluation.
"""


@add_start_docstrings(
    "The bare Bert Model transformer outputing raw hidden-states without any specific head on top.",
    BERT_START_DOCSTRING,
)
class TFBertModel(TFBertPreTrainedModel):
    def __init__(self, config, *inputs, **kwargs):
        super().__init__(config, *inputs, **kwargs)
        self.bert = TFBertMainLayer(config, name="bert")

    @add_start_docstrings_to_callable(BERT_INPUTS_DOCSTRING.format("(batch_size, sequence_length)"))
    def call(self, inputs, **kwargs):
        r"""
    Returns:
        :obj:`tuple(tf.Tensor)` comprising various elements depending on the configuration (:class:`~transformers.BertConfig`) and inputs:
        last_hidden_state (:obj:`tf.Tensor` of shape :obj:`(batch_size, sequence_length, hidden_size)`):
            Sequence of hidden-states at the output of the last layer of the model.
        pooler_output (:obj:`tf.Tensor` of shape :obj:`(batch_size, hidden_size)`):
            Last layer hidden-state of the first token of the sequence (classification token)
            further processed by a Linear layer and a Tanh activation function. The Linear
            layer weights are trained from the next sentence prediction (classification)
            objective during Bert pretraining. This output is usually *not* a good summary
            of the semantic content of the input, you're often better with averaging or pooling
            the sequence of hidden-states for the whole input sequence.
        hidden_states (:obj:`tuple(tf.Tensor)`, `optional`, returned when :obj:`config.output_hidden_states=True`):
            tuple of :obj:`tf.Tensor` (one for the output of the embeddings + one for the output of each layer)
            of shape :obj:`(batch_size, sequence_length, hidden_size)`.

            Hidden-states of the model at the output of each layer plus the initial embedding outputs.
        attentions (:obj:`tuple(tf.Tensor)`, `optional`, returned when ``output_attentions=True``):
            tuple of :obj:`tf.Tensor` (one for each layer) of shape
            :obj:`(batch_size, num_heads, sequence_length, sequence_length)`.

            Attentions weights after the attention softmax, used to compute the weighted average in the self-attention heads.


    Examples::

        import tensorflow as tf
        from transformers import BertTokenizer, TFBertModel

        tokenizer = BertTokenizer.from_pretrained('bert-base-uncased')
        model = TFBertModel.from_pretrained('bert-base-uncased')
        input_ids = tf.constant(tokenizer.encode("Hello, my dog is cute", add_special_tokens=True))[None, :]  # Batch size 1
        outputs = model(input_ids)
        last_hidden_states = outputs[0]  # The last hidden-state is the first element of the output tuple
        """
        outputs = self.bert(inputs, **kwargs)
        return outputs


@add_start_docstrings(
    """Bert Model with two heads on top as done during the pre-training:
    a `masked language modeling` head and a `next sentence prediction (classification)` head. """,
    BERT_START_DOCSTRING,
)
class TFBertForPreTraining(TFBertPreTrainedModel):
    def __init__(self, config, *inputs, **kwargs):
        super().__init__(config, *inputs, **kwargs)

        self.bert = TFBertMainLayer(config, name="bert")
        self.nsp = TFBertNSPHead(config, name="nsp___cls")
        self.mlm = TFBertMLMHead(config, self.bert.embeddings, name="mlm___cls")

    def get_output_embeddings(self):
        return self.bert.embeddings

    @add_start_docstrings_to_callable(BERT_INPUTS_DOCSTRING.format("(batch_size, sequence_length)"))
    def call(self, inputs, **kwargs):
        r"""
    Return:
        :obj:`tuple(tf.Tensor)` comprising various elements depending on the configuration (:class:`~transformers.BertConfig`) and inputs:
        prediction_scores (:obj:`tf.Tensor` of shape :obj:`(batch_size, sequence_length, config.vocab_size)`):
            Prediction scores of the language modeling head (scores for each vocabulary token before SoftMax).
        seq_relationship_scores (:obj:`tf.Tensor` of shape :obj:`(batch_size, sequence_length, 2)`):
            Prediction scores of the next sequence prediction (classification) head (scores of True/False continuation before SoftMax).
        hidden_states (:obj:`tuple(tf.Tensor)`, `optional`, returned when :obj:`config.output_hidden_states=True`):
            tuple of :obj:`tf.Tensor` (one for the output of the embeddings + one for the output of each layer)
            of shape :obj:`(batch_size, sequence_length, hidden_size)`.

            Hidden-states of the model at the output of each layer plus the initial embedding outputs.
        attentions (:obj:`tuple(tf.Tensor)`, `optional`, returned when ``output_attentions=True``):
            tuple of :obj:`tf.Tensor` (one for each layer) of shape
            :obj:`(batch_size, num_heads, sequence_length, sequence_length)`:

            Attentions weights after the attention softmax, used to compute the weighted average in the self-attention heads.

    Examples::

        import tensorflow as tf
        from transformers import BertTokenizer, TFBertForPreTraining

        tokenizer = BertTokenizer.from_pretrained('bert-base-uncased')
        model = TFBertForPreTraining.from_pretrained('bert-base-uncased')
        input_ids = tf.constant(tokenizer.encode("Hello, my dog is cute", add_special_tokens=True))[None, :]  # Batch size 1
        outputs = model(input_ids)
        prediction_scores, seq_relationship_scores = outputs[:2]

        """
        outputs = self.bert(inputs, **kwargs)

        sequence_output, pooled_output = outputs[:2]
        prediction_scores = self.mlm(sequence_output, training=kwargs.get("training", False))
        seq_relationship_score = self.nsp(pooled_output)

        outputs = (prediction_scores, seq_relationship_score,) + outputs[
            2:
        ]  # add hidden states and attention if they are here

        return outputs  # prediction_scores, seq_relationship_score, (hidden_states), (attentions)


@add_start_docstrings("""Bert Model with a `language modeling` head on top. """, BERT_START_DOCSTRING)
class TFBertForMaskedLM(TFBertPreTrainedModel):
    def __init__(self, config, *inputs, **kwargs):
        super().__init__(config, *inputs, **kwargs)

        self.bert = TFBertMainLayer(config, name="bert")
        self.mlm = TFBertMLMHead(config, self.bert.embeddings, name="mlm___cls")

    def get_output_embeddings(self):
        return self.bert.embeddings

    @add_start_docstrings_to_callable(BERT_INPUTS_DOCSTRING.format("(batch_size, sequence_length)"))
    def call(self, inputs, **kwargs):
        r"""
    Return:
        :obj:`tuple(tf.Tensor)` comprising various elements depending on the configuration (:class:`~transformers.BertConfig`) and inputs:
        prediction_scores (:obj:`Numpy array` or :obj:`tf.Tensor` of shape :obj:`(batch_size, sequence_length, config.vocab_size)`):
            Prediction scores of the language modeling head (scores for each vocabulary token before SoftMax).
        hidden_states (:obj:`tuple(tf.Tensor)`, `optional`, returned when :obj:`config.output_hidden_states=True`):
            tuple of :obj:`tf.Tensor` (one for the output of the embeddings + one for the output of each layer)
            of shape :obj:`(batch_size, sequence_length, hidden_size)`.

            Hidden-states of the model at the output of each layer plus the initial embedding outputs.
        attentions (:obj:`tuple(tf.Tensor)`, `optional`, returned when ``output_attentions=True``):
            tuple of :obj:`tf.Tensor` (one for each layer) of shape
            :obj:`(batch_size, num_heads, sequence_length, sequence_length)`:

            Attentions weights after the attention softmax, used to compute the weighted average in the self-attention heads.

    Examples::

        import tensorflow as tf
        from transformers import BertTokenizer, TFBertForMaskedLM

        tokenizer = BertTokenizer.from_pretrained('bert-base-uncased')
        model = TFBertForMaskedLM.from_pretrained('bert-base-uncased')
        input_ids = tf.constant(tokenizer.encode("Hello, my dog is cute", add_special_tokens=True))[None, :]  # Batch size 1
        outputs = model(input_ids)
        prediction_scores = outputs[0]

        """
        outputs = self.bert(inputs, **kwargs)

        sequence_output = outputs[0]
        prediction_scores = self.mlm(sequence_output, training=kwargs.get("training", False))

        outputs = (prediction_scores,) + outputs[2:]  # Add hidden states and attention if they are here

        return outputs  # prediction_scores, (hidden_states), (attentions)


@add_start_docstrings(
    """Bert Model with a `next sentence prediction (classification)` head on top. """, BERT_START_DOCSTRING,
)
class TFBertForNextSentencePrediction(TFBertPreTrainedModel):
    def __init__(self, config, *inputs, **kwargs):
        super().__init__(config, *inputs, **kwargs)

        self.bert = TFBertMainLayer(config, name="bert")
        self.nsp = TFBertNSPHead(config, name="nsp___cls")

    @add_start_docstrings_to_callable(BERT_INPUTS_DOCSTRING.format("(batch_size, sequence_length)"))
    def call(self, inputs, **kwargs):
        r"""
    Return:
        :obj:`tuple(tf.Tensor)` comprising various elements depending on the configuration (:class:`~transformers.BertConfig`) and inputs:
        seq_relationship_scores (:obj:`Numpy array` or :obj:`tf.Tensor` of shape :obj:`(batch_size, sequence_length, 2)`)
            Prediction scores of the next sequence prediction (classification) head (scores of True/False continuation before SoftMax).
        hidden_states (:obj:`tuple(tf.Tensor)`, `optional`, returned when :obj:`config.output_hidden_states=True`):
            tuple of :obj:`tf.Tensor` (one for the output of the embeddings + one for the output of each layer)
            of shape :obj:`(batch_size, sequence_length, hidden_size)`.

            Hidden-states of the model at the output of each layer plus the initial embedding outputs.
        attentions (:obj:`tuple(tf.Tensor)`, `optional`, returned when ``output_attentions=True``):
            tuple of :obj:`tf.Tensor` (one for each layer) of shape
            :obj:`(batch_size, num_heads, sequence_length, sequence_length)`:

            Attentions weights after the attention softmax, used to compute the weighted average in the self-attention heads.

    Examples::

        import tensorflow as tf
        from transformers import BertTokenizer, TFBertForNextSentencePrediction

        tokenizer = BertTokenizer.from_pretrained('bert-base-uncased')
        model = TFBertForNextSentencePrediction.from_pretrained('bert-base-uncased')

        prompt = "In Italy, pizza served in formal settings, such as at a restaurant, is presented unsliced."
        next_sentence = "The sky is blue due to the shorter wavelength of blue light."
        encoding = tokenizer.encode_plus(prompt, next_sentence, return_tensors='tf')

        logits = model(encoding['input_ids'], token_type_ids=encoding['token_type_ids'])[0]
        assert logits[0][0] < logits[0][1] # the next sentence was random
        """
        outputs = self.bert(inputs, **kwargs)

        pooled_output = outputs[1]
        seq_relationship_score = self.nsp(pooled_output)

        outputs = (seq_relationship_score,) + outputs[2:]  # add hidden states and attention if they are here

        return outputs  # seq_relationship_score, (hidden_states), (attentions)


@add_start_docstrings(
    """Bert Model transformer with a sequence classification/regression head on top (a linear layer on top of
    the pooled output) e.g. for GLUE tasks. """,
    BERT_START_DOCSTRING,
)
class TFBertForSequenceClassification(TFBertPreTrainedModel, TFSequenceClassificationLoss):
    def __init__(self, config, *inputs, **kwargs):
        super().__init__(config, *inputs, **kwargs)
        self.num_labels = config.num_labels

        self.bert = TFBertMainLayer(config, name="bert")
        self.dropout = tf.keras.layers.Dropout(config.hidden_dropout_prob)
        self.classifier = tf.keras.layers.Dense(
            config.num_labels, kernel_initializer=get_initializer(config.initializer_range), name="classifier"
        )

    @add_start_docstrings_to_callable(BERT_INPUTS_DOCSTRING)
    def call(
        self,
        input_ids=None,
        attention_mask=None,
        token_type_ids=None,
        position_ids=None,
        head_mask=None,
        inputs_embeds=None,
        labels=None,
        output_attentions=None,
        training=False,
    ):
        r"""
        labels (:obj:`tf.Tensor` of shape :obj:`(batch_size,)`, `optional`, defaults to :obj:`None`):
            Labels for computing the sequence classification/regression loss.
            Indices should be in :obj:`[0, ..., config.num_labels - 1]`.
            If :obj:`config.num_labels == 1` a regression loss is computed (Mean-Square loss),
            If :obj:`config.num_labels > 1` a classification loss is computed (Cross-Entropy).

    Return:
        :obj:`tuple(tf.Tensor)` comprising various elements depending on the configuration (:class:`~transformers.BertConfig`) and inputs:
        logits (:obj:`Numpy array` or :obj:`tf.Tensor` of shape :obj:`(batch_size, config.num_labels)`):
            Classification (or regression if config.num_labels==1) scores (before SoftMax).
        hidden_states (:obj:`tuple(tf.Tensor)`, `optional`, returned when :obj:`config.output_hidden_states=True`):
            tuple of :obj:`tf.Tensor` (one for the output of the embeddings + one for the output of each layer)
            of shape :obj:`(batch_size, sequence_length, hidden_size)`.

            Hidden-states of the model at the output of each layer plus the initial embedding outputs.
        attentions (:obj:`tuple(tf.Tensor)`, `optional`, returned when ``output_attentions=True``):
            tuple of :obj:`tf.Tensor` (one for each layer) of shape
            :obj:`(batch_size, num_heads, sequence_length, sequence_length)`:

            Attentions weights after the attention softmax, used to compute the weighted average in the self-attention heads.

    Examples::

        import tensorflow as tf
        from transformers import BertTokenizer, TFBertForSequenceClassification

        tokenizer = BertTokenizer.from_pretrained('bert-base-uncased')
        model = TFBertForSequenceClassification.from_pretrained('bert-base-uncased')
        input_ids = tf.constant(tokenizer.encode("Hello, my dog is cute"))[None, :]  # Batch size 1
        labels = tf.reshape(tf.constant(1), (-1, 1)) # Batch size 1
        outputs = model(input_ids, labels=labels)
        loss, logits = outputs[:2]

        """

        outputs = self.bert(
            input_ids,
            attention_mask=attention_mask,
            token_type_ids=token_type_ids,
            position_ids=position_ids,
            head_mask=head_mask,
            inputs_embeds=inputs_embeds,
            output_attentions=output_attentions,
            training=training,
        )

        pooled_output = outputs[1]

        pooled_output = self.dropout(pooled_output, training=training)
        logits = self.classifier(pooled_output)

        outputs = (logits,) + outputs[2:]  # add hidden states and attention if they are here

        if labels is not None:
            loss = self.compute_loss(labels, logits)
            outputs = (loss,) + outputs

        return outputs  # (loss), logits, (hidden_states), (attentions)


@add_start_docstrings(
    """Bert Model with a multiple choice classification head on top (a linear layer on top of
    the pooled output and a softmax) e.g. for RocStories/SWAG tasks. """,
    BERT_START_DOCSTRING,
)
class TFBertForMultipleChoice(TFBertPreTrainedModel, TFMultipleChoiceLoss):
    def __init__(self, config, *inputs, **kwargs):
        super().__init__(config, *inputs, **kwargs)

        self.bert = TFBertMainLayer(config, name="bert")
        self.dropout = tf.keras.layers.Dropout(config.hidden_dropout_prob)
        self.classifier = tf.keras.layers.Dense(
            1, kernel_initializer=get_initializer(config.initializer_range), name="classifier"
        )

    @property
    def dummy_inputs(self):
        """ Dummy inputs to build the network.

        Returns:
            tf.Tensor with dummy inputs
        """
        return {"input_ids": tf.constant(MULTIPLE_CHOICE_DUMMY_INPUTS)}

    @add_start_docstrings_to_callable(BERT_INPUTS_DOCSTRING.format("(batch_size, num_choices, sequence_length)"))
    def call(
        self,
        inputs,
        attention_mask=None,
        token_type_ids=None,
        position_ids=None,
        head_mask=None,
        inputs_embeds=None,
        labels=None,
        output_attentions=None,
        training=False,
    ):
        r"""
        labels (:obj:`tf.Tensor` of shape :obj:`(batch_size,)`, `optional`, defaults to :obj:`None`):
            Labels for computing the multiple choice classification loss.
            Indices should be in ``[0, ..., num_choices]`` where `num_choices` is the size of the second dimension
            of the input tensors. (see `input_ids` above)

    Return:
        :obj:`tuple(tf.Tensor)` comprising various elements depending on the configuration (:class:`~transformers.BertConfig`) and inputs:
        classification_scores (:obj:`Numpy array` or :obj:`tf.Tensor` of shape :obj:`(batch_size, num_choices)`:
            `num_choices` is the size of the second dimension of the input tensors. (see `input_ids` above).

            Classification scores (before SoftMax).
        hidden_states (:obj:`tuple(tf.Tensor)`, `optional`, returned when :obj:`config.output_hidden_states=True`):
            tuple of :obj:`tf.Tensor` (one for the output of the embeddings + one for the output of each layer)
            of shape :obj:`(batch_size, sequence_length, hidden_size)`.

            Hidden-states of the model at the output of each layer plus the initial embedding outputs.
        attentions (:obj:`tuple(tf.Tensor)`, `optional`, returned when ``output_attentions=True``):
            tuple of :obj:`tf.Tensor` (one for each layer) of shape
            :obj:`(batch_size, num_heads, sequence_length, sequence_length)`:

            Attentions weights after the attention softmax, used to compute the weighted average in the self-attention heads.

    Examples::

        import tensorflow as tf
        from transformers import BertTokenizer, TFBertForMultipleChoice

        tokenizer = BertTokenizer.from_pretrained('bert-base-uncased')
        model = TFBertForMultipleChoice.from_pretrained('bert-base-uncased')
        choices = ["Hello, my dog is cute", "Hello, my cat is amazing"]

        input_ids = tf.constant([tokenizer.encode(s, add_special_tokens=True) for s in choices])[None, :] # Batch size 1, 2 choices
        labels = tf.reshape(tf.constant(1), (-1, 1))
        outputs = model(input_ids, labels=labels)

        loss, classification_scores = outputs[:2]

        """
        if isinstance(inputs, (tuple, list)):
            input_ids = inputs[0]
            attention_mask = inputs[1] if len(inputs) > 1 else attention_mask
            token_type_ids = inputs[2] if len(inputs) > 2 else token_type_ids
            position_ids = inputs[3] if len(inputs) > 3 else position_ids
            head_mask = inputs[4] if len(inputs) > 4 else head_mask
            inputs_embeds = inputs[5] if len(inputs) > 5 else inputs_embeds
            output_attentions = inputs[6] if len(inputs) > 6 else output_attentions
            assert len(inputs) <= 7, "Too many inputs."
        elif isinstance(inputs, (dict, BatchEncoding)):
            input_ids = inputs.get("input_ids")
            attention_mask = inputs.get("attention_mask", attention_mask)
            token_type_ids = inputs.get("token_type_ids", token_type_ids)
            position_ids = inputs.get("position_ids", position_ids)
            head_mask = inputs.get("head_mask", head_mask)
            inputs_embeds = inputs.get("inputs_embeds", inputs_embeds)
            output_attentions = inputs.get("output_attentions", output_attentions)
            assert len(inputs) <= 7, "Too many inputs."
        else:
            input_ids = inputs

        if input_ids is not None:
            num_choices = shape_list(input_ids)[1]
            seq_length = shape_list(input_ids)[2]
        else:
            num_choices = shape_list(inputs_embeds)[1]
            seq_length = shape_list(inputs_embeds)[2]

        flat_input_ids = tf.reshape(input_ids, (-1, seq_length)) if input_ids is not None else None
        flat_attention_mask = tf.reshape(attention_mask, (-1, seq_length)) if attention_mask is not None else None
        flat_token_type_ids = tf.reshape(token_type_ids, (-1, seq_length)) if token_type_ids is not None else None
        flat_position_ids = tf.reshape(position_ids, (-1, seq_length)) if position_ids is not None else None

        flat_inputs = [
            flat_input_ids,
            flat_attention_mask,
            flat_token_type_ids,
            flat_position_ids,
            head_mask,
            inputs_embeds,
            output_attentions,
        ]

        outputs = self.bert(flat_inputs, training=training)

        pooled_output = outputs[1]

        pooled_output = self.dropout(pooled_output, training=training)
        logits = self.classifier(pooled_output)
        reshaped_logits = tf.reshape(logits, (-1, num_choices))

        outputs = (reshaped_logits,) + outputs[2:]  # add hidden states and attention if they are here

        if labels is not None:
            loss = self.compute_loss(labels, reshaped_logits)
            outputs = (loss,) + outputs

        return outputs  # (loss), reshaped_logits, (hidden_states), (attentions)


@add_start_docstrings(
    """Bert Model with a token classification head on top (a linear layer on top of
    the hidden-states output) e.g. for Named-Entity-Recognition (NER) tasks. """,
    BERT_START_DOCSTRING,
)
class TFBertForTokenClassification(TFBertPreTrainedModel, TFTokenClassificationLoss):
    def __init__(self, config, *inputs, **kwargs):
        super().__init__(config, *inputs, **kwargs)
        self.num_labels = config.num_labels

        self.bert = TFBertMainLayer(config, name="bert")
        self.dropout = tf.keras.layers.Dropout(config.hidden_dropout_prob)
        self.classifier = tf.keras.layers.Dense(
            config.num_labels, kernel_initializer=get_initializer(config.initializer_range), name="classifier"
        )

    @add_start_docstrings_to_callable(BERT_INPUTS_DOCSTRING)
    def call(
        self,
        input_ids=None,
        attention_mask=None,
        token_type_ids=None,
        position_ids=None,
        head_mask=None,
        inputs_embeds=None,
        labels=None,
        output_attentions=None,
        training=False,
    ):
        r"""
        labels (:obj:`tf.Tensor` of shape :obj:`(batch_size, sequence_length)`, `optional`, defaults to :obj:`None`):
            Labels for computing the token classification loss.
            Indices should be in ``[0, ..., config.num_labels - 1]``.

    Return:
        :obj:`tuple(tf.Tensor)` comprising various elements depending on the configuration (:class:`~transformers.BertConfig`) and inputs:
        scores (:obj:`Numpy array` or :obj:`tf.Tensor` of shape :obj:`(batch_size, sequence_length, config.num_labels)`):
            Classification scores (before SoftMax).
        hidden_states (:obj:`tuple(tf.Tensor)`, `optional`, returned when :obj:`config.output_hidden_states=True`):
            tuple of :obj:`tf.Tensor` (one for the output of the embeddings + one for the output of each layer)
            of shape :obj:`(batch_size, sequence_length, hidden_size)`.

            Hidden-states of the model at the output of each layer plus the initial embedding outputs.
        attentions (:obj:`tuple(tf.Tensor)`, `optional`, returned when ``output_attentions=True``):
            tuple of :obj:`tf.Tensor` (one for each layer) of shape
            :obj:`(batch_size, num_heads, sequence_length, sequence_length)`:

            Attentions weights after the attention softmax, used to compute the weighted average in the self-attention heads.

    Examples::

        import tensorflow as tf
        from transformers import BertTokenizer, TFBertForTokenClassification

        tokenizer = BertTokenizer.from_pretrained('bert-base-uncased')
        model = TFBertForTokenClassification.from_pretrained('bert-base-uncased')
        input_ids = tf.constant(tokenizer.encode("Hello, my dog is cute", add_special_tokens=True))[None, :]  # Batch size 1
        labels = tf.reshape(tf.constant([1] * tf.size(input_ids).numpy()), (-1, tf.size(input_ids))) # Batch size 1
        outputs = model(input_ids, labels=labels)
        loss, scores = outputs[:2]

        """
        outputs = self.bert(
            input_ids,
            attention_mask=attention_mask,
            token_type_ids=token_type_ids,
            position_ids=position_ids,
            head_mask=head_mask,
            inputs_embeds=inputs_embeds,
            output_attentions=output_attentions,
            training=training,
        )

        sequence_output = outputs[0]

        sequence_output = self.dropout(sequence_output, training=training)
        logits = self.classifier(sequence_output)

        outputs = (logits,) + outputs[2:]  # add hidden states and attention if they are here

        if labels is not None:
            loss = self.compute_loss(labels, logits)
            outputs = (loss,) + outputs

        return outputs  # (loss), logits, (hidden_states), (attentions)


@add_start_docstrings(
    """Bert Model with a span classification head on top for extractive question-answering tasks like SQuAD (a linear layers on top of
    the hidden-states output to compute `span start logits` and `span end logits`). """,
    BERT_START_DOCSTRING,
)
class TFBertForQuestionAnswering(TFBertPreTrainedModel, TFQuestionAnsweringLoss):
    def __init__(self, config, *inputs, **kwargs):
        super().__init__(config, *inputs, **kwargs)
        self.num_labels = config.num_labels

        self.bert = TFBertMainLayer(config, name="bert")
        self.qa_outputs = tf.keras.layers.Dense(
            config.num_labels, kernel_initializer=get_initializer(config.initializer_range), name="qa_outputs"
        )

    @add_start_docstrings_to_callable(BERT_INPUTS_DOCSTRING)
    def call(
        self,
        input_ids=None,
        attention_mask=None,
        token_type_ids=None,
        position_ids=None,
        head_mask=None,
        inputs_embeds=None,
        start_positions=None,
        end_positions=None,
        cls_index=None,
        p_mask=None,
        is_impossible=None,
        output_attentions=None,
        training=False,
    ):
        r"""
        start_positions (:obj:`tf.Tensor` of shape :obj:`(batch_size,)`, `optional`, defaults to :obj:`None`):
            Labels for position (index) of the start of the labelled span for computing the token classification loss.
            Positions are clamped to the length of the sequence (`sequence_length`).
            Position outside of the sequence are not taken into account for computing the loss.
        end_positions (:obj:`tf.Tensor` of shape :obj:`(batch_size,)`, `optional`, defaults to :obj:`None`):
            Labels for position (index) of the end of the labelled span for computing the token classification loss.
            Positions are clamped to the length of the sequence (`sequence_length`).
            Position outside of the sequence are not taken into account for computing the loss.

    Return:
        :obj:`tuple(tf.Tensor)` comprising various elements depending on the configuration (:class:`~transformers.BertConfig`) and inputs:
        start_scores (:obj:`Numpy array` or :obj:`tf.Tensor` of shape :obj:`(batch_size, sequence_length,)`):
            Span-start scores (before SoftMax).
        end_scores (:obj:`Numpy array` or :obj:`tf.Tensor` of shape :obj:`(batch_size, sequence_length,)`):
            Span-end scores (before SoftMax).
        hidden_states (:obj:`tuple(tf.Tensor)`, `optional`, returned when :obj:`config.output_hidden_states=True`):
            tuple of :obj:`tf.Tensor` (one for the output of the embeddings + one for the output of each layer)
            of shape :obj:`(batch_size, sequence_length, hidden_size)`.

            Hidden-states of the model at the output of each layer plus the initial embedding outputs.
        attentions (:obj:`tuple(tf.Tensor)`, `optional`, returned when ``output_attentions=True``):
            tuple of :obj:`tf.Tensor` (one for each layer) of shape
            :obj:`(batch_size, num_heads, sequence_length, sequence_length)`:

            Attentions weights after the attention softmax, used to compute the weighted average in the self-attention heads.

    Examples::

        import tensorflow as tf
        from transformers import BertTokenizer, TFBertForQuestionAnswering

        tokenizer = BertTokenizer.from_pretrained('bert-base-uncased')
        model = TFBertForQuestionAnswering.from_pretrained('bert-large-uncased-whole-word-masking-finetuned-squad')
        question, text = "Who was Jim Henson?", "Jim Henson was a nice puppet"
        input_dict = tokenizer.encode_plus(question, text, return_tensors='tf')
        start_scores, end_scores = model(input_dict)

        all_tokens = tokenizer.convert_ids_to_tokens(input_dict["input_ids"].numpy()[0])
        answer = ' '.join(all_tokens[tf.math.argmax(start_scores, 1)[0] : tf.math.argmax(end_scores, 1)[0]+1])
        assert answer == "a nice puppet"

        """
        outputs = self.bert(
            input_ids,
            attention_mask=attention_mask,
            token_type_ids=token_type_ids,
            position_ids=position_ids,
            head_mask=head_mask,
            inputs_embeds=inputs_embeds,
            output_attentions=output_attentions,
            training=training,
        )

        sequence_output = outputs[0]

        logits = self.qa_outputs(sequence_output)
        start_logits, end_logits = tf.split(logits, 2, axis=-1)
        start_logits = tf.squeeze(start_logits, axis=-1)
        end_logits = tf.squeeze(end_logits, axis=-1)

        outputs = (start_logits, end_logits,) + outputs[2:]

        if start_positions is not None and end_positions is not None:
            labels = {"start_position": start_positions}
            labels["end_position"] = end_positions
            loss = self.compute_loss(labels, outputs[:2])
            outputs = (loss,) + outputs

        return outputs  # (loss), start_logits, end_logits, (hidden_states), (attentions)<|MERGE_RESOLUTION|>--- conflicted
+++ resolved
@@ -497,11 +497,9 @@
     def __init__(self, config, **kwargs):
         super().__init__(**kwargs)
         self.num_hidden_layers = config.num_hidden_layers
-<<<<<<< HEAD
         self.initializer_range = config.initializer_range
-=======
         self.output_attentions = config.output_attentions
->>>>>>> e8db8b84
+
 
         self.embeddings = TFBertEmbeddings(config, name="embeddings")
         self.encoder = TFBertEncoder(config, name="encoder")
