# Copyright 2020 The HuggingFace Team. All rights reserved.
#
# Licensed under the Apache License, Version 2.0 (the "License");
# you may not use this file except in compliance with the License.
# You may obtain a copy of the License at
#
#     http://www.apache.org/licenses/LICENSE-2.0
#
# Unless required by applicable law or agreed to in writing, software
# distributed under the License is distributed on an "AS IS" BASIS,
# WITHOUT WARRANTIES OR CONDITIONS OF ANY KIND, either express or implied.
# See the License for the specific language governing permissions and
# limitations under the License.

# When adding a new object to this init, remember to add it twice: once inside the `_import_structure` dictionary and
# once inside the `if TYPE_CHECKING` branch. The `TYPE_CHECKING` should have import statements as usual, but they are
# only there for type checking. The `_import_structure` is a dictionary submodule to list of object names, and is used
# to defer the actual importing for when the objects are requested. This way `import transformers` provides the names
# in the namespace without actually importing anything (and especially none of the backends).

__version__ = "4.50.0.dev0"

from typing import TYPE_CHECKING

# Check the dependencies satisfy the minimal versions required.
from . import dependency_versions_check
from .utils import (
    OptionalDependencyNotAvailable,
    _LazyModule,
    is_bitsandbytes_available,
    is_essentia_available,
    is_flax_available,
    is_g2p_en_available,
    is_keras_nlp_available,
    is_librosa_available,
    is_pretty_midi_available,
    is_scipy_available,
    is_sentencepiece_available,
    is_speech_available,
    is_tensorflow_text_available,
    is_tf_available,
    is_timm_available,
    is_tokenizers_available,
    is_torch_available,
    is_torchaudio_available,
    is_torchvision_available,
    is_vision_available,
    logging,
)


logger = logging.get_logger(__name__)  # pylint: disable=invalid-name


# Base objects, independent of any specific backend
_import_structure = {
    "agents": [
        "Agent",
        "CodeAgent",
        "HfApiEngine",
        "ManagedAgent",
        "PipelineTool",
        "ReactAgent",
        "ReactCodeAgent",
        "ReactJsonAgent",
        "Tool",
        "Toolbox",
        "ToolCollection",
        "TransformersEngine",
        "launch_gradio_demo",
        "load_tool",
        "stream_to_gradio",
        "tool",
    ],
    "audio_utils": [],
    "commands": [],
    "configuration_utils": ["PretrainedConfig"],
    "convert_graph_to_onnx": [],
    "convert_slow_tokenizers_checkpoints_to_fast": [],
    "convert_tf_hub_seq_to_seq_bert_to_pytorch": [],
    "data": [
        "DataProcessor",
        "InputExample",
        "InputFeatures",
        "SingleSentenceClassificationProcessor",
        "SquadExample",
        "SquadFeatures",
        "SquadV1Processor",
        "SquadV2Processor",
        "glue_compute_metrics",
        "glue_convert_examples_to_features",
        "glue_output_modes",
        "glue_processors",
        "glue_tasks_num_labels",
        "squad_convert_examples_to_features",
        "xnli_compute_metrics",
        "xnli_output_modes",
        "xnli_processors",
        "xnli_tasks_num_labels",
    ],
    "data.data_collator": [
        "DataCollator",
        "DataCollatorForLanguageModeling",
        "DataCollatorForMultipleChoice",
        "DataCollatorForPermutationLanguageModeling",
        "DataCollatorForSeq2Seq",
        "DataCollatorForSOP",
        "DataCollatorForTokenClassification",
        "DataCollatorForWholeWordMask",
        "DataCollatorWithFlattening",
        "DataCollatorWithPadding",
        "DefaultDataCollator",
        "default_data_collator",
    ],
    "data.metrics": [],
    "data.processors": [],
    "debug_utils": [],
    "dependency_versions_check": [],
    "dependency_versions_table": [],
    "dynamic_module_utils": [],
    "feature_extraction_sequence_utils": ["SequenceFeatureExtractor"],
    "feature_extraction_utils": ["BatchFeature", "FeatureExtractionMixin"],
    "file_utils": [],
    "generation": [
        "AsyncTextIteratorStreamer",
        "CompileConfig",
        "GenerationConfig",
        "TextIteratorStreamer",
        "TextStreamer",
        "WatermarkingConfig",
    ],
    "hf_argparser": ["HfArgumentParser"],
    "hyperparameter_search": [],
    "image_transforms": [],
    "integrations": [
        "is_clearml_available",
        "is_comet_available",
        "is_dvclive_available",
        "is_neptune_available",
        "is_optuna_available",
        "is_ray_available",
        "is_ray_tune_available",
        "is_sigopt_available",
        "is_tensorboard_available",
        "is_wandb_available",
    ],
    "loss": [],
    "modelcard": ["ModelCard"],
    # Losses
    "modeling_tf_pytorch_utils": [
        "convert_tf_weight_name_to_pt_weight_name",
        "load_pytorch_checkpoint_in_tf2_model",
        "load_pytorch_model_in_tf2_model",
        "load_pytorch_weights_in_tf2_model",
        "load_tf2_checkpoint_in_pytorch_model",
        "load_tf2_model_in_pytorch_model",
        "load_tf2_weights_in_pytorch_model",
    ],
    # Models
    "models": [],
    "models.albert": ["AlbertConfig"],
    "models.align": [
        "AlignConfig",
        "AlignProcessor",
        "AlignTextConfig",
        "AlignVisionConfig",
    ],
    "models.altclip": [
        "AltCLIPConfig",
        "AltCLIPProcessor",
        "AltCLIPTextConfig",
        "AltCLIPVisionConfig",
    ],
    "models.aria": [
        "AriaConfig",
        "AriaProcessor",
        "AriaTextConfig",
    ],
    "models.audio_spectrogram_transformer": [
        "ASTConfig",
        "ASTFeatureExtractor",
    ],
    "models.auto": [
        "CONFIG_MAPPING",
        "FEATURE_EXTRACTOR_MAPPING",
        "IMAGE_PROCESSOR_MAPPING",
        "MODEL_NAMES_MAPPING",
        "PROCESSOR_MAPPING",
        "TOKENIZER_MAPPING",
        "AutoConfig",
        "AutoFeatureExtractor",
        "AutoImageProcessor",
        "AutoProcessor",
        "AutoTokenizer",
    ],
    "models.autoformer": ["AutoformerConfig"],
    "models.bamba": ["BambaConfig"],
    "models.bark": [
        "BarkCoarseConfig",
        "BarkConfig",
        "BarkFineConfig",
        "BarkProcessor",
        "BarkSemanticConfig",
    ],
    "models.bart": ["BartConfig", "BartTokenizer"],
    "models.barthez": [],
    "models.bartpho": [],
    "models.beit": ["BeitConfig"],
    "models.bert": [
        "BasicTokenizer",
        "BertConfig",
        "BertTokenizer",
        "WordpieceTokenizer",
    ],
    "models.bert_generation": ["BertGenerationConfig"],
    "models.bert_japanese": [
        "BertJapaneseTokenizer",
        "CharacterTokenizer",
        "MecabTokenizer",
    ],
    "models.bertweet": ["BertweetTokenizer"],
    "models.big_bird": ["BigBirdConfig"],
    "models.bigbird_pegasus": ["BigBirdPegasusConfig"],
    "models.biogpt": [
        "BioGptConfig",
        "BioGptTokenizer",
    ],
    "models.bit": ["BitConfig"],
    "models.blenderbot": [
        "BlenderbotConfig",
        "BlenderbotTokenizer",
    ],
    "models.blenderbot_small": [
        "BlenderbotSmallConfig",
        "BlenderbotSmallTokenizer",
    ],
    "models.blip": [
        "BlipConfig",
        "BlipProcessor",
        "BlipTextConfig",
        "BlipVisionConfig",
    ],
    "models.blip_2": [
        "Blip2Config",
        "Blip2Processor",
        "Blip2QFormerConfig",
        "Blip2VisionConfig",
    ],
    "models.bloom": ["BloomConfig"],
    "models.bridgetower": [
        "BridgeTowerConfig",
        "BridgeTowerProcessor",
        "BridgeTowerTextConfig",
        "BridgeTowerVisionConfig",
    ],
    "models.bros": [
        "BrosConfig",
        "BrosProcessor",
    ],
    "models.byt5": ["ByT5Tokenizer"],
    "models.camembert": ["CamembertConfig"],
    "models.canine": [
        "CanineConfig",
        "CanineTokenizer",
    ],
    "models.chameleon": [
        "ChameleonConfig",
        "ChameleonProcessor",
        "ChameleonVQVAEConfig",
    ],
    "models.chinese_clip": [
        "ChineseCLIPConfig",
        "ChineseCLIPProcessor",
        "ChineseCLIPTextConfig",
        "ChineseCLIPVisionConfig",
    ],
    "models.clap": [
        "ClapAudioConfig",
        "ClapConfig",
        "ClapProcessor",
        "ClapTextConfig",
    ],
    "models.clip": [
        "CLIPConfig",
        "CLIPProcessor",
        "CLIPTextConfig",
        "CLIPTokenizer",
        "CLIPVisionConfig",
    ],
    "models.clipseg": [
        "CLIPSegConfig",
        "CLIPSegProcessor",
        "CLIPSegTextConfig",
        "CLIPSegVisionConfig",
    ],
    "models.clvp": [
        "ClvpConfig",
        "ClvpDecoderConfig",
        "ClvpEncoderConfig",
        "ClvpFeatureExtractor",
        "ClvpProcessor",
        "ClvpTokenizer",
    ],
    "models.code_llama": [],
    "models.codegen": [
        "CodeGenConfig",
        "CodeGenTokenizer",
    ],
    "models.cohere": ["CohereConfig"],
    "models.cohere2": ["Cohere2Config"],
    "models.colpali": [
        "ColPaliConfig",
        "ColPaliProcessor",
    ],
    "models.conditional_detr": ["ConditionalDetrConfig"],
    "models.convbert": [
        "ConvBertConfig",
        "ConvBertTokenizer",
    ],
    "models.convnext": ["ConvNextConfig"],
    "models.convnextv2": ["ConvNextV2Config"],
    "models.cpm": [],
    "models.cpmant": [
        "CpmAntConfig",
        "CpmAntTokenizer",
    ],
    "models.ctrl": [
        "CTRLConfig",
        "CTRLTokenizer",
    ],
    "models.cvt": ["CvtConfig"],
    "models.dab_detr": ["DabDetrConfig"],
    "models.dac": ["DacConfig", "DacFeatureExtractor"],
    "models.data2vec": [
        "Data2VecAudioConfig",
        "Data2VecTextConfig",
        "Data2VecVisionConfig",
    ],
    "models.dbrx": ["DbrxConfig"],
    "models.deberta": [
        "DebertaConfig",
        "DebertaTokenizer",
    ],
    "models.deberta_v2": ["DebertaV2Config"],
    "models.decision_transformer": ["DecisionTransformerConfig"],
    "models.deformable_detr": ["DeformableDetrConfig"],
    "models.deit": ["DeiTConfig"],
    "models.deprecated": [],
    "models.deprecated.bort": [],
    "models.deprecated.deta": ["DetaConfig"],
    "models.deprecated.efficientformer": ["EfficientFormerConfig"],
    "models.deprecated.ernie_m": ["ErnieMConfig"],
    "models.deprecated.gptsan_japanese": [
        "GPTSanJapaneseConfig",
        "GPTSanJapaneseTokenizer",
    ],
    "models.deprecated.graphormer": ["GraphormerConfig"],
    "models.deprecated.jukebox": [
        "JukeboxConfig",
        "JukeboxPriorConfig",
        "JukeboxTokenizer",
        "JukeboxVQVAEConfig",
    ],
    "models.deprecated.mctct": [
        "MCTCTConfig",
        "MCTCTFeatureExtractor",
        "MCTCTProcessor",
    ],
    "models.deprecated.mega": ["MegaConfig"],
    "models.deprecated.mmbt": ["MMBTConfig"],
    "models.deprecated.nat": ["NatConfig"],
    "models.deprecated.nezha": ["NezhaConfig"],
    "models.deprecated.open_llama": ["OpenLlamaConfig"],
    "models.deprecated.qdqbert": ["QDQBertConfig"],
    "models.deprecated.realm": [
        "RealmConfig",
        "RealmTokenizer",
    ],
    "models.deprecated.retribert": [
        "RetriBertConfig",
        "RetriBertTokenizer",
    ],
    "models.deprecated.speech_to_text_2": [
        "Speech2Text2Config",
        "Speech2Text2Processor",
        "Speech2Text2Tokenizer",
    ],
    "models.deprecated.tapex": ["TapexTokenizer"],
    "models.deprecated.trajectory_transformer": ["TrajectoryTransformerConfig"],
    "models.deprecated.transfo_xl": [
        "TransfoXLConfig",
        "TransfoXLCorpus",
        "TransfoXLTokenizer",
    ],
    "models.deprecated.tvlt": [
        "TvltConfig",
        "TvltFeatureExtractor",
        "TvltProcessor",
    ],
    "models.deprecated.van": ["VanConfig"],
    "models.deprecated.vit_hybrid": ["ViTHybridConfig"],
    "models.deprecated.xlm_prophetnet": ["XLMProphetNetConfig"],
    "models.depth_anything": ["DepthAnythingConfig"],
    "models.depth_pro": ["DepthProConfig"],
    "models.detr": ["DetrConfig"],
    "models.dialogpt": [],
    "models.diffllama": ["DiffLlamaConfig"],
    "models.dinat": ["DinatConfig"],
    "models.dinov2": ["Dinov2Config"],
    "models.dinov2_with_registers": ["Dinov2WithRegistersConfig"],
    "models.distilbert": [
        "DistilBertConfig",
        "DistilBertTokenizer",
    ],
    "models.dit": [],
    "models.donut": [
        "DonutProcessor",
        "DonutSwinConfig",
    ],
    "models.dpr": [
        "DPRConfig",
        "DPRContextEncoderTokenizer",
        "DPRQuestionEncoderTokenizer",
        "DPRReaderOutput",
        "DPRReaderTokenizer",
    ],
    "models.dpt": ["DPTConfig"],
    "models.efficientnet": ["EfficientNetConfig"],
    "models.electra": [
        "ElectraConfig",
        "ElectraTokenizer",
    ],
    "models.emu3": [
        "Emu3Config",
        "Emu3Processor",
        "Emu3TextConfig",
        "Emu3VQVAEConfig",
    ],
    "models.encodec": [
        "EncodecConfig",
        "EncodecFeatureExtractor",
    ],
    "models.encoder_decoder": ["EncoderDecoderConfig"],
    "models.ernie": ["ErnieConfig"],
    "models.esm": ["EsmConfig", "EsmTokenizer"],
    "models.falcon": ["FalconConfig"],
    "models.falcon_mamba": ["FalconMambaConfig"],
    "models.fastspeech2_conformer": [
        "FastSpeech2ConformerConfig",
        "FastSpeech2ConformerHifiGanConfig",
        "FastSpeech2ConformerTokenizer",
        "FastSpeech2ConformerWithHifiGanConfig",
    ],
    "models.flaubert": ["FlaubertConfig", "FlaubertTokenizer"],
    "models.flava": [
        "FlavaConfig",
        "FlavaImageCodebookConfig",
        "FlavaImageConfig",
        "FlavaMultimodalConfig",
        "FlavaTextConfig",
    ],
    "models.fnet": ["FNetConfig"],
    "models.focalnet": ["FocalNetConfig"],
    "models.fsmt": [
        "FSMTConfig",
        "FSMTTokenizer",
    ],
    "models.funnel": [
        "FunnelConfig",
        "FunnelTokenizer",
    ],
    "models.fuyu": ["FuyuConfig"],
    "models.gemma": ["GemmaConfig"],
    "models.gemma2": ["Gemma2Config"],
    "models.git": [
        "GitConfig",
        "GitProcessor",
        "GitVisionConfig",
    ],
    "models.glm": ["GlmConfig"],
    "models.glpn": ["GLPNConfig"],
    "models.got_ocr2": [
        "GotOcr2Config",
        "GotOcr2Processor",
        "GotOcr2VisionConfig",
    ],
    "models.gpt2": [
        "GPT2Config",
        "GPT2Tokenizer",
    ],
    "models.gpt_bigcode": ["GPTBigCodeConfig"],
    "models.gpt_neo": ["GPTNeoConfig"],
    "models.gpt_neox": ["GPTNeoXConfig"],
    "models.gpt_neox_japanese": ["GPTNeoXJapaneseConfig"],
    "models.gpt_sw3": [],
    "models.gptj": ["GPTJConfig"],
    "models.granite": ["GraniteConfig"],
    "models.granitemoe": ["GraniteMoeConfig"],
    "models.granitemoeshared": ["GraniteMoeSharedConfig"],
    "models.grounding_dino": [
        "GroundingDinoConfig",
        "GroundingDinoProcessor",
    ],
    "models.groupvit": [
        "GroupViTConfig",
        "GroupViTTextConfig",
        "GroupViTVisionConfig",
    ],
    "models.helium": ["HeliumConfig"],
    "models.herbert": ["HerbertTokenizer"],
    "models.hiera": ["HieraConfig"],
    "models.hubert": ["HubertConfig"],
    "models.ibert": ["IBertConfig"],
    "models.idefics": ["IdeficsConfig"],
    "models.idefics2": ["Idefics2Config"],
    "models.idefics3": ["Idefics3Config"],
    "models.ijepa": ["IJepaConfig"],
    "models.imagegpt": ["ImageGPTConfig"],
    "models.informer": ["InformerConfig"],
    "models.instructblip": [
        "InstructBlipConfig",
        "InstructBlipProcessor",
        "InstructBlipQFormerConfig",
        "InstructBlipVisionConfig",
    ],
    "models.instructblipvideo": [
        "InstructBlipVideoConfig",
        "InstructBlipVideoProcessor",
        "InstructBlipVideoQFormerConfig",
        "InstructBlipVideoVisionConfig",
    ],
    "models.jamba": ["JambaConfig"],
    "models.jetmoe": ["JetMoeConfig"],
    "models.kosmos2": [
        "Kosmos2Config",
        "Kosmos2Processor",
    ],
    "models.layoutlm": [
        "LayoutLMConfig",
        "LayoutLMTokenizer",
    ],
    "models.layoutlmv2": [
        "LayoutLMv2Config",
        "LayoutLMv2FeatureExtractor",
        "LayoutLMv2ImageProcessor",
        "LayoutLMv2Processor",
        "LayoutLMv2Tokenizer",
    ],
    "models.layoutlmv3": [
        "LayoutLMv3Config",
        "LayoutLMv3FeatureExtractor",
        "LayoutLMv3ImageProcessor",
        "LayoutLMv3Processor",
        "LayoutLMv3Tokenizer",
    ],
    "models.layoutxlm": ["LayoutXLMProcessor"],
    "models.led": ["LEDConfig", "LEDTokenizer"],
    "models.levit": ["LevitConfig"],
    "models.lilt": ["LiltConfig"],
    "models.llama": ["LlamaConfig"],
    "models.llava": [
        "LlavaConfig",
        "LlavaProcessor",
    ],
    "models.llava_next": [
        "LlavaNextConfig",
        "LlavaNextProcessor",
    ],
    "models.llava_next_video": [
        "LlavaNextVideoConfig",
        "LlavaNextVideoProcessor",
    ],
    "models.llava_onevision": ["LlavaOnevisionConfig", "LlavaOnevisionProcessor"],
    "models.longformer": [
        "LongformerConfig",
        "LongformerTokenizer",
    ],
    "models.longt5": ["LongT5Config"],
    "models.luke": [
        "LukeConfig",
        "LukeTokenizer",
    ],
    "models.lxmert": [
        "LxmertConfig",
        "LxmertTokenizer",
    ],
    "models.m2m_100": ["M2M100Config"],
    "models.mamba": ["MambaConfig"],
    "models.mamba2": ["Mamba2Config"],
    "models.marian": ["MarianConfig"],
    "models.markuplm": [
        "MarkupLMConfig",
        "MarkupLMFeatureExtractor",
        "MarkupLMProcessor",
        "MarkupLMTokenizer",
    ],
    "models.mask2former": ["Mask2FormerConfig"],
    "models.maskformer": [
        "MaskFormerConfig",
        "MaskFormerSwinConfig",
    ],
    "models.mbart": ["MBartConfig"],
    "models.mbart50": [],
    "models.megatron_bert": ["MegatronBertConfig"],
    "models.megatron_gpt2": [],
    "models.mgp_str": [
        "MgpstrConfig",
        "MgpstrProcessor",
        "MgpstrTokenizer",
    ],
    "models.mimi": ["MimiConfig"],
    "models.mistral": ["MistralConfig"],
    "models.mixtral": ["MixtralConfig"],
    "models.mllama": [
        "MllamaConfig",
        "MllamaProcessor",
    ],
    "models.mluke": [],
    "models.mobilebert": [
        "MobileBertConfig",
        "MobileBertTokenizer",
    ],
    "models.mobilenet_v1": ["MobileNetV1Config"],
    "models.mobilenet_v2": ["MobileNetV2Config"],
    "models.mobilevit": ["MobileViTConfig"],
    "models.mobilevitv2": ["MobileViTV2Config"],
    "models.modernbert": ["ModernBertConfig"],
    "models.moonshine": ["MoonshineConfig"],
    "models.moshi": [
        "MoshiConfig",
        "MoshiDepthConfig",
    ],
    "models.mpnet": [
        "MPNetConfig",
        "MPNetTokenizer",
    ],
    "models.mpt": ["MptConfig"],
    "models.mra": ["MraConfig"],
    "models.mt5": ["MT5Config"],
    "models.musicgen": [
        "MusicgenConfig",
        "MusicgenDecoderConfig",
    ],
    "models.musicgen_melody": [
        "MusicgenMelodyConfig",
        "MusicgenMelodyDecoderConfig",
    ],
    "models.mvp": ["MvpConfig", "MvpTokenizer"],
    "models.myt5": ["MyT5Tokenizer"],
    "models.nemotron": ["NemotronConfig"],
    "models.nllb": [],
    "models.nllb_moe": ["NllbMoeConfig"],
    "models.nougat": ["NougatProcessor"],
    "models.nystromformer": ["NystromformerConfig"],
    "models.olmo": ["OlmoConfig"],
    "models.olmo2": ["Olmo2Config"],
    "models.olmoe": ["OlmoeConfig"],
    "models.omdet_turbo": [
        "OmDetTurboConfig",
        "OmDetTurboProcessor",
    ],
    "models.oneformer": [
        "OneFormerConfig",
        "OneFormerProcessor",
    ],
    "models.openai": [
        "OpenAIGPTConfig",
        "OpenAIGPTTokenizer",
    ],
    "models.opt": ["OPTConfig"],
    "models.owlv2": [
        "Owlv2Config",
        "Owlv2Processor",
        "Owlv2TextConfig",
        "Owlv2VisionConfig",
    ],
    "models.owlvit": [
        "OwlViTConfig",
        "OwlViTProcessor",
        "OwlViTTextConfig",
        "OwlViTVisionConfig",
    ],
    "models.paligemma": ["PaliGemmaConfig"],
    "models.patchtsmixer": ["PatchTSMixerConfig"],
    "models.patchtst": ["PatchTSTConfig"],
    "models.pegasus": [
        "PegasusConfig",
        "PegasusTokenizer",
    ],
    "models.pegasus_x": ["PegasusXConfig"],
    "models.perceiver": [
        "PerceiverConfig",
        "PerceiverTokenizer",
    ],
    "models.persimmon": ["PersimmonConfig"],
    "models.phi": ["PhiConfig"],
    "models.phi3": ["Phi3Config"],
    "models.phimoe": ["PhimoeConfig"],
    "models.phobert": ["PhobertTokenizer"],
    "models.pix2struct": [
        "Pix2StructConfig",
        "Pix2StructProcessor",
        "Pix2StructTextConfig",
        "Pix2StructVisionConfig",
    ],
    "models.pixtral": ["PixtralProcessor", "PixtralVisionConfig"],
    "models.plbart": ["PLBartConfig"],
    "models.poolformer": ["PoolFormerConfig"],
    "models.pop2piano": ["Pop2PianoConfig"],
    "models.prophetnet": [
        "ProphetNetConfig",
        "ProphetNetTokenizer",
    ],
    "models.pvt": ["PvtConfig"],
    "models.pvt_v2": ["PvtV2Config"],
    "models.qwen2": [
        "Qwen2Config",
        "Qwen2Tokenizer",
    ],
    "models.qwen2_5_vl": [
        "Qwen2_5_VLConfig",
        "Qwen2_5_VLProcessor",
    ],
    "models.qwen2_audio": [
        "Qwen2AudioConfig",
        "Qwen2AudioEncoderConfig",
        "Qwen2AudioProcessor",
    ],
    "models.qwen2_moe": ["Qwen2MoeConfig"],
    "models.qwen2_vl": [
        "Qwen2VLConfig",
        "Qwen2VLProcessor",
    ],
    "models.rag": ["RagConfig", "RagRetriever", "RagTokenizer"],
    "models.recurrent_gemma": ["RecurrentGemmaConfig"],
    "models.reformer": ["ReformerConfig"],
    "models.regnet": ["RegNetConfig"],
    "models.rembert": ["RemBertConfig"],
    "models.resnet": ["ResNetConfig"],
    "models.roberta": [
        "RobertaConfig",
        "RobertaTokenizer",
    ],
    "models.roberta_prelayernorm": ["RobertaPreLayerNormConfig"],
    "models.roc_bert": [
        "RoCBertConfig",
        "RoCBertTokenizer",
    ],
    "models.roformer": [
        "RoFormerConfig",
        "RoFormerTokenizer",
    ],
    "models.rt_detr": ["RTDetrConfig", "RTDetrResNetConfig"],
    "models.rt_detr_v2": ["RTDetrV2Config"],
    "models.rwkv": ["RwkvConfig"],
    "models.sam": [
        "SamConfig",
        "SamMaskDecoderConfig",
        "SamProcessor",
        "SamPromptEncoderConfig",
        "SamVisionConfig",
    ],
    "models.seamless_m4t": [
        "SeamlessM4TConfig",
        "SeamlessM4TFeatureExtractor",
        "SeamlessM4TProcessor",
    ],
    "models.seamless_m4t_v2": ["SeamlessM4Tv2Config"],
    "models.segformer": ["SegformerConfig"],
    "models.seggpt": ["SegGptConfig"],
    "models.sew": ["SEWConfig"],
    "models.sew_d": ["SEWDConfig"],
    "models.siglip": [
        "SiglipConfig",
        "SiglipProcessor",
        "SiglipTextConfig",
        "SiglipVisionConfig",
    ],
<<<<<<< HEAD
    "models.siglip2": [
        "Siglip2Config",
        "Siglip2Processor",
        "Siglip2TextConfig",
        "Siglip2VisionConfig",
    ],
=======
    "models.smolvlm": ["SmolVLMConfig"],
>>>>>>> e18f233f
    "models.speech_encoder_decoder": ["SpeechEncoderDecoderConfig"],
    "models.speech_to_text": [
        "Speech2TextConfig",
        "Speech2TextFeatureExtractor",
        "Speech2TextProcessor",
    ],
    "models.speecht5": [
        "SpeechT5Config",
        "SpeechT5FeatureExtractor",
        "SpeechT5HifiGanConfig",
        "SpeechT5Processor",
    ],
    "models.splinter": [
        "SplinterConfig",
        "SplinterTokenizer",
    ],
    "models.squeezebert": [
        "SqueezeBertConfig",
        "SqueezeBertTokenizer",
    ],
    "models.stablelm": ["StableLmConfig"],
    "models.starcoder2": ["Starcoder2Config"],
    "models.superglue": ["SuperGlueConfig"],
    "models.superpoint": ["SuperPointConfig"],
    "models.swiftformer": ["SwiftFormerConfig"],
    "models.swin": ["SwinConfig"],
    "models.swin2sr": ["Swin2SRConfig"],
    "models.swinv2": ["Swinv2Config"],
    "models.switch_transformers": ["SwitchTransformersConfig"],
    "models.t5": ["T5Config"],
    "models.table_transformer": ["TableTransformerConfig"],
    "models.tapas": [
        "TapasConfig",
        "TapasTokenizer",
    ],
    "models.textnet": ["TextNetConfig"],
    "models.time_series_transformer": ["TimeSeriesTransformerConfig"],
    "models.timesformer": ["TimesformerConfig"],
    "models.timm_backbone": ["TimmBackboneConfig"],
    "models.timm_wrapper": ["TimmWrapperConfig"],
    "models.trocr": [
        "TrOCRConfig",
        "TrOCRProcessor",
    ],
    "models.tvp": [
        "TvpConfig",
        "TvpProcessor",
    ],
    "models.udop": [
        "UdopConfig",
        "UdopProcessor",
    ],
    "models.umt5": ["UMT5Config"],
    "models.unispeech": ["UniSpeechConfig"],
    "models.unispeech_sat": ["UniSpeechSatConfig"],
    "models.univnet": [
        "UnivNetConfig",
        "UnivNetFeatureExtractor",
    ],
    "models.upernet": ["UperNetConfig"],
    "models.video_llava": ["VideoLlavaConfig"],
    "models.videomae": ["VideoMAEConfig"],
    "models.vilt": [
        "ViltConfig",
        "ViltFeatureExtractor",
        "ViltImageProcessor",
        "ViltProcessor",
    ],
    "models.vipllava": ["VipLlavaConfig"],
    "models.vision_encoder_decoder": ["VisionEncoderDecoderConfig"],
    "models.vision_text_dual_encoder": [
        "VisionTextDualEncoderConfig",
        "VisionTextDualEncoderProcessor",
    ],
    "models.visual_bert": ["VisualBertConfig"],
    "models.vit": ["ViTConfig"],
    "models.vit_mae": ["ViTMAEConfig"],
    "models.vit_msn": ["ViTMSNConfig"],
    "models.vitdet": ["VitDetConfig"],
    "models.vitmatte": ["VitMatteConfig"],
    "models.vitpose": ["VitPoseConfig"],
    "models.vitpose_backbone": ["VitPoseBackboneConfig"],
    "models.vits": [
        "VitsConfig",
        "VitsTokenizer",
    ],
    "models.vivit": ["VivitConfig"],
    "models.wav2vec2": [
        "Wav2Vec2Config",
        "Wav2Vec2CTCTokenizer",
        "Wav2Vec2FeatureExtractor",
        "Wav2Vec2Processor",
        "Wav2Vec2Tokenizer",
    ],
    "models.wav2vec2_bert": [
        "Wav2Vec2BertConfig",
        "Wav2Vec2BertProcessor",
    ],
    "models.wav2vec2_conformer": ["Wav2Vec2ConformerConfig"],
    "models.wav2vec2_phoneme": ["Wav2Vec2PhonemeCTCTokenizer"],
    "models.wav2vec2_with_lm": ["Wav2Vec2ProcessorWithLM"],
    "models.wavlm": ["WavLMConfig"],
    "models.whisper": [
        "WhisperConfig",
        "WhisperFeatureExtractor",
        "WhisperProcessor",
        "WhisperTokenizer",
    ],
    "models.x_clip": [
        "XCLIPConfig",
        "XCLIPProcessor",
        "XCLIPTextConfig",
        "XCLIPVisionConfig",
    ],
    "models.xglm": ["XGLMConfig"],
    "models.xlm": ["XLMConfig", "XLMTokenizer"],
    "models.xlm_roberta": ["XLMRobertaConfig"],
    "models.xlm_roberta_xl": ["XLMRobertaXLConfig"],
    "models.xlnet": ["XLNetConfig"],
    "models.xmod": ["XmodConfig"],
    "models.yolos": ["YolosConfig"],
    "models.yoso": ["YosoConfig"],
    "models.zamba": ["ZambaConfig"],
    "models.zamba2": ["Zamba2Config"],
    "models.zoedepth": ["ZoeDepthConfig"],
    "onnx": [],
    "pipelines": [
        "AudioClassificationPipeline",
        "AutomaticSpeechRecognitionPipeline",
        "CsvPipelineDataFormat",
        "DepthEstimationPipeline",
        "DocumentQuestionAnsweringPipeline",
        "FeatureExtractionPipeline",
        "FillMaskPipeline",
        "ImageClassificationPipeline",
        "ImageFeatureExtractionPipeline",
        "ImageSegmentationPipeline",
        "ImageTextToTextPipeline",
        "ImageToImagePipeline",
        "ImageToTextPipeline",
        "JsonPipelineDataFormat",
        "MaskGenerationPipeline",
        "NerPipeline",
        "ObjectDetectionPipeline",
        "PipedPipelineDataFormat",
        "Pipeline",
        "PipelineDataFormat",
        "QuestionAnsweringPipeline",
        "SummarizationPipeline",
        "TableQuestionAnsweringPipeline",
        "Text2TextGenerationPipeline",
        "TextClassificationPipeline",
        "TextGenerationPipeline",
        "TextToAudioPipeline",
        "TokenClassificationPipeline",
        "TranslationPipeline",
        "VideoClassificationPipeline",
        "VisualQuestionAnsweringPipeline",
        "ZeroShotAudioClassificationPipeline",
        "ZeroShotClassificationPipeline",
        "ZeroShotImageClassificationPipeline",
        "ZeroShotObjectDetectionPipeline",
        "pipeline",
    ],
    "processing_utils": ["ProcessorMixin"],
    "quantizers": [],
    "testing_utils": [],
    "tokenization_utils": ["PreTrainedTokenizer"],
    "tokenization_utils_base": [
        "AddedToken",
        "BatchEncoding",
        "CharSpan",
        "PreTrainedTokenizerBase",
        "SpecialTokensMixin",
        "TokenSpan",
    ],
    "trainer_callback": [
        "DefaultFlowCallback",
        "EarlyStoppingCallback",
        "PrinterCallback",
        "ProgressCallback",
        "TrainerCallback",
        "TrainerControl",
        "TrainerState",
    ],
    "trainer_utils": [
        "EvalPrediction",
        "IntervalStrategy",
        "SchedulerType",
        "enable_full_determinism",
        "set_seed",
    ],
    "training_args": ["TrainingArguments"],
    "training_args_seq2seq": ["Seq2SeqTrainingArguments"],
    "training_args_tf": ["TFTrainingArguments"],
    "utils": [
        "CONFIG_NAME",
        "MODEL_CARD_NAME",
        "PYTORCH_PRETRAINED_BERT_CACHE",
        "PYTORCH_TRANSFORMERS_CACHE",
        "SPIECE_UNDERLINE",
        "TF2_WEIGHTS_NAME",
        "TF_WEIGHTS_NAME",
        "TRANSFORMERS_CACHE",
        "WEIGHTS_NAME",
        "TensorType",
        "add_end_docstrings",
        "add_start_docstrings",
        "is_apex_available",
        "is_av_available",
        "is_bitsandbytes_available",
        "is_datasets_available",
        "is_faiss_available",
        "is_flax_available",
        "is_keras_nlp_available",
        "is_phonemizer_available",
        "is_psutil_available",
        "is_py3nvml_available",
        "is_pyctcdecode_available",
        "is_sacremoses_available",
        "is_safetensors_available",
        "is_scipy_available",
        "is_sentencepiece_available",
        "is_sklearn_available",
        "is_speech_available",
        "is_tensorflow_text_available",
        "is_tf_available",
        "is_timm_available",
        "is_tokenizers_available",
        "is_torch_available",
        "is_torch_mlu_available",
        "is_torch_musa_available",
        "is_torch_neuroncore_available",
        "is_torch_npu_available",
        "is_torch_tpu_available",
        "is_torchvision_available",
        "is_torch_xla_available",
        "is_torch_xpu_available",
        "is_vision_available",
        "logging",
    ],
    "utils.quantization_config": [
        "AqlmConfig",
        "AwqConfig",
        "BitNetConfig",
        "BitsAndBytesConfig",
        "CompressedTensorsConfig",
        "EetqConfig",
        "FbgemmFp8Config",
        "FineGrainedFP8Config",
        "GPTQConfig",
        "HiggsConfig",
        "HqqConfig",
        "QuantoConfig",
        "SpQRConfig",
        "TorchAoConfig",
        "VptqConfig",
    ],
}

# sentencepiece-backed objects
try:
    if not is_sentencepiece_available():
        raise OptionalDependencyNotAvailable()
except OptionalDependencyNotAvailable:
    from .utils import dummy_sentencepiece_objects

    _import_structure["utils.dummy_sentencepiece_objects"] = [
        name for name in dir(dummy_sentencepiece_objects) if not name.startswith("_")
    ]
else:
    _import_structure["models.albert"].append("AlbertTokenizer")
    _import_structure["models.barthez"].append("BarthezTokenizer")
    _import_structure["models.bartpho"].append("BartphoTokenizer")
    _import_structure["models.bert_generation"].append("BertGenerationTokenizer")
    _import_structure["models.big_bird"].append("BigBirdTokenizer")
    _import_structure["models.camembert"].append("CamembertTokenizer")
    _import_structure["models.code_llama"].append("CodeLlamaTokenizer")
    _import_structure["models.cpm"].append("CpmTokenizer")
    _import_structure["models.deberta_v2"].append("DebertaV2Tokenizer")
    _import_structure["models.deprecated.ernie_m"].append("ErnieMTokenizer")
    _import_structure["models.deprecated.xlm_prophetnet"].append("XLMProphetNetTokenizer")
    _import_structure["models.fnet"].append("FNetTokenizer")
    _import_structure["models.gemma"].append("GemmaTokenizer")
    _import_structure["models.gpt_sw3"].append("GPTSw3Tokenizer")
    _import_structure["models.layoutxlm"].append("LayoutXLMTokenizer")
    _import_structure["models.llama"].append("LlamaTokenizer")
    _import_structure["models.m2m_100"].append("M2M100Tokenizer")
    _import_structure["models.marian"].append("MarianTokenizer")
    _import_structure["models.mbart"].append("MBartTokenizer")
    _import_structure["models.mbart50"].append("MBart50Tokenizer")
    _import_structure["models.mluke"].append("MLukeTokenizer")
    _import_structure["models.mt5"].append("MT5Tokenizer")
    _import_structure["models.nllb"].append("NllbTokenizer")
    _import_structure["models.pegasus"].append("PegasusTokenizer")
    _import_structure["models.plbart"].append("PLBartTokenizer")
    _import_structure["models.reformer"].append("ReformerTokenizer")
    _import_structure["models.rembert"].append("RemBertTokenizer")
    _import_structure["models.seamless_m4t"].append("SeamlessM4TTokenizer")
    _import_structure["models.siglip"].append("SiglipTokenizer")
    _import_structure["models.speech_to_text"].append("Speech2TextTokenizer")
    _import_structure["models.speecht5"].append("SpeechT5Tokenizer")
    _import_structure["models.t5"].append("T5Tokenizer")
    _import_structure["models.udop"].append("UdopTokenizer")
    _import_structure["models.xglm"].append("XGLMTokenizer")
    _import_structure["models.xlm_roberta"].append("XLMRobertaTokenizer")
    _import_structure["models.xlnet"].append("XLNetTokenizer")

# tokenizers-backed objects
try:
    if not is_tokenizers_available():
        raise OptionalDependencyNotAvailable()
except OptionalDependencyNotAvailable:
    from .utils import dummy_tokenizers_objects

    _import_structure["utils.dummy_tokenizers_objects"] = [
        name for name in dir(dummy_tokenizers_objects) if not name.startswith("_")
    ]
else:
    # Fast tokenizers structure
    _import_structure["models.albert"].append("AlbertTokenizerFast")
    _import_structure["models.bart"].append("BartTokenizerFast")
    _import_structure["models.barthez"].append("BarthezTokenizerFast")
    _import_structure["models.bert"].append("BertTokenizerFast")
    _import_structure["models.big_bird"].append("BigBirdTokenizerFast")
    _import_structure["models.blenderbot"].append("BlenderbotTokenizerFast")
    _import_structure["models.blenderbot_small"].append("BlenderbotSmallTokenizerFast")
    _import_structure["models.bloom"].append("BloomTokenizerFast")
    _import_structure["models.camembert"].append("CamembertTokenizerFast")
    _import_structure["models.clip"].append("CLIPTokenizerFast")
    _import_structure["models.code_llama"].append("CodeLlamaTokenizerFast")
    _import_structure["models.codegen"].append("CodeGenTokenizerFast")
    _import_structure["models.cohere"].append("CohereTokenizerFast")
    _import_structure["models.convbert"].append("ConvBertTokenizerFast")
    _import_structure["models.cpm"].append("CpmTokenizerFast")
    _import_structure["models.deberta"].append("DebertaTokenizerFast")
    _import_structure["models.deberta_v2"].append("DebertaV2TokenizerFast")
    _import_structure["models.deprecated.realm"].append("RealmTokenizerFast")
    _import_structure["models.deprecated.retribert"].append("RetriBertTokenizerFast")
    _import_structure["models.distilbert"].append("DistilBertTokenizerFast")
    _import_structure["models.dpr"].extend(
        [
            "DPRContextEncoderTokenizerFast",
            "DPRQuestionEncoderTokenizerFast",
            "DPRReaderTokenizerFast",
        ]
    )
    _import_structure["models.electra"].append("ElectraTokenizerFast")
    _import_structure["models.fnet"].append("FNetTokenizerFast")
    _import_structure["models.funnel"].append("FunnelTokenizerFast")
    _import_structure["models.gemma"].append("GemmaTokenizerFast")
    _import_structure["models.gpt2"].append("GPT2TokenizerFast")
    _import_structure["models.gpt_neox"].append("GPTNeoXTokenizerFast")
    _import_structure["models.gpt_neox_japanese"].append("GPTNeoXJapaneseTokenizer")
    _import_structure["models.herbert"].append("HerbertTokenizerFast")
    _import_structure["models.layoutlm"].append("LayoutLMTokenizerFast")
    _import_structure["models.layoutlmv2"].append("LayoutLMv2TokenizerFast")
    _import_structure["models.layoutlmv3"].append("LayoutLMv3TokenizerFast")
    _import_structure["models.layoutxlm"].append("LayoutXLMTokenizerFast")
    _import_structure["models.led"].append("LEDTokenizerFast")
    _import_structure["models.llama"].append("LlamaTokenizerFast")
    _import_structure["models.longformer"].append("LongformerTokenizerFast")
    _import_structure["models.lxmert"].append("LxmertTokenizerFast")
    _import_structure["models.markuplm"].append("MarkupLMTokenizerFast")
    _import_structure["models.mbart"].append("MBartTokenizerFast")
    _import_structure["models.mbart50"].append("MBart50TokenizerFast")
    _import_structure["models.mobilebert"].append("MobileBertTokenizerFast")
    _import_structure["models.mpnet"].append("MPNetTokenizerFast")
    _import_structure["models.mt5"].append("MT5TokenizerFast")
    _import_structure["models.mvp"].append("MvpTokenizerFast")
    _import_structure["models.nllb"].append("NllbTokenizerFast")
    _import_structure["models.nougat"].append("NougatTokenizerFast")
    _import_structure["models.openai"].append("OpenAIGPTTokenizerFast")
    _import_structure["models.pegasus"].append("PegasusTokenizerFast")
    _import_structure["models.qwen2"].append("Qwen2TokenizerFast")
    _import_structure["models.reformer"].append("ReformerTokenizerFast")
    _import_structure["models.rembert"].append("RemBertTokenizerFast")
    _import_structure["models.roberta"].append("RobertaTokenizerFast")
    _import_structure["models.roformer"].append("RoFormerTokenizerFast")
    _import_structure["models.seamless_m4t"].append("SeamlessM4TTokenizerFast")
    _import_structure["models.splinter"].append("SplinterTokenizerFast")
    _import_structure["models.squeezebert"].append("SqueezeBertTokenizerFast")
    _import_structure["models.t5"].append("T5TokenizerFast")
    _import_structure["models.udop"].append("UdopTokenizerFast")
    _import_structure["models.whisper"].append("WhisperTokenizerFast")
    _import_structure["models.xglm"].append("XGLMTokenizerFast")
    _import_structure["models.xlm_roberta"].append("XLMRobertaTokenizerFast")
    _import_structure["models.xlnet"].append("XLNetTokenizerFast")
    _import_structure["tokenization_utils_fast"] = ["PreTrainedTokenizerFast"]


try:
    if not (is_sentencepiece_available() and is_tokenizers_available()):
        raise OptionalDependencyNotAvailable()
except OptionalDependencyNotAvailable:
    from .utils import dummy_sentencepiece_and_tokenizers_objects

    _import_structure["utils.dummy_sentencepiece_and_tokenizers_objects"] = [
        name for name in dir(dummy_sentencepiece_and_tokenizers_objects) if not name.startswith("_")
    ]
else:
    _import_structure["convert_slow_tokenizer"] = [
        "SLOW_TO_FAST_CONVERTERS",
        "convert_slow_tokenizer",
    ]

# Tensorflow-text-specific objects
try:
    if not is_tensorflow_text_available():
        raise OptionalDependencyNotAvailable()
except OptionalDependencyNotAvailable:
    from .utils import dummy_tensorflow_text_objects

    _import_structure["utils.dummy_tensorflow_text_objects"] = [
        name for name in dir(dummy_tensorflow_text_objects) if not name.startswith("_")
    ]
else:
    _import_structure["models.bert"].append("TFBertTokenizer")

# keras-nlp-specific objects
try:
    if not is_keras_nlp_available():
        raise OptionalDependencyNotAvailable()
except OptionalDependencyNotAvailable:
    from .utils import dummy_keras_nlp_objects

    _import_structure["utils.dummy_keras_nlp_objects"] = [
        name for name in dir(dummy_keras_nlp_objects) if not name.startswith("_")
    ]
else:
    _import_structure["models.gpt2"].append("TFGPT2Tokenizer")

# Vision-specific objects
try:
    if not is_vision_available():
        raise OptionalDependencyNotAvailable()
except OptionalDependencyNotAvailable:
    from .utils import dummy_vision_objects

    _import_structure["utils.dummy_vision_objects"] = [
        name for name in dir(dummy_vision_objects) if not name.startswith("_")
    ]
else:
    _import_structure["image_processing_base"] = ["ImageProcessingMixin"]
    _import_structure["image_processing_utils"] = ["BaseImageProcessor"]
    _import_structure["image_utils"] = ["ImageFeatureExtractionMixin"]
    _import_structure["models.aria"].extend(["AriaImageProcessor"])
    _import_structure["models.beit"].extend(["BeitFeatureExtractor", "BeitImageProcessor"])
    _import_structure["models.bit"].extend(["BitImageProcessor"])
    _import_structure["models.blip"].extend(["BlipImageProcessor"])
    _import_structure["models.bridgetower"].append("BridgeTowerImageProcessor")
    _import_structure["models.chameleon"].append("ChameleonImageProcessor")
    _import_structure["models.chinese_clip"].extend(["ChineseCLIPFeatureExtractor", "ChineseCLIPImageProcessor"])
    _import_structure["models.clip"].extend(["CLIPFeatureExtractor", "CLIPImageProcessor"])
    _import_structure["models.conditional_detr"].extend(
        ["ConditionalDetrFeatureExtractor", "ConditionalDetrImageProcessor"]
    )
    _import_structure["models.convnext"].extend(["ConvNextFeatureExtractor", "ConvNextImageProcessor"])
    _import_structure["models.deformable_detr"].extend(
        ["DeformableDetrFeatureExtractor", "DeformableDetrImageProcessor"]
    )
    _import_structure["models.deit"].extend(["DeiTFeatureExtractor", "DeiTImageProcessor"])
    _import_structure["models.deprecated.deta"].append("DetaImageProcessor")
    _import_structure["models.deprecated.efficientformer"].append("EfficientFormerImageProcessor")
    _import_structure["models.deprecated.tvlt"].append("TvltImageProcessor")
    _import_structure["models.deprecated.vit_hybrid"].extend(["ViTHybridImageProcessor"])
    _import_structure["models.depth_pro"].extend(["DepthProImageProcessor", "DepthProImageProcessorFast"])
    _import_structure["models.detr"].extend(["DetrFeatureExtractor", "DetrImageProcessor"])
    _import_structure["models.donut"].extend(["DonutFeatureExtractor", "DonutImageProcessor"])
    _import_structure["models.dpt"].extend(["DPTFeatureExtractor", "DPTImageProcessor"])
    _import_structure["models.efficientnet"].append("EfficientNetImageProcessor")
    _import_structure["models.emu3"].append("Emu3ImageProcessor")
    _import_structure["models.flava"].extend(["FlavaFeatureExtractor", "FlavaImageProcessor", "FlavaProcessor"])
    _import_structure["models.fuyu"].extend(["FuyuImageProcessor", "FuyuProcessor"])
    _import_structure["models.glpn"].extend(["GLPNFeatureExtractor", "GLPNImageProcessor"])
    _import_structure["models.got_ocr2"].extend(["GotOcr2ImageProcessor"])
    _import_structure["models.grounding_dino"].extend(["GroundingDinoImageProcessor"])
    _import_structure["models.idefics"].extend(["IdeficsImageProcessor"])
    _import_structure["models.idefics2"].extend(["Idefics2ImageProcessor"])
    _import_structure["models.idefics3"].extend(["Idefics3ImageProcessor"])
    _import_structure["models.imagegpt"].extend(["ImageGPTFeatureExtractor", "ImageGPTImageProcessor"])
    _import_structure["models.instructblipvideo"].extend(["InstructBlipVideoImageProcessor"])
    _import_structure["models.layoutlmv2"].extend(["LayoutLMv2FeatureExtractor", "LayoutLMv2ImageProcessor"])
    _import_structure["models.layoutlmv3"].extend(["LayoutLMv3FeatureExtractor", "LayoutLMv3ImageProcessor"])
    _import_structure["models.levit"].extend(["LevitFeatureExtractor", "LevitImageProcessor"])
    _import_structure["models.llava"].append("LlavaImageProcessor")
    _import_structure["models.llava_next"].append("LlavaNextImageProcessor")
    _import_structure["models.llava_next_video"].append("LlavaNextVideoImageProcessor")
    _import_structure["models.llava_onevision"].extend(
        ["LlavaOnevisionImageProcessor", "LlavaOnevisionVideoProcessor"]
    )
    _import_structure["models.mask2former"].append("Mask2FormerImageProcessor")
    _import_structure["models.maskformer"].extend(["MaskFormerFeatureExtractor", "MaskFormerImageProcessor"])
    _import_structure["models.mllama"].extend(["MllamaImageProcessor"])
    _import_structure["models.mobilenet_v1"].extend(["MobileNetV1FeatureExtractor", "MobileNetV1ImageProcessor"])
    _import_structure["models.mobilenet_v2"].extend(["MobileNetV2FeatureExtractor", "MobileNetV2ImageProcessor"])
    _import_structure["models.mobilevit"].extend(["MobileViTFeatureExtractor", "MobileViTImageProcessor"])
    _import_structure["models.nougat"].append("NougatImageProcessor")
    _import_structure["models.oneformer"].extend(["OneFormerImageProcessor"])
    _import_structure["models.owlv2"].append("Owlv2ImageProcessor")
    _import_structure["models.owlvit"].extend(["OwlViTFeatureExtractor", "OwlViTImageProcessor"])
    _import_structure["models.perceiver"].extend(["PerceiverFeatureExtractor", "PerceiverImageProcessor"])
    _import_structure["models.pix2struct"].extend(["Pix2StructImageProcessor"])
    _import_structure["models.pixtral"].append("PixtralImageProcessor")
    _import_structure["models.poolformer"].extend(["PoolFormerFeatureExtractor", "PoolFormerImageProcessor"])
    _import_structure["models.pvt"].extend(["PvtImageProcessor"])
    _import_structure["models.qwen2_vl"].extend(["Qwen2VLImageProcessor"])
    _import_structure["models.rt_detr"].extend(["RTDetrImageProcessor"])
    _import_structure["models.sam"].extend(["SamImageProcessor"])
    _import_structure["models.segformer"].extend(["SegformerFeatureExtractor", "SegformerImageProcessor"])
    _import_structure["models.seggpt"].extend(["SegGptImageProcessor"])
    _import_structure["models.siglip"].append("SiglipImageProcessor")
<<<<<<< HEAD
    _import_structure["models.siglip2"].append("Siglip2ImageProcessor")
=======
    _import_structure["models.smolvlm"].extend(["SmolVLMImageProcessor"])
>>>>>>> e18f233f
    _import_structure["models.superglue"].extend(["SuperGlueImageProcessor"])
    _import_structure["models.superpoint"].extend(["SuperPointImageProcessor"])
    _import_structure["models.swin2sr"].append("Swin2SRImageProcessor")
    _import_structure["models.textnet"].extend(["TextNetImageProcessor"])
    _import_structure["models.tvp"].append("TvpImageProcessor")
    _import_structure["models.video_llava"].append("VideoLlavaImageProcessor")
    _import_structure["models.videomae"].extend(["VideoMAEFeatureExtractor", "VideoMAEImageProcessor"])
    _import_structure["models.vilt"].extend(["ViltFeatureExtractor", "ViltImageProcessor", "ViltProcessor"])
    _import_structure["models.vit"].extend(["ViTFeatureExtractor", "ViTImageProcessor"])
    _import_structure["models.vitmatte"].append("VitMatteImageProcessor")
    _import_structure["models.vitpose"].append("VitPoseImageProcessor")
    _import_structure["models.vivit"].append("VivitImageProcessor")
    _import_structure["models.yolos"].extend(["YolosFeatureExtractor", "YolosImageProcessor"])
    _import_structure["models.zoedepth"].append("ZoeDepthImageProcessor")

try:
    if not is_torchvision_available():
        raise OptionalDependencyNotAvailable()
except OptionalDependencyNotAvailable:
    from .utils import dummy_torchvision_objects

    _import_structure["utils.dummy_torchvision_objects"] = [
        name for name in dir(dummy_torchvision_objects) if not name.startswith("_")
    ]
else:
    _import_structure["image_processing_utils_fast"] = ["BaseImageProcessorFast"]
    _import_structure["models.blip"].append("BlipImageProcessorFast")
    _import_structure["models.clip"].append("CLIPImageProcessorFast")
    _import_structure["models.convnext"].append("ConvNextImageProcessorFast")
    _import_structure["models.deformable_detr"].append("DeformableDetrImageProcessorFast")
    _import_structure["models.deit"].append("DeiTImageProcessorFast")
    _import_structure["models.depth_pro"].append("DepthProImageProcessorFast")
    _import_structure["models.detr"].append("DetrImageProcessorFast")
    _import_structure["models.llava"].append("LlavaImageProcessorFast")
    _import_structure["models.llava_next"].append("LlavaNextImageProcessorFast")
    _import_structure["models.llava_onevision"].append("LlavaOnevisionImageProcessorFast")
    _import_structure["models.pixtral"].append("PixtralImageProcessorFast")
    _import_structure["models.qwen2_vl"].append("Qwen2VLImageProcessorFast")
    _import_structure["models.rt_detr"].append("RTDetrImageProcessorFast")
    _import_structure["models.siglip"].append("SiglipImageProcessorFast")
    _import_structure["models.siglip2"].append("Siglip2ImageProcessorFast")
    _import_structure["models.vit"].append("ViTImageProcessorFast")

try:
    if not (is_torchvision_available() and is_timm_available()):
        raise OptionalDependencyNotAvailable()
except OptionalDependencyNotAvailable:
    from .utils import dummy_timm_and_torchvision_objects

    _import_structure["utils.dummy_timm_and_torchvision_objects"] = [
        name for name in dir(dummy_timm_and_torchvision_objects) if not name.startswith("_")
    ]
else:
    _import_structure["models.timm_wrapper"].extend(["TimmWrapperImageProcessor"])

# PyTorch-backed objects
try:
    if not is_torch_available():
        raise OptionalDependencyNotAvailable()
except OptionalDependencyNotAvailable:
    from .utils import dummy_pt_objects

    _import_structure["utils.dummy_pt_objects"] = [name for name in dir(dummy_pt_objects) if not name.startswith("_")]
else:
    _import_structure["activations"] = []
    _import_structure["cache_utils"] = [
        "Cache",
        "CacheConfig",
        "DynamicCache",
        "EncoderDecoderCache",
        "HQQQuantizedCache",
        "HybridCache",
        "MambaCache",
        "OffloadedCache",
        "OffloadedStaticCache",
        "QuantizedCache",
        "QuantizedCacheConfig",
        "QuantoQuantizedCache",
        "SinkCache",
        "SlidingWindowCache",
        "StaticCache",
    ]
    _import_structure["data.datasets"] = [
        "GlueDataset",
        "GlueDataTrainingArguments",
        "LineByLineTextDataset",
        "LineByLineWithRefDataset",
        "LineByLineWithSOPTextDataset",
        "SquadDataset",
        "SquadDataTrainingArguments",
        "TextDataset",
        "TextDatasetForNextSentencePrediction",
    ]
    _import_structure["generation"].extend(
        [
            "AlternatingCodebooksLogitsProcessor",
            "BayesianDetectorConfig",
            "BayesianDetectorModel",
            "BeamScorer",
            "BeamSearchScorer",
            "ClassifierFreeGuidanceLogitsProcessor",
            "ConstrainedBeamSearchScorer",
            "Constraint",
            "ConstraintListState",
            "DisjunctiveConstraint",
            "EncoderNoRepeatNGramLogitsProcessor",
            "EncoderRepetitionPenaltyLogitsProcessor",
            "EosTokenCriteria",
            "EpsilonLogitsWarper",
            "EtaLogitsWarper",
            "ExponentialDecayLengthPenalty",
            "ForcedBOSTokenLogitsProcessor",
            "ForcedEOSTokenLogitsProcessor",
            "GenerationMixin",
            "HammingDiversityLogitsProcessor",
            "InfNanRemoveLogitsProcessor",
            "LogitNormalization",
            "LogitsProcessor",
            "LogitsProcessorList",
            "MaxLengthCriteria",
            "MaxTimeCriteria",
            "MinLengthLogitsProcessor",
            "MinNewTokensLengthLogitsProcessor",
            "MinPLogitsWarper",
            "NoBadWordsLogitsProcessor",
            "NoRepeatNGramLogitsProcessor",
            "PhrasalConstraint",
            "PrefixConstrainedLogitsProcessor",
            "RepetitionPenaltyLogitsProcessor",
            "SequenceBiasLogitsProcessor",
            "StoppingCriteria",
            "StoppingCriteriaList",
            "StopStringCriteria",
            "SuppressTokensAtBeginLogitsProcessor",
            "SuppressTokensLogitsProcessor",
            "SynthIDTextWatermarkDetector",
            "SynthIDTextWatermarkingConfig",
            "SynthIDTextWatermarkLogitsProcessor",
            "TemperatureLogitsWarper",
            "TopKLogitsWarper",
            "TopPLogitsWarper",
            "TypicalLogitsWarper",
            "UnbatchedClassifierFreeGuidanceLogitsProcessor",
            "WatermarkDetector",
            "WatermarkLogitsProcessor",
            "WhisperTimeStampLogitsProcessor",
        ]
    )

    # PyTorch domain libraries integration
    _import_structure["integrations.executorch"] = [
        "TorchExportableModuleWithStaticCache",
        "convert_and_export_with_cache",
    ]

    _import_structure["modeling_flash_attention_utils"] = []
    _import_structure["modeling_outputs"] = []
    _import_structure["modeling_rope_utils"] = ["ROPE_INIT_FUNCTIONS"]
    _import_structure["modeling_utils"] = ["PreTrainedModel"]

    # PyTorch models structure

    _import_structure["models.albert"].extend(
        [
            "AlbertForMaskedLM",
            "AlbertForMultipleChoice",
            "AlbertForPreTraining",
            "AlbertForQuestionAnswering",
            "AlbertForSequenceClassification",
            "AlbertForTokenClassification",
            "AlbertModel",
            "AlbertPreTrainedModel",
            "load_tf_weights_in_albert",
        ]
    )

    _import_structure["models.align"].extend(
        [
            "AlignModel",
            "AlignPreTrainedModel",
            "AlignTextModel",
            "AlignVisionModel",
        ]
    )
    _import_structure["models.altclip"].extend(
        [
            "AltCLIPModel",
            "AltCLIPPreTrainedModel",
            "AltCLIPTextModel",
            "AltCLIPVisionModel",
        ]
    )
    _import_structure["models.aria"].extend(
        [
            "AriaForConditionalGeneration",
            "AriaPreTrainedModel",
            "AriaTextForCausalLM",
            "AriaTextModel",
            "AriaTextPreTrainedModel",
        ]
    )
    _import_structure["models.audio_spectrogram_transformer"].extend(
        [
            "ASTForAudioClassification",
            "ASTModel",
            "ASTPreTrainedModel",
        ]
    )
    _import_structure["models.auto"].extend(
        [
            "MODEL_FOR_AUDIO_CLASSIFICATION_MAPPING",
            "MODEL_FOR_AUDIO_FRAME_CLASSIFICATION_MAPPING",
            "MODEL_FOR_AUDIO_XVECTOR_MAPPING",
            "MODEL_FOR_BACKBONE_MAPPING",
            "MODEL_FOR_CAUSAL_IMAGE_MODELING_MAPPING",
            "MODEL_FOR_CAUSAL_LM_MAPPING",
            "MODEL_FOR_CTC_MAPPING",
            "MODEL_FOR_DEPTH_ESTIMATION_MAPPING",
            "MODEL_FOR_DOCUMENT_QUESTION_ANSWERING_MAPPING",
            "MODEL_FOR_IMAGE_CLASSIFICATION_MAPPING",
            "MODEL_FOR_IMAGE_MAPPING",
            "MODEL_FOR_IMAGE_SEGMENTATION_MAPPING",
            "MODEL_FOR_IMAGE_TEXT_TO_TEXT_MAPPING",
            "MODEL_FOR_IMAGE_TO_IMAGE_MAPPING",
            "MODEL_FOR_INSTANCE_SEGMENTATION_MAPPING",
            "MODEL_FOR_KEYPOINT_DETECTION_MAPPING",
            "MODEL_FOR_MASKED_IMAGE_MODELING_MAPPING",
            "MODEL_FOR_MASKED_LM_MAPPING",
            "MODEL_FOR_MASK_GENERATION_MAPPING",
            "MODEL_FOR_MULTIPLE_CHOICE_MAPPING",
            "MODEL_FOR_NEXT_SENTENCE_PREDICTION_MAPPING",
            "MODEL_FOR_OBJECT_DETECTION_MAPPING",
            "MODEL_FOR_PRETRAINING_MAPPING",
            "MODEL_FOR_QUESTION_ANSWERING_MAPPING",
            "MODEL_FOR_RETRIEVAL_MAPPING",
            "MODEL_FOR_SEMANTIC_SEGMENTATION_MAPPING",
            "MODEL_FOR_SEQ_TO_SEQ_CAUSAL_LM_MAPPING",
            "MODEL_FOR_SEQUENCE_CLASSIFICATION_MAPPING",
            "MODEL_FOR_SPEECH_SEQ_2_SEQ_MAPPING",
            "MODEL_FOR_TABLE_QUESTION_ANSWERING_MAPPING",
            "MODEL_FOR_TEXT_ENCODING_MAPPING",
            "MODEL_FOR_TEXT_TO_SPECTROGRAM_MAPPING",
            "MODEL_FOR_TEXT_TO_WAVEFORM_MAPPING",
            "MODEL_FOR_TIME_SERIES_CLASSIFICATION_MAPPING",
            "MODEL_FOR_TIME_SERIES_REGRESSION_MAPPING",
            "MODEL_FOR_TOKEN_CLASSIFICATION_MAPPING",
            "MODEL_FOR_UNIVERSAL_SEGMENTATION_MAPPING",
            "MODEL_FOR_VIDEO_CLASSIFICATION_MAPPING",
            "MODEL_FOR_VISION_2_SEQ_MAPPING",
            "MODEL_FOR_VISUAL_QUESTION_ANSWERING_MAPPING",
            "MODEL_FOR_ZERO_SHOT_IMAGE_CLASSIFICATION_MAPPING",
            "MODEL_FOR_ZERO_SHOT_OBJECT_DETECTION_MAPPING",
            "MODEL_MAPPING",
            "MODEL_WITH_LM_HEAD_MAPPING",
            "AutoBackbone",
            "AutoModel",
            "AutoModelForAudioClassification",
            "AutoModelForAudioFrameClassification",
            "AutoModelForAudioXVector",
            "AutoModelForCausalLM",
            "AutoModelForCTC",
            "AutoModelForDepthEstimation",
            "AutoModelForDocumentQuestionAnswering",
            "AutoModelForImageClassification",
            "AutoModelForImageSegmentation",
            "AutoModelForImageTextToText",
            "AutoModelForImageToImage",
            "AutoModelForInstanceSegmentation",
            "AutoModelForKeypointDetection",
            "AutoModelForMaskedImageModeling",
            "AutoModelForMaskedLM",
            "AutoModelForMaskGeneration",
            "AutoModelForMultipleChoice",
            "AutoModelForNextSentencePrediction",
            "AutoModelForObjectDetection",
            "AutoModelForPreTraining",
            "AutoModelForQuestionAnswering",
            "AutoModelForSemanticSegmentation",
            "AutoModelForSeq2SeqLM",
            "AutoModelForSequenceClassification",
            "AutoModelForSpeechSeq2Seq",
            "AutoModelForTableQuestionAnswering",
            "AutoModelForTextEncoding",
            "AutoModelForTextToSpectrogram",
            "AutoModelForTextToWaveform",
            "AutoModelForTokenClassification",
            "AutoModelForUniversalSegmentation",
            "AutoModelForVideoClassification",
            "AutoModelForVision2Seq",
            "AutoModelForVisualQuestionAnswering",
            "AutoModelForZeroShotImageClassification",
            "AutoModelForZeroShotObjectDetection",
            "AutoModelWithLMHead",
        ]
    )
    _import_structure["models.autoformer"].extend(
        [
            "AutoformerForPrediction",
            "AutoformerModel",
            "AutoformerPreTrainedModel",
        ]
    )
    _import_structure["models.bamba"].extend(
        [
            "BambaForCausalLM",
            "BambaModel",
            "BambaPreTrainedModel",
        ]
    )
    _import_structure["models.bark"].extend(
        [
            "BarkCausalModel",
            "BarkCoarseModel",
            "BarkFineModel",
            "BarkModel",
            "BarkPreTrainedModel",
            "BarkSemanticModel",
        ]
    )
    _import_structure["models.bart"].extend(
        [
            "BartForCausalLM",
            "BartForConditionalGeneration",
            "BartForQuestionAnswering",
            "BartForSequenceClassification",
            "BartModel",
            "BartPretrainedModel",
            "BartPreTrainedModel",
            "PretrainedBartModel",
        ]
    )
    _import_structure["models.beit"].extend(
        [
            "BeitBackbone",
            "BeitForImageClassification",
            "BeitForMaskedImageModeling",
            "BeitForSemanticSegmentation",
            "BeitModel",
            "BeitPreTrainedModel",
        ]
    )
    _import_structure["models.bert"].extend(
        [
            "BertForMaskedLM",
            "BertForMultipleChoice",
            "BertForNextSentencePrediction",
            "BertForPreTraining",
            "BertForQuestionAnswering",
            "BertForSequenceClassification",
            "BertForTokenClassification",
            "BertLMHeadModel",
            "BertModel",
            "BertPreTrainedModel",
            "load_tf_weights_in_bert",
        ]
    )
    _import_structure["models.bert_generation"].extend(
        [
            "BertGenerationDecoder",
            "BertGenerationEncoder",
            "BertGenerationPreTrainedModel",
            "load_tf_weights_in_bert_generation",
        ]
    )
    _import_structure["models.big_bird"].extend(
        [
            "BigBirdForCausalLM",
            "BigBirdForMaskedLM",
            "BigBirdForMultipleChoice",
            "BigBirdForPreTraining",
            "BigBirdForQuestionAnswering",
            "BigBirdForSequenceClassification",
            "BigBirdForTokenClassification",
            "BigBirdModel",
            "BigBirdPreTrainedModel",
            "load_tf_weights_in_big_bird",
        ]
    )
    _import_structure["models.bigbird_pegasus"].extend(
        [
            "BigBirdPegasusForCausalLM",
            "BigBirdPegasusForConditionalGeneration",
            "BigBirdPegasusForQuestionAnswering",
            "BigBirdPegasusForSequenceClassification",
            "BigBirdPegasusModel",
            "BigBirdPegasusPreTrainedModel",
        ]
    )
    _import_structure["models.biogpt"].extend(
        [
            "BioGptForCausalLM",
            "BioGptForSequenceClassification",
            "BioGptForTokenClassification",
            "BioGptModel",
            "BioGptPreTrainedModel",
        ]
    )
    _import_structure["models.bit"].extend(
        [
            "BitBackbone",
            "BitForImageClassification",
            "BitModel",
            "BitPreTrainedModel",
        ]
    )
    _import_structure["models.blenderbot"].extend(
        [
            "BlenderbotForCausalLM",
            "BlenderbotForConditionalGeneration",
            "BlenderbotModel",
            "BlenderbotPreTrainedModel",
        ]
    )
    _import_structure["models.blenderbot_small"].extend(
        [
            "BlenderbotSmallForCausalLM",
            "BlenderbotSmallForConditionalGeneration",
            "BlenderbotSmallModel",
            "BlenderbotSmallPreTrainedModel",
        ]
    )
    _import_structure["models.blip"].extend(
        [
            "BlipForConditionalGeneration",
            "BlipForImageTextRetrieval",
            "BlipForQuestionAnswering",
            "BlipModel",
            "BlipPreTrainedModel",
            "BlipTextModel",
            "BlipVisionModel",
        ]
    )
    _import_structure["models.blip_2"].extend(
        [
            "Blip2ForConditionalGeneration",
            "Blip2ForImageTextRetrieval",
            "Blip2Model",
            "Blip2PreTrainedModel",
            "Blip2QFormerModel",
            "Blip2TextModelWithProjection",
            "Blip2VisionModel",
            "Blip2VisionModelWithProjection",
        ]
    )
    _import_structure["models.bloom"].extend(
        [
            "BloomForCausalLM",
            "BloomForQuestionAnswering",
            "BloomForSequenceClassification",
            "BloomForTokenClassification",
            "BloomModel",
            "BloomPreTrainedModel",
        ]
    )
    _import_structure["models.bridgetower"].extend(
        [
            "BridgeTowerForContrastiveLearning",
            "BridgeTowerForImageAndTextRetrieval",
            "BridgeTowerForMaskedLM",
            "BridgeTowerModel",
            "BridgeTowerPreTrainedModel",
        ]
    )
    _import_structure["models.bros"].extend(
        [
            "BrosForTokenClassification",
            "BrosModel",
            "BrosPreTrainedModel",
            "BrosProcessor",
            "BrosSpadeEEForTokenClassification",
            "BrosSpadeELForTokenClassification",
        ]
    )
    _import_structure["models.camembert"].extend(
        [
            "CamembertForCausalLM",
            "CamembertForMaskedLM",
            "CamembertForMultipleChoice",
            "CamembertForQuestionAnswering",
            "CamembertForSequenceClassification",
            "CamembertForTokenClassification",
            "CamembertModel",
            "CamembertPreTrainedModel",
        ]
    )
    _import_structure["models.canine"].extend(
        [
            "CanineForMultipleChoice",
            "CanineForQuestionAnswering",
            "CanineForSequenceClassification",
            "CanineForTokenClassification",
            "CanineModel",
            "CaninePreTrainedModel",
            "load_tf_weights_in_canine",
        ]
    )
    _import_structure["models.chameleon"].extend(
        [
            "ChameleonForConditionalGeneration",
            "ChameleonModel",
            "ChameleonPreTrainedModel",
            "ChameleonProcessor",
            "ChameleonVQVAE",
        ]
    )
    _import_structure["models.chinese_clip"].extend(
        [
            "ChineseCLIPModel",
            "ChineseCLIPPreTrainedModel",
            "ChineseCLIPTextModel",
            "ChineseCLIPVisionModel",
        ]
    )
    _import_structure["models.clap"].extend(
        [
            "ClapAudioModel",
            "ClapAudioModelWithProjection",
            "ClapFeatureExtractor",
            "ClapModel",
            "ClapPreTrainedModel",
            "ClapTextModel",
            "ClapTextModelWithProjection",
        ]
    )
    _import_structure["models.clip"].extend(
        [
            "CLIPForImageClassification",
            "CLIPModel",
            "CLIPPreTrainedModel",
            "CLIPTextModel",
            "CLIPTextModelWithProjection",
            "CLIPVisionModel",
            "CLIPVisionModelWithProjection",
        ]
    )
    _import_structure["models.clipseg"].extend(
        [
            "CLIPSegForImageSegmentation",
            "CLIPSegModel",
            "CLIPSegPreTrainedModel",
            "CLIPSegTextModel",
            "CLIPSegVisionModel",
        ]
    )
    _import_structure["models.clvp"].extend(
        [
            "ClvpDecoder",
            "ClvpEncoder",
            "ClvpForCausalLM",
            "ClvpModel",
            "ClvpModelForConditionalGeneration",
            "ClvpPreTrainedModel",
        ]
    )
    _import_structure["models.codegen"].extend(
        [
            "CodeGenForCausalLM",
            "CodeGenModel",
            "CodeGenPreTrainedModel",
        ]
    )
    _import_structure["models.cohere"].extend(["CohereForCausalLM", "CohereModel", "CoherePreTrainedModel"])
    _import_structure["models.cohere2"].extend(["Cohere2ForCausalLM", "Cohere2Model", "Cohere2PreTrainedModel"])
    _import_structure["models.colpali"].extend(
        [
            "ColPaliForRetrieval",
            "ColPaliPreTrainedModel",
        ]
    )
    _import_structure["models.conditional_detr"].extend(
        [
            "ConditionalDetrForObjectDetection",
            "ConditionalDetrForSegmentation",
            "ConditionalDetrModel",
            "ConditionalDetrPreTrainedModel",
        ]
    )
    _import_structure["models.convbert"].extend(
        [
            "ConvBertForMaskedLM",
            "ConvBertForMultipleChoice",
            "ConvBertForQuestionAnswering",
            "ConvBertForSequenceClassification",
            "ConvBertForTokenClassification",
            "ConvBertModel",
            "ConvBertPreTrainedModel",
            "load_tf_weights_in_convbert",
        ]
    )
    _import_structure["models.convnext"].extend(
        [
            "ConvNextBackbone",
            "ConvNextForImageClassification",
            "ConvNextModel",
            "ConvNextPreTrainedModel",
        ]
    )
    _import_structure["models.convnextv2"].extend(
        [
            "ConvNextV2Backbone",
            "ConvNextV2ForImageClassification",
            "ConvNextV2Model",
            "ConvNextV2PreTrainedModel",
        ]
    )
    _import_structure["models.cpmant"].extend(
        [
            "CpmAntForCausalLM",
            "CpmAntModel",
            "CpmAntPreTrainedModel",
        ]
    )
    _import_structure["models.ctrl"].extend(
        [
            "CTRLForSequenceClassification",
            "CTRLLMHeadModel",
            "CTRLModel",
            "CTRLPreTrainedModel",
        ]
    )
    _import_structure["models.cvt"].extend(
        [
            "CvtForImageClassification",
            "CvtModel",
            "CvtPreTrainedModel",
        ]
    )
    _import_structure["models.dab_detr"].extend(
        [
            "DabDetrForObjectDetection",
            "DabDetrModel",
            "DabDetrPreTrainedModel",
        ]
    )
    _import_structure["models.dac"].extend(
        [
            "DacModel",
            "DacPreTrainedModel",
        ]
    )
    _import_structure["models.data2vec"].extend(
        [
            "Data2VecAudioForAudioFrameClassification",
            "Data2VecAudioForCTC",
            "Data2VecAudioForSequenceClassification",
            "Data2VecAudioForXVector",
            "Data2VecAudioModel",
            "Data2VecAudioPreTrainedModel",
            "Data2VecTextForCausalLM",
            "Data2VecTextForMaskedLM",
            "Data2VecTextForMultipleChoice",
            "Data2VecTextForQuestionAnswering",
            "Data2VecTextForSequenceClassification",
            "Data2VecTextForTokenClassification",
            "Data2VecTextModel",
            "Data2VecTextPreTrainedModel",
            "Data2VecVisionForImageClassification",
            "Data2VecVisionForSemanticSegmentation",
            "Data2VecVisionModel",
            "Data2VecVisionPreTrainedModel",
        ]
    )
    _import_structure["models.dbrx"].extend(
        [
            "DbrxForCausalLM",
            "DbrxModel",
            "DbrxPreTrainedModel",
        ]
    )
    _import_structure["models.deberta"].extend(
        [
            "DebertaForMaskedLM",
            "DebertaForQuestionAnswering",
            "DebertaForSequenceClassification",
            "DebertaForTokenClassification",
            "DebertaModel",
            "DebertaPreTrainedModel",
        ]
    )
    _import_structure["models.deberta_v2"].extend(
        [
            "DebertaV2ForMaskedLM",
            "DebertaV2ForMultipleChoice",
            "DebertaV2ForQuestionAnswering",
            "DebertaV2ForSequenceClassification",
            "DebertaV2ForTokenClassification",
            "DebertaV2Model",
            "DebertaV2PreTrainedModel",
        ]
    )
    _import_structure["models.decision_transformer"].extend(
        [
            "DecisionTransformerGPT2Model",
            "DecisionTransformerGPT2PreTrainedModel",
            "DecisionTransformerModel",
            "DecisionTransformerPreTrainedModel",
        ]
    )
    _import_structure["models.deformable_detr"].extend(
        [
            "DeformableDetrForObjectDetection",
            "DeformableDetrModel",
            "DeformableDetrPreTrainedModel",
        ]
    )
    _import_structure["models.deit"].extend(
        [
            "DeiTForImageClassification",
            "DeiTForImageClassificationWithTeacher",
            "DeiTForMaskedImageModeling",
            "DeiTModel",
            "DeiTPreTrainedModel",
        ]
    )
    _import_structure["models.deprecated.deta"].extend(
        [
            "DetaForObjectDetection",
            "DetaModel",
            "DetaPreTrainedModel",
        ]
    )
    _import_structure["models.deprecated.efficientformer"].extend(
        [
            "EfficientFormerForImageClassification",
            "EfficientFormerForImageClassificationWithTeacher",
            "EfficientFormerModel",
            "EfficientFormerPreTrainedModel",
        ]
    )
    _import_structure["models.deprecated.ernie_m"].extend(
        [
            "ErnieMForInformationExtraction",
            "ErnieMForMultipleChoice",
            "ErnieMForQuestionAnswering",
            "ErnieMForSequenceClassification",
            "ErnieMForTokenClassification",
            "ErnieMModel",
            "ErnieMPreTrainedModel",
        ]
    )
    _import_structure["models.deprecated.gptsan_japanese"].extend(
        [
            "GPTSanJapaneseForConditionalGeneration",
            "GPTSanJapaneseModel",
            "GPTSanJapanesePreTrainedModel",
        ]
    )
    _import_structure["models.deprecated.graphormer"].extend(
        [
            "GraphormerForGraphClassification",
            "GraphormerModel",
            "GraphormerPreTrainedModel",
        ]
    )
    _import_structure["models.deprecated.jukebox"].extend(
        [
            "JukeboxModel",
            "JukeboxPreTrainedModel",
            "JukeboxPrior",
            "JukeboxVQVAE",
        ]
    )
    _import_structure["models.deprecated.mctct"].extend(
        [
            "MCTCTForCTC",
            "MCTCTModel",
            "MCTCTPreTrainedModel",
        ]
    )
    _import_structure["models.deprecated.mega"].extend(
        [
            "MegaForCausalLM",
            "MegaForMaskedLM",
            "MegaForMultipleChoice",
            "MegaForQuestionAnswering",
            "MegaForSequenceClassification",
            "MegaForTokenClassification",
            "MegaModel",
            "MegaPreTrainedModel",
        ]
    )
    _import_structure["models.deprecated.mmbt"].extend(["MMBTForClassification", "MMBTModel", "ModalEmbeddings"])
    _import_structure["models.deprecated.nat"].extend(
        [
            "NatBackbone",
            "NatForImageClassification",
            "NatModel",
            "NatPreTrainedModel",
        ]
    )
    _import_structure["models.deprecated.nezha"].extend(
        [
            "NezhaForMaskedLM",
            "NezhaForMultipleChoice",
            "NezhaForNextSentencePrediction",
            "NezhaForPreTraining",
            "NezhaForQuestionAnswering",
            "NezhaForSequenceClassification",
            "NezhaForTokenClassification",
            "NezhaModel",
            "NezhaPreTrainedModel",
        ]
    )
    _import_structure["models.deprecated.open_llama"].extend(
        [
            "OpenLlamaForCausalLM",
            "OpenLlamaForSequenceClassification",
            "OpenLlamaModel",
            "OpenLlamaPreTrainedModel",
        ]
    )
    _import_structure["models.deprecated.qdqbert"].extend(
        [
            "QDQBertForMaskedLM",
            "QDQBertForMultipleChoice",
            "QDQBertForNextSentencePrediction",
            "QDQBertForQuestionAnswering",
            "QDQBertForSequenceClassification",
            "QDQBertForTokenClassification",
            "QDQBertLMHeadModel",
            "QDQBertModel",
            "QDQBertPreTrainedModel",
            "load_tf_weights_in_qdqbert",
        ]
    )
    _import_structure["models.deprecated.realm"].extend(
        [
            "RealmEmbedder",
            "RealmForOpenQA",
            "RealmKnowledgeAugEncoder",
            "RealmPreTrainedModel",
            "RealmReader",
            "RealmRetriever",
            "RealmScorer",
            "load_tf_weights_in_realm",
        ]
    )
    _import_structure["models.deprecated.retribert"].extend(
        [
            "RetriBertModel",
            "RetriBertPreTrainedModel",
        ]
    )
    _import_structure["models.deprecated.speech_to_text_2"].extend(
        ["Speech2Text2ForCausalLM", "Speech2Text2PreTrainedModel"]
    )
    _import_structure["models.deprecated.trajectory_transformer"].extend(
        [
            "TrajectoryTransformerModel",
            "TrajectoryTransformerPreTrainedModel",
        ]
    )
    _import_structure["models.deprecated.transfo_xl"].extend(
        [
            "AdaptiveEmbedding",
            "TransfoXLForSequenceClassification",
            "TransfoXLLMHeadModel",
            "TransfoXLModel",
            "TransfoXLPreTrainedModel",
            "load_tf_weights_in_transfo_xl",
        ]
    )
    _import_structure["models.deprecated.tvlt"].extend(
        [
            "TvltForAudioVisualClassification",
            "TvltForPreTraining",
            "TvltModel",
            "TvltPreTrainedModel",
        ]
    )
    _import_structure["models.deprecated.van"].extend(
        [
            "VanForImageClassification",
            "VanModel",
            "VanPreTrainedModel",
        ]
    )
    _import_structure["models.deprecated.vit_hybrid"].extend(
        [
            "ViTHybridForImageClassification",
            "ViTHybridModel",
            "ViTHybridPreTrainedModel",
        ]
    )
    _import_structure["models.deprecated.xlm_prophetnet"].extend(
        [
            "XLMProphetNetDecoder",
            "XLMProphetNetEncoder",
            "XLMProphetNetForCausalLM",
            "XLMProphetNetForConditionalGeneration",
            "XLMProphetNetModel",
            "XLMProphetNetPreTrainedModel",
        ]
    )
    _import_structure["models.depth_anything"].extend(
        [
            "DepthAnythingForDepthEstimation",
            "DepthAnythingPreTrainedModel",
        ]
    )
    _import_structure["models.depth_pro"].extend(
        [
            "DepthProForDepthEstimation",
            "DepthProModel",
            "DepthProPreTrainedModel",
        ]
    )
    _import_structure["models.detr"].extend(
        [
            "DetrForObjectDetection",
            "DetrForSegmentation",
            "DetrModel",
            "DetrPreTrainedModel",
        ]
    )
    _import_structure["models.diffllama"].extend(
        [
            "DiffLlamaForCausalLM",
            "DiffLlamaForQuestionAnswering",
            "DiffLlamaForSequenceClassification",
            "DiffLlamaForTokenClassification",
            "DiffLlamaModel",
            "DiffLlamaPreTrainedModel",
        ]
    )
    _import_structure["models.dinat"].extend(
        [
            "DinatBackbone",
            "DinatForImageClassification",
            "DinatModel",
            "DinatPreTrainedModel",
        ]
    )
    _import_structure["models.dinov2"].extend(
        [
            "Dinov2Backbone",
            "Dinov2ForImageClassification",
            "Dinov2Model",
            "Dinov2PreTrainedModel",
        ]
    )
    _import_structure["models.dinov2_with_registers"].extend(
        [
            "Dinov2WithRegistersBackbone",
            "Dinov2WithRegistersForImageClassification",
            "Dinov2WithRegistersModel",
            "Dinov2WithRegistersPreTrainedModel",
        ]
    )
    _import_structure["models.distilbert"].extend(
        [
            "DistilBertForMaskedLM",
            "DistilBertForMultipleChoice",
            "DistilBertForQuestionAnswering",
            "DistilBertForSequenceClassification",
            "DistilBertForTokenClassification",
            "DistilBertModel",
            "DistilBertPreTrainedModel",
        ]
    )
    _import_structure["models.donut"].extend(
        [
            "DonutSwinModel",
            "DonutSwinPreTrainedModel",
        ]
    )
    _import_structure["models.dpr"].extend(
        [
            "DPRContextEncoder",
            "DPRPretrainedContextEncoder",
            "DPRPreTrainedModel",
            "DPRPretrainedQuestionEncoder",
            "DPRPretrainedReader",
            "DPRQuestionEncoder",
            "DPRReader",
        ]
    )
    _import_structure["models.dpt"].extend(
        [
            "DPTForDepthEstimation",
            "DPTForSemanticSegmentation",
            "DPTModel",
            "DPTPreTrainedModel",
        ]
    )
    _import_structure["models.efficientnet"].extend(
        [
            "EfficientNetForImageClassification",
            "EfficientNetModel",
            "EfficientNetPreTrainedModel",
        ]
    )
    _import_structure["models.electra"].extend(
        [
            "ElectraForCausalLM",
            "ElectraForMaskedLM",
            "ElectraForMultipleChoice",
            "ElectraForPreTraining",
            "ElectraForQuestionAnswering",
            "ElectraForSequenceClassification",
            "ElectraForTokenClassification",
            "ElectraModel",
            "ElectraPreTrainedModel",
            "load_tf_weights_in_electra",
        ]
    )
    _import_structure["models.emu3"].extend(
        [
            "Emu3ForCausalLM",
            "Emu3ForConditionalGeneration",
            "Emu3PreTrainedModel",
            "Emu3TextModel",
            "Emu3VQVAE",
        ]
    )
    _import_structure["models.encodec"].extend(
        [
            "EncodecModel",
            "EncodecPreTrainedModel",
        ]
    )
    _import_structure["models.encoder_decoder"].append("EncoderDecoderModel")
    _import_structure["models.ernie"].extend(
        [
            "ErnieForCausalLM",
            "ErnieForMaskedLM",
            "ErnieForMultipleChoice",
            "ErnieForNextSentencePrediction",
            "ErnieForPreTraining",
            "ErnieForQuestionAnswering",
            "ErnieForSequenceClassification",
            "ErnieForTokenClassification",
            "ErnieModel",
            "ErniePreTrainedModel",
        ]
    )
    _import_structure["models.esm"].extend(
        [
            "EsmFoldPreTrainedModel",
            "EsmForMaskedLM",
            "EsmForProteinFolding",
            "EsmForSequenceClassification",
            "EsmForTokenClassification",
            "EsmModel",
            "EsmPreTrainedModel",
        ]
    )
    _import_structure["models.falcon"].extend(
        [
            "FalconForCausalLM",
            "FalconForQuestionAnswering",
            "FalconForSequenceClassification",
            "FalconForTokenClassification",
            "FalconModel",
            "FalconPreTrainedModel",
        ]
    )
    _import_structure["models.falcon_mamba"].extend(
        [
            "FalconMambaForCausalLM",
            "FalconMambaModel",
            "FalconMambaPreTrainedModel",
        ]
    )
    _import_structure["models.fastspeech2_conformer"].extend(
        [
            "FastSpeech2ConformerHifiGan",
            "FastSpeech2ConformerModel",
            "FastSpeech2ConformerPreTrainedModel",
            "FastSpeech2ConformerWithHifiGan",
        ]
    )
    _import_structure["models.flaubert"].extend(
        [
            "FlaubertForMultipleChoice",
            "FlaubertForQuestionAnswering",
            "FlaubertForQuestionAnsweringSimple",
            "FlaubertForSequenceClassification",
            "FlaubertForTokenClassification",
            "FlaubertModel",
            "FlaubertPreTrainedModel",
            "FlaubertWithLMHeadModel",
        ]
    )
    _import_structure["models.flava"].extend(
        [
            "FlavaForPreTraining",
            "FlavaImageCodebook",
            "FlavaImageModel",
            "FlavaModel",
            "FlavaMultimodalModel",
            "FlavaPreTrainedModel",
            "FlavaTextModel",
        ]
    )
    _import_structure["models.fnet"].extend(
        [
            "FNetForMaskedLM",
            "FNetForMultipleChoice",
            "FNetForNextSentencePrediction",
            "FNetForPreTraining",
            "FNetForQuestionAnswering",
            "FNetForSequenceClassification",
            "FNetForTokenClassification",
            "FNetModel",
            "FNetPreTrainedModel",
        ]
    )
    _import_structure["models.focalnet"].extend(
        [
            "FocalNetBackbone",
            "FocalNetForImageClassification",
            "FocalNetForMaskedImageModeling",
            "FocalNetModel",
            "FocalNetPreTrainedModel",
        ]
    )
    _import_structure["models.fsmt"].extend(["FSMTForConditionalGeneration", "FSMTModel", "PretrainedFSMTModel"])
    _import_structure["models.funnel"].extend(
        [
            "FunnelBaseModel",
            "FunnelForMaskedLM",
            "FunnelForMultipleChoice",
            "FunnelForPreTraining",
            "FunnelForQuestionAnswering",
            "FunnelForSequenceClassification",
            "FunnelForTokenClassification",
            "FunnelModel",
            "FunnelPreTrainedModel",
            "load_tf_weights_in_funnel",
        ]
    )
    _import_structure["models.fuyu"].extend(["FuyuForCausalLM", "FuyuPreTrainedModel"])
    _import_structure["models.gemma"].extend(
        [
            "GemmaForCausalLM",
            "GemmaForSequenceClassification",
            "GemmaForTokenClassification",
            "GemmaModel",
            "GemmaPreTrainedModel",
        ]
    )
    _import_structure["models.gemma2"].extend(
        [
            "Gemma2ForCausalLM",
            "Gemma2ForSequenceClassification",
            "Gemma2ForTokenClassification",
            "Gemma2Model",
            "Gemma2PreTrainedModel",
        ]
    )
    _import_structure["models.git"].extend(
        [
            "GitForCausalLM",
            "GitModel",
            "GitPreTrainedModel",
            "GitVisionModel",
        ]
    )
    _import_structure["models.glm"].extend(
        [
            "GlmForCausalLM",
            "GlmForSequenceClassification",
            "GlmForTokenClassification",
            "GlmModel",
            "GlmPreTrainedModel",
        ]
    )
    _import_structure["models.glpn"].extend(
        [
            "GLPNForDepthEstimation",
            "GLPNModel",
            "GLPNPreTrainedModel",
        ]
    )
    _import_structure["models.got_ocr2"].extend(
        [
            "GotOcr2ForConditionalGeneration",
            "GotOcr2PreTrainedModel",
        ]
    )
    _import_structure["models.gpt2"].extend(
        [
            "GPT2DoubleHeadsModel",
            "GPT2ForQuestionAnswering",
            "GPT2ForSequenceClassification",
            "GPT2ForTokenClassification",
            "GPT2LMHeadModel",
            "GPT2Model",
            "GPT2PreTrainedModel",
            "load_tf_weights_in_gpt2",
        ]
    )
    _import_structure["models.gpt_bigcode"].extend(
        [
            "GPTBigCodeForCausalLM",
            "GPTBigCodeForSequenceClassification",
            "GPTBigCodeForTokenClassification",
            "GPTBigCodeModel",
            "GPTBigCodePreTrainedModel",
        ]
    )
    _import_structure["models.gpt_neo"].extend(
        [
            "GPTNeoForCausalLM",
            "GPTNeoForQuestionAnswering",
            "GPTNeoForSequenceClassification",
            "GPTNeoForTokenClassification",
            "GPTNeoModel",
            "GPTNeoPreTrainedModel",
            "load_tf_weights_in_gpt_neo",
        ]
    )
    _import_structure["models.gpt_neox"].extend(
        [
            "GPTNeoXForCausalLM",
            "GPTNeoXForQuestionAnswering",
            "GPTNeoXForSequenceClassification",
            "GPTNeoXForTokenClassification",
            "GPTNeoXModel",
            "GPTNeoXPreTrainedModel",
        ]
    )
    _import_structure["models.gpt_neox_japanese"].extend(
        [
            "GPTNeoXJapaneseForCausalLM",
            "GPTNeoXJapaneseModel",
            "GPTNeoXJapanesePreTrainedModel",
        ]
    )
    _import_structure["models.gptj"].extend(
        [
            "GPTJForCausalLM",
            "GPTJForQuestionAnswering",
            "GPTJForSequenceClassification",
            "GPTJModel",
            "GPTJPreTrainedModel",
        ]
    )
    _import_structure["models.granite"].extend(
        [
            "GraniteForCausalLM",
            "GraniteModel",
            "GranitePreTrainedModel",
        ]
    )
    _import_structure["models.granitemoe"].extend(
        [
            "GraniteMoeForCausalLM",
            "GraniteMoeModel",
            "GraniteMoePreTrainedModel",
        ]
    )
    _import_structure["models.granitemoeshared"].extend(
        [
            "GraniteMoeSharedForCausalLM",
            "GraniteMoeSharedModel",
            "GraniteMoeSharedPreTrainedModel",
        ]
    )

    _import_structure["models.grounding_dino"].extend(
        [
            "GroundingDinoForObjectDetection",
            "GroundingDinoModel",
            "GroundingDinoPreTrainedModel",
        ]
    )
    _import_structure["models.groupvit"].extend(
        [
            "GroupViTModel",
            "GroupViTPreTrainedModel",
            "GroupViTTextModel",
            "GroupViTVisionModel",
        ]
    )
    _import_structure["models.helium"].extend(
        [
            "HeliumForCausalLM",
            "HeliumForSequenceClassification",
            "HeliumForTokenClassification",
            "HeliumModel",
            "HeliumPreTrainedModel",
        ]
    )
    _import_structure["models.hiera"].extend(
        [
            "HieraBackbone",
            "HieraForImageClassification",
            "HieraForPreTraining",
            "HieraModel",
            "HieraPreTrainedModel",
        ]
    )
    _import_structure["models.hubert"].extend(
        [
            "HubertForCTC",
            "HubertForSequenceClassification",
            "HubertModel",
            "HubertPreTrainedModel",
        ]
    )
    _import_structure["models.ibert"].extend(
        [
            "IBertForMaskedLM",
            "IBertForMultipleChoice",
            "IBertForQuestionAnswering",
            "IBertForSequenceClassification",
            "IBertForTokenClassification",
            "IBertModel",
            "IBertPreTrainedModel",
        ]
    )
    _import_structure["models.idefics"].extend(
        [
            "IdeficsForVisionText2Text",
            "IdeficsModel",
            "IdeficsPreTrainedModel",
            "IdeficsProcessor",
        ]
    )
    _import_structure["models.idefics2"].extend(
        [
            "Idefics2ForConditionalGeneration",
            "Idefics2Model",
            "Idefics2PreTrainedModel",
            "Idefics2Processor",
        ]
    )
    _import_structure["models.idefics3"].extend(
        [
            "Idefics3ForConditionalGeneration",
            "Idefics3Model",
            "Idefics3PreTrainedModel",
            "Idefics3Processor",
            "Idefics3VisionConfig",
            "Idefics3VisionTransformer",
        ]
    )
    _import_structure["models.ijepa"].extend(
        [
            "IJepaForImageClassification",
            "IJepaModel",
            "IJepaPreTrainedModel",
        ]
    )
    _import_structure["models.imagegpt"].extend(
        [
            "ImageGPTForCausalImageModeling",
            "ImageGPTForImageClassification",
            "ImageGPTModel",
            "ImageGPTPreTrainedModel",
            "load_tf_weights_in_imagegpt",
        ]
    )
    _import_structure["models.informer"].extend(
        [
            "InformerForPrediction",
            "InformerModel",
            "InformerPreTrainedModel",
        ]
    )
    _import_structure["models.instructblip"].extend(
        [
            "InstructBlipForConditionalGeneration",
            "InstructBlipPreTrainedModel",
            "InstructBlipQFormerModel",
            "InstructBlipVisionModel",
        ]
    )
    _import_structure["models.instructblipvideo"].extend(
        [
            "InstructBlipVideoForConditionalGeneration",
            "InstructBlipVideoPreTrainedModel",
            "InstructBlipVideoQFormerModel",
            "InstructBlipVideoVisionModel",
        ]
    )
    _import_structure["models.jamba"].extend(
        [
            "JambaForCausalLM",
            "JambaForSequenceClassification",
            "JambaModel",
            "JambaPreTrainedModel",
        ]
    )
    _import_structure["models.jetmoe"].extend(
        [
            "JetMoeForCausalLM",
            "JetMoeForSequenceClassification",
            "JetMoeModel",
            "JetMoePreTrainedModel",
        ]
    )
    _import_structure["models.kosmos2"].extend(
        [
            "Kosmos2ForConditionalGeneration",
            "Kosmos2Model",
            "Kosmos2PreTrainedModel",
        ]
    )
    _import_structure["models.layoutlm"].extend(
        [
            "LayoutLMForMaskedLM",
            "LayoutLMForQuestionAnswering",
            "LayoutLMForSequenceClassification",
            "LayoutLMForTokenClassification",
            "LayoutLMModel",
            "LayoutLMPreTrainedModel",
        ]
    )
    _import_structure["models.layoutlmv2"].extend(
        [
            "LayoutLMv2ForQuestionAnswering",
            "LayoutLMv2ForSequenceClassification",
            "LayoutLMv2ForTokenClassification",
            "LayoutLMv2Model",
            "LayoutLMv2PreTrainedModel",
        ]
    )
    _import_structure["models.layoutlmv3"].extend(
        [
            "LayoutLMv3ForQuestionAnswering",
            "LayoutLMv3ForSequenceClassification",
            "LayoutLMv3ForTokenClassification",
            "LayoutLMv3Model",
            "LayoutLMv3PreTrainedModel",
        ]
    )
    _import_structure["models.led"].extend(
        [
            "LEDForConditionalGeneration",
            "LEDForQuestionAnswering",
            "LEDForSequenceClassification",
            "LEDModel",
            "LEDPreTrainedModel",
        ]
    )
    _import_structure["models.levit"].extend(
        [
            "LevitForImageClassification",
            "LevitForImageClassificationWithTeacher",
            "LevitModel",
            "LevitPreTrainedModel",
        ]
    )
    _import_structure["models.lilt"].extend(
        [
            "LiltForQuestionAnswering",
            "LiltForSequenceClassification",
            "LiltForTokenClassification",
            "LiltModel",
            "LiltPreTrainedModel",
        ]
    )
    _import_structure["models.llama"].extend(
        [
            "LlamaForCausalLM",
            "LlamaForQuestionAnswering",
            "LlamaForSequenceClassification",
            "LlamaForTokenClassification",
            "LlamaModel",
            "LlamaPreTrainedModel",
        ]
    )
    _import_structure["models.llava"].extend(
        [
            "LlavaForConditionalGeneration",
            "LlavaPreTrainedModel",
        ]
    )
    _import_structure["models.llava_next"].extend(
        [
            "LlavaNextForConditionalGeneration",
            "LlavaNextPreTrainedModel",
        ]
    )
    _import_structure["models.llava_next_video"].extend(
        [
            "LlavaNextVideoForConditionalGeneration",
            "LlavaNextVideoPreTrainedModel",
        ]
    )
    _import_structure["models.llava_onevision"].extend(
        [
            "LlavaOnevisionForConditionalGeneration",
            "LlavaOnevisionPreTrainedModel",
        ]
    )
    _import_structure["models.longformer"].extend(
        [
            "LongformerForMaskedLM",
            "LongformerForMultipleChoice",
            "LongformerForQuestionAnswering",
            "LongformerForSequenceClassification",
            "LongformerForTokenClassification",
            "LongformerModel",
            "LongformerPreTrainedModel",
        ]
    )
    _import_structure["models.longt5"].extend(
        [
            "LongT5EncoderModel",
            "LongT5ForConditionalGeneration",
            "LongT5Model",
            "LongT5PreTrainedModel",
        ]
    )
    _import_structure["models.luke"].extend(
        [
            "LukeForEntityClassification",
            "LukeForEntityPairClassification",
            "LukeForEntitySpanClassification",
            "LukeForMaskedLM",
            "LukeForMultipleChoice",
            "LukeForQuestionAnswering",
            "LukeForSequenceClassification",
            "LukeForTokenClassification",
            "LukeModel",
            "LukePreTrainedModel",
        ]
    )
    _import_structure["models.lxmert"].extend(
        [
            "LxmertEncoder",
            "LxmertForPreTraining",
            "LxmertForQuestionAnswering",
            "LxmertModel",
            "LxmertPreTrainedModel",
            "LxmertVisualFeatureEncoder",
        ]
    )
    _import_structure["models.m2m_100"].extend(
        [
            "M2M100ForConditionalGeneration",
            "M2M100Model",
            "M2M100PreTrainedModel",
        ]
    )
    _import_structure["models.mamba"].extend(
        [
            "MambaForCausalLM",
            "MambaModel",
            "MambaPreTrainedModel",
        ]
    )
    _import_structure["models.mamba2"].extend(
        [
            "Mamba2ForCausalLM",
            "Mamba2Model",
            "Mamba2PreTrainedModel",
        ]
    )
    _import_structure["models.marian"].extend(
        ["MarianForCausalLM", "MarianModel", "MarianMTModel", "MarianPreTrainedModel"]
    )
    _import_structure["models.markuplm"].extend(
        [
            "MarkupLMForQuestionAnswering",
            "MarkupLMForSequenceClassification",
            "MarkupLMForTokenClassification",
            "MarkupLMModel",
            "MarkupLMPreTrainedModel",
        ]
    )
    _import_structure["models.mask2former"].extend(
        [
            "Mask2FormerForUniversalSegmentation",
            "Mask2FormerModel",
            "Mask2FormerPreTrainedModel",
        ]
    )
    _import_structure["models.maskformer"].extend(
        [
            "MaskFormerForInstanceSegmentation",
            "MaskFormerModel",
            "MaskFormerPreTrainedModel",
            "MaskFormerSwinBackbone",
        ]
    )
    _import_structure["models.mbart"].extend(
        [
            "MBartForCausalLM",
            "MBartForConditionalGeneration",
            "MBartForQuestionAnswering",
            "MBartForSequenceClassification",
            "MBartModel",
            "MBartPreTrainedModel",
        ]
    )
    _import_structure["models.megatron_bert"].extend(
        [
            "MegatronBertForCausalLM",
            "MegatronBertForMaskedLM",
            "MegatronBertForMultipleChoice",
            "MegatronBertForNextSentencePrediction",
            "MegatronBertForPreTraining",
            "MegatronBertForQuestionAnswering",
            "MegatronBertForSequenceClassification",
            "MegatronBertForTokenClassification",
            "MegatronBertModel",
            "MegatronBertPreTrainedModel",
        ]
    )
    _import_structure["models.mgp_str"].extend(
        [
            "MgpstrForSceneTextRecognition",
            "MgpstrModel",
            "MgpstrPreTrainedModel",
        ]
    )
    _import_structure["models.mimi"].extend(
        [
            "MimiModel",
            "MimiPreTrainedModel",
        ]
    )
    _import_structure["models.mistral"].extend(
        [
            "MistralForCausalLM",
            "MistralForQuestionAnswering",
            "MistralForSequenceClassification",
            "MistralForTokenClassification",
            "MistralModel",
            "MistralPreTrainedModel",
        ]
    )
    _import_structure["models.mixtral"].extend(
        [
            "MixtralForCausalLM",
            "MixtralForQuestionAnswering",
            "MixtralForSequenceClassification",
            "MixtralForTokenClassification",
            "MixtralModel",
            "MixtralPreTrainedModel",
        ]
    )
    _import_structure["models.mllama"].extend(
        [
            "MllamaForCausalLM",
            "MllamaForConditionalGeneration",
            "MllamaPreTrainedModel",
            "MllamaProcessor",
            "MllamaTextModel",
            "MllamaVisionModel",
        ]
    )
    _import_structure["models.mobilebert"].extend(
        [
            "MobileBertForMaskedLM",
            "MobileBertForMultipleChoice",
            "MobileBertForNextSentencePrediction",
            "MobileBertForPreTraining",
            "MobileBertForQuestionAnswering",
            "MobileBertForSequenceClassification",
            "MobileBertForTokenClassification",
            "MobileBertModel",
            "MobileBertPreTrainedModel",
            "load_tf_weights_in_mobilebert",
        ]
    )
    _import_structure["models.mobilenet_v1"].extend(
        [
            "MobileNetV1ForImageClassification",
            "MobileNetV1Model",
            "MobileNetV1PreTrainedModel",
            "load_tf_weights_in_mobilenet_v1",
        ]
    )
    _import_structure["models.mobilenet_v2"].extend(
        [
            "MobileNetV2ForImageClassification",
            "MobileNetV2ForSemanticSegmentation",
            "MobileNetV2Model",
            "MobileNetV2PreTrainedModel",
            "load_tf_weights_in_mobilenet_v2",
        ]
    )
    _import_structure["models.mobilevit"].extend(
        [
            "MobileViTForImageClassification",
            "MobileViTForSemanticSegmentation",
            "MobileViTModel",
            "MobileViTPreTrainedModel",
        ]
    )
    _import_structure["models.mobilevitv2"].extend(
        [
            "MobileViTV2ForImageClassification",
            "MobileViTV2ForSemanticSegmentation",
            "MobileViTV2Model",
            "MobileViTV2PreTrainedModel",
        ]
    )
    _import_structure["models.modernbert"].extend(
        [
            "ModernBertForMaskedLM",
            "ModernBertForSequenceClassification",
            "ModernBertForTokenClassification",
            "ModernBertModel",
            "ModernBertPreTrainedModel",
        ]
    )
    _import_structure["models.moonshine"].extend(
        [
            "MoonshineForConditionalGeneration",
            "MoonshineModel",
            "MoonshinePreTrainedModel",
        ]
    )
    _import_structure["models.moshi"].extend(
        [
            "MoshiForCausalLM",
            "MoshiForConditionalGeneration",
            "MoshiModel",
            "MoshiPreTrainedModel",
        ]
    )
    _import_structure["models.mpnet"].extend(
        [
            "MPNetForMaskedLM",
            "MPNetForMultipleChoice",
            "MPNetForQuestionAnswering",
            "MPNetForSequenceClassification",
            "MPNetForTokenClassification",
            "MPNetModel",
            "MPNetPreTrainedModel",
        ]
    )
    _import_structure["models.mpt"].extend(
        [
            "MptForCausalLM",
            "MptForQuestionAnswering",
            "MptForSequenceClassification",
            "MptForTokenClassification",
            "MptModel",
            "MptPreTrainedModel",
        ]
    )
    _import_structure["models.mra"].extend(
        [
            "MraForMaskedLM",
            "MraForMultipleChoice",
            "MraForQuestionAnswering",
            "MraForSequenceClassification",
            "MraForTokenClassification",
            "MraModel",
            "MraPreTrainedModel",
        ]
    )
    _import_structure["models.mt5"].extend(
        [
            "MT5EncoderModel",
            "MT5ForConditionalGeneration",
            "MT5ForQuestionAnswering",
            "MT5ForSequenceClassification",
            "MT5ForTokenClassification",
            "MT5Model",
            "MT5PreTrainedModel",
        ]
    )
    _import_structure["models.musicgen"].extend(
        [
            "MusicgenForCausalLM",
            "MusicgenForConditionalGeneration",
            "MusicgenModel",
            "MusicgenPreTrainedModel",
            "MusicgenProcessor",
        ]
    )
    _import_structure["models.musicgen_melody"].extend(
        [
            "MusicgenMelodyForCausalLM",
            "MusicgenMelodyForConditionalGeneration",
            "MusicgenMelodyModel",
            "MusicgenMelodyPreTrainedModel",
        ]
    )
    _import_structure["models.mvp"].extend(
        [
            "MvpForCausalLM",
            "MvpForConditionalGeneration",
            "MvpForQuestionAnswering",
            "MvpForSequenceClassification",
            "MvpModel",
            "MvpPreTrainedModel",
        ]
    )
    _import_structure["models.nemotron"].extend(
        [
            "NemotronForCausalLM",
            "NemotronForQuestionAnswering",
            "NemotronForSequenceClassification",
            "NemotronForTokenClassification",
            "NemotronModel",
            "NemotronPreTrainedModel",
        ]
    )
    _import_structure["models.nllb_moe"].extend(
        [
            "NllbMoeForConditionalGeneration",
            "NllbMoeModel",
            "NllbMoePreTrainedModel",
            "NllbMoeSparseMLP",
            "NllbMoeTop2Router",
        ]
    )
    _import_structure["models.nystromformer"].extend(
        [
            "NystromformerForMaskedLM",
            "NystromformerForMultipleChoice",
            "NystromformerForQuestionAnswering",
            "NystromformerForSequenceClassification",
            "NystromformerForTokenClassification",
            "NystromformerModel",
            "NystromformerPreTrainedModel",
        ]
    )
    _import_structure["models.olmo"].extend(
        [
            "OlmoForCausalLM",
            "OlmoModel",
            "OlmoPreTrainedModel",
        ]
    )
    _import_structure["models.olmo2"].extend(
        [
            "Olmo2ForCausalLM",
            "Olmo2Model",
            "Olmo2PreTrainedModel",
        ]
    )
    _import_structure["models.olmoe"].extend(
        [
            "OlmoeForCausalLM",
            "OlmoeModel",
            "OlmoePreTrainedModel",
        ]
    )
    _import_structure["models.omdet_turbo"].extend(
        [
            "OmDetTurboForObjectDetection",
            "OmDetTurboPreTrainedModel",
        ]
    )
    _import_structure["models.oneformer"].extend(
        [
            "OneFormerForUniversalSegmentation",
            "OneFormerModel",
            "OneFormerPreTrainedModel",
        ]
    )
    _import_structure["models.openai"].extend(
        [
            "OpenAIGPTDoubleHeadsModel",
            "OpenAIGPTForSequenceClassification",
            "OpenAIGPTLMHeadModel",
            "OpenAIGPTModel",
            "OpenAIGPTPreTrainedModel",
            "load_tf_weights_in_openai_gpt",
        ]
    )
    _import_structure["models.opt"].extend(
        [
            "OPTForCausalLM",
            "OPTForQuestionAnswering",
            "OPTForSequenceClassification",
            "OPTModel",
            "OPTPreTrainedModel",
        ]
    )
    _import_structure["models.owlv2"].extend(
        [
            "Owlv2ForObjectDetection",
            "Owlv2Model",
            "Owlv2PreTrainedModel",
            "Owlv2TextModel",
            "Owlv2VisionModel",
        ]
    )
    _import_structure["models.owlvit"].extend(
        [
            "OwlViTForObjectDetection",
            "OwlViTModel",
            "OwlViTPreTrainedModel",
            "OwlViTTextModel",
            "OwlViTVisionModel",
        ]
    )
    _import_structure["models.paligemma"].extend(
        [
            "PaliGemmaForConditionalGeneration",
            "PaliGemmaPreTrainedModel",
            "PaliGemmaProcessor",
        ]
    )
    _import_structure["models.patchtsmixer"].extend(
        [
            "PatchTSMixerForPrediction",
            "PatchTSMixerForPretraining",
            "PatchTSMixerForRegression",
            "PatchTSMixerForTimeSeriesClassification",
            "PatchTSMixerModel",
            "PatchTSMixerPreTrainedModel",
        ]
    )
    _import_structure["models.patchtst"].extend(
        [
            "PatchTSTForClassification",
            "PatchTSTForPrediction",
            "PatchTSTForPretraining",
            "PatchTSTForRegression",
            "PatchTSTModel",
            "PatchTSTPreTrainedModel",
        ]
    )
    _import_structure["models.pegasus"].extend(
        [
            "PegasusForCausalLM",
            "PegasusForConditionalGeneration",
            "PegasusModel",
            "PegasusPreTrainedModel",
        ]
    )
    _import_structure["models.pegasus_x"].extend(
        [
            "PegasusXForConditionalGeneration",
            "PegasusXModel",
            "PegasusXPreTrainedModel",
        ]
    )
    _import_structure["models.perceiver"].extend(
        [
            "PerceiverForImageClassificationConvProcessing",
            "PerceiverForImageClassificationFourier",
            "PerceiverForImageClassificationLearned",
            "PerceiverForMaskedLM",
            "PerceiverForMultimodalAutoencoding",
            "PerceiverForOpticalFlow",
            "PerceiverForSequenceClassification",
            "PerceiverModel",
            "PerceiverPreTrainedModel",
        ]
    )
    _import_structure["models.persimmon"].extend(
        [
            "PersimmonForCausalLM",
            "PersimmonForSequenceClassification",
            "PersimmonForTokenClassification",
            "PersimmonModel",
            "PersimmonPreTrainedModel",
        ]
    )
    _import_structure["models.phi"].extend(
        [
            "PhiForCausalLM",
            "PhiForSequenceClassification",
            "PhiForTokenClassification",
            "PhiModel",
            "PhiPreTrainedModel",
        ]
    )
    _import_structure["models.phi3"].extend(
        [
            "Phi3ForCausalLM",
            "Phi3ForSequenceClassification",
            "Phi3ForTokenClassification",
            "Phi3Model",
            "Phi3PreTrainedModel",
        ]
    )
    _import_structure["models.phimoe"].extend(
        [
            "PhimoeForCausalLM",
            "PhimoeForSequenceClassification",
            "PhimoeModel",
            "PhimoePreTrainedModel",
        ]
    )
    _import_structure["models.pix2struct"].extend(
        [
            "Pix2StructForConditionalGeneration",
            "Pix2StructPreTrainedModel",
            "Pix2StructTextModel",
            "Pix2StructVisionModel",
        ]
    )
    _import_structure["models.pixtral"].extend(["PixtralPreTrainedModel", "PixtralVisionModel"])
    _import_structure["models.plbart"].extend(
        [
            "PLBartForCausalLM",
            "PLBartForConditionalGeneration",
            "PLBartForSequenceClassification",
            "PLBartModel",
            "PLBartPreTrainedModel",
        ]
    )
    _import_structure["models.poolformer"].extend(
        [
            "PoolFormerForImageClassification",
            "PoolFormerModel",
            "PoolFormerPreTrainedModel",
        ]
    )
    _import_structure["models.pop2piano"].extend(
        [
            "Pop2PianoForConditionalGeneration",
            "Pop2PianoPreTrainedModel",
        ]
    )
    _import_structure["models.prophetnet"].extend(
        [
            "ProphetNetDecoder",
            "ProphetNetEncoder",
            "ProphetNetForCausalLM",
            "ProphetNetForConditionalGeneration",
            "ProphetNetModel",
            "ProphetNetPreTrainedModel",
        ]
    )
    _import_structure["models.pvt"].extend(
        [
            "PvtForImageClassification",
            "PvtModel",
            "PvtPreTrainedModel",
        ]
    )
    _import_structure["models.pvt_v2"].extend(
        [
            "PvtV2Backbone",
            "PvtV2ForImageClassification",
            "PvtV2Model",
            "PvtV2PreTrainedModel",
        ]
    )
    _import_structure["models.qwen2"].extend(
        [
            "Qwen2ForCausalLM",
            "Qwen2ForQuestionAnswering",
            "Qwen2ForSequenceClassification",
            "Qwen2ForTokenClassification",
            "Qwen2Model",
            "Qwen2PreTrainedModel",
        ]
    )
    _import_structure["models.qwen2_5_vl"].extend(
        [
            "Qwen2_5_VLForConditionalGeneration",
            "Qwen2_5_VLModel",
            "Qwen2_5_VLPreTrainedModel",
        ]
    )
    _import_structure["models.qwen2_audio"].extend(
        [
            "Qwen2AudioEncoder",
            "Qwen2AudioForConditionalGeneration",
            "Qwen2AudioPreTrainedModel",
        ]
    )
    _import_structure["models.qwen2_moe"].extend(
        [
            "Qwen2MoeForCausalLM",
            "Qwen2MoeForQuestionAnswering",
            "Qwen2MoeForSequenceClassification",
            "Qwen2MoeForTokenClassification",
            "Qwen2MoeModel",
            "Qwen2MoePreTrainedModel",
        ]
    )
    _import_structure["models.qwen2_vl"].extend(
        [
            "Qwen2VLForConditionalGeneration",
            "Qwen2VLModel",
            "Qwen2VLPreTrainedModel",
        ]
    )
    _import_structure["models.rag"].extend(
        [
            "RagModel",
            "RagPreTrainedModel",
            "RagSequenceForGeneration",
            "RagTokenForGeneration",
        ]
    )
    _import_structure["models.recurrent_gemma"].extend(
        [
            "RecurrentGemmaForCausalLM",
            "RecurrentGemmaModel",
            "RecurrentGemmaPreTrainedModel",
        ]
    )
    _import_structure["models.reformer"].extend(
        [
            "ReformerForMaskedLM",
            "ReformerForQuestionAnswering",
            "ReformerForSequenceClassification",
            "ReformerModel",
            "ReformerModelWithLMHead",
            "ReformerPreTrainedModel",
        ]
    )
    _import_structure["models.regnet"].extend(
        [
            "RegNetForImageClassification",
            "RegNetModel",
            "RegNetPreTrainedModel",
        ]
    )
    _import_structure["models.rembert"].extend(
        [
            "RemBertForCausalLM",
            "RemBertForMaskedLM",
            "RemBertForMultipleChoice",
            "RemBertForQuestionAnswering",
            "RemBertForSequenceClassification",
            "RemBertForTokenClassification",
            "RemBertModel",
            "RemBertPreTrainedModel",
            "load_tf_weights_in_rembert",
        ]
    )
    _import_structure["models.resnet"].extend(
        [
            "ResNetBackbone",
            "ResNetForImageClassification",
            "ResNetModel",
            "ResNetPreTrainedModel",
        ]
    )
    _import_structure["models.roberta"].extend(
        [
            "RobertaForCausalLM",
            "RobertaForMaskedLM",
            "RobertaForMultipleChoice",
            "RobertaForQuestionAnswering",
            "RobertaForSequenceClassification",
            "RobertaForTokenClassification",
            "RobertaModel",
            "RobertaPreTrainedModel",
        ]
    )
    _import_structure["models.roberta_prelayernorm"].extend(
        [
            "RobertaPreLayerNormForCausalLM",
            "RobertaPreLayerNormForMaskedLM",
            "RobertaPreLayerNormForMultipleChoice",
            "RobertaPreLayerNormForQuestionAnswering",
            "RobertaPreLayerNormForSequenceClassification",
            "RobertaPreLayerNormForTokenClassification",
            "RobertaPreLayerNormModel",
            "RobertaPreLayerNormPreTrainedModel",
        ]
    )
    _import_structure["models.roc_bert"].extend(
        [
            "RoCBertForCausalLM",
            "RoCBertForMaskedLM",
            "RoCBertForMultipleChoice",
            "RoCBertForPreTraining",
            "RoCBertForQuestionAnswering",
            "RoCBertForSequenceClassification",
            "RoCBertForTokenClassification",
            "RoCBertModel",
            "RoCBertPreTrainedModel",
            "load_tf_weights_in_roc_bert",
        ]
    )
    _import_structure["models.roformer"].extend(
        [
            "RoFormerForCausalLM",
            "RoFormerForMaskedLM",
            "RoFormerForMultipleChoice",
            "RoFormerForQuestionAnswering",
            "RoFormerForSequenceClassification",
            "RoFormerForTokenClassification",
            "RoFormerModel",
            "RoFormerPreTrainedModel",
            "load_tf_weights_in_roformer",
        ]
    )
    _import_structure["models.rt_detr"].extend(
        [
            "RTDetrForObjectDetection",
            "RTDetrModel",
            "RTDetrPreTrainedModel",
            "RTDetrResNetBackbone",
            "RTDetrResNetPreTrainedModel",
        ]
    )
    _import_structure["models.rt_detr_v2"].extend(
        ["RTDetrV2ForObjectDetection", "RTDetrV2Model", "RTDetrV2PreTrainedModel"]
    )
    _import_structure["models.rwkv"].extend(
        [
            "RwkvForCausalLM",
            "RwkvModel",
            "RwkvPreTrainedModel",
        ]
    )
    _import_structure["models.sam"].extend(
        [
            "SamModel",
            "SamPreTrainedModel",
        ]
    )
    _import_structure["models.seamless_m4t"].extend(
        [
            "SeamlessM4TCodeHifiGan",
            "SeamlessM4TForSpeechToSpeech",
            "SeamlessM4TForSpeechToText",
            "SeamlessM4TForTextToSpeech",
            "SeamlessM4TForTextToText",
            "SeamlessM4THifiGan",
            "SeamlessM4TModel",
            "SeamlessM4TPreTrainedModel",
            "SeamlessM4TTextToUnitForConditionalGeneration",
            "SeamlessM4TTextToUnitModel",
        ]
    )
    _import_structure["models.seamless_m4t_v2"].extend(
        [
            "SeamlessM4Tv2ForSpeechToSpeech",
            "SeamlessM4Tv2ForSpeechToText",
            "SeamlessM4Tv2ForTextToSpeech",
            "SeamlessM4Tv2ForTextToText",
            "SeamlessM4Tv2Model",
            "SeamlessM4Tv2PreTrainedModel",
        ]
    )
    _import_structure["models.segformer"].extend(
        [
            "SegformerDecodeHead",
            "SegformerForImageClassification",
            "SegformerForSemanticSegmentation",
            "SegformerModel",
            "SegformerPreTrainedModel",
        ]
    )
    _import_structure["models.seggpt"].extend(
        [
            "SegGptForImageSegmentation",
            "SegGptModel",
            "SegGptPreTrainedModel",
        ]
    )
    _import_structure["models.sew"].extend(
        [
            "SEWForCTC",
            "SEWForSequenceClassification",
            "SEWModel",
            "SEWPreTrainedModel",
        ]
    )
    _import_structure["models.sew_d"].extend(
        [
            "SEWDForCTC",
            "SEWDForSequenceClassification",
            "SEWDModel",
            "SEWDPreTrainedModel",
        ]
    )
    _import_structure["models.siglip"].extend(
        [
            "SiglipForImageClassification",
            "SiglipModel",
            "SiglipPreTrainedModel",
            "SiglipTextModel",
            "SiglipVisionModel",
        ]
    )
<<<<<<< HEAD
    _import_structure["models.siglip2"].extend(
        [
            "Siglip2ForImageClassification",
            "Siglip2Model",
            "Siglip2PreTrainedModel",
            "Siglip2TextModel",
            "Siglip2VisionModel",
=======
    _import_structure["models.smolvlm"].extend(
        [
            "SmolVLMForConditionalGeneration",
            "SmolVLMModel",
            "SmolVLMPreTrainedModel",
            "SmolVLMProcessor",
            "SmolVLMVisionConfig",
            "SmolVLMVisionTransformer",
>>>>>>> e18f233f
        ]
    )
    _import_structure["models.speech_encoder_decoder"].extend(["SpeechEncoderDecoderModel"])
    _import_structure["models.speech_to_text"].extend(
        [
            "Speech2TextForConditionalGeneration",
            "Speech2TextModel",
            "Speech2TextPreTrainedModel",
        ]
    )
    _import_structure["models.speecht5"].extend(
        [
            "SpeechT5ForSpeechToSpeech",
            "SpeechT5ForSpeechToText",
            "SpeechT5ForTextToSpeech",
            "SpeechT5HifiGan",
            "SpeechT5Model",
            "SpeechT5PreTrainedModel",
        ]
    )
    _import_structure["models.splinter"].extend(
        [
            "SplinterForPreTraining",
            "SplinterForQuestionAnswering",
            "SplinterModel",
            "SplinterPreTrainedModel",
        ]
    )
    _import_structure["models.squeezebert"].extend(
        [
            "SqueezeBertForMaskedLM",
            "SqueezeBertForMultipleChoice",
            "SqueezeBertForQuestionAnswering",
            "SqueezeBertForSequenceClassification",
            "SqueezeBertForTokenClassification",
            "SqueezeBertModel",
            "SqueezeBertPreTrainedModel",
        ]
    )
    _import_structure["models.stablelm"].extend(
        [
            "StableLmForCausalLM",
            "StableLmForSequenceClassification",
            "StableLmForTokenClassification",
            "StableLmModel",
            "StableLmPreTrainedModel",
        ]
    )
    _import_structure["models.starcoder2"].extend(
        [
            "Starcoder2ForCausalLM",
            "Starcoder2ForSequenceClassification",
            "Starcoder2ForTokenClassification",
            "Starcoder2Model",
            "Starcoder2PreTrainedModel",
        ]
    )
    _import_structure["models.superglue"].extend(
        [
            "SuperGlueForKeypointMatching",
            "SuperGluePreTrainedModel",
        ]
    )
    _import_structure["models.superpoint"].extend(
        [
            "SuperPointForKeypointDetection",
            "SuperPointPreTrainedModel",
        ]
    )
    _import_structure["models.swiftformer"].extend(
        [
            "SwiftFormerForImageClassification",
            "SwiftFormerModel",
            "SwiftFormerPreTrainedModel",
        ]
    )
    _import_structure["models.swin"].extend(
        [
            "SwinBackbone",
            "SwinForImageClassification",
            "SwinForMaskedImageModeling",
            "SwinModel",
            "SwinPreTrainedModel",
        ]
    )
    _import_structure["models.swin2sr"].extend(
        [
            "Swin2SRForImageSuperResolution",
            "Swin2SRModel",
            "Swin2SRPreTrainedModel",
        ]
    )
    _import_structure["models.swinv2"].extend(
        [
            "Swinv2Backbone",
            "Swinv2ForImageClassification",
            "Swinv2ForMaskedImageModeling",
            "Swinv2Model",
            "Swinv2PreTrainedModel",
        ]
    )
    _import_structure["models.switch_transformers"].extend(
        [
            "SwitchTransformersEncoderModel",
            "SwitchTransformersForConditionalGeneration",
            "SwitchTransformersModel",
            "SwitchTransformersPreTrainedModel",
            "SwitchTransformersSparseMLP",
            "SwitchTransformersTop1Router",
        ]
    )
    _import_structure["models.t5"].extend(
        [
            "T5EncoderModel",
            "T5ForConditionalGeneration",
            "T5ForQuestionAnswering",
            "T5ForSequenceClassification",
            "T5ForTokenClassification",
            "T5Model",
            "T5PreTrainedModel",
            "load_tf_weights_in_t5",
        ]
    )
    _import_structure["models.table_transformer"].extend(
        [
            "TableTransformerForObjectDetection",
            "TableTransformerModel",
            "TableTransformerPreTrainedModel",
        ]
    )
    _import_structure["models.tapas"].extend(
        [
            "TapasForMaskedLM",
            "TapasForQuestionAnswering",
            "TapasForSequenceClassification",
            "TapasModel",
            "TapasPreTrainedModel",
            "load_tf_weights_in_tapas",
        ]
    )
    _import_structure["models.textnet"].extend(
        [
            "TextNetBackbone",
            "TextNetForImageClassification",
            "TextNetModel",
            "TextNetPreTrainedModel",
        ]
    )
    _import_structure["models.time_series_transformer"].extend(
        [
            "TimeSeriesTransformerForPrediction",
            "TimeSeriesTransformerModel",
            "TimeSeriesTransformerPreTrainedModel",
        ]
    )
    _import_structure["models.timesformer"].extend(
        [
            "TimesformerForVideoClassification",
            "TimesformerModel",
            "TimesformerPreTrainedModel",
        ]
    )
    _import_structure["models.timm_backbone"].extend(["TimmBackbone"])
    _import_structure["models.timm_wrapper"].extend(
        ["TimmWrapperForImageClassification", "TimmWrapperModel", "TimmWrapperPreTrainedModel"]
    )
    _import_structure["models.trocr"].extend(
        [
            "TrOCRForCausalLM",
            "TrOCRPreTrainedModel",
        ]
    )
    _import_structure["models.tvp"].extend(
        [
            "TvpForVideoGrounding",
            "TvpModel",
            "TvpPreTrainedModel",
        ]
    )
    _import_structure["models.udop"].extend(
        [
            "UdopEncoderModel",
            "UdopForConditionalGeneration",
            "UdopModel",
            "UdopPreTrainedModel",
        ],
    )
    _import_structure["models.umt5"].extend(
        [
            "UMT5EncoderModel",
            "UMT5ForConditionalGeneration",
            "UMT5ForQuestionAnswering",
            "UMT5ForSequenceClassification",
            "UMT5ForTokenClassification",
            "UMT5Model",
            "UMT5PreTrainedModel",
        ]
    )
    _import_structure["models.unispeech"].extend(
        [
            "UniSpeechForCTC",
            "UniSpeechForPreTraining",
            "UniSpeechForSequenceClassification",
            "UniSpeechModel",
            "UniSpeechPreTrainedModel",
        ]
    )
    _import_structure["models.unispeech_sat"].extend(
        [
            "UniSpeechSatForAudioFrameClassification",
            "UniSpeechSatForCTC",
            "UniSpeechSatForPreTraining",
            "UniSpeechSatForSequenceClassification",
            "UniSpeechSatForXVector",
            "UniSpeechSatModel",
            "UniSpeechSatPreTrainedModel",
        ]
    )
    _import_structure["models.univnet"].extend(
        [
            "UnivNetModel",
        ]
    )
    _import_structure["models.upernet"].extend(
        [
            "UperNetForSemanticSegmentation",
            "UperNetPreTrainedModel",
        ]
    )
    _import_structure["models.video_llava"].extend(
        [
            "VideoLlavaForConditionalGeneration",
            "VideoLlavaPreTrainedModel",
            "VideoLlavaProcessor",
        ]
    )
    _import_structure["models.videomae"].extend(
        [
            "VideoMAEForPreTraining",
            "VideoMAEForVideoClassification",
            "VideoMAEModel",
            "VideoMAEPreTrainedModel",
        ]
    )
    _import_structure["models.vilt"].extend(
        [
            "ViltForImageAndTextRetrieval",
            "ViltForImagesAndTextClassification",
            "ViltForMaskedLM",
            "ViltForQuestionAnswering",
            "ViltForTokenClassification",
            "ViltModel",
            "ViltPreTrainedModel",
        ]
    )
    _import_structure["models.vipllava"].extend(
        [
            "VipLlavaForConditionalGeneration",
            "VipLlavaPreTrainedModel",
        ]
    )
    _import_structure["models.vision_encoder_decoder"].extend(["VisionEncoderDecoderModel"])
    _import_structure["models.vision_text_dual_encoder"].extend(["VisionTextDualEncoderModel"])
    _import_structure["models.visual_bert"].extend(
        [
            "VisualBertForMultipleChoice",
            "VisualBertForPreTraining",
            "VisualBertForQuestionAnswering",
            "VisualBertForRegionToPhraseAlignment",
            "VisualBertForVisualReasoning",
            "VisualBertModel",
            "VisualBertPreTrainedModel",
        ]
    )
    _import_structure["models.vit"].extend(
        [
            "ViTForImageClassification",
            "ViTForMaskedImageModeling",
            "ViTModel",
            "ViTPreTrainedModel",
        ]
    )
    _import_structure["models.vit_mae"].extend(
        [
            "ViTMAEForPreTraining",
            "ViTMAEModel",
            "ViTMAEPreTrainedModel",
        ]
    )
    _import_structure["models.vit_msn"].extend(
        [
            "ViTMSNForImageClassification",
            "ViTMSNModel",
            "ViTMSNPreTrainedModel",
        ]
    )
    _import_structure["models.vitdet"].extend(
        [
            "VitDetBackbone",
            "VitDetModel",
            "VitDetPreTrainedModel",
        ]
    )
    _import_structure["models.vitmatte"].extend(
        [
            "VitMatteForImageMatting",
            "VitMattePreTrainedModel",
        ]
    )
    _import_structure["models.vitpose"].extend(
        [
            "VitPoseForPoseEstimation",
            "VitPosePreTrainedModel",
        ]
    )
    _import_structure["models.vitpose_backbone"].extend(
        [
            "VitPoseBackbone",
            "VitPoseBackbonePreTrainedModel",
        ]
    )
    _import_structure["models.vits"].extend(
        [
            "VitsModel",
            "VitsPreTrainedModel",
        ]
    )
    _import_structure["models.vivit"].extend(
        [
            "VivitForVideoClassification",
            "VivitModel",
            "VivitPreTrainedModel",
        ]
    )
    _import_structure["models.wav2vec2"].extend(
        [
            "Wav2Vec2ForAudioFrameClassification",
            "Wav2Vec2ForCTC",
            "Wav2Vec2ForMaskedLM",
            "Wav2Vec2ForPreTraining",
            "Wav2Vec2ForSequenceClassification",
            "Wav2Vec2ForXVector",
            "Wav2Vec2Model",
            "Wav2Vec2PreTrainedModel",
        ]
    )
    _import_structure["models.wav2vec2_bert"].extend(
        [
            "Wav2Vec2BertForAudioFrameClassification",
            "Wav2Vec2BertForCTC",
            "Wav2Vec2BertForSequenceClassification",
            "Wav2Vec2BertForXVector",
            "Wav2Vec2BertModel",
            "Wav2Vec2BertPreTrainedModel",
        ]
    )
    _import_structure["models.wav2vec2_conformer"].extend(
        [
            "Wav2Vec2ConformerForAudioFrameClassification",
            "Wav2Vec2ConformerForCTC",
            "Wav2Vec2ConformerForPreTraining",
            "Wav2Vec2ConformerForSequenceClassification",
            "Wav2Vec2ConformerForXVector",
            "Wav2Vec2ConformerModel",
            "Wav2Vec2ConformerPreTrainedModel",
        ]
    )
    _import_structure["models.wavlm"].extend(
        [
            "WavLMForAudioFrameClassification",
            "WavLMForCTC",
            "WavLMForSequenceClassification",
            "WavLMForXVector",
            "WavLMModel",
            "WavLMPreTrainedModel",
        ]
    )
    _import_structure["models.whisper"].extend(
        [
            "WhisperForAudioClassification",
            "WhisperForCausalLM",
            "WhisperForConditionalGeneration",
            "WhisperModel",
            "WhisperPreTrainedModel",
        ]
    )
    _import_structure["models.x_clip"].extend(
        [
            "XCLIPModel",
            "XCLIPPreTrainedModel",
            "XCLIPTextModel",
            "XCLIPVisionModel",
        ]
    )
    _import_structure["models.xglm"].extend(
        [
            "XGLMForCausalLM",
            "XGLMModel",
            "XGLMPreTrainedModel",
        ]
    )
    _import_structure["models.xlm"].extend(
        [
            "XLMForMultipleChoice",
            "XLMForQuestionAnswering",
            "XLMForQuestionAnsweringSimple",
            "XLMForSequenceClassification",
            "XLMForTokenClassification",
            "XLMModel",
            "XLMPreTrainedModel",
            "XLMWithLMHeadModel",
        ]
    )
    _import_structure["models.xlm_roberta"].extend(
        [
            "XLMRobertaForCausalLM",
            "XLMRobertaForMaskedLM",
            "XLMRobertaForMultipleChoice",
            "XLMRobertaForQuestionAnswering",
            "XLMRobertaForSequenceClassification",
            "XLMRobertaForTokenClassification",
            "XLMRobertaModel",
            "XLMRobertaPreTrainedModel",
        ]
    )
    _import_structure["models.xlm_roberta_xl"].extend(
        [
            "XLMRobertaXLForCausalLM",
            "XLMRobertaXLForMaskedLM",
            "XLMRobertaXLForMultipleChoice",
            "XLMRobertaXLForQuestionAnswering",
            "XLMRobertaXLForSequenceClassification",
            "XLMRobertaXLForTokenClassification",
            "XLMRobertaXLModel",
            "XLMRobertaXLPreTrainedModel",
        ]
    )
    _import_structure["models.xlnet"].extend(
        [
            "XLNetForMultipleChoice",
            "XLNetForQuestionAnswering",
            "XLNetForQuestionAnsweringSimple",
            "XLNetForSequenceClassification",
            "XLNetForTokenClassification",
            "XLNetLMHeadModel",
            "XLNetModel",
            "XLNetPreTrainedModel",
            "load_tf_weights_in_xlnet",
        ]
    )
    _import_structure["models.xmod"].extend(
        [
            "XmodForCausalLM",
            "XmodForMaskedLM",
            "XmodForMultipleChoice",
            "XmodForQuestionAnswering",
            "XmodForSequenceClassification",
            "XmodForTokenClassification",
            "XmodModel",
            "XmodPreTrainedModel",
        ]
    )
    _import_structure["models.yolos"].extend(
        [
            "YolosForObjectDetection",
            "YolosModel",
            "YolosPreTrainedModel",
        ]
    )
    _import_structure["models.yoso"].extend(
        [
            "YosoForMaskedLM",
            "YosoForMultipleChoice",
            "YosoForQuestionAnswering",
            "YosoForSequenceClassification",
            "YosoForTokenClassification",
            "YosoModel",
            "YosoPreTrainedModel",
        ]
    )
    _import_structure["models.zamba"].extend(
        [
            "ZambaForCausalLM",
            "ZambaForSequenceClassification",
            "ZambaModel",
            "ZambaPreTrainedModel",
        ]
    )
    _import_structure["models.zamba2"].extend(
        [
            "Zamba2ForCausalLM",
            "Zamba2ForSequenceClassification",
            "Zamba2Model",
            "Zamba2PreTrainedModel",
        ]
    )
    _import_structure["models.zoedepth"].extend(
        [
            "ZoeDepthForDepthEstimation",
            "ZoeDepthPreTrainedModel",
        ]
    )
    _import_structure["optimization"] = [
        "Adafactor",
        "AdamW",
        "get_constant_schedule",
        "get_constant_schedule_with_warmup",
        "get_cosine_schedule_with_warmup",
        "get_cosine_with_hard_restarts_schedule_with_warmup",
        "get_inverse_sqrt_schedule",
        "get_linear_schedule_with_warmup",
        "get_polynomial_decay_schedule_with_warmup",
        "get_scheduler",
        "get_wsd_schedule",
    ]
    _import_structure["pytorch_utils"] = [
        "Conv1D",
        "apply_chunking_to_forward",
        "prune_layer",
    ]
    _import_structure["sagemaker"] = []
    _import_structure["time_series_utils"] = []
    _import_structure["trainer"] = ["Trainer"]
    _import_structure["trainer_pt_utils"] = ["torch_distributed_zero_first"]
    _import_structure["trainer_seq2seq"] = ["Seq2SeqTrainer"]

# TensorFlow-backed objects
try:
    if not is_tf_available():
        raise OptionalDependencyNotAvailable()
except OptionalDependencyNotAvailable:
    from .utils import dummy_tf_objects

    _import_structure["utils.dummy_tf_objects"] = [name for name in dir(dummy_tf_objects) if not name.startswith("_")]
else:
    _import_structure["activations_tf"] = []
    _import_structure["generation"].extend(
        [
            "TFForcedBOSTokenLogitsProcessor",
            "TFForcedEOSTokenLogitsProcessor",
            "TFForceTokensLogitsProcessor",
            "TFGenerationMixin",
            "TFLogitsProcessor",
            "TFLogitsProcessorList",
            "TFLogitsWarper",
            "TFMinLengthLogitsProcessor",
            "TFNoBadWordsLogitsProcessor",
            "TFNoRepeatNGramLogitsProcessor",
            "TFRepetitionPenaltyLogitsProcessor",
            "TFSuppressTokensAtBeginLogitsProcessor",
            "TFSuppressTokensLogitsProcessor",
            "TFTemperatureLogitsWarper",
            "TFTopKLogitsWarper",
            "TFTopPLogitsWarper",
        ]
    )
    _import_structure["keras_callbacks"] = ["KerasMetricCallback", "PushToHubCallback"]
    _import_structure["modeling_tf_outputs"] = []
    _import_structure["modeling_tf_utils"] = [
        "TFPreTrainedModel",
        "TFSequenceSummary",
        "TFSharedEmbeddings",
        "shape_list",
    ]
    # TensorFlow models structure
    _import_structure["models.albert"].extend(
        [
            "TFAlbertForMaskedLM",
            "TFAlbertForMultipleChoice",
            "TFAlbertForPreTraining",
            "TFAlbertForQuestionAnswering",
            "TFAlbertForSequenceClassification",
            "TFAlbertForTokenClassification",
            "TFAlbertMainLayer",
            "TFAlbertModel",
            "TFAlbertPreTrainedModel",
        ]
    )
    _import_structure["models.auto"].extend(
        [
            "TF_MODEL_FOR_AUDIO_CLASSIFICATION_MAPPING",
            "TF_MODEL_FOR_CAUSAL_LM_MAPPING",
            "TF_MODEL_FOR_DOCUMENT_QUESTION_ANSWERING_MAPPING",
            "TF_MODEL_FOR_IMAGE_CLASSIFICATION_MAPPING",
            "TF_MODEL_FOR_MASKED_IMAGE_MODELING_MAPPING",
            "TF_MODEL_FOR_MASKED_LM_MAPPING",
            "TF_MODEL_FOR_MASK_GENERATION_MAPPING",
            "TF_MODEL_FOR_MULTIPLE_CHOICE_MAPPING",
            "TF_MODEL_FOR_NEXT_SENTENCE_PREDICTION_MAPPING",
            "TF_MODEL_FOR_PRETRAINING_MAPPING",
            "TF_MODEL_FOR_QUESTION_ANSWERING_MAPPING",
            "TF_MODEL_FOR_SEMANTIC_SEGMENTATION_MAPPING",
            "TF_MODEL_FOR_SEQ_TO_SEQ_CAUSAL_LM_MAPPING",
            "TF_MODEL_FOR_SEQUENCE_CLASSIFICATION_MAPPING",
            "TF_MODEL_FOR_SPEECH_SEQ_2_SEQ_MAPPING",
            "TF_MODEL_FOR_TABLE_QUESTION_ANSWERING_MAPPING",
            "TF_MODEL_FOR_TEXT_ENCODING_MAPPING",
            "TF_MODEL_FOR_TOKEN_CLASSIFICATION_MAPPING",
            "TF_MODEL_FOR_VISION_2_SEQ_MAPPING",
            "TF_MODEL_FOR_ZERO_SHOT_IMAGE_CLASSIFICATION_MAPPING",
            "TF_MODEL_MAPPING",
            "TF_MODEL_WITH_LM_HEAD_MAPPING",
            "TFAutoModel",
            "TFAutoModelForAudioClassification",
            "TFAutoModelForCausalLM",
            "TFAutoModelForDocumentQuestionAnswering",
            "TFAutoModelForImageClassification",
            "TFAutoModelForMaskedImageModeling",
            "TFAutoModelForMaskedLM",
            "TFAutoModelForMaskGeneration",
            "TFAutoModelForMultipleChoice",
            "TFAutoModelForNextSentencePrediction",
            "TFAutoModelForPreTraining",
            "TFAutoModelForQuestionAnswering",
            "TFAutoModelForSemanticSegmentation",
            "TFAutoModelForSeq2SeqLM",
            "TFAutoModelForSequenceClassification",
            "TFAutoModelForSpeechSeq2Seq",
            "TFAutoModelForTableQuestionAnswering",
            "TFAutoModelForTextEncoding",
            "TFAutoModelForTokenClassification",
            "TFAutoModelForVision2Seq",
            "TFAutoModelForZeroShotImageClassification",
            "TFAutoModelWithLMHead",
        ]
    )
    _import_structure["models.bart"].extend(
        [
            "TFBartForConditionalGeneration",
            "TFBartForSequenceClassification",
            "TFBartModel",
            "TFBartPretrainedModel",
        ]
    )
    _import_structure["models.bert"].extend(
        [
            "TFBertForMaskedLM",
            "TFBertForMultipleChoice",
            "TFBertForNextSentencePrediction",
            "TFBertForPreTraining",
            "TFBertForQuestionAnswering",
            "TFBertForSequenceClassification",
            "TFBertForTokenClassification",
            "TFBertLMHeadModel",
            "TFBertMainLayer",
            "TFBertModel",
            "TFBertPreTrainedModel",
        ]
    )
    _import_structure["models.blenderbot"].extend(
        [
            "TFBlenderbotForConditionalGeneration",
            "TFBlenderbotModel",
            "TFBlenderbotPreTrainedModel",
        ]
    )
    _import_structure["models.blenderbot_small"].extend(
        [
            "TFBlenderbotSmallForConditionalGeneration",
            "TFBlenderbotSmallModel",
            "TFBlenderbotSmallPreTrainedModel",
        ]
    )
    _import_structure["models.blip"].extend(
        [
            "TFBlipForConditionalGeneration",
            "TFBlipForImageTextRetrieval",
            "TFBlipForQuestionAnswering",
            "TFBlipModel",
            "TFBlipPreTrainedModel",
            "TFBlipTextModel",
            "TFBlipVisionModel",
        ]
    )
    _import_structure["models.camembert"].extend(
        [
            "TFCamembertForCausalLM",
            "TFCamembertForMaskedLM",
            "TFCamembertForMultipleChoice",
            "TFCamembertForQuestionAnswering",
            "TFCamembertForSequenceClassification",
            "TFCamembertForTokenClassification",
            "TFCamembertModel",
            "TFCamembertPreTrainedModel",
        ]
    )
    _import_structure["models.clip"].extend(
        [
            "TFCLIPModel",
            "TFCLIPPreTrainedModel",
            "TFCLIPTextModel",
            "TFCLIPVisionModel",
        ]
    )
    _import_structure["models.convbert"].extend(
        [
            "TFConvBertForMaskedLM",
            "TFConvBertForMultipleChoice",
            "TFConvBertForQuestionAnswering",
            "TFConvBertForSequenceClassification",
            "TFConvBertForTokenClassification",
            "TFConvBertModel",
            "TFConvBertPreTrainedModel",
        ]
    )
    _import_structure["models.convnext"].extend(
        [
            "TFConvNextForImageClassification",
            "TFConvNextModel",
            "TFConvNextPreTrainedModel",
        ]
    )
    _import_structure["models.convnextv2"].extend(
        [
            "TFConvNextV2ForImageClassification",
            "TFConvNextV2Model",
            "TFConvNextV2PreTrainedModel",
        ]
    )
    _import_structure["models.ctrl"].extend(
        [
            "TFCTRLForSequenceClassification",
            "TFCTRLLMHeadModel",
            "TFCTRLModel",
            "TFCTRLPreTrainedModel",
        ]
    )
    _import_structure["models.cvt"].extend(
        [
            "TFCvtForImageClassification",
            "TFCvtModel",
            "TFCvtPreTrainedModel",
        ]
    )
    _import_structure["models.data2vec"].extend(
        [
            "TFData2VecVisionForImageClassification",
            "TFData2VecVisionForSemanticSegmentation",
            "TFData2VecVisionModel",
            "TFData2VecVisionPreTrainedModel",
        ]
    )
    _import_structure["models.deberta"].extend(
        [
            "TFDebertaForMaskedLM",
            "TFDebertaForQuestionAnswering",
            "TFDebertaForSequenceClassification",
            "TFDebertaForTokenClassification",
            "TFDebertaModel",
            "TFDebertaPreTrainedModel",
        ]
    )
    _import_structure["models.deberta_v2"].extend(
        [
            "TFDebertaV2ForMaskedLM",
            "TFDebertaV2ForMultipleChoice",
            "TFDebertaV2ForQuestionAnswering",
            "TFDebertaV2ForSequenceClassification",
            "TFDebertaV2ForTokenClassification",
            "TFDebertaV2Model",
            "TFDebertaV2PreTrainedModel",
        ]
    )
    _import_structure["models.deit"].extend(
        [
            "TFDeiTForImageClassification",
            "TFDeiTForImageClassificationWithTeacher",
            "TFDeiTForMaskedImageModeling",
            "TFDeiTModel",
            "TFDeiTPreTrainedModel",
        ]
    )
    _import_structure["models.deprecated.efficientformer"].extend(
        [
            "TFEfficientFormerForImageClassification",
            "TFEfficientFormerForImageClassificationWithTeacher",
            "TFEfficientFormerModel",
            "TFEfficientFormerPreTrainedModel",
        ]
    )
    _import_structure["models.deprecated.transfo_xl"].extend(
        [
            "TFAdaptiveEmbedding",
            "TFTransfoXLForSequenceClassification",
            "TFTransfoXLLMHeadModel",
            "TFTransfoXLMainLayer",
            "TFTransfoXLModel",
            "TFTransfoXLPreTrainedModel",
        ]
    )
    _import_structure["models.distilbert"].extend(
        [
            "TFDistilBertForMaskedLM",
            "TFDistilBertForMultipleChoice",
            "TFDistilBertForQuestionAnswering",
            "TFDistilBertForSequenceClassification",
            "TFDistilBertForTokenClassification",
            "TFDistilBertMainLayer",
            "TFDistilBertModel",
            "TFDistilBertPreTrainedModel",
        ]
    )
    _import_structure["models.dpr"].extend(
        [
            "TFDPRContextEncoder",
            "TFDPRPretrainedContextEncoder",
            "TFDPRPretrainedQuestionEncoder",
            "TFDPRPretrainedReader",
            "TFDPRQuestionEncoder",
            "TFDPRReader",
        ]
    )
    _import_structure["models.electra"].extend(
        [
            "TFElectraForMaskedLM",
            "TFElectraForMultipleChoice",
            "TFElectraForPreTraining",
            "TFElectraForQuestionAnswering",
            "TFElectraForSequenceClassification",
            "TFElectraForTokenClassification",
            "TFElectraModel",
            "TFElectraPreTrainedModel",
        ]
    )
    _import_structure["models.encoder_decoder"].append("TFEncoderDecoderModel")
    _import_structure["models.esm"].extend(
        [
            "TFEsmForMaskedLM",
            "TFEsmForSequenceClassification",
            "TFEsmForTokenClassification",
            "TFEsmModel",
            "TFEsmPreTrainedModel",
        ]
    )
    _import_structure["models.flaubert"].extend(
        [
            "TFFlaubertForMultipleChoice",
            "TFFlaubertForQuestionAnsweringSimple",
            "TFFlaubertForSequenceClassification",
            "TFFlaubertForTokenClassification",
            "TFFlaubertModel",
            "TFFlaubertPreTrainedModel",
            "TFFlaubertWithLMHeadModel",
        ]
    )
    _import_structure["models.funnel"].extend(
        [
            "TFFunnelBaseModel",
            "TFFunnelForMaskedLM",
            "TFFunnelForMultipleChoice",
            "TFFunnelForPreTraining",
            "TFFunnelForQuestionAnswering",
            "TFFunnelForSequenceClassification",
            "TFFunnelForTokenClassification",
            "TFFunnelModel",
            "TFFunnelPreTrainedModel",
        ]
    )
    _import_structure["models.gpt2"].extend(
        [
            "TFGPT2DoubleHeadsModel",
            "TFGPT2ForSequenceClassification",
            "TFGPT2LMHeadModel",
            "TFGPT2MainLayer",
            "TFGPT2Model",
            "TFGPT2PreTrainedModel",
        ]
    )
    _import_structure["models.gptj"].extend(
        [
            "TFGPTJForCausalLM",
            "TFGPTJForQuestionAnswering",
            "TFGPTJForSequenceClassification",
            "TFGPTJModel",
            "TFGPTJPreTrainedModel",
        ]
    )
    _import_structure["models.groupvit"].extend(
        [
            "TFGroupViTModel",
            "TFGroupViTPreTrainedModel",
            "TFGroupViTTextModel",
            "TFGroupViTVisionModel",
        ]
    )
    _import_structure["models.hubert"].extend(
        [
            "TFHubertForCTC",
            "TFHubertModel",
            "TFHubertPreTrainedModel",
        ]
    )

    _import_structure["models.idefics"].extend(
        [
            "TFIdeficsForVisionText2Text",
            "TFIdeficsModel",
            "TFIdeficsPreTrainedModel",
        ]
    )

    _import_structure["models.layoutlm"].extend(
        [
            "TFLayoutLMForMaskedLM",
            "TFLayoutLMForQuestionAnswering",
            "TFLayoutLMForSequenceClassification",
            "TFLayoutLMForTokenClassification",
            "TFLayoutLMMainLayer",
            "TFLayoutLMModel",
            "TFLayoutLMPreTrainedModel",
        ]
    )
    _import_structure["models.layoutlmv3"].extend(
        [
            "TFLayoutLMv3ForQuestionAnswering",
            "TFLayoutLMv3ForSequenceClassification",
            "TFLayoutLMv3ForTokenClassification",
            "TFLayoutLMv3Model",
            "TFLayoutLMv3PreTrainedModel",
        ]
    )
    _import_structure["models.led"].extend(["TFLEDForConditionalGeneration", "TFLEDModel", "TFLEDPreTrainedModel"])
    _import_structure["models.longformer"].extend(
        [
            "TFLongformerForMaskedLM",
            "TFLongformerForMultipleChoice",
            "TFLongformerForQuestionAnswering",
            "TFLongformerForSequenceClassification",
            "TFLongformerForTokenClassification",
            "TFLongformerModel",
            "TFLongformerPreTrainedModel",
        ]
    )
    _import_structure["models.lxmert"].extend(
        [
            "TFLxmertForPreTraining",
            "TFLxmertMainLayer",
            "TFLxmertModel",
            "TFLxmertPreTrainedModel",
            "TFLxmertVisualFeatureEncoder",
        ]
    )
    _import_structure["models.marian"].extend(["TFMarianModel", "TFMarianMTModel", "TFMarianPreTrainedModel"])
    _import_structure["models.mbart"].extend(
        ["TFMBartForConditionalGeneration", "TFMBartModel", "TFMBartPreTrainedModel"]
    )
    _import_structure["models.mistral"].extend(
        ["TFMistralForCausalLM", "TFMistralForSequenceClassification", "TFMistralModel", "TFMistralPreTrainedModel"]
    )
    _import_structure["models.mobilebert"].extend(
        [
            "TFMobileBertForMaskedLM",
            "TFMobileBertForMultipleChoice",
            "TFMobileBertForNextSentencePrediction",
            "TFMobileBertForPreTraining",
            "TFMobileBertForQuestionAnswering",
            "TFMobileBertForSequenceClassification",
            "TFMobileBertForTokenClassification",
            "TFMobileBertMainLayer",
            "TFMobileBertModel",
            "TFMobileBertPreTrainedModel",
        ]
    )
    _import_structure["models.mobilevit"].extend(
        [
            "TFMobileViTForImageClassification",
            "TFMobileViTForSemanticSegmentation",
            "TFMobileViTModel",
            "TFMobileViTPreTrainedModel",
        ]
    )
    _import_structure["models.mpnet"].extend(
        [
            "TFMPNetForMaskedLM",
            "TFMPNetForMultipleChoice",
            "TFMPNetForQuestionAnswering",
            "TFMPNetForSequenceClassification",
            "TFMPNetForTokenClassification",
            "TFMPNetMainLayer",
            "TFMPNetModel",
            "TFMPNetPreTrainedModel",
        ]
    )
    _import_structure["models.mt5"].extend(["TFMT5EncoderModel", "TFMT5ForConditionalGeneration", "TFMT5Model"])
    _import_structure["models.openai"].extend(
        [
            "TFOpenAIGPTDoubleHeadsModel",
            "TFOpenAIGPTForSequenceClassification",
            "TFOpenAIGPTLMHeadModel",
            "TFOpenAIGPTMainLayer",
            "TFOpenAIGPTModel",
            "TFOpenAIGPTPreTrainedModel",
        ]
    )
    _import_structure["models.opt"].extend(
        [
            "TFOPTForCausalLM",
            "TFOPTModel",
            "TFOPTPreTrainedModel",
        ]
    )
    _import_structure["models.pegasus"].extend(
        [
            "TFPegasusForConditionalGeneration",
            "TFPegasusModel",
            "TFPegasusPreTrainedModel",
        ]
    )
    _import_structure["models.rag"].extend(
        [
            "TFRagModel",
            "TFRagPreTrainedModel",
            "TFRagSequenceForGeneration",
            "TFRagTokenForGeneration",
        ]
    )
    _import_structure["models.regnet"].extend(
        [
            "TFRegNetForImageClassification",
            "TFRegNetModel",
            "TFRegNetPreTrainedModel",
        ]
    )
    _import_structure["models.rembert"].extend(
        [
            "TFRemBertForCausalLM",
            "TFRemBertForMaskedLM",
            "TFRemBertForMultipleChoice",
            "TFRemBertForQuestionAnswering",
            "TFRemBertForSequenceClassification",
            "TFRemBertForTokenClassification",
            "TFRemBertModel",
            "TFRemBertPreTrainedModel",
        ]
    )
    _import_structure["models.resnet"].extend(
        [
            "TFResNetForImageClassification",
            "TFResNetModel",
            "TFResNetPreTrainedModel",
        ]
    )
    _import_structure["models.roberta"].extend(
        [
            "TFRobertaForCausalLM",
            "TFRobertaForMaskedLM",
            "TFRobertaForMultipleChoice",
            "TFRobertaForQuestionAnswering",
            "TFRobertaForSequenceClassification",
            "TFRobertaForTokenClassification",
            "TFRobertaMainLayer",
            "TFRobertaModel",
            "TFRobertaPreTrainedModel",
        ]
    )
    _import_structure["models.roberta_prelayernorm"].extend(
        [
            "TFRobertaPreLayerNormForCausalLM",
            "TFRobertaPreLayerNormForMaskedLM",
            "TFRobertaPreLayerNormForMultipleChoice",
            "TFRobertaPreLayerNormForQuestionAnswering",
            "TFRobertaPreLayerNormForSequenceClassification",
            "TFRobertaPreLayerNormForTokenClassification",
            "TFRobertaPreLayerNormMainLayer",
            "TFRobertaPreLayerNormModel",
            "TFRobertaPreLayerNormPreTrainedModel",
        ]
    )
    _import_structure["models.roformer"].extend(
        [
            "TFRoFormerForCausalLM",
            "TFRoFormerForMaskedLM",
            "TFRoFormerForMultipleChoice",
            "TFRoFormerForQuestionAnswering",
            "TFRoFormerForSequenceClassification",
            "TFRoFormerForTokenClassification",
            "TFRoFormerModel",
            "TFRoFormerPreTrainedModel",
        ]
    )
    _import_structure["models.sam"].extend(
        [
            "TFSamModel",
            "TFSamPreTrainedModel",
        ]
    )
    _import_structure["models.segformer"].extend(
        [
            "TFSegformerDecodeHead",
            "TFSegformerForImageClassification",
            "TFSegformerForSemanticSegmentation",
            "TFSegformerModel",
            "TFSegformerPreTrainedModel",
        ]
    )
    _import_structure["models.speech_to_text"].extend(
        [
            "TFSpeech2TextForConditionalGeneration",
            "TFSpeech2TextModel",
            "TFSpeech2TextPreTrainedModel",
        ]
    )
    _import_structure["models.swiftformer"].extend(
        [
            "TFSwiftFormerForImageClassification",
            "TFSwiftFormerModel",
            "TFSwiftFormerPreTrainedModel",
        ]
    )
    _import_structure["models.swin"].extend(
        [
            "TFSwinForImageClassification",
            "TFSwinForMaskedImageModeling",
            "TFSwinModel",
            "TFSwinPreTrainedModel",
        ]
    )
    _import_structure["models.t5"].extend(
        [
            "TFT5EncoderModel",
            "TFT5ForConditionalGeneration",
            "TFT5Model",
            "TFT5PreTrainedModel",
        ]
    )
    _import_structure["models.tapas"].extend(
        [
            "TFTapasForMaskedLM",
            "TFTapasForQuestionAnswering",
            "TFTapasForSequenceClassification",
            "TFTapasModel",
            "TFTapasPreTrainedModel",
        ]
    )
    _import_structure["models.vision_encoder_decoder"].extend(["TFVisionEncoderDecoderModel"])
    _import_structure["models.vision_text_dual_encoder"].extend(["TFVisionTextDualEncoderModel"])
    _import_structure["models.vit"].extend(
        [
            "TFViTForImageClassification",
            "TFViTModel",
            "TFViTPreTrainedModel",
        ]
    )
    _import_structure["models.vit_mae"].extend(
        [
            "TFViTMAEForPreTraining",
            "TFViTMAEModel",
            "TFViTMAEPreTrainedModel",
        ]
    )
    _import_structure["models.wav2vec2"].extend(
        [
            "TFWav2Vec2ForCTC",
            "TFWav2Vec2ForSequenceClassification",
            "TFWav2Vec2Model",
            "TFWav2Vec2PreTrainedModel",
        ]
    )
    _import_structure["models.whisper"].extend(
        [
            "TFWhisperForConditionalGeneration",
            "TFWhisperModel",
            "TFWhisperPreTrainedModel",
        ]
    )
    _import_structure["models.xglm"].extend(
        [
            "TFXGLMForCausalLM",
            "TFXGLMModel",
            "TFXGLMPreTrainedModel",
        ]
    )
    _import_structure["models.xlm"].extend(
        [
            "TFXLMForMultipleChoice",
            "TFXLMForQuestionAnsweringSimple",
            "TFXLMForSequenceClassification",
            "TFXLMForTokenClassification",
            "TFXLMMainLayer",
            "TFXLMModel",
            "TFXLMPreTrainedModel",
            "TFXLMWithLMHeadModel",
        ]
    )
    _import_structure["models.xlm_roberta"].extend(
        [
            "TFXLMRobertaForCausalLM",
            "TFXLMRobertaForMaskedLM",
            "TFXLMRobertaForMultipleChoice",
            "TFXLMRobertaForQuestionAnswering",
            "TFXLMRobertaForSequenceClassification",
            "TFXLMRobertaForTokenClassification",
            "TFXLMRobertaModel",
            "TFXLMRobertaPreTrainedModel",
        ]
    )
    _import_structure["models.xlnet"].extend(
        [
            "TFXLNetForMultipleChoice",
            "TFXLNetForQuestionAnsweringSimple",
            "TFXLNetForSequenceClassification",
            "TFXLNetForTokenClassification",
            "TFXLNetLMHeadModel",
            "TFXLNetMainLayer",
            "TFXLNetModel",
            "TFXLNetPreTrainedModel",
        ]
    )
    _import_structure["optimization_tf"] = [
        "AdamWeightDecay",
        "GradientAccumulator",
        "WarmUp",
        "create_optimizer",
    ]
    _import_structure["tf_utils"] = []


try:
    if not (
        is_librosa_available()
        and is_essentia_available()
        and is_scipy_available()
        and is_torch_available()
        and is_pretty_midi_available()
    ):
        raise OptionalDependencyNotAvailable()
except OptionalDependencyNotAvailable:
    from .utils import (
        dummy_essentia_and_librosa_and_pretty_midi_and_scipy_and_torch_objects,
    )

    _import_structure["utils.dummy_essentia_and_librosa_and_pretty_midi_and_scipy_and_torch_objects"] = [
        name
        for name in dir(dummy_essentia_and_librosa_and_pretty_midi_and_scipy_and_torch_objects)
        if not name.startswith("_")
    ]
else:
    _import_structure["models.pop2piano"].append("Pop2PianoFeatureExtractor")
    _import_structure["models.pop2piano"].append("Pop2PianoTokenizer")
    _import_structure["models.pop2piano"].append("Pop2PianoProcessor")

try:
    if not is_torchaudio_available():
        raise OptionalDependencyNotAvailable()
except OptionalDependencyNotAvailable:
    from .utils import (
        dummy_torchaudio_objects,
    )

    _import_structure["utils.dummy_torchaudio_objects"] = [
        name for name in dir(dummy_torchaudio_objects) if not name.startswith("_")
    ]
else:
    _import_structure["models.musicgen_melody"].append("MusicgenMelodyFeatureExtractor")
    _import_structure["models.musicgen_melody"].append("MusicgenMelodyProcessor")


# FLAX-backed objects
try:
    if not is_flax_available():
        raise OptionalDependencyNotAvailable()
except OptionalDependencyNotAvailable:
    from .utils import dummy_flax_objects

    _import_structure["utils.dummy_flax_objects"] = [
        name for name in dir(dummy_flax_objects) if not name.startswith("_")
    ]
else:
    _import_structure["generation"].extend(
        [
            "FlaxForcedBOSTokenLogitsProcessor",
            "FlaxForcedEOSTokenLogitsProcessor",
            "FlaxForceTokensLogitsProcessor",
            "FlaxGenerationMixin",
            "FlaxLogitsProcessor",
            "FlaxLogitsProcessorList",
            "FlaxLogitsWarper",
            "FlaxMinLengthLogitsProcessor",
            "FlaxTemperatureLogitsWarper",
            "FlaxSuppressTokensAtBeginLogitsProcessor",
            "FlaxSuppressTokensLogitsProcessor",
            "FlaxTopKLogitsWarper",
            "FlaxTopPLogitsWarper",
            "FlaxWhisperTimeStampLogitsProcessor",
        ]
    )
    _import_structure["modeling_flax_outputs"] = []
    _import_structure["modeling_flax_utils"] = ["FlaxPreTrainedModel"]
    _import_structure["models.albert"].extend(
        [
            "FlaxAlbertForMaskedLM",
            "FlaxAlbertForMultipleChoice",
            "FlaxAlbertForPreTraining",
            "FlaxAlbertForQuestionAnswering",
            "FlaxAlbertForSequenceClassification",
            "FlaxAlbertForTokenClassification",
            "FlaxAlbertModel",
            "FlaxAlbertPreTrainedModel",
        ]
    )
    _import_structure["models.auto"].extend(
        [
            "FLAX_MODEL_FOR_AUDIO_CLASSIFICATION_MAPPING",
            "FLAX_MODEL_FOR_CAUSAL_LM_MAPPING",
            "FLAX_MODEL_FOR_IMAGE_CLASSIFICATION_MAPPING",
            "FLAX_MODEL_FOR_MASKED_LM_MAPPING",
            "FLAX_MODEL_FOR_MULTIPLE_CHOICE_MAPPING",
            "FLAX_MODEL_FOR_NEXT_SENTENCE_PREDICTION_MAPPING",
            "FLAX_MODEL_FOR_PRETRAINING_MAPPING",
            "FLAX_MODEL_FOR_QUESTION_ANSWERING_MAPPING",
            "FLAX_MODEL_FOR_SEQ_TO_SEQ_CAUSAL_LM_MAPPING",
            "FLAX_MODEL_FOR_SEQUENCE_CLASSIFICATION_MAPPING",
            "FLAX_MODEL_FOR_SPEECH_SEQ_2_SEQ_MAPPING",
            "FLAX_MODEL_FOR_TOKEN_CLASSIFICATION_MAPPING",
            "FLAX_MODEL_FOR_VISION_2_SEQ_MAPPING",
            "FLAX_MODEL_MAPPING",
            "FlaxAutoModel",
            "FlaxAutoModelForCausalLM",
            "FlaxAutoModelForImageClassification",
            "FlaxAutoModelForMaskedLM",
            "FlaxAutoModelForMultipleChoice",
            "FlaxAutoModelForNextSentencePrediction",
            "FlaxAutoModelForPreTraining",
            "FlaxAutoModelForQuestionAnswering",
            "FlaxAutoModelForSeq2SeqLM",
            "FlaxAutoModelForSequenceClassification",
            "FlaxAutoModelForSpeechSeq2Seq",
            "FlaxAutoModelForTokenClassification",
            "FlaxAutoModelForVision2Seq",
        ]
    )

    # Flax models structure

    _import_structure["models.bart"].extend(
        [
            "FlaxBartDecoderPreTrainedModel",
            "FlaxBartForCausalLM",
            "FlaxBartForConditionalGeneration",
            "FlaxBartForQuestionAnswering",
            "FlaxBartForSequenceClassification",
            "FlaxBartModel",
            "FlaxBartPreTrainedModel",
        ]
    )
    _import_structure["models.beit"].extend(
        [
            "FlaxBeitForImageClassification",
            "FlaxBeitForMaskedImageModeling",
            "FlaxBeitModel",
            "FlaxBeitPreTrainedModel",
        ]
    )

    _import_structure["models.bert"].extend(
        [
            "FlaxBertForCausalLM",
            "FlaxBertForMaskedLM",
            "FlaxBertForMultipleChoice",
            "FlaxBertForNextSentencePrediction",
            "FlaxBertForPreTraining",
            "FlaxBertForQuestionAnswering",
            "FlaxBertForSequenceClassification",
            "FlaxBertForTokenClassification",
            "FlaxBertModel",
            "FlaxBertPreTrainedModel",
        ]
    )
    _import_structure["models.big_bird"].extend(
        [
            "FlaxBigBirdForCausalLM",
            "FlaxBigBirdForMaskedLM",
            "FlaxBigBirdForMultipleChoice",
            "FlaxBigBirdForPreTraining",
            "FlaxBigBirdForQuestionAnswering",
            "FlaxBigBirdForSequenceClassification",
            "FlaxBigBirdForTokenClassification",
            "FlaxBigBirdModel",
            "FlaxBigBirdPreTrainedModel",
        ]
    )
    _import_structure["models.blenderbot"].extend(
        [
            "FlaxBlenderbotForConditionalGeneration",
            "FlaxBlenderbotModel",
            "FlaxBlenderbotPreTrainedModel",
        ]
    )
    _import_structure["models.blenderbot_small"].extend(
        [
            "FlaxBlenderbotSmallForConditionalGeneration",
            "FlaxBlenderbotSmallModel",
            "FlaxBlenderbotSmallPreTrainedModel",
        ]
    )
    _import_structure["models.bloom"].extend(
        [
            "FlaxBloomForCausalLM",
            "FlaxBloomModel",
            "FlaxBloomPreTrainedModel",
        ]
    )
    _import_structure["models.clip"].extend(
        [
            "FlaxCLIPModel",
            "FlaxCLIPPreTrainedModel",
            "FlaxCLIPTextModel",
            "FlaxCLIPTextPreTrainedModel",
            "FlaxCLIPTextModelWithProjection",
            "FlaxCLIPVisionModel",
            "FlaxCLIPVisionPreTrainedModel",
        ]
    )
    _import_structure["models.dinov2"].extend(
        [
            "FlaxDinov2Model",
            "FlaxDinov2ForImageClassification",
            "FlaxDinov2PreTrainedModel",
        ]
    )
    _import_structure["models.distilbert"].extend(
        [
            "FlaxDistilBertForMaskedLM",
            "FlaxDistilBertForMultipleChoice",
            "FlaxDistilBertForQuestionAnswering",
            "FlaxDistilBertForSequenceClassification",
            "FlaxDistilBertForTokenClassification",
            "FlaxDistilBertModel",
            "FlaxDistilBertPreTrainedModel",
        ]
    )
    _import_structure["models.electra"].extend(
        [
            "FlaxElectraForCausalLM",
            "FlaxElectraForMaskedLM",
            "FlaxElectraForMultipleChoice",
            "FlaxElectraForPreTraining",
            "FlaxElectraForQuestionAnswering",
            "FlaxElectraForSequenceClassification",
            "FlaxElectraForTokenClassification",
            "FlaxElectraModel",
            "FlaxElectraPreTrainedModel",
        ]
    )
    _import_structure["models.encoder_decoder"].append("FlaxEncoderDecoderModel")
    _import_structure["models.gpt2"].extend(["FlaxGPT2LMHeadModel", "FlaxGPT2Model", "FlaxGPT2PreTrainedModel"])
    _import_structure["models.gpt_neo"].extend(
        ["FlaxGPTNeoForCausalLM", "FlaxGPTNeoModel", "FlaxGPTNeoPreTrainedModel"]
    )
    _import_structure["models.gptj"].extend(["FlaxGPTJForCausalLM", "FlaxGPTJModel", "FlaxGPTJPreTrainedModel"])
    _import_structure["models.llama"].extend(["FlaxLlamaForCausalLM", "FlaxLlamaModel", "FlaxLlamaPreTrainedModel"])
    _import_structure["models.gemma"].extend(["FlaxGemmaForCausalLM", "FlaxGemmaModel", "FlaxGemmaPreTrainedModel"])
    _import_structure["models.longt5"].extend(
        [
            "FlaxLongT5ForConditionalGeneration",
            "FlaxLongT5Model",
            "FlaxLongT5PreTrainedModel",
        ]
    )
    _import_structure["models.marian"].extend(
        [
            "FlaxMarianModel",
            "FlaxMarianMTModel",
            "FlaxMarianPreTrainedModel",
        ]
    )
    _import_structure["models.mbart"].extend(
        [
            "FlaxMBartForConditionalGeneration",
            "FlaxMBartForQuestionAnswering",
            "FlaxMBartForSequenceClassification",
            "FlaxMBartModel",
            "FlaxMBartPreTrainedModel",
        ]
    )
    _import_structure["models.mistral"].extend(
        [
            "FlaxMistralForCausalLM",
            "FlaxMistralModel",
            "FlaxMistralPreTrainedModel",
        ]
    )
    _import_structure["models.mt5"].extend(["FlaxMT5EncoderModel", "FlaxMT5ForConditionalGeneration", "FlaxMT5Model"])
    _import_structure["models.opt"].extend(
        [
            "FlaxOPTForCausalLM",
            "FlaxOPTModel",
            "FlaxOPTPreTrainedModel",
        ]
    )
    _import_structure["models.pegasus"].extend(
        [
            "FlaxPegasusForConditionalGeneration",
            "FlaxPegasusModel",
            "FlaxPegasusPreTrainedModel",
        ]
    )
    _import_structure["models.regnet"].extend(
        [
            "FlaxRegNetForImageClassification",
            "FlaxRegNetModel",
            "FlaxRegNetPreTrainedModel",
        ]
    )
    _import_structure["models.resnet"].extend(
        [
            "FlaxResNetForImageClassification",
            "FlaxResNetModel",
            "FlaxResNetPreTrainedModel",
        ]
    )
    _import_structure["models.roberta"].extend(
        [
            "FlaxRobertaForCausalLM",
            "FlaxRobertaForMaskedLM",
            "FlaxRobertaForMultipleChoice",
            "FlaxRobertaForQuestionAnswering",
            "FlaxRobertaForSequenceClassification",
            "FlaxRobertaForTokenClassification",
            "FlaxRobertaModel",
            "FlaxRobertaPreTrainedModel",
        ]
    )
    _import_structure["models.roberta_prelayernorm"].extend(
        [
            "FlaxRobertaPreLayerNormForCausalLM",
            "FlaxRobertaPreLayerNormForMaskedLM",
            "FlaxRobertaPreLayerNormForMultipleChoice",
            "FlaxRobertaPreLayerNormForQuestionAnswering",
            "FlaxRobertaPreLayerNormForSequenceClassification",
            "FlaxRobertaPreLayerNormForTokenClassification",
            "FlaxRobertaPreLayerNormModel",
            "FlaxRobertaPreLayerNormPreTrainedModel",
        ]
    )
    _import_structure["models.roformer"].extend(
        [
            "FlaxRoFormerForMaskedLM",
            "FlaxRoFormerForMultipleChoice",
            "FlaxRoFormerForQuestionAnswering",
            "FlaxRoFormerForSequenceClassification",
            "FlaxRoFormerForTokenClassification",
            "FlaxRoFormerModel",
            "FlaxRoFormerPreTrainedModel",
        ]
    )
    _import_structure["models.speech_encoder_decoder"].append("FlaxSpeechEncoderDecoderModel")
    _import_structure["models.t5"].extend(
        [
            "FlaxT5EncoderModel",
            "FlaxT5ForConditionalGeneration",
            "FlaxT5Model",
            "FlaxT5PreTrainedModel",
        ]
    )
    _import_structure["models.vision_encoder_decoder"].append("FlaxVisionEncoderDecoderModel")
    _import_structure["models.vision_text_dual_encoder"].extend(["FlaxVisionTextDualEncoderModel"])
    _import_structure["models.vit"].extend(["FlaxViTForImageClassification", "FlaxViTModel", "FlaxViTPreTrainedModel"])
    _import_structure["models.wav2vec2"].extend(
        [
            "FlaxWav2Vec2ForCTC",
            "FlaxWav2Vec2ForPreTraining",
            "FlaxWav2Vec2Model",
            "FlaxWav2Vec2PreTrainedModel",
        ]
    )
    _import_structure["models.whisper"].extend(
        [
            "FlaxWhisperForConditionalGeneration",
            "FlaxWhisperModel",
            "FlaxWhisperPreTrainedModel",
            "FlaxWhisperForAudioClassification",
        ]
    )
    _import_structure["models.xglm"].extend(
        [
            "FlaxXGLMForCausalLM",
            "FlaxXGLMModel",
            "FlaxXGLMPreTrainedModel",
        ]
    )
    _import_structure["models.xlm_roberta"].extend(
        [
            "FlaxXLMRobertaForMaskedLM",
            "FlaxXLMRobertaForMultipleChoice",
            "FlaxXLMRobertaForQuestionAnswering",
            "FlaxXLMRobertaForSequenceClassification",
            "FlaxXLMRobertaForTokenClassification",
            "FlaxXLMRobertaModel",
            "FlaxXLMRobertaForCausalLM",
            "FlaxXLMRobertaPreTrainedModel",
        ]
    )


# Direct imports for type-checking
if TYPE_CHECKING:
    # Configuration
    # Agents
    from .agents import (
        Agent,
        CodeAgent,
        HfApiEngine,
        ManagedAgent,
        PipelineTool,
        ReactAgent,
        ReactCodeAgent,
        ReactJsonAgent,
        Tool,
        Toolbox,
        ToolCollection,
        TransformersEngine,
        launch_gradio_demo,
        load_tool,
        stream_to_gradio,
        tool,
    )
    from .configuration_utils import PretrainedConfig

    # Data
    from .data import (
        DataProcessor,
        InputExample,
        InputFeatures,
        SingleSentenceClassificationProcessor,
        SquadExample,
        SquadFeatures,
        SquadV1Processor,
        SquadV2Processor,
        glue_compute_metrics,
        glue_convert_examples_to_features,
        glue_output_modes,
        glue_processors,
        glue_tasks_num_labels,
        squad_convert_examples_to_features,
        xnli_compute_metrics,
        xnli_output_modes,
        xnli_processors,
        xnli_tasks_num_labels,
    )
    from .data.data_collator import (
        DataCollator,
        DataCollatorForLanguageModeling,
        DataCollatorForMultipleChoice,
        DataCollatorForPermutationLanguageModeling,
        DataCollatorForSeq2Seq,
        DataCollatorForSOP,
        DataCollatorForTokenClassification,
        DataCollatorForWholeWordMask,
        DataCollatorWithFlattening,
        DataCollatorWithPadding,
        DefaultDataCollator,
        default_data_collator,
    )
    from .feature_extraction_sequence_utils import SequenceFeatureExtractor

    # Feature Extractor
    from .feature_extraction_utils import BatchFeature, FeatureExtractionMixin

    # Generation
    from .generation import (
        AsyncTextIteratorStreamer,
        CompileConfig,
        GenerationConfig,
        TextIteratorStreamer,
        TextStreamer,
        WatermarkingConfig,
    )
    from .hf_argparser import HfArgumentParser

    # Integrations
    from .integrations import (
        is_clearml_available,
        is_comet_available,
        is_dvclive_available,
        is_neptune_available,
        is_optuna_available,
        is_ray_available,
        is_ray_tune_available,
        is_sigopt_available,
        is_tensorboard_available,
        is_wandb_available,
    )

    # Model Cards
    from .modelcard import ModelCard

    # TF 2.0 <=> PyTorch conversion utilities
    from .modeling_tf_pytorch_utils import (
        convert_tf_weight_name_to_pt_weight_name,
        load_pytorch_checkpoint_in_tf2_model,
        load_pytorch_model_in_tf2_model,
        load_pytorch_weights_in_tf2_model,
        load_tf2_checkpoint_in_pytorch_model,
        load_tf2_model_in_pytorch_model,
        load_tf2_weights_in_pytorch_model,
    )
    from .models.albert import AlbertConfig
    from .models.align import (
        AlignConfig,
        AlignProcessor,
        AlignTextConfig,
        AlignVisionConfig,
    )
    from .models.altclip import (
        AltCLIPConfig,
        AltCLIPProcessor,
        AltCLIPTextConfig,
        AltCLIPVisionConfig,
    )
    from .models.aria import (
        AriaConfig,
        AriaProcessor,
        AriaTextConfig,
    )
    from .models.audio_spectrogram_transformer import (
        ASTConfig,
        ASTFeatureExtractor,
    )
    from .models.auto import (
        CONFIG_MAPPING,
        FEATURE_EXTRACTOR_MAPPING,
        IMAGE_PROCESSOR_MAPPING,
        MODEL_NAMES_MAPPING,
        PROCESSOR_MAPPING,
        TOKENIZER_MAPPING,
        AutoConfig,
        AutoFeatureExtractor,
        AutoImageProcessor,
        AutoProcessor,
        AutoTokenizer,
    )
    from .models.autoformer import (
        AutoformerConfig,
    )
    from .models.bamba import BambaConfig
    from .models.bark import (
        BarkCoarseConfig,
        BarkConfig,
        BarkFineConfig,
        BarkProcessor,
        BarkSemanticConfig,
    )
    from .models.bart import BartConfig, BartTokenizer
    from .models.beit import BeitConfig
    from .models.bert import (
        BasicTokenizer,
        BertConfig,
        BertTokenizer,
        WordpieceTokenizer,
    )
    from .models.bert_generation import BertGenerationConfig
    from .models.bert_japanese import (
        BertJapaneseTokenizer,
        CharacterTokenizer,
        MecabTokenizer,
    )
    from .models.bertweet import BertweetTokenizer
    from .models.big_bird import BigBirdConfig
    from .models.bigbird_pegasus import (
        BigBirdPegasusConfig,
    )
    from .models.biogpt import (
        BioGptConfig,
        BioGptTokenizer,
    )
    from .models.bit import BitConfig
    from .models.blenderbot import (
        BlenderbotConfig,
        BlenderbotTokenizer,
    )
    from .models.blenderbot_small import (
        BlenderbotSmallConfig,
        BlenderbotSmallTokenizer,
    )
    from .models.blip import (
        BlipConfig,
        BlipProcessor,
        BlipTextConfig,
        BlipVisionConfig,
    )
    from .models.blip_2 import (
        Blip2Config,
        Blip2Processor,
        Blip2QFormerConfig,
        Blip2VisionConfig,
    )
    from .models.bloom import BloomConfig
    from .models.bridgetower import (
        BridgeTowerConfig,
        BridgeTowerProcessor,
        BridgeTowerTextConfig,
        BridgeTowerVisionConfig,
    )
    from .models.bros import (
        BrosConfig,
        BrosProcessor,
    )
    from .models.byt5 import ByT5Tokenizer
    from .models.camembert import (
        CamembertConfig,
    )
    from .models.canine import (
        CanineConfig,
        CanineTokenizer,
    )
    from .models.chameleon import (
        ChameleonConfig,
        ChameleonProcessor,
        ChameleonVQVAEConfig,
    )
    from .models.chinese_clip import (
        ChineseCLIPConfig,
        ChineseCLIPProcessor,
        ChineseCLIPTextConfig,
        ChineseCLIPVisionConfig,
    )
    from .models.clap import (
        ClapAudioConfig,
        ClapConfig,
        ClapProcessor,
        ClapTextConfig,
    )
    from .models.clip import (
        CLIPConfig,
        CLIPProcessor,
        CLIPTextConfig,
        CLIPTokenizer,
        CLIPVisionConfig,
    )
    from .models.clipseg import (
        CLIPSegConfig,
        CLIPSegProcessor,
        CLIPSegTextConfig,
        CLIPSegVisionConfig,
    )
    from .models.clvp import (
        ClvpConfig,
        ClvpDecoderConfig,
        ClvpEncoderConfig,
        ClvpFeatureExtractor,
        ClvpProcessor,
        ClvpTokenizer,
    )
    from .models.codegen import (
        CodeGenConfig,
        CodeGenTokenizer,
    )
    from .models.cohere import CohereConfig
    from .models.cohere2 import Cohere2Config
    from .models.colpali import (
        ColPaliConfig,
        ColPaliProcessor,
    )
    from .models.conditional_detr import (
        ConditionalDetrConfig,
    )
    from .models.convbert import (
        ConvBertConfig,
        ConvBertTokenizer,
    )
    from .models.convnext import ConvNextConfig
    from .models.convnextv2 import (
        ConvNextV2Config,
    )
    from .models.cpmant import (
        CpmAntConfig,
        CpmAntTokenizer,
    )
    from .models.ctrl import (
        CTRLConfig,
        CTRLTokenizer,
    )
    from .models.cvt import CvtConfig
    from .models.dab_detr import (
        DabDetrConfig,
    )
    from .models.dac import (
        DacConfig,
        DacFeatureExtractor,
    )
    from .models.data2vec import (
        Data2VecAudioConfig,
        Data2VecTextConfig,
        Data2VecVisionConfig,
    )
    from .models.dbrx import DbrxConfig
    from .models.deberta import (
        DebertaConfig,
        DebertaTokenizer,
    )
    from .models.deberta_v2 import (
        DebertaV2Config,
    )
    from .models.decision_transformer import (
        DecisionTransformerConfig,
    )
    from .models.deformable_detr import (
        DeformableDetrConfig,
    )
    from .models.deit import DeiTConfig
    from .models.deprecated.deta import DetaConfig
    from .models.deprecated.efficientformer import (
        EfficientFormerConfig,
    )
    from .models.deprecated.ernie_m import ErnieMConfig
    from .models.deprecated.gptsan_japanese import (
        GPTSanJapaneseConfig,
        GPTSanJapaneseTokenizer,
    )
    from .models.deprecated.graphormer import GraphormerConfig
    from .models.deprecated.jukebox import (
        JukeboxConfig,
        JukeboxPriorConfig,
        JukeboxTokenizer,
        JukeboxVQVAEConfig,
    )
    from .models.deprecated.mctct import (
        MCTCTConfig,
        MCTCTFeatureExtractor,
        MCTCTProcessor,
    )
    from .models.deprecated.mega import MegaConfig
    from .models.deprecated.mmbt import MMBTConfig
    from .models.deprecated.nat import NatConfig
    from .models.deprecated.nezha import NezhaConfig
    from .models.deprecated.open_llama import (
        OpenLlamaConfig,
    )
    from .models.deprecated.qdqbert import QDQBertConfig
    from .models.deprecated.realm import (
        RealmConfig,
        RealmTokenizer,
    )
    from .models.deprecated.retribert import (
        RetriBertConfig,
        RetriBertTokenizer,
    )
    from .models.deprecated.speech_to_text_2 import (
        Speech2Text2Config,
        Speech2Text2Processor,
        Speech2Text2Tokenizer,
    )
    from .models.deprecated.tapex import TapexTokenizer
    from .models.deprecated.trajectory_transformer import (
        TrajectoryTransformerConfig,
    )
    from .models.deprecated.transfo_xl import (
        TransfoXLConfig,
        TransfoXLCorpus,
        TransfoXLTokenizer,
    )
    from .models.deprecated.tvlt import (
        TvltConfig,
        TvltFeatureExtractor,
        TvltProcessor,
    )
    from .models.deprecated.van import VanConfig
    from .models.deprecated.vit_hybrid import (
        ViTHybridConfig,
    )
    from .models.deprecated.xlm_prophetnet import (
        XLMProphetNetConfig,
    )
    from .models.depth_anything import DepthAnythingConfig
    from .models.depth_pro import DepthProConfig
    from .models.detr import DetrConfig
    from .models.diffllama import DiffLlamaConfig
    from .models.dinat import DinatConfig
    from .models.dinov2 import Dinov2Config
    from .models.dinov2_with_registers import Dinov2WithRegistersConfig
    from .models.distilbert import (
        DistilBertConfig,
        DistilBertTokenizer,
    )
    from .models.donut import (
        DonutProcessor,
        DonutSwinConfig,
    )
    from .models.dpr import (
        DPRConfig,
        DPRContextEncoderTokenizer,
        DPRQuestionEncoderTokenizer,
        DPRReaderOutput,
        DPRReaderTokenizer,
    )
    from .models.dpt import DPTConfig
    from .models.efficientnet import (
        EfficientNetConfig,
    )
    from .models.electra import (
        ElectraConfig,
        ElectraTokenizer,
    )
    from .models.emu3 import (
        Emu3Config,
        Emu3Processor,
        Emu3TextConfig,
        Emu3VQVAEConfig,
    )
    from .models.encodec import (
        EncodecConfig,
        EncodecFeatureExtractor,
    )
    from .models.encoder_decoder import EncoderDecoderConfig
    from .models.ernie import ErnieConfig
    from .models.esm import EsmConfig, EsmTokenizer
    from .models.falcon import FalconConfig
    from .models.falcon_mamba import FalconMambaConfig
    from .models.fastspeech2_conformer import (
        FastSpeech2ConformerConfig,
        FastSpeech2ConformerHifiGanConfig,
        FastSpeech2ConformerTokenizer,
        FastSpeech2ConformerWithHifiGanConfig,
    )
    from .models.flaubert import FlaubertConfig, FlaubertTokenizer
    from .models.flava import (
        FlavaConfig,
        FlavaImageCodebookConfig,
        FlavaImageConfig,
        FlavaMultimodalConfig,
        FlavaTextConfig,
    )
    from .models.fnet import FNetConfig
    from .models.focalnet import FocalNetConfig
    from .models.fsmt import (
        FSMTConfig,
        FSMTTokenizer,
    )
    from .models.funnel import (
        FunnelConfig,
        FunnelTokenizer,
    )
    from .models.fuyu import FuyuConfig
    from .models.gemma import GemmaConfig
    from .models.gemma2 import Gemma2Config
    from .models.git import (
        GitConfig,
        GitProcessor,
        GitVisionConfig,
    )
    from .models.glm import GlmConfig
    from .models.glpn import GLPNConfig
    from .models.got_ocr2 import GotOcr2Config, GotOcr2Processor, GotOcr2VisionConfig
    from .models.gpt2 import (
        GPT2Config,
        GPT2Tokenizer,
    )
    from .models.gpt_bigcode import (
        GPTBigCodeConfig,
    )
    from .models.gpt_neo import GPTNeoConfig
    from .models.gpt_neox import GPTNeoXConfig
    from .models.gpt_neox_japanese import (
        GPTNeoXJapaneseConfig,
    )
    from .models.gptj import GPTJConfig
    from .models.granite import GraniteConfig
    from .models.granitemoe import GraniteMoeConfig
    from .models.granitemoeshared import GraniteMoeSharedConfig
    from .models.grounding_dino import (
        GroundingDinoConfig,
        GroundingDinoProcessor,
    )
    from .models.groupvit import (
        GroupViTConfig,
        GroupViTTextConfig,
        GroupViTVisionConfig,
    )
    from .models.helium import HeliumConfig
    from .models.herbert import HerbertTokenizer
    from .models.hiera import HieraConfig
    from .models.hubert import HubertConfig
    from .models.ibert import IBertConfig
    from .models.idefics import (
        IdeficsConfig,
    )
    from .models.idefics2 import Idefics2Config
    from .models.idefics3 import Idefics3Config
    from .models.ijepa import IJepaConfig
    from .models.imagegpt import ImageGPTConfig
    from .models.informer import InformerConfig
    from .models.instructblip import (
        InstructBlipConfig,
        InstructBlipProcessor,
        InstructBlipQFormerConfig,
        InstructBlipVisionConfig,
    )
    from .models.instructblipvideo import (
        InstructBlipVideoConfig,
        InstructBlipVideoProcessor,
        InstructBlipVideoQFormerConfig,
        InstructBlipVideoVisionConfig,
    )
    from .models.jamba import JambaConfig
    from .models.jetmoe import JetMoeConfig
    from .models.kosmos2 import (
        Kosmos2Config,
        Kosmos2Processor,
    )
    from .models.layoutlm import (
        LayoutLMConfig,
        LayoutLMTokenizer,
    )
    from .models.layoutlmv2 import (
        LayoutLMv2Config,
        LayoutLMv2FeatureExtractor,
        LayoutLMv2ImageProcessor,
        LayoutLMv2Processor,
        LayoutLMv2Tokenizer,
    )
    from .models.layoutlmv3 import (
        LayoutLMv3Config,
        LayoutLMv3FeatureExtractor,
        LayoutLMv3ImageProcessor,
        LayoutLMv3Processor,
        LayoutLMv3Tokenizer,
    )
    from .models.layoutxlm import LayoutXLMProcessor
    from .models.led import LEDConfig, LEDTokenizer
    from .models.levit import LevitConfig
    from .models.lilt import LiltConfig
    from .models.llama import LlamaConfig
    from .models.llava import (
        LlavaConfig,
        LlavaProcessor,
    )
    from .models.llava_next import (
        LlavaNextConfig,
        LlavaNextProcessor,
    )
    from .models.llava_next_video import (
        LlavaNextVideoConfig,
        LlavaNextVideoProcessor,
    )
    from .models.llava_onevision import (
        LlavaOnevisionConfig,
        LlavaOnevisionProcessor,
    )
    from .models.longformer import (
        LongformerConfig,
        LongformerTokenizer,
    )
    from .models.longt5 import LongT5Config
    from .models.luke import (
        LukeConfig,
        LukeTokenizer,
    )
    from .models.lxmert import (
        LxmertConfig,
        LxmertTokenizer,
    )
    from .models.m2m_100 import M2M100Config
    from .models.mamba import MambaConfig
    from .models.mamba2 import Mamba2Config
    from .models.marian import MarianConfig
    from .models.markuplm import (
        MarkupLMConfig,
        MarkupLMFeatureExtractor,
        MarkupLMProcessor,
        MarkupLMTokenizer,
    )
    from .models.mask2former import (
        Mask2FormerConfig,
    )
    from .models.maskformer import (
        MaskFormerConfig,
        MaskFormerSwinConfig,
    )
    from .models.mbart import MBartConfig
    from .models.megatron_bert import (
        MegatronBertConfig,
    )
    from .models.mgp_str import (
        MgpstrConfig,
        MgpstrProcessor,
        MgpstrTokenizer,
    )
    from .models.mimi import (
        MimiConfig,
    )
    from .models.mistral import MistralConfig
    from .models.mixtral import MixtralConfig
    from .models.mllama import (
        MllamaConfig,
        MllamaProcessor,
    )
    from .models.mobilebert import (
        MobileBertConfig,
        MobileBertTokenizer,
    )
    from .models.mobilenet_v1 import (
        MobileNetV1Config,
    )
    from .models.mobilenet_v2 import (
        MobileNetV2Config,
    )
    from .models.mobilevit import (
        MobileViTConfig,
    )
    from .models.mobilevitv2 import (
        MobileViTV2Config,
    )
    from .models.modernbert import ModernBertConfig
    from .models.moonshine import MoonshineConfig
    from .models.moshi import (
        MoshiConfig,
        MoshiDepthConfig,
    )
    from .models.mpnet import (
        MPNetConfig,
        MPNetTokenizer,
    )
    from .models.mpt import MptConfig
    from .models.mra import MraConfig
    from .models.mt5 import MT5Config
    from .models.musicgen import (
        MusicgenConfig,
        MusicgenDecoderConfig,
    )
    from .models.musicgen_melody import (
        MusicgenMelodyConfig,
        MusicgenMelodyDecoderConfig,
    )
    from .models.mvp import MvpConfig, MvpTokenizer
    from .models.myt5 import MyT5Tokenizer
    from .models.nemotron import NemotronConfig
    from .models.nllb_moe import NllbMoeConfig
    from .models.nougat import NougatProcessor
    from .models.nystromformer import (
        NystromformerConfig,
    )
    from .models.olmo import OlmoConfig
    from .models.olmo2 import Olmo2Config
    from .models.olmoe import OlmoeConfig
    from .models.omdet_turbo import (
        OmDetTurboConfig,
        OmDetTurboProcessor,
    )
    from .models.oneformer import (
        OneFormerConfig,
        OneFormerProcessor,
    )
    from .models.openai import (
        OpenAIGPTConfig,
        OpenAIGPTTokenizer,
    )
    from .models.opt import OPTConfig
    from .models.owlv2 import (
        Owlv2Config,
        Owlv2Processor,
        Owlv2TextConfig,
        Owlv2VisionConfig,
    )
    from .models.owlvit import (
        OwlViTConfig,
        OwlViTProcessor,
        OwlViTTextConfig,
        OwlViTVisionConfig,
    )
    from .models.paligemma import (
        PaliGemmaConfig,
    )
    from .models.patchtsmixer import (
        PatchTSMixerConfig,
    )
    from .models.patchtst import PatchTSTConfig
    from .models.pegasus import (
        PegasusConfig,
        PegasusTokenizer,
    )
    from .models.pegasus_x import (
        PegasusXConfig,
    )
    from .models.perceiver import (
        PerceiverConfig,
        PerceiverTokenizer,
    )
    from .models.persimmon import (
        PersimmonConfig,
    )
    from .models.phi import PhiConfig
    from .models.phi3 import Phi3Config
    from .models.phimoe import PhimoeConfig
    from .models.phobert import PhobertTokenizer
    from .models.pix2struct import (
        Pix2StructConfig,
        Pix2StructProcessor,
        Pix2StructTextConfig,
        Pix2StructVisionConfig,
    )
    from .models.pixtral import (
        PixtralProcessor,
        PixtralVisionConfig,
    )
    from .models.plbart import PLBartConfig
    from .models.poolformer import (
        PoolFormerConfig,
    )
    from .models.pop2piano import (
        Pop2PianoConfig,
    )
    from .models.prophetnet import (
        ProphetNetConfig,
        ProphetNetTokenizer,
    )
    from .models.pvt import PvtConfig
    from .models.pvt_v2 import PvtV2Config
    from .models.qwen2 import Qwen2Config, Qwen2Tokenizer
    from .models.qwen2_5_vl import (
        Qwen2_5_VLConfig,
        Qwen2_5_VLProcessor,
    )
    from .models.qwen2_audio import (
        Qwen2AudioConfig,
        Qwen2AudioEncoderConfig,
        Qwen2AudioProcessor,
    )
    from .models.qwen2_moe import Qwen2MoeConfig
    from .models.qwen2_vl import (
        Qwen2VLConfig,
        Qwen2VLProcessor,
    )
    from .models.rag import RagConfig, RagRetriever, RagTokenizer
    from .models.recurrent_gemma import RecurrentGemmaConfig
    from .models.reformer import ReformerConfig
    from .models.regnet import RegNetConfig
    from .models.rembert import RemBertConfig
    from .models.resnet import ResNetConfig
    from .models.roberta import (
        RobertaConfig,
        RobertaTokenizer,
    )
    from .models.roberta_prelayernorm import (
        RobertaPreLayerNormConfig,
    )
    from .models.roc_bert import (
        RoCBertConfig,
        RoCBertTokenizer,
    )
    from .models.roformer import (
        RoFormerConfig,
        RoFormerTokenizer,
    )
    from .models.rt_detr import (
        RTDetrConfig,
        RTDetrResNetConfig,
    )
    from .models.rt_detr_v2 import RTDetrV2Config
    from .models.rwkv import RwkvConfig
    from .models.sam import (
        SamConfig,
        SamMaskDecoderConfig,
        SamProcessor,
        SamPromptEncoderConfig,
        SamVisionConfig,
    )
    from .models.seamless_m4t import (
        SeamlessM4TConfig,
        SeamlessM4TFeatureExtractor,
        SeamlessM4TProcessor,
    )
    from .models.seamless_m4t_v2 import (
        SeamlessM4Tv2Config,
    )
    from .models.segformer import SegformerConfig
    from .models.seggpt import SegGptConfig
    from .models.sew import SEWConfig
    from .models.sew_d import SEWDConfig
    from .models.siglip import (
        SiglipConfig,
        SiglipProcessor,
        SiglipTextConfig,
        SiglipVisionConfig,
    )
<<<<<<< HEAD
    from .models.siglip2 import (
        Siglip2Config,
        Siglip2Processor,
        Siglip2TextConfig,
        Siglip2VisionConfig,
    )
=======
    from .models.smolvlm import SmolVLMConfig
>>>>>>> e18f233f
    from .models.speech_encoder_decoder import SpeechEncoderDecoderConfig
    from .models.speech_to_text import (
        Speech2TextConfig,
        Speech2TextFeatureExtractor,
        Speech2TextProcessor,
    )
    from .models.speecht5 import (
        SpeechT5Config,
        SpeechT5FeatureExtractor,
        SpeechT5HifiGanConfig,
        SpeechT5Processor,
    )
    from .models.splinter import (
        SplinterConfig,
        SplinterTokenizer,
    )
    from .models.squeezebert import (
        SqueezeBertConfig,
        SqueezeBertTokenizer,
    )
    from .models.stablelm import StableLmConfig
    from .models.starcoder2 import Starcoder2Config
    from .models.superglue import SuperGlueConfig
    from .models.superpoint import SuperPointConfig
    from .models.swiftformer import (
        SwiftFormerConfig,
    )
    from .models.swin import SwinConfig
    from .models.swin2sr import Swin2SRConfig
    from .models.swinv2 import Swinv2Config
    from .models.switch_transformers import (
        SwitchTransformersConfig,
    )
    from .models.t5 import T5Config
    from .models.table_transformer import (
        TableTransformerConfig,
    )
    from .models.tapas import (
        TapasConfig,
        TapasTokenizer,
    )
    from .models.textnet import TextNetConfig
    from .models.time_series_transformer import (
        TimeSeriesTransformerConfig,
    )
    from .models.timesformer import (
        TimesformerConfig,
    )
    from .models.timm_backbone import TimmBackboneConfig
    from .models.timm_wrapper import TimmWrapperConfig
    from .models.trocr import (
        TrOCRConfig,
        TrOCRProcessor,
    )
    from .models.tvp import (
        TvpConfig,
        TvpProcessor,
    )
    from .models.udop import UdopConfig, UdopProcessor
    from .models.umt5 import UMT5Config
    from .models.unispeech import (
        UniSpeechConfig,
    )
    from .models.unispeech_sat import (
        UniSpeechSatConfig,
    )
    from .models.univnet import (
        UnivNetConfig,
        UnivNetFeatureExtractor,
    )
    from .models.upernet import UperNetConfig
    from .models.video_llava import VideoLlavaConfig
    from .models.videomae import VideoMAEConfig
    from .models.vilt import (
        ViltConfig,
        ViltFeatureExtractor,
        ViltImageProcessor,
        ViltProcessor,
    )
    from .models.vipllava import (
        VipLlavaConfig,
    )
    from .models.vision_encoder_decoder import VisionEncoderDecoderConfig
    from .models.vision_text_dual_encoder import (
        VisionTextDualEncoderConfig,
        VisionTextDualEncoderProcessor,
    )
    from .models.visual_bert import (
        VisualBertConfig,
    )
    from .models.vit import ViTConfig
    from .models.vit_mae import ViTMAEConfig
    from .models.vit_msn import ViTMSNConfig
    from .models.vitdet import VitDetConfig
    from .models.vitmatte import VitMatteConfig
    from .models.vitpose import VitPoseConfig
    from .models.vitpose_backbone import VitPoseBackboneConfig
    from .models.vits import (
        VitsConfig,
        VitsTokenizer,
    )
    from .models.vivit import VivitConfig
    from .models.wav2vec2 import (
        Wav2Vec2Config,
        Wav2Vec2CTCTokenizer,
        Wav2Vec2FeatureExtractor,
        Wav2Vec2Processor,
        Wav2Vec2Tokenizer,
    )
    from .models.wav2vec2_bert import (
        Wav2Vec2BertConfig,
        Wav2Vec2BertProcessor,
    )
    from .models.wav2vec2_conformer import (
        Wav2Vec2ConformerConfig,
    )
    from .models.wav2vec2_phoneme import Wav2Vec2PhonemeCTCTokenizer
    from .models.wav2vec2_with_lm import Wav2Vec2ProcessorWithLM
    from .models.wavlm import WavLMConfig
    from .models.whisper import (
        WhisperConfig,
        WhisperFeatureExtractor,
        WhisperProcessor,
        WhisperTokenizer,
    )
    from .models.x_clip import (
        XCLIPConfig,
        XCLIPProcessor,
        XCLIPTextConfig,
        XCLIPVisionConfig,
    )
    from .models.xglm import XGLMConfig
    from .models.xlm import XLMConfig, XLMTokenizer
    from .models.xlm_roberta import (
        XLMRobertaConfig,
    )
    from .models.xlm_roberta_xl import (
        XLMRobertaXLConfig,
    )
    from .models.xlnet import XLNetConfig
    from .models.xmod import XmodConfig
    from .models.yolos import YolosConfig
    from .models.yoso import YosoConfig
    from .models.zamba import ZambaConfig
    from .models.zamba2 import Zamba2Config
    from .models.zoedepth import ZoeDepthConfig

    # Pipelines
    from .pipelines import (
        AudioClassificationPipeline,
        AutomaticSpeechRecognitionPipeline,
        CsvPipelineDataFormat,
        DepthEstimationPipeline,
        DocumentQuestionAnsweringPipeline,
        FeatureExtractionPipeline,
        FillMaskPipeline,
        ImageClassificationPipeline,
        ImageFeatureExtractionPipeline,
        ImageSegmentationPipeline,
        ImageTextToTextPipeline,
        ImageToImagePipeline,
        ImageToTextPipeline,
        JsonPipelineDataFormat,
        MaskGenerationPipeline,
        NerPipeline,
        ObjectDetectionPipeline,
        PipedPipelineDataFormat,
        Pipeline,
        PipelineDataFormat,
        QuestionAnsweringPipeline,
        SummarizationPipeline,
        TableQuestionAnsweringPipeline,
        Text2TextGenerationPipeline,
        TextClassificationPipeline,
        TextGenerationPipeline,
        TextToAudioPipeline,
        TokenClassificationPipeline,
        TranslationPipeline,
        VideoClassificationPipeline,
        VisualQuestionAnsweringPipeline,
        ZeroShotAudioClassificationPipeline,
        ZeroShotClassificationPipeline,
        ZeroShotImageClassificationPipeline,
        ZeroShotObjectDetectionPipeline,
        pipeline,
    )
    from .processing_utils import ProcessorMixin

    # Tokenization
    from .tokenization_utils import PreTrainedTokenizer
    from .tokenization_utils_base import (
        AddedToken,
        BatchEncoding,
        CharSpan,
        PreTrainedTokenizerBase,
        SpecialTokensMixin,
        TokenSpan,
    )

    # Trainer
    from .trainer_callback import (
        DefaultFlowCallback,
        EarlyStoppingCallback,
        PrinterCallback,
        ProgressCallback,
        TrainerCallback,
        TrainerControl,
        TrainerState,
    )
    from .trainer_utils import (
        EvalPrediction,
        IntervalStrategy,
        SchedulerType,
        enable_full_determinism,
        set_seed,
    )
    from .training_args import TrainingArguments
    from .training_args_seq2seq import Seq2SeqTrainingArguments
    from .training_args_tf import TFTrainingArguments

    # Files and general utilities
    from .utils import (
        CONFIG_NAME,
        MODEL_CARD_NAME,
        PYTORCH_PRETRAINED_BERT_CACHE,
        PYTORCH_TRANSFORMERS_CACHE,
        SPIECE_UNDERLINE,
        TF2_WEIGHTS_NAME,
        TF_WEIGHTS_NAME,
        TRANSFORMERS_CACHE,
        WEIGHTS_NAME,
        TensorType,
        add_end_docstrings,
        add_start_docstrings,
        is_apex_available,
        is_av_available,
        is_bitsandbytes_available,
        is_datasets_available,
        is_faiss_available,
        is_flax_available,
        is_keras_nlp_available,
        is_phonemizer_available,
        is_psutil_available,
        is_py3nvml_available,
        is_pyctcdecode_available,
        is_sacremoses_available,
        is_safetensors_available,
        is_scipy_available,
        is_sentencepiece_available,
        is_sklearn_available,
        is_speech_available,
        is_tensorflow_text_available,
        is_tf_available,
        is_timm_available,
        is_tokenizers_available,
        is_torch_available,
        is_torch_mlu_available,
        is_torch_musa_available,
        is_torch_neuroncore_available,
        is_torch_npu_available,
        is_torch_tpu_available,
        is_torch_xla_available,
        is_torch_xpu_available,
        is_torchvision_available,
        is_vision_available,
        logging,
    )

    # bitsandbytes config
    from .utils.quantization_config import (
        AqlmConfig,
        AwqConfig,
        BitNetConfig,
        BitsAndBytesConfig,
        CompressedTensorsConfig,
        EetqConfig,
        FbgemmFp8Config,
        FineGrainedFP8Config,
        GPTQConfig,
        HiggsConfig,
        HqqConfig,
        QuantoConfig,
        SpQRConfig,
        TorchAoConfig,
        VptqConfig,
    )

    try:
        if not is_sentencepiece_available():
            raise OptionalDependencyNotAvailable()
    except OptionalDependencyNotAvailable:
        from .utils.dummy_sentencepiece_objects import *
    else:
        from .models.albert import AlbertTokenizer
        from .models.barthez import BarthezTokenizer
        from .models.bartpho import BartphoTokenizer
        from .models.bert_generation import BertGenerationTokenizer
        from .models.big_bird import BigBirdTokenizer
        from .models.camembert import CamembertTokenizer
        from .models.code_llama import CodeLlamaTokenizer
        from .models.cpm import CpmTokenizer
        from .models.deberta_v2 import DebertaV2Tokenizer
        from .models.deprecated.ernie_m import ErnieMTokenizer
        from .models.deprecated.xlm_prophetnet import XLMProphetNetTokenizer
        from .models.fnet import FNetTokenizer
        from .models.gemma import GemmaTokenizer
        from .models.gpt_sw3 import GPTSw3Tokenizer
        from .models.layoutxlm import LayoutXLMTokenizer
        from .models.llama import LlamaTokenizer
        from .models.m2m_100 import M2M100Tokenizer
        from .models.marian import MarianTokenizer
        from .models.mbart import MBartTokenizer
        from .models.mbart50 import MBart50Tokenizer
        from .models.mluke import MLukeTokenizer
        from .models.mt5 import MT5Tokenizer
        from .models.nllb import NllbTokenizer
        from .models.pegasus import PegasusTokenizer
        from .models.plbart import PLBartTokenizer
        from .models.reformer import ReformerTokenizer
        from .models.rembert import RemBertTokenizer
        from .models.seamless_m4t import SeamlessM4TTokenizer
        from .models.siglip import SiglipTokenizer
        from .models.speech_to_text import Speech2TextTokenizer
        from .models.speecht5 import SpeechT5Tokenizer
        from .models.t5 import T5Tokenizer
        from .models.udop import UdopTokenizer
        from .models.xglm import XGLMTokenizer
        from .models.xlm_roberta import XLMRobertaTokenizer
        from .models.xlnet import XLNetTokenizer

    try:
        if not is_tokenizers_available():
            raise OptionalDependencyNotAvailable()
    except OptionalDependencyNotAvailable:
        from .utils.dummy_tokenizers_objects import *
    else:
        # Fast tokenizers imports
        from .models.albert import AlbertTokenizerFast
        from .models.bart import BartTokenizerFast
        from .models.barthez import BarthezTokenizerFast
        from .models.bert import BertTokenizerFast
        from .models.big_bird import BigBirdTokenizerFast
        from .models.blenderbot import BlenderbotTokenizerFast
        from .models.blenderbot_small import BlenderbotSmallTokenizerFast
        from .models.bloom import BloomTokenizerFast
        from .models.camembert import CamembertTokenizerFast
        from .models.clip import CLIPTokenizerFast
        from .models.code_llama import CodeLlamaTokenizerFast
        from .models.codegen import CodeGenTokenizerFast
        from .models.cohere import CohereTokenizerFast
        from .models.convbert import ConvBertTokenizerFast
        from .models.cpm import CpmTokenizerFast
        from .models.deberta import DebertaTokenizerFast
        from .models.deberta_v2 import DebertaV2TokenizerFast
        from .models.deprecated.realm import RealmTokenizerFast
        from .models.deprecated.retribert import RetriBertTokenizerFast
        from .models.distilbert import DistilBertTokenizerFast
        from .models.dpr import (
            DPRContextEncoderTokenizerFast,
            DPRQuestionEncoderTokenizerFast,
            DPRReaderTokenizerFast,
        )
        from .models.electra import ElectraTokenizerFast
        from .models.fnet import FNetTokenizerFast
        from .models.funnel import FunnelTokenizerFast
        from .models.gemma import GemmaTokenizerFast
        from .models.gpt2 import GPT2TokenizerFast
        from .models.gpt_neox import GPTNeoXTokenizerFast
        from .models.gpt_neox_japanese import GPTNeoXJapaneseTokenizer
        from .models.herbert import HerbertTokenizerFast
        from .models.layoutlm import LayoutLMTokenizerFast
        from .models.layoutlmv2 import LayoutLMv2TokenizerFast
        from .models.layoutlmv3 import LayoutLMv3TokenizerFast
        from .models.layoutxlm import LayoutXLMTokenizerFast
        from .models.led import LEDTokenizerFast
        from .models.llama import LlamaTokenizerFast
        from .models.longformer import LongformerTokenizerFast
        from .models.lxmert import LxmertTokenizerFast
        from .models.markuplm import MarkupLMTokenizerFast
        from .models.mbart import MBartTokenizerFast
        from .models.mbart50 import MBart50TokenizerFast
        from .models.mobilebert import MobileBertTokenizerFast
        from .models.mpnet import MPNetTokenizerFast
        from .models.mt5 import MT5TokenizerFast
        from .models.mvp import MvpTokenizerFast
        from .models.nllb import NllbTokenizerFast
        from .models.nougat import NougatTokenizerFast
        from .models.openai import OpenAIGPTTokenizerFast
        from .models.pegasus import PegasusTokenizerFast
        from .models.qwen2 import Qwen2TokenizerFast
        from .models.reformer import ReformerTokenizerFast
        from .models.rembert import RemBertTokenizerFast
        from .models.roberta import RobertaTokenizerFast
        from .models.roformer import RoFormerTokenizerFast
        from .models.seamless_m4t import SeamlessM4TTokenizerFast
        from .models.splinter import SplinterTokenizerFast
        from .models.squeezebert import SqueezeBertTokenizerFast
        from .models.t5 import T5TokenizerFast
        from .models.udop import UdopTokenizerFast
        from .models.whisper import WhisperTokenizerFast
        from .models.xglm import XGLMTokenizerFast
        from .models.xlm_roberta import XLMRobertaTokenizerFast
        from .models.xlnet import XLNetTokenizerFast
        from .tokenization_utils_fast import PreTrainedTokenizerFast

    try:
        if not (is_sentencepiece_available() and is_tokenizers_available()):
            raise OptionalDependencyNotAvailable()
    except OptionalDependencyNotAvailable:
        from .utils.dummies_sentencepiece_and_tokenizers_objects import *
    else:
        from .convert_slow_tokenizer import (
            SLOW_TO_FAST_CONVERTERS,
            convert_slow_tokenizer,
        )

    try:
        if not is_tensorflow_text_available():
            raise OptionalDependencyNotAvailable()
    except OptionalDependencyNotAvailable:
        from .utils.dummy_tensorflow_text_objects import *
    else:
        from .models.bert import TFBertTokenizer

    try:
        if not is_keras_nlp_available():
            raise OptionalDependencyNotAvailable()
    except OptionalDependencyNotAvailable:
        from .utils.dummy_keras_nlp_objects import *
    else:
        from .models.gpt2 import TFGPT2Tokenizer

    try:
        if not is_vision_available():
            raise OptionalDependencyNotAvailable()
    except OptionalDependencyNotAvailable:
        from .utils.dummy_vision_objects import *
    else:
        from .image_processing_base import ImageProcessingMixin
        from .image_processing_utils import BaseImageProcessor
        from .image_utils import ImageFeatureExtractionMixin
        from .models.aria import AriaImageProcessor
        from .models.beit import BeitFeatureExtractor, BeitImageProcessor
        from .models.bit import BitImageProcessor
        from .models.blip import BlipImageProcessor
        from .models.bridgetower import BridgeTowerImageProcessor
        from .models.chameleon import ChameleonImageProcessor
        from .models.chinese_clip import (
            ChineseCLIPFeatureExtractor,
            ChineseCLIPImageProcessor,
        )
        from .models.clip import CLIPFeatureExtractor, CLIPImageProcessor
        from .models.conditional_detr import (
            ConditionalDetrFeatureExtractor,
            ConditionalDetrImageProcessor,
        )
        from .models.convnext import ConvNextFeatureExtractor, ConvNextImageProcessor
        from .models.deformable_detr import DeformableDetrFeatureExtractor, DeformableDetrImageProcessor
        from .models.deit import DeiTFeatureExtractor, DeiTImageProcessor
        from .models.deprecated.deta import DetaImageProcessor
        from .models.deprecated.efficientformer import EfficientFormerImageProcessor
        from .models.deprecated.tvlt import TvltImageProcessor
        from .models.deprecated.vit_hybrid import ViTHybridImageProcessor
        from .models.depth_pro import DepthProImageProcessor, DepthProImageProcessorFast
        from .models.detr import DetrFeatureExtractor, DetrImageProcessor
        from .models.donut import DonutFeatureExtractor, DonutImageProcessor
        from .models.dpt import DPTFeatureExtractor, DPTImageProcessor
        from .models.efficientnet import EfficientNetImageProcessor
        from .models.emu3 import Emu3ImageProcessor
        from .models.flava import (
            FlavaFeatureExtractor,
            FlavaImageProcessor,
            FlavaProcessor,
        )
        from .models.fuyu import FuyuImageProcessor, FuyuProcessor
        from .models.glpn import GLPNFeatureExtractor, GLPNImageProcessor
        from .models.got_ocr2 import GotOcr2ImageProcessor
        from .models.grounding_dino import GroundingDinoImageProcessor
        from .models.idefics import IdeficsImageProcessor
        from .models.idefics2 import Idefics2ImageProcessor
        from .models.idefics3 import Idefics3ImageProcessor
        from .models.imagegpt import ImageGPTFeatureExtractor, ImageGPTImageProcessor
        from .models.instructblipvideo import InstructBlipVideoImageProcessor
        from .models.layoutlmv2 import (
            LayoutLMv2FeatureExtractor,
            LayoutLMv2ImageProcessor,
        )
        from .models.layoutlmv3 import (
            LayoutLMv3FeatureExtractor,
            LayoutLMv3ImageProcessor,
        )
        from .models.levit import LevitFeatureExtractor, LevitImageProcessor
        from .models.llava import LlavaImageProcessor
        from .models.llava_next import LlavaNextImageProcessor
        from .models.llava_next_video import LlavaNextVideoImageProcessor
        from .models.llava_onevision import LlavaOnevisionImageProcessor, LlavaOnevisionVideoProcessor
        from .models.mask2former import Mask2FormerImageProcessor
        from .models.maskformer import (
            MaskFormerFeatureExtractor,
            MaskFormerImageProcessor,
        )
        from .models.mllama import MllamaImageProcessor
        from .models.mobilenet_v1 import (
            MobileNetV1FeatureExtractor,
            MobileNetV1ImageProcessor,
        )
        from .models.mobilenet_v2 import (
            MobileNetV2FeatureExtractor,
            MobileNetV2ImageProcessor,
        )
        from .models.mobilevit import MobileViTFeatureExtractor, MobileViTImageProcessor
        from .models.nougat import NougatImageProcessor
        from .models.oneformer import OneFormerImageProcessor
        from .models.owlv2 import Owlv2ImageProcessor
        from .models.owlvit import OwlViTFeatureExtractor, OwlViTImageProcessor
        from .models.perceiver import PerceiverFeatureExtractor, PerceiverImageProcessor
        from .models.pix2struct import Pix2StructImageProcessor
        from .models.pixtral import PixtralImageProcessor
        from .models.poolformer import (
            PoolFormerFeatureExtractor,
            PoolFormerImageProcessor,
        )
        from .models.pvt import PvtImageProcessor
        from .models.qwen2_vl import Qwen2VLImageProcessor
        from .models.rt_detr import RTDetrImageProcessor
        from .models.sam import SamImageProcessor
        from .models.segformer import SegformerFeatureExtractor, SegformerImageProcessor
        from .models.seggpt import SegGptImageProcessor
        from .models.siglip import SiglipImageProcessor
<<<<<<< HEAD
        from .models.siglip2 import Siglip2ImageProcessor
=======
        from .models.smolvlm import SmolVLMImageProcessor
>>>>>>> e18f233f
        from .models.superglue import SuperGlueImageProcessor
        from .models.superpoint import SuperPointImageProcessor
        from .models.swin2sr import Swin2SRImageProcessor
        from .models.textnet import TextNetImageProcessor
        from .models.tvp import TvpImageProcessor
        from .models.video_llava import VideoLlavaImageProcessor
        from .models.videomae import VideoMAEFeatureExtractor, VideoMAEImageProcessor
        from .models.vilt import ViltFeatureExtractor, ViltImageProcessor, ViltProcessor
        from .models.vit import ViTFeatureExtractor, ViTImageProcessor
        from .models.vitmatte import VitMatteImageProcessor
        from .models.vitpose import VitPoseImageProcessor
        from .models.vivit import VivitImageProcessor
        from .models.yolos import YolosFeatureExtractor, YolosImageProcessor
        from .models.zoedepth import ZoeDepthImageProcessor

    try:
        if not is_torchvision_available():
            raise OptionalDependencyNotAvailable()
    except OptionalDependencyNotAvailable:
        from .utils.dummy_torchvision_objects import *
    else:
        from .image_processing_utils_fast import BaseImageProcessorFast
        from .models.blip import BlipImageProcessorFast
        from .models.clip import CLIPImageProcessorFast
        from .models.convnext import ConvNextImageProcessorFast
        from .models.deformable_detr import DeformableDetrImageProcessorFast
        from .models.deit import DeiTImageProcessorFast
        from .models.depth_pro import DepthProImageProcessorFast
        from .models.detr import DetrImageProcessorFast
        from .models.llava import LlavaImageProcessorFast
        from .models.llava_next import LlavaNextImageProcessorFast
        from .models.llava_onevision import LlavaOnevisionImageProcessorFast
        from .models.pixtral import PixtralImageProcessorFast
        from .models.qwen2_vl import Qwen2VLImageProcessorFast
        from .models.rt_detr import RTDetrImageProcessorFast
        from .models.siglip import SiglipImageProcessorFast
        from .models.siglip2 import Siglip2ImageProcessorFast
        from .models.vit import ViTImageProcessorFast

    try:
        if not (is_torchvision_available() and is_timm_available()):
            raise OptionalDependencyNotAvailable()
    except OptionalDependencyNotAvailable:
        from .utils.dummy_timm_and_torchvision_objects import *
    else:
        from .models.timm_wrapper import TimmWrapperImageProcessor

    # Modeling
    try:
        if not is_torch_available():
            raise OptionalDependencyNotAvailable()
    except OptionalDependencyNotAvailable:
        from .utils.dummy_pt_objects import *
    else:
        from .cache_utils import (
            Cache,
            CacheConfig,
            DynamicCache,
            EncoderDecoderCache,
            HQQQuantizedCache,
            HybridCache,
            MambaCache,
            OffloadedCache,
            OffloadedStaticCache,
            QuantizedCache,
            QuantizedCacheConfig,
            QuantoQuantizedCache,
            SinkCache,
            SlidingWindowCache,
            StaticCache,
        )
        from .data.datasets import (
            GlueDataset,
            GlueDataTrainingArguments,
            LineByLineTextDataset,
            LineByLineWithRefDataset,
            LineByLineWithSOPTextDataset,
            SquadDataset,
            SquadDataTrainingArguments,
            TextDataset,
            TextDatasetForNextSentencePrediction,
        )
        from .generation import (
            AlternatingCodebooksLogitsProcessor,
            BayesianDetectorConfig,
            BayesianDetectorModel,
            BeamScorer,
            BeamSearchScorer,
            ClassifierFreeGuidanceLogitsProcessor,
            ConstrainedBeamSearchScorer,
            Constraint,
            ConstraintListState,
            DisjunctiveConstraint,
            EncoderNoRepeatNGramLogitsProcessor,
            EncoderRepetitionPenaltyLogitsProcessor,
            EosTokenCriteria,
            EpsilonLogitsWarper,
            EtaLogitsWarper,
            ExponentialDecayLengthPenalty,
            ForcedBOSTokenLogitsProcessor,
            ForcedEOSTokenLogitsProcessor,
            GenerationMixin,
            HammingDiversityLogitsProcessor,
            InfNanRemoveLogitsProcessor,
            LogitNormalization,
            LogitsProcessor,
            LogitsProcessorList,
            MaxLengthCriteria,
            MaxTimeCriteria,
            MinLengthLogitsProcessor,
            MinNewTokensLengthLogitsProcessor,
            MinPLogitsWarper,
            NoBadWordsLogitsProcessor,
            NoRepeatNGramLogitsProcessor,
            PhrasalConstraint,
            PrefixConstrainedLogitsProcessor,
            RepetitionPenaltyLogitsProcessor,
            SequenceBiasLogitsProcessor,
            StoppingCriteria,
            StoppingCriteriaList,
            StopStringCriteria,
            SuppressTokensAtBeginLogitsProcessor,
            SuppressTokensLogitsProcessor,
            SynthIDTextWatermarkDetector,
            SynthIDTextWatermarkingConfig,
            SynthIDTextWatermarkLogitsProcessor,
            TemperatureLogitsWarper,
            TopKLogitsWarper,
            TopPLogitsWarper,
            TypicalLogitsWarper,
            UnbatchedClassifierFreeGuidanceLogitsProcessor,
            WatermarkDetector,
            WatermarkLogitsProcessor,
            WhisperTimeStampLogitsProcessor,
        )
        from .integrations.executorch import (
            TorchExportableModuleWithStaticCache,
            convert_and_export_with_cache,
        )
        from .modeling_rope_utils import ROPE_INIT_FUNCTIONS
        from .modeling_utils import PreTrainedModel
        from .models.albert import (
            AlbertForMaskedLM,
            AlbertForMultipleChoice,
            AlbertForPreTraining,
            AlbertForQuestionAnswering,
            AlbertForSequenceClassification,
            AlbertForTokenClassification,
            AlbertModel,
            AlbertPreTrainedModel,
            load_tf_weights_in_albert,
        )
        from .models.align import (
            AlignModel,
            AlignPreTrainedModel,
            AlignTextModel,
            AlignVisionModel,
        )
        from .models.altclip import (
            AltCLIPModel,
            AltCLIPPreTrainedModel,
            AltCLIPTextModel,
            AltCLIPVisionModel,
        )
        from .models.aria import (
            AriaForConditionalGeneration,
            AriaPreTrainedModel,
            AriaTextForCausalLM,
            AriaTextModel,
            AriaTextPreTrainedModel,
        )
        from .models.audio_spectrogram_transformer import (
            ASTForAudioClassification,
            ASTModel,
            ASTPreTrainedModel,
        )
        from .models.auto import (
            MODEL_FOR_AUDIO_CLASSIFICATION_MAPPING,
            MODEL_FOR_AUDIO_FRAME_CLASSIFICATION_MAPPING,
            MODEL_FOR_AUDIO_XVECTOR_MAPPING,
            MODEL_FOR_BACKBONE_MAPPING,
            MODEL_FOR_CAUSAL_IMAGE_MODELING_MAPPING,
            MODEL_FOR_CAUSAL_LM_MAPPING,
            MODEL_FOR_CTC_MAPPING,
            MODEL_FOR_DEPTH_ESTIMATION_MAPPING,
            MODEL_FOR_DOCUMENT_QUESTION_ANSWERING_MAPPING,
            MODEL_FOR_IMAGE_CLASSIFICATION_MAPPING,
            MODEL_FOR_IMAGE_MAPPING,
            MODEL_FOR_IMAGE_SEGMENTATION_MAPPING,
            MODEL_FOR_IMAGE_TEXT_TO_TEXT_MAPPING,
            MODEL_FOR_IMAGE_TO_IMAGE_MAPPING,
            MODEL_FOR_INSTANCE_SEGMENTATION_MAPPING,
            MODEL_FOR_KEYPOINT_DETECTION_MAPPING,
            MODEL_FOR_MASK_GENERATION_MAPPING,
            MODEL_FOR_MASKED_IMAGE_MODELING_MAPPING,
            MODEL_FOR_MASKED_LM_MAPPING,
            MODEL_FOR_MULTIPLE_CHOICE_MAPPING,
            MODEL_FOR_NEXT_SENTENCE_PREDICTION_MAPPING,
            MODEL_FOR_OBJECT_DETECTION_MAPPING,
            MODEL_FOR_PRETRAINING_MAPPING,
            MODEL_FOR_QUESTION_ANSWERING_MAPPING,
            MODEL_FOR_RETRIEVAL_MAPPING,
            MODEL_FOR_SEMANTIC_SEGMENTATION_MAPPING,
            MODEL_FOR_SEQ_TO_SEQ_CAUSAL_LM_MAPPING,
            MODEL_FOR_SEQUENCE_CLASSIFICATION_MAPPING,
            MODEL_FOR_SPEECH_SEQ_2_SEQ_MAPPING,
            MODEL_FOR_TABLE_QUESTION_ANSWERING_MAPPING,
            MODEL_FOR_TEXT_ENCODING_MAPPING,
            MODEL_FOR_TEXT_TO_SPECTROGRAM_MAPPING,
            MODEL_FOR_TEXT_TO_WAVEFORM_MAPPING,
            MODEL_FOR_TIME_SERIES_CLASSIFICATION_MAPPING,
            MODEL_FOR_TIME_SERIES_REGRESSION_MAPPING,
            MODEL_FOR_TOKEN_CLASSIFICATION_MAPPING,
            MODEL_FOR_UNIVERSAL_SEGMENTATION_MAPPING,
            MODEL_FOR_VIDEO_CLASSIFICATION_MAPPING,
            MODEL_FOR_VISION_2_SEQ_MAPPING,
            MODEL_FOR_VISUAL_QUESTION_ANSWERING_MAPPING,
            MODEL_FOR_ZERO_SHOT_IMAGE_CLASSIFICATION_MAPPING,
            MODEL_FOR_ZERO_SHOT_OBJECT_DETECTION_MAPPING,
            MODEL_MAPPING,
            MODEL_WITH_LM_HEAD_MAPPING,
            AutoBackbone,
            AutoModel,
            AutoModelForAudioClassification,
            AutoModelForAudioFrameClassification,
            AutoModelForAudioXVector,
            AutoModelForCausalLM,
            AutoModelForCTC,
            AutoModelForDepthEstimation,
            AutoModelForDocumentQuestionAnswering,
            AutoModelForImageClassification,
            AutoModelForImageSegmentation,
            AutoModelForImageTextToText,
            AutoModelForImageToImage,
            AutoModelForInstanceSegmentation,
            AutoModelForKeypointDetection,
            AutoModelForMaskedImageModeling,
            AutoModelForMaskedLM,
            AutoModelForMaskGeneration,
            AutoModelForMultipleChoice,
            AutoModelForNextSentencePrediction,
            AutoModelForObjectDetection,
            AutoModelForPreTraining,
            AutoModelForQuestionAnswering,
            AutoModelForSemanticSegmentation,
            AutoModelForSeq2SeqLM,
            AutoModelForSequenceClassification,
            AutoModelForSpeechSeq2Seq,
            AutoModelForTableQuestionAnswering,
            AutoModelForTextEncoding,
            AutoModelForTextToSpectrogram,
            AutoModelForTextToWaveform,
            AutoModelForTokenClassification,
            AutoModelForUniversalSegmentation,
            AutoModelForVideoClassification,
            AutoModelForVision2Seq,
            AutoModelForVisualQuestionAnswering,
            AutoModelForZeroShotImageClassification,
            AutoModelForZeroShotObjectDetection,
            AutoModelWithLMHead,
        )
        from .models.autoformer import (
            AutoformerForPrediction,
            AutoformerModel,
            AutoformerPreTrainedModel,
        )
        from .models.bamba import BambaForCausalLM, BambaModel, BambaPreTrainedModel
        from .models.bark import (
            BarkCausalModel,
            BarkCoarseModel,
            BarkFineModel,
            BarkModel,
            BarkPreTrainedModel,
            BarkSemanticModel,
        )
        from .models.bart import (
            BartForCausalLM,
            BartForConditionalGeneration,
            BartForQuestionAnswering,
            BartForSequenceClassification,
            BartModel,
            BartPreTrainedModel,
            BartPretrainedModel,
            PretrainedBartModel,
        )
        from .models.beit import (
            BeitBackbone,
            BeitForImageClassification,
            BeitForMaskedImageModeling,
            BeitForSemanticSegmentation,
            BeitModel,
            BeitPreTrainedModel,
        )
        from .models.bert import (
            BertForMaskedLM,
            BertForMultipleChoice,
            BertForNextSentencePrediction,
            BertForPreTraining,
            BertForQuestionAnswering,
            BertForSequenceClassification,
            BertForTokenClassification,
            BertLMHeadModel,
            BertModel,
            BertPreTrainedModel,
            load_tf_weights_in_bert,
        )
        from .models.bert_generation import (
            BertGenerationDecoder,
            BertGenerationEncoder,
            BertGenerationPreTrainedModel,
            load_tf_weights_in_bert_generation,
        )
        from .models.big_bird import (
            BigBirdForCausalLM,
            BigBirdForMaskedLM,
            BigBirdForMultipleChoice,
            BigBirdForPreTraining,
            BigBirdForQuestionAnswering,
            BigBirdForSequenceClassification,
            BigBirdForTokenClassification,
            BigBirdModel,
            BigBirdPreTrainedModel,
            load_tf_weights_in_big_bird,
        )
        from .models.bigbird_pegasus import (
            BigBirdPegasusForCausalLM,
            BigBirdPegasusForConditionalGeneration,
            BigBirdPegasusForQuestionAnswering,
            BigBirdPegasusForSequenceClassification,
            BigBirdPegasusModel,
            BigBirdPegasusPreTrainedModel,
        )
        from .models.biogpt import (
            BioGptForCausalLM,
            BioGptForSequenceClassification,
            BioGptForTokenClassification,
            BioGptModel,
            BioGptPreTrainedModel,
        )
        from .models.bit import (
            BitBackbone,
            BitForImageClassification,
            BitModel,
            BitPreTrainedModel,
        )
        from .models.blenderbot import (
            BlenderbotForCausalLM,
            BlenderbotForConditionalGeneration,
            BlenderbotModel,
            BlenderbotPreTrainedModel,
        )
        from .models.blenderbot_small import (
            BlenderbotSmallForCausalLM,
            BlenderbotSmallForConditionalGeneration,
            BlenderbotSmallModel,
            BlenderbotSmallPreTrainedModel,
        )
        from .models.blip import (
            BlipForConditionalGeneration,
            BlipForImageTextRetrieval,
            BlipForQuestionAnswering,
            BlipModel,
            BlipPreTrainedModel,
            BlipTextModel,
            BlipVisionModel,
        )
        from .models.blip_2 import (
            Blip2ForConditionalGeneration,
            Blip2ForImageTextRetrieval,
            Blip2Model,
            Blip2PreTrainedModel,
            Blip2QFormerModel,
            Blip2TextModelWithProjection,
            Blip2VisionModel,
            Blip2VisionModelWithProjection,
        )
        from .models.bloom import (
            BloomForCausalLM,
            BloomForQuestionAnswering,
            BloomForSequenceClassification,
            BloomForTokenClassification,
            BloomModel,
            BloomPreTrainedModel,
        )
        from .models.bridgetower import (
            BridgeTowerForContrastiveLearning,
            BridgeTowerForImageAndTextRetrieval,
            BridgeTowerForMaskedLM,
            BridgeTowerModel,
            BridgeTowerPreTrainedModel,
        )
        from .models.bros import (
            BrosForTokenClassification,
            BrosModel,
            BrosPreTrainedModel,
            BrosProcessor,
            BrosSpadeEEForTokenClassification,
            BrosSpadeELForTokenClassification,
        )
        from .models.camembert import (
            CamembertForCausalLM,
            CamembertForMaskedLM,
            CamembertForMultipleChoice,
            CamembertForQuestionAnswering,
            CamembertForSequenceClassification,
            CamembertForTokenClassification,
            CamembertModel,
            CamembertPreTrainedModel,
        )
        from .models.canine import (
            CanineForMultipleChoice,
            CanineForQuestionAnswering,
            CanineForSequenceClassification,
            CanineForTokenClassification,
            CanineModel,
            CaninePreTrainedModel,
            load_tf_weights_in_canine,
        )
        from .models.chameleon import (
            ChameleonForConditionalGeneration,
            ChameleonModel,
            ChameleonPreTrainedModel,
            ChameleonProcessor,
            ChameleonVQVAE,
        )
        from .models.chinese_clip import (
            ChineseCLIPModel,
            ChineseCLIPPreTrainedModel,
            ChineseCLIPTextModel,
            ChineseCLIPVisionModel,
        )
        from .models.clap import (
            ClapAudioModel,
            ClapAudioModelWithProjection,
            ClapFeatureExtractor,
            ClapModel,
            ClapPreTrainedModel,
            ClapTextModel,
            ClapTextModelWithProjection,
        )
        from .models.clip import (
            CLIPForImageClassification,
            CLIPModel,
            CLIPPreTrainedModel,
            CLIPTextModel,
            CLIPTextModelWithProjection,
            CLIPVisionModel,
            CLIPVisionModelWithProjection,
        )
        from .models.clipseg import (
            CLIPSegForImageSegmentation,
            CLIPSegModel,
            CLIPSegPreTrainedModel,
            CLIPSegTextModel,
            CLIPSegVisionModel,
        )
        from .models.clvp import (
            ClvpDecoder,
            ClvpEncoder,
            ClvpForCausalLM,
            ClvpModel,
            ClvpModelForConditionalGeneration,
            ClvpPreTrainedModel,
        )
        from .models.codegen import (
            CodeGenForCausalLM,
            CodeGenModel,
            CodeGenPreTrainedModel,
        )
        from .models.cohere import (
            CohereForCausalLM,
            CohereModel,
            CoherePreTrainedModel,
        )
        from .models.cohere2 import (
            Cohere2ForCausalLM,
            Cohere2Model,
            Cohere2PreTrainedModel,
        )
        from .models.colpali import (
            ColPaliForRetrieval,
            ColPaliPreTrainedModel,
        )
        from .models.conditional_detr import (
            ConditionalDetrForObjectDetection,
            ConditionalDetrForSegmentation,
            ConditionalDetrModel,
            ConditionalDetrPreTrainedModel,
        )
        from .models.convbert import (
            ConvBertForMaskedLM,
            ConvBertForMultipleChoice,
            ConvBertForQuestionAnswering,
            ConvBertForSequenceClassification,
            ConvBertForTokenClassification,
            ConvBertModel,
            ConvBertPreTrainedModel,
            load_tf_weights_in_convbert,
        )
        from .models.convnext import (
            ConvNextBackbone,
            ConvNextForImageClassification,
            ConvNextModel,
            ConvNextPreTrainedModel,
        )
        from .models.convnextv2 import (
            ConvNextV2Backbone,
            ConvNextV2ForImageClassification,
            ConvNextV2Model,
            ConvNextV2PreTrainedModel,
        )
        from .models.cpmant import (
            CpmAntForCausalLM,
            CpmAntModel,
            CpmAntPreTrainedModel,
        )
        from .models.ctrl import (
            CTRLForSequenceClassification,
            CTRLLMHeadModel,
            CTRLModel,
            CTRLPreTrainedModel,
        )
        from .models.cvt import (
            CvtForImageClassification,
            CvtModel,
            CvtPreTrainedModel,
        )
        from .models.dab_detr import (
            DabDetrForObjectDetection,
            DabDetrModel,
            DabDetrPreTrainedModel,
        )
        from .models.dac import (
            DacModel,
            DacPreTrainedModel,
        )
        from .models.data2vec import (
            Data2VecAudioForAudioFrameClassification,
            Data2VecAudioForCTC,
            Data2VecAudioForSequenceClassification,
            Data2VecAudioForXVector,
            Data2VecAudioModel,
            Data2VecAudioPreTrainedModel,
            Data2VecTextForCausalLM,
            Data2VecTextForMaskedLM,
            Data2VecTextForMultipleChoice,
            Data2VecTextForQuestionAnswering,
            Data2VecTextForSequenceClassification,
            Data2VecTextForTokenClassification,
            Data2VecTextModel,
            Data2VecTextPreTrainedModel,
            Data2VecVisionForImageClassification,
            Data2VecVisionForSemanticSegmentation,
            Data2VecVisionModel,
            Data2VecVisionPreTrainedModel,
        )

        # PyTorch model imports
        from .models.dbrx import (
            DbrxForCausalLM,
            DbrxModel,
            DbrxPreTrainedModel,
        )
        from .models.deberta import (
            DebertaForMaskedLM,
            DebertaForQuestionAnswering,
            DebertaForSequenceClassification,
            DebertaForTokenClassification,
            DebertaModel,
            DebertaPreTrainedModel,
        )
        from .models.deberta_v2 import (
            DebertaV2ForMaskedLM,
            DebertaV2ForMultipleChoice,
            DebertaV2ForQuestionAnswering,
            DebertaV2ForSequenceClassification,
            DebertaV2ForTokenClassification,
            DebertaV2Model,
            DebertaV2PreTrainedModel,
        )
        from .models.decision_transformer import (
            DecisionTransformerGPT2Model,
            DecisionTransformerGPT2PreTrainedModel,
            DecisionTransformerModel,
            DecisionTransformerPreTrainedModel,
        )
        from .models.deformable_detr import (
            DeformableDetrForObjectDetection,
            DeformableDetrModel,
            DeformableDetrPreTrainedModel,
        )
        from .models.deit import (
            DeiTForImageClassification,
            DeiTForImageClassificationWithTeacher,
            DeiTForMaskedImageModeling,
            DeiTModel,
            DeiTPreTrainedModel,
        )
        from .models.deprecated.deta import (
            DetaForObjectDetection,
            DetaModel,
            DetaPreTrainedModel,
        )
        from .models.deprecated.efficientformer import (
            EfficientFormerForImageClassification,
            EfficientFormerForImageClassificationWithTeacher,
            EfficientFormerModel,
            EfficientFormerPreTrainedModel,
        )
        from .models.deprecated.ernie_m import (
            ErnieMForInformationExtraction,
            ErnieMForMultipleChoice,
            ErnieMForQuestionAnswering,
            ErnieMForSequenceClassification,
            ErnieMForTokenClassification,
            ErnieMModel,
            ErnieMPreTrainedModel,
        )
        from .models.deprecated.gptsan_japanese import (
            GPTSanJapaneseForConditionalGeneration,
            GPTSanJapaneseModel,
            GPTSanJapanesePreTrainedModel,
        )
        from .models.deprecated.graphormer import (
            GraphormerForGraphClassification,
            GraphormerModel,
            GraphormerPreTrainedModel,
        )
        from .models.deprecated.jukebox import (
            JukeboxModel,
            JukeboxPreTrainedModel,
            JukeboxPrior,
            JukeboxVQVAE,
        )
        from .models.deprecated.mctct import (
            MCTCTForCTC,
            MCTCTModel,
            MCTCTPreTrainedModel,
        )
        from .models.deprecated.mega import (
            MegaForCausalLM,
            MegaForMaskedLM,
            MegaForMultipleChoice,
            MegaForQuestionAnswering,
            MegaForSequenceClassification,
            MegaForTokenClassification,
            MegaModel,
            MegaPreTrainedModel,
        )
        from .models.deprecated.mmbt import (
            MMBTForClassification,
            MMBTModel,
            ModalEmbeddings,
        )
        from .models.deprecated.nat import (
            NatBackbone,
            NatForImageClassification,
            NatModel,
            NatPreTrainedModel,
        )
        from .models.deprecated.nezha import (
            NezhaForMaskedLM,
            NezhaForMultipleChoice,
            NezhaForNextSentencePrediction,
            NezhaForPreTraining,
            NezhaForQuestionAnswering,
            NezhaForSequenceClassification,
            NezhaForTokenClassification,
            NezhaModel,
            NezhaPreTrainedModel,
        )
        from .models.deprecated.open_llama import (
            OpenLlamaForCausalLM,
            OpenLlamaForSequenceClassification,
            OpenLlamaModel,
            OpenLlamaPreTrainedModel,
        )
        from .models.deprecated.qdqbert import (
            QDQBertForMaskedLM,
            QDQBertForMultipleChoice,
            QDQBertForNextSentencePrediction,
            QDQBertForQuestionAnswering,
            QDQBertForSequenceClassification,
            QDQBertForTokenClassification,
            QDQBertLMHeadModel,
            QDQBertModel,
            QDQBertPreTrainedModel,
            load_tf_weights_in_qdqbert,
        )
        from .models.deprecated.realm import (
            RealmEmbedder,
            RealmForOpenQA,
            RealmKnowledgeAugEncoder,
            RealmPreTrainedModel,
            RealmReader,
            RealmRetriever,
            RealmScorer,
            load_tf_weights_in_realm,
        )
        from .models.deprecated.retribert import (
            RetriBertModel,
            RetriBertPreTrainedModel,
        )
        from .models.deprecated.speech_to_text_2 import (
            Speech2Text2ForCausalLM,
            Speech2Text2PreTrainedModel,
        )
        from .models.deprecated.trajectory_transformer import (
            TrajectoryTransformerModel,
            TrajectoryTransformerPreTrainedModel,
        )
        from .models.deprecated.transfo_xl import (
            AdaptiveEmbedding,
            TransfoXLForSequenceClassification,
            TransfoXLLMHeadModel,
            TransfoXLModel,
            TransfoXLPreTrainedModel,
            load_tf_weights_in_transfo_xl,
        )
        from .models.deprecated.tvlt import (
            TvltForAudioVisualClassification,
            TvltForPreTraining,
            TvltModel,
            TvltPreTrainedModel,
        )
        from .models.deprecated.van import (
            VanForImageClassification,
            VanModel,
            VanPreTrainedModel,
        )
        from .models.deprecated.vit_hybrid import (
            ViTHybridForImageClassification,
            ViTHybridModel,
            ViTHybridPreTrainedModel,
        )
        from .models.deprecated.xlm_prophetnet import (
            XLMProphetNetDecoder,
            XLMProphetNetEncoder,
            XLMProphetNetForCausalLM,
            XLMProphetNetForConditionalGeneration,
            XLMProphetNetModel,
            XLMProphetNetPreTrainedModel,
        )
        from .models.depth_anything import (
            DepthAnythingForDepthEstimation,
            DepthAnythingPreTrainedModel,
        )
        from .models.depth_pro import (
            DepthProForDepthEstimation,
            DepthProModel,
            DepthProPreTrainedModel,
        )
        from .models.detr import (
            DetrForObjectDetection,
            DetrForSegmentation,
            DetrModel,
            DetrPreTrainedModel,
        )
        from .models.diffllama import (
            DiffLlamaForCausalLM,
            DiffLlamaForQuestionAnswering,
            DiffLlamaForSequenceClassification,
            DiffLlamaForTokenClassification,
            DiffLlamaModel,
            DiffLlamaPreTrainedModel,
        )
        from .models.dinat import (
            DinatBackbone,
            DinatForImageClassification,
            DinatModel,
            DinatPreTrainedModel,
        )
        from .models.dinov2 import (
            Dinov2Backbone,
            Dinov2ForImageClassification,
            Dinov2Model,
            Dinov2PreTrainedModel,
        )
        from .models.dinov2_with_registers import (
            Dinov2WithRegistersBackbone,
            Dinov2WithRegistersForImageClassification,
            Dinov2WithRegistersModel,
            Dinov2WithRegistersPreTrainedModel,
        )
        from .models.distilbert import (
            DistilBertForMaskedLM,
            DistilBertForMultipleChoice,
            DistilBertForQuestionAnswering,
            DistilBertForSequenceClassification,
            DistilBertForTokenClassification,
            DistilBertModel,
            DistilBertPreTrainedModel,
        )
        from .models.donut import (
            DonutSwinModel,
            DonutSwinPreTrainedModel,
        )
        from .models.dpr import (
            DPRContextEncoder,
            DPRPretrainedContextEncoder,
            DPRPreTrainedModel,
            DPRPretrainedQuestionEncoder,
            DPRPretrainedReader,
            DPRQuestionEncoder,
            DPRReader,
        )
        from .models.dpt import (
            DPTForDepthEstimation,
            DPTForSemanticSegmentation,
            DPTModel,
            DPTPreTrainedModel,
        )
        from .models.efficientnet import (
            EfficientNetForImageClassification,
            EfficientNetModel,
            EfficientNetPreTrainedModel,
        )
        from .models.electra import (
            ElectraForCausalLM,
            ElectraForMaskedLM,
            ElectraForMultipleChoice,
            ElectraForPreTraining,
            ElectraForQuestionAnswering,
            ElectraForSequenceClassification,
            ElectraForTokenClassification,
            ElectraModel,
            ElectraPreTrainedModel,
            load_tf_weights_in_electra,
        )
        from .models.emu3 import (
            Emu3ForCausalLM,
            Emu3ForConditionalGeneration,
            Emu3PreTrainedModel,
            Emu3TextModel,
            Emu3VQVAE,
        )
        from .models.encodec import (
            EncodecModel,
            EncodecPreTrainedModel,
        )
        from .models.encoder_decoder import EncoderDecoderModel
        from .models.ernie import (
            ErnieForCausalLM,
            ErnieForMaskedLM,
            ErnieForMultipleChoice,
            ErnieForNextSentencePrediction,
            ErnieForPreTraining,
            ErnieForQuestionAnswering,
            ErnieForSequenceClassification,
            ErnieForTokenClassification,
            ErnieModel,
            ErniePreTrainedModel,
        )
        from .models.esm import (
            EsmFoldPreTrainedModel,
            EsmForMaskedLM,
            EsmForProteinFolding,
            EsmForSequenceClassification,
            EsmForTokenClassification,
            EsmModel,
            EsmPreTrainedModel,
        )
        from .models.falcon import (
            FalconForCausalLM,
            FalconForQuestionAnswering,
            FalconForSequenceClassification,
            FalconForTokenClassification,
            FalconModel,
            FalconPreTrainedModel,
        )
        from .models.falcon_mamba import (
            FalconMambaForCausalLM,
            FalconMambaModel,
            FalconMambaPreTrainedModel,
        )
        from .models.fastspeech2_conformer import (
            FastSpeech2ConformerHifiGan,
            FastSpeech2ConformerModel,
            FastSpeech2ConformerPreTrainedModel,
            FastSpeech2ConformerWithHifiGan,
        )
        from .models.flaubert import (
            FlaubertForMultipleChoice,
            FlaubertForQuestionAnswering,
            FlaubertForQuestionAnsweringSimple,
            FlaubertForSequenceClassification,
            FlaubertForTokenClassification,
            FlaubertModel,
            FlaubertPreTrainedModel,
            FlaubertWithLMHeadModel,
        )
        from .models.flava import (
            FlavaForPreTraining,
            FlavaImageCodebook,
            FlavaImageModel,
            FlavaModel,
            FlavaMultimodalModel,
            FlavaPreTrainedModel,
            FlavaTextModel,
        )
        from .models.fnet import (
            FNetForMaskedLM,
            FNetForMultipleChoice,
            FNetForNextSentencePrediction,
            FNetForPreTraining,
            FNetForQuestionAnswering,
            FNetForSequenceClassification,
            FNetForTokenClassification,
            FNetModel,
            FNetPreTrainedModel,
        )
        from .models.focalnet import (
            FocalNetBackbone,
            FocalNetForImageClassification,
            FocalNetForMaskedImageModeling,
            FocalNetModel,
            FocalNetPreTrainedModel,
        )
        from .models.fsmt import (
            FSMTForConditionalGeneration,
            FSMTModel,
            PretrainedFSMTModel,
        )
        from .models.funnel import (
            FunnelBaseModel,
            FunnelForMaskedLM,
            FunnelForMultipleChoice,
            FunnelForPreTraining,
            FunnelForQuestionAnswering,
            FunnelForSequenceClassification,
            FunnelForTokenClassification,
            FunnelModel,
            FunnelPreTrainedModel,
            load_tf_weights_in_funnel,
        )
        from .models.fuyu import (
            FuyuForCausalLM,
            FuyuPreTrainedModel,
        )
        from .models.gemma import (
            GemmaForCausalLM,
            GemmaForSequenceClassification,
            GemmaForTokenClassification,
            GemmaModel,
            GemmaPreTrainedModel,
        )
        from .models.gemma2 import (
            Gemma2ForCausalLM,
            Gemma2ForSequenceClassification,
            Gemma2ForTokenClassification,
            Gemma2Model,
            Gemma2PreTrainedModel,
        )
        from .models.git import (
            GitForCausalLM,
            GitModel,
            GitPreTrainedModel,
            GitVisionModel,
        )
        from .models.glm import (
            GlmForCausalLM,
            GlmForSequenceClassification,
            GlmForTokenClassification,
            GlmModel,
            GlmPreTrainedModel,
        )
        from .models.glpn import (
            GLPNForDepthEstimation,
            GLPNModel,
            GLPNPreTrainedModel,
        )
        from .models.got_ocr2 import (
            GotOcr2ForConditionalGeneration,
            GotOcr2PreTrainedModel,
        )
        from .models.gpt2 import (
            GPT2DoubleHeadsModel,
            GPT2ForQuestionAnswering,
            GPT2ForSequenceClassification,
            GPT2ForTokenClassification,
            GPT2LMHeadModel,
            GPT2Model,
            GPT2PreTrainedModel,
            load_tf_weights_in_gpt2,
        )
        from .models.gpt_bigcode import (
            GPTBigCodeForCausalLM,
            GPTBigCodeForSequenceClassification,
            GPTBigCodeForTokenClassification,
            GPTBigCodeModel,
            GPTBigCodePreTrainedModel,
        )
        from .models.gpt_neo import (
            GPTNeoForCausalLM,
            GPTNeoForQuestionAnswering,
            GPTNeoForSequenceClassification,
            GPTNeoForTokenClassification,
            GPTNeoModel,
            GPTNeoPreTrainedModel,
            load_tf_weights_in_gpt_neo,
        )
        from .models.gpt_neox import (
            GPTNeoXForCausalLM,
            GPTNeoXForQuestionAnswering,
            GPTNeoXForSequenceClassification,
            GPTNeoXForTokenClassification,
            GPTNeoXModel,
            GPTNeoXPreTrainedModel,
        )
        from .models.gpt_neox_japanese import (
            GPTNeoXJapaneseForCausalLM,
            GPTNeoXJapaneseModel,
            GPTNeoXJapanesePreTrainedModel,
        )
        from .models.gptj import (
            GPTJForCausalLM,
            GPTJForQuestionAnswering,
            GPTJForSequenceClassification,
            GPTJModel,
            GPTJPreTrainedModel,
        )
        from .models.granite import (
            GraniteForCausalLM,
            GraniteModel,
            GranitePreTrainedModel,
        )
        from .models.granitemoe import (
            GraniteMoeForCausalLM,
            GraniteMoeModel,
            GraniteMoePreTrainedModel,
        )
        from .models.granitemoeshared import (
            GraniteMoeSharedForCausalLM,
            GraniteMoeSharedModel,
            GraniteMoeSharedPreTrainedModel,
        )
        from .models.grounding_dino import (
            GroundingDinoForObjectDetection,
            GroundingDinoModel,
            GroundingDinoPreTrainedModel,
        )
        from .models.groupvit import (
            GroupViTModel,
            GroupViTPreTrainedModel,
            GroupViTTextModel,
            GroupViTVisionModel,
        )
        from .models.helium import (
            HeliumForCausalLM,
            HeliumForSequenceClassification,
            HeliumForTokenClassification,
            HeliumModel,
            HeliumPreTrainedModel,
        )
        from .models.hiera import (
            HieraBackbone,
            HieraForImageClassification,
            HieraForPreTraining,
            HieraModel,
            HieraPreTrainedModel,
        )
        from .models.hubert import (
            HubertForCTC,
            HubertForSequenceClassification,
            HubertModel,
            HubertPreTrainedModel,
        )
        from .models.ibert import (
            IBertForMaskedLM,
            IBertForMultipleChoice,
            IBertForQuestionAnswering,
            IBertForSequenceClassification,
            IBertForTokenClassification,
            IBertModel,
            IBertPreTrainedModel,
        )
        from .models.idefics import (
            IdeficsForVisionText2Text,
            IdeficsModel,
            IdeficsPreTrainedModel,
            IdeficsProcessor,
        )
        from .models.idefics2 import (
            Idefics2ForConditionalGeneration,
            Idefics2Model,
            Idefics2PreTrainedModel,
            Idefics2Processor,
        )
        from .models.idefics3 import (
            Idefics3ForConditionalGeneration,
            Idefics3Model,
            Idefics3PreTrainedModel,
            Idefics3Processor,
            Idefics3VisionConfig,
            Idefics3VisionTransformer,
        )
        from .models.ijepa import (
            IJepaForImageClassification,
            IJepaModel,
            IJepaPreTrainedModel,
        )
        from .models.imagegpt import (
            ImageGPTForCausalImageModeling,
            ImageGPTForImageClassification,
            ImageGPTModel,
            ImageGPTPreTrainedModel,
            load_tf_weights_in_imagegpt,
        )
        from .models.informer import (
            InformerForPrediction,
            InformerModel,
            InformerPreTrainedModel,
        )
        from .models.instructblip import (
            InstructBlipForConditionalGeneration,
            InstructBlipPreTrainedModel,
            InstructBlipQFormerModel,
            InstructBlipVisionModel,
        )
        from .models.instructblipvideo import (
            InstructBlipVideoForConditionalGeneration,
            InstructBlipVideoPreTrainedModel,
            InstructBlipVideoQFormerModel,
            InstructBlipVideoVisionModel,
        )
        from .models.jamba import (
            JambaForCausalLM,
            JambaForSequenceClassification,
            JambaModel,
            JambaPreTrainedModel,
        )
        from .models.jetmoe import (
            JetMoeForCausalLM,
            JetMoeForSequenceClassification,
            JetMoeModel,
            JetMoePreTrainedModel,
        )
        from .models.kosmos2 import (
            Kosmos2ForConditionalGeneration,
            Kosmos2Model,
            Kosmos2PreTrainedModel,
        )
        from .models.layoutlm import (
            LayoutLMForMaskedLM,
            LayoutLMForQuestionAnswering,
            LayoutLMForSequenceClassification,
            LayoutLMForTokenClassification,
            LayoutLMModel,
            LayoutLMPreTrainedModel,
        )
        from .models.layoutlmv2 import (
            LayoutLMv2ForQuestionAnswering,
            LayoutLMv2ForSequenceClassification,
            LayoutLMv2ForTokenClassification,
            LayoutLMv2Model,
            LayoutLMv2PreTrainedModel,
        )
        from .models.layoutlmv3 import (
            LayoutLMv3ForQuestionAnswering,
            LayoutLMv3ForSequenceClassification,
            LayoutLMv3ForTokenClassification,
            LayoutLMv3Model,
            LayoutLMv3PreTrainedModel,
        )
        from .models.led import (
            LEDForConditionalGeneration,
            LEDForQuestionAnswering,
            LEDForSequenceClassification,
            LEDModel,
            LEDPreTrainedModel,
        )
        from .models.levit import (
            LevitForImageClassification,
            LevitForImageClassificationWithTeacher,
            LevitModel,
            LevitPreTrainedModel,
        )
        from .models.lilt import (
            LiltForQuestionAnswering,
            LiltForSequenceClassification,
            LiltForTokenClassification,
            LiltModel,
            LiltPreTrainedModel,
        )
        from .models.llama import (
            LlamaForCausalLM,
            LlamaForQuestionAnswering,
            LlamaForSequenceClassification,
            LlamaForTokenClassification,
            LlamaModel,
            LlamaPreTrainedModel,
        )
        from .models.llava import (
            LlavaForConditionalGeneration,
            LlavaPreTrainedModel,
        )
        from .models.llava_next import (
            LlavaNextForConditionalGeneration,
            LlavaNextPreTrainedModel,
        )
        from .models.llava_next_video import (
            LlavaNextVideoForConditionalGeneration,
            LlavaNextVideoPreTrainedModel,
        )
        from .models.llava_onevision import (
            LlavaOnevisionForConditionalGeneration,
            LlavaOnevisionPreTrainedModel,
        )
        from .models.longformer import (
            LongformerForMaskedLM,
            LongformerForMultipleChoice,
            LongformerForQuestionAnswering,
            LongformerForSequenceClassification,
            LongformerForTokenClassification,
            LongformerModel,
            LongformerPreTrainedModel,
        )
        from .models.longt5 import (
            LongT5EncoderModel,
            LongT5ForConditionalGeneration,
            LongT5Model,
            LongT5PreTrainedModel,
        )
        from .models.luke import (
            LukeForEntityClassification,
            LukeForEntityPairClassification,
            LukeForEntitySpanClassification,
            LukeForMaskedLM,
            LukeForMultipleChoice,
            LukeForQuestionAnswering,
            LukeForSequenceClassification,
            LukeForTokenClassification,
            LukeModel,
            LukePreTrainedModel,
        )
        from .models.lxmert import (
            LxmertEncoder,
            LxmertForPreTraining,
            LxmertForQuestionAnswering,
            LxmertModel,
            LxmertPreTrainedModel,
            LxmertVisualFeatureEncoder,
        )
        from .models.m2m_100 import (
            M2M100ForConditionalGeneration,
            M2M100Model,
            M2M100PreTrainedModel,
        )
        from .models.mamba import (
            MambaForCausalLM,
            MambaModel,
            MambaPreTrainedModel,
        )
        from .models.mamba2 import (
            Mamba2ForCausalLM,
            Mamba2Model,
            Mamba2PreTrainedModel,
        )
        from .models.marian import MarianForCausalLM, MarianModel, MarianMTModel, MarianPreTrainedModel
        from .models.markuplm import (
            MarkupLMForQuestionAnswering,
            MarkupLMForSequenceClassification,
            MarkupLMForTokenClassification,
            MarkupLMModel,
            MarkupLMPreTrainedModel,
        )
        from .models.mask2former import (
            Mask2FormerForUniversalSegmentation,
            Mask2FormerModel,
            Mask2FormerPreTrainedModel,
        )
        from .models.maskformer import (
            MaskFormerForInstanceSegmentation,
            MaskFormerModel,
            MaskFormerPreTrainedModel,
            MaskFormerSwinBackbone,
        )
        from .models.mbart import (
            MBartForCausalLM,
            MBartForConditionalGeneration,
            MBartForQuestionAnswering,
            MBartForSequenceClassification,
            MBartModel,
            MBartPreTrainedModel,
        )
        from .models.megatron_bert import (
            MegatronBertForCausalLM,
            MegatronBertForMaskedLM,
            MegatronBertForMultipleChoice,
            MegatronBertForNextSentencePrediction,
            MegatronBertForPreTraining,
            MegatronBertForQuestionAnswering,
            MegatronBertForSequenceClassification,
            MegatronBertForTokenClassification,
            MegatronBertModel,
            MegatronBertPreTrainedModel,
        )
        from .models.mgp_str import (
            MgpstrForSceneTextRecognition,
            MgpstrModel,
            MgpstrPreTrainedModel,
        )
        from .models.mimi import (
            MimiModel,
            MimiPreTrainedModel,
        )
        from .models.mistral import (
            MistralForCausalLM,
            MistralForQuestionAnswering,
            MistralForSequenceClassification,
            MistralForTokenClassification,
            MistralModel,
            MistralPreTrainedModel,
        )
        from .models.mixtral import (
            MixtralForCausalLM,
            MixtralForQuestionAnswering,
            MixtralForSequenceClassification,
            MixtralForTokenClassification,
            MixtralModel,
            MixtralPreTrainedModel,
        )
        from .models.mllama import (
            MllamaForCausalLM,
            MllamaForConditionalGeneration,
            MllamaPreTrainedModel,
            MllamaProcessor,
            MllamaTextModel,
            MllamaVisionModel,
        )
        from .models.mobilebert import (
            MobileBertForMaskedLM,
            MobileBertForMultipleChoice,
            MobileBertForNextSentencePrediction,
            MobileBertForPreTraining,
            MobileBertForQuestionAnswering,
            MobileBertForSequenceClassification,
            MobileBertForTokenClassification,
            MobileBertModel,
            MobileBertPreTrainedModel,
            load_tf_weights_in_mobilebert,
        )
        from .models.mobilenet_v1 import (
            MobileNetV1ForImageClassification,
            MobileNetV1Model,
            MobileNetV1PreTrainedModel,
            load_tf_weights_in_mobilenet_v1,
        )
        from .models.mobilenet_v2 import (
            MobileNetV2ForImageClassification,
            MobileNetV2ForSemanticSegmentation,
            MobileNetV2Model,
            MobileNetV2PreTrainedModel,
            load_tf_weights_in_mobilenet_v2,
        )
        from .models.mobilevit import (
            MobileViTForImageClassification,
            MobileViTForSemanticSegmentation,
            MobileViTModel,
            MobileViTPreTrainedModel,
        )
        from .models.mobilevitv2 import (
            MobileViTV2ForImageClassification,
            MobileViTV2ForSemanticSegmentation,
            MobileViTV2Model,
            MobileViTV2PreTrainedModel,
        )
        from .models.modernbert import (
            ModernBertForMaskedLM,
            ModernBertForSequenceClassification,
            ModernBertForTokenClassification,
            ModernBertModel,
            ModernBertPreTrainedModel,
        )
        from .models.moonshine import (
            MoonshineForConditionalGeneration,
            MoonshineModel,
            MoonshinePreTrainedModel,
        )
        from .models.moshi import (
            MoshiForCausalLM,
            MoshiForConditionalGeneration,
            MoshiModel,
            MoshiPreTrainedModel,
        )
        from .models.mpnet import (
            MPNetForMaskedLM,
            MPNetForMultipleChoice,
            MPNetForQuestionAnswering,
            MPNetForSequenceClassification,
            MPNetForTokenClassification,
            MPNetModel,
            MPNetPreTrainedModel,
        )
        from .models.mpt import (
            MptForCausalLM,
            MptForQuestionAnswering,
            MptForSequenceClassification,
            MptForTokenClassification,
            MptModel,
            MptPreTrainedModel,
        )
        from .models.mra import (
            MraForMaskedLM,
            MraForMultipleChoice,
            MraForQuestionAnswering,
            MraForSequenceClassification,
            MraForTokenClassification,
            MraModel,
            MraPreTrainedModel,
        )
        from .models.mt5 import (
            MT5EncoderModel,
            MT5ForConditionalGeneration,
            MT5ForQuestionAnswering,
            MT5ForSequenceClassification,
            MT5ForTokenClassification,
            MT5Model,
            MT5PreTrainedModel,
        )
        from .models.musicgen import (
            MusicgenForCausalLM,
            MusicgenForConditionalGeneration,
            MusicgenModel,
            MusicgenPreTrainedModel,
            MusicgenProcessor,
        )
        from .models.musicgen_melody import (
            MusicgenMelodyForCausalLM,
            MusicgenMelodyForConditionalGeneration,
            MusicgenMelodyModel,
            MusicgenMelodyPreTrainedModel,
        )
        from .models.mvp import (
            MvpForCausalLM,
            MvpForConditionalGeneration,
            MvpForQuestionAnswering,
            MvpForSequenceClassification,
            MvpModel,
            MvpPreTrainedModel,
        )
        from .models.nemotron import (
            NemotronForCausalLM,
            NemotronForQuestionAnswering,
            NemotronForSequenceClassification,
            NemotronForTokenClassification,
            NemotronModel,
            NemotronPreTrainedModel,
        )
        from .models.nllb_moe import (
            NllbMoeForConditionalGeneration,
            NllbMoeModel,
            NllbMoePreTrainedModel,
            NllbMoeSparseMLP,
            NllbMoeTop2Router,
        )
        from .models.nystromformer import (
            NystromformerForMaskedLM,
            NystromformerForMultipleChoice,
            NystromformerForQuestionAnswering,
            NystromformerForSequenceClassification,
            NystromformerForTokenClassification,
            NystromformerModel,
            NystromformerPreTrainedModel,
        )
        from .models.olmo import (
            OlmoForCausalLM,
            OlmoModel,
            OlmoPreTrainedModel,
        )
        from .models.olmo2 import (
            Olmo2ForCausalLM,
            Olmo2Model,
            Olmo2PreTrainedModel,
        )
        from .models.olmoe import (
            OlmoeForCausalLM,
            OlmoeModel,
            OlmoePreTrainedModel,
        )
        from .models.omdet_turbo import (
            OmDetTurboForObjectDetection,
            OmDetTurboPreTrainedModel,
        )
        from .models.oneformer import (
            OneFormerForUniversalSegmentation,
            OneFormerModel,
            OneFormerPreTrainedModel,
        )
        from .models.openai import (
            OpenAIGPTDoubleHeadsModel,
            OpenAIGPTForSequenceClassification,
            OpenAIGPTLMHeadModel,
            OpenAIGPTModel,
            OpenAIGPTPreTrainedModel,
            load_tf_weights_in_openai_gpt,
        )
        from .models.opt import (
            OPTForCausalLM,
            OPTForQuestionAnswering,
            OPTForSequenceClassification,
            OPTModel,
            OPTPreTrainedModel,
        )
        from .models.owlv2 import (
            Owlv2ForObjectDetection,
            Owlv2Model,
            Owlv2PreTrainedModel,
            Owlv2TextModel,
            Owlv2VisionModel,
        )
        from .models.owlvit import (
            OwlViTForObjectDetection,
            OwlViTModel,
            OwlViTPreTrainedModel,
            OwlViTTextModel,
            OwlViTVisionModel,
        )
        from .models.paligemma import (
            PaliGemmaForConditionalGeneration,
            PaliGemmaPreTrainedModel,
            PaliGemmaProcessor,
        )
        from .models.patchtsmixer import (
            PatchTSMixerForPrediction,
            PatchTSMixerForPretraining,
            PatchTSMixerForRegression,
            PatchTSMixerForTimeSeriesClassification,
            PatchTSMixerModel,
            PatchTSMixerPreTrainedModel,
        )
        from .models.patchtst import (
            PatchTSTForClassification,
            PatchTSTForPrediction,
            PatchTSTForPretraining,
            PatchTSTForRegression,
            PatchTSTModel,
            PatchTSTPreTrainedModel,
        )
        from .models.pegasus import (
            PegasusForCausalLM,
            PegasusForConditionalGeneration,
            PegasusModel,
            PegasusPreTrainedModel,
        )
        from .models.pegasus_x import (
            PegasusXForConditionalGeneration,
            PegasusXModel,
            PegasusXPreTrainedModel,
        )
        from .models.perceiver import (
            PerceiverForImageClassificationConvProcessing,
            PerceiverForImageClassificationFourier,
            PerceiverForImageClassificationLearned,
            PerceiverForMaskedLM,
            PerceiverForMultimodalAutoencoding,
            PerceiverForOpticalFlow,
            PerceiverForSequenceClassification,
            PerceiverModel,
            PerceiverPreTrainedModel,
        )
        from .models.persimmon import (
            PersimmonForCausalLM,
            PersimmonForSequenceClassification,
            PersimmonForTokenClassification,
            PersimmonModel,
            PersimmonPreTrainedModel,
        )
        from .models.phi import (
            PhiForCausalLM,
            PhiForSequenceClassification,
            PhiForTokenClassification,
            PhiModel,
            PhiPreTrainedModel,
        )
        from .models.phi3 import (
            Phi3ForCausalLM,
            Phi3ForSequenceClassification,
            Phi3ForTokenClassification,
            Phi3Model,
            Phi3PreTrainedModel,
        )
        from .models.phimoe import (
            PhimoeForCausalLM,
            PhimoeForSequenceClassification,
            PhimoeModel,
            PhimoePreTrainedModel,
        )
        from .models.pix2struct import (
            Pix2StructForConditionalGeneration,
            Pix2StructPreTrainedModel,
            Pix2StructTextModel,
            Pix2StructVisionModel,
        )
        from .models.pixtral import (
            PixtralPreTrainedModel,
            PixtralVisionModel,
        )
        from .models.plbart import (
            PLBartForCausalLM,
            PLBartForConditionalGeneration,
            PLBartForSequenceClassification,
            PLBartModel,
            PLBartPreTrainedModel,
        )
        from .models.poolformer import (
            PoolFormerForImageClassification,
            PoolFormerModel,
            PoolFormerPreTrainedModel,
        )
        from .models.pop2piano import (
            Pop2PianoForConditionalGeneration,
            Pop2PianoPreTrainedModel,
        )
        from .models.prophetnet import (
            ProphetNetDecoder,
            ProphetNetEncoder,
            ProphetNetForCausalLM,
            ProphetNetForConditionalGeneration,
            ProphetNetModel,
            ProphetNetPreTrainedModel,
        )
        from .models.pvt import (
            PvtForImageClassification,
            PvtModel,
            PvtPreTrainedModel,
        )
        from .models.pvt_v2 import (
            PvtV2Backbone,
            PvtV2ForImageClassification,
            PvtV2Model,
            PvtV2PreTrainedModel,
        )
        from .models.qwen2 import (
            Qwen2ForCausalLM,
            Qwen2ForQuestionAnswering,
            Qwen2ForSequenceClassification,
            Qwen2ForTokenClassification,
            Qwen2Model,
            Qwen2PreTrainedModel,
        )
        from .models.qwen2_5_vl import (
            Qwen2_5_VLForConditionalGeneration,
            Qwen2_5_VLModel,
            Qwen2_5_VLPreTrainedModel,
        )
        from .models.qwen2_audio import (
            Qwen2AudioEncoder,
            Qwen2AudioForConditionalGeneration,
            Qwen2AudioPreTrainedModel,
        )
        from .models.qwen2_moe import (
            Qwen2MoeForCausalLM,
            Qwen2MoeForQuestionAnswering,
            Qwen2MoeForSequenceClassification,
            Qwen2MoeForTokenClassification,
            Qwen2MoeModel,
            Qwen2MoePreTrainedModel,
        )
        from .models.qwen2_vl import (
            Qwen2VLForConditionalGeneration,
            Qwen2VLModel,
            Qwen2VLPreTrainedModel,
        )
        from .models.rag import (
            RagModel,
            RagPreTrainedModel,
            RagSequenceForGeneration,
            RagTokenForGeneration,
        )
        from .models.recurrent_gemma import (
            RecurrentGemmaForCausalLM,
            RecurrentGemmaModel,
            RecurrentGemmaPreTrainedModel,
        )
        from .models.reformer import (
            ReformerForMaskedLM,
            ReformerForQuestionAnswering,
            ReformerForSequenceClassification,
            ReformerModel,
            ReformerModelWithLMHead,
            ReformerPreTrainedModel,
        )
        from .models.regnet import (
            RegNetForImageClassification,
            RegNetModel,
            RegNetPreTrainedModel,
        )
        from .models.rembert import (
            RemBertForCausalLM,
            RemBertForMaskedLM,
            RemBertForMultipleChoice,
            RemBertForQuestionAnswering,
            RemBertForSequenceClassification,
            RemBertForTokenClassification,
            RemBertModel,
            RemBertPreTrainedModel,
            load_tf_weights_in_rembert,
        )
        from .models.resnet import (
            ResNetBackbone,
            ResNetForImageClassification,
            ResNetModel,
            ResNetPreTrainedModel,
        )
        from .models.roberta import (
            RobertaForCausalLM,
            RobertaForMaskedLM,
            RobertaForMultipleChoice,
            RobertaForQuestionAnswering,
            RobertaForSequenceClassification,
            RobertaForTokenClassification,
            RobertaModel,
            RobertaPreTrainedModel,
        )
        from .models.roberta_prelayernorm import (
            RobertaPreLayerNormForCausalLM,
            RobertaPreLayerNormForMaskedLM,
            RobertaPreLayerNormForMultipleChoice,
            RobertaPreLayerNormForQuestionAnswering,
            RobertaPreLayerNormForSequenceClassification,
            RobertaPreLayerNormForTokenClassification,
            RobertaPreLayerNormModel,
            RobertaPreLayerNormPreTrainedModel,
        )
        from .models.roc_bert import (
            RoCBertForCausalLM,
            RoCBertForMaskedLM,
            RoCBertForMultipleChoice,
            RoCBertForPreTraining,
            RoCBertForQuestionAnswering,
            RoCBertForSequenceClassification,
            RoCBertForTokenClassification,
            RoCBertModel,
            RoCBertPreTrainedModel,
            load_tf_weights_in_roc_bert,
        )
        from .models.roformer import (
            RoFormerForCausalLM,
            RoFormerForMaskedLM,
            RoFormerForMultipleChoice,
            RoFormerForQuestionAnswering,
            RoFormerForSequenceClassification,
            RoFormerForTokenClassification,
            RoFormerModel,
            RoFormerPreTrainedModel,
            load_tf_weights_in_roformer,
        )
        from .models.rt_detr import (
            RTDetrForObjectDetection,
            RTDetrModel,
            RTDetrPreTrainedModel,
            RTDetrResNetBackbone,
            RTDetrResNetPreTrainedModel,
        )
        from .models.rt_detr_v2 import RTDetrV2ForObjectDetection, RTDetrV2Model, RTDetrV2PreTrainedModel
        from .models.rwkv import (
            RwkvForCausalLM,
            RwkvModel,
            RwkvPreTrainedModel,
        )
        from .models.sam import (
            SamModel,
            SamPreTrainedModel,
        )
        from .models.seamless_m4t import (
            SeamlessM4TCodeHifiGan,
            SeamlessM4TForSpeechToSpeech,
            SeamlessM4TForSpeechToText,
            SeamlessM4TForTextToSpeech,
            SeamlessM4TForTextToText,
            SeamlessM4THifiGan,
            SeamlessM4TModel,
            SeamlessM4TPreTrainedModel,
            SeamlessM4TTextToUnitForConditionalGeneration,
            SeamlessM4TTextToUnitModel,
        )
        from .models.seamless_m4t_v2 import (
            SeamlessM4Tv2ForSpeechToSpeech,
            SeamlessM4Tv2ForSpeechToText,
            SeamlessM4Tv2ForTextToSpeech,
            SeamlessM4Tv2ForTextToText,
            SeamlessM4Tv2Model,
            SeamlessM4Tv2PreTrainedModel,
        )
        from .models.segformer import (
            SegformerDecodeHead,
            SegformerForImageClassification,
            SegformerForSemanticSegmentation,
            SegformerModel,
            SegformerPreTrainedModel,
        )
        from .models.seggpt import (
            SegGptForImageSegmentation,
            SegGptModel,
            SegGptPreTrainedModel,
        )
        from .models.sew import (
            SEWForCTC,
            SEWForSequenceClassification,
            SEWModel,
            SEWPreTrainedModel,
        )
        from .models.sew_d import (
            SEWDForCTC,
            SEWDForSequenceClassification,
            SEWDModel,
            SEWDPreTrainedModel,
        )
        from .models.siglip import (
            SiglipForImageClassification,
            SiglipModel,
            SiglipPreTrainedModel,
            SiglipTextModel,
            SiglipVisionModel,
        )
<<<<<<< HEAD
        from .models.siglip2 import (
            Siglip2ForImageClassification,
            Siglip2Model,
            Siglip2PreTrainedModel,
            Siglip2TextModel,
            Siglip2VisionModel,
=======
        from .models.smolvlm import (
            SmolVLMForConditionalGeneration,
            SmolVLMModel,
            SmolVLMPreTrainedModel,
            SmolVLMProcessor,
            SmolVLMVisionConfig,
            SmolVLMVisionTransformer,
>>>>>>> e18f233f
        )
        from .models.speech_encoder_decoder import SpeechEncoderDecoderModel
        from .models.speech_to_text import (
            Speech2TextForConditionalGeneration,
            Speech2TextModel,
            Speech2TextPreTrainedModel,
        )
        from .models.speecht5 import (
            SpeechT5ForSpeechToSpeech,
            SpeechT5ForSpeechToText,
            SpeechT5ForTextToSpeech,
            SpeechT5HifiGan,
            SpeechT5Model,
            SpeechT5PreTrainedModel,
        )
        from .models.splinter import (
            SplinterForPreTraining,
            SplinterForQuestionAnswering,
            SplinterModel,
            SplinterPreTrainedModel,
        )
        from .models.squeezebert import (
            SqueezeBertForMaskedLM,
            SqueezeBertForMultipleChoice,
            SqueezeBertForQuestionAnswering,
            SqueezeBertForSequenceClassification,
            SqueezeBertForTokenClassification,
            SqueezeBertModel,
            SqueezeBertPreTrainedModel,
        )
        from .models.stablelm import (
            StableLmForCausalLM,
            StableLmForSequenceClassification,
            StableLmForTokenClassification,
            StableLmModel,
            StableLmPreTrainedModel,
        )
        from .models.starcoder2 import (
            Starcoder2ForCausalLM,
            Starcoder2ForSequenceClassification,
            Starcoder2ForTokenClassification,
            Starcoder2Model,
            Starcoder2PreTrainedModel,
        )
        from .models.superglue import (
            SuperGlueForKeypointMatching,
            SuperGluePreTrainedModel,
        )
        from .models.superpoint import (
            SuperPointForKeypointDetection,
            SuperPointPreTrainedModel,
        )
        from .models.swiftformer import (
            SwiftFormerForImageClassification,
            SwiftFormerModel,
            SwiftFormerPreTrainedModel,
        )
        from .models.swin import (
            SwinBackbone,
            SwinForImageClassification,
            SwinForMaskedImageModeling,
            SwinModel,
            SwinPreTrainedModel,
        )
        from .models.swin2sr import (
            Swin2SRForImageSuperResolution,
            Swin2SRModel,
            Swin2SRPreTrainedModel,
        )
        from .models.swinv2 import (
            Swinv2Backbone,
            Swinv2ForImageClassification,
            Swinv2ForMaskedImageModeling,
            Swinv2Model,
            Swinv2PreTrainedModel,
        )
        from .models.switch_transformers import (
            SwitchTransformersEncoderModel,
            SwitchTransformersForConditionalGeneration,
            SwitchTransformersModel,
            SwitchTransformersPreTrainedModel,
            SwitchTransformersSparseMLP,
            SwitchTransformersTop1Router,
        )
        from .models.t5 import (
            T5EncoderModel,
            T5ForConditionalGeneration,
            T5ForQuestionAnswering,
            T5ForSequenceClassification,
            T5ForTokenClassification,
            T5Model,
            T5PreTrainedModel,
            load_tf_weights_in_t5,
        )
        from .models.table_transformer import (
            TableTransformerForObjectDetection,
            TableTransformerModel,
            TableTransformerPreTrainedModel,
        )
        from .models.tapas import (
            TapasForMaskedLM,
            TapasForQuestionAnswering,
            TapasForSequenceClassification,
            TapasModel,
            TapasPreTrainedModel,
            load_tf_weights_in_tapas,
        )
        from .models.textnet import (
            TextNetBackbone,
            TextNetForImageClassification,
            TextNetModel,
            TextNetPreTrainedModel,
        )
        from .models.time_series_transformer import (
            TimeSeriesTransformerForPrediction,
            TimeSeriesTransformerModel,
            TimeSeriesTransformerPreTrainedModel,
        )
        from .models.timesformer import (
            TimesformerForVideoClassification,
            TimesformerModel,
            TimesformerPreTrainedModel,
        )
        from .models.timm_backbone import TimmBackbone
        from .models.timm_wrapper import (
            TimmWrapperForImageClassification,
            TimmWrapperModel,
            TimmWrapperPreTrainedModel,
        )
        from .models.trocr import (
            TrOCRForCausalLM,
            TrOCRPreTrainedModel,
        )
        from .models.tvp import (
            TvpForVideoGrounding,
            TvpModel,
            TvpPreTrainedModel,
        )
        from .models.udop import (
            UdopEncoderModel,
            UdopForConditionalGeneration,
            UdopModel,
            UdopPreTrainedModel,
        )
        from .models.umt5 import (
            UMT5EncoderModel,
            UMT5ForConditionalGeneration,
            UMT5ForQuestionAnswering,
            UMT5ForSequenceClassification,
            UMT5ForTokenClassification,
            UMT5Model,
            UMT5PreTrainedModel,
        )
        from .models.unispeech import (
            UniSpeechForCTC,
            UniSpeechForPreTraining,
            UniSpeechForSequenceClassification,
            UniSpeechModel,
            UniSpeechPreTrainedModel,
        )
        from .models.unispeech_sat import (
            UniSpeechSatForAudioFrameClassification,
            UniSpeechSatForCTC,
            UniSpeechSatForPreTraining,
            UniSpeechSatForSequenceClassification,
            UniSpeechSatForXVector,
            UniSpeechSatModel,
            UniSpeechSatPreTrainedModel,
        )
        from .models.univnet import UnivNetModel
        from .models.upernet import (
            UperNetForSemanticSegmentation,
            UperNetPreTrainedModel,
        )
        from .models.video_llava import (
            VideoLlavaForConditionalGeneration,
            VideoLlavaPreTrainedModel,
            VideoLlavaProcessor,
        )
        from .models.videomae import (
            VideoMAEForPreTraining,
            VideoMAEForVideoClassification,
            VideoMAEModel,
            VideoMAEPreTrainedModel,
        )
        from .models.vilt import (
            ViltForImageAndTextRetrieval,
            ViltForImagesAndTextClassification,
            ViltForMaskedLM,
            ViltForQuestionAnswering,
            ViltForTokenClassification,
            ViltModel,
            ViltPreTrainedModel,
        )
        from .models.vipllava import (
            VipLlavaForConditionalGeneration,
            VipLlavaPreTrainedModel,
        )
        from .models.vision_encoder_decoder import VisionEncoderDecoderModel
        from .models.vision_text_dual_encoder import VisionTextDualEncoderModel
        from .models.visual_bert import (
            VisualBertForMultipleChoice,
            VisualBertForPreTraining,
            VisualBertForQuestionAnswering,
            VisualBertForRegionToPhraseAlignment,
            VisualBertForVisualReasoning,
            VisualBertModel,
            VisualBertPreTrainedModel,
        )
        from .models.vit import (
            ViTForImageClassification,
            ViTForMaskedImageModeling,
            ViTModel,
            ViTPreTrainedModel,
        )
        from .models.vit_mae import (
            ViTMAEForPreTraining,
            ViTMAEModel,
            ViTMAEPreTrainedModel,
        )
        from .models.vit_msn import (
            ViTMSNForImageClassification,
            ViTMSNModel,
            ViTMSNPreTrainedModel,
        )
        from .models.vitdet import (
            VitDetBackbone,
            VitDetModel,
            VitDetPreTrainedModel,
        )
        from .models.vitmatte import (
            VitMatteForImageMatting,
            VitMattePreTrainedModel,
        )
        from .models.vitpose import (
            VitPoseForPoseEstimation,
            VitPosePreTrainedModel,
        )
        from .models.vitpose_backbone import VitPoseBackbone, VitPoseBackbonePreTrainedModel
        from .models.vits import (
            VitsModel,
            VitsPreTrainedModel,
        )
        from .models.vivit import (
            VivitForVideoClassification,
            VivitModel,
            VivitPreTrainedModel,
        )
        from .models.wav2vec2 import (
            Wav2Vec2ForAudioFrameClassification,
            Wav2Vec2ForCTC,
            Wav2Vec2ForMaskedLM,
            Wav2Vec2ForPreTraining,
            Wav2Vec2ForSequenceClassification,
            Wav2Vec2ForXVector,
            Wav2Vec2Model,
            Wav2Vec2PreTrainedModel,
        )
        from .models.wav2vec2_bert import (
            Wav2Vec2BertForAudioFrameClassification,
            Wav2Vec2BertForCTC,
            Wav2Vec2BertForSequenceClassification,
            Wav2Vec2BertForXVector,
            Wav2Vec2BertModel,
            Wav2Vec2BertPreTrainedModel,
        )
        from .models.wav2vec2_conformer import (
            Wav2Vec2ConformerForAudioFrameClassification,
            Wav2Vec2ConformerForCTC,
            Wav2Vec2ConformerForPreTraining,
            Wav2Vec2ConformerForSequenceClassification,
            Wav2Vec2ConformerForXVector,
            Wav2Vec2ConformerModel,
            Wav2Vec2ConformerPreTrainedModel,
        )
        from .models.wavlm import (
            WavLMForAudioFrameClassification,
            WavLMForCTC,
            WavLMForSequenceClassification,
            WavLMForXVector,
            WavLMModel,
            WavLMPreTrainedModel,
        )
        from .models.whisper import (
            WhisperForAudioClassification,
            WhisperForCausalLM,
            WhisperForConditionalGeneration,
            WhisperModel,
            WhisperPreTrainedModel,
        )
        from .models.x_clip import (
            XCLIPModel,
            XCLIPPreTrainedModel,
            XCLIPTextModel,
            XCLIPVisionModel,
        )
        from .models.xglm import (
            XGLMForCausalLM,
            XGLMModel,
            XGLMPreTrainedModel,
        )
        from .models.xlm import (
            XLMForMultipleChoice,
            XLMForQuestionAnswering,
            XLMForQuestionAnsweringSimple,
            XLMForSequenceClassification,
            XLMForTokenClassification,
            XLMModel,
            XLMPreTrainedModel,
            XLMWithLMHeadModel,
        )
        from .models.xlm_roberta import (
            XLMRobertaForCausalLM,
            XLMRobertaForMaskedLM,
            XLMRobertaForMultipleChoice,
            XLMRobertaForQuestionAnswering,
            XLMRobertaForSequenceClassification,
            XLMRobertaForTokenClassification,
            XLMRobertaModel,
            XLMRobertaPreTrainedModel,
        )
        from .models.xlm_roberta_xl import (
            XLMRobertaXLForCausalLM,
            XLMRobertaXLForMaskedLM,
            XLMRobertaXLForMultipleChoice,
            XLMRobertaXLForQuestionAnswering,
            XLMRobertaXLForSequenceClassification,
            XLMRobertaXLForTokenClassification,
            XLMRobertaXLModel,
            XLMRobertaXLPreTrainedModel,
        )
        from .models.xlnet import (
            XLNetForMultipleChoice,
            XLNetForQuestionAnswering,
            XLNetForQuestionAnsweringSimple,
            XLNetForSequenceClassification,
            XLNetForTokenClassification,
            XLNetLMHeadModel,
            XLNetModel,
            XLNetPreTrainedModel,
            load_tf_weights_in_xlnet,
        )
        from .models.xmod import (
            XmodForCausalLM,
            XmodForMaskedLM,
            XmodForMultipleChoice,
            XmodForQuestionAnswering,
            XmodForSequenceClassification,
            XmodForTokenClassification,
            XmodModel,
            XmodPreTrainedModel,
        )
        from .models.yolos import (
            YolosForObjectDetection,
            YolosModel,
            YolosPreTrainedModel,
        )
        from .models.yoso import (
            YosoForMaskedLM,
            YosoForMultipleChoice,
            YosoForQuestionAnswering,
            YosoForSequenceClassification,
            YosoForTokenClassification,
            YosoModel,
            YosoPreTrainedModel,
        )
        from .models.zamba import (
            ZambaForCausalLM,
            ZambaForSequenceClassification,
            ZambaModel,
            ZambaPreTrainedModel,
        )
        from .models.zamba2 import (
            Zamba2ForCausalLM,
            Zamba2ForSequenceClassification,
            Zamba2Model,
            Zamba2PreTrainedModel,
        )
        from .models.zoedepth import (
            ZoeDepthForDepthEstimation,
            ZoeDepthPreTrainedModel,
        )

        # Optimization
        from .optimization import (
            Adafactor,
            AdamW,
            get_constant_schedule,
            get_constant_schedule_with_warmup,
            get_cosine_schedule_with_warmup,
            get_cosine_with_hard_restarts_schedule_with_warmup,
            get_inverse_sqrt_schedule,
            get_linear_schedule_with_warmup,
            get_polynomial_decay_schedule_with_warmup,
            get_scheduler,
            get_wsd_schedule,
        )
        from .pytorch_utils import Conv1D, apply_chunking_to_forward, prune_layer

        # Trainer
        from .trainer import Trainer
        from .trainer_pt_utils import torch_distributed_zero_first
        from .trainer_seq2seq import Seq2SeqTrainer

    # TensorFlow
    try:
        if not is_tf_available():
            raise OptionalDependencyNotAvailable()
    except OptionalDependencyNotAvailable:
        # Import the same objects as dummies to get them in the namespace.
        # They will raise an import error if the user tries to instantiate / use them.
        from .utils.dummy_tf_objects import *
    else:
        from .generation import (
            TFForcedBOSTokenLogitsProcessor,
            TFForcedEOSTokenLogitsProcessor,
            TFForceTokensLogitsProcessor,
            TFGenerationMixin,
            TFLogitsProcessor,
            TFLogitsProcessorList,
            TFLogitsWarper,
            TFMinLengthLogitsProcessor,
            TFNoBadWordsLogitsProcessor,
            TFNoRepeatNGramLogitsProcessor,
            TFRepetitionPenaltyLogitsProcessor,
            TFSuppressTokensAtBeginLogitsProcessor,
            TFSuppressTokensLogitsProcessor,
            TFTemperatureLogitsWarper,
            TFTopKLogitsWarper,
            TFTopPLogitsWarper,
        )
        from .keras_callbacks import KerasMetricCallback, PushToHubCallback
        from .modeling_tf_utils import (
            TFPreTrainedModel,
            TFSequenceSummary,
            TFSharedEmbeddings,
            shape_list,
        )

        # TensorFlow model imports
        from .models.albert import (
            TFAlbertForMaskedLM,
            TFAlbertForMultipleChoice,
            TFAlbertForPreTraining,
            TFAlbertForQuestionAnswering,
            TFAlbertForSequenceClassification,
            TFAlbertForTokenClassification,
            TFAlbertMainLayer,
            TFAlbertModel,
            TFAlbertPreTrainedModel,
        )
        from .models.auto import (
            TF_MODEL_FOR_AUDIO_CLASSIFICATION_MAPPING,
            TF_MODEL_FOR_CAUSAL_LM_MAPPING,
            TF_MODEL_FOR_DOCUMENT_QUESTION_ANSWERING_MAPPING,
            TF_MODEL_FOR_IMAGE_CLASSIFICATION_MAPPING,
            TF_MODEL_FOR_MASK_GENERATION_MAPPING,
            TF_MODEL_FOR_MASKED_IMAGE_MODELING_MAPPING,
            TF_MODEL_FOR_MASKED_LM_MAPPING,
            TF_MODEL_FOR_MULTIPLE_CHOICE_MAPPING,
            TF_MODEL_FOR_NEXT_SENTENCE_PREDICTION_MAPPING,
            TF_MODEL_FOR_PRETRAINING_MAPPING,
            TF_MODEL_FOR_QUESTION_ANSWERING_MAPPING,
            TF_MODEL_FOR_SEMANTIC_SEGMENTATION_MAPPING,
            TF_MODEL_FOR_SEQ_TO_SEQ_CAUSAL_LM_MAPPING,
            TF_MODEL_FOR_SEQUENCE_CLASSIFICATION_MAPPING,
            TF_MODEL_FOR_SPEECH_SEQ_2_SEQ_MAPPING,
            TF_MODEL_FOR_TABLE_QUESTION_ANSWERING_MAPPING,
            TF_MODEL_FOR_TEXT_ENCODING_MAPPING,
            TF_MODEL_FOR_TOKEN_CLASSIFICATION_MAPPING,
            TF_MODEL_FOR_VISION_2_SEQ_MAPPING,
            TF_MODEL_FOR_ZERO_SHOT_IMAGE_CLASSIFICATION_MAPPING,
            TF_MODEL_MAPPING,
            TF_MODEL_WITH_LM_HEAD_MAPPING,
            TFAutoModel,
            TFAutoModelForAudioClassification,
            TFAutoModelForCausalLM,
            TFAutoModelForDocumentQuestionAnswering,
            TFAutoModelForImageClassification,
            TFAutoModelForMaskedImageModeling,
            TFAutoModelForMaskedLM,
            TFAutoModelForMaskGeneration,
            TFAutoModelForMultipleChoice,
            TFAutoModelForNextSentencePrediction,
            TFAutoModelForPreTraining,
            TFAutoModelForQuestionAnswering,
            TFAutoModelForSemanticSegmentation,
            TFAutoModelForSeq2SeqLM,
            TFAutoModelForSequenceClassification,
            TFAutoModelForSpeechSeq2Seq,
            TFAutoModelForTableQuestionAnswering,
            TFAutoModelForTextEncoding,
            TFAutoModelForTokenClassification,
            TFAutoModelForVision2Seq,
            TFAutoModelForZeroShotImageClassification,
            TFAutoModelWithLMHead,
        )
        from .models.bart import (
            TFBartForConditionalGeneration,
            TFBartForSequenceClassification,
            TFBartModel,
            TFBartPretrainedModel,
        )
        from .models.bert import (
            TFBertForMaskedLM,
            TFBertForMultipleChoice,
            TFBertForNextSentencePrediction,
            TFBertForPreTraining,
            TFBertForQuestionAnswering,
            TFBertForSequenceClassification,
            TFBertForTokenClassification,
            TFBertLMHeadModel,
            TFBertMainLayer,
            TFBertModel,
            TFBertPreTrainedModel,
        )
        from .models.blenderbot import (
            TFBlenderbotForConditionalGeneration,
            TFBlenderbotModel,
            TFBlenderbotPreTrainedModel,
        )
        from .models.blenderbot_small import (
            TFBlenderbotSmallForConditionalGeneration,
            TFBlenderbotSmallModel,
            TFBlenderbotSmallPreTrainedModel,
        )
        from .models.blip import (
            TFBlipForConditionalGeneration,
            TFBlipForImageTextRetrieval,
            TFBlipForQuestionAnswering,
            TFBlipModel,
            TFBlipPreTrainedModel,
            TFBlipTextModel,
            TFBlipVisionModel,
        )
        from .models.camembert import (
            TFCamembertForCausalLM,
            TFCamembertForMaskedLM,
            TFCamembertForMultipleChoice,
            TFCamembertForQuestionAnswering,
            TFCamembertForSequenceClassification,
            TFCamembertForTokenClassification,
            TFCamembertModel,
            TFCamembertPreTrainedModel,
        )
        from .models.clip import (
            TFCLIPModel,
            TFCLIPPreTrainedModel,
            TFCLIPTextModel,
            TFCLIPVisionModel,
        )
        from .models.convbert import (
            TFConvBertForMaskedLM,
            TFConvBertForMultipleChoice,
            TFConvBertForQuestionAnswering,
            TFConvBertForSequenceClassification,
            TFConvBertForTokenClassification,
            TFConvBertModel,
            TFConvBertPreTrainedModel,
        )
        from .models.convnext import (
            TFConvNextForImageClassification,
            TFConvNextModel,
            TFConvNextPreTrainedModel,
        )
        from .models.convnextv2 import (
            TFConvNextV2ForImageClassification,
            TFConvNextV2Model,
            TFConvNextV2PreTrainedModel,
        )
        from .models.ctrl import (
            TFCTRLForSequenceClassification,
            TFCTRLLMHeadModel,
            TFCTRLModel,
            TFCTRLPreTrainedModel,
        )
        from .models.cvt import (
            TFCvtForImageClassification,
            TFCvtModel,
            TFCvtPreTrainedModel,
        )
        from .models.data2vec import (
            TFData2VecVisionForImageClassification,
            TFData2VecVisionForSemanticSegmentation,
            TFData2VecVisionModel,
            TFData2VecVisionPreTrainedModel,
        )
        from .models.deberta import (
            TFDebertaForMaskedLM,
            TFDebertaForQuestionAnswering,
            TFDebertaForSequenceClassification,
            TFDebertaForTokenClassification,
            TFDebertaModel,
            TFDebertaPreTrainedModel,
        )
        from .models.deberta_v2 import (
            TFDebertaV2ForMaskedLM,
            TFDebertaV2ForMultipleChoice,
            TFDebertaV2ForQuestionAnswering,
            TFDebertaV2ForSequenceClassification,
            TFDebertaV2ForTokenClassification,
            TFDebertaV2Model,
            TFDebertaV2PreTrainedModel,
        )
        from .models.deit import (
            TFDeiTForImageClassification,
            TFDeiTForImageClassificationWithTeacher,
            TFDeiTForMaskedImageModeling,
            TFDeiTModel,
            TFDeiTPreTrainedModel,
        )
        from .models.deprecated.efficientformer import (
            TFEfficientFormerForImageClassification,
            TFEfficientFormerForImageClassificationWithTeacher,
            TFEfficientFormerModel,
            TFEfficientFormerPreTrainedModel,
        )
        from .models.deprecated.transfo_xl import (
            TFAdaptiveEmbedding,
            TFTransfoXLForSequenceClassification,
            TFTransfoXLLMHeadModel,
            TFTransfoXLMainLayer,
            TFTransfoXLModel,
            TFTransfoXLPreTrainedModel,
        )
        from .models.distilbert import (
            TFDistilBertForMaskedLM,
            TFDistilBertForMultipleChoice,
            TFDistilBertForQuestionAnswering,
            TFDistilBertForSequenceClassification,
            TFDistilBertForTokenClassification,
            TFDistilBertMainLayer,
            TFDistilBertModel,
            TFDistilBertPreTrainedModel,
        )
        from .models.dpr import (
            TFDPRContextEncoder,
            TFDPRPretrainedContextEncoder,
            TFDPRPretrainedQuestionEncoder,
            TFDPRPretrainedReader,
            TFDPRQuestionEncoder,
            TFDPRReader,
        )
        from .models.electra import (
            TFElectraForMaskedLM,
            TFElectraForMultipleChoice,
            TFElectraForPreTraining,
            TFElectraForQuestionAnswering,
            TFElectraForSequenceClassification,
            TFElectraForTokenClassification,
            TFElectraModel,
            TFElectraPreTrainedModel,
        )
        from .models.encoder_decoder import TFEncoderDecoderModel
        from .models.esm import (
            TFEsmForMaskedLM,
            TFEsmForSequenceClassification,
            TFEsmForTokenClassification,
            TFEsmModel,
            TFEsmPreTrainedModel,
        )
        from .models.flaubert import (
            TFFlaubertForMultipleChoice,
            TFFlaubertForQuestionAnsweringSimple,
            TFFlaubertForSequenceClassification,
            TFFlaubertForTokenClassification,
            TFFlaubertModel,
            TFFlaubertPreTrainedModel,
            TFFlaubertWithLMHeadModel,
        )
        from .models.funnel import (
            TFFunnelBaseModel,
            TFFunnelForMaskedLM,
            TFFunnelForMultipleChoice,
            TFFunnelForPreTraining,
            TFFunnelForQuestionAnswering,
            TFFunnelForSequenceClassification,
            TFFunnelForTokenClassification,
            TFFunnelModel,
            TFFunnelPreTrainedModel,
        )
        from .models.gpt2 import (
            TFGPT2DoubleHeadsModel,
            TFGPT2ForSequenceClassification,
            TFGPT2LMHeadModel,
            TFGPT2MainLayer,
            TFGPT2Model,
            TFGPT2PreTrainedModel,
        )
        from .models.gptj import (
            TFGPTJForCausalLM,
            TFGPTJForQuestionAnswering,
            TFGPTJForSequenceClassification,
            TFGPTJModel,
            TFGPTJPreTrainedModel,
        )
        from .models.groupvit import (
            TFGroupViTModel,
            TFGroupViTPreTrainedModel,
            TFGroupViTTextModel,
            TFGroupViTVisionModel,
        )
        from .models.hubert import (
            TFHubertForCTC,
            TFHubertModel,
            TFHubertPreTrainedModel,
        )
        from .models.idefics import (
            TFIdeficsForVisionText2Text,
            TFIdeficsModel,
            TFIdeficsPreTrainedModel,
        )
        from .models.layoutlm import (
            TFLayoutLMForMaskedLM,
            TFLayoutLMForQuestionAnswering,
            TFLayoutLMForSequenceClassification,
            TFLayoutLMForTokenClassification,
            TFLayoutLMMainLayer,
            TFLayoutLMModel,
            TFLayoutLMPreTrainedModel,
        )
        from .models.layoutlmv3 import (
            TFLayoutLMv3ForQuestionAnswering,
            TFLayoutLMv3ForSequenceClassification,
            TFLayoutLMv3ForTokenClassification,
            TFLayoutLMv3Model,
            TFLayoutLMv3PreTrainedModel,
        )
        from .models.led import (
            TFLEDForConditionalGeneration,
            TFLEDModel,
            TFLEDPreTrainedModel,
        )
        from .models.longformer import (
            TFLongformerForMaskedLM,
            TFLongformerForMultipleChoice,
            TFLongformerForQuestionAnswering,
            TFLongformerForSequenceClassification,
            TFLongformerForTokenClassification,
            TFLongformerModel,
            TFLongformerPreTrainedModel,
        )
        from .models.lxmert import (
            TFLxmertForPreTraining,
            TFLxmertMainLayer,
            TFLxmertModel,
            TFLxmertPreTrainedModel,
            TFLxmertVisualFeatureEncoder,
        )
        from .models.marian import (
            TFMarianModel,
            TFMarianMTModel,
            TFMarianPreTrainedModel,
        )
        from .models.mbart import (
            TFMBartForConditionalGeneration,
            TFMBartModel,
            TFMBartPreTrainedModel,
        )
        from .models.mistral import (
            TFMistralForCausalLM,
            TFMistralForSequenceClassification,
            TFMistralModel,
            TFMistralPreTrainedModel,
        )
        from .models.mobilebert import (
            TFMobileBertForMaskedLM,
            TFMobileBertForMultipleChoice,
            TFMobileBertForNextSentencePrediction,
            TFMobileBertForPreTraining,
            TFMobileBertForQuestionAnswering,
            TFMobileBertForSequenceClassification,
            TFMobileBertForTokenClassification,
            TFMobileBertMainLayer,
            TFMobileBertModel,
            TFMobileBertPreTrainedModel,
        )
        from .models.mobilevit import (
            TFMobileViTForImageClassification,
            TFMobileViTForSemanticSegmentation,
            TFMobileViTModel,
            TFMobileViTPreTrainedModel,
        )
        from .models.mpnet import (
            TFMPNetForMaskedLM,
            TFMPNetForMultipleChoice,
            TFMPNetForQuestionAnswering,
            TFMPNetForSequenceClassification,
            TFMPNetForTokenClassification,
            TFMPNetMainLayer,
            TFMPNetModel,
            TFMPNetPreTrainedModel,
        )
        from .models.mt5 import (
            TFMT5EncoderModel,
            TFMT5ForConditionalGeneration,
            TFMT5Model,
        )
        from .models.openai import (
            TFOpenAIGPTDoubleHeadsModel,
            TFOpenAIGPTForSequenceClassification,
            TFOpenAIGPTLMHeadModel,
            TFOpenAIGPTMainLayer,
            TFOpenAIGPTModel,
            TFOpenAIGPTPreTrainedModel,
        )
        from .models.opt import TFOPTForCausalLM, TFOPTModel, TFOPTPreTrainedModel
        from .models.pegasus import (
            TFPegasusForConditionalGeneration,
            TFPegasusModel,
            TFPegasusPreTrainedModel,
        )
        from .models.rag import (
            TFRagModel,
            TFRagPreTrainedModel,
            TFRagSequenceForGeneration,
            TFRagTokenForGeneration,
        )
        from .models.regnet import (
            TFRegNetForImageClassification,
            TFRegNetModel,
            TFRegNetPreTrainedModel,
        )
        from .models.rembert import (
            TFRemBertForCausalLM,
            TFRemBertForMaskedLM,
            TFRemBertForMultipleChoice,
            TFRemBertForQuestionAnswering,
            TFRemBertForSequenceClassification,
            TFRemBertForTokenClassification,
            TFRemBertModel,
            TFRemBertPreTrainedModel,
        )
        from .models.resnet import (
            TFResNetForImageClassification,
            TFResNetModel,
            TFResNetPreTrainedModel,
        )
        from .models.roberta import (
            TFRobertaForCausalLM,
            TFRobertaForMaskedLM,
            TFRobertaForMultipleChoice,
            TFRobertaForQuestionAnswering,
            TFRobertaForSequenceClassification,
            TFRobertaForTokenClassification,
            TFRobertaMainLayer,
            TFRobertaModel,
            TFRobertaPreTrainedModel,
        )
        from .models.roberta_prelayernorm import (
            TFRobertaPreLayerNormForCausalLM,
            TFRobertaPreLayerNormForMaskedLM,
            TFRobertaPreLayerNormForMultipleChoice,
            TFRobertaPreLayerNormForQuestionAnswering,
            TFRobertaPreLayerNormForSequenceClassification,
            TFRobertaPreLayerNormForTokenClassification,
            TFRobertaPreLayerNormMainLayer,
            TFRobertaPreLayerNormModel,
            TFRobertaPreLayerNormPreTrainedModel,
        )
        from .models.roformer import (
            TFRoFormerForCausalLM,
            TFRoFormerForMaskedLM,
            TFRoFormerForMultipleChoice,
            TFRoFormerForQuestionAnswering,
            TFRoFormerForSequenceClassification,
            TFRoFormerForTokenClassification,
            TFRoFormerModel,
            TFRoFormerPreTrainedModel,
        )
        from .models.sam import (
            TFSamModel,
            TFSamPreTrainedModel,
        )
        from .models.segformer import (
            TFSegformerDecodeHead,
            TFSegformerForImageClassification,
            TFSegformerForSemanticSegmentation,
            TFSegformerModel,
            TFSegformerPreTrainedModel,
        )
        from .models.speech_to_text import (
            TFSpeech2TextForConditionalGeneration,
            TFSpeech2TextModel,
            TFSpeech2TextPreTrainedModel,
        )
        from .models.swiftformer import (
            TFSwiftFormerForImageClassification,
            TFSwiftFormerModel,
            TFSwiftFormerPreTrainedModel,
        )
        from .models.swin import (
            TFSwinForImageClassification,
            TFSwinForMaskedImageModeling,
            TFSwinModel,
            TFSwinPreTrainedModel,
        )
        from .models.t5 import (
            TFT5EncoderModel,
            TFT5ForConditionalGeneration,
            TFT5Model,
            TFT5PreTrainedModel,
        )
        from .models.tapas import (
            TFTapasForMaskedLM,
            TFTapasForQuestionAnswering,
            TFTapasForSequenceClassification,
            TFTapasModel,
            TFTapasPreTrainedModel,
        )
        from .models.vision_encoder_decoder import TFVisionEncoderDecoderModel
        from .models.vision_text_dual_encoder import TFVisionTextDualEncoderModel
        from .models.vit import (
            TFViTForImageClassification,
            TFViTModel,
            TFViTPreTrainedModel,
        )
        from .models.vit_mae import (
            TFViTMAEForPreTraining,
            TFViTMAEModel,
            TFViTMAEPreTrainedModel,
        )
        from .models.wav2vec2 import (
            TFWav2Vec2ForCTC,
            TFWav2Vec2ForSequenceClassification,
            TFWav2Vec2Model,
            TFWav2Vec2PreTrainedModel,
        )
        from .models.whisper import (
            TFWhisperForConditionalGeneration,
            TFWhisperModel,
            TFWhisperPreTrainedModel,
        )
        from .models.xglm import (
            TFXGLMForCausalLM,
            TFXGLMModel,
            TFXGLMPreTrainedModel,
        )
        from .models.xlm import (
            TFXLMForMultipleChoice,
            TFXLMForQuestionAnsweringSimple,
            TFXLMForSequenceClassification,
            TFXLMForTokenClassification,
            TFXLMMainLayer,
            TFXLMModel,
            TFXLMPreTrainedModel,
            TFXLMWithLMHeadModel,
        )
        from .models.xlm_roberta import (
            TFXLMRobertaForCausalLM,
            TFXLMRobertaForMaskedLM,
            TFXLMRobertaForMultipleChoice,
            TFXLMRobertaForQuestionAnswering,
            TFXLMRobertaForSequenceClassification,
            TFXLMRobertaForTokenClassification,
            TFXLMRobertaModel,
            TFXLMRobertaPreTrainedModel,
        )
        from .models.xlnet import (
            TFXLNetForMultipleChoice,
            TFXLNetForQuestionAnsweringSimple,
            TFXLNetForSequenceClassification,
            TFXLNetForTokenClassification,
            TFXLNetLMHeadModel,
            TFXLNetMainLayer,
            TFXLNetModel,
            TFXLNetPreTrainedModel,
        )

        # Optimization
        from .optimization_tf import (
            AdamWeightDecay,
            GradientAccumulator,
            WarmUp,
            create_optimizer,
        )

    try:
        if not (
            is_librosa_available()
            and is_essentia_available()
            and is_scipy_available()
            and is_torch_available()
            and is_pretty_midi_available()
        ):
            raise OptionalDependencyNotAvailable()
    except OptionalDependencyNotAvailable:
        from .utils.dummy_essentia_and_librosa_and_pretty_midi_and_scipy_and_torch_objects import *
    else:
        from .models.pop2piano import (
            Pop2PianoFeatureExtractor,
            Pop2PianoProcessor,
            Pop2PianoTokenizer,
        )

    try:
        if not is_torchaudio_available():
            raise OptionalDependencyNotAvailable()
    except OptionalDependencyNotAvailable:
        from .utils.dummy_torchaudio_objects import *
    else:
        from .models.musicgen_melody import MusicgenMelodyFeatureExtractor, MusicgenMelodyProcessor
    try:
        if not is_flax_available():
            raise OptionalDependencyNotAvailable()
    except OptionalDependencyNotAvailable:
        # Import the same objects as dummies to get them in the namespace.
        # They will raise an import error if the user tries to instantiate / use them.
        from .utils.dummy_flax_objects import *
    else:
        from .generation import (
            FlaxForcedBOSTokenLogitsProcessor,
            FlaxForcedEOSTokenLogitsProcessor,
            FlaxForceTokensLogitsProcessor,
            FlaxGenerationMixin,
            FlaxLogitsProcessor,
            FlaxLogitsProcessorList,
            FlaxLogitsWarper,
            FlaxMinLengthLogitsProcessor,
            FlaxSuppressTokensAtBeginLogitsProcessor,
            FlaxSuppressTokensLogitsProcessor,
            FlaxTemperatureLogitsWarper,
            FlaxTopKLogitsWarper,
            FlaxTopPLogitsWarper,
            FlaxWhisperTimeStampLogitsProcessor,
        )
        from .modeling_flax_utils import FlaxPreTrainedModel

        # Flax model imports
        from .models.albert import (
            FlaxAlbertForMaskedLM,
            FlaxAlbertForMultipleChoice,
            FlaxAlbertForPreTraining,
            FlaxAlbertForQuestionAnswering,
            FlaxAlbertForSequenceClassification,
            FlaxAlbertForTokenClassification,
            FlaxAlbertModel,
            FlaxAlbertPreTrainedModel,
        )
        from .models.auto import (
            FLAX_MODEL_FOR_AUDIO_CLASSIFICATION_MAPPING,
            FLAX_MODEL_FOR_CAUSAL_LM_MAPPING,
            FLAX_MODEL_FOR_IMAGE_CLASSIFICATION_MAPPING,
            FLAX_MODEL_FOR_MASKED_LM_MAPPING,
            FLAX_MODEL_FOR_MULTIPLE_CHOICE_MAPPING,
            FLAX_MODEL_FOR_NEXT_SENTENCE_PREDICTION_MAPPING,
            FLAX_MODEL_FOR_PRETRAINING_MAPPING,
            FLAX_MODEL_FOR_QUESTION_ANSWERING_MAPPING,
            FLAX_MODEL_FOR_SEQ_TO_SEQ_CAUSAL_LM_MAPPING,
            FLAX_MODEL_FOR_SEQUENCE_CLASSIFICATION_MAPPING,
            FLAX_MODEL_FOR_SPEECH_SEQ_2_SEQ_MAPPING,
            FLAX_MODEL_FOR_TOKEN_CLASSIFICATION_MAPPING,
            FLAX_MODEL_FOR_VISION_2_SEQ_MAPPING,
            FLAX_MODEL_MAPPING,
            FlaxAutoModel,
            FlaxAutoModelForCausalLM,
            FlaxAutoModelForImageClassification,
            FlaxAutoModelForMaskedLM,
            FlaxAutoModelForMultipleChoice,
            FlaxAutoModelForNextSentencePrediction,
            FlaxAutoModelForPreTraining,
            FlaxAutoModelForQuestionAnswering,
            FlaxAutoModelForSeq2SeqLM,
            FlaxAutoModelForSequenceClassification,
            FlaxAutoModelForSpeechSeq2Seq,
            FlaxAutoModelForTokenClassification,
            FlaxAutoModelForVision2Seq,
        )
        from .models.bart import (
            FlaxBartDecoderPreTrainedModel,
            FlaxBartForCausalLM,
            FlaxBartForConditionalGeneration,
            FlaxBartForQuestionAnswering,
            FlaxBartForSequenceClassification,
            FlaxBartModel,
            FlaxBartPreTrainedModel,
        )
        from .models.beit import (
            FlaxBeitForImageClassification,
            FlaxBeitForMaskedImageModeling,
            FlaxBeitModel,
            FlaxBeitPreTrainedModel,
        )
        from .models.bert import (
            FlaxBertForCausalLM,
            FlaxBertForMaskedLM,
            FlaxBertForMultipleChoice,
            FlaxBertForNextSentencePrediction,
            FlaxBertForPreTraining,
            FlaxBertForQuestionAnswering,
            FlaxBertForSequenceClassification,
            FlaxBertForTokenClassification,
            FlaxBertModel,
            FlaxBertPreTrainedModel,
        )
        from .models.big_bird import (
            FlaxBigBirdForCausalLM,
            FlaxBigBirdForMaskedLM,
            FlaxBigBirdForMultipleChoice,
            FlaxBigBirdForPreTraining,
            FlaxBigBirdForQuestionAnswering,
            FlaxBigBirdForSequenceClassification,
            FlaxBigBirdForTokenClassification,
            FlaxBigBirdModel,
            FlaxBigBirdPreTrainedModel,
        )
        from .models.blenderbot import (
            FlaxBlenderbotForConditionalGeneration,
            FlaxBlenderbotModel,
            FlaxBlenderbotPreTrainedModel,
        )
        from .models.blenderbot_small import (
            FlaxBlenderbotSmallForConditionalGeneration,
            FlaxBlenderbotSmallModel,
            FlaxBlenderbotSmallPreTrainedModel,
        )
        from .models.bloom import (
            FlaxBloomForCausalLM,
            FlaxBloomModel,
            FlaxBloomPreTrainedModel,
        )
        from .models.clip import (
            FlaxCLIPModel,
            FlaxCLIPPreTrainedModel,
            FlaxCLIPTextModel,
            FlaxCLIPTextModelWithProjection,
            FlaxCLIPTextPreTrainedModel,
            FlaxCLIPVisionModel,
            FlaxCLIPVisionPreTrainedModel,
        )
        from .models.dinov2 import (
            FlaxDinov2ForImageClassification,
            FlaxDinov2Model,
            FlaxDinov2PreTrainedModel,
        )
        from .models.distilbert import (
            FlaxDistilBertForMaskedLM,
            FlaxDistilBertForMultipleChoice,
            FlaxDistilBertForQuestionAnswering,
            FlaxDistilBertForSequenceClassification,
            FlaxDistilBertForTokenClassification,
            FlaxDistilBertModel,
            FlaxDistilBertPreTrainedModel,
        )
        from .models.electra import (
            FlaxElectraForCausalLM,
            FlaxElectraForMaskedLM,
            FlaxElectraForMultipleChoice,
            FlaxElectraForPreTraining,
            FlaxElectraForQuestionAnswering,
            FlaxElectraForSequenceClassification,
            FlaxElectraForTokenClassification,
            FlaxElectraModel,
            FlaxElectraPreTrainedModel,
        )
        from .models.encoder_decoder import FlaxEncoderDecoderModel
        from .models.gemma import (
            FlaxGemmaForCausalLM,
            FlaxGemmaModel,
            FlaxGemmaPreTrainedModel,
        )
        from .models.gpt2 import (
            FlaxGPT2LMHeadModel,
            FlaxGPT2Model,
            FlaxGPT2PreTrainedModel,
        )
        from .models.gpt_neo import (
            FlaxGPTNeoForCausalLM,
            FlaxGPTNeoModel,
            FlaxGPTNeoPreTrainedModel,
        )
        from .models.gptj import (
            FlaxGPTJForCausalLM,
            FlaxGPTJModel,
            FlaxGPTJPreTrainedModel,
        )
        from .models.llama import (
            FlaxLlamaForCausalLM,
            FlaxLlamaModel,
            FlaxLlamaPreTrainedModel,
        )
        from .models.longt5 import (
            FlaxLongT5ForConditionalGeneration,
            FlaxLongT5Model,
            FlaxLongT5PreTrainedModel,
        )
        from .models.marian import (
            FlaxMarianModel,
            FlaxMarianMTModel,
            FlaxMarianPreTrainedModel,
        )
        from .models.mbart import (
            FlaxMBartForConditionalGeneration,
            FlaxMBartForQuestionAnswering,
            FlaxMBartForSequenceClassification,
            FlaxMBartModel,
            FlaxMBartPreTrainedModel,
        )
        from .models.mistral import (
            FlaxMistralForCausalLM,
            FlaxMistralModel,
            FlaxMistralPreTrainedModel,
        )
        from .models.mt5 import (
            FlaxMT5EncoderModel,
            FlaxMT5ForConditionalGeneration,
            FlaxMT5Model,
        )
        from .models.opt import FlaxOPTForCausalLM, FlaxOPTModel, FlaxOPTPreTrainedModel
        from .models.pegasus import (
            FlaxPegasusForConditionalGeneration,
            FlaxPegasusModel,
            FlaxPegasusPreTrainedModel,
        )
        from .models.regnet import (
            FlaxRegNetForImageClassification,
            FlaxRegNetModel,
            FlaxRegNetPreTrainedModel,
        )
        from .models.resnet import (
            FlaxResNetForImageClassification,
            FlaxResNetModel,
            FlaxResNetPreTrainedModel,
        )
        from .models.roberta import (
            FlaxRobertaForCausalLM,
            FlaxRobertaForMaskedLM,
            FlaxRobertaForMultipleChoice,
            FlaxRobertaForQuestionAnswering,
            FlaxRobertaForSequenceClassification,
            FlaxRobertaForTokenClassification,
            FlaxRobertaModel,
            FlaxRobertaPreTrainedModel,
        )
        from .models.roberta_prelayernorm import (
            FlaxRobertaPreLayerNormForCausalLM,
            FlaxRobertaPreLayerNormForMaskedLM,
            FlaxRobertaPreLayerNormForMultipleChoice,
            FlaxRobertaPreLayerNormForQuestionAnswering,
            FlaxRobertaPreLayerNormForSequenceClassification,
            FlaxRobertaPreLayerNormForTokenClassification,
            FlaxRobertaPreLayerNormModel,
            FlaxRobertaPreLayerNormPreTrainedModel,
        )
        from .models.roformer import (
            FlaxRoFormerForMaskedLM,
            FlaxRoFormerForMultipleChoice,
            FlaxRoFormerForQuestionAnswering,
            FlaxRoFormerForSequenceClassification,
            FlaxRoFormerForTokenClassification,
            FlaxRoFormerModel,
            FlaxRoFormerPreTrainedModel,
        )
        from .models.speech_encoder_decoder import FlaxSpeechEncoderDecoderModel
        from .models.t5 import (
            FlaxT5EncoderModel,
            FlaxT5ForConditionalGeneration,
            FlaxT5Model,
            FlaxT5PreTrainedModel,
        )
        from .models.vision_encoder_decoder import FlaxVisionEncoderDecoderModel
        from .models.vision_text_dual_encoder import FlaxVisionTextDualEncoderModel
        from .models.vit import (
            FlaxViTForImageClassification,
            FlaxViTModel,
            FlaxViTPreTrainedModel,
        )
        from .models.wav2vec2 import (
            FlaxWav2Vec2ForCTC,
            FlaxWav2Vec2ForPreTraining,
            FlaxWav2Vec2Model,
            FlaxWav2Vec2PreTrainedModel,
        )
        from .models.whisper import (
            FlaxWhisperForAudioClassification,
            FlaxWhisperForConditionalGeneration,
            FlaxWhisperModel,
            FlaxWhisperPreTrainedModel,
        )
        from .models.xglm import (
            FlaxXGLMForCausalLM,
            FlaxXGLMModel,
            FlaxXGLMPreTrainedModel,
        )
        from .models.xlm_roberta import (
            FlaxXLMRobertaForCausalLM,
            FlaxXLMRobertaForMaskedLM,
            FlaxXLMRobertaForMultipleChoice,
            FlaxXLMRobertaForQuestionAnswering,
            FlaxXLMRobertaForSequenceClassification,
            FlaxXLMRobertaForTokenClassification,
            FlaxXLMRobertaModel,
            FlaxXLMRobertaPreTrainedModel,
        )


else:
    import sys

    sys.modules[__name__] = _LazyModule(
        __name__,
        globals()["__file__"],
        _import_structure,
        module_spec=__spec__,
        extra_objects={"__version__": __version__},
    )


if not is_tf_available() and not is_torch_available() and not is_flax_available():
    logger.warning_advice(
        "None of PyTorch, TensorFlow >= 2.0, or Flax have been found. "
        "Models won't be available and only tokenizers, configuration "
        "and file/data utilities can be used."
    )<|MERGE_RESOLUTION|>--- conflicted
+++ resolved
@@ -776,16 +776,13 @@
         "SiglipTextConfig",
         "SiglipVisionConfig",
     ],
-<<<<<<< HEAD
     "models.siglip2": [
         "Siglip2Config",
         "Siglip2Processor",
         "Siglip2TextConfig",
         "Siglip2VisionConfig",
     ],
-=======
     "models.smolvlm": ["SmolVLMConfig"],
->>>>>>> e18f233f
     "models.speech_encoder_decoder": ["SpeechEncoderDecoderConfig"],
     "models.speech_to_text": [
         "Speech2TextConfig",
@@ -1298,11 +1295,8 @@
     _import_structure["models.segformer"].extend(["SegformerFeatureExtractor", "SegformerImageProcessor"])
     _import_structure["models.seggpt"].extend(["SegGptImageProcessor"])
     _import_structure["models.siglip"].append("SiglipImageProcessor")
-<<<<<<< HEAD
     _import_structure["models.siglip2"].append("Siglip2ImageProcessor")
-=======
     _import_structure["models.smolvlm"].extend(["SmolVLMImageProcessor"])
->>>>>>> e18f233f
     _import_structure["models.superglue"].extend(["SuperGlueImageProcessor"])
     _import_structure["models.superpoint"].extend(["SuperPointImageProcessor"])
     _import_structure["models.swin2sr"].append("Swin2SRImageProcessor")
@@ -3573,7 +3567,6 @@
             "SiglipVisionModel",
         ]
     )
-<<<<<<< HEAD
     _import_structure["models.siglip2"].extend(
         [
             "Siglip2ForImageClassification",
@@ -3581,7 +3574,8 @@
             "Siglip2PreTrainedModel",
             "Siglip2TextModel",
             "Siglip2VisionModel",
-=======
+        ]
+    )
     _import_structure["models.smolvlm"].extend(
         [
             "SmolVLMForConditionalGeneration",
@@ -3590,7 +3584,6 @@
             "SmolVLMProcessor",
             "SmolVLMVisionConfig",
             "SmolVLMVisionTransformer",
->>>>>>> e18f233f
         ]
     )
     _import_structure["models.speech_encoder_decoder"].extend(["SpeechEncoderDecoderModel"])
@@ -5966,16 +5959,13 @@
         SiglipTextConfig,
         SiglipVisionConfig,
     )
-<<<<<<< HEAD
     from .models.siglip2 import (
         Siglip2Config,
         Siglip2Processor,
         Siglip2TextConfig,
         Siglip2VisionConfig,
     )
-=======
     from .models.smolvlm import SmolVLMConfig
->>>>>>> e18f233f
     from .models.speech_encoder_decoder import SpeechEncoderDecoderConfig
     from .models.speech_to_text import (
         Speech2TextConfig,
@@ -6505,11 +6495,8 @@
         from .models.segformer import SegformerFeatureExtractor, SegformerImageProcessor
         from .models.seggpt import SegGptImageProcessor
         from .models.siglip import SiglipImageProcessor
-<<<<<<< HEAD
         from .models.siglip2 import Siglip2ImageProcessor
-=======
         from .models.smolvlm import SmolVLMImageProcessor
->>>>>>> e18f233f
         from .models.superglue import SuperGlueImageProcessor
         from .models.superpoint import SuperPointImageProcessor
         from .models.swin2sr import Swin2SRImageProcessor
@@ -8326,14 +8313,13 @@
             SiglipTextModel,
             SiglipVisionModel,
         )
-<<<<<<< HEAD
         from .models.siglip2 import (
             Siglip2ForImageClassification,
             Siglip2Model,
             Siglip2PreTrainedModel,
             Siglip2TextModel,
             Siglip2VisionModel,
-=======
+        )
         from .models.smolvlm import (
             SmolVLMForConditionalGeneration,
             SmolVLMModel,
@@ -8341,7 +8327,6 @@
             SmolVLMProcessor,
             SmolVLMVisionConfig,
             SmolVLMVisionTransformer,
->>>>>>> e18f233f
         )
         from .models.speech_encoder_decoder import SpeechEncoderDecoderModel
         from .models.speech_to_text import (
