--- conflicted
+++ resolved
@@ -1901,11 +1901,8 @@
         timestamp_segment_indices = torch.where(timestamp_tokens[:-1] & timestamp_tokens[1:])[0]
         timestamp_segment_indices.add_(1)
         token_timestamps = seek_outputs[idx]["token_timestamps"] if return_token_timestamps else []
-<<<<<<< HEAD
         idx_offset = decoder_input_ids.shape[-1]
-=======
         device = seek_sequence.device
->>>>>>> c7e48053
 
         # If whisper predicted a "end of segment" via a timestep token, let's go ever each
         # "end of segment" prediction and slice the decoding into segments accordingly
