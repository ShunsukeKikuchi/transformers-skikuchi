--- conflicted
+++ resolved
@@ -39,11 +39,8 @@
     is_librosa_available,
     is_onnx_available,
     is_pandas_available,
-<<<<<<< HEAD
     is_phonemizer_available,
-=======
     is_pyctcdecode_available,
->>>>>>> ee4fa2e4
     is_pytesseract_available,
     is_pytorch_quantization_available,
     is_rjieba_available,
@@ -604,14 +601,14 @@
         return test_case
 
 
-<<<<<<< HEAD
 def require_phonemizer(test_case):
     """
     Decorator marking a test that requires phonemizer
     """
     if not is_phonemizer_available():
         return unittest.skip("test requires phonemizer")(test_case)
-=======
+
+
 def require_pyctcdecode(test_case):
     """
     Decorator marking a test that requires pyctcdecode
@@ -628,7 +625,6 @@
     """
     if not is_librosa_available():
         return unittest.skip("test requires librosa")(test_case)
->>>>>>> ee4fa2e4
     else:
         return test_case
 
