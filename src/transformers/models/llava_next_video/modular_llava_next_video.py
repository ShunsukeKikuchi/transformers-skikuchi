--- conflicted
+++ resolved
@@ -32,19 +32,9 @@
 )
 
 from ...configuration_utils import PretrainedConfig
-<<<<<<< HEAD
-from ...utils import is_torchdynamo_compiling, logging
-=======
 from ...modeling_flash_attention_utils import FlashAttentionKwargs
 from ...processing_utils import Unpack
-from ...utils import (
-    add_start_docstrings_to_model_forward,
-    can_return_tuple,
-    is_torchdynamo_compiling,
-    logging,
-    replace_return_docstrings,
-)
->>>>>>> d23aae2b
+from ...utils import is_torchdynamo_compiling, logging
 from ..auto import CONFIG_MAPPING, AutoConfig
 
 
