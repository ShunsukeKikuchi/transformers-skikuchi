# coding=utf-8
# Copyright 2024 The HuggingFace Inc. team. All rights reserved.
#
# Licensed under the Apache License, Version 2.0 (the "License");
# you may not use this file except in compliance with the License.
# You may obtain a copy of the License at
#
#     http://www.apache.org/licenses/LICENSE-2.0
#
# Unless required by applicable law or agreed to in writing, software
# distributed under the License is distributed on an "AS IS" BASIS,
# WITHOUT WARRANTIES OR CONDITIONS OF ANY KIND, either express or implied.
# See the License for the specific language governing permissions and
# limitations under the License.
"""Testing suite for the PyTorch Qwen2-VL model."""

import gc
import unittest

import requests

from transformers import (
    AutoProcessor,
    Qwen2VLConfig,
    Qwen2VLForConditionalGeneration,
    is_torch_available,
    is_vision_available,
)
from transformers.testing_utils import (
    require_flash_attn,
    require_torch,
    require_torch_gpu,
    slow,
    torch_device,
)

from ...generation.test_utils import GenerationTesterMixin
from ...test_configuration_common import ConfigTester
from ...test_modeling_common import (
    ModelTesterMixin,
    _config_zero_init,
    floats_tensor,
    ids_tensor,
)


if is_torch_available():
    import torch


if is_vision_available():
    from PIL import Image


class Qwen2VLVisionText2TextModelTester:
    def __init__(
        self,
        parent,
        batch_size=3,
        seq_length=7,
        num_channels=3,
        ignore_index=-100,
        image_size=14,
        bos_token_id=0,
        eos_token_id=1,
        pad_token_id=2,
        vision_start_token_id=3,
        image_token_id=4,
        video_token_id=5,
        hidden_act="silu",
        hidden_size=32,
        vocab_size=99,
        intermediate_size=37,
        max_position_embeddings=512,
        max_window_layers=3,
        model_type="qwen2_vl",
        num_attention_heads=4,
        num_hidden_layers=4,
        num_key_value_heads=2,
        rope_theta=10000,
        tie_word_embeddings=True,
        is_training=True,
        vision_config={
            "depth": 2,
            "embed_dim": 32,
            "hidden_act": "quick_gelu",
            "hidden_size": 32,
            "mlp_ratio": 4,
            "num_heads": 4,
            "patch_size": 14,
            "spatial_merge_size": 1,
            "temporal_patch_size": 2,
        },
        rope_scaling={"type": "mrope", "mrope_section": [2, 1, 1]},
    ):
        self.parent = parent
        self.ignore_index = ignore_index
        self.bos_token_id = bos_token_id
        self.eos_token_id = eos_token_id
        self.pad_token_id = pad_token_id
        self.vision_start_token_id = vision_start_token_id
        self.image_token_id = image_token_id
        self.video_token_id = video_token_id
        self.hidden_act = hidden_act
        self.hidden_size = hidden_size
        self.intermediate_size = intermediate_size
        self.max_position_embeddings = max_position_embeddings
        self.max_window_layers = max_window_layers
        self.model_type = model_type
        self.num_attention_heads = num_attention_heads
        self.num_hidden_layers = num_hidden_layers
        self.num_key_value_heads = num_key_value_heads
        self.rope_theta = rope_theta
        self.tie_word_embeddings = tie_word_embeddings
        self.vision_config = vision_config
        self.rope_scaling = rope_scaling
        self.batch_size = batch_size
        self.num_channels = num_channels
        self.image_size = image_size
        self.is_training = is_training
        self.vocab_size = vocab_size
        self.num_image_tokens = 32
        self.seq_length = seq_length + self.num_image_tokens

    def get_config(self):
        return Qwen2VLConfig(
            hidden_size=self.hidden_size,
            intermediate_size=self.intermediate_size,
            num_hidden_layers=self.num_hidden_layers,
            num_attention_heads=self.num_attention_heads,
            num_key_value_heads=self.num_key_value_heads,
            hidden_act=self.hidden_act,
            max_position_embeddings=self.max_position_embeddings,
            vision_config=self.vision_config,
            model_type=self.model_type,
            max_window_layers=self.max_window_layers,
            rope_scaling=self.rope_scaling,
            tie_word_embeddings=self.tie_word_embeddings,
            bos_token_id=self.bos_token_id,
            eos_token_id=self.eos_token_id,
            pad_token_id=self.pad_token_id,
            vision_start_token_id=self.vision_start_token_id,
            image_token_id=self.image_token_id,
            video_token_id=self.video_token_id,
            vocab_size=self.vocab_size,
        )

    def prepare_config_and_inputs(self):
        config = self.get_config()
        patch_size = config.vision_config.patch_size
        temporal_patch_size = config.vision_config.temporal_patch_size
        pixel_values = floats_tensor(
            [
                self.batch_size * (self.image_size**2) // (patch_size**2),
                self.num_channels * (patch_size**2) * temporal_patch_size,
            ]
        )

        return config, pixel_values

    def prepare_config_and_inputs_for_common(self):
        config_and_inputs = self.prepare_config_and_inputs()
        config, pixel_values = config_and_inputs
        input_ids = ids_tensor([self.batch_size, self.seq_length], self.vocab_size)
        attention_mask = torch.ones(input_ids.shape, dtype=torch.long, device=torch_device)

        input_ids[:, -1] = self.pad_token_id
        input_ids[input_ids == self.video_token_id] = self.pad_token_id
        input_ids[input_ids == self.image_token_id] = self.pad_token_id
        input_ids[:, self.num_image_tokens] = self.image_token_id
        labels = torch.zeros(
            (self.batch_size, self.seq_length),
            dtype=torch.long,
            device=torch_device,
        )
        inputs_dict = {
            "pixel_values": pixel_values,
            "image_grid_thw": torch.tensor([[1, 1, 1]] * self.batch_size),
            "input_ids": input_ids,
            "attention_mask": attention_mask,
            "labels": labels,
        }
        return config, inputs_dict

    def create_and_check_qwen2_vl_model_fp16_forward(
        self, config, input_ids, pixel_values, attention_mask, image_grid_thw
    ):
        model = Qwen2VLForConditionalGeneration(config=config)
        model.to(torch_device)
        model.half()
        model.eval()
        logits = model(
            input_ids=input_ids,
            attention_mask=attention_mask,
            image_grid_thw=image_grid_thw,
            pixel_values=pixel_values.to(torch.bfloat16),
            return_dict=True,
        )["logits"]
        self.parent.assertFalse(torch.isnan(logits).any().item())

    def create_and_check_qwen2_vl_model_fp16_autocast_forward(
        self, config, input_ids, pixel_values, attention_mask, image_grid_thw
    ):
        config.torch_dtype = torch.float16
        model = Qwen2VLForConditionalGeneration(config=config)
        model.to(torch_device)
        model.eval()
        with torch.autocast(device_type="cuda", dtype=torch.float16):
            logits = model(
                input_ids=input_ids,
                attention_mask=attention_mask,
                image_grid_thw=image_grid_thw,
                pixel_values=pixel_values.to(torch.bfloat16),
                return_dict=True,
            )["logits"]
        self.parent.assertFalse(torch.isnan(logits).any().item())


@require_torch
class Qwen2VLModelTest(ModelTesterMixin, GenerationTesterMixin, unittest.TestCase):
    """
    Model tester for `Qwen2VLForConditionalGeneration`.
    """

    all_model_classes = (Qwen2VLForConditionalGeneration,) if is_torch_available() else ()
<<<<<<< HEAD
=======
    all_generative_model_classes = (Qwen2VLForConditionalGeneration,) if is_torch_available() else ()
    pipeline_model_mapping = {"image-text-to-text": Qwen2VLForConditionalGeneration}
>>>>>>> d7188ba6
    test_pruning = False
    test_head_masking = False
    _is_composite = True

    def setUp(self):
        self.model_tester = Qwen2VLVisionText2TextModelTester(self)
        self.config_tester = ConfigTester(self, config_class=Qwen2VLConfig, has_text_modality=False)

    def test_config(self):
        self.config_tester.run_common_tests()

    def test_initialization(self):
        config, inputs_dict = self.model_tester.prepare_config_and_inputs_for_common()

        configs_no_init = _config_zero_init(config)
        for model_class in self.all_model_classes:
            model = model_class(config=configs_no_init)
            for name, param in model.named_parameters():
                if param.requires_grad:
                    self.assertIn(
                        ((param.data.mean() * 1e9).round() / 1e9).item(),
                        [0.0, 1.0],
                        msg=f"Parameter {name} of model {model_class} seems not properly initialized",
                    )

    def test_mismatching_num_image_tokens(self):
        """
        Tests that VLMs through an error with explicit message saying what is wrong
        when number of images don't match number of image tokens in the text.
        Also we need to test multi-image cases when one prompt has multiple image tokens.
        """
        config, input_dict = self.model_tester.prepare_config_and_inputs_for_common()
        for model_class in self.all_model_classes:
            model = model_class(config).to(torch_device)
            _ = model(**input_dict)  # successfull forward with no modifications

            # remove one image but leave the image token in text
            patch_size = config.vision_config.patch_size
            one_img_length = (self.model_tester.image_size**2) // (patch_size**2)
            input_dict["pixel_values"] = input_dict["pixel_values"][-one_img_length:, ...]
            input_dict["image_grid_thw"] = input_dict["image_grid_thw"][-1:, ...]
            with self.assertRaises(ValueError):
                _ = model(**input_dict)

            # simulate multi-image case by concatenating inputs where each has exactly one image/image-token
            input_ids = input_dict["input_ids"][:1]
            pixel_values = input_dict["pixel_values"][:one_img_length]
            image_grid_thw = input_dict["image_grid_thw"][:1]
            input_ids = torch.cat([input_ids, input_ids], dim=0)

            # one image and two image tokens raise an error
            with self.assertRaises(ValueError):
                _ = model(input_ids=input_ids, pixel_values=pixel_values, image_grid_thw=image_grid_thw)

            # two images and two image tokens don't raise an error
            pixel_values = torch.cat([pixel_values, pixel_values], dim=0)
            image_grid_thw = torch.cat([image_grid_thw, image_grid_thw], dim=0)
            _ = model(input_ids=input_ids, pixel_values=pixel_values, image_grid_thw=image_grid_thw)

    @unittest.skip(reason="Feedforward chunking is not yet supported")
    def test_feed_forward_chunking(self):
        pass

    @unittest.skip(reason="CPU offload is not yet supported")
    def test_cpu_offload(self):
        pass

    @unittest.skip(reason="Some undefined behavior encountered with test versions of this model. Skip for now.")
    def test_disk_offload_bin(self):
        pass

    @unittest.skip(reason="Some undefined behavior encountered with test versions of this model. Skip for now.")
    def test_disk_offload_safetensors(self):
        pass

    @unittest.skip(reason="Some undefined behavior encountered with test versions of this model. Skip for now.")
    def test_model_parallelism(self):
        pass

    @unittest.skip(reason="Compile not yet supported because in Qwen2VL models")
    def test_sdpa_can_compile_dynamic(self):
        pass

    @unittest.skip(reason="Compile not yet supported because in Qwen2VL models")
    def test_sdpa_can_dispatch_on_flash(self):
        pass

    @unittest.skip(reason="Got `CUDA error: misaligned address` with PyTorch 2.0.0.")
    def test_multi_gpu_data_parallel_forward(self):
        pass

    @unittest.skip(reason="We cannot configure to output a smaller model.")
    def test_model_is_small(self):
        pass

    @unittest.skip(
        reason="Qwen2-VL can't do low-memory generation because position IDs have extra dimension and split function doesn't work for that"
    )
    def test_beam_search_low_memory(self):
        pass

    @unittest.skip(
        reason="VLMs can't generate from inputs embeds and pixels. This can be tested as part of bacbone LM, no need to run the tes for VLMs"
    )
    def test_generate_from_inputs_embeds_with_static_cache(self):
        pass


@require_torch
class Qwen2VLIntegrationTest(unittest.TestCase):
    def setUp(self):
        self.processor = AutoProcessor.from_pretrained("Qwen/Qwen2-VL-7B-Instruct")
        self.messages = [
            {
                "role": "user",
                "content": [
                    {"type": "image"},
                    {"type": "text", "text": "What kind of dog is this?"},
                ],
            }
        ]
        url = "https://qianwen-res.oss-accelerate-overseas.aliyuncs.com/Qwen2-VL/demo_small.jpg"
        self.image = Image.open(requests.get(url, stream=True).raw)

    def tearDown(self):
        gc.collect()
        torch.cuda.empty_cache()

    @slow
    def test_small_model_integration_test(self):
        model = Qwen2VLForConditionalGeneration.from_pretrained(
            "Qwen/Qwen2-VL-7B-Instruct", torch_dtype="auto", device_map="auto"
        )

        text = self.processor.apply_chat_template(self.messages, tokenize=False, add_generation_prompt=True)
        inputs = self.processor(text=[text], images=[self.image], return_tensors="pt")

        expected_input_ids = [151644, 8948, 198, 2610, 525, 264, 10950, 17847, 13, 151645, 198, 151644, 872, 198, 151652, 151655, 151655]  # fmt: skip
        assert expected_input_ids == inputs.input_ids[0].tolist()[:17]

        expected_pixel_slice = torch.tensor(
            [
                [0.8792, 0.8792, 0.9084],
                [1.1858, 1.1858, 1.2296],
                [1.2004, 1.2004, 1.2150],
                [1.4340, 1.4340, 1.4194],
                [1.3902, 1.4048, 1.4194],
                [1.5216, 1.5362, 1.5362],
            ],
            dtype=torch.float32,
            device="cpu",
        )
        assert torch.allclose(expected_pixel_slice, inputs.pixel_values[:6, :3], atol=3e-3)

        # verify generation
        inputs = inputs.to(torch_device)

        output = model.generate(**inputs, max_new_tokens=30)
        EXPECTED_DECODED_TEXT = "system\nYou are a helpful assistant.\nuser\nWhat kind of dog is this?\nassistant\nThe dog in the picture appears to be a Labrador Retriever. Labradors are known for their friendly and intelligent nature, making them popular choices"

        self.assertEqual(
            self.processor.decode(output[0], skip_special_tokens=True),
            EXPECTED_DECODED_TEXT,
        )

    @slow
    def test_small_model_integration_test_batch(self):
        model = Qwen2VLForConditionalGeneration.from_pretrained(
            "Qwen/Qwen2-VL-7B-Instruct", torch_dtype="auto", device_map="auto"
        )
        text = self.processor.apply_chat_template(self.messages, tokenize=False, add_generation_prompt=True)
        inputs = self.processor(text=[text, text], images=[self.image, self.image], return_tensors="pt").to(
            torch_device
        )

        # it should not matter whether two images are the same size or not
        output = model.generate(**inputs, max_new_tokens=30)

        EXPECTED_DECODED_TEXT = [
            'system\nYou are a helpful assistant.\nuser\nWhat kind of dog is this?\nassistant\nThe dog in the picture appears to be a Labrador Retriever. Labradors are known for their friendly and intelligent nature, making them popular choices',
            'system\nYou are a helpful assistant.\nuser\nWhat kind of dog is this?\nassistant\nThe dog in the picture appears to be a Labrador Retriever. Labradors are known for their friendly and intelligent nature, making them popular choices',
        ]  # fmt: skip
        self.assertEqual(
            self.processor.batch_decode(output, skip_special_tokens=True),
            EXPECTED_DECODED_TEXT,
        )

    @slow
    def test_small_model_integration_test_batch_wo_image(self):
        model = Qwen2VLForConditionalGeneration.from_pretrained(
            "Qwen/Qwen2-VL-7B-Instruct", torch_dtype="auto", device_map="auto"
        )
        text = self.processor.apply_chat_template(self.messages, tokenize=False, add_generation_prompt=True)
        messages2 = [
            {"role": "system", "content": "You are a helpful assistant."},
            {"role": "user", "content": "Who are you?"},
        ]
        text2 = self.processor.apply_chat_template(messages2, tokenize=False, add_generation_prompt=True)
        inputs = self.processor(text=[text, text2], images=[self.image], padding=True, return_tensors="pt").to(
            torch_device
        )

        # it should not matter whether two images are the same size or not
        output = model.generate(**inputs, max_new_tokens=30)

        EXPECTED_DECODED_TEXT = [
            'system\nYou are a helpful assistant.\nuser\nWhat kind of dog is this?\nassistant\nThe dog in the picture appears to be a Labrador Retriever. Labradors are known for their friendly and intelligent nature, making them popular choices',
            'system\nYou are a helpful assistant.\nuser\nWho are you?\nassistant\nI am a large language model created by Alibaba Cloud. I am called Qwen.'
        ]  # fmt: skip
        self.assertEqual(
            self.processor.batch_decode(output, skip_special_tokens=True),
            EXPECTED_DECODED_TEXT,
        )

    @slow
    def test_small_model_integration_test_batch_different_resolutions(self):
        model = Qwen2VLForConditionalGeneration.from_pretrained(
            "Qwen/Qwen2-VL-7B-Instruct", torch_dtype="auto", device_map="auto"
        )
        text = self.processor.apply_chat_template(self.messages, tokenize=False, add_generation_prompt=True)
        text2 = self.processor.apply_chat_template(self.messages, tokenize=False, add_generation_prompt=True)
        image2 = self.image.resize((224, 224))
        inputs = self.processor(text=[text, text2], images=[self.image, image2], padding=True, return_tensors="pt").to(
            torch_device
        )

        # it should not matter whether two images are the same size or not
        output = model.generate(**inputs, max_new_tokens=30)

        EXPECTED_DECODED_TEXT = [
            'system\nYou are a helpful assistant.\nuser\nWhat kind of dog is this?\nassistant\nThe dog in the picture appears to be a Labrador Retriever. Labradors are known for their friendly and intelligent nature, making them popular choices',
            'system\nYou are a helpful assistant.\nuser\nWhat kind of dog is this?\nassistant\nThe dog in the picture appears to be a Labrador Retriever. Labradors are known for their friendly and intelligent nature, making them popular pets'
        ]  # fmt: skip
        self.assertEqual(
            self.processor.batch_decode(output, skip_special_tokens=True),
            EXPECTED_DECODED_TEXT,
        )

    @slow
    @require_flash_attn
    @require_torch_gpu
    def test_small_model_integration_test_batch_flashatt2(self):
        model = Qwen2VLForConditionalGeneration.from_pretrained(
            "Qwen/Qwen2-VL-7B-Instruct",
            torch_dtype=torch.bfloat16,
            attn_implementation="flash_attention_2",
            device_map="auto",
        )
        text = self.processor.apply_chat_template(self.messages, tokenize=False, add_generation_prompt=True)
        inputs = self.processor(text=[text, text], images=[self.image, self.image], return_tensors="pt").to(
            torch_device
        )

        # it should not matter whether two images are the same size or not
        output = model.generate(**inputs, max_new_tokens=30)

        EXPECTED_DECODED_TEXT = [
            "system\nYou are a helpful assistant.\nuser\nWhat kind of dog is this?\nassistant\nThe dog in the picture appears to be a Labrador Retriever. Labradors are known for their friendly and intelligent nature, making them popular choices",
            "system\nYou are a helpful assistant.\nuser\nWhat kind of dog is this?\nassistant\nThe dog in the picture appears to be a Labrador Retriever. Labradors are known for their friendly and intelligent nature, making them popular choices",
        ]
        self.assertEqual(
            self.processor.batch_decode(output, skip_special_tokens=True),
            EXPECTED_DECODED_TEXT,
        )

    @slow
    @require_flash_attn
    @require_torch_gpu
    def test_small_model_integration_test_batch_wo_image_flashatt2(self):
        model = Qwen2VLForConditionalGeneration.from_pretrained(
            "Qwen/Qwen2-VL-7B-Instruct",
            torch_dtype=torch.bfloat16,
            attn_implementation="flash_attention_2",
            device_map="auto",
        )
        text = self.processor.apply_chat_template(self.messages, tokenize=False, add_generation_prompt=True)
        messages2 = [
            {"role": "system", "content": "You are a helpful assistant."},
            {"role": "user", "content": "Who are you?"},
        ]
        text2 = self.processor.apply_chat_template(messages2, tokenize=False, add_generation_prompt=True)
        inputs = self.processor(text=[text, text2], images=[self.image], padding=True, return_tensors="pt").to(
            torch_device
        )

        # it should not matter whether two images are the same size or not
        output = model.generate(**inputs, max_new_tokens=30)

        EXPECTED_DECODED_TEXT = [
            'system\nYou are a helpful assistant.\nuser\nWhat kind of dog is this?\nassistant\nThe dog in the picture appears to be a Labrador Retriever. Labradors are known for their friendly and intelligent nature, making them popular choices',
            'system\nYou are a helpful assistant.\nuser\nWho are you?\nassistant\nI am a large language model created by Alibaba Cloud. I am called Qwen.'
        ]  # fmt: skip

        self.assertEqual(
            self.processor.batch_decode(output, skip_special_tokens=True),
            EXPECTED_DECODED_TEXT,
        )<|MERGE_RESOLUTION|>--- conflicted
+++ resolved
@@ -223,11 +223,7 @@
     """
 
     all_model_classes = (Qwen2VLForConditionalGeneration,) if is_torch_available() else ()
-<<<<<<< HEAD
-=======
-    all_generative_model_classes = (Qwen2VLForConditionalGeneration,) if is_torch_available() else ()
     pipeline_model_mapping = {"image-text-to-text": Qwen2VLForConditionalGeneration}
->>>>>>> d7188ba6
     test_pruning = False
     test_head_masking = False
     _is_composite = True
