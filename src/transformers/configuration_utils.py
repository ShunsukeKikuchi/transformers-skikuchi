--- conflicted
+++ resolved
@@ -193,19 +193,11 @@
 
     model_type: str = ""
     base_config_key: str = ""
-<<<<<<< HEAD
-    sub_configs: Dict[str, "PretrainedConfig"] = {}
+    sub_configs: dict[str, "PretrainedConfig"] = {}
     has_no_defaults_at_init: bool = False
-    attribute_map: Dict[str, str] = {}
-    base_model_tp_plan: Optional[Dict[str, Any]] = None
-    base_model_pp_plan: Optional[Dict[str, Tuple[List[str]]]] = None
-=======
-    sub_configs: dict[str, "PretrainedConfig"] = {}
-    is_composition: bool = False
     attribute_map: dict[str, str] = {}
     base_model_tp_plan: Optional[dict[str, Any]] = None
     base_model_pp_plan: Optional[dict[str, tuple[list[str]]]] = None
->>>>>>> 12bf24d6
     _auto_class: Optional[str] = None
 
     def __setattr__(self, key, value):
@@ -822,13 +814,8 @@
         # Get the default config dict (from a fresh PreTrainedConfig instance)
         default_config_dict = PretrainedConfig().to_dict()
 
-<<<<<<< HEAD
         # get class specific config dict
         class_config_dict = self.__class__().to_dict() if not self.has_no_defaults_at_init else {}
-=======
-        # Get class-specific config dict if not part of a composition
-        class_config_dict = self.__class__().to_dict() if not self.is_composition else {}
->>>>>>> 12bf24d6
 
         serializable_config_dict = {}
 
