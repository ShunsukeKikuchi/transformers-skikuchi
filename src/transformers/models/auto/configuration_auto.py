# coding=utf-8
# Copyright 2018 The HuggingFace Inc. team.
#
# Licensed under the Apache License, Version 2.0 (the "License");
# you may not use this file except in compliance with the License.
# You may obtain a copy of the License at
#
#     http://www.apache.org/licenses/LICENSE-2.0
#
# Unless required by applicable law or agreed to in writing, software
# distributed under the License is distributed on an "AS IS" BASIS,
# WITHOUT WARRANTIES OR CONDITIONS OF ANY KIND, either express or implied.
# See the License for the specific language governing permissions and
# limitations under the License.
"""Auto Config class."""

import importlib
import os
import re
import warnings
from collections import OrderedDict
from typing import List, Union

from ...configuration_utils import PretrainedConfig
from ...dynamic_module_utils import get_class_from_dynamic_module, resolve_trust_remote_code
from ...utils import CONFIG_NAME, logging


logger = logging.get_logger(__name__)


CONFIG_MAPPING_NAMES = OrderedDict(
    [
        # Add configs here
        ("albert", "AlbertConfig"),
        ("align", "AlignConfig"),
        ("altclip", "AltCLIPConfig"),
        ("aria", "AriaConfig"),
        ("aria_text", "AriaTextConfig"),
        ("audio-spectrogram-transformer", "ASTConfig"),
        ("autoformer", "AutoformerConfig"),
        ("aya_vision", "AyaVisionConfig"),
        ("bamba", "BambaConfig"),
        ("bark", "BarkConfig"),
        ("bart", "BartConfig"),
        ("beit", "BeitConfig"),
        ("bert", "BertConfig"),
        ("bert-generation", "BertGenerationConfig"),
        ("big_bird", "BigBirdConfig"),
        ("bigbird_pegasus", "BigBirdPegasusConfig"),
        ("biogpt", "BioGptConfig"),
        ("bit", "BitConfig"),
        ("bitnet", "BitNetConfig"),
        ("blenderbot", "BlenderbotConfig"),
        ("blenderbot-small", "BlenderbotSmallConfig"),
        ("blip", "BlipConfig"),
        ("blip-2", "Blip2Config"),
        ("blip_2_qformer", "Blip2QFormerConfig"),
        ("bloom", "BloomConfig"),
        ("bridgetower", "BridgeTowerConfig"),
        ("bros", "BrosConfig"),
        ("camembert", "CamembertConfig"),
        ("canine", "CanineConfig"),
        ("chameleon", "ChameleonConfig"),
        ("chinese_clip", "ChineseCLIPConfig"),
        ("chinese_clip_vision_model", "ChineseCLIPVisionConfig"),
        ("clap", "ClapConfig"),
        ("clip", "CLIPConfig"),
        ("clip_text_model", "CLIPTextConfig"),
        ("clip_vision_model", "CLIPVisionConfig"),
        ("clipseg", "CLIPSegConfig"),
        ("clvp", "ClvpConfig"),
        ("code_llama", "LlamaConfig"),
        ("codegen", "CodeGenConfig"),
        ("cohere", "CohereConfig"),
        ("cohere2", "Cohere2Config"),
        ("colpali", "ColPaliConfig"),
        ("conditional_detr", "ConditionalDetrConfig"),
        ("convbert", "ConvBertConfig"),
        ("convnext", "ConvNextConfig"),
        ("convnextv2", "ConvNextV2Config"),
        ("cpmant", "CpmAntConfig"),
        ("ctrl", "CTRLConfig"),
        ("cvt", "CvtConfig"),
        ("dab-detr", "DabDetrConfig"),
        ("dac", "DacConfig"),
        ("data2vec-audio", "Data2VecAudioConfig"),
        ("data2vec-text", "Data2VecTextConfig"),
        ("data2vec-vision", "Data2VecVisionConfig"),
        ("dbrx", "DbrxConfig"),
        ("deberta", "DebertaConfig"),
        ("deberta-v2", "DebertaV2Config"),
        ("decision_transformer", "DecisionTransformerConfig"),
        ("deepseek_v3", "DeepseekV3Config"),
        ("deformable_detr", "DeformableDetrConfig"),
        ("deit", "DeiTConfig"),
        ("depth_anything", "DepthAnythingConfig"),
        ("depth_pro", "DepthProConfig"),
        ("deta", "DetaConfig"),
        ("detr", "DetrConfig"),
        ("diffllama", "DiffLlamaConfig"),
        ("dinat", "DinatConfig"),
        ("dinov2", "Dinov2Config"),
        ("dinov2_with_registers", "Dinov2WithRegistersConfig"),
        ("distilbert", "DistilBertConfig"),
        ("donut-swin", "DonutSwinConfig"),
        ("dpr", "DPRConfig"),
        ("dpt", "DPTConfig"),
        ("efficientformer", "EfficientFormerConfig"),
        ("efficientnet", "EfficientNetConfig"),
        ("electra", "ElectraConfig"),
        ("emu3", "Emu3Config"),
        ("encodec", "EncodecConfig"),
        ("encoder-decoder", "EncoderDecoderConfig"),
        ("ernie", "ErnieConfig"),
        ("ernie_m", "ErnieMConfig"),
        ("esm", "EsmConfig"),
        ("falcon", "FalconConfig"),
        ("falcon_mamba", "FalconMambaConfig"),
        ("fastspeech2_conformer", "FastSpeech2ConformerConfig"),
        ("flaubert", "FlaubertConfig"),
        ("flava", "FlavaConfig"),
        ("fnet", "FNetConfig"),
        ("focalnet", "FocalNetConfig"),
        ("fsmt", "FSMTConfig"),
        ("funnel", "FunnelConfig"),
        ("fuyu", "FuyuConfig"),
        ("gemma", "GemmaConfig"),
        ("gemma2", "Gemma2Config"),
        ("gemma3", "Gemma3Config"),
        ("gemma3_text", "Gemma3TextConfig"),
        ("git", "GitConfig"),
        ("glm", "GlmConfig"),
        ("glm4", "Glm4Config"),
        ("glpn", "GLPNConfig"),
        ("got_ocr2", "GotOcr2Config"),
        ("gpt-sw3", "GPT2Config"),
        ("gpt2", "GPT2Config"),
        ("gpt_bigcode", "GPTBigCodeConfig"),
        ("gpt_neo", "GPTNeoConfig"),
        ("gpt_neox", "GPTNeoXConfig"),
        ("gpt_neox_japanese", "GPTNeoXJapaneseConfig"),
        ("gptj", "GPTJConfig"),
        ("gptsan-japanese", "GPTSanJapaneseConfig"),
        ("granite", "GraniteConfig"),
        ("granite_speech", "GraniteSpeechConfig"),
        ("granitemoe", "GraniteMoeConfig"),
        ("granitemoeshared", "GraniteMoeSharedConfig"),
        ("granitevision", "LlavaNextConfig"),
        ("graphormer", "GraphormerConfig"),
        ("grounding-dino", "GroundingDinoConfig"),
        ("groupvit", "GroupViTConfig"),
        ("helium", "HeliumConfig"),
        ("hiera", "HieraConfig"),
        ("hubert", "HubertConfig"),
        ("ibert", "IBertConfig"),
        ("idefics", "IdeficsConfig"),
        ("idefics2", "Idefics2Config"),
        ("idefics3", "Idefics3Config"),
        ("idefics3_vision", "Idefics3VisionConfig"),
        ("ijepa", "IJepaConfig"),
        ("imagegpt", "ImageGPTConfig"),
        ("informer", "InformerConfig"),
        ("instructblip", "InstructBlipConfig"),
        ("instructblipvideo", "InstructBlipVideoConfig"),
        ("internvl", "InternVLConfig"),
        ("internvl_vision", "InternVLVisionConfig"),
        ("jamba", "JambaConfig"),
        ("janus", "JanusConfig"),
        ("jetmoe", "JetMoeConfig"),
        ("jukebox", "JukeboxConfig"),
        ("kosmos-2", "Kosmos2Config"),
        ("layoutlm", "LayoutLMConfig"),
        ("layoutlmv2", "LayoutLMv2Config"),
        ("layoutlmv3", "LayoutLMv3Config"),
        ("led", "LEDConfig"),
        ("levit", "LevitConfig"),
        ("lilt", "LiltConfig"),
        ("llama", "LlamaConfig"),
        ("llama4", "Llama4Config"),
        ("llama4_text", "Llama4TextConfig"),
        ("llava", "LlavaConfig"),
        ("llava_next", "LlavaNextConfig"),
        ("llava_next_video", "LlavaNextVideoConfig"),
        ("llava_onevision", "LlavaOnevisionConfig"),
        ("longformer", "LongformerConfig"),
        ("longt5", "LongT5Config"),
        ("luke", "LukeConfig"),
        ("lxmert", "LxmertConfig"),
        ("m2m_100", "M2M100Config"),
        ("mamba", "MambaConfig"),
        ("mamba2", "Mamba2Config"),
        ("marian", "MarianConfig"),
        ("markuplm", "MarkupLMConfig"),
        ("mask2former", "Mask2FormerConfig"),
        ("maskformer", "MaskFormerConfig"),
        ("maskformer-swin", "MaskFormerSwinConfig"),
        ("mbart", "MBartConfig"),
        ("mctct", "MCTCTConfig"),
        ("mega", "MegaConfig"),
        ("megatron-bert", "MegatronBertConfig"),
        ("mgp-str", "MgpstrConfig"),
        ("mimi", "MimiConfig"),
        ("mistral", "MistralConfig"),
        ("mistral3", "Mistral3Config"),
        ("mixtral", "MixtralConfig"),
        ("mlcd", "MLCDVisionConfig"),
        ("mllama", "MllamaConfig"),
        ("mobilebert", "MobileBertConfig"),
        ("mobilenet_v1", "MobileNetV1Config"),
        ("mobilenet_v2", "MobileNetV2Config"),
        ("mobilevit", "MobileViTConfig"),
        ("mobilevitv2", "MobileViTV2Config"),
        ("modernbert", "ModernBertConfig"),
        ("moonshine", "MoonshineConfig"),
        ("moshi", "MoshiConfig"),
        ("mpnet", "MPNetConfig"),
        ("mpt", "MptConfig"),
        ("mra", "MraConfig"),
        ("mt5", "MT5Config"),
        ("musicgen", "MusicgenConfig"),
        ("musicgen_melody", "MusicgenMelodyConfig"),
        ("mvp", "MvpConfig"),
        ("nat", "NatConfig"),
        ("nemotron", "NemotronConfig"),
        ("nezha", "NezhaConfig"),
        ("nllb-moe", "NllbMoeConfig"),
        ("nougat", "VisionEncoderDecoderConfig"),
        ("nystromformer", "NystromformerConfig"),
        ("olmo", "OlmoConfig"),
        ("olmo2", "Olmo2Config"),
        ("olmoe", "OlmoeConfig"),
        ("omdet-turbo", "OmDetTurboConfig"),
        ("oneformer", "OneFormerConfig"),
        ("open-llama", "OpenLlamaConfig"),
        ("openai-gpt", "OpenAIGPTConfig"),
        ("opt", "OPTConfig"),
        ("owlv2", "Owlv2Config"),
        ("owlvit", "OwlViTConfig"),
        ("paligemma", "PaliGemmaConfig"),
        ("patchtsmixer", "PatchTSMixerConfig"),
        ("patchtst", "PatchTSTConfig"),
        ("pegasus", "PegasusConfig"),
        ("pegasus_x", "PegasusXConfig"),
        ("perceiver", "PerceiverConfig"),
        ("persimmon", "PersimmonConfig"),
        ("phi", "PhiConfig"),
        ("phi3", "Phi3Config"),
        ("phi4_multimodal", "Phi4MultimodalConfig"),
        ("phimoe", "PhimoeConfig"),
        ("pix2struct", "Pix2StructConfig"),
        ("pixtral", "PixtralVisionConfig"),
        ("plbart", "PLBartConfig"),
        ("poolformer", "PoolFormerConfig"),
        ("pop2piano", "Pop2PianoConfig"),
        ("prompt_depth_anything", "PromptDepthAnythingConfig"),
        ("prophetnet", "ProphetNetConfig"),
        ("pvt", "PvtConfig"),
        ("pvt_v2", "PvtV2Config"),
        ("qdqbert", "QDQBertConfig"),
        ("qwen2", "Qwen2Config"),
        ("qwen2_5_omni", "Qwen2_5OmniConfig"),
        ("qwen2_5_vl", "Qwen2_5_VLConfig"),
        ("qwen2_5_vl_text", "Qwen2_5_VLTextConfig"),
        ("qwen2_audio", "Qwen2AudioConfig"),
        ("qwen2_audio_encoder", "Qwen2AudioEncoderConfig"),
        ("qwen2_moe", "Qwen2MoeConfig"),
        ("qwen2_vl", "Qwen2VLConfig"),
        ("qwen2_vl_text", "Qwen2VLTextConfig"),
        ("qwen3", "Qwen3Config"),
        ("qwen3_moe", "Qwen3MoeConfig"),
        ("rag", "RagConfig"),
        ("realm", "RealmConfig"),
        ("recurrent_gemma", "RecurrentGemmaConfig"),
        ("reformer", "ReformerConfig"),
        ("regnet", "RegNetConfig"),
        ("rembert", "RemBertConfig"),
        ("resnet", "ResNetConfig"),
        ("retribert", "RetriBertConfig"),
        ("roberta", "RobertaConfig"),
        ("roberta-prelayernorm", "RobertaPreLayerNormConfig"),
        ("roc_bert", "RoCBertConfig"),
        ("roformer", "RoFormerConfig"),
        ("rt_detr", "RTDetrConfig"),
        ("rt_detr_resnet", "RTDetrResNetConfig"),
        ("rt_detr_v2", "RTDetrV2Config"),
        ("rwkv", "RwkvConfig"),
        ("sam", "SamConfig"),
<<<<<<< HEAD
        ("sam2", "Sam2Config"),
=======
        ("sam_hq", "SamHQConfig"),
        ("sam_hq_vision_model", "SamHQVisionConfig"),
>>>>>>> a847d4aa
        ("sam_vision_model", "SamVisionConfig"),
        ("seamless_m4t", "SeamlessM4TConfig"),
        ("seamless_m4t_v2", "SeamlessM4Tv2Config"),
        ("segformer", "SegformerConfig"),
        ("seggpt", "SegGptConfig"),
        ("sew", "SEWConfig"),
        ("sew-d", "SEWDConfig"),
        ("shieldgemma2", "ShieldGemma2Config"),
        ("siglip", "SiglipConfig"),
        ("siglip2", "Siglip2Config"),
        ("siglip_vision_model", "SiglipVisionConfig"),
        ("smolvlm", "SmolVLMConfig"),
        ("smolvlm_vision", "SmolVLMVisionConfig"),
        ("speech-encoder-decoder", "SpeechEncoderDecoderConfig"),
        ("speech_to_text", "Speech2TextConfig"),
        ("speech_to_text_2", "Speech2Text2Config"),
        ("speecht5", "SpeechT5Config"),
        ("splinter", "SplinterConfig"),
        ("squeezebert", "SqueezeBertConfig"),
        ("stablelm", "StableLmConfig"),
        ("starcoder2", "Starcoder2Config"),
        ("superglue", "SuperGlueConfig"),
        ("superpoint", "SuperPointConfig"),
        ("swiftformer", "SwiftFormerConfig"),
        ("swin", "SwinConfig"),
        ("swin2sr", "Swin2SRConfig"),
        ("swinv2", "Swinv2Config"),
        ("switch_transformers", "SwitchTransformersConfig"),
        ("t5", "T5Config"),
        ("table-transformer", "TableTransformerConfig"),
        ("tapas", "TapasConfig"),
        ("textnet", "TextNetConfig"),
        ("time_series_transformer", "TimeSeriesTransformerConfig"),
        ("timesfm", "TimesFmConfig"),
        ("timesformer", "TimesformerConfig"),
        ("timm_backbone", "TimmBackboneConfig"),
        ("timm_wrapper", "TimmWrapperConfig"),
        ("trajectory_transformer", "TrajectoryTransformerConfig"),
        ("transfo-xl", "TransfoXLConfig"),
        ("trocr", "TrOCRConfig"),
        ("tvlt", "TvltConfig"),
        ("tvp", "TvpConfig"),
        ("udop", "UdopConfig"),
        ("umt5", "UMT5Config"),
        ("unispeech", "UniSpeechConfig"),
        ("unispeech-sat", "UniSpeechSatConfig"),
        ("univnet", "UnivNetConfig"),
        ("upernet", "UperNetConfig"),
        ("van", "VanConfig"),
        ("video_llava", "VideoLlavaConfig"),
        ("videomae", "VideoMAEConfig"),
        ("vilt", "ViltConfig"),
        ("vipllava", "VipLlavaConfig"),
        ("vision-encoder-decoder", "VisionEncoderDecoderConfig"),
        ("vision-text-dual-encoder", "VisionTextDualEncoderConfig"),
        ("visual_bert", "VisualBertConfig"),
        ("vit", "ViTConfig"),
        ("vit_hybrid", "ViTHybridConfig"),
        ("vit_mae", "ViTMAEConfig"),
        ("vit_msn", "ViTMSNConfig"),
        ("vitdet", "VitDetConfig"),
        ("vitmatte", "VitMatteConfig"),
        ("vitpose", "VitPoseConfig"),
        ("vitpose_backbone", "VitPoseBackboneConfig"),
        ("vits", "VitsConfig"),
        ("vivit", "VivitConfig"),
        ("wav2vec2", "Wav2Vec2Config"),
        ("wav2vec2-bert", "Wav2Vec2BertConfig"),
        ("wav2vec2-conformer", "Wav2Vec2ConformerConfig"),
        ("wavlm", "WavLMConfig"),
        ("whisper", "WhisperConfig"),
        ("xclip", "XCLIPConfig"),
        ("xglm", "XGLMConfig"),
        ("xlm", "XLMConfig"),
        ("xlm-prophetnet", "XLMProphetNetConfig"),
        ("xlm-roberta", "XLMRobertaConfig"),
        ("xlm-roberta-xl", "XLMRobertaXLConfig"),
        ("xlnet", "XLNetConfig"),
        ("xmod", "XmodConfig"),
        ("yolos", "YolosConfig"),
        ("yoso", "YosoConfig"),
        ("zamba", "ZambaConfig"),
        ("zamba2", "Zamba2Config"),
        ("zoedepth", "ZoeDepthConfig"),
    ]
)


MODEL_NAMES_MAPPING = OrderedDict(
    [
        # Add full (and cased) model names here
        ("albert", "ALBERT"),
        ("align", "ALIGN"),
        ("altclip", "AltCLIP"),
        ("aria", "Aria"),
        ("aria_text", "AriaText"),
        ("audio-spectrogram-transformer", "Audio Spectrogram Transformer"),
        ("autoformer", "Autoformer"),
        ("aya_vision", "AyaVision"),
        ("bamba", "Bamba"),
        ("bark", "Bark"),
        ("bart", "BART"),
        ("barthez", "BARThez"),
        ("bartpho", "BARTpho"),
        ("beit", "BEiT"),
        ("bert", "BERT"),
        ("bert-generation", "Bert Generation"),
        ("bert-japanese", "BertJapanese"),
        ("bertweet", "BERTweet"),
        ("big_bird", "BigBird"),
        ("bigbird_pegasus", "BigBird-Pegasus"),
        ("biogpt", "BioGpt"),
        ("bit", "BiT"),
        ("bitnet", "BitNet"),
        ("blenderbot", "Blenderbot"),
        ("blenderbot-small", "BlenderbotSmall"),
        ("blip", "BLIP"),
        ("blip-2", "BLIP-2"),
        ("blip_2_qformer", "BLIP-2 QFormer"),
        ("bloom", "BLOOM"),
        ("bort", "BORT"),
        ("bridgetower", "BridgeTower"),
        ("bros", "BROS"),
        ("byt5", "ByT5"),
        ("camembert", "CamemBERT"),
        ("canine", "CANINE"),
        ("chameleon", "Chameleon"),
        ("chinese_clip", "Chinese-CLIP"),
        ("chinese_clip_vision_model", "ChineseCLIPVisionModel"),
        ("clap", "CLAP"),
        ("clip", "CLIP"),
        ("clip_text_model", "CLIPTextModel"),
        ("clip_vision_model", "CLIPVisionModel"),
        ("clipseg", "CLIPSeg"),
        ("clvp", "CLVP"),
        ("code_llama", "CodeLlama"),
        ("codegen", "CodeGen"),
        ("cohere", "Cohere"),
        ("cohere2", "Cohere2"),
        ("colpali", "ColPali"),
        ("conditional_detr", "Conditional DETR"),
        ("convbert", "ConvBERT"),
        ("convnext", "ConvNeXT"),
        ("convnextv2", "ConvNeXTV2"),
        ("cpm", "CPM"),
        ("cpmant", "CPM-Ant"),
        ("ctrl", "CTRL"),
        ("cvt", "CvT"),
        ("dab-detr", "DAB-DETR"),
        ("dac", "DAC"),
        ("data2vec-audio", "Data2VecAudio"),
        ("data2vec-text", "Data2VecText"),
        ("data2vec-vision", "Data2VecVision"),
        ("dbrx", "DBRX"),
        ("deberta", "DeBERTa"),
        ("deberta-v2", "DeBERTa-v2"),
        ("decision_transformer", "Decision Transformer"),
        ("deepseek_v3", "DeepSeek-V3"),
        ("deformable_detr", "Deformable DETR"),
        ("deit", "DeiT"),
        ("deplot", "DePlot"),
        ("depth_anything", "Depth Anything"),
        ("depth_anything_v2", "Depth Anything V2"),
        ("depth_pro", "DepthPro"),
        ("deta", "DETA"),
        ("detr", "DETR"),
        ("dialogpt", "DialoGPT"),
        ("diffllama", "DiffLlama"),
        ("dinat", "DiNAT"),
        ("dinov2", "DINOv2"),
        ("dinov2_with_registers", "DINOv2 with Registers"),
        ("distilbert", "DistilBERT"),
        ("dit", "DiT"),
        ("donut-swin", "DonutSwin"),
        ("dpr", "DPR"),
        ("dpt", "DPT"),
        ("efficientformer", "EfficientFormer"),
        ("efficientnet", "EfficientNet"),
        ("electra", "ELECTRA"),
        ("emu3", "Emu3"),
        ("encodec", "EnCodec"),
        ("encoder-decoder", "Encoder decoder"),
        ("ernie", "ERNIE"),
        ("ernie_m", "ErnieM"),
        ("esm", "ESM"),
        ("falcon", "Falcon"),
        ("falcon3", "Falcon3"),
        ("falcon_mamba", "FalconMamba"),
        ("fastspeech2_conformer", "FastSpeech2Conformer"),
        ("flan-t5", "FLAN-T5"),
        ("flan-ul2", "FLAN-UL2"),
        ("flaubert", "FlauBERT"),
        ("flava", "FLAVA"),
        ("fnet", "FNet"),
        ("focalnet", "FocalNet"),
        ("fsmt", "FairSeq Machine-Translation"),
        ("funnel", "Funnel Transformer"),
        ("fuyu", "Fuyu"),
        ("gemma", "Gemma"),
        ("gemma2", "Gemma2"),
        ("gemma3", "Gemma3ForConditionalGeneration"),
        ("gemma3_text", "Gemma3ForCausalLM"),
        ("git", "GIT"),
        ("glm", "GLM"),
        ("glm4", "glm4"),
        ("glpn", "GLPN"),
        ("got_ocr2", "GOT-OCR2"),
        ("gpt-sw3", "GPT-Sw3"),
        ("gpt2", "OpenAI GPT-2"),
        ("gpt_bigcode", "GPTBigCode"),
        ("gpt_neo", "GPT Neo"),
        ("gpt_neox", "GPT NeoX"),
        ("gpt_neox_japanese", "GPT NeoX Japanese"),
        ("gptj", "GPT-J"),
        ("gptsan-japanese", "GPTSAN-japanese"),
        ("granite", "Granite"),
        ("granite_speech", "GraniteSpeech"),
        ("granitemoe", "GraniteMoeMoe"),
        ("granitemoeshared", "GraniteMoeSharedMoe"),
        ("granitevision", "LLaVA-NeXT"),
        ("graphormer", "Graphormer"),
        ("grounding-dino", "Grounding DINO"),
        ("groupvit", "GroupViT"),
        ("helium", "Helium"),
        ("herbert", "HerBERT"),
        ("hiera", "Hiera"),
        ("hubert", "Hubert"),
        ("ibert", "I-BERT"),
        ("idefics", "IDEFICS"),
        ("idefics2", "Idefics2"),
        ("idefics3", "Idefics3"),
        ("idefics3_vision", "Idefics3VisionTransformer"),
        ("ijepa", "I-JEPA"),
        ("imagegpt", "ImageGPT"),
        ("informer", "Informer"),
        ("instructblip", "InstructBLIP"),
        ("instructblipvideo", "InstructBlipVideo"),
        ("internvl", "InternVL"),
        ("internvl_vision", "InternVLVision"),
        ("jamba", "Jamba"),
        ("janus", "Janus"),
        ("jetmoe", "JetMoe"),
        ("jukebox", "Jukebox"),
        ("kosmos-2", "KOSMOS-2"),
        ("layoutlm", "LayoutLM"),
        ("layoutlmv2", "LayoutLMv2"),
        ("layoutlmv3", "LayoutLMv3"),
        ("layoutxlm", "LayoutXLM"),
        ("led", "LED"),
        ("levit", "LeViT"),
        ("lilt", "LiLT"),
        ("llama", "LLaMA"),
        ("llama2", "Llama2"),
        ("llama3", "Llama3"),
        ("llama4", "Llama4"),
        ("llama4_text", "Llama4ForCausalLM"),
        ("llava", "LLaVa"),
        ("llava_next", "LLaVA-NeXT"),
        ("llava_next_video", "LLaVa-NeXT-Video"),
        ("llava_onevision", "LLaVA-Onevision"),
        ("longformer", "Longformer"),
        ("longt5", "LongT5"),
        ("luke", "LUKE"),
        ("lxmert", "LXMERT"),
        ("m2m_100", "M2M100"),
        ("madlad-400", "MADLAD-400"),
        ("mamba", "Mamba"),
        ("mamba2", "mamba2"),
        ("marian", "Marian"),
        ("markuplm", "MarkupLM"),
        ("mask2former", "Mask2Former"),
        ("maskformer", "MaskFormer"),
        ("maskformer-swin", "MaskFormerSwin"),
        ("matcha", "MatCha"),
        ("mbart", "mBART"),
        ("mbart50", "mBART-50"),
        ("mctct", "M-CTC-T"),
        ("mega", "MEGA"),
        ("megatron-bert", "Megatron-BERT"),
        ("megatron_gpt2", "Megatron-GPT2"),
        ("mgp-str", "MGP-STR"),
        ("mimi", "Mimi"),
        ("mistral", "Mistral"),
        ("mistral3", "Mistral3"),
        ("mixtral", "Mixtral"),
        ("mlcd", "MLCD"),
        ("mllama", "Mllama"),
        ("mluke", "mLUKE"),
        ("mms", "MMS"),
        ("mobilebert", "MobileBERT"),
        ("mobilenet_v1", "MobileNetV1"),
        ("mobilenet_v2", "MobileNetV2"),
        ("mobilevit", "MobileViT"),
        ("mobilevitv2", "MobileViTV2"),
        ("modernbert", "ModernBERT"),
        ("moonshine", "Moonshine"),
        ("moshi", "Moshi"),
        ("mpnet", "MPNet"),
        ("mpt", "MPT"),
        ("mra", "MRA"),
        ("mt5", "MT5"),
        ("musicgen", "MusicGen"),
        ("musicgen_melody", "MusicGen Melody"),
        ("mvp", "MVP"),
        ("myt5", "myt5"),
        ("nat", "NAT"),
        ("nemotron", "Nemotron"),
        ("nezha", "Nezha"),
        ("nllb", "NLLB"),
        ("nllb-moe", "NLLB-MOE"),
        ("nougat", "Nougat"),
        ("nystromformer", "Nyströmformer"),
        ("olmo", "OLMo"),
        ("olmo2", "OLMo2"),
        ("olmoe", "OLMoE"),
        ("omdet-turbo", "OmDet-Turbo"),
        ("oneformer", "OneFormer"),
        ("open-llama", "OpenLlama"),
        ("openai-gpt", "OpenAI GPT"),
        ("opt", "OPT"),
        ("owlv2", "OWLv2"),
        ("owlvit", "OWL-ViT"),
        ("paligemma", "PaliGemma"),
        ("patchtsmixer", "PatchTSMixer"),
        ("patchtst", "PatchTST"),
        ("pegasus", "Pegasus"),
        ("pegasus_x", "PEGASUS-X"),
        ("perceiver", "Perceiver"),
        ("persimmon", "Persimmon"),
        ("phi", "Phi"),
        ("phi3", "Phi3"),
        ("phi4_multimodal", "Phi4Multimodal"),
        ("phimoe", "Phimoe"),
        ("phobert", "PhoBERT"),
        ("pix2struct", "Pix2Struct"),
        ("pixtral", "Pixtral"),
        ("plbart", "PLBart"),
        ("poolformer", "PoolFormer"),
        ("pop2piano", "Pop2Piano"),
        ("prompt_depth_anything", "PromptDepthAnything"),
        ("prophetnet", "ProphetNet"),
        ("pvt", "PVT"),
        ("pvt_v2", "PVTv2"),
        ("qdqbert", "QDQBert"),
        ("qwen2", "Qwen2"),
        ("qwen2_5_omni", "Qwen2_5Omni"),
        ("qwen2_5_vl", "Qwen2_5_VL"),
        ("qwen2_5_vl_text", "Qwen2_5_VL"),
        ("qwen2_audio", "Qwen2Audio"),
        ("qwen2_audio_encoder", "Qwen2AudioEncoder"),
        ("qwen2_moe", "Qwen2MoE"),
        ("qwen2_vl", "Qwen2VL"),
        ("qwen2_vl_text", "Qwen2VL"),
        ("qwen3", "Qwen3"),
        ("qwen3_moe", "Qwen3MoE"),
        ("rag", "RAG"),
        ("realm", "REALM"),
        ("recurrent_gemma", "RecurrentGemma"),
        ("reformer", "Reformer"),
        ("regnet", "RegNet"),
        ("rembert", "RemBERT"),
        ("resnet", "ResNet"),
        ("retribert", "RetriBERT"),
        ("roberta", "RoBERTa"),
        ("roberta-prelayernorm", "RoBERTa-PreLayerNorm"),
        ("roc_bert", "RoCBert"),
        ("roformer", "RoFormer"),
        ("rt_detr", "RT-DETR"),
        ("rt_detr_resnet", "RT-DETR-ResNet"),
        ("rt_detr_v2", "RT-DETRv2"),
        ("rwkv", "RWKV"),
        ("sam", "SAM"),
<<<<<<< HEAD
        ("sam2", "SAM2"),
=======
        ("sam_hq", "SAM-HQ"),
        ("sam_hq_vision_model", "SamHQVisionModel"),
>>>>>>> a847d4aa
        ("sam_vision_model", "SamVisionModel"),
        ("seamless_m4t", "SeamlessM4T"),
        ("seamless_m4t_v2", "SeamlessM4Tv2"),
        ("segformer", "SegFormer"),
        ("seggpt", "SegGPT"),
        ("sew", "SEW"),
        ("sew-d", "SEW-D"),
        ("shieldgemma2", "Shieldgemma2"),
        ("siglip", "SigLIP"),
        ("siglip2", "SigLIP2"),
        ("siglip2_vision_model", "Siglip2VisionModel"),
        ("siglip_vision_model", "SiglipVisionModel"),
        ("smolvlm", "SmolVLM"),
        ("smolvlm_vision", "SmolVLMVisionTransformer"),
        ("speech-encoder-decoder", "Speech Encoder decoder"),
        ("speech_to_text", "Speech2Text"),
        ("speech_to_text_2", "Speech2Text2"),
        ("speecht5", "SpeechT5"),
        ("splinter", "Splinter"),
        ("squeezebert", "SqueezeBERT"),
        ("stablelm", "StableLm"),
        ("starcoder2", "Starcoder2"),
        ("superglue", "SuperGlue"),
        ("superpoint", "SuperPoint"),
        ("swiftformer", "SwiftFormer"),
        ("swin", "Swin Transformer"),
        ("swin2sr", "Swin2SR"),
        ("swinv2", "Swin Transformer V2"),
        ("switch_transformers", "SwitchTransformers"),
        ("t5", "T5"),
        ("t5v1.1", "T5v1.1"),
        ("table-transformer", "Table Transformer"),
        ("tapas", "TAPAS"),
        ("tapex", "TAPEX"),
        ("textnet", "TextNet"),
        ("time_series_transformer", "Time Series Transformer"),
        ("timesfm", "TimesFm"),
        ("timesformer", "TimeSformer"),
        ("timm_backbone", "TimmBackbone"),
        ("timm_wrapper", "TimmWrapperModel"),
        ("trajectory_transformer", "Trajectory Transformer"),
        ("transfo-xl", "Transformer-XL"),
        ("trocr", "TrOCR"),
        ("tvlt", "TVLT"),
        ("tvp", "TVP"),
        ("udop", "UDOP"),
        ("ul2", "UL2"),
        ("umt5", "UMT5"),
        ("unispeech", "UniSpeech"),
        ("unispeech-sat", "UniSpeechSat"),
        ("univnet", "UnivNet"),
        ("upernet", "UPerNet"),
        ("van", "VAN"),
        ("video_llava", "VideoLlava"),
        ("videomae", "VideoMAE"),
        ("vilt", "ViLT"),
        ("vipllava", "VipLlava"),
        ("vision-encoder-decoder", "Vision Encoder decoder"),
        ("vision-text-dual-encoder", "VisionTextDualEncoder"),
        ("visual_bert", "VisualBERT"),
        ("vit", "ViT"),
        ("vit_hybrid", "ViT Hybrid"),
        ("vit_mae", "ViTMAE"),
        ("vit_msn", "ViTMSN"),
        ("vitdet", "VitDet"),
        ("vitmatte", "ViTMatte"),
        ("vitpose", "ViTPose"),
        ("vitpose_backbone", "ViTPoseBackbone"),
        ("vits", "VITS"),
        ("vivit", "ViViT"),
        ("wav2vec2", "Wav2Vec2"),
        ("wav2vec2-bert", "Wav2Vec2-BERT"),
        ("wav2vec2-conformer", "Wav2Vec2-Conformer"),
        ("wav2vec2_phoneme", "Wav2Vec2Phoneme"),
        ("wavlm", "WavLM"),
        ("whisper", "Whisper"),
        ("xclip", "X-CLIP"),
        ("xglm", "XGLM"),
        ("xlm", "XLM"),
        ("xlm-prophetnet", "XLM-ProphetNet"),
        ("xlm-roberta", "XLM-RoBERTa"),
        ("xlm-roberta-xl", "XLM-RoBERTa-XL"),
        ("xlm-v", "XLM-V"),
        ("xlnet", "XLNet"),
        ("xls_r", "XLS-R"),
        ("xlsr_wav2vec2", "XLSR-Wav2Vec2"),
        ("xmod", "X-MOD"),
        ("yolos", "YOLOS"),
        ("yoso", "YOSO"),
        ("zamba", "Zamba"),
        ("zamba2", "Zamba2"),
        ("zoedepth", "ZoeDepth"),
    ]
)

# This is tied to the processing `-` -> `_` in `model_type_to_module_name`. For example, instead of putting
# `transfo-xl` (as in `CONFIG_MAPPING_NAMES`), we should use `transfo_xl`.
DEPRECATED_MODELS = [
    "bort",
    "deta",
    "efficientformer",
    "ernie_m",
    "gptsan_japanese",
    "graphormer",
    "jukebox",
    "mctct",
    "mega",
    "mmbt",
    "nat",
    "nezha",
    "open_llama",
    "qdqbert",
    "realm",
    "retribert",
    "speech_to_text_2",
    "tapex",
    "trajectory_transformer",
    "transfo_xl",
    "tvlt",
    "van",
    "vit_hybrid",
    "xlm_prophetnet",
]

SPECIAL_MODEL_TYPE_TO_MODULE_NAME = OrderedDict(
    [
        ("openai-gpt", "openai"),
        ("data2vec-audio", "data2vec"),
        ("data2vec-text", "data2vec"),
        ("data2vec-vision", "data2vec"),
        ("donut-swin", "donut"),
        ("kosmos-2", "kosmos2"),
        ("maskformer-swin", "maskformer"),
        ("xclip", "x_clip"),
        ("clip_vision_model", "clip"),
        ("qwen2_audio_encoder", "qwen2_audio"),
        ("clip_text_model", "clip"),
        ("aria_text", "aria"),
        ("gemma3_text", "gemma3"),
        ("idefics3_vision", "idefics3"),
        ("siglip_vision_model", "siglip"),
        ("smolvlm_vision", "smolvlm"),
        ("chinese_clip_vision_model", "chinese_clip"),
        ("rt_detr_resnet", "rt_detr"),
        ("granitevision", "llava_next"),
        ("internvl_vision", "internvl"),
        ("qwen2_5_vl_text", "qwen2_5_vl"),
        ("qwen2_vl_text", "qwen2_vl"),
        ("sam_vision_model", "sam"),
        ("sam_hq_vision_model", "sam_hq"),
        ("llama4_text", "llama4"),
        ("blip_2_qformer", "blip_2"),
    ]
)


def model_type_to_module_name(key):
    """Converts a config key to the corresponding module."""
    # Special treatment
    if key in SPECIAL_MODEL_TYPE_TO_MODULE_NAME:
        key = SPECIAL_MODEL_TYPE_TO_MODULE_NAME[key]

        if key in DEPRECATED_MODELS:
            key = f"deprecated.{key}"
        return key

    key = key.replace("-", "_")
    if key in DEPRECATED_MODELS:
        key = f"deprecated.{key}"

    return key


def config_class_to_model_type(config):
    """Converts a config class name to the corresponding model type"""
    for key, cls in CONFIG_MAPPING_NAMES.items():
        if cls == config:
            return key
    # if key not found check in extra content
    for key, cls in CONFIG_MAPPING._extra_content.items():
        if cls.__name__ == config:
            return key
    return None


class _LazyConfigMapping(OrderedDict):
    """
    A dictionary that lazily load its values when they are requested.
    """

    def __init__(self, mapping):
        self._mapping = mapping
        self._extra_content = {}
        self._modules = {}

    def __getitem__(self, key):
        if key in self._extra_content:
            return self._extra_content[key]
        if key not in self._mapping:
            raise KeyError(key)
        value = self._mapping[key]
        module_name = model_type_to_module_name(key)
        if module_name not in self._modules:
            self._modules[module_name] = importlib.import_module(f".{module_name}", "transformers.models")
        if hasattr(self._modules[module_name], value):
            return getattr(self._modules[module_name], value)

        # Some of the mappings have entries model_type -> config of another model type. In that case we try to grab the
        # object at the top level.
        transformers_module = importlib.import_module("transformers")
        return getattr(transformers_module, value)

    def keys(self):
        return list(self._mapping.keys()) + list(self._extra_content.keys())

    def values(self):
        return [self[k] for k in self._mapping.keys()] + list(self._extra_content.values())

    def items(self):
        return [(k, self[k]) for k in self._mapping.keys()] + list(self._extra_content.items())

    def __iter__(self):
        return iter(list(self._mapping.keys()) + list(self._extra_content.keys()))

    def __contains__(self, item):
        return item in self._mapping or item in self._extra_content

    def register(self, key, value, exist_ok=False):
        """
        Register a new configuration in this mapping.
        """
        if key in self._mapping.keys() and not exist_ok:
            raise ValueError(f"'{key}' is already used by a Transformers config, pick another name.")
        self._extra_content[key] = value


CONFIG_MAPPING = _LazyConfigMapping(CONFIG_MAPPING_NAMES)


class _LazyLoadAllMappings(OrderedDict):
    """
    A mapping that will load all pairs of key values at the first access (either by indexing, requestions keys, values,
    etc.)

    Args:
        mapping: The mapping to load.
    """

    def __init__(self, mapping):
        self._mapping = mapping
        self._initialized = False
        self._data = {}

    def _initialize(self):
        if self._initialized:
            return

        for model_type, map_name in self._mapping.items():
            module_name = model_type_to_module_name(model_type)
            module = importlib.import_module(f".{module_name}", "transformers.models")
            mapping = getattr(module, map_name)
            self._data.update(mapping)

        self._initialized = True

    def __getitem__(self, key):
        self._initialize()
        return self._data[key]

    def keys(self):
        self._initialize()
        return self._data.keys()

    def values(self):
        self._initialize()
        return self._data.values()

    def items(self):
        self._initialize()
        return self._data.keys()

    def __iter__(self):
        self._initialize()
        return iter(self._data)

    def __contains__(self, item):
        self._initialize()
        return item in self._data


def _get_class_name(model_class: Union[str, List[str]]):
    if isinstance(model_class, (list, tuple)):
        return " or ".join([f"[`{c}`]" for c in model_class if c is not None])
    return f"[`{model_class}`]"


def _list_model_options(indent, config_to_class=None, use_model_types=True):
    if config_to_class is None and not use_model_types:
        raise ValueError("Using `use_model_types=False` requires a `config_to_class` dictionary.")
    if use_model_types:
        if config_to_class is None:
            model_type_to_name = {model_type: f"[`{config}`]" for model_type, config in CONFIG_MAPPING_NAMES.items()}
        else:
            model_type_to_name = {
                model_type: _get_class_name(model_class)
                for model_type, model_class in config_to_class.items()
                if model_type in MODEL_NAMES_MAPPING
            }
        lines = [
            f"{indent}- **{model_type}** -- {model_type_to_name[model_type]} ({MODEL_NAMES_MAPPING[model_type]} model)"
            for model_type in sorted(model_type_to_name.keys())
        ]
    else:
        config_to_name = {
            CONFIG_MAPPING_NAMES[config]: _get_class_name(clas)
            for config, clas in config_to_class.items()
            if config in CONFIG_MAPPING_NAMES
        }
        config_to_model_name = {
            config: MODEL_NAMES_MAPPING[model_type] for model_type, config in CONFIG_MAPPING_NAMES.items()
        }
        lines = [
            f"{indent}- [`{config_name}`] configuration class:"
            f" {config_to_name[config_name]} ({config_to_model_name[config_name]} model)"
            for config_name in sorted(config_to_name.keys())
        ]
    return "\n".join(lines)


def replace_list_option_in_docstrings(config_to_class=None, use_model_types=True):
    def docstring_decorator(fn):
        docstrings = fn.__doc__
        if docstrings is None:
            # Example: -OO
            return fn
        lines = docstrings.split("\n")
        i = 0
        while i < len(lines) and re.search(r"^(\s*)List options\s*$", lines[i]) is None:
            i += 1
        if i < len(lines):
            indent = re.search(r"^(\s*)List options\s*$", lines[i]).groups()[0]
            if use_model_types:
                indent = f"{indent}    "
            lines[i] = _list_model_options(indent, config_to_class=config_to_class, use_model_types=use_model_types)
            docstrings = "\n".join(lines)
        else:
            raise ValueError(
                f"The function {fn} should have an empty 'List options' in its docstring as placeholder, current"
                f" docstring is:\n{docstrings}"
            )
        fn.__doc__ = docstrings
        return fn

    return docstring_decorator


class AutoConfig:
    r"""
    This is a generic configuration class that will be instantiated as one of the configuration classes of the library
    when created with the [`~AutoConfig.from_pretrained`] class method.

    This class cannot be instantiated directly using `__init__()` (throws an error).
    """

    def __init__(self):
        raise EnvironmentError(
            "AutoConfig is designed to be instantiated "
            "using the `AutoConfig.from_pretrained(pretrained_model_name_or_path)` method."
        )

    @classmethod
    def for_model(cls, model_type: str, *args, **kwargs):
        if model_type in CONFIG_MAPPING:
            config_class = CONFIG_MAPPING[model_type]
            return config_class(*args, **kwargs)
        raise ValueError(
            f"Unrecognized model identifier: {model_type}. Should contain one of {', '.join(CONFIG_MAPPING.keys())}"
        )

    @classmethod
    @replace_list_option_in_docstrings()
    def from_pretrained(cls, pretrained_model_name_or_path, **kwargs):
        r"""
        Instantiate one of the configuration classes of the library from a pretrained model configuration.

        The configuration class to instantiate is selected based on the `model_type` property of the config object that
        is loaded, or when it's missing, by falling back to using pattern matching on `pretrained_model_name_or_path`:

        List options

        Args:
            pretrained_model_name_or_path (`str` or `os.PathLike`):
                Can be either:

                    - A string, the *model id* of a pretrained model configuration hosted inside a model repo on
                      huggingface.co.
                    - A path to a *directory* containing a configuration file saved using the
                      [`~PretrainedConfig.save_pretrained`] method, or the [`~PreTrainedModel.save_pretrained`] method,
                      e.g., `./my_model_directory/`.
                    - A path or url to a saved configuration JSON *file*, e.g.,
                      `./my_model_directory/configuration.json`.
            cache_dir (`str` or `os.PathLike`, *optional*):
                Path to a directory in which a downloaded pretrained model configuration should be cached if the
                standard cache should not be used.
            force_download (`bool`, *optional*, defaults to `False`):
                Whether or not to force the (re-)download the model weights and configuration files and override the
                cached versions if they exist.
            resume_download:
                Deprecated and ignored. All downloads are now resumed by default when possible.
                Will be removed in v5 of Transformers.
            proxies (`Dict[str, str]`, *optional*):
                A dictionary of proxy servers to use by protocol or endpoint, e.g., `{'http': 'foo.bar:3128',
                'http://hostname': 'foo.bar:4012'}`. The proxies are used on each request.
            revision (`str`, *optional*, defaults to `"main"`):
                The specific model version to use. It can be a branch name, a tag name, or a commit id, since we use a
                git-based system for storing models and other artifacts on huggingface.co, so `revision` can be any
                identifier allowed by git.
            return_unused_kwargs (`bool`, *optional*, defaults to `False`):
                If `False`, then this function returns just the final configuration object.

                If `True`, then this functions returns a `Tuple(config, unused_kwargs)` where *unused_kwargs* is a
                dictionary consisting of the key/value pairs whose keys are not configuration attributes: i.e., the
                part of `kwargs` which has not been used to update `config` and is otherwise ignored.
            trust_remote_code (`bool`, *optional*, defaults to `False`):
                Whether or not to allow for custom models defined on the Hub in their own modeling files. This option
                should only be set to `True` for repositories you trust and in which you have read the code, as it will
                execute code present on the Hub on your local machine.
            kwargs(additional keyword arguments, *optional*):
                The values in kwargs of any keys which are configuration attributes will be used to override the loaded
                values. Behavior concerning key/value pairs whose keys are *not* configuration attributes is controlled
                by the `return_unused_kwargs` keyword parameter.

        Examples:

        ```python
        >>> from transformers import AutoConfig

        >>> # Download configuration from huggingface.co and cache.
        >>> config = AutoConfig.from_pretrained("google-bert/bert-base-uncased")

        >>> # Download configuration from huggingface.co (user-uploaded) and cache.
        >>> config = AutoConfig.from_pretrained("dbmdz/bert-base-german-cased")

        >>> # If configuration file is in a directory (e.g., was saved using *save_pretrained('./test/saved_model/')*).
        >>> config = AutoConfig.from_pretrained("./test/bert_saved_model/")

        >>> # Load a specific configuration file.
        >>> config = AutoConfig.from_pretrained("./test/bert_saved_model/my_configuration.json")

        >>> # Change some config attributes when loading a pretrained config.
        >>> config = AutoConfig.from_pretrained("google-bert/bert-base-uncased", output_attentions=True, foo=False)
        >>> config.output_attentions
        True

        >>> config, unused_kwargs = AutoConfig.from_pretrained(
        ...     "google-bert/bert-base-uncased", output_attentions=True, foo=False, return_unused_kwargs=True
        ... )
        >>> config.output_attentions
        True

        >>> unused_kwargs
        {'foo': False}
        ```"""
        use_auth_token = kwargs.pop("use_auth_token", None)
        if use_auth_token is not None:
            warnings.warn(
                "The `use_auth_token` argument is deprecated and will be removed in v5 of Transformers. Please use `token` instead.",
                FutureWarning,
            )
            if kwargs.get("token", None) is not None:
                raise ValueError(
                    "`token` and `use_auth_token` are both specified. Please set only the argument `token`."
                )
            kwargs["token"] = use_auth_token

        kwargs["_from_auto"] = True
        kwargs["name_or_path"] = pretrained_model_name_or_path
        trust_remote_code = kwargs.pop("trust_remote_code", None)
        code_revision = kwargs.pop("code_revision", None)

        config_dict, unused_kwargs = PretrainedConfig.get_config_dict(pretrained_model_name_or_path, **kwargs)
        has_remote_code = "auto_map" in config_dict and "AutoConfig" in config_dict["auto_map"]
        has_local_code = "model_type" in config_dict and config_dict["model_type"] in CONFIG_MAPPING
        trust_remote_code = resolve_trust_remote_code(
            trust_remote_code, pretrained_model_name_or_path, has_local_code, has_remote_code
        )

        if has_remote_code and trust_remote_code:
            class_ref = config_dict["auto_map"]["AutoConfig"]
            config_class = get_class_from_dynamic_module(
                class_ref, pretrained_model_name_or_path, code_revision=code_revision, **kwargs
            )
            if os.path.isdir(pretrained_model_name_or_path):
                config_class.register_for_auto_class()
            return config_class.from_pretrained(pretrained_model_name_or_path, **kwargs)
        elif "model_type" in config_dict:
            try:
                config_class = CONFIG_MAPPING[config_dict["model_type"]]
            except KeyError:
                raise ValueError(
                    f"The checkpoint you are trying to load has model type `{config_dict['model_type']}` "
                    "but Transformers does not recognize this architecture. This could be because of an "
                    "issue with the checkpoint, or because your version of Transformers is out of date.\n\n"
                    "You can update Transformers with the command `pip install --upgrade transformers`. If this "
                    "does not work, and the checkpoint is very new, then there may not be a release version "
                    "that supports this model yet. In this case, you can get the most up-to-date code by installing "
                    "Transformers from source with the command "
                    "`pip install git+https://github.com/huggingface/transformers.git`"
                )
            return config_class.from_dict(config_dict, **unused_kwargs)
        else:
            # Fallback: use pattern matching on the string.
            # We go from longer names to shorter names to catch roberta before bert (for instance)
            for pattern in sorted(CONFIG_MAPPING.keys(), key=len, reverse=True):
                if pattern in str(pretrained_model_name_or_path):
                    return CONFIG_MAPPING[pattern].from_dict(config_dict, **unused_kwargs)

        raise ValueError(
            f"Unrecognized model in {pretrained_model_name_or_path}. "
            f"Should have a `model_type` key in its {CONFIG_NAME}, or contain one of the following strings "
            f"in its name: {', '.join(CONFIG_MAPPING.keys())}"
        )

    @staticmethod
    def register(model_type, config, exist_ok=False):
        """
        Register a new configuration for this class.

        Args:
            model_type (`str`): The model type like "bert" or "gpt".
            config ([`PretrainedConfig`]): The config to register.
        """
        if issubclass(config, PretrainedConfig) and config.model_type != model_type:
            raise ValueError(
                "The config you are passing has a `model_type` attribute that is not consistent with the model type "
                f"you passed (config has {config.model_type} and you passed {model_type}. Fix one of those so they "
                "match!"
            )
        CONFIG_MAPPING.register(model_type, config, exist_ok=exist_ok)


__all__ = ["CONFIG_MAPPING", "MODEL_NAMES_MAPPING", "AutoConfig"]<|MERGE_RESOLUTION|>--- conflicted
+++ resolved
@@ -286,12 +286,9 @@
         ("rt_detr_v2", "RTDetrV2Config"),
         ("rwkv", "RwkvConfig"),
         ("sam", "SamConfig"),
-<<<<<<< HEAD
         ("sam2", "Sam2Config"),
-=======
         ("sam_hq", "SamHQConfig"),
         ("sam_hq_vision_model", "SamHQVisionConfig"),
->>>>>>> a847d4aa
         ("sam_vision_model", "SamVisionConfig"),
         ("seamless_m4t", "SeamlessM4TConfig"),
         ("seamless_m4t_v2", "SeamlessM4Tv2Config"),
@@ -664,12 +661,9 @@
         ("rt_detr_v2", "RT-DETRv2"),
         ("rwkv", "RWKV"),
         ("sam", "SAM"),
-<<<<<<< HEAD
         ("sam2", "SAM2"),
-=======
         ("sam_hq", "SAM-HQ"),
         ("sam_hq_vision_model", "SamHQVisionModel"),
->>>>>>> a847d4aa
         ("sam_vision_model", "SamVisionModel"),
         ("seamless_m4t", "SeamlessM4T"),
         ("seamless_m4t_v2", "SeamlessM4Tv2"),
