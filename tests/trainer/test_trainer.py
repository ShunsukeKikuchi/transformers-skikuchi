# coding=utf-8
# Copyright 2018 the HuggingFace Inc. team.
#
# Licensed under the Apache License, Version 2.0 (the "License");
# you may not use this file except in compliance with the License.
# You may obtain a copy of the License at
#
#     http://www.apache.org/licenses/LICENSE-2.0
#
# Unless required by applicable law or agreed to in writing, software
# distributed under the License is distributed on an "AS IS" BASIS,
# WITHOUT WARRANTIES OR CONDITIONS OF ANY KIND, either express or implied.
# See the License for the specific language governing permissions and
# limitations under the License.

import dataclasses
import gc
import importlib
import json
import math
import os
import random
import re
import subprocess
import sys
import tempfile
import unittest
from functools import partial
from itertools import product
from pathlib import Path
from typing import Dict, List
from unittest.mock import Mock, patch

import numpy as np
from huggingface_hub import HfFolder, ModelCard, create_branch, list_repo_commits, list_repo_files
from packaging import version
from parameterized import parameterized

from transformers import (
    AutoFeatureExtractor,
    AutoImageProcessor,
    AutoProcessor,
    AutoTokenizer,
    DataCollatorForLanguageModeling,
    IntervalStrategy,
    PretrainedConfig,
    TrainerCallback,
    TrainingArguments,
    get_polynomial_decay_schedule_with_warmup,
    is_torch_available,
    logging,
    set_seed,
)
from transformers.hyperparameter_search import ALL_HYPERPARAMETER_SEARCH_BACKENDS
from transformers.testing_utils import (
    ENDPOINT_STAGING,
    TOKEN,
    USER,
    CaptureLogger,
    LoggingLevel,
    TemporaryHubRepo,
    TestCasePlus,
    backend_device_count,
    execute_subprocess_async,
    get_gpu_count,
    get_tests_dir,
    is_staging_test,
    require_accelerate,
    require_bitsandbytes,
    require_deepspeed,
    require_galore_torch,
    require_grokadamw,
    require_intel_extension_for_pytorch,
    require_liger_kernel,
    require_lomo,
    require_non_xpu,
    require_optuna,
    require_peft,
    require_ray,
    require_safetensors,
    require_schedulefree,
    require_sentencepiece,
    require_sigopt,
    require_tensorboard,
    require_tokenizers,
    require_torch,
    require_torch_accelerator,
    require_torch_bf16,
    require_torch_gpu,
    require_torch_multi_accelerator,
    require_torch_non_multi_accelerator,
    require_torch_non_multi_gpu,
    require_torch_tensorrt_fx,
    require_torch_tf32,
    require_torch_up_to_2_accelerators,
    require_torchdynamo,
    require_vision,
    require_wandb,
    slow,
    torch_device,
)
from transformers.trainer_utils import PREFIX_CHECKPOINT_DIR, HPSearchBackend, check_target_module_exists
from transformers.training_args import OptimizerNames
from transformers.utils import (
    SAFE_WEIGHTS_INDEX_NAME,
    SAFE_WEIGHTS_NAME,
    WEIGHTS_INDEX_NAME,
    WEIGHTS_NAME,
    is_accelerate_available,
    is_apex_available,
    is_bitsandbytes_available,
    is_safetensors_available,
    is_torchao_available,
    is_torchdistx_available,
)
from transformers.utils.hp_naming import TrialShortNamer


if is_torch_available():
    import torch
    from torch import nn
    from torch.utils.data import IterableDataset

    import transformers.optimization
    from transformers import (
        AutoModelForCausalLM,
        AutoModelForSequenceClassification,
        EarlyStoppingCallback,
        GlueDataset,
        GlueDataTrainingArguments,
        GPT2Config,
        GPT2LMHeadModel,
        LineByLineTextDataset,
        LlamaConfig,
        LlamaForCausalLM,
        PreTrainedModel,
        Trainer,
        TrainerState,
    )
    from transformers.trainer_pt_utils import AcceleratorConfig

    if is_safetensors_available():
        import safetensors.torch


# for version specific tests in TrainerIntegrationTest
require_accelerate_version_min_0_28 = partial(require_accelerate, min_version="0.28")
require_accelerate_version_min_0_30 = partial(require_accelerate, min_version="0.30")
GRAD_ACCUM_KWARGS_VERSION_AVAILABLE = is_accelerate_available("0.28")
if is_accelerate_available():
    from accelerate import Accelerator
    from accelerate.state import AcceleratorState


PATH_SAMPLE_TEXT = f"{get_tests_dir()}/fixtures/sample_text.txt"


class StoreLossCallback(TrainerCallback):
    """
    Simple callback to store the loss.
    """

    def __init__(self):
        self.losses = []

    def on_log(self, args, state, control, logs=None, **kwargs):
        if "loss" in logs:
            self.losses.append(logs["loss"])


class MockCudaOOMCallback(TrainerCallback):
    """
    Simple callback to simulate CUDA OOM error if
    the batch size is >= to `batch_size_limit`.
    """

    def __init__(self, batch_size_limit=16):
        self.batch_size_limit = batch_size_limit

    def on_step_end(self, args, state, control, **kwargs):
        # simulate OOM on the first step
        if state.train_batch_size >= self.batch_size_limit:
            raise RuntimeError("CUDA out of memory.")


def ForCausalLMLoss(logits, labels, vocab_size, num_items_in_batch, disable_num_items_in_batch=False):
    # Upcast to float if we need to compute the loss to avoid potential precision issues
    logits = logits.float()
    # Shift so that tokens < n predict n
    shift_logits = logits[..., :-1, :].contiguous()
    shift_labels = labels[..., 1:].contiguous()

    # Flatten the tokens
    shift_logits = shift_logits.view(-1, vocab_size)
    shift_labels = shift_labels.view(-1)
    # Enable model parallelism
    shift_labels = shift_labels.to(shift_logits.device)
    if num_items_in_batch is None or disable_num_items_in_batch:
        loss = nn.functional.cross_entropy(shift_logits, shift_labels, ignore_index=-100, reduction="mean")
    else:
        loss = nn.functional.cross_entropy(shift_logits, shift_labels, ignore_index=-100, reduction="sum")
        loss = loss / num_items_in_batch
    return loss


class RegressionDataset:
    def __init__(self, a=2, b=3, length=64, seed=42, label_names=None):
        np.random.seed(seed)
        self.label_names = ["labels"] if label_names is None else label_names
        self.length = length
        self.x = np.random.normal(size=(length,)).astype(np.float32)
        self.ys = [a * self.x + b + np.random.normal(scale=0.1, size=(length,)) for _ in self.label_names]
        self.ys = [y.astype(np.float32) for y in self.ys]

    def __len__(self):
        return self.length

    def __getitem__(self, i):
        result = {name: y[i] for name, y in zip(self.label_names, self.ys)}
        result["input_x"] = self.x[i]
        return result


# Converting Bytes to Megabytes
def bytes2megabytes(x):
    return int(x / 2**20)


# Copied from acclerate: https://github.com/huggingface/accelerate/blob/ee163b66fb7848892519e804688cb4ae981aacbe/src/accelerate/test_utils/scripts/external_deps/test_peak_memory_usage.py#L40C1-L73C68
class TorchTracemalloc:
    def __enter__(self):
        gc.collect()
        if torch.cuda.is_available():
            torch.cuda.empty_cache()
            torch.cuda.reset_max_memory_allocated()  # reset the peak gauge to zero
            self.begin = torch.cuda.memory_allocated()
        return self

    def __exit__(self, *exc):
        gc.collect()
        if torch.cuda.is_available():
            torch.cuda.empty_cache()
            self.end = torch.cuda.memory_allocated()
            self.peak = torch.cuda.max_memory_allocated()
        self.used = bytes2megabytes(self.end - self.begin)
        self.peaked = bytes2megabytes(self.peak - self.begin)


@dataclasses.dataclass
class RegressionTrainingArguments(TrainingArguments):
    a: float = 0.0
    b: float = 0.0
    keep_report_to: bool = False

    def __post_init__(self):
        super().__post_init__()
        # save resources not dealing with reporting unless specified (also avoids the warning when it's not set)
        # can be explicitly disabled via `keep_report_to`
        if not self.keep_report_to:
            self.report_to = []


class RepeatDataset:
    def __init__(self, x, length=64):
        self.x = x
        self.length = length

    def __len__(self):
        return self.length

    def __getitem__(self, i):
        return {"input_ids": self.x, "labels": self.x}


class SequenceClassificationDataset:
    def __init__(self, length=64, vocab_size=100, num_labels=5):
        self.length = length
        self.sequences = [torch.randint(0, vocab_size, (64,)).tolist() for _ in range(length)]
        self.labels = torch.randint(0, num_labels, (length,)).tolist()

    def __len__(self):
        return self.length

    def __getitem__(self, i):
        return {"input_ids": self.sequences[i], "label": self.labels[i]}


class DynamicShapesDataset:
    def __init__(self, length=64, seed=42, batch_size=8):
        self.length = length
        np.random.seed(seed)
        sizes = np.random.randint(1, 20, (length // batch_size,))
        # For easy batching, we make every batch_size consecutive samples the same size.
        self.xs = [np.random.normal(size=(s,)).astype(np.float32) for s in sizes.repeat(batch_size)]
        self.ys = [np.random.normal(size=(s,)).astype(np.float32) for s in sizes.repeat(batch_size)]

    def __len__(self):
        return self.length

    def __getitem__(self, i):
        return {"input_x": self.xs[i], "labels": self.ys[i]}


class AlmostAccuracy:
    def __init__(self, thresh=0.25):
        self.thresh = thresh

    def __call__(self, eval_pred):
        predictions, labels = eval_pred
        true = np.abs(predictions - labels) <= self.thresh
        return {"accuracy": true.astype(np.float32).mean().item()}


class AlmostAccuracyBatched:
    def __init__(self, thresh=0.25):
        self.thresh = thresh
        self.batch_acc = []

    def __call__(self, eval_pred, compute_result):
        predictions, labels = eval_pred
        if isinstance(predictions, tuple):
            predictions = predictions[0]
        if isinstance(labels, tuple):
            labels = labels[0]
        batch_size = len(predictions)
        true = torch.abs(predictions - labels) <= self.thresh
        acc = true.type(torch.FloatTensor).mean().item()
        self.batch_acc.extend([acc] * batch_size)
        if compute_result:
            result = {"accuracy": np.mean(self.batch_acc).item()}
            self.batch_acc = []
            return result


class RegressionModelConfig(PretrainedConfig):
    def __init__(self, a=0, b=0, double_output=False, random_torch=True, **kwargs):
        super().__init__(**kwargs)
        self.a = a
        self.b = b
        self.double_output = double_output
        self.random_torch = random_torch
        self.hidden_size = 1


if is_torch_available():

    class SampleIterableDataset(IterableDataset):
        def __init__(self, a=2, b=3, length=64, seed=42, label_names=None):
            self.dataset = RegressionDataset(a=a, b=b, length=length, seed=seed, label_names=label_names)

        def __iter__(self):
            for i in range(len(self.dataset)):
                yield self.dataset[i]

    class FiniteIterableDataset(SampleIterableDataset):
        def __init__(self, a=2, b=3, length=64, seed=42, label_names=None):
            super().__init__(a, b, length, seed, label_names)
            self.current_sample = 0

        def __iter__(self):
            while self.current_sample < len(self.dataset):
                yield self.dataset[self.current_sample]
                self.current_sample += 1

    class MultiLoader:
        def __init__(self, loaders):
            self.loaders = loaders

        def __len__(self):
            return sum(len(loader) for loader in self.loaders)

        def __iter__(self):
            for loader in self.loaders:
                yield from loader

    class CustomDataloaderTrainer(Trainer):
        def get_train_dataloader(self):
            dataloaders = [super().get_train_dataloader(), super().get_train_dataloader()]
            return MultiLoader(dataloaders)

        def get_eval_dataloader(self, eval_dataset):
            dataloaders = [super().get_eval_dataloader(eval_dataset), super().get_eval_dataloader(eval_dataset)]
            return MultiLoader(dataloaders)

    class RegressionModel(nn.Module):
        def __init__(self, a=0, b=0, double_output=False):
            super().__init__()
            self.a = nn.Parameter(torch.tensor(a).float())
            self.b = nn.Parameter(torch.tensor(b).float())
            self.double_output = double_output
            self.config = None

        def forward(self, input_x, labels=None, **kwargs):
            y = input_x * self.a + self.b
            if labels is None:
                return (y, y) if self.double_output else (y,)
            loss = nn.functional.mse_loss(y, labels)
            return (loss, y, y) if self.double_output else (loss, y)

    class RegressionDictModel(nn.Module):
        def __init__(self, a=0, b=0):
            super().__init__()
            self.a = nn.Parameter(torch.tensor(a).float())
            self.b = nn.Parameter(torch.tensor(b).float())
            self.config = None

        def forward(self, input_x, labels=None, **kwargs):
            y = input_x * self.a + self.b
            result = {"output": y}
            if labels is not None:
                result["loss"] = nn.functional.mse_loss(y, labels)
            return result

    class RegressionPreTrainedModel(PreTrainedModel):
        config_class = RegressionModelConfig
        base_model_prefix = "regression"

        def __init__(self, config):
            super().__init__(config)
            self.a = nn.Parameter(torch.tensor(config.a).float())
            self.b = nn.Parameter(torch.tensor(config.b).float())
            self.double_output = config.double_output

        def forward(self, input_x, labels=None, **kwargs):
            y = input_x * self.a + self.b
            if labels is None:
                return (y, y) if self.double_output else (y,)
            loss = nn.functional.mse_loss(y, labels)
            return (loss, y, y) if self.double_output else (loss, y)

    class RegressionPreTrainedModelWithGradientCheckpointing(PreTrainedModel):
        config_class = RegressionModelConfig
        base_model_prefix = "regression"
        supports_gradient_checkpointing = True

        def __init__(self, config):
            super().__init__(config)
            self.layers = nn.ModuleList([nn.Linear(config.hidden_size, config.hidden_size) for _ in range(4)])
            self.head = nn.Linear(config.hidden_size, 1)
            self.gradient_checkpointing = False
            self.double_output = config.double_output

        def forward(self, input_x, labels=None, **kwargs):
            y = input_x.unsqueeze(0)

            for layer in self.layers:
                if self.training and self.gradient_checkpointing:
                    outputs = self._gradient_checkpointing_func(layer.__call__, y)
                else:
                    outputs = layer(y)

                y = outputs * 3

            logits = self.head(y)

            if labels is None:
                return (logits, logits) if self.double_output else (logits,)

            loss = nn.functional.mse_loss(logits, labels)

            return (loss, y, y) if self.double_output else (loss, y)

    class RegressionRandomPreTrainedModel(PreTrainedModel):
        config_class = RegressionModelConfig
        base_model_prefix = "regression"

        def __init__(self, config):
            super().__init__(config)
            self.a = nn.Parameter(torch.tensor(config.a).float())
            self.b = nn.Parameter(torch.tensor(config.b).float())
            self.random_torch = config.random_torch

        def forward(self, input_x, labels=None, **kwargs):
            y = input_x * self.a + self.b
            if self.random_torch:
                torch_rand = torch.randn(1).squeeze()
            np_rand = np.random.rand()
            rand_rand = random.random()

            if self.random_torch:
                y += 0.05 * torch_rand
            y += 0.05 * torch.tensor(np_rand + rand_rand)

            if labels is None:
                return (y,)
            loss = nn.functional.mse_loss(y, labels)
            return (loss, y)

    class BasicTextGenerationModel(nn.Module):
        def __init__(self, vocab_size, hidden_size):
            super().__init__()
            self.embedding = nn.Embedding(vocab_size, hidden_size)
            self.lstm = nn.LSTM(hidden_size, hidden_size, batch_first=True)
            self.fc = nn.Linear(hidden_size, vocab_size)

        def forward(self, input_ids, **kwargs):
            embedded = self.embedding(input_ids)
            lstm_out, _ = self.lstm(embedded)
            logits = self.fc(lstm_out)
            return logits

    def create_dummy_dataset_for_text_generation(vocab_size, seq_length, num_samples):
        import datasets
        import numpy as np

        # Create random input sequences
        input_ids = np.random.randint(0, vocab_size, (num_samples, seq_length))

        # Create a datasets.Dataset
        dataset = datasets.Dataset.from_dict({"input_ids": input_ids, "labels": input_ids})

        return dataset

    class TstLayer(nn.Module):
        def __init__(self, hidden_size):
            super().__init__()
            self.linear1 = nn.Linear(hidden_size, hidden_size)
            self.ln1 = nn.LayerNorm(hidden_size)
            self.linear2 = nn.Linear(hidden_size, hidden_size)
            self.ln2 = nn.LayerNorm(hidden_size)
            self.bias = nn.Parameter(torch.zeros(hidden_size))

        def forward(self, x):
            h = self.ln1(nn.functional.relu(self.linear1(x)))
            h = nn.functional.relu(self.linear2(x))
            return self.ln2(x + h + self.bias)

    def get_regression_trainer(
        a=0,
        b=0,
        double_output=False,
        train_len=64,
        eval_len=64,
        pretrained=True,
        keep_report_to=False,
        output_dir=None,
        **kwargs,
    ):
        label_names = kwargs.get("label_names", None)
        gradient_checkpointing = kwargs.get("gradient_checkpointing", False)
        train_dataset = RegressionDataset(length=train_len, label_names=label_names)
        eval_dataset = RegressionDataset(length=eval_len, label_names=label_names)

        model_init = kwargs.pop("model_init", None)
        if model_init is not None:
            model = None
        else:
            if pretrained:
                config = RegressionModelConfig(a=a, b=b, double_output=double_output)
                # We infer the correct model class if one uses gradient_checkpointing or not
                target_cls = (
                    RegressionPreTrainedModel
                    if not gradient_checkpointing
                    else RegressionPreTrainedModelWithGradientCheckpointing
                )
                model = target_cls(config)
            else:
                model = RegressionModel(a=a, b=b, double_output=double_output)

        compute_metrics = kwargs.pop("compute_metrics", None)
        data_collator = kwargs.pop("data_collator", None)
        optimizers = kwargs.pop("optimizers", (None, None))
        preprocess_logits_for_metrics = kwargs.pop("preprocess_logits_for_metrics", None)
        assert output_dir is not None, "output_dir should be specified for testing"
        args = RegressionTrainingArguments(output_dir, a=a, b=b, keep_report_to=keep_report_to, **kwargs)
        return Trainer(
            model,
            args,
            data_collator=data_collator,
            train_dataset=train_dataset,
            eval_dataset=eval_dataset,
            compute_metrics=compute_metrics,
            optimizers=optimizers,
            model_init=model_init,
            preprocess_logits_for_metrics=preprocess_logits_for_metrics,
        )


class TrainerIntegrationCommon:
    def check_saved_checkpoints(self, output_dir, freq, total, is_pretrained=True, safe_weights=True):
        weights_file = WEIGHTS_NAME if not safe_weights else SAFE_WEIGHTS_NAME
        file_list = [weights_file, "training_args.bin", "optimizer.pt", "scheduler.pt", "trainer_state.json"]
        if is_pretrained:
            file_list.append("config.json")
        for step in range(freq, total, freq):
            checkpoint = os.path.join(output_dir, f"checkpoint-{step}")
            self.assertTrue(os.path.isdir(checkpoint))
            for filename in file_list:
                self.assertTrue(os.path.isfile(os.path.join(checkpoint, filename)))

    def check_best_model_has_been_loaded(
        self, output_dir, freq, total, trainer, metric, greater_is_better=False, is_pretrained=True, safe_weights=True
    ):
        checkpoint = os.path.join(output_dir, f"checkpoint-{(total // freq) * freq}")
        log_history = TrainerState.load_from_json(os.path.join(checkpoint, "trainer_state.json")).log_history

        values = [d[metric] for d in log_history]
        best_value = max(values) if greater_is_better else min(values)
        best_checkpoint = (values.index(best_value) + 1) * freq
        checkpoint = os.path.join(output_dir, f"checkpoint-{best_checkpoint}")
        if is_pretrained:
            best_model = RegressionPreTrainedModel.from_pretrained(checkpoint)
            best_model.to(trainer.args.device)
        else:
            best_model = RegressionModel()
            if not safe_weights:
                state_dict = torch.load(os.path.join(checkpoint, WEIGHTS_NAME))
            else:
                state_dict = safetensors.torch.load_file(os.path.join(checkpoint, SAFE_WEIGHTS_NAME))
            best_model.load_state_dict(state_dict)
            best_model.to(trainer.args.device)
        torch.testing.assert_close(best_model.a, trainer.model.a)
        torch.testing.assert_close(best_model.b, trainer.model.b)

        metrics = trainer.evaluate()
        self.assertEqual(metrics[metric], best_value)

    def check_trainer_state_are_the_same(self, trainer_state, trainer_state1):
        # We'll pop things so operate on copies.
        state = trainer_state.copy()
        state1 = trainer_state1.copy()
        # Log history main contain different logs for the time metrics (after resuming a training).
        log_history = state.pop("log_history", None)
        log_history1 = state1.pop("log_history", None)
        self.assertEqual(state, state1)
        skip_log_keys = ["train_runtime", "train_samples_per_second", "train_steps_per_second", "train_loss"]
        for log, log1 in zip(log_history, log_history1):
            for key in skip_log_keys:
                _ = log.pop(key, None)
                _ = log1.pop(key, None)
            self.assertEqual(log, log1)

    def convert_to_sharded_checkpoint(self, folder, save_safe=True, load_safe=True):
        # Converts a checkpoint of a regression model to a sharded checkpoint.
        if load_safe:
            loader = safetensors.torch.load_file
            weights_file = os.path.join(folder, SAFE_WEIGHTS_NAME)
        else:
            loader = torch.load
            weights_file = os.path.join(folder, WEIGHTS_NAME)

        if save_safe:
            extension = "safetensors"
            saver = safetensors.torch.save_file
            index_file = os.path.join(folder, SAFE_WEIGHTS_INDEX_NAME)
            shard_name = SAFE_WEIGHTS_NAME
        else:
            extension = "bin"
            saver = torch.save
            index_file = os.path.join(folder, WEIGHTS_INDEX_NAME)
            shard_name = WEIGHTS_NAME

        state_dict = loader(weights_file)

        os.remove(weights_file)
        keys = list(state_dict.keys())

        shard_files = [
            shard_name.replace(f".{extension}", f"-{idx+1:05d}-of-{len(keys):05d}.{extension}")
            for idx in range(len(keys))
        ]
        index = {"metadata": {}, "weight_map": {key: shard_files[i] for i, key in enumerate(keys)}}

        with open(index_file, "w", encoding="utf-8") as f:
            content = json.dumps(index, indent=2, sort_keys=True) + "\n"
            f.write(content)

        for param_name, shard_file in zip(keys, shard_files):
            saver({param_name: state_dict[param_name]}, os.path.join(folder, shard_file))


@require_torch
@require_sentencepiece
@require_tokenizers
class TrainerIntegrationPrerunTest(TestCasePlus, TrainerIntegrationCommon):
    """
    Only tests that want to tap into the auto-pre-run 2 trainings:
    - self.default_trained_model
    - self.alternate_trained_model
    directly, or via check_trained_model
    """

    def setUp(self):
        super().setUp()
        args = TrainingArguments("..")
        self.n_epochs = args.num_train_epochs
        self.batch_size = args.train_batch_size
        with tempfile.TemporaryDirectory() as tmp_dir:
            trainer = get_regression_trainer(learning_rate=0.1, output_dir=tmp_dir)
            trainer.train()
            self.default_trained_model = (trainer.model.a, trainer.model.b)

        with tempfile.TemporaryDirectory() as tmp_dir:
            trainer = get_regression_trainer(learning_rate=0.1, seed=314, output_dir=tmp_dir)
            trainer.train()
            self.alternate_trained_model = (trainer.model.a, trainer.model.b)

    def check_trained_model(self, model, alternate_seed=False):
        # Checks a training seeded with learning_rate = 0.1
        (a, b) = self.alternate_trained_model if alternate_seed else self.default_trained_model
        torch.testing.assert_close(model.a, a)
        torch.testing.assert_close(model.b, b)

    def test_reproducible_training(self):
        # Checks that training worked, model trained and seed made a reproducible training.
        with tempfile.TemporaryDirectory() as tmp_dir:
            trainer = get_regression_trainer(learning_rate=0.1, output_dir=tmp_dir)
            trainer.train()
            self.check_trained_model(trainer.model)

        # Checks that a different seed gets different (reproducible) results.
        with tempfile.TemporaryDirectory() as tmp_dir:
            trainer = get_regression_trainer(learning_rate=0.1, seed=314, output_dir=tmp_dir)
            trainer.train()
            self.check_trained_model(trainer.model, alternate_seed=True)

    def test_trainer_with_datasets(self):
        import datasets

        np.random.seed(42)
        x = np.random.normal(size=(64,)).astype(np.float32)
        y = 2.0 * x + 3.0 + np.random.normal(scale=0.1, size=(64,)).astype(np.float32)
        train_dataset = datasets.Dataset.from_dict({"input_x": x, "label": y})

        # Base training. Should have the same results as test_reproducible_training
        model = RegressionModel()
        with tempfile.TemporaryDirectory() as tmp_dir:
            args = TrainingArguments(tmp_dir, learning_rate=0.1, report_to="none")
            trainer = Trainer(model, args, train_dataset=train_dataset)
            trainer.train()
            self.check_trained_model(trainer.model)

            # Can return tensors.
            train_dataset.set_format(type="torch", dtype=torch.float32)
            model = RegressionModel()
            trainer = Trainer(model, args, train_dataset=train_dataset)
            trainer.train()
            self.check_trained_model(trainer.model)

            # Adding one column not used by the model should have no impact
            z = np.random.normal(size=(64,)).astype(np.float32)
            train_dataset = datasets.Dataset.from_dict({"input_x": x, "label": y, "extra": z})
            model = RegressionModel()
            trainer = Trainer(model, args, train_dataset=train_dataset)
            trainer.train()
            self.check_trained_model(trainer.model)

    def test_model_init(self):
        train_dataset = RegressionDataset()
        with tempfile.TemporaryDirectory() as tmp_dir:
            args = TrainingArguments(tmp_dir, learning_rate=0.1, report_to="none")
            trainer = Trainer(args=args, train_dataset=train_dataset, model_init=lambda: RegressionModel())
            trainer.train()
            self.check_trained_model(trainer.model)

            # Re-training should restart from scratch, thus lead the same results.
            trainer.train()
            self.check_trained_model(trainer.model)

            # Re-training should restart from scratch, thus lead the same results and new seed should be used.
            trainer.args.seed = 314
            trainer.train()
            self.check_trained_model(trainer.model, alternate_seed=True)

    @slow
    def test_gradient_accumulation_loss_alignment_with_model_loss(self):
        set_seed(42)
        import datasets

        model_name = "nickypro/tinyllama-110M"
        dataset_name = "wikitext"
        dataset_config = "wikitext-2-raw-v1"
        dataset = datasets.load_dataset(dataset_name, dataset_config, split="train[:500]")
        dataset = dataset.train_test_split(test_size=0.2)
        tokenizer = AutoTokenizer.from_pretrained(model_name)

        tokenizer.pad_token = tokenizer.eos_token

        def tokenize_function(examples):
            return tokenizer(examples["text"], max_length=128, padding="max_length", truncation=True)

        tokenized_dataset = dataset.map(tokenize_function, batched=True, remove_columns=dataset["train"].column_names)

        data_collator = DataCollatorForLanguageModeling(tokenizer=tokenizer, mlm=False)

        model = AutoModelForCausalLM.from_pretrained(model_name)

        base_loss_callback = StoreLossCallback()

        args_kwargs = {
            "report_to": "none",
            "logging_steps": 1,
            "max_steps": 20,
            "learning_rate": 3e-4,
            "disable_tqdm": True,
        }

        with tempfile.TemporaryDirectory() as tmp_dir:
            args = TrainingArguments(
                tmp_dir,
                **args_kwargs,
            )
            trainer = Trainer(
                model,
                args,
                train_dataset=tokenized_dataset["train"],
                callbacks=[base_loss_callback],
                data_collator=data_collator,
            )
            assert trainer.model_accepts_loss_kwargs
            trainer.train()

        grad_accum_loss_callback = StoreLossCallback()
        with tempfile.TemporaryDirectory() as tmp_dir:
            args = TrainingArguments(
                tmp_dir,
                **args_kwargs,
                gradient_accumulation_steps=2,
                per_device_train_batch_size=4,
            )
            set_seed(42)
            model = AutoModelForCausalLM.from_pretrained(model_name)
            trainer = Trainer(
                model,
                args,
                train_dataset=tokenized_dataset["train"],
                callbacks=[grad_accum_loss_callback],
                data_collator=data_collator,
            )
            trainer.train()

            set_seed(42)
            model = AutoModelForCausalLM.from_pretrained(model_name)
            broken_loss_callback = StoreLossCallback()
            trainer = Trainer(
                model,
                args,
                train_dataset=tokenized_dataset["train"],
                callbacks=[broken_loss_callback],
                data_collator=data_collator,
            )
            # disable model_accepts_loss_kwargs
            trainer.model_accepts_loss_kwargs = False
            trainer.train()

            # Calculate the difference between the base loss and the grad_accum loss
            diff_truth = [
                abs(base - grad) for base, grad in zip(base_loss_callback.losses, grad_accum_loss_callback.losses)
            ]
            diff_broken = [
                abs(base - grad) for base, grad in zip(base_loss_callback.losses, broken_loss_callback.losses)
            ]

            # all diff truth should be quite close
            self.assertLess(max(diff_truth), 0.01, f"Difference {max(diff_truth)} is not within 0.01")

            # max diff broken should be very off
            self.assertGreater(max(diff_broken), 2, f"Difference {max(diff_broken)} is not greater than 2")

            loss_base = sum(base_loss_callback.losses)
            loss_broken = sum(broken_loss_callback.losses)

            # mean/sum loss should not vary too much.
            relative_diff = abs(loss_base - loss_broken) / max(loss_base, loss_broken)
            self.assertLess(relative_diff, 0.1, f"Relative difference {relative_diff} is not within 0.1")

    @slow
    def test_gradient_accumulation_loss_alignment_with_loss_func(self):
        set_seed(42)
        import datasets

        model_name = "roneneldan/TinyStories-33M"
        dataset_name = "wikitext"
        dataset_config = "wikitext-2-raw-v1"
        dataset = datasets.load_dataset(dataset_name, dataset_config, split="train[:500]")
        dataset = dataset.train_test_split(test_size=0.2)
        tokenizer = AutoTokenizer.from_pretrained(model_name)

        def tokenize_function(examples):
            return tokenizer(examples["text"])

        tokenized_dataset = dataset.map(tokenize_function, batched=True, remove_columns=dataset["train"].column_names)

        tokenizer.pad_token = tokenizer.eos_token
        data_collator = DataCollatorForLanguageModeling(tokenizer=tokenizer, mlm=False)

        model = AutoModelForCausalLM.from_pretrained(model_name)

        def compute_loss(logits, labels, vocab_size, num_items_in_batch, disable_num_items_in_batch=False):
            return ForCausalLMLoss(
                logits["logits"], labels, vocab_size, num_items_in_batch, disable_num_items_in_batch
            )

        loss_fn = partial(compute_loss, vocab_size=model.config.vocab_size, disable_num_items_in_batch=False)

        base_loss_callback = StoreLossCallback()

        args_kwargs = {
            "report_to": "none",
            "logging_steps": 1,
            "max_steps": 20,
            "learning_rate": 3e-4,
            "disable_tqdm": True,
        }

        with tempfile.TemporaryDirectory() as tmp_dir:
            args = TrainingArguments(
                tmp_dir,
                **args_kwargs,
            )
            trainer = Trainer(
                model,
                args,
                train_dataset=tokenized_dataset["train"],
                callbacks=[base_loss_callback],
                compute_loss_func=loss_fn,
                data_collator=data_collator,
            )
            trainer.train()

        grad_accum_loss_callback = StoreLossCallback()
        with tempfile.TemporaryDirectory() as tmp_dir:
            args = TrainingArguments(
                tmp_dir,
                **args_kwargs,
                gradient_accumulation_steps=2,
                per_device_train_batch_size=4,
            )
            set_seed(42)
            model = AutoModelForCausalLM.from_pretrained(model_name)
            trainer = Trainer(
                model,
                args,
                train_dataset=tokenized_dataset["train"],
                callbacks=[grad_accum_loss_callback],
                compute_loss_func=loss_fn,
                data_collator=data_collator,
            )
            trainer.train()

            set_seed(42)
            model = AutoModelForCausalLM.from_pretrained(model_name)
            broken_loss_callback = StoreLossCallback()
            loss_fn = partial(compute_loss, vocab_size=model.config.vocab_size, disable_num_items_in_batch=True)
            trainer = Trainer(
                model,
                args,
                train_dataset=tokenized_dataset["train"],
                callbacks=[broken_loss_callback],
                compute_loss_func=loss_fn,
                data_collator=data_collator,
            )
            trainer.train()

            # Calculate the difference between the base loss and the grad_accum loss
            diff_truth = [
                abs(base - grad) for base, grad in zip(base_loss_callback.losses, grad_accum_loss_callback.losses)
            ]
            diff_broken = [
                abs(base - grad) for base, grad in zip(base_loss_callback.losses, broken_loss_callback.losses)
            ]

            # all diff truth should be quite close
            self.assertLess(max(diff_truth), 0.01, f"Difference {max(diff_truth)} is not within 0.01")

            # max diff broken should be very off
            self.assertGreater(max(diff_broken), 3, f"Difference {max(diff_broken)} is not greater than 3")

    def test_gradient_accumulation(self):
        # Training with half the batch size but accumulation steps as 2 should give the same training losses.
        with tempfile.TemporaryDirectory() as tmp_dir:
            trainer = get_regression_trainer(
                gradient_accumulation_steps=2, per_device_train_batch_size=4, learning_rate=0.1, output_dir=tmp_dir
            )
            trainer.train()
            self.check_trained_model(trainer.model)

    def test_gradient_checkpointing(self):
        with tempfile.TemporaryDirectory() as tmp_dir:
            trainer = get_regression_trainer(
                per_device_train_batch_size=1,
                learning_rate=0.1,
                gradient_checkpointing=True,
                gradient_checkpointing_kwargs={"use_reentrant": False},
                output_dir=tmp_dir,
            )
            previous_params = {k: v.detach().clone() for k, v in trainer.model.named_parameters()}

            trainer.train()

            # Check if model weights have been updated
            for k, v in trainer.model.named_parameters():
                self.assertFalse(
                    torch.allclose(previous_params[k], v, rtol=1e-4, atol=1e-4),
                    f"Model weights for {k} have not been updated",
                )

    def test_training_loss(self):
        n_gpus = max(1, backend_device_count(torch_device))

        # With even logs
        with tempfile.TemporaryDirectory() as tmp_dir:
            trainer = get_regression_trainer(logging_steps=64 / (8 * n_gpus), output_dir=tmp_dir)
            trainer.train()
            log_history = trainer.state.log_history

            losses = [log["loss"] for log in log_history if "loss" in log]
            train_loss = log_history[-1]["train_loss"]
            self.assertAlmostEqual(sum(losses) / len(losses), train_loss, places=4)

        # With uneven logs
        with tempfile.TemporaryDirectory() as tmp_dir:
            trainer = get_regression_trainer(logging_steps=5, output_dir=tmp_dir)
            trainer.train()
            log_history = trainer.state.log_history

            # Training loss should be the same as before
            new_train_loss = log_history[-1]["train_loss"]
            self.assertAlmostEqual(train_loss, new_train_loss, places=4)

    def test_custom_optimizer(self):
        train_dataset = RegressionDataset()
        with tempfile.TemporaryDirectory() as tmp_dir:
            args = TrainingArguments(tmp_dir, report_to="none")
            model = RegressionModel()
            optimizer = torch.optim.SGD(model.parameters(), lr=1.0)
            lr_scheduler = torch.optim.lr_scheduler.LambdaLR(optimizer, lr_lambda=lambda x: 1.0)
            trainer = Trainer(model, args, train_dataset=train_dataset, optimizers=(optimizer, lr_scheduler))
            trainer.train()

            (a, b) = self.default_trained_model
            self.assertFalse(torch.allclose(trainer.model.a, a))
            self.assertFalse(torch.allclose(trainer.model.b, b))
            self.assertEqual(trainer.optimizer.state_dict()["param_groups"][0]["lr"], 1.0)

    def test_lr_scheduler_kwargs(self):
        # test scheduler kwargs passed via TrainingArguments
        train_dataset = RegressionDataset()
        model = RegressionModel()
        num_steps, num_warmup_steps = 10, 2
        extra_kwargs = {"power": 5.0, "lr_end": 1e-5}  # Non-default arguments
        with tempfile.TemporaryDirectory() as tmp_dir:
            args = TrainingArguments(
                tmp_dir,
                lr_scheduler_type="polynomial",
                lr_scheduler_kwargs=extra_kwargs,
                learning_rate=0.2,
                warmup_steps=num_warmup_steps,
                report_to="none",
            )
            trainer = Trainer(model, args, train_dataset=train_dataset)
            trainer.create_optimizer_and_scheduler(num_training_steps=num_steps)

            # Checking that the scheduler was created
            self.assertIsNotNone(trainer.lr_scheduler)

            # Checking that the correct args were passed
            sched1 = trainer.lr_scheduler
            sched2 = get_polynomial_decay_schedule_with_warmup(
                trainer.optimizer, num_warmup_steps=num_warmup_steps, num_training_steps=num_steps, **extra_kwargs
            )
            self.assertEqual(sched1.lr_lambdas[0].args, sched2.lr_lambdas[0].args)
            self.assertEqual(sched1.lr_lambdas[0].keywords, sched2.lr_lambdas[0].keywords)

    def test_cosine_with_min_lr_scheduler(self):
        train_dataset = RegressionDataset()
        model = RegressionModel()
        num_steps, num_warmup_steps = 10, 2
        extra_kwargs = {"min_lr": 1e-5}  # Non-default arguments
        with tempfile.TemporaryDirectory() as tmp_dir:
            args = TrainingArguments(
                tmp_dir,
                lr_scheduler_type="cosine_with_min_lr",
                lr_scheduler_kwargs=extra_kwargs,
                learning_rate=0.2,
                warmup_steps=num_warmup_steps,
                report_to="none",
            )
            trainer = Trainer(model, args, train_dataset=train_dataset)
            trainer.create_optimizer_and_scheduler(num_training_steps=num_steps)

            # Checking that the scheduler was created
            self.assertIsNotNone(trainer.lr_scheduler)

            # Check the last learning rate
            for _ in range(num_steps):
                trainer.lr_scheduler.step()
            self.assertEqual(trainer.lr_scheduler.get_last_lr()[0], 1e-5)

    def test_reduce_lr_on_plateau_args(self):
        # test passed arguments for a custom ReduceLROnPlateau scheduler
        train_dataset = RegressionDataset(length=64)
        eval_dataset = RegressionDataset(length=64)
        with tempfile.TemporaryDirectory() as tmp_dir:
            args = TrainingArguments(
                tmp_dir,
                eval_strategy="epoch",
                metric_for_best_model="eval_loss",
                report_to="none",
            )
            model = RegressionModel()
            optimizer = torch.optim.SGD(model.parameters(), lr=1.0)
            lr_scheduler = torch.optim.lr_scheduler.ReduceLROnPlateau(optimizer, factor=0.2, patience=5, cooldown=2)
            trainer = Trainer(
                model,
                args,
                train_dataset=train_dataset,
                eval_dataset=eval_dataset,
                optimizers=(optimizer, lr_scheduler),
            )
            trainer.train()

            self.assertIsInstance(trainer.lr_scheduler, torch.optim.lr_scheduler.ReduceLROnPlateau)
            self.assertEqual(trainer.lr_scheduler.factor, 0.2)
            self.assertEqual(trainer.lr_scheduler.patience, 5)
            self.assertEqual(trainer.lr_scheduler.cooldown, 2)

    def test_reduce_lr_on_plateau(self):
        # test the ReduceLROnPlateau scheduler

        class TrainerWithLRLogs(Trainer):
            def log(self, logs):
                # the LR is computed after metrics and does not exist for the first epoch
                if hasattr(self.lr_scheduler, "_last_lr"):
                    logs["learning_rate"] = self.lr_scheduler._last_lr[0]
                super().log(logs)

        train_dataset = RegressionDataset(length=64)
        eval_dataset = RegressionDataset(length=64)

        with tempfile.TemporaryDirectory() as tmp_dir:
            args = TrainingArguments(
                tmp_dir,
                lr_scheduler_type="reduce_lr_on_plateau",
                eval_strategy="epoch",
                metric_for_best_model="eval_loss",
                num_train_epochs=10,
                learning_rate=0.2,
                report_to="none",
            )
            model = RegressionModel()
            trainer = TrainerWithLRLogs(model, args, train_dataset=train_dataset, eval_dataset=eval_dataset)
            trainer.train()

            self.assertIsInstance(trainer.lr_scheduler, torch.optim.lr_scheduler.ReduceLROnPlateau)
            patience = trainer.lr_scheduler.patience

            logs = trainer.state.log_history[1:]
            best_loss = logs[0]["eval_loss"]
            bad_epochs = 0
            for i, log in enumerate(logs[:-1]):  # Compare learning rate to next epoch's
                loss = log["eval_loss"]
                just_decreased = False
                if loss > best_loss:
                    bad_epochs += 1
                    if bad_epochs > patience:
                        self.assertLess(logs[i + 1]["learning_rate"], log["learning_rate"])
                        just_decreased = True
                        bad_epochs = 0
                else:
                    best_loss = loss
                    bad_epochs = 0
                if not just_decreased:
                    self.assertEqual(logs[i + 1]["learning_rate"], log["learning_rate"])

    def test_adafactor_lr_none(self):
        # test the special case where lr=None, since Trainer can't not have lr_scheduler

        from transformers.optimization import Adafactor, AdafactorSchedule

        train_dataset = RegressionDataset()
        with tempfile.TemporaryDirectory() as tmp_dir:
            args = TrainingArguments(tmp_dir, report_to="none")
            model = RegressionModel()
            optimizer = Adafactor(
                model.parameters(), scale_parameter=True, relative_step=True, warmup_init=True, lr=None
            )
            lr_scheduler = AdafactorSchedule(optimizer)
            trainer = Trainer(model, args, train_dataset=train_dataset, optimizers=(optimizer, lr_scheduler))
            trainer.train()

            (a, b) = self.default_trained_model
            self.assertFalse(torch.allclose(trainer.model.a, a))
            self.assertFalse(torch.allclose(trainer.model.b, b))
            self.assertGreater(trainer.optimizer.state_dict()["param_groups"][0]["lr"], 0)

    @require_torch_accelerator
    @require_torch_bf16
    def test_mixed_bf16(self):
        # very basic test
        with tempfile.TemporaryDirectory() as tmp_dir:
            trainer = get_regression_trainer(learning_rate=0.1, bf16=True, output_dir=tmp_dir)
            trainer.train()
            self.check_trained_model(trainer.model)

        # --bf16 --half_precision_backend apex can't be used together
        with tempfile.TemporaryDirectory() as tmp_dir:
            with self.assertRaises(ValueError):
                trainer = get_regression_trainer(
                    learning_rate=0.1, bf16=True, half_precision_backend="apex", output_dir=tmp_dir
                )

        # will add more specific tests once there are some bugs to fix

    @require_non_xpu
    @require_torch_gpu
    @require_torch_tf32
    def test_tf32(self):
        # very basic test
        with tempfile.TemporaryDirectory() as tmp_dir:
            trainer = get_regression_trainer(learning_rate=0.1, tf32=True, output_dir=tmp_dir)
            trainer.train()
            self.check_trained_model(trainer.model)


@require_torch
@require_sentencepiece
@require_tokenizers
class TrainerIntegrationTest(TestCasePlus, TrainerIntegrationCommon):
    def setUp(self):
        super().setUp()
        args = TrainingArguments("..")
        self.n_epochs = args.num_train_epochs
        self.batch_size = args.train_batch_size

    def test_trainer_works_with_dict(self):
        # Edge case because Apex with mode O2 will change our models to return dicts. This test checks it doesn't break
        # anything.
        train_dataset = RegressionDataset()
        eval_dataset = RegressionDataset()
        model = RegressionDictModel()
        args = TrainingArguments(self.get_auto_remove_tmp_dir(), report_to="none")
        trainer = Trainer(model, args, train_dataset=train_dataset, eval_dataset=eval_dataset)
        trainer.train()
        _ = trainer.evaluate()
        _ = trainer.predict(eval_dataset)

    def test_evaluation_with_keys_to_drop(self):
        config = GPT2Config(vocab_size=100, n_positions=128, n_embd=32, n_layer=3, n_head=4)
        tiny_gpt2 = GPT2LMHeadModel(config)
        x = torch.randint(0, 100, (128,))
        eval_dataset = RepeatDataset(x)
        args = TrainingArguments(self.get_auto_remove_tmp_dir(), report_to="none")
        trainer = Trainer(tiny_gpt2, args, eval_dataset=eval_dataset)
        # By default the past_key_values are removed
        result = trainer.predict(eval_dataset)
        self.assertTrue(isinstance(result.predictions, np.ndarray))
        # We can still get them by setting ignore_keys to []
        result = trainer.predict(eval_dataset, ignore_keys=[])
        self.assertTrue(isinstance(result.predictions, tuple))
        self.assertEqual(len(result.predictions), 2)

    def test_training_arguments_are_left_untouched(self):
        tmp_dir = self.get_auto_remove_tmp_dir()
        trainer = get_regression_trainer(output_dir=tmp_dir)
        trainer.train()
        args = TrainingArguments(tmp_dir, report_to=[])
        dict1, dict2 = args.to_dict(), trainer.args.to_dict()
        for key in dict1.keys():
            # Logging dir can be slightly different as they default to something with the time.
            if key != "logging_dir":
                self.assertEqual(dict1[key], dict2[key])

    def test_number_of_steps_in_training(self):
        # Regular training has n_epochs * len(train_dl) steps
        tmp_dir = self.get_auto_remove_tmp_dir()
        trainer = get_regression_trainer(learning_rate=0.1, output_dir=tmp_dir)
        train_output = trainer.train()
        self.assertEqual(train_output.global_step, self.n_epochs * 64 / self.batch_size)

        # Check passing num_train_epochs works (and a float version too):
        trainer = get_regression_trainer(learning_rate=0.1, num_train_epochs=1.5, output_dir=tmp_dir)
        train_output = trainer.train()
        self.assertEqual(train_output.global_step, int(1.5 * 64 / self.batch_size))

        # If we pass a max_steps, num_train_epochs is ignored
        trainer = get_regression_trainer(learning_rate=0.1, max_steps=10, output_dir=tmp_dir)
        train_output = trainer.train()
        self.assertEqual(train_output.global_step, 10)

    @require_torch_bf16
    @require_intel_extension_for_pytorch
    def test_number_of_steps_in_training_with_ipex(self):
        for mix_bf16 in [True, False]:
            tmp_dir = self.get_auto_remove_tmp_dir()
            # Regular training has n_epochs * len(train_dl) steps
            trainer = get_regression_trainer(
                learning_rate=0.1, use_ipex=True, bf16=mix_bf16, use_cpu=True, output_dir=tmp_dir
            )
            train_output = trainer.train()
            self.assertEqual(train_output.global_step, self.n_epochs * 64 / trainer.args.train_batch_size)

            # Check passing num_train_epochs works (and a float version too):
            trainer = get_regression_trainer(
                learning_rate=0.1,
                num_train_epochs=1.5,
                use_ipex=True,
                bf16=mix_bf16,
                use_cpu=True,
                output_dir=tmp_dir,
            )
            train_output = trainer.train()
            self.assertEqual(train_output.global_step, int(1.5 * 64 / trainer.args.train_batch_size))

            # If we pass a max_steps, num_train_epochs is ignored
            trainer = get_regression_trainer(
                learning_rate=0.1, max_steps=10, use_ipex=True, bf16=mix_bf16, use_cpu=True, output_dir=tmp_dir
            )
            train_output = trainer.train()
            self.assertEqual(train_output.global_step, 10)

    def test_torch_compile_loss_func_compatibility(self):
        config = LlamaConfig(vocab_size=100, hidden_size=32, num_hidden_layers=3, num_attention_heads=4)
        tiny_llama = LlamaForCausalLM(config)

        x = torch.randint(0, 100, (128,))
        train_dataset = RepeatDataset(x)

        args = TrainingArguments(
            self.get_auto_remove_tmp_dir(),
            per_device_train_batch_size=2,
            torch_compile=True,
            max_steps=1,  # compile happens on the first step
        )
        trainer = Trainer(model=tiny_llama, args=args, train_dataset=train_dataset)  # noqa
        trainer.train()

    @require_peft
    @require_bitsandbytes
    def test_bnb_compile(self):
        from peft import LoraConfig, get_peft_model

        # Simply tests if initializing a Trainer with a PEFT + compiled model works out of the box
        # QLoRA + torch compile is not really supported yet, but we should at least support the model
        # loading and let torch throw the
        tiny_model = AutoModelForCausalLM.from_pretrained(
            "hf-internal-testing/tiny-random-LlamaForCausalLM", load_in_4bit=True
        )

        peft_config = LoraConfig(
            r=8,
            lora_alpha=32,
            target_modules=["q_proj", "k_proj", "v_proj"],
            lora_dropout=0.05,
            bias="none",
            task_type="CAUSAL_LM",
        )
        tiny_model = get_peft_model(tiny_model, peft_config)

        tiny_model = torch.compile(tiny_model)

        x = torch.randint(0, 100, (128,))
        train_dataset = RepeatDataset(x)

        args = TrainingArguments(
            self.get_auto_remove_tmp_dir(),
            learning_rate=1e-9,
            logging_steps=5,
        )
        with self.assertRaises(ValueError):
            _ = Trainer(tiny_model, args, train_dataset=train_dataset)  # noqa

    @require_peft
    def test_multiple_peft_adapters(self):
        from peft import LoraConfig, get_peft_model

        # Tests if resuming from checkpoint works if the model has multiple adapters

        MODEL_ID = "hf-internal-testing/tiny-random-LlamaForCausalLM"
        tokenizer = AutoTokenizer.from_pretrained(MODEL_ID)
        tiny_model = AutoModelForCausalLM.from_pretrained(MODEL_ID)

        peft_config = LoraConfig(
            r=4,
            lora_alpha=16,
            lora_dropout=0.05,
            bias="none",
            task_type="CAUSAL_LM",
        )
        tiny_model = get_peft_model(tiny_model, peft_config, "adapter1")
        tiny_model.add_adapter("adapter2", peft_config)

        train_dataset = LineByLineTextDataset(
            tokenizer=tokenizer,
            file_path=PATH_SAMPLE_TEXT,
            block_size=tokenizer.max_len_single_sentence,
        )
        for example in train_dataset.examples:
            example["labels"] = example["input_ids"]

        tokenizer.pad_token = tokenizer.eos_token

        tmp_dir = self.get_auto_remove_tmp_dir()
        args = TrainingArguments(
            tmp_dir,
            per_device_train_batch_size=1,
            learning_rate=1e-9,
            save_steps=5,
            logging_steps=5,
            max_steps=10,
            use_cpu=True,
        )
        trainer = Trainer(tiny_model, args, processing_class=tokenizer, train_dataset=train_dataset)

        trainer.train()
        parameters = dict(tiny_model.named_parameters())
        state = dataclasses.asdict(trainer.state)

        # Reinitialize trainer
        trainer = Trainer(tiny_model, args, processing_class=tokenizer, train_dataset=train_dataset)

        checkpoint = os.path.join(tmp_dir, "checkpoint-5")

        trainer.train(resume_from_checkpoint=checkpoint)
        parameters1 = dict(tiny_model.named_parameters())
        state1 = dataclasses.asdict(trainer.state)
        self.assertEqual(parameters, parameters1)
        self.check_trainer_state_are_the_same(state, state1)

    @require_bitsandbytes
    def test_rmsprop_bnb(self):
        config = GPT2Config(vocab_size=100, n_positions=128, n_embd=32, n_layer=3, n_head=4)
        tiny_gpt2 = GPT2LMHeadModel(config)
        x = torch.randint(0, 100, (128,))
        train_dataset = RepeatDataset(x)

        # Trainer without inf/nan filter
        args = TrainingArguments(
            self.get_auto_remove_tmp_dir(),
            learning_rate=1e-9,
            logging_steps=5,
            logging_nan_inf_filter=False,
            optim="rmsprop_bnb",
        )
        trainer = Trainer(tiny_gpt2, args, train_dataset=train_dataset)

        # Check that it trains without errors
        trainer.train()

    @require_bitsandbytes
    def test_ademamix_bnb(self):
        config = GPT2Config(vocab_size=100, n_positions=128, n_embd=32, n_layer=3, n_head=4)
        tiny_gpt2 = GPT2LMHeadModel(config)
        x = torch.randint(0, 100, (128,))
        train_dataset = RepeatDataset(x)

        # Trainer without inf/nan filter
        args = TrainingArguments(
            self.get_auto_remove_tmp_dir(),
            learning_rate=1e-9,
            logging_steps=5,
            logging_nan_inf_filter=False,
            optim="ademamix",
        )
        trainer = Trainer(tiny_gpt2, args, train_dataset=train_dataset)

        # Check that it trains without errors
        trainer.train()

    @require_bitsandbytes
    def test_ademamix_bnb_8bit(self):
        config = GPT2Config(vocab_size=100, n_positions=128, n_embd=32, n_layer=3, n_head=4)
        tiny_gpt2 = GPT2LMHeadModel(config)
        x = torch.randint(0, 100, (128,))
        train_dataset = RepeatDataset(x)

        # Trainer without inf/nan filter
        args = TrainingArguments(
            self.get_auto_remove_tmp_dir(),
            learning_rate=1e-9,
            logging_steps=5,
            logging_nan_inf_filter=False,
            optim="ademamix_8bit",
        )
        trainer = Trainer(tiny_gpt2, args, train_dataset=train_dataset)

        # Check that it trains without errors
        trainer.train()

    @require_bitsandbytes
    def test_rmsprop_bnb_8bit(self):
        config = GPT2Config(vocab_size=100, n_positions=128, n_embd=32, n_layer=3, n_head=4)
        tiny_gpt2 = GPT2LMHeadModel(config)
        x = torch.randint(0, 100, (128,))
        train_dataset = RepeatDataset(x)

        # Trainer without inf/nan filter
        args = TrainingArguments(
            self.get_auto_remove_tmp_dir(),
            learning_rate=1e-9,
            logging_steps=5,
            logging_nan_inf_filter=False,
            optim="rmsprop_bnb_8bit",
        )
        trainer = Trainer(tiny_gpt2, args, train_dataset=train_dataset)

        # Check that it trains without errors
        trainer.train()

    @require_bitsandbytes
    def test_rmsprop_bnb_32bit(self):
        config = GPT2Config(vocab_size=100, n_positions=128, n_embd=32, n_layer=3, n_head=4)
        tiny_gpt2 = GPT2LMHeadModel(config)
        x = torch.randint(0, 100, (128,))
        train_dataset = RepeatDataset(x)
        # Trainer without inf/nan filter
        args = TrainingArguments(
            self.get_auto_remove_tmp_dir(),
            learning_rate=1e-9,
            logging_steps=5,
            logging_nan_inf_filter=False,
            optim="rmsprop_bnb_32bit",
        )
        trainer = Trainer(tiny_gpt2, args, train_dataset=train_dataset)

        # Check that it trains without errors
        trainer.train()

    def test_neftune(self):
        config = GPT2Config(vocab_size=100, n_positions=128, n_embd=32, n_layer=3, n_head=4)
        tiny_gpt2 = GPT2LMHeadModel(config)
        x = torch.randint(0, 100, (128,))
        train_dataset = RepeatDataset(x)

        # Trainer without inf/nan filter
        args = TrainingArguments(
            self.get_auto_remove_tmp_dir(),
            learning_rate=1e-9,
            logging_steps=5,
            logging_nan_inf_filter=False,
            neftune_noise_alpha=0.4,
            report_to="none",
        )
        trainer = Trainer(tiny_gpt2, args, train_dataset=train_dataset)

        trainer.model = trainer._activate_neftune(trainer.model)

        dummy_input = torch.LongTensor([[1, 0, 1]]).to(torch_device)

        emb1 = trainer.model.get_input_embeddings()(dummy_input)
        emb2 = trainer.model.get_input_embeddings()(dummy_input)

        self.assertFalse(torch.allclose(emb1, emb2), "Neftune noise is not applied!")

        # redefine the model
        tiny_gpt2 = GPT2LMHeadModel(config)
        # Trainer without inf/nan filter
        args = TrainingArguments(
            self.get_auto_remove_tmp_dir(),
            learning_rate=1e-9,
            logging_steps=5,
            logging_nan_inf_filter=False,
            neftune_noise_alpha=0.4,
            report_to="none",
        )
        trainer = Trainer(tiny_gpt2, args, train_dataset=train_dataset)

        # Check that it trains without errors
        trainer.train()

        # Make sure forward pass works fine
        _ = trainer.model(dummy_input)
        self.assertTrue(len(trainer.model.get_input_embeddings()._forward_hooks) == 0)

        trainer.model.eval()

        # Check that we get identical embeddings just in case
        emb1 = trainer.model.get_input_embeddings()(dummy_input)
        emb2 = trainer.model.get_input_embeddings()(dummy_input)
        torch.testing.assert_close(emb1, emb2)

    def test_logging_inf_nan_filter(self):
        config = GPT2Config(vocab_size=100, n_positions=128, n_embd=32, n_layer=3, n_head=4)
        tiny_gpt2 = GPT2LMHeadModel(config)
        x = torch.randint(0, 100, (128,))
        train_dataset = RepeatDataset(x)

        # Trainer without inf/nan filter
        args = TrainingArguments(
            self.get_auto_remove_tmp_dir(),
            learning_rate=1e9,
            logging_steps=5,
            logging_nan_inf_filter=False,
            report_to="none",
        )
        trainer = Trainer(tiny_gpt2, args, train_dataset=train_dataset)
        trainer.train()
        log_history_no_filter = trainer.state.log_history

        # Trainer with inf/nan filter
        args = TrainingArguments(
            self.get_auto_remove_tmp_dir(),
            learning_rate=1e9,
            logging_steps=5,
            logging_nan_inf_filter=True,
            report_to="none",
        )
        trainer = Trainer(tiny_gpt2, args, train_dataset=train_dataset)
        trainer.train()
        log_history_filter = trainer.state.log_history

        def is_any_loss_nan_or_inf(log_history):
            losses = [l["loss"] for l in log_history[:-1]]
            return any(math.isnan(x) for x in losses) or any(math.isinf(x) for x in losses)

        self.assertTrue(is_any_loss_nan_or_inf(log_history_no_filter))
        self.assertFalse(is_any_loss_nan_or_inf(log_history_filter))

    def test_train_and_eval_dataloaders(self):
        if torch_device == "cuda":
            n_gpu = max(1, backend_device_count(torch_device))
        else:
            n_gpu = 1

        tmp_dir = self.get_auto_remove_tmp_dir()
        trainer = get_regression_trainer(learning_rate=0.1, per_device_train_batch_size=16, output_dir=tmp_dir)
        self.assertEqual(trainer.get_train_dataloader().total_batch_size, 16 * n_gpu)
        trainer = get_regression_trainer(learning_rate=0.1, per_device_eval_batch_size=16, output_dir=tmp_dir)
        self.assertEqual(trainer.get_eval_dataloader().total_batch_size, 16 * n_gpu)

        # Check drop_last works
        trainer = get_regression_trainer(
            train_len=66,
            eval_len=74,
            learning_rate=0.1,
            per_device_train_batch_size=16,
            per_device_eval_batch_size=32,
            output_dir=tmp_dir,
        )
        self.assertEqual(len(trainer.get_train_dataloader()), 66 // (16 * n_gpu) + 1)
        self.assertEqual(len(trainer.get_eval_dataloader()), 74 // (32 * n_gpu) + 1)

        trainer = get_regression_trainer(
            train_len=66,
            eval_len=74,
            learning_rate=0.1,
            per_device_train_batch_size=16,
            per_device_eval_batch_size=32,
            dataloader_drop_last=True,
            output_dir=tmp_dir,
        )
        self.assertEqual(len(trainer.get_train_dataloader()), 66 // (16 * n_gpu))
        self.assertEqual(len(trainer.get_eval_dataloader()), 74 // (32 * n_gpu))

        # Check passing a new dataset for evaluation works
        new_eval_dataset = RegressionDataset(length=128)
        self.assertEqual(len(trainer.get_eval_dataloader(new_eval_dataset)), 128 // (32 * n_gpu))

    # tests that we do not require dataloader to have a .dataset attribute
    def test_dataloader_without_dataset(self):
        train_dataset = RegressionDataset(length=128)
        trainer = CustomDataloaderTrainer(
            model=RegressionModel(),
            train_dataset=train_dataset,
            eval_dataset=train_dataset,
            args=TrainingArguments(output_dir=self.get_auto_remove_tmp_dir(), report_to="none"),
        )

        trainer.train()
        trainer.evaluate()

    def test_get_eval_dataloader_without_persistent_workers(self):
        train_dataset = RegressionDataset()
        config = GPT2Config(vocab_size=100, n_positions=128, n_embd=32, n_layer=3, n_head=4)
        tiny_gpt2 = GPT2LMHeadModel(config)
        args = TrainingArguments(self.get_auto_remove_tmp_dir(), report_to="none", dataloader_persistent_workers=False)

        # Single evaluation dataset
        eval_dataset = RegressionDataset()
        trainer = Trainer(tiny_gpt2, args, train_dataset=train_dataset, eval_dataset=eval_dataset)
        # Mocking the prepare method to avoid the dataloader changing with each call to get_eval_dataloader
        trainer.accelerator.prepare = lambda x: x

        default_dataloader = trainer.get_eval_dataloader()
        dataloader_with_dataset = trainer.get_eval_dataloader(eval_dataset)

        self.assertEqual(default_dataloader.dataset, eval_dataset)
        self.assertEqual(dataloader_with_dataset.dataset, eval_dataset)
        self.assertNotEqual(default_dataloader, dataloader_with_dataset)

        # Multiple evaluation datasets
        first_dataset = RegressionDataset()
        second_dataset = RegressionDataset()
        trainer = Trainer(
            tiny_gpt2,
            args,
            train_dataset=train_dataset,
            eval_dataset={"first": first_dataset, "second": second_dataset},
        )
        # Mocking the prepare method to avoid the dataloader changing with each call to get_eval_dataloader
        trainer.accelerator.prepare = lambda x: x

        first_dataloader = trainer.get_eval_dataloader("first")
        first_dataloader_repeated = trainer.get_eval_dataloader("first")
        second_dataloader = trainer.get_eval_dataloader("second")
        second_dataloader_repeated = trainer.get_eval_dataloader("second")

        self.assertEqual(first_dataset, first_dataloader.dataset)
        self.assertEqual(first_dataloader.dataset, first_dataloader_repeated.dataset)
        self.assertEqual(second_dataset, second_dataloader.dataset)
        self.assertEqual(second_dataloader.dataset, second_dataloader_repeated.dataset)
        self.assertNotEqual(first_dataloader, first_dataloader_repeated)
        self.assertNotEqual(second_dataloader, second_dataloader_repeated)

    def test_get_eval_dataloader_with_persistent_workers(self):
        train_dataset = RegressionDataset()
        config = GPT2Config(vocab_size=100, n_positions=128, n_embd=32, n_layer=3, n_head=4)
        tiny_gpt2 = GPT2LMHeadModel(config)
        args = TrainingArguments(
            self.get_auto_remove_tmp_dir(),
            report_to="none",
            dataloader_persistent_workers=True,
            dataloader_num_workers=2,
        )

        # Single evaluation dataset
        eval_dataset = RegressionDataset()
        trainer = Trainer(tiny_gpt2, args, train_dataset=train_dataset, eval_dataset=eval_dataset)
        # Mocking the prepare method to avoid the dataloader changing with each call to get_eval_dataloader
        trainer.accelerator.prepare = lambda x: x

        default_dataloader = trainer.get_eval_dataloader()
        dataloader_with_dataset = trainer.get_eval_dataloader(eval_dataset)

        self.assertEqual(default_dataloader.dataset, eval_dataset)
        self.assertEqual(dataloader_with_dataset.dataset, eval_dataset)
        self.assertEqual(default_dataloader, dataloader_with_dataset)

        # Multiple evaluation datasets
        first_dataset = RegressionDataset()
        second_dataset = RegressionDataset()
        trainer = Trainer(
            tiny_gpt2,
            args,
            train_dataset=train_dataset,
            eval_dataset={"first": first_dataset, "second": second_dataset},
        )
        # Mocking the prepare method to avoid the dataloader changing with each call to get_eval_dataloader
        trainer.accelerator.prepare = lambda x: x

        first_dataloader = trainer.get_eval_dataloader("first")
        first_dataloader_repeated = trainer.get_eval_dataloader("first")
        second_dataloader = trainer.get_eval_dataloader("second")
        second_dataloader_repeated = trainer.get_eval_dataloader("second")

        self.assertEqual(first_dataset, first_dataloader.dataset)
        self.assertEqual(first_dataloader.dataset, first_dataloader_repeated.dataset)
        self.assertEqual(second_dataset, second_dataloader.dataset)
        self.assertEqual(second_dataloader.dataset, second_dataloader_repeated.dataset)
        self.assertEqual(first_dataloader, first_dataloader_repeated)
        self.assertEqual(second_dataloader, second_dataloader_repeated)

    @require_liger_kernel
    def test_use_liger_kernel_patching(self):
        # Ensure any monkey patching is cleaned up for subsequent tests
        with patch("transformers.models.llama.modeling_llama"):
            from liger_kernel.transformers import LigerRMSNorm, liger_rotary_pos_emb

            from transformers.models.llama import modeling_llama

            config = LlamaConfig(vocab_size=100, hidden_size=32, num_hidden_layers=3, num_attention_heads=4)
            tiny_llama = LlamaForCausalLM(config)

            # Spot check that modeling code and model instance variables are not yet patched
            self.assertNotEqual(modeling_llama.apply_rotary_pos_emb, liger_rotary_pos_emb)
            self.assertFalse(isinstance(tiny_llama.model.norm, LigerRMSNorm))

            args = TrainingArguments(
                self.get_auto_remove_tmp_dir(),
                use_liger_kernel=True,
            )
            Trainer(tiny_llama, args)

            # Spot check that modeling code and model instance variables are patched
            self.assertEqual(modeling_llama.apply_rotary_pos_emb, liger_rotary_pos_emb)
            self.assertTrue(isinstance(tiny_llama.model.norm, LigerRMSNorm))

    @require_liger_kernel
    @require_torch_gpu
    def test_use_liger_kernel_trainer(self):
        # Check that trainer still works with liger kernel applied
        config = LlamaConfig(vocab_size=100, hidden_size=32, num_hidden_layers=3, num_attention_heads=4)
        tiny_llama = LlamaForCausalLM(config)

        x = torch.randint(0, 100, (128,))
        train_dataset = RepeatDataset(x)

        args = TrainingArguments(
            self.get_auto_remove_tmp_dir(), learning_rate=1e-2, logging_steps=5, max_steps=20, use_liger_kernel=True
        )
        trainer = Trainer(tiny_llama, args, train_dataset=train_dataset)

        # Check this works
        _ = trainer.train()

    @require_lomo
    @require_torch_gpu
    def test_lomo(self):
        config = LlamaConfig(vocab_size=100, hidden_size=32, num_hidden_layers=3, num_attention_heads=4)
        tiny_llama = LlamaForCausalLM(config)

        previous_params = {n: p.clone() for n, p in tiny_llama.named_parameters()}

        x = torch.randint(0, 100, (128,))
        train_dataset = RepeatDataset(x)

        # Trainer without inf/nan filter
        args = TrainingArguments(
            self.get_auto_remove_tmp_dir(), learning_rate=1e-2, logging_steps=5, optim="lomo", max_steps=20
        )
        trainer = Trainer(tiny_llama, args, train_dataset=train_dataset)

        # Check this works
        _ = trainer.train()

        for name, param in tiny_llama.named_parameters():
            self.assertFalse(torch.allclose(param, previous_params[name].to(param.device), rtol=1e-12, atol=1e-12))

    @require_lomo
    @require_torch_gpu
    def test_adalomo(self):
        config = LlamaConfig(vocab_size=100, hidden_size=32, num_hidden_layers=3, num_attention_heads=4)
        tiny_llama = LlamaForCausalLM(config)
        x = torch.randint(0, 100, (128,))
        train_dataset = RepeatDataset(x)

        # Trainer without inf/nan filter
        args = TrainingArguments(
            self.get_auto_remove_tmp_dir(),
            learning_rate=1e-9,
            logging_steps=5,
            optim="adalomo",
        )
        trainer = Trainer(tiny_llama, args, train_dataset=train_dataset)

        # Check this works
        _ = trainer.train()

    @require_grokadamw
    @require_torch_accelerator
    def test_grokadamw(self):
        config = LlamaConfig(vocab_size=100, hidden_size=32, num_hidden_layers=3, num_attention_heads=4)
        tiny_llama = LlamaForCausalLM(config)
        x = torch.randint(0, 100, (128,))
        train_dataset = RepeatDataset(x)

        # Trainer without inf/nan filter
        args = TrainingArguments(
            self.get_auto_remove_tmp_dir(),
            learning_rate=2e-5,
            logging_steps=5,
            optim="grokadamw",
            max_steps=20,
        )
        trainer = Trainer(tiny_llama, args, train_dataset=train_dataset)

        # Check this works
        _ = trainer.train()

    @require_schedulefree
    @require_torch_accelerator
    def test_schedulefree_adam(self):
        config = LlamaConfig(vocab_size=100, hidden_size=32, num_hidden_layers=3, num_attention_heads=4)
        tiny_llama = LlamaForCausalLM(config)
        x = torch.randint(0, 100, (128,))
        train_dataset = RepeatDataset(x)

<<<<<<< HEAD
        with tempfile.TemporaryDirectory() as tmpdir:
            # Trainer without inf/nan filter
            args = TrainingArguments(
                tmpdir,
                learning_rate=1e-9,
                logging_steps=5,
                optim="schedule_free_adamw",
                lr_scheduler_type="constant",
            )
            trainer = Trainer(tiny_llama, args, train_dataset=train_dataset)

            # Check this works
            _ = trainer.train()

    @require_schedulefree
    @require_torch_gpu
    def test_schedulefree_radam(self):
        config = LlamaConfig(vocab_size=100, hidden_size=32, num_hidden_layers=3, num_attention_heads=4)
        tiny_llama = LlamaForCausalLM(config)
        x = torch.randint(0, 100, (128,))
        train_dataset = RepeatDataset(x)

        with tempfile.TemporaryDirectory() as tmpdir:
            # Trainer without inf/nan filter
            args = TrainingArguments(
                tmpdir,
                learning_rate=1e-9,
                logging_steps=5,
                lr_scheduler_type="constant",
                optim="schedule_free_radam",
            )
            trainer = Trainer(tiny_llama, args, train_dataset=train_dataset)
=======
        # Trainer without inf/nan filter
        args = TrainingArguments(
            self.get_auto_remove_tmp_dir(),
            learning_rate=1e-9,
            logging_steps=5,
            optim="schedule_free_adamw",
        )
        trainer = Trainer(tiny_llama, args, train_dataset=train_dataset)
>>>>>>> 11afab19

        # Check this works
        _ = trainer.train()

    def test_galore_matched_modules(self):
        regex_patterns = [r".*.attn.*", r".*.mlp.*"]

        module_names = [
            "model.transformer.h.0.ln_1",
            "model.transformer.h.0.attn.q_proj",
            "model.lm_head",
            "model.transformer.h.0.mlp.up_proj",
        ]
        expected_values = [False, True, False, True]

        for expected_value, module_name in zip(expected_values, module_names):
            is_module_matched, is_regex = check_target_module_exists(regex_patterns, module_name, return_is_regex=True)
            self.assertTrue(is_module_matched == expected_value)
            if is_module_matched:
                self.assertTrue(is_regex)

        exact_patterns = ["q_proj", "up_proj"]

        module_names = [
            "model.transformer.h.0.ln_1",
            "model.transformer.h.0.attn.q_proj",
            "model.lm_head",
            "model.transformer.h.0.mlp.up_proj",
        ]
        expected_values = [False, True, False, True]

        for expected_value, module_name in zip(expected_values, module_names):
            is_module_matched, is_regex = check_target_module_exists(exact_patterns, module_name, return_is_regex=True)
            self.assertTrue(is_module_matched == expected_value)
            if is_module_matched:
                self.assertFalse(is_regex)

        simple_regex = r".*.attn.*"

        module_names = [
            "model.transformer.h.0.ln_1",
            "model.transformer.h.0.attn.q_proj",
            "model.lm_head",
            "model.transformer.h.0.mlp.up_proj",
        ]
        expected_values = [False, True, False, False]

        for expected_value, module_name in zip(expected_values, module_names):
            is_module_matched, is_regex = check_target_module_exists(simple_regex, module_name, return_is_regex=True)
            self.assertTrue(is_module_matched == expected_value)
            if is_module_matched:
                self.assertTrue(is_regex)

        simple_regex = "model.transformer.h.0.attn.q_proj"

        module_names = [
            "model.transformer.h.0.ln_1",
            "model.transformer.h.0.attn.q_proj",
            "model.lm_head",
            "model.transformer.h.0.mlp.up_proj",
        ]
        expected_values = [False, True, False, False]

        for expected_value, module_name in zip(expected_values, module_names):
            is_module_matched, is_regex = check_target_module_exists(simple_regex, module_name, return_is_regex=True)
            self.assertTrue(is_module_matched == expected_value)
            if is_module_matched:
                self.assertFalse(is_regex)

        target_modules = ["attn", "mlp"]

        module_names = [
            "model.transformer.h.0.ln_1",
            "model.transformer.h.0.attn.q_proj",
            "model.lm_head",
            "model.transformer.h.0.mlp.up_proj",
        ]
        expected_values = [False, True, False, True]

        for expected_value, module_name in zip(expected_values, module_names):
            is_module_matched, is_regex = check_target_module_exists(target_modules, module_name, return_is_regex=True)
            self.assertTrue(is_module_matched == expected_value)
            if is_module_matched:
                self.assertFalse(is_regex)

    @require_galore_torch
    @require_torch_gpu
    def test_galore(self):
        config = LlamaConfig(vocab_size=100, hidden_size=32, num_hidden_layers=3, num_attention_heads=4)
        tiny_llama = LlamaForCausalLM(config)
        x = torch.randint(0, 100, (128,))
        train_dataset = RepeatDataset(x)

        # Trainer without inf/nan filter
        args = TrainingArguments(
            self.get_auto_remove_tmp_dir(),
            learning_rate=1e-9,
            logging_steps=5,
            optim="galore_adamw",
            optim_target_modules=[r".*attn.*", r".*mlp.*"],
        )
        trainer = Trainer(tiny_llama, args, train_dataset=train_dataset)

        # Check this works
        _ = trainer.train()

    @require_galore_torch
    @require_torch_gpu
    def test_galore_extra_args(self):
        config = LlamaConfig(vocab_size=100, hidden_size=32, num_hidden_layers=3, num_attention_heads=4)
        tiny_llama = LlamaForCausalLM(config)
        x = torch.randint(0, 100, (128,))
        train_dataset = RepeatDataset(x)

        # Trainer without inf/nan filter
        args = TrainingArguments(
            self.get_auto_remove_tmp_dir(),
            learning_rate=1e-9,
            logging_steps=5,
            optim="galore_adamw",
            optim_args="rank=64, update_proj_gap=100, scale=0.10",
            optim_target_modules=[r".*attn.*", r".*mlp.*"],
        )
        trainer = Trainer(tiny_llama, args, train_dataset=train_dataset)

        # Check this works
        _ = trainer.train()

    @require_galore_torch
    @require_torch_gpu
    def test_galore_layerwise(self):
        config = LlamaConfig(vocab_size=100, hidden_size=32, num_hidden_layers=3, num_attention_heads=4)
        tiny_llama = LlamaForCausalLM(config)
        x = torch.randint(0, 100, (128,))
        train_dataset = RepeatDataset(x)

        # Trainer without inf/nan filter
        args = TrainingArguments(
            self.get_auto_remove_tmp_dir(),
            learning_rate=1e-9,
            logging_steps=5,
            optim="galore_adamw_layerwise",
            optim_target_modules=[r".*attn.*", r".*mlp.*"],
        )
        trainer = Trainer(tiny_llama, args, train_dataset=train_dataset)

        # Check this works
        _ = trainer.train()

    @require_galore_torch
    @require_torch_gpu
    def test_galore_layerwise_with_scheduler(self):
        config = LlamaConfig(vocab_size=100, hidden_size=32, num_hidden_layers=3, num_attention_heads=4)
        tiny_llama = LlamaForCausalLM(config)
        x = torch.randint(0, 100, (128,))
        train_dataset = RepeatDataset(x)

        # Trainer without inf/nan filter
        args = TrainingArguments(
            self.get_auto_remove_tmp_dir(),
            learning_rate=1e-9,
            logging_steps=5,
            optim="galore_adamw_layerwise",
            lr_scheduler_type="cosine",
            optim_target_modules=[r".*attn.*", r".*mlp.*"],
        )
        trainer = Trainer(tiny_llama, args, train_dataset=train_dataset)

        # Check this works
        _ = trainer.train()

    @require_galore_torch
    @require_torch_gpu
    def test_galore_adamw_8bit(self):
        config = LlamaConfig(vocab_size=100, hidden_size=32, num_hidden_layers=3, num_attention_heads=4)
        tiny_llama = LlamaForCausalLM(config)
        x = torch.randint(0, 100, (128,))
        train_dataset = RepeatDataset(x)

        # Trainer without inf/nan filter
        args = TrainingArguments(
            self.get_auto_remove_tmp_dir(),
            learning_rate=1e-9,
            logging_steps=5,
            optim="galore_adamw_8bit",
            optim_target_modules=[r".*attn.*", r".*mlp.*"],
        )
        trainer = Trainer(tiny_llama, args, train_dataset=train_dataset)

        # Check this works
        _ = trainer.train()

    @require_galore_torch
    @require_torch_gpu
    def test_galore_adafactor(self):
        # These are the intervals of the peak memory usage of training such a tiny model
        # if the peak memory goes outside that range, then we know there might be a bug somewhere
        upper_bound_pm = 700
        lower_bound_pm = 650

        config = LlamaConfig(vocab_size=100, hidden_size=32, num_hidden_layers=3, num_attention_heads=4)
        tiny_llama = LlamaForCausalLM(config)
        x = torch.randint(0, 100, (128,))
        train_dataset = RepeatDataset(x)

        with tempfile.TemporaryDirectory() as tmpdir, TorchTracemalloc() as tracemalloc:
            # Trainer without inf/nan filter
            args = TrainingArguments(
                tmpdir,
                learning_rate=1e-9,
                logging_steps=5,
                optim="galore_adafactor",
                optim_target_modules=[r".*attn.*", r".*mlp.*"],
            )
            trainer = Trainer(tiny_llama, args, train_dataset=train_dataset)

            # Check this works
            _ = trainer.train()

        galore_peak_memory = tracemalloc.peaked + bytes2megabytes(tracemalloc.begin)

        self.assertTrue(galore_peak_memory < upper_bound_pm)
        self.assertTrue(lower_bound_pm < galore_peak_memory)

    @require_galore_torch
    @require_torch_gpu
    def test_galore_adafactor_attention_only(self):
        # These are the intervals of the peak memory usage of training such a tiny model
        # if the peak memory goes outside that range, then we know there might be a bug somewhere
        upper_bound_pm = 700
        lower_bound_pm = 650

        config = LlamaConfig(vocab_size=100, hidden_size=32, num_hidden_layers=3, num_attention_heads=4)
        tiny_llama = LlamaForCausalLM(config)
        x = torch.randint(0, 100, (128,))
        train_dataset = RepeatDataset(x)

        with tempfile.TemporaryDirectory() as tmpdir, TorchTracemalloc() as tracemalloc:
            # Trainer without inf/nan filter
            args = TrainingArguments(
                tmpdir,
                learning_rate=1e-9,
                logging_steps=5,
                optim="galore_adafactor",
                optim_target_modules=["q_proj", "k_proj", "v_proj"],
            )
            trainer = Trainer(tiny_llama, args, train_dataset=train_dataset)

            # Check this works
            _ = trainer.train()

        galore_peak_memory = tracemalloc.peaked + bytes2megabytes(tracemalloc.begin)
        self.assertTrue(galore_peak_memory < upper_bound_pm)
        self.assertTrue(lower_bound_pm < galore_peak_memory)

    @require_galore_torch
    @require_torch_gpu
    def test_galore_adafactor_all_linear(self):
        # These are the intervals of the peak memory usage of training such a tiny model
        # if the peak memory goes outside that range, then we know there might be a bug somewhere
        upper_bound_pm = 700
        lower_bound_pm = 650

        config = LlamaConfig(vocab_size=100, hidden_size=32, num_hidden_layers=3, num_attention_heads=4)
        tiny_llama = LlamaForCausalLM(config)
        x = torch.randint(0, 100, (128,))
        train_dataset = RepeatDataset(x)

        with tempfile.TemporaryDirectory() as tmpdir, TorchTracemalloc() as tracemalloc:
            # Trainer without inf/nan filter
            args = TrainingArguments(
                tmpdir,
                learning_rate=1e-9,
                logging_steps=5,
                optim="galore_adafactor",
                optim_target_modules="all-linear",
            )
            trainer = Trainer(tiny_llama, args, train_dataset=train_dataset)

            # Check this works
            _ = trainer.train()

        galore_peak_memory = tracemalloc.peaked + bytes2megabytes(tracemalloc.begin)
        self.assertTrue(galore_peak_memory < upper_bound_pm)
        self.assertTrue(lower_bound_pm < galore_peak_memory)

    @require_galore_torch
    @require_torch_gpu
    def test_galore_lr_display_without_scheduler(self):
        config = LlamaConfig(vocab_size=100, hidden_size=32, num_hidden_layers=3, num_attention_heads=4)
        tiny_llama = LlamaForCausalLM(config)
        x = torch.randint(0, 100, (128,))
        train_dataset = RepeatDataset(x)

        learning_rate = 1e-9
        num_steps = 10

        # Trainer without inf/nan filter
        args = TrainingArguments(
            self.get_auto_remove_tmp_dir(),
            learning_rate=learning_rate,
            logging_steps=5,
            optim="galore_adamw",
            optim_target_modules=[r".*attn.*", r".*mlp.*"],
        )
        trainer = Trainer(tiny_llama, args, train_dataset=train_dataset)
        trainer.create_optimizer_and_scheduler(num_training_steps=num_steps)

        # reflects displayed lr in trainer
        self.assertEqual(trainer.get_learning_rates(), [learning_rate, learning_rate])

    @require_galore_torch
    @require_torch_gpu
    def test_galore_lr_display_with_scheduler(self):
        config = LlamaConfig(vocab_size=100, hidden_size=32, num_hidden_layers=3, num_attention_heads=4)
        tiny_llama = LlamaForCausalLM(config)
        x = torch.randint(0, 100, (128,))
        train_dataset = RepeatDataset(x)

        learning_rate = 2e-4
        num_train_epochs = 2
        num_warmup_steps = 5

        # Trainer without inf/nan filter
        args = TrainingArguments(
            self.get_auto_remove_tmp_dir(),
            num_train_epochs=num_train_epochs,
            learning_rate=learning_rate,
            warmup_steps=num_warmup_steps,
            lr_scheduler_type="cosine",
            logging_steps=1,
            optim="galore_adamw",
            optim_target_modules=[r".*attn.*", r".*mlp.*"],
        )
        trainer = Trainer(tiny_llama, args, train_dataset=train_dataset)

        # creating log history of trainer, results don't matter
        trainer.train()
        logs = trainer.state.log_history[1:][:-1]

        # reach given learning rate peak and end with 0 lr
        self.assertTrue(logs[num_warmup_steps - 2]["learning_rate"] == learning_rate)
        self.assertTrue(logs[-1]["learning_rate"] == 0)

        # increasing and decreasing pattern of lrs
        increasing_lrs = [
            logs[i]["learning_rate"] < logs[i + 1]["learning_rate"]
            for i in range(len(logs))
            if i < num_warmup_steps - 2
        ]
        decreasing_lrs = [
            logs[i]["learning_rate"] > logs[i + 1]["learning_rate"]
            for i in range(len(logs) - 1)
            if i >= num_warmup_steps - 2
        ]

        self.assertTrue(all(increasing_lrs))
        self.assertTrue(all(decreasing_lrs))

        # warm up steps << total steps
        self.assertTrue(len(decreasing_lrs) > len(increasing_lrs))

    @require_torch_multi_accelerator
    def test_data_is_not_parallelized_when_model_is_parallel(self):
        model = RegressionModel()
        # Make the Trainer believe it's a parallelized model
        model.is_parallelizable = True
        model.model_parallel = True
        with tempfile.TemporaryDirectory() as tmp_dir:
            args = TrainingArguments(
                tmp_dir, per_device_train_batch_size=16, per_device_eval_batch_size=16, report_to="none"
            )
            trainer = Trainer(model, args, train_dataset=RegressionDataset(), eval_dataset=RegressionDataset())
            # Check the Trainer was fooled
            self.assertTrue(trainer.is_model_parallel)
            self.assertEqual(trainer.args.n_gpu, 1)

            # The batch size of the training and evaluation dataloaders should be 16, not 16 * n_gpu
            self.assertEqual(trainer.get_train_dataloader().total_batch_size, 16)
            self.assertEqual(len(trainer.get_train_dataloader()), 64 // 16)
            self.assertEqual(trainer.get_eval_dataloader().total_batch_size, 16)
            self.assertEqual(len(trainer.get_eval_dataloader()), 64 // 16)

    def test_evaluate(self):
        with tempfile.TemporaryDirectory() as tmp_dir:
            trainer = get_regression_trainer(a=1.5, b=2.5, compute_metrics=AlmostAccuracy(), output_dir=tmp_dir)
            results = trainer.evaluate()

            x, y = trainer.eval_dataset.x, trainer.eval_dataset.ys[0]
            pred = 1.5 * x + 2.5
            expected_loss = ((pred - y) ** 2).mean()
            self.assertAlmostEqual(results["eval_loss"], expected_loss)
            expected_acc = AlmostAccuracy()((pred, y))["accuracy"]
            self.assertAlmostEqual(results["eval_accuracy"], expected_acc)

            # With a number of elements not a round multiple of the batch size
            trainer = get_regression_trainer(
                a=1.5, b=2.5, eval_len=66, compute_metrics=AlmostAccuracy(), output_dir=tmp_dir
            )
            results = trainer.evaluate()

            x, y = trainer.eval_dataset.x, trainer.eval_dataset.ys[0]
            pred = 1.5 * x + 2.5
            expected_loss = ((pred - y) ** 2).mean()
            self.assertAlmostEqual(results["eval_loss"], expected_loss)
            expected_acc = AlmostAccuracy()((pred, y))["accuracy"]
            self.assertAlmostEqual(results["eval_accuracy"], expected_acc)

            # With logits preprocess
            trainer = get_regression_trainer(
                a=1.5,
                b=2.5,
                compute_metrics=AlmostAccuracy(),
                preprocess_logits_for_metrics=lambda logits, labels: logits + 1,
                output_dir=tmp_dir,
            )
            results = trainer.evaluate()

            x, y = trainer.eval_dataset.x, trainer.eval_dataset.ys[0]
            pred = 1.5 * x + 2.5
            expected_loss = ((pred - y) ** 2).mean()
            self.assertAlmostEqual(results["eval_loss"], expected_loss)
            expected_acc = AlmostAccuracy()((pred + 1, y))["accuracy"]
            self.assertAlmostEqual(results["eval_accuracy"], expected_acc)

    def test_evaluate_with_batch_eval_metrics(self):
        with tempfile.TemporaryDirectory() as tmp_dir:
            trainer = get_regression_trainer(
                a=1.5, b=2.5, compute_metrics=AlmostAccuracyBatched(), batch_eval_metrics=True, output_dir=tmp_dir
            )
            results = trainer.evaluate()

            x, y = trainer.eval_dataset.x, trainer.eval_dataset.ys[0]
            pred = 1.5 * x + 2.5
            expected_loss = ((pred - y) ** 2).mean()
            self.assertAlmostEqual(results["eval_loss"], expected_loss)
            expected_acc = AlmostAccuracy()((pred, y))["accuracy"]
            self.assertAlmostEqual(results["eval_accuracy"], expected_acc)

            # With a number of elements not a round multiple of the batch size
            trainer = get_regression_trainer(
                a=1.5,
                b=2.5,
                eval_len=66,
                compute_metrics=AlmostAccuracyBatched(),
                batch_eval_metrics=True,
                output_dir=tmp_dir,
            )
            results = trainer.evaluate()

            x, y = trainer.eval_dataset.x, trainer.eval_dataset.ys[0]
            pred = 1.5 * x + 2.5
            expected_loss = ((pred - y) ** 2).mean()
            self.assertAlmostEqual(results["eval_loss"], expected_loss)
            expected_acc = AlmostAccuracy()((pred, y))["accuracy"]
            self.assertAlmostEqual(results["eval_accuracy"], expected_acc)

            # With logits preprocess
            trainer = get_regression_trainer(
                a=1.5,
                b=2.5,
                compute_metrics=AlmostAccuracyBatched(),
                batch_eval_metrics=True,
                preprocess_logits_for_metrics=lambda logits, labels: logits + 1,
                output_dir=tmp_dir,
            )
            results = trainer.evaluate()

            x, y = trainer.eval_dataset.x, trainer.eval_dataset.ys[0]
            pred = 1.5 * x + 2.5
            expected_loss = ((pred - y) ** 2).mean()
            self.assertAlmostEqual(results["eval_loss"], expected_loss)
            expected_acc = AlmostAccuracy()((pred + 1, y))["accuracy"]
            self.assertAlmostEqual(results["eval_accuracy"], expected_acc)

    def test_evaluate_with_jit(self):
        with tempfile.TemporaryDirectory() as tmp_dir:
            trainer = get_regression_trainer(
                a=1.5, b=2.5, compute_metrics=AlmostAccuracy(), jit_mode_eval=True, output_dir=tmp_dir
            )
            results = trainer.evaluate()

            x, y = trainer.eval_dataset.x, trainer.eval_dataset.ys[0]
            pred = 1.5 * x + 2.5
            expected_loss = ((pred - y) ** 2).mean()
            self.assertAlmostEqual(results["eval_loss"], expected_loss)
            expected_acc = AlmostAccuracy()((pred, y))["accuracy"]
            self.assertAlmostEqual(results["eval_accuracy"], expected_acc)

            # With a number of elements not a round multiple of the batch size
            trainer = get_regression_trainer(
                a=1.5, b=2.5, eval_len=66, compute_metrics=AlmostAccuracy(), jit_mode_eval=True, output_dir=tmp_dir
            )
            results = trainer.evaluate()

            x, y = trainer.eval_dataset.x, trainer.eval_dataset.ys[0]
            pred = 1.5 * x + 2.5
            expected_loss = ((pred - y) ** 2).mean()
            self.assertAlmostEqual(results["eval_loss"], expected_loss)
            expected_acc = AlmostAccuracy()((pred, y))["accuracy"]
            self.assertAlmostEqual(results["eval_accuracy"], expected_acc)

            # With logits preprocess
            trainer = get_regression_trainer(
                a=1.5,
                b=2.5,
                compute_metrics=AlmostAccuracy(),
                preprocess_logits_for_metrics=lambda logits, labels: logits + 1,
                jit_mode_eval=True,
                output_dir=tmp_dir,
            )
            results = trainer.evaluate()

            x, y = trainer.eval_dataset.x, trainer.eval_dataset.ys[0]
            pred = 1.5 * x + 2.5
            expected_loss = ((pred - y) ** 2).mean()
            self.assertAlmostEqual(results["eval_loss"], expected_loss)
            expected_acc = AlmostAccuracy()((pred + 1, y))["accuracy"]
            self.assertAlmostEqual(results["eval_accuracy"], expected_acc)

    @require_torch_bf16
    @require_intel_extension_for_pytorch
    def test_evaluate_with_ipex(self):
        for mix_bf16 in [True, False]:
            with tempfile.TemporaryDirectory() as tmp_dir:
                trainer = get_regression_trainer(
                    a=1.5,
                    b=2.5,
                    use_ipex=True,
                    compute_metrics=AlmostAccuracy(),
                    bf16=mix_bf16,
                    use_cpu=True,
                    output_dir=tmp_dir,
                )
                results = trainer.evaluate()

                x, y = trainer.eval_dataset.x, trainer.eval_dataset.ys[0]
                pred = 1.5 * x + 2.5
                expected_loss = ((pred - y) ** 2).mean()
                self.assertAlmostEqual(results["eval_loss"], expected_loss)
                expected_acc = AlmostAccuracy()((pred, y))["accuracy"]
                self.assertAlmostEqual(results["eval_accuracy"], expected_acc)

                # With a number of elements not a round multiple of the batch size
                trainer = get_regression_trainer(
                    a=1.5,
                    b=2.5,
                    use_ipex=True,
                    eval_len=66,
                    compute_metrics=AlmostAccuracy(),
                    bf16=mix_bf16,
                    use_cpu=True,
                    output_dir=tmp_dir,
                )
                results = trainer.evaluate()

                x, y = trainer.eval_dataset.x, trainer.eval_dataset.ys[0]
                pred = 1.5 * x + 2.5
                expected_loss = ((pred - y) ** 2).mean()
                self.assertAlmostEqual(results["eval_loss"], expected_loss)
                expected_acc = AlmostAccuracy()((pred, y))["accuracy"]
                self.assertAlmostEqual(results["eval_accuracy"], expected_acc)

                # With logits preprocess
                trainer = get_regression_trainer(
                    a=1.5,
                    b=2.5,
                    use_ipex=True,
                    compute_metrics=AlmostAccuracy(),
                    preprocess_logits_for_metrics=lambda logits, labels: logits + 1,
                    bf16=mix_bf16,
                    use_cpu=True,
                    output_dir=tmp_dir,
                )
                results = trainer.evaluate()

                x, y = trainer.eval_dataset.x, trainer.eval_dataset.ys[0]
                pred = 1.5 * x + 2.5
                expected_loss = ((pred - y) ** 2).mean()
                self.assertAlmostEqual(results["eval_loss"], expected_loss)
                expected_acc = AlmostAccuracy()((pred + 1, y))["accuracy"]
                self.assertAlmostEqual(results["eval_accuracy"], expected_acc)

    def test_predict(self):
        with tempfile.TemporaryDirectory() as tmp_dir:
            trainer = get_regression_trainer(a=1.5, b=2.5, output_dir=tmp_dir)
            preds = trainer.predict(trainer.eval_dataset).predictions
            x = trainer.eval_dataset.x
            self.assertTrue(np.allclose(preds, 1.5 * x + 2.5))

            # With a number of elements not a round multiple of the batch size
            trainer = get_regression_trainer(a=1.5, b=2.5, eval_len=66, output_dir=tmp_dir)
            preds = trainer.predict(trainer.eval_dataset).predictions
            x = trainer.eval_dataset.x
            self.assertTrue(np.allclose(preds, 1.5 * x + 2.5))

            # With more than one output of the model
            trainer = get_regression_trainer(a=1.5, b=2.5, double_output=True, output_dir=tmp_dir)
            preds = trainer.predict(trainer.eval_dataset).predictions
            x = trainer.eval_dataset.x
            self.assertEqual(len(preds), 2)
            self.assertTrue(np.allclose(preds[0], 1.5 * x + 2.5))
            self.assertTrue(np.allclose(preds[1], 1.5 * x + 2.5))

            # With more than one output/label of the model
            trainer = get_regression_trainer(
                a=1.5, b=2.5, double_output=True, label_names=["labels", "labels_2"], output_dir=tmp_dir
            )
            outputs = trainer.predict(trainer.eval_dataset)
            preds = outputs.predictions
            labels = outputs.label_ids
            x = trainer.eval_dataset.x
            self.assertEqual(len(preds), 2)
            self.assertTrue(np.allclose(preds[0], 1.5 * x + 2.5))
            self.assertTrue(np.allclose(preds[1], 1.5 * x + 2.5))
            self.assertTrue(np.array_equal(labels[0], trainer.eval_dataset.ys[0]))
            self.assertTrue(np.array_equal(labels[1], trainer.eval_dataset.ys[1]))

    def test_predict_with_batch_eval_metrics(self):
        with tempfile.TemporaryDirectory() as tmp_dir:
            trainer = get_regression_trainer(
                a=1.5, b=2.5, compute_metrics=AlmostAccuracyBatched(), batch_eval_metrics=True, output_dir=tmp_dir
            )
            results = trainer.predict(trainer.eval_dataset)
            preds = results.predictions
            x, y = trainer.eval_dataset.x, trainer.eval_dataset.ys[0]
            gt = 1.5 * x + 2.5
            self.assertTrue(np.allclose(preds, gt))
            expected_acc = AlmostAccuracy()((preds, y))["accuracy"]
            self.assertAlmostEqual(results.metrics["test_accuracy"], expected_acc)

            # With a number of elements not a round multiple of the batch size
            trainer = get_regression_trainer(
                a=1.5,
                b=2.5,
                eval_len=66,
                compute_metrics=AlmostAccuracyBatched(),
                batch_eval_metrics=True,
                output_dir=tmp_dir,
            )
            results = trainer.predict(trainer.eval_dataset)
            preds = results.predictions
            x, y = trainer.eval_dataset.x, trainer.eval_dataset.ys[0]
            self.assertTrue(np.allclose(preds, 1.5 * x + 2.5))
            expected_acc = AlmostAccuracy()((preds, y))["accuracy"]
            self.assertAlmostEqual(results.metrics["test_accuracy"], expected_acc)

            # With more than one output of the model
            trainer = get_regression_trainer(
                a=1.5,
                b=2.5,
                double_output=True,
                compute_metrics=AlmostAccuracyBatched(),
                batch_eval_metrics=True,
                output_dir=tmp_dir,
            )
            preds = trainer.predict(trainer.eval_dataset).predictions
            x = trainer.eval_dataset.x
            self.assertEqual(len(preds), 2)
            self.assertTrue(np.allclose(preds[0], 1.5 * x + 2.5))
            self.assertTrue(np.allclose(preds[1], 1.5 * x + 2.5))

            # With more than one output/label of the model
            trainer = get_regression_trainer(
                a=1.5,
                b=2.5,
                double_output=True,
                label_names=["labels", "labels_2"],
                compute_metrics=AlmostAccuracyBatched(),
                batch_eval_metrics=True,
                output_dir=tmp_dir,
            )
            outputs = trainer.predict(trainer.eval_dataset)
            preds = outputs.predictions
            labels = outputs.label_ids
            x = trainer.eval_dataset.x
            self.assertEqual(len(preds), 2)
            self.assertTrue(np.allclose(preds[0], 1.5 * x + 2.5))
            self.assertTrue(np.allclose(preds[1], 1.5 * x + 2.5))
            self.assertTrue(np.array_equal(labels[0], trainer.eval_dataset.ys[0]))
            self.assertTrue(np.array_equal(labels[1], trainer.eval_dataset.ys[1]))

    def test_predict_with_jit(self):
        with tempfile.TemporaryDirectory() as tmp_dir:
            trainer = get_regression_trainer(a=1.5, b=2.5, jit_mode_eval=True, output_dir=tmp_dir)
            preds = trainer.predict(trainer.eval_dataset).predictions
            x = trainer.eval_dataset.x
            self.assertTrue(np.allclose(preds, 1.5 * x + 2.5))

            # With a number of elements not a round multiple of the batch size
            trainer = get_regression_trainer(a=1.5, b=2.5, eval_len=66, jit_mode_eval=True, output_dir=tmp_dir)
            preds = trainer.predict(trainer.eval_dataset).predictions
            x = trainer.eval_dataset.x
            self.assertTrue(np.allclose(preds, 1.5 * x + 2.5))

            # With more than one output of the model
            trainer = get_regression_trainer(a=1.5, b=2.5, double_output=True, jit_mode_eval=True, output_dir=tmp_dir)
            preds = trainer.predict(trainer.eval_dataset).predictions
            x = trainer.eval_dataset.x
            self.assertEqual(len(preds), 2)
            self.assertTrue(np.allclose(preds[0], 1.5 * x + 2.5))
            self.assertTrue(np.allclose(preds[1], 1.5 * x + 2.5))

            # With more than one output/label of the model
            trainer = get_regression_trainer(
                a=1.5,
                b=2.5,
                double_output=True,
                label_names=["labels", "labels_2"],
                jit_mode_eval=True,
                output_dir=tmp_dir,
            )
            outputs = trainer.predict(trainer.eval_dataset)
            preds = outputs.predictions
            labels = outputs.label_ids
            x = trainer.eval_dataset.x
            self.assertEqual(len(preds), 2)
            self.assertTrue(np.allclose(preds[0], 1.5 * x + 2.5))
            self.assertTrue(np.allclose(preds[1], 1.5 * x + 2.5))
            self.assertTrue(np.array_equal(labels[0], trainer.eval_dataset.ys[0]))
            self.assertTrue(np.array_equal(labels[1], trainer.eval_dataset.ys[1]))

    @require_torch_bf16
    @require_intel_extension_for_pytorch
    def test_predict_with_ipex(self):
        for mix_bf16 in [True, False]:
            with tempfile.TemporaryDirectory() as tmp_dir:
                trainer = get_regression_trainer(
                    a=1.5, b=2.5, use_ipex=True, bf16=mix_bf16, use_cpu=True, output_dir=tmp_dir
                )
                preds = trainer.predict(trainer.eval_dataset).predictions
                x = trainer.eval_dataset.x
                self.assertTrue(np.allclose(preds, 1.5 * x + 2.5))

                # With a number of elements not a round multiple of the batch size
                trainer = get_regression_trainer(
                    a=1.5, b=2.5, eval_len=66, use_ipex=True, bf16=mix_bf16, use_cpu=True, output_dir=tmp_dir
                )
                preds = trainer.predict(trainer.eval_dataset).predictions
                x = trainer.eval_dataset.x
                self.assertTrue(np.allclose(preds, 1.5 * x + 2.5))

                # With more than one output of the model
                trainer = get_regression_trainer(
                    a=1.5, b=2.5, double_output=True, use_ipex=True, bf16=mix_bf16, use_cpu=True, output_dir=tmp_dir
                )
                preds = trainer.predict(trainer.eval_dataset).predictions
                x = trainer.eval_dataset.x
                self.assertEqual(len(preds), 2)
                self.assertTrue(np.allclose(preds[0], 1.5 * x + 2.5))
                self.assertTrue(np.allclose(preds[1], 1.5 * x + 2.5))

                # With more than one output/label of the model
                trainer = get_regression_trainer(
                    a=1.5,
                    b=2.5,
                    double_output=True,
                    label_names=["labels", "labels_2"],
                    use_ipex=True,
                    bf16=mix_bf16,
                    use_cpu=True,
                    output_dir=tmp_dir,
                )
                outputs = trainer.predict(trainer.eval_dataset)
                preds = outputs.predictions
                labels = outputs.label_ids
                x = trainer.eval_dataset.x
                self.assertEqual(len(preds), 2)
                self.assertTrue(np.allclose(preds[0], 1.5 * x + 2.5))
                self.assertTrue(np.allclose(preds[1], 1.5 * x + 2.5))
                self.assertTrue(np.array_equal(labels[0], trainer.eval_dataset.ys[0]))
                self.assertTrue(np.array_equal(labels[1], trainer.eval_dataset.ys[1]))

    def test_dynamic_shapes(self):
        eval_dataset = DynamicShapesDataset(batch_size=self.batch_size)
        model = RegressionModel(a=2, b=1)
        with tempfile.TemporaryDirectory() as tmp_dir:
            args = TrainingArguments(tmp_dir, report_to="none")
            trainer = Trainer(model, args, eval_dataset=eval_dataset)

            # Check evaluation can run to completion
            _ = trainer.evaluate()

            # Check predictions
            preds = trainer.predict(eval_dataset)
            for expected, seen in zip(eval_dataset.ys, preds.label_ids):
                self.assertTrue(np.array_equal(expected, seen[: expected.shape[0]]))
                self.assertTrue(np.all(seen[expected.shape[0] :] == -100))

            for expected, seen in zip(eval_dataset.xs, preds.predictions):
                self.assertTrue(np.array_equal(2 * expected + 1, seen[: expected.shape[0]]))
                self.assertTrue(np.all(seen[expected.shape[0] :] == -100))

        # Same tests with eval accumulation
        with tempfile.TemporaryDirectory() as tmp_dir:
            args = TrainingArguments(tmp_dir, eval_accumulation_steps=2, report_to="none")
            trainer = Trainer(model, args, eval_dataset=eval_dataset)

            # Check evaluation can run to completion
            _ = trainer.evaluate()

            # Check predictions
            preds = trainer.predict(eval_dataset)
            for expected, seen in zip(eval_dataset.ys, preds.label_ids):
                self.assertTrue(np.array_equal(expected, seen[: expected.shape[0]]))
                self.assertTrue(np.all(seen[expected.shape[0] :] == -100))

            for expected, seen in zip(eval_dataset.xs, preds.predictions):
                self.assertTrue(np.array_equal(2 * expected + 1, seen[: expected.shape[0]]))
                self.assertTrue(np.all(seen[expected.shape[0] :] == -100))

    def test_log_level(self):
        # testing only --log_level (--log_level_replica requires multiple gpus and DDP and is tested elsewhere)
        logger = logging.get_logger()
        log_info_string = "Running training"

        # test with the default log_level - should be the same as before and thus we test depending on is_info
        is_info = logging.get_verbosity() <= 20

        with tempfile.TemporaryDirectory() as tmp_dir:
            with CaptureLogger(logger) as cl:
                trainer = get_regression_trainer(output_dir=tmp_dir)
                trainer.train()
            if is_info:
                self.assertIn(log_info_string, cl.out)
            else:
                self.assertNotIn(log_info_string, cl.out)

            with LoggingLevel(logging.INFO):
                # test with low log_level - lower than info
                with CaptureLogger(logger) as cl:
                    trainer = get_regression_trainer(log_level="debug", output_dir=tmp_dir)
                    trainer.train()
                self.assertIn(log_info_string, cl.out)

            with LoggingLevel(logging.INFO):
                # test with high log_level - should be quiet
                with CaptureLogger(logger) as cl:
                    trainer = get_regression_trainer(log_level="error", output_dir=tmp_dir)
                    trainer.train()
                self.assertNotIn(log_info_string, cl.out)

    def test_save_checkpoints(self):
        tmp_dir = self.get_auto_remove_tmp_dir()
        trainer = get_regression_trainer(output_dir=tmp_dir, save_steps=5)
        trainer.train()
        self.check_saved_checkpoints(tmp_dir, 5, int(self.n_epochs * 64 / self.batch_size))

        # With a regular model that is not a PreTrainedModel
        tmp_dir = self.get_auto_remove_tmp_dir()
        trainer = get_regression_trainer(output_dir=tmp_dir, save_steps=5, pretrained=False)
        trainer.train()
        self.check_saved_checkpoints(tmp_dir, 5, int(self.n_epochs * 64 / self.batch_size), False)

    @require_safetensors
    def test_safe_checkpoints(self):
        for save_safetensors in [True, False]:
            tmp_dir = self.get_auto_remove_tmp_dir()
            trainer = get_regression_trainer(output_dir=tmp_dir, save_steps=5, save_safetensors=save_safetensors)
            trainer.train()
            self.check_saved_checkpoints(
                tmp_dir, 5, int(self.n_epochs * 64 / self.batch_size), safe_weights=save_safetensors
            )

            # With a regular model that is not a PreTrainedModel
            tmp_dir = self.get_auto_remove_tmp_dir()
            trainer = get_regression_trainer(
                output_dir=tmp_dir, save_steps=5, pretrained=False, save_safetensors=save_safetensors
            )
            trainer.train()
            self.check_saved_checkpoints(
                tmp_dir, 5, int(self.n_epochs * 64 / self.batch_size), False, safe_weights=save_safetensors
            )

    def test_load_best_model_with_save(self):
        tmp_dir = self.get_auto_remove_tmp_dir()
        trainer = get_regression_trainer(
            output_dir=tmp_dir,
            save_steps=5,
            evaluation_strategy="steps",
            eval_steps=5,
            max_steps=9,
        )
        trainer.train()
        # Check that we have the last known step:
        assert os.path.exists(
            os.path.join(tmp_dir, f"checkpoint-{trainer.state.max_steps}")
        ), f"Could not find checkpoint-{trainer.state.max_steps}"
        # And then check the last step
        assert os.path.exists(os.path.join(tmp_dir, "checkpoint-9")), "Could not find checkpoint-9"

        # Now test that using a limit works
        # Should result in:
        # - save at step 5 (but is deleted)
        # - save at step 10 (loaded in at the end when `load_best_model=True`)
        # - save at step 11
        tmp_dir = self.get_auto_remove_tmp_dir()
        trainer = get_regression_trainer(
            output_dir=tmp_dir,
            save_steps=5,
            evaluation_strategy="steps",
            eval_steps=5,
            load_best_model_at_end=True,
            save_total_limit=2,
            max_steps=11,
        )
        trainer.train()
        # Check that we have the last known step:
        assert os.path.exists(os.path.join(tmp_dir, "checkpoint-11")), "Could not find checkpoint-11"
        # And then check the last multiple
        assert os.path.exists(os.path.join(tmp_dir, "checkpoint-10")), "Could not find checkpoint-10"
        # Finally check that we don't have an old one
        assert not os.path.exists(os.path.join(tmp_dir, "checkpoint-5")), "Found checkpoint-5, limit not respected"

        # Finally check that the right model was loaded in, checkpoint-10
        # this goes by the last `eval` step check to do so, so it won't be
        # the last model *saved*
        model_state = trainer.model.state_dict()
        final_model_weights = safetensors.torch.load_file(os.path.join(tmp_dir, "checkpoint-10", "model.safetensors"))
        for k, v in model_state.items():
            assert torch.allclose(v, final_model_weights[k]), f"{k} is not the same"

    @require_torch_multi_accelerator
    def test_run_seq2seq_double_train_wrap_once(self):
        # test that we don't wrap the model more than once
        # since wrapping primarily happens on multi-gpu setup we want multiple gpus to test for
        # example DataParallel(DataParallel(model))

        trainer = get_regression_trainer(output_dir=self.get_auto_remove_tmp_dir())
        trainer.train()
        model_wrapped_before = trainer.model_wrapped
        trainer.train()
        model_wrapped_after = trainer.model_wrapped
        self.assertIs(model_wrapped_before, model_wrapped_after, "should be not wrapped twice")

    @require_torch_up_to_2_accelerators
    def test_can_resume_training(self):
        # This test will fail for more than 2 GPUs since the batch size will get bigger and with the number of
        # save_steps, the checkpoint will resume training at epoch 2 or more (so the data seen by the model
        # won't be the same since the training dataloader is shuffled).

        tmp_dir = self.get_auto_remove_tmp_dir()
        kwargs = {
            "output_dir": tmp_dir,
            "train_len": 128,
            "save_steps": 5,
            "learning_rate": 0.1,
            "logging_steps": 5,
        }
        trainer = get_regression_trainer(**kwargs)
        trainer.train()
        (a, b) = trainer.model.a.item(), trainer.model.b.item()
        state = dataclasses.asdict(trainer.state)

        checkpoint = os.path.join(tmp_dir, "checkpoint-5")

        # Reinitialize trainer
        trainer = get_regression_trainer(**kwargs)

        trainer.train(resume_from_checkpoint=checkpoint)
        (a1, b1) = trainer.model.a.item(), trainer.model.b.item()
        state1 = dataclasses.asdict(trainer.state)
        self.assertEqual(a, a1)
        self.assertEqual(b, b1)
        self.check_trainer_state_are_the_same(state, state1)

        # Now check with a later checkpoint that it also works when we span over one epoch
        checkpoint = os.path.join(tmp_dir, "checkpoint-15")

        # Reinitialize trainer and load model
        trainer = get_regression_trainer(**kwargs)

        trainer.train(resume_from_checkpoint=checkpoint)
        (a1, b1) = trainer.model.a.item(), trainer.model.b.item()
        state1 = dataclasses.asdict(trainer.state)
        self.assertEqual(a, a1)
        self.assertEqual(b, b1)
        self.check_trainer_state_are_the_same(state, state1)

        # With a regular model that is not a PreTrainedModel
        tmp_dir = self.get_auto_remove_tmp_dir()
        kwargs = {
            "output_dir": tmp_dir,
            "train_len": 128,
            "save_steps": 5,
            "learning_rate": 0.1,
            "pretrained": False,
        }

        trainer = get_regression_trainer(**kwargs)
        trainer.train()
        (a, b) = trainer.model.a.item(), trainer.model.b.item()
        state = dataclasses.asdict(trainer.state)

        checkpoint = os.path.join(tmp_dir, "checkpoint-5")

        # Reinitialize trainer and load model
        trainer = get_regression_trainer(**kwargs)

        trainer.train(resume_from_checkpoint=checkpoint)
        (a1, b1) = trainer.model.a.item(), trainer.model.b.item()
        state1 = dataclasses.asdict(trainer.state)
        self.assertEqual(a, a1)
        self.assertEqual(b, b1)
        self.check_trainer_state_are_the_same(state, state1)

        # Now check with a later checkpoint that it also works when we span over one epoch
        checkpoint = os.path.join(tmp_dir, "checkpoint-15")

        # Reinitialize trainer and load model
        trainer = get_regression_trainer(**kwargs)

        trainer.train(resume_from_checkpoint=checkpoint)
        (a1, b1) = trainer.model.a.item(), trainer.model.b.item()
        state1 = dataclasses.asdict(trainer.state)
        self.assertEqual(a, a1)
        self.assertEqual(b, b1)
        self.check_trainer_state_are_the_same(state, state1)

        # Now check failures

        # 1. fail to find a bogus checkpoint
        tmp_dir = self.get_auto_remove_tmp_dir()
        trainer = get_regression_trainer(output_dir=tmp_dir)
        with self.assertRaises(Exception) as context:
            trainer.train(resume_from_checkpoint=f"{checkpoint}-bogus")
        self.assertTrue("Can't find a valid checkpoint at" in str(context.exception))

        # 2. fail to find any checkpoint - due a fresh output_dir
        tmp_dir = self.get_auto_remove_tmp_dir()
        trainer = get_regression_trainer(output_dir=tmp_dir)
        with self.assertRaises(Exception) as context:
            trainer.train(resume_from_checkpoint=True)
        self.assertTrue("No valid checkpoint found in output directory" in str(context.exception))

    @unittest.skip(
        reason="@muellerzr: Fix once Trainer can take an accelerate configuration. Need to set `seedable_sampler=True`."
    )
    def test_resume_training_with_randomness(self):
        # For more than 1 GPUs, since the randomness is introduced in the model and with DataParallel (which is used
        # in this test for more than 2 GPUs), the calls to the torch RNG will happen in a random order (sometimes
        # GPU 0 will call first and sometimes GPU 1).
        random_torch = not torch.cuda.is_available() or torch.cuda.device_count() <= 1

        if torch.cuda.is_available():
            torch.backends.cudnn.deterministic = True
        train_dataset = RegressionDataset(length=128)
        eval_dataset = RegressionDataset()

        with self.subTest("Test every step"):
            config = RegressionModelConfig(a=0, b=2, random_torch=random_torch)
            model = RegressionRandomPreTrainedModel(config)

            tmp_dir = self.get_auto_remove_tmp_dir()
            args = RegressionTrainingArguments(tmp_dir, save_steps=5, learning_rate=0.1)
            trainer = Trainer(model, args, train_dataset=train_dataset, eval_dataset=eval_dataset)

            trainer.train()
            (a, b) = trainer.model.a.item(), trainer.model.b.item()

            model = RegressionRandomPreTrainedModel(config)
            trainer = Trainer(model, args, train_dataset=train_dataset, eval_dataset=eval_dataset)
            trainer.train(resume_from_checkpoint=os.path.join(tmp_dir, "checkpoint-15"))
            (a1, b1) = trainer.model.a.item(), trainer.model.b.item()

            self.assertAlmostEqual(a, a1, delta=1e-5)
            self.assertAlmostEqual(b, b1, delta=1e-5)

        with self.subTest("Test every epoch"):
            config = RegressionModelConfig(a=0, b=2, random_torch=random_torch)
            model = RegressionRandomPreTrainedModel(config)

            tmp_dir = self.get_auto_remove_tmp_dir()
            args = RegressionTrainingArguments(tmp_dir, save_strategy="epoch", learning_rate=0.1)
            trainer = Trainer(model, args, train_dataset=train_dataset, eval_dataset=eval_dataset)

            trainer.train()
            (a, b) = trainer.model.a.item(), trainer.model.b.item()

            model = RegressionRandomPreTrainedModel(config)
            trainer = Trainer(model, args, train_dataset=train_dataset, eval_dataset=eval_dataset)

            checkpoints = [d for d in os.listdir(tmp_dir) if d.startswith("checkpoint-")]
            # There should be one checkpoint per epoch.
            self.assertEqual(len(checkpoints), 3)
            checkpoint_dir = sorted(checkpoints, key=lambda x: int(x.replace("checkpoint-", "")))[0]

            trainer.train(resume_from_checkpoint=os.path.join(tmp_dir, checkpoint_dir))
            (a1, b1) = trainer.model.a.item(), trainer.model.b.item()

            self.assertAlmostEqual(a, a1, delta=1e-5)
            self.assertAlmostEqual(b, b1, delta=1e-5)

    @slow
    @require_accelerate
    @require_torch_non_multi_accelerator
    def test_auto_batch_size_finder(self):
        if torch.cuda.is_available():
            torch.backends.cudnn.deterministic = True

        SRC_DIR = os.path.abspath(
            os.path.join(os.path.dirname(__file__), "..", "..", "examples", "pytorch", "text-classification")
        )
        sys.path.append(SRC_DIR)
        import run_glue

        with tempfile.TemporaryDirectory() as tmpdir:
            testargs = f"""
                run_glue.py
                --model_name_or_path distilbert/distilbert-base-uncased
                --task_name mrpc
                --do_train
                --do_eval
                --max_seq_len 128
                --per_device_train_batch_size 4096
                --learning_rate 2e-5
                --num_train_epochs 1
                --output_dir {tmpdir}
                --auto_find_batch_size 0
                """.split()
            with self.assertRaises(RuntimeError):
                with patch.object(sys, "argv", testargs):
                    run_glue.main()

        testargs[-1] = "1"
        with patch.object(sys, "argv", testargs):
            run_glue.main()

    @require_deepspeed
    def test_auto_batch_size_with_deepspeed(self):
        train_dataset = RegressionDataset(length=128)

        config = RegressionModelConfig(a=0, b=2)
        model = RegressionRandomPreTrainedModel(config)

        tmp_dir = self.get_auto_remove_tmp_dir()

        for stage in [1, 2]:
            deepspeed = {
                "zero_optimization": {
                    "stage": stage,
                },
                "train_batch_size": "auto",
                "train_micro_batch_size_per_gpu": "auto",
            }

        args = RegressionTrainingArguments(
            tmp_dir,
            do_train=True,
            max_steps=2,
            save_strategy="no",
            per_device_train_batch_size=16,
            auto_find_batch_size=True,
            deepspeed=deepspeed,
        )
        trainer = Trainer(model, args, train_dataset=train_dataset, callbacks=[MockCudaOOMCallback()])
        trainer.train()
        self.assertEqual(trainer._train_batch_size, 8)

    def test_auto_batch_size_with_resume_from_checkpoint(self):
        train_dataset = RegressionDataset(length=128)

        config = RegressionModelConfig(a=0, b=2)
        model = RegressionRandomPreTrainedModel(config)

        tmp_dir = self.get_auto_remove_tmp_dir()

        args = RegressionTrainingArguments(
            tmp_dir,
            do_train=True,
            max_steps=2,
            save_steps=1,
            per_device_train_batch_size=16,
            auto_find_batch_size=True,
        )
        trainer = Trainer(model, args, train_dataset=train_dataset, callbacks=[MockCudaOOMCallback()])
        trainer.train()
        # After `auto_find_batch_size` is ran we should now be at 8
        self.assertEqual(trainer._train_batch_size, 8)

        # We can then make a new Trainer
        trainer = Trainer(model, args, train_dataset=train_dataset)
        # Check we are at 16 to start
        self.assertEqual(trainer._train_batch_size, 16 * max(trainer.args.n_gpu, 1))
        trainer.train(resume_from_checkpoint=True)
        # We should be back to 8 again, picking up based upon the last ran Trainer
        self.assertEqual(trainer._train_batch_size, 8)

    # regression for this issue: https://github.com/huggingface/transformers/issues/12970
    def test_training_with_resume_from_checkpoint_false(self):
        train_dataset = RegressionDataset(length=128)
        eval_dataset = RegressionDataset()

        config = RegressionModelConfig(a=0, b=2)
        model = RegressionRandomPreTrainedModel(config)

        tmp_dir = self.get_auto_remove_tmp_dir()
        args = RegressionTrainingArguments(tmp_dir, save_steps=5, learning_rate=0.1)
        trainer = Trainer(model, args, train_dataset=train_dataset, eval_dataset=eval_dataset)

        trainer.train(resume_from_checkpoint=False)

    @require_torch_up_to_2_accelerators
    def test_resume_training_with_shard_checkpoint(self):
        # This test will fail for more than 2 GPUs since the batch size will get bigger and with the number of
        # save_steps, the checkpoint will resume training at epoch 2 or more (so the data seen by the model
        # won't be the same since the training dataloader is shuffled).

        with tempfile.TemporaryDirectory() as tmpdir:
            trainer = get_regression_trainer(output_dir=tmpdir, train_len=128, save_steps=5, learning_rate=0.1)
            trainer.train()
            (a, b) = trainer.model.a.item(), trainer.model.b.item()
            state = dataclasses.asdict(trainer.state)

            checkpoint = os.path.join(tmpdir, "checkpoint-5")
            self.convert_to_sharded_checkpoint(checkpoint)

            # Reinitialize trainer
            trainer = get_regression_trainer(output_dir=tmpdir, train_len=128, save_steps=5, learning_rate=0.1)

            trainer.train(resume_from_checkpoint=checkpoint)
            (a1, b1) = trainer.model.a.item(), trainer.model.b.item()
            state1 = dataclasses.asdict(trainer.state)
            self.assertEqual(a, a1)
            self.assertEqual(b, b1)
            self.check_trainer_state_are_the_same(state, state1)

    @require_safetensors
    @require_torch_up_to_2_accelerators
    def test_resume_training_with_safe_checkpoint(self):
        # This test will fail for more than 2 GPUs since the batch size will get bigger and with the number of
        # save_steps, the checkpoint will resume training at epoch 2 or more (so the data seen by the model
        # won't be the same since the training dataloader is shuffled).

        for initial_safe in [False, True]:
            for loaded_safe in [False, True]:
                with tempfile.TemporaryDirectory() as tmpdir:
                    trainer = get_regression_trainer(
                        output_dir=tmpdir,
                        train_len=128,
                        save_steps=5,
                        learning_rate=0.1,
                        save_safetensors=initial_safe,
                    )
                    trainer.train()
                    (a, b) = trainer.model.a.item(), trainer.model.b.item()
                    state = dataclasses.asdict(trainer.state)

                    checkpoint = os.path.join(tmpdir, "checkpoint-5")
                    self.convert_to_sharded_checkpoint(checkpoint, load_safe=initial_safe, save_safe=loaded_safe)

                    # Reinitialize trainer
                    trainer = get_regression_trainer(
                        output_dir=tmpdir, train_len=128, save_steps=5, learning_rate=0.1, save_safetensors=loaded_safe
                    )

                    trainer.train(resume_from_checkpoint=checkpoint)
                    (a1, b1) = trainer.model.a.item(), trainer.model.b.item()
                    state1 = dataclasses.asdict(trainer.state)
                    self.assertEqual(a, a1)
                    self.assertEqual(b, b1)
                    self.check_trainer_state_are_the_same(state, state1)

    @require_torch_up_to_2_accelerators
    def test_resume_training_with_gradient_accumulation(self):
        # This test will fail for more than 2 GPUs since the batch size will get bigger and with the number of
        # save_steps, the checkpoint will resume training at epoch 2 or more (so the data seen by the model
        # won't be the same since the training dataloader is shuffled).

        with tempfile.TemporaryDirectory() as tmpdir:
            trainer = get_regression_trainer(
                output_dir=tmpdir,
                train_len=128,
                gradient_accumulation_steps=2,
                per_device_train_batch_size=4,
                save_steps=5,
                learning_rate=0.1,
            )
            trainer.train()
            (a, b) = trainer.model.a.item(), trainer.model.b.item()
            state = dataclasses.asdict(trainer.state)

            checkpoint = os.path.join(tmpdir, "checkpoint-5")

            # Reinitialize trainer
            trainer = get_regression_trainer(
                output_dir=tmpdir,
                train_len=128,
                gradient_accumulation_steps=2,
                per_device_train_batch_size=4,
                save_steps=5,
                learning_rate=0.1,
            )

            trainer.train(resume_from_checkpoint=checkpoint)
            (a1, b1) = trainer.model.a.item(), trainer.model.b.item()
            state1 = dataclasses.asdict(trainer.state)
            self.assertEqual(a, a1)
            self.assertEqual(b, b1)
            self.check_trainer_state_are_the_same(state, state1)

    @require_torch_up_to_2_accelerators
    def test_resume_training_with_frozen_params(self):
        # This test will fail for more than 2 GPUs since the batch size will get bigger and with the number of
        # save_steps, the checkpoint will resume training at epoch 2 or more (so the data seen by the model
        # won't be the same since the training dataloader is shuffled).

        with tempfile.TemporaryDirectory() as tmpdir:
            trainer = get_regression_trainer(
                output_dir=tmpdir,
                train_len=128,
                per_device_train_batch_size=4,
                save_steps=5,
                learning_rate=0.1,
            )
            trainer.model.a.requires_grad_(False)
            trainer.train()
            (a, b) = trainer.model.a.item(), trainer.model.b.item()
            state = dataclasses.asdict(trainer.state)

            checkpoint = os.path.join(tmpdir, "checkpoint-5")

            # Reinitialize trainer
            trainer = get_regression_trainer(
                output_dir=tmpdir,
                train_len=128,
                per_device_train_batch_size=4,
                save_steps=5,
                learning_rate=0.1,
            )
            trainer.model.a.requires_grad_(False)

            trainer.train(resume_from_checkpoint=checkpoint)

            self.assertFalse(trainer.model.a.requires_grad)
            (a1, b1) = trainer.model.a.item(), trainer.model.b.item()
            state1 = dataclasses.asdict(trainer.state)
            self.assertEqual(a, a1)
            self.assertEqual(b, b1)
            self.check_trainer_state_are_the_same(state, state1)

    def test_load_best_model_at_end(self):
        total = int(self.n_epochs * 64 / self.batch_size)
        with tempfile.TemporaryDirectory() as tmpdir:
            trainer = get_regression_trainer(
                a=1.5,
                b=2.5,
                output_dir=tmpdir,
                learning_rate=0.1,
                eval_steps=5,
                eval_strategy="steps",
                save_steps=5,
                load_best_model_at_end=True,
            )
            self.assertFalse(trainer.args.greater_is_better)
            trainer.train()
            self.check_saved_checkpoints(tmpdir, 5, total)
            self.check_best_model_has_been_loaded(tmpdir, 5, total, trainer, "eval_loss")

        with tempfile.TemporaryDirectory() as tmpdir:
            trainer = get_regression_trainer(
                a=1.5,
                b=2.5,
                output_dir=tmpdir,
                learning_rate=0.1,
                eval_steps=5,
                eval_strategy="steps",
                save_steps=5,
                load_best_model_at_end=True,
                metric_for_best_model="accuracy",
                compute_metrics=AlmostAccuracy(),
            )
            self.assertTrue(trainer.args.greater_is_better)
            trainer.train()
            self.check_saved_checkpoints(tmpdir, 5, total)
            self.check_best_model_has_been_loaded(tmpdir, 5, total, trainer, "eval_accuracy", greater_is_better=True)

        with tempfile.TemporaryDirectory() as tmpdir:
            trainer = get_regression_trainer(
                a=1.5,
                b=2.5,
                output_dir=tmpdir,
                learning_rate=0.1,
                eval_strategy="epoch",
                save_strategy="epoch",
                load_best_model_at_end=True,
                metric_for_best_model="accuracy",
                compute_metrics=AlmostAccuracy(),
            )
            self.assertTrue(trainer.args.greater_is_better)
            trainer.train()
            self.check_saved_checkpoints(tmpdir, 64 // self.batch_size, total)
            self.check_best_model_has_been_loaded(
                tmpdir, 64 // self.batch_size, total, trainer, "eval_accuracy", greater_is_better=True
            )

        # Test this works with a non PreTrainedModel
        with tempfile.TemporaryDirectory() as tmpdir:
            trainer = get_regression_trainer(
                output_dir=tmpdir,
                learning_rate=0.1,
                eval_steps=5,
                eval_strategy="steps",
                save_steps=5,
                load_best_model_at_end=True,
                pretrained=False,
            )
            self.assertFalse(trainer.args.greater_is_better)
            trainer.train()
            self.check_saved_checkpoints(tmpdir, 5, total, is_pretrained=False)
            self.check_best_model_has_been_loaded(tmpdir, 5, total, trainer, "eval_loss", is_pretrained=False)

    @require_safetensors
    def test_load_best_model_from_safetensors(self):
        total = int(self.n_epochs * 64 / self.batch_size)
        for save_safetensors, pretrained in product([False, True], [False, True]):
            with tempfile.TemporaryDirectory() as tmpdir:
                trainer = get_regression_trainer(
                    a=1.5,
                    b=2.5,
                    output_dir=tmpdir,
                    learning_rate=0.1,
                    eval_steps=5,
                    eval_strategy="steps",
                    save_steps=5,
                    load_best_model_at_end=True,
                    save_safetensors=save_safetensors,
                    pretrained=pretrained,
                )
                self.assertFalse(trainer.args.greater_is_better)
                trainer.train()
                self.check_saved_checkpoints(tmpdir, 5, total, is_pretrained=pretrained, safe_weights=save_safetensors)
                self.check_best_model_has_been_loaded(
                    tmpdir, 5, total, trainer, "eval_loss", is_pretrained=pretrained, safe_weights=save_safetensors
                )

    @slow
    def test_trainer_eval_mrpc(self):
        MODEL_ID = "google-bert/bert-base-cased-finetuned-mrpc"
        tokenizer = AutoTokenizer.from_pretrained(MODEL_ID)
        model = AutoModelForSequenceClassification.from_pretrained(MODEL_ID)
        data_args = GlueDataTrainingArguments(
            task_name="mrpc", data_dir=f"{get_tests_dir()}/fixtures/tests_samples/MRPC", overwrite_cache=True
        )
        eval_dataset = GlueDataset(data_args, tokenizer=tokenizer, mode="dev")

        with tempfile.TemporaryDirectory() as tmp_dir:
            training_args = TrainingArguments(output_dir=tmp_dir, use_cpu=True, report_to="none")
            trainer = Trainer(model=model, args=training_args, eval_dataset=eval_dataset)
            result = trainer.evaluate()
            self.assertLess(result["eval_loss"], 0.2)

    @slow
    def test_trainer_eval_multiple(self):
        MODEL_ID = "openai-community/gpt2"
        tokenizer = AutoTokenizer.from_pretrained(MODEL_ID)
        model = AutoModelForCausalLM.from_pretrained(MODEL_ID)
        dataset = LineByLineTextDataset(
            tokenizer=tokenizer,
            file_path=PATH_SAMPLE_TEXT,
            block_size=tokenizer.max_len_single_sentence,
        )
        for example in dataset.examples:
            example["labels"] = example["input_ids"]
        with tempfile.TemporaryDirectory() as tmp_dir:
            training_args = TrainingArguments(
                output_dir=tmp_dir,
                use_cpu=True,
                per_device_eval_batch_size=1,
                report_to="none",
            )
            trainer = Trainer(
                model=model,
                args=training_args,
                eval_dataset={
                    "data1": dataset,
                    "data2": dataset,
                },
            )
            result = trainer.evaluate()
            self.assertIn("eval_data1_loss", result)
            self.assertIn("eval_data2_loss", result)

    @slow
    def test_trainer_eval_lm(self):
        MODEL_ID = "distilbert/distilroberta-base"
        tokenizer = AutoTokenizer.from_pretrained(MODEL_ID)
        dataset = LineByLineTextDataset(
            tokenizer=tokenizer,
            file_path=PATH_SAMPLE_TEXT,
            block_size=tokenizer.max_len_single_sentence,
        )
        self.assertEqual(len(dataset), 31)

    def test_training_iterable_dataset(self):
        config = RegressionModelConfig()
        model = RegressionPreTrainedModel(config)
        # Adding one column not used by the model should have no impact
        train_dataset = SampleIterableDataset(label_names=["labels", "extra"])

        with tempfile.TemporaryDirectory() as tmp_dir:
            args = RegressionTrainingArguments(output_dir=tmp_dir, max_steps=4)
            trainer = Trainer(model=model, args=args, train_dataset=train_dataset)
            trainer.train()
            self.assertEqual(trainer.state.global_step, 4)

            loader = trainer.get_train_dataloader()
            self.assertIsInstance(loader, torch.utils.data.DataLoader)
            self.assertIsInstance(loader.sampler, torch.utils.data.dataloader._InfiniteConstantSampler)

    def test_evaluation_iterable_dataset(self):
        config = RegressionModelConfig(a=1.5, b=2.5)
        model = RegressionPreTrainedModel(config)
        # Adding one column not used by the model should have no impact
        eval_dataset = SampleIterableDataset(label_names=["labels", "extra"])

        with tempfile.TemporaryDirectory() as tmp_dir:
            args = RegressionTrainingArguments(output_dir=tmp_dir)
            trainer = Trainer(model=model, args=args, eval_dataset=eval_dataset, compute_metrics=AlmostAccuracy())
            results = trainer.evaluate()

            x, y = trainer.eval_dataset.dataset.x, trainer.eval_dataset.dataset.ys[0]
            pred = 1.5 * x + 2.5
            expected_loss = ((pred - y) ** 2).mean()
            self.assertAlmostEqual(results["eval_loss"], expected_loss)
            expected_acc = AlmostAccuracy()((pred, y))["accuracy"]
            self.assertAlmostEqual(results["eval_accuracy"], expected_acc)

            # With a number of elements not a round multiple of the batch size
            eval_dataset = SampleIterableDataset(length=66)
            results = trainer.evaluate(eval_dataset)

            x, y = eval_dataset.dataset.x, eval_dataset.dataset.ys[0]
            pred = 1.5 * x + 2.5
            expected_loss = ((pred - y) ** 2).mean()
            self.assertAlmostEqual(results["eval_loss"], expected_loss)
            expected_acc = AlmostAccuracy()((pred, y))["accuracy"]
            self.assertAlmostEqual(results["eval_accuracy"], expected_acc)

    def test_predict_iterable_dataset(self):
        config = RegressionModelConfig(a=1.5, b=2.5)
        model = RegressionPreTrainedModel(config)
        eval_dataset = SampleIterableDataset()

        with tempfile.TemporaryDirectory() as tmp_dir:
            args = RegressionTrainingArguments(output_dir=tmp_dir)
            trainer = Trainer(model=model, args=args, eval_dataset=eval_dataset, compute_metrics=AlmostAccuracy())

            preds = trainer.predict(trainer.eval_dataset).predictions
            x = eval_dataset.dataset.x
            self.assertTrue(np.allclose(preds, 1.5 * x + 2.5))

            # With a number of elements not a round multiple of the batch size
            # Adding one column not used by the model should have no impact
            test_dataset = SampleIterableDataset(length=66, label_names=["labels", "extra"])
            preds = trainer.predict(test_dataset).predictions
            x = test_dataset.dataset.x
            self.assertTrue(np.allclose(preds, 1.5 * x + 2.5))

    def test_num_train_epochs_in_training(self):
        # len(train_dl) < gradient_accumulation_steps shouldn't give ``ZeroDivisionError`` when ``max_steps`` is given.
        # It should give 1 update step for each epoch.
        with tempfile.TemporaryDirectory() as tmp_dir:
            trainer = get_regression_trainer(
                max_steps=3,
                train_len=64,
                per_device_train_batch_size=16,
                gradient_accumulation_steps=5,
                output_dir=tmp_dir,
            )
            train_output = trainer.train()
            self.assertEqual(train_output.global_step, 3)

            # Even ``max_steps`` is not specified, we still expect 1 update step for each epoch if
            # len(train_dl) < gradient_accumulation_steps.
            trainer = get_regression_trainer(
                train_len=64, per_device_train_batch_size=16, gradient_accumulation_steps=5, output_dir=tmp_dir
            )
            train_output = trainer.train()
            self.assertEqual(train_output.global_step, int(self.n_epochs))

    def test_early_stopping_callback(self):
        # early stopping stops training before num_training_epochs
        with tempfile.TemporaryDirectory() as tmp_dir:
            trainer = get_regression_trainer(
                output_dir=tmp_dir,
                num_train_epochs=20,
                gradient_accumulation_steps=1,
                per_device_train_batch_size=16,
                load_best_model_at_end=True,
                eval_strategy=IntervalStrategy.EPOCH,
                save_strategy=IntervalStrategy.EPOCH,
                compute_metrics=AlmostAccuracy(),
                metric_for_best_model="accuracy",
            )
            trainer.add_callback(EarlyStoppingCallback(1, 0.0001))
            train_output = trainer.train()
            self.assertLess(train_output.global_step, 20 * 64 / 16)

        # Invalid inputs to trainer with early stopping callback result in assertion error
        with tempfile.TemporaryDirectory() as tmp_dir:
            trainer = get_regression_trainer(
                output_dir=tmp_dir,
                num_train_epochs=20,
                gradient_accumulation_steps=1,
                per_device_train_batch_size=16,
                eval_strategy=IntervalStrategy.EPOCH,
                compute_metrics=AlmostAccuracy(),
                metric_for_best_model="accuracy",
            )
            trainer.add_callback(EarlyStoppingCallback(1))
            self.assertEqual(trainer.state.global_step, 0)
            try:
                trainer.train()
            except AssertionError:
                self.assertEqual(trainer.state.global_step, 0)

        # even if load_best_model_at_end is False, `best_model_checkpoint` should be set
        with tempfile.TemporaryDirectory() as tmp_dir:
            trainer = get_regression_trainer(
                output_dir=tmp_dir,
                num_train_epochs=20,
                gradient_accumulation_steps=1,
                per_device_train_batch_size=16,
                load_best_model_at_end=False,
                eval_strategy=IntervalStrategy.EPOCH,
                save_strategy=IntervalStrategy.EPOCH,
                compute_metrics=AlmostAccuracy(),
                metric_for_best_model="accuracy",
            )
            trainer.add_callback(EarlyStoppingCallback(1, 0.0001))
            train_output = trainer.train()
            self.assertIsNotNone(trainer.state.best_model_checkpoint)

    def test_flos_extraction(self):
        with tempfile.TemporaryDirectory() as tmp_dir:
            trainer = get_regression_trainer(learning_rate=0.1, output_dir=tmp_dir)

            def assert_flos_extraction(trainer, wrapped_model_to_check):
                self.assertEqual(trainer.model, trainer.accelerator.unwrap_model(wrapped_model_to_check))
                self.assertGreaterEqual(
                    getattr(trainer.accelerator.unwrap_model(wrapped_model_to_check).config, "total_flos", 0), 0
                )

            # with plain model
            assert_flos_extraction(trainer, trainer.model)

            # with enforced DataParallel
            assert_flos_extraction(trainer, nn.DataParallel(trainer.model))

            trainer.train()
            self.assertTrue(isinstance(trainer.state.total_flos, float))

    def check_checkpoint_deletion(self, trainer, output_dir, expected):
        # Make fake checkpoints
        for n in [5, 10, 15, 20, 25]:
            os.makedirs(os.path.join(output_dir, f"{PREFIX_CHECKPOINT_DIR}-{n}"), exist_ok=True)
        trainer._rotate_checkpoints(output_dir=output_dir)
        glob_checkpoints = [str(x) for x in Path(output_dir).glob(f"{PREFIX_CHECKPOINT_DIR}-*")]
        values = [int(re.match(f".*{PREFIX_CHECKPOINT_DIR}-([0-9]+)", d).groups()[0]) for d in glob_checkpoints]
        self.assertSetEqual(set(values), set(expected))

    def test_checkpoint_rotation(self):
        with tempfile.TemporaryDirectory() as tmp_dir:
            # Without best model at end
            trainer = get_regression_trainer(output_dir=tmp_dir, save_total_limit=2)
            self.check_checkpoint_deletion(trainer, tmp_dir, [20, 25])

            # With best model at end
            trainer = get_regression_trainer(
                output_dir=tmp_dir, eval_strategy="steps", load_best_model_at_end=True, save_total_limit=2
            )
            trainer.state.best_model_checkpoint = os.path.join(tmp_dir, "checkpoint-5")
            self.check_checkpoint_deletion(trainer, tmp_dir, [5, 25])

            # Edge case: we don't always honor save_total_limit=1 if load_best_model_at_end=True to be able to resume
            # from checkpoint
            trainer = get_regression_trainer(
                output_dir=tmp_dir, eval_strategy="steps", load_best_model_at_end=True, save_total_limit=1
            )
            trainer.state.best_model_checkpoint = os.path.join(tmp_dir, "checkpoint-25")
            self.check_checkpoint_deletion(trainer, tmp_dir, [25])

            trainer.state.best_model_checkpoint = os.path.join(tmp_dir, "checkpoint-5")
            self.check_checkpoint_deletion(trainer, tmp_dir, [5, 25])

    def test_compare_trainer_and_checkpoint_args_logging(self):
        logger = logging.get_logger()

        with tempfile.TemporaryDirectory() as tmpdir, CaptureLogger(logger) as cl:
            trainer = get_regression_trainer(
                output_dir=tmpdir,
                train_len=128,
                eval_steps=5,
                gradient_accumulation_steps=2,
                per_device_train_batch_size=4,
                save_steps=5,
                learning_rate=0.1,
            )
            trainer.train()

            checkpoint = os.path.join(tmpdir, "checkpoint-5")
            checkpoint_trainer = get_regression_trainer(
                output_dir=tmpdir,
                train_len=256,
                eval_steps=10,
                gradient_accumulation_steps=4,
                per_device_train_batch_size=8,
                save_steps=10,
                learning_rate=0.1,
            )
            checkpoint_trainer.train(resume_from_checkpoint=checkpoint)

        self.assertIn("save_steps: 10 (from args) != 5 (from trainer_state.json)", cl.out)

        self.assertIn(
            "per_device_train_batch_size: 8 (from args) != 4 (from trainer_state.json)",
            cl.out,
        )
        self.assertIn(
            "eval_steps: 10 (from args) != 5 (from trainer_state.json)",
            cl.out,
        )

    def check_mem_metrics(self, trainer, check_func):
        metrics = trainer.train().metrics
        check_func("init_mem_cpu_alloc_delta", metrics)
        check_func("train_mem_cpu_alloc_delta", metrics)
        if backend_device_count(torch_device) > 0:
            check_func("init_mem_gpu_alloc_delta", metrics)
            check_func("train_mem_gpu_alloc_delta", metrics)

        metrics = trainer.evaluate()
        check_func("eval_mem_cpu_alloc_delta", metrics)
        if backend_device_count(torch_device) > 0:
            check_func("eval_mem_gpu_alloc_delta", metrics)

        metrics = trainer.predict(RegressionDataset()).metrics
        check_func("test_mem_cpu_alloc_delta", metrics)
        if backend_device_count(torch_device) > 0:
            check_func("test_mem_gpu_alloc_delta", metrics)

    def test_mem_metrics(self):
        with tempfile.TemporaryDirectory() as tmp_dir:
            # with mem metrics enabled
            trainer = get_regression_trainer(skip_memory_metrics=False, output_dir=tmp_dir)
            self.check_mem_metrics(trainer, self.assertIn)

            # with mem metrics disabled
            trainer = get_regression_trainer(skip_memory_metrics=True, output_dir=tmp_dir)
            self.check_mem_metrics(trainer, self.assertNotIn)

    @require_torch_accelerator
    def test_fp16_full_eval(self):
        # this is a sensitive test so let's keep debugging printouts in place for quick diagnosis.
        # it's using pretty large safety margins, but small enough to detect broken functionality.
        debug = 0
        n_gpus = backend_device_count(torch_device)

        with tempfile.TemporaryDirectory() as tmp_dir:
            bs = 8
            eval_len = 16 * n_gpus
            # make the params somewhat big so that there will be enough RAM consumed to be able to
            # measure things. We should get about 64KB for a+b in fp32
            a = torch.ones(1000, bs) + 0.001
            b = torch.ones(1000, bs) - 0.001

            # 1. with fp16_full_eval disabled
            trainer = get_regression_trainer(
                a=a, b=b, eval_len=eval_len, skip_memory_metrics=False, output_dir=tmp_dir
            )
            metrics = trainer.evaluate()
            del trainer
            gc.collect()

            fp32_init = metrics["init_mem_gpu_alloc_delta"]
            fp32_eval = metrics["eval_mem_gpu_alloc_delta"]

            if debug:
                print(f"fp32_init {fp32_init}")
                print(f"fp32_eval {fp32_eval}")

            # here we expect the model to be preloaded in trainer.__init__ and consume around 64K gpu ram.
            # perfect world: fp32_init == 64<<10
            self.assertGreater(fp32_init, 59_000)
            # after eval should be no extra memory allocated - with a small margin (other than the peak
            # memory consumption for the forward calculation that gets recovered)
            # perfect world: fp32_eval == close to zero
            self.assertLess(fp32_eval, 5_000)

            # 2. with fp16_full_eval enabled
            trainer = get_regression_trainer(
                a=a, b=b, eval_len=eval_len, fp16_full_eval=True, skip_memory_metrics=False, output_dir=tmp_dir
            )
            metrics = trainer.evaluate()
            fp16_init = metrics["init_mem_gpu_alloc_delta"]
            fp16_eval = metrics["eval_mem_gpu_alloc_delta"]

            if debug:
                print(f"fp16_init {fp16_init}")
                print(f"fp16_eval {fp16_eval}")

            # here we expect the model to not be preloaded in trainer.__init__, so with a small margin it should be close to 0
            # perfect world: fp16_init == close to zero
            self.assertLess(fp16_init, 5_000)
            # here we put the model on device in eval and only `half()` of it, i.e. about 32K,(again we ignore the peak margin which gets returned back)
            # perfect world: fp32_init == 32<<10
            self.assertGreater(fp16_eval, 27_000)

            # 3. relative comparison fp32 vs full fp16
            # should be about half of fp16_init
            # perfect world: fp32_init/2 == fp16_eval
            self.assertAlmostEqual(fp16_eval, fp32_init / 2, delta=5_000)

    @require_non_xpu
    @require_torch_non_multi_gpu
    @require_torchdynamo
    @require_torch_tensorrt_fx
    def test_torchdynamo_full_eval(self):
        import torchdynamo

        # torchdynamo at the moment doesn't support DP/DDP, therefore require a single gpu
        n_gpus = get_gpu_count()

        bs = 8
        eval_len = 16 * n_gpus
        # make the params are somewhat big so that there will be enough RAM consumed to be able to
        # measure things. We should get about 64KB for a+b in fp32
        a = torch.ones(1000, bs) + 0.001
        b = torch.ones(1000, bs) - 0.001

        with tempfile.TemporaryDirectory() as tmp_dir:
            # 1. Default - without TorchDynamo
            trainer = get_regression_trainer(a=a, b=b, eval_len=eval_len, output_dir=tmp_dir)
            metrics = trainer.evaluate()
            original_eval_loss = metrics["eval_loss"]
            del trainer

            # 2. TorchDynamo eager
            trainer = get_regression_trainer(a=a, b=b, eval_len=eval_len, torchdynamo="eager", output_dir=tmp_dir)
            metrics = trainer.evaluate()
            self.assertAlmostEqual(metrics["eval_loss"], original_eval_loss)
            del trainer
            torchdynamo.reset()

            # 3. TorchDynamo nvfuser
            trainer = get_regression_trainer(a=a, b=b, eval_len=eval_len, torchdynamo="nvfuser", output_dir=tmp_dir)
            metrics = trainer.evaluate()
            self.assertAlmostEqual(metrics["eval_loss"], original_eval_loss)
            torchdynamo.reset()

            # 4. TorchDynamo fx2trt
            trainer = get_regression_trainer(a=a, b=b, eval_len=eval_len, torchdynamo="fx2trt", output_dir=tmp_dir)
            metrics = trainer.evaluate()
            self.assertAlmostEqual(metrics["eval_loss"], original_eval_loss)
            torchdynamo.reset()

    @unittest.skip(reason="torch 2.0.0 gives `ModuleNotFoundError: No module named 'torchdynamo'`.")
    @require_torch_non_multi_gpu
    @require_torchdynamo
    def test_torchdynamo_memory(self):
        # torchdynamo at the moment doesn't support DP/DDP, therefore require a single gpu
        import torchdynamo

        class CustomTrainer(Trainer):
            def compute_loss(self, model, inputs, return_outputs=False):
                x = inputs["x"]
                output = model(x)
                if self.args.n_gpu == 1:
                    return output.mean()
                return output

        class MyModule(torch.nn.Module):
            """Simple module that does aggressive fusion"""

            def __init__(self):
                super().__init__()

            def forward(self, x):
                for _ in range(20):
                    x = torch.cos(x)
                return x

        mod = MyModule()

        # 1. without TorchDynamo (eager baseline)
        a = torch.ones(1024, 1024, device="cuda", requires_grad=True)
        a.grad = None
        trainer = CustomTrainer(model=mod)
        # warmup
        for _ in range(10):
            orig_loss = trainer.training_step(mod, {"x": a})

        # resets
        gc.collect()
        torch.cuda.empty_cache()
        torch.cuda.reset_peak_memory_stats()

        orig_loss = trainer.training_step(mod, {"x": a})
        orig_peak_mem = torch.cuda.max_memory_allocated()
        torchdynamo.reset()
        del trainer

        # 2. TorchDynamo nvfuser
        with tempfile.TemporaryDirectory() as tmp_dir:
            a = torch.ones(1024, 1024, device="cuda", requires_grad=True)
            a.grad = None
            args = TrainingArguments(output_dir=tmp_dir, torchdynamo="nvfuser")
            trainer = CustomTrainer(model=mod, args=args)
            # warmup
            for _ in range(10):
                loss = trainer.training_step(mod, {"x": a})

            # resets
            gc.collect()
            torch.cuda.empty_cache()
            torch.cuda.reset_peak_memory_stats()

            loss = trainer.training_step(mod, {"x": a})
            peak_mem = torch.cuda.max_memory_allocated()
            torchdynamo.reset()
            del trainer

            # Functional check
            self.assertAlmostEqual(loss, orig_loss)

            # AOT Autograd recomputaion and nvfuser recomputation optimization
            # aggressively fuses the operations and reduce the memory footprint.
            self.assertGreater(orig_peak_mem, peak_mem * 2)

    @require_torch_accelerator
    @require_torch_bf16
    def test_bf16_full_eval(self):
        # note: most of the logic is the same as test_fp16_full_eval

        # this is a sensitive test so let's keep debugging printouts in place for quick diagnosis.
        # it's using pretty large safety margins, but small enough to detect broken functionality.
        debug = 0
        n_gpus = backend_device_count(torch_device)

        bs = 8
        eval_len = 16 * n_gpus
        # make the params somewhat big so that there will be enough RAM consumed to be able to
        # measure things. We should get about 64KB for a+b in fp32
        a = torch.ones(1000, bs) + 0.001
        b = torch.ones(1000, bs) - 0.001

        with tempfile.TemporaryDirectory() as tmp_dir:
            # 1. with bf16_full_eval disabled
            trainer = get_regression_trainer(
                a=a, b=b, eval_len=eval_len, skip_memory_metrics=False, output_dir=tmp_dir
            )
            metrics = trainer.evaluate()
            del trainer
            gc.collect()

            fp32_init = metrics["init_mem_gpu_alloc_delta"]
            fp32_eval = metrics["eval_mem_gpu_alloc_delta"]

            if debug:
                print(f"fp32_init {fp32_init}")
                print(f"fp32_eval {fp32_eval}")

            # here we expect the model to be preloaded in trainer.__init__ and consume around 64K gpu ram.
            # perfect world: fp32_init == 64<<10
            self.assertGreater(fp32_init, 59_000)
            # after eval should be no extra memory allocated - with a small margin (other than the peak
            # memory consumption for the forward calculation that gets recovered)
            # perfect world: fp32_eval == close to zero
            self.assertLess(fp32_eval, 5_000)

            # 2. with bf16_full_eval enabled
            trainer = get_regression_trainer(
                a=a, b=b, eval_len=eval_len, bf16_full_eval=True, skip_memory_metrics=False, output_dir=tmp_dir
            )
            metrics = trainer.evaluate()
            bf16_init = metrics["init_mem_gpu_alloc_delta"]
            bf16_eval = metrics["eval_mem_gpu_alloc_delta"]

            if debug:
                print(f"bf16_init {bf16_init}")
                print(f"bf16_eval {bf16_eval}")

            # here we expect the model to not be preloaded in trainer.__init__, so with a small margin it should be close to 0
            # perfect world: bf16_init == close to zero
            self.assertLess(bf16_init, 5_000)
            # here we put the model on device in eval and only `half()` of it, i.e. about 32K,(again we ignore the peak margin which gets returned back)
            # perfect world: fp32_init == 32<<10
            self.assertGreater(bf16_eval, 27_000)

            # 3. relative comparison fp32 vs full bf16
            # should be about half of bf16_init
            # perfect world: fp32_init/2 == bf16_eval
            self.assertAlmostEqual(bf16_eval, fp32_init / 2, delta=5_000)

    def test_no_wd_param_group(self):
        model = nn.Sequential(TstLayer(128), nn.ModuleList([TstLayer(128), TstLayer(128)]))
        with tempfile.TemporaryDirectory() as tmp_dir:
            trainer = Trainer(model=model, args=TrainingArguments(output_dir=tmp_dir, report_to="none"))
            trainer.create_optimizer_and_scheduler(10)
            wd_names = ['0.linear1.weight', '0.linear2.weight', '1.0.linear1.weight', '1.0.linear2.weight', '1.1.linear1.weight', '1.1.linear2.weight']  # fmt: skip
            wd_params = [p for n, p in model.named_parameters() if n in wd_names]
            no_wd_params = [p for n, p in model.named_parameters() if n not in wd_names]
            self.assertListEqual(trainer.optimizer.param_groups[0]["params"], wd_params)
            self.assertListEqual(trainer.optimizer.param_groups[1]["params"], no_wd_params)

    @slow
    @require_torch_multi_accelerator
    def test_end_to_end_example(self):
        # Tests that `translation.py` will run without issues
        script_path = os.path.abspath(
            os.path.join(
                os.path.dirname(__file__), "..", "..", "examples", "pytorch", "translation", "run_translation.py"
            )
        )

        with tempfile.TemporaryDirectory() as tmpdir:
            command = [
                "accelerate",
                "launch",
                script_path,
                "--model_name_or_path",
                "google-t5/t5-small",
                "--per_device_train_batch_size",
                "1",
                "--output_dir",
                tmpdir,
                "--overwrite_output_dir",
                "--do_train",
                "--max_train_samples",
                "64",
                "--num_train_epochs",
                "1",
                "--dataset_name",
                "wmt16",
                "--dataset_config",
                "ro-en",
                "--source_lang",
                "en",
                "--target_lang",
                "ro",
                "--do_predict",
                "--max_predict_samples",
                "64",
                "--predict_with_generate",
                "--ddp_timeout",
                "60",
                "--report_to",
                "none",
            ]
            execute_subprocess_async(command)
            # successful return here == success - any errors would have caused an error or a timeout in the sub-call

    def test_accelerator_config_empty(self):
        # Checks that a config can be made with the defaults if not passed
        with tempfile.TemporaryDirectory() as tmp_dir:
            config = RegressionModelConfig(a=1.5, b=2.5)
            model = RegressionPreTrainedModel(config)
            eval_dataset = SampleIterableDataset()

            # Leaves one option as something *not* basic
            args = RegressionTrainingArguments(output_dir=tmp_dir)
            trainer = Trainer(model=model, args=args, eval_dataset=eval_dataset)
            self.assertEqual(trainer.accelerator.split_batches, False)
            self.assertEqual(trainer.accelerator.dispatch_batches, None)
            self.assertEqual(trainer.accelerator.even_batches, True)
            self.assertEqual(trainer.accelerator.use_seedable_sampler, True)

            if GRAD_ACCUM_KWARGS_VERSION_AVAILABLE:
                # gradient accumulation kwargs configures gradient_state
                self.assertNotIn("sync_each_batch", trainer.accelerator.gradient_state.plugin_kwargs)

    def test_accelerator_config_from_dict(self):
        # Checks that accelerator kwargs can be passed through
        # and the accelerator is initialized respectively
        with tempfile.TemporaryDirectory() as tmp_dir:
            config = RegressionModelConfig(a=1.5, b=2.5)
            model = RegressionPreTrainedModel(config)
            eval_dataset = SampleIterableDataset()

            accelerator_config = {
                "split_batches": True,
                "dispatch_batches": True,
                "even_batches": False,
                "use_seedable_sampler": True,
            }
            if GRAD_ACCUM_KWARGS_VERSION_AVAILABLE:
                accelerator_config["gradient_accumulation_kwargs"] = {"sync_each_batch": True}

            # Leaves all options as something *not* basic
            args = RegressionTrainingArguments(output_dir=tmp_dir, accelerator_config=accelerator_config)
            trainer = Trainer(model=model, args=args, eval_dataset=eval_dataset)
            self.assertEqual(trainer.accelerator.split_batches, True)
            self.assertEqual(trainer.accelerator.dispatch_batches, True)
            self.assertEqual(trainer.accelerator.even_batches, False)
            self.assertEqual(trainer.accelerator.use_seedable_sampler, True)

    def test_accelerator_config_from_yaml(self):
        # Checks that accelerator kwargs can be passed through
        # and the accelerator is initialized respectively
        with tempfile.TemporaryDirectory() as tmp_dir:
            path_file = Path(tmp_dir) / "accelerator_config.json"
            with open(path_file, "w") as f:
                accelerator_config = {
                    "split_batches": True,
                    "dispatch_batches": True,
                    "even_batches": False,
                    "use_seedable_sampler": False,
                }
                json.dump(accelerator_config, f)
            config = RegressionModelConfig(a=1.5, b=2.5)
            model = RegressionPreTrainedModel(config)
            eval_dataset = SampleIterableDataset()

            # Leaves all options as something *not* basic
            args = RegressionTrainingArguments(output_dir=tmp_dir, accelerator_config=path_file)
            trainer = Trainer(model=model, args=args, eval_dataset=eval_dataset)
            self.assertEqual(trainer.accelerator.split_batches, True)
            self.assertEqual(trainer.accelerator.dispatch_batches, True)
            self.assertEqual(trainer.accelerator.even_batches, False)
            self.assertEqual(trainer.accelerator.use_seedable_sampler, False)

    def test_accelerator_config_from_dataclass(self):
        # Checks that accelerator kwargs can be passed through
        # and the accelerator is initialized respectively

        accelerator_config = AcceleratorConfig(
            split_batches=True,
            dispatch_batches=True,
            even_batches=False,
            use_seedable_sampler=False,
        )
        config = RegressionModelConfig(a=1.5, b=2.5)
        model = RegressionPreTrainedModel(config)
        eval_dataset = SampleIterableDataset()
        with tempfile.TemporaryDirectory() as tmp_dir:
            args = RegressionTrainingArguments(output_dir=tmp_dir, accelerator_config=accelerator_config)
            trainer = Trainer(model=model, args=args, eval_dataset=eval_dataset)
            self.assertEqual(trainer.accelerator.split_batches, True)
            self.assertEqual(trainer.accelerator.dispatch_batches, True)
            self.assertEqual(trainer.accelerator.even_batches, False)
            self.assertEqual(trainer.accelerator.use_seedable_sampler, False)

    @require_accelerate_version_min_0_28
    def test_accelerate_config_from_dataclass_grad_accum(self):
        # Checks that accelerator kwargs can be passed through
        # and the accelerator is initialized respectively

        grad_acc_kwargs = {
            "num_steps": 10,
            "adjust_scheduler": False,
            "sync_with_dataloader": False,
            "sync_each_batch": True,
        }
        accelerator_config = AcceleratorConfig(
            split_batches=True,
            dispatch_batches=True,
            even_batches=False,
            use_seedable_sampler=False,
            gradient_accumulation_kwargs=grad_acc_kwargs,
        )
        config = RegressionModelConfig(a=1.5, b=2.5)
        model = RegressionPreTrainedModel(config)
        eval_dataset = SampleIterableDataset()
        with tempfile.TemporaryDirectory() as tmp_dir:
            args = RegressionTrainingArguments(output_dir=tmp_dir, accelerator_config=accelerator_config)
            trainer = Trainer(model=model, args=args, eval_dataset=eval_dataset)
            self.assertEqual(trainer.args.gradient_accumulation_steps, 10)

    def test_accelerator_config_from_partial(self):
        # Checks that accelerator kwargs can be passed through
        # and the accelerator is initialized respectively
        with tempfile.TemporaryDirectory() as tmp_dir:
            config = RegressionModelConfig(a=1.5, b=2.5)
            model = RegressionPreTrainedModel(config)
            eval_dataset = SampleIterableDataset()

            # Leaves one option as something *not* basic
            args = RegressionTrainingArguments(
                output_dir=tmp_dir,
                accelerator_config={
                    "split_batches": True,
                },
            )
            trainer = Trainer(model=model, args=args, eval_dataset=eval_dataset)
            self.assertEqual(trainer.accelerator.split_batches, True)
            self.assertEqual(trainer.accelerator.dispatch_batches, None)
            self.assertEqual(trainer.accelerator.even_batches, True)
            self.assertEqual(trainer.accelerator.use_seedable_sampler, True)

    def test_accelerator_config_from_dict_with_deprecated_args(self):
        # Checks that accelerator kwargs can be passed through
        # and the accelerator is initialized respectively
        # and maintains the deprecated args if passed in
        with tempfile.TemporaryDirectory() as tmp_dir:
            config = RegressionModelConfig(a=1.5, b=2.5)
            model = RegressionPreTrainedModel(config)
            eval_dataset = SampleIterableDataset()

            # Leaves all options as something *not* basic
            with self.assertWarns(FutureWarning) as cm:
                args = RegressionTrainingArguments(
                    output_dir=tmp_dir,
                    accelerator_config={
                        "split_batches": True,
                    },
                    dispatch_batches=False,
                )
                self.assertIn("dispatch_batches", str(cm.warnings[0].message))
            trainer = Trainer(model=model, args=args, eval_dataset=eval_dataset)
            self.assertEqual(trainer.accelerator.dispatch_batches, False)
            self.assertEqual(trainer.accelerator.split_batches, True)
            with self.assertWarns(FutureWarning) as cm:
                args = RegressionTrainingArguments(
                    output_dir=tmp_dir,
                    accelerator_config={
                        "even_batches": False,
                    },
                    split_batches=True,
                )
                self.assertIn("split_batches", str(cm.warnings[0].message))
            trainer = Trainer(model=model, args=args, eval_dataset=eval_dataset)
            self.assertEqual(trainer.accelerator.split_batches, True)
            self.assertEqual(trainer.accelerator.even_batches, False)
            self.assertEqual(trainer.accelerator.dispatch_batches, None)

    def test_accelerator_config_only_deprecated_args(self):
        with tempfile.TemporaryDirectory() as tmp_dir:
            with self.assertWarns(FutureWarning) as cm:
                args = RegressionTrainingArguments(
                    output_dir=tmp_dir,
                    split_batches=True,
                )
                self.assertIn("split_batches", str(cm.warnings[0].message))
                config = RegressionModelConfig(a=1.5, b=2.5)
                model = RegressionPreTrainedModel(config)
                eval_dataset = SampleIterableDataset()
                trainer = Trainer(model=model, args=args, eval_dataset=eval_dataset)
                self.assertEqual(trainer.accelerator.split_batches, True)

    def test_accelerator_custom_state(self):
        AcceleratorState._reset_state(reset_partial_state=True)
        with tempfile.TemporaryDirectory() as tmp_dir:
            with self.assertRaises(ValueError) as cm:
                _ = RegressionTrainingArguments(output_dir=tmp_dir, accelerator_config={"use_configured_state": True})
                self.assertIn("Please define this beforehand", str(cm.warnings[0].message))
            _ = Accelerator()
            _ = RegressionTrainingArguments(output_dir=tmp_dir, accelerator_config={"use_configured_state": True})
        AcceleratorState._reset_state(reset_partial_state=True)

    @require_accelerate_version_min_0_28
    def test_accelerator_config_from_dict_grad_accum_num_steps(self):
        with tempfile.TemporaryDirectory() as tmp_dir:
            config = RegressionModelConfig(a=1.5, b=2.5)
            model = RegressionPreTrainedModel(config)
            eval_dataset = SampleIterableDataset()

            # case - TrainingArguments.gradient_accumulation_steps == 1
            #      - gradient_accumulation_kwargs['num_steps] == 1
            # results in grad accum set to 1
            args = RegressionTrainingArguments(
                output_dir=tmp_dir,
                gradient_accumulation_steps=1,
                accelerator_config={
                    "gradient_accumulation_kwargs": {
                        "num_steps": 1,
                    }
                },
            )
            trainer = Trainer(model=model, args=args, eval_dataset=eval_dataset)
            self.assertEqual(trainer.accelerator.gradient_state.plugin_kwargs["num_steps"], 1)

            # case - TrainingArguments.gradient_accumulation_steps > 1
            #      - gradient_accumulation_kwargs['num_steps] specified
            # results in exception raised
            args = RegressionTrainingArguments(
                output_dir=tmp_dir,
                gradient_accumulation_steps=2,
                accelerator_config={
                    "gradient_accumulation_kwargs": {
                        "num_steps": 10,
                    }
                },
            )
            with self.assertRaises(Exception) as context:
                trainer = Trainer(model=model, args=args, eval_dataset=eval_dataset)
            self.assertTrue("The `AcceleratorConfig`'s `num_steps` is set but" in str(context.exception))

    def test_accelerator_config_not_instantiated(self):
        # Checks that accelerator kwargs can be passed through
        # and the accelerator is initialized respectively
        with tempfile.TemporaryDirectory() as tmp_dir:
            with self.assertRaises(NotImplementedError) as context:
                _ = RegressionTrainingArguments(
                    output_dir=tmp_dir,
                    accelerator_config=AcceleratorConfig,
                )
            self.assertTrue("Tried passing in a callable to `accelerator_config`" in str(context.exception))

        # Now test with a custom subclass
        @dataclasses.dataclass
        class CustomAcceleratorConfig(AcceleratorConfig):
            pass

        @dataclasses.dataclass
        class CustomTrainingArguments(TrainingArguments):
            accelerator_config: dict = dataclasses.field(
                default=CustomAcceleratorConfig,
            )

        with tempfile.TemporaryDirectory() as tmp_dir:
            with self.assertRaises(NotImplementedError) as context:
                _ = CustomTrainingArguments(
                    output_dir=tmp_dir,
                )
            self.assertTrue("Tried passing in a callable to `accelerator_config`" in str(context.exception))

    def test_torch_dtype_to_json(self):
        @dataclasses.dataclass
        class TorchDtypeTrainingArguments(TrainingArguments):
            torch_dtype: torch.dtype = dataclasses.field(
                default=torch.float32,
            )

        for dtype in [
            "float32",
            "float64",
            "complex64",
            "complex128",
            "float16",
            "bfloat16",
            "uint8",
            "int8",
            "int16",
            "int32",
            "int64",
            "bool",
        ]:
            torch_dtype = getattr(torch, dtype)
            with tempfile.TemporaryDirectory() as tmp_dir:
                args = TorchDtypeTrainingArguments(output_dir=tmp_dir, torch_dtype=torch_dtype)

                args_dict = args.to_dict()
                self.assertIn("torch_dtype", args_dict)
                self.assertEqual(args_dict["torch_dtype"], dtype)

    @require_accelerate_version_min_0_30
    def test_eval_use_gather_object(self):
        train_dataset = RegressionDataset()
        eval_dataset = RegressionDataset()
        model = RegressionDictModel()
        with tempfile.TemporaryDirectory() as tmp_dir:
            args = TrainingArguments(tmp_dir, report_to="none", eval_use_gather_object=True)
            trainer = Trainer(model, args, train_dataset=train_dataset, eval_dataset=eval_dataset)
            trainer.train()
            _ = trainer.evaluate()
            _ = trainer.predict(eval_dataset)

    def test_trainer_saves_tokenizer(self):
        MODEL_ID = "google-bert/bert-base-uncased"
        tokenizer = AutoTokenizer.from_pretrained(MODEL_ID, use_fast=False)

        with tempfile.TemporaryDirectory() as tmp_dir:
            config = RegressionModelConfig(a=1.5, b=2.5)
            trainer = Trainer(
                model=RegressionPreTrainedModel(config),
                args=TrainingArguments(output_dir=tmp_dir),
                processing_class=tokenizer,
            )
            trainer.save_model()

            reloaded_tokenizer = AutoTokenizer.from_pretrained(tmp_dir)

        # For tokenizers, there isn't a direct to_dict method and the properties stored in the configs e.g.
        # saved tokens change overtime, so we check that two tokenizers are equal by comparing their encoded outputs
        test_sentence = "This is a test sentence"
        self.assertListEqual(
            tokenizer(test_sentence, padding="max_length").input_ids,
            reloaded_tokenizer(test_sentence, padding="max_length").input_ids,
        )

    @require_vision
    def test_trainer_saves_image_processor(self):
        MODEL_ID = "openai/clip-vit-base-patch32"
        image_processor = AutoImageProcessor.from_pretrained(MODEL_ID)

        with tempfile.TemporaryDirectory() as tmp_dir:
            config = RegressionModelConfig(a=1.5, b=2.5)
            trainer = Trainer(
                model=RegressionPreTrainedModel(config),
                args=TrainingArguments(output_dir=tmp_dir),
                processing_class=image_processor,
            )
            trainer.save_model()
            reloaded_image_processor = AutoImageProcessor.from_pretrained(tmp_dir)

        self.assertDictEqual(image_processor.to_dict(), reloaded_image_processor.to_dict())

    def test_trainer_saves_feature_extractor(self):
        MODEL_ID = "facebook/wav2vec2-base-960h"
        feature_extractor = AutoFeatureExtractor.from_pretrained(MODEL_ID)

        with tempfile.TemporaryDirectory() as tmp_dir:
            config = RegressionModelConfig(a=1.5, b=2.5)
            trainer = Trainer(
                model=RegressionPreTrainedModel(config),
                args=TrainingArguments(output_dir=tmp_dir),
                processing_class=feature_extractor,
            )
            trainer.save_model()

            reloaded_feature_extractor = AutoFeatureExtractor.from_pretrained(tmp_dir)

        self.assertDictEqual(feature_extractor.to_dict(), reloaded_feature_extractor.to_dict())

    @require_vision
    def test_trainer_saves_processor(self):
        MODEL_ID = "openai/clip-vit-base-patch32"
        image_processor = AutoImageProcessor.from_pretrained(MODEL_ID)
        tokenizer = AutoTokenizer.from_pretrained(MODEL_ID, use_fast=False)
        processor = AutoProcessor.from_pretrained(MODEL_ID)

        with tempfile.TemporaryDirectory() as tmp_dir:
            config = RegressionModelConfig(a=1.5, b=2.5)
            trainer = Trainer(
                model=RegressionPreTrainedModel(config),
                args=TrainingArguments(output_dir=tmp_dir),
                processing_class=processor,
            )
            trainer.save_model()

            reloaded_processor = AutoProcessor.from_pretrained(tmp_dir)
            reloaded_image_processor = AutoImageProcessor.from_pretrained(tmp_dir)
            reloaded_tokenizer = AutoTokenizer.from_pretrained(tmp_dir)

        self.assertDictEqual(reloaded_processor.to_dict(), processor.to_dict())

        image_processor_dict = image_processor.to_dict()
        reloaded_image_processor_dict = reloaded_image_processor.to_dict()
        # When the processor is saved in the trainer, the _processor_class gets set in the reload_image_processor dict
        image_processor_dict.pop("_processor_class")
        reloaded_image_processor_dict.pop("_processor_class")
        self.assertDictEqual(image_processor_dict, reloaded_image_processor_dict)

        # For tokenizers, there isn't a direct to_dict method and the properties stored in the configs e.g.
        # saved tokens change overtime, so we check that two tokenizers are equal by comparing their encoded outputs
        test_sentence = "This is a test sentence"
        self.assertListEqual(
            tokenizer(test_sentence, padding="max_length").input_ids,
            reloaded_tokenizer(test_sentence, padding="max_length").input_ids,
        )

    def test_save_best_checkpoint(self):
        freq = int(64 / self.batch_size)
        total = int(self.n_epochs * 64 / self.batch_size)

        # Case 1: args.metric_for_best_model == "accuracy".
        with tempfile.TemporaryDirectory() as tmpdir:
            trainer = get_regression_trainer(
                a=1.5,
                b=2.5,
                output_dir=tmpdir,
                learning_rate=0.1,
                eval_strategy="epoch",
                save_strategy="best",
                metric_for_best_model="accuracy",
                compute_metrics=AlmostAccuracy(),
            )
            self.assertTrue(trainer.args.metric_for_best_model == "accuracy")

            with patch.object(
                trainer,
                "_evaluate",
                side_effect=[
                    {"eval_loss": 0.03, "eval_accuracy": 0.60, "epoch": 1.0},
                    {"eval_loss": 0.02, "eval_accuracy": 0.65, "epoch": 2.0},
                    {"eval_loss": 0.01, "eval_accuracy": 0.64, "epoch": 3.0},
                ],
            ):
                trainer.train()

                self.assertEqual(len(os.listdir(tmpdir)), 2)
                self.check_saved_checkpoints(
                    output_dir=tmpdir,
                    freq=freq,
                    total=total,
                )

        # Case 2: args.metric_for_best_model == "loss".
        with tempfile.TemporaryDirectory() as tmpdir:
            trainer = get_regression_trainer(
                a=1.5,
                b=2.5,
                output_dir=tmpdir,
                learning_rate=0.1,
                eval_strategy="epoch",
                save_strategy="best",
                metric_for_best_model="loss",
                compute_metrics=AlmostAccuracy(),
            )
            self.assertTrue(trainer.args.metric_for_best_model == "loss")

            with patch.object(
                trainer,
                "_evaluate",
                side_effect=[
                    {"eval_loss": 0.03, "eval_accuracy": 0.60, "epoch": 1.0},
                    {"eval_loss": 0.02, "eval_accuracy": 0.65, "epoch": 2.0},
                    {"eval_loss": 0.03, "eval_accuracy": 0.66, "epoch": 3.0},
                ],
            ):
                trainer.train()

                self.assertEqual(len(os.listdir(tmpdir)), 2)
                self.check_saved_checkpoints(
                    output_dir=tmpdir,
                    freq=freq,
                    total=total,
                )

    def test_metric_for_best_model_behavior(self):
        # Case 1: Metric name not provided when `save_strategy == "best"`.
        # Should raise ValueError.
        with tempfile.TemporaryDirectory() as tmpdir:
            with self.assertRaises(ValueError) as context:
                trainer = get_regression_trainer(
                    a=1.5,
                    b=2.5,
                    output_dir=tmpdir,
                    learning_rate=0.1,
                    eval_strategy="epoch",
                    save_strategy="best",
                    compute_metrics=AlmostAccuracy(),
                )
            self.assertIn("`args.metric_for_best_model` must be provided", str(context.exception))

        # Case 2: Metric name not provided when `load_best_model_at_end == True`.
        # `metric_for_best_model` should be set to `"loss"` by default.
        with tempfile.TemporaryDirectory() as tmpdir:
            trainer = get_regression_trainer(
                a=1.5,
                b=2.5,
                output_dir=tmpdir,
                learning_rate=0.1,
                eval_strategy="steps",
                save_strategy="steps",
                load_best_model_at_end=True,
            )
            self.assertTrue(trainer.args.metric_for_best_model == "loss")


@require_torch
@is_staging_test
class TrainerIntegrationWithHubTester(unittest.TestCase):
    @classmethod
    def setUpClass(cls):
        cls._token = TOKEN
        HfFolder.save_token(TOKEN)

    def test_push_to_hub(self):
        with TemporaryHubRepo(token=self._token) as tmp_repo:
            output_dir_name = tmp_repo.repo_name
            with tempfile.TemporaryDirectory() as tmp_dir:
                trainer = get_regression_trainer(
                    output_dir=os.path.join(tmp_dir, output_dir_name),
                    push_to_hub=True,
                    hub_token=self._token,
                )
                url = trainer.push_to_hub()

            # Extract repo_name from the url
            re_search = re.search(ENDPOINT_STAGING + r"/([^/]+/[^/]+)/", url)
            self.assertTrue(re_search is not None)
            repo_name = re_search.groups()[0]

            self.assertEqual(repo_name, f"{USER}/{output_dir_name}")

            model = RegressionPreTrainedModel.from_pretrained(repo_name)
            self.assertEqual(model.a.item(), trainer.model.a.item())
            self.assertEqual(model.b.item(), trainer.model.b.item())

    def test_push_to_hub_in_organization(self):
        with TemporaryHubRepo(namespace="valid_org", token=self._token) as tmp_repo:
            with tempfile.TemporaryDirectory() as tmp_dir:
                trainer = get_regression_trainer(output_dir=tmp_dir)
                trainer.save_model()
                output_dir_name = tmp_repo.repo_name
                trainer = get_regression_trainer(
                    output_dir=os.path.join(tmp_dir, output_dir_name),
                    push_to_hub=True,
                    hub_model_id=f"valid_org/{output_dir_name}",
                    hub_token=self._token,
                )
                url = trainer.push_to_hub()

            # Extract repo_name from the url
            re_search = re.search(ENDPOINT_STAGING + r"/([^/]+/[^/]+)/", url)
            self.assertTrue(re_search is not None)
            repo_name = re_search.groups()[0]
            self.assertEqual(repo_name, f"valid_org/{output_dir_name}")

            model = RegressionPreTrainedModel.from_pretrained(f"valid_org/{output_dir_name}")
            self.assertEqual(model.a.item(), trainer.model.a.item())
            self.assertEqual(model.b.item(), trainer.model.b.item())

    def get_commit_history(self, repo):
        commit_logs = subprocess.run(
            "git log".split(),
            stderr=subprocess.PIPE,
            stdout=subprocess.PIPE,
            check=True,
            encoding="utf-8",
            cwd=repo,
        ).stdout
        commits = commit_logs.split("\n\n")[1::2]
        return [commit.strip() for commit in commits]

    def test_push_to_hub_with_saves_each_epoch(self):
        with TemporaryHubRepo(token=self._token) as tmp_repo:
            with tempfile.TemporaryDirectory() as tmp_dir:
                with self.assertLogs(level="WARNING") as logs:
                    output_dir_name = tmp_repo.repo_name
                    trainer = get_regression_trainer(
                        output_dir=os.path.join(tmp_dir, output_dir_name),
                        push_to_hub=True,
                        hub_token=self._token,
                        # To avoid any flakiness if the training goes faster than the uploads.
                        hub_always_push=True,
                        save_strategy="epoch",
                    )
                    trainer.train()

            commits = list_repo_commits(f"{USER}/{output_dir_name}", token=self._token)
            commits = [c.title for c in commits]
            self.assertIn("initial commit", commits)
            self.assertIn("Training in progress, epoch 1", commits)
            self.assertIn("Training in progress, epoch 2", commits)
            # Epochs 3 and 4 are not guaranteed to be present (empty commits)
            self.assertTrue(any("Skipping to prevent empty commit." in record.message for record in logs.records))

    def test_push_to_hub_with_saves_each_n_steps(self):
        num_gpus = max(1, backend_device_count(torch_device))
        if num_gpus > 2:
            self.skipTest(reason="More than 2 GPUs available")

        with TemporaryHubRepo(token=self._token) as tmp_repo:
            with tempfile.TemporaryDirectory() as tmp_dir:
                with self.assertLogs(level="WARNING") as logs:
                    output_dir_name = tmp_repo.repo_name
                    trainer = get_regression_trainer(
                        output_dir=os.path.join(tmp_dir, output_dir_name),
                        push_to_hub=True,
                        hub_token=self._token,
                        # To avoid any flakiness if the training goes faster than the uploads.
                        hub_always_push=True,
                        save_strategy="steps",
                        save_steps=5,
                    )
                    trainer.train()

            commits = list_repo_commits(f"{USER}/{output_dir_name}", token=self._token)
            commits = [c.title for c in commits]
            self.assertIn("initial commit", commits)

            # Some commits are skipped if nothing has changed
            # We expect 1 commit per 5 epochs + 1 commit at the end
            nb_empty_commits = len(
                [record for record in logs.records if "Skipping to prevent empty commit." in record.message]
            )
            nb_epoch_commits = len([commit for commit in commits if "Training in progress, step" in commit])

            # max_steps depend on the number of available GPUs
            max_steps = math.ceil(trainer.args.num_train_epochs * len(trainer.get_train_dataloader()))
            nb_expected_commits = len(range(5, max_steps, 5))

            # '>=' since final commit might be an empty commit as well (not deterministic)
            self.assertGreaterEqual(nb_empty_commits + nb_epoch_commits, nb_expected_commits)

    @require_tensorboard
    def test_push_to_hub_with_tensorboard_logs(self):
        with TemporaryHubRepo(token=self._token) as tmp_repo:
            with tempfile.TemporaryDirectory() as tmp_dir:
                output_dir_name = tmp_repo.repo_name
                trainer = get_regression_trainer(
                    output_dir=os.path.join(tmp_dir, output_dir_name),
                    hub_token=self._token,
                    save_strategy="epoch",
                    report_to=["tensorboard"],
                    keep_report_to=True,
                )
                trainer.train()
                # Push the runs via `push_to_hub()`
                trainer.push_to_hub()

            files = list_repo_files(f"{USER}/{output_dir_name}", token=self._token)
            found_log = False
            for f in files:
                if len(f.split("runs")) > 1 and "events.out.tfevents" in f:
                    found_log = True

            assert found_log is True, "No tensorboard log found in repo"

    def test_push_to_hub_tags(self):
        # Checks if `trainer.push_to_hub()` works correctly by adding the desired
        # tag without having to pass `tags` in `push_to_hub`
        # see:
        with TemporaryHubRepo(token=self._token) as tmp_repo:
            with tempfile.TemporaryDirectory() as tmp_dir:
                output_dir_name = tmp_repo.repo_name
                trainer = get_regression_trainer(
                    output_dir=os.path.join(tmp_dir, output_dir_name),
                    push_to_hub=True,
                    hub_token=self._token,
                )

                trainer.model.add_model_tags(["test-trainer-tags"])

                url = trainer.push_to_hub()

            # Extract repo_name from the url
            re_search = re.search(ENDPOINT_STAGING + r"/([^/]+/[^/]+)/", url)
            self.assertTrue(re_search is not None)
            repo_name = re_search.groups()[0]

            self.assertEqual(repo_name, f"{USER}/{output_dir_name}")

            model_card = ModelCard.load(repo_name)
            self.assertTrue("test-trainer-tags" in model_card.data.tags)

    def test_push_to_hub_with_revision(self):
        # Checks if `trainer.push_to_hub()` works correctly by adding revision
        with TemporaryHubRepo(token=self._token) as tmp_repo:
            with tempfile.TemporaryDirectory() as tmp_dir:
                output_dir_name = tmp_repo.repo_name
                trainer = get_regression_trainer(
                    output_dir=os.path.join(tmp_dir, output_dir_name),
                    push_to_hub=True,
                    hub_token=self._token,
                )
                branch = "v1.0"
                create_branch(repo_id=trainer.hub_model_id, branch=branch, token=self._token, exist_ok=True)
                url = trainer.push_to_hub(revision=branch)

            # Extract branch from the url
            re_search = re.search(r"tree/([^/]+)/", url)
            self.assertIsNotNone(re_search)

            branch_name = re_search.groups()[0]
            self.assertEqual(branch_name, branch)


@require_torch
@require_optuna
class TrainerHyperParameterOptunaIntegrationTest(unittest.TestCase):
    def setUp(self):
        args = TrainingArguments("..")
        self.n_epochs = args.num_train_epochs
        self.batch_size = args.train_batch_size

    def test_hyperparameter_search(self):
        class MyTrialShortNamer(TrialShortNamer):
            DEFAULTS = {"a": 0, "b": 0}

        def hp_space(trial):
            return {}

        def model_init(trial):
            if trial is not None:
                a = trial.suggest_int("a", -4, 4)
                b = trial.suggest_int("b", -4, 4)
            else:
                a = 0
                b = 0
            config = RegressionModelConfig(a=a, b=b, double_output=False)

            return RegressionPreTrainedModel(config)

        def hp_name(trial):
            return MyTrialShortNamer.shortname(trial.params)

        with tempfile.TemporaryDirectory() as tmp_dir:
            trainer = get_regression_trainer(
                output_dir=tmp_dir,
                learning_rate=0.1,
                logging_steps=1,
                eval_strategy=IntervalStrategy.EPOCH,
                save_strategy=IntervalStrategy.EPOCH,
                num_train_epochs=4,
                disable_tqdm=True,
                load_best_model_at_end=True,
                logging_dir="runs",
                run_name="test",
                model_init=model_init,
            )
            trainer.hyperparameter_search(direction="minimize", hp_space=hp_space, hp_name=hp_name, n_trials=4)


@require_torch
@require_optuna
class TrainerHyperParameterMultiObjectOptunaIntegrationTest(unittest.TestCase):
    def setUp(self):
        args = TrainingArguments("..")
        self.n_epochs = args.num_train_epochs
        self.batch_size = args.train_batch_size

    def test_hyperparameter_search(self):
        class MyTrialShortNamer(TrialShortNamer):
            DEFAULTS = {"a": 0, "b": 0}

        def hp_space(trial):
            return {}

        def model_init(trial):
            if trial is not None:
                a = trial.suggest_int("a", -4, 4)
                b = trial.suggest_int("b", -4, 4)
            else:
                a = 0
                b = 0
            config = RegressionModelConfig(a=a, b=b, double_output=False)

            return RegressionPreTrainedModel(config)

        def hp_name(trial):
            return MyTrialShortNamer.shortname(trial.params)

        def compute_objective(metrics: Dict[str, float]) -> List[float]:
            return metrics["eval_loss"], metrics["eval_accuracy"]

        with tempfile.TemporaryDirectory() as tmp_dir:
            trainer = get_regression_trainer(
                output_dir=tmp_dir,
                learning_rate=0.1,
                logging_steps=1,
                eval_strategy=IntervalStrategy.EPOCH,
                save_strategy=IntervalStrategy.EPOCH,
                num_train_epochs=10,
                disable_tqdm=True,
                load_best_model_at_end=True,
                logging_dir="runs",
                run_name="test",
                model_init=model_init,
                compute_metrics=AlmostAccuracy(),
            )
            trainer.hyperparameter_search(
                direction=["minimize", "maximize"],
                hp_space=hp_space,
                hp_name=hp_name,
                n_trials=4,
                compute_objective=compute_objective,
            )


@require_torch
@require_ray
class TrainerHyperParameterRayIntegrationTest(unittest.TestCase):
    def setUp(self):
        args = TrainingArguments("..")
        self.n_epochs = args.num_train_epochs
        self.batch_size = args.train_batch_size

    def ray_hyperparameter_search(self):
        class MyTrialShortNamer(TrialShortNamer):
            DEFAULTS = {"a": 0, "b": 0}

        def hp_space(trial):
            from ray import tune

            return {
                "a": tune.randint(-4, 4),
                "b": tune.randint(-4, 4),
            }

        def model_init(config):
            if config is None:
                a = 0
                b = 0
            else:
                a = config["a"]
                b = config["b"]
            model_config = RegressionModelConfig(a=a, b=b, double_output=False)

            return RegressionPreTrainedModel(model_config)

        def hp_name(params):
            return MyTrialShortNamer.shortname(params)

        with tempfile.TemporaryDirectory() as tmp_dir:
            trainer = get_regression_trainer(
                output_dir=tmp_dir,
                learning_rate=0.1,
                logging_steps=1,
                eval_strategy=IntervalStrategy.EPOCH,
                save_strategy=IntervalStrategy.EPOCH,
                num_train_epochs=4,
                disable_tqdm=True,
                load_best_model_at_end=True,
                logging_dir="runs",
                run_name="test",
                model_init=model_init,
            )
            trainer.hyperparameter_search(
                direction="minimize", hp_space=hp_space, hp_name=hp_name, backend="ray", n_trials=4
            )

    def test_hyperparameter_search(self):
        self.ray_hyperparameter_search()

    def test_hyperparameter_search_ray_client(self):
        import ray
        from ray.util.client.ray_client_helpers import ray_start_client_server

        with ray_start_client_server():
            assert ray.util.client.ray.is_connected()
            self.ray_hyperparameter_search()


@slow
@require_torch
@require_sigopt
class TrainerHyperParameterSigOptIntegrationTest(unittest.TestCase):
    def setUp(self):
        args = TrainingArguments("..")
        self.n_epochs = args.num_train_epochs
        self.batch_size = args.train_batch_size

    def test_hyperparameter_search(self):
        class MyTrialShortNamer(TrialShortNamer):
            DEFAULTS = {"a": 0, "b": 0}

        def hp_space(trial):
            return [
                {"bounds": {"min": -4, "max": 4}, "name": "a", "type": "int"},
                {"bounds": {"min": -4, "max": 4}, "name": "b", "type": "int"},
            ]

        def model_init(trial):
            if trial is not None:
                a = trial.assignments["a"]
                b = trial.assignments["b"]
            else:
                a = 0
                b = 0
            config = RegressionModelConfig(a=a, b=b, double_output=False)

            return RegressionPreTrainedModel(config)

        def hp_name(trial):
            return MyTrialShortNamer.shortname(trial.assignments)

        with tempfile.TemporaryDirectory() as tmp_dir:
            trainer = get_regression_trainer(
                output_dir=tmp_dir,
                learning_rate=0.1,
                logging_steps=1,
                eval_strategy=IntervalStrategy.EPOCH,
                save_strategy=IntervalStrategy.EPOCH,
                num_train_epochs=4,
                disable_tqdm=True,
                load_best_model_at_end=True,
                logging_dir="runs",
                run_name="test",
                model_init=model_init,
            )
            trainer.hyperparameter_search(
                direction="minimize", hp_space=hp_space, hp_name=hp_name, backend="sigopt", n_trials=4
            )


optim_test_params = []
if is_torch_available():
    default_adam_kwargs = {
        "betas": (TrainingArguments.adam_beta1, TrainingArguments.adam_beta2),
        "eps": TrainingArguments.adam_epsilon,
        "lr": TrainingArguments.learning_rate,
    }

    default_lion_kwargs = {
        "betas": (TrainingArguments.adam_beta1, TrainingArguments.adam_beta2),
        "lr": TrainingArguments.learning_rate,
    }

    default_ademamix_kwargs = {
        "betas": (TrainingArguments.adam_beta1, TrainingArguments.adam_beta2, 0.9999),
        "alpha": 5.0,
        "eps": TrainingArguments.adam_epsilon,
        "lr": TrainingArguments.learning_rate,
    }

    default_anyprecision_kwargs = {
        "use_kahan_summation": False,
        "momentum_dtype": torch.float32,
        "variance_dtype": torch.float32,
        "compensation_buffer_dtype": torch.bfloat16,
    }

    optim_test_params = [
        (
            OptimizerNames.ADAMW_HF,
            transformers.optimization.AdamW,
            default_adam_kwargs,
        ),
        (
            OptimizerNames.ADAMW_HF.value,
            transformers.optimization.AdamW,
            default_adam_kwargs,
        ),
        (
            OptimizerNames.ADAMW_TORCH,
            torch.optim.AdamW,
            default_adam_kwargs,
        ),
        (
            OptimizerNames.ADAFACTOR,
            transformers.optimization.Adafactor,
            {
                "scale_parameter": False,
                "relative_step": False,
                "lr": TrainingArguments.learning_rate,
            },
        ),
    ]

    if is_apex_available():
        import apex

        optim_test_params.append(
            (
                OptimizerNames.ADAMW_APEX_FUSED,
                apex.optimizers.FusedAdam,
                default_adam_kwargs,
            )
        )

    if is_bitsandbytes_available():
        import bitsandbytes as bnb

        optim_test_params.append(
            (
                OptimizerNames.ADAMW_BNB,
                bnb.optim.AdamW,
                default_adam_kwargs,
            )
        )

        optim_test_params.append(
            (
                OptimizerNames.ADAMW_8BIT,
                bnb.optim.AdamW,
                default_adam_kwargs,
            )
        )

        optim_test_params.append(
            (
                OptimizerNames.PAGED_ADAMW,
                bnb.optim.AdamW,
                default_adam_kwargs,
            )
        )

        optim_test_params.append(
            (
                OptimizerNames.PAGED_ADAMW_8BIT,
                bnb.optim.AdamW,
                default_adam_kwargs,
            )
        )

        optim_test_params.append(
            (
                OptimizerNames.LION,
                bnb.optim.Lion,
                default_lion_kwargs,
            )
        )

        optim_test_params.append(
            (
                OptimizerNames.LION_8BIT,
                bnb.optim.Lion,
                default_lion_kwargs,
            )
        )

        optim_test_params.append(
            (
                OptimizerNames.PAGED_LION_8BIT,
                bnb.optim.Lion,
                default_lion_kwargs,
            )
        )

        if version.parse(importlib.metadata.version("bitsandbytes")) >= version.parse("0.44.0"):
            optim_test_params.append(
                (
                    OptimizerNames.ADEMAMIX,
                    bnb.optim.AdEMAMix,
                    default_ademamix_kwargs,
                )
            )
            optim_test_params.append(
                (
                    OptimizerNames.ADEMAMIX_8BIT,
                    bnb.optim.AdEMAMix,
                    default_ademamix_kwargs,
                )
            )
            optim_test_params.append(
                (
                    OptimizerNames.PAGED_ADEMAMIX_8BIT,
                    bnb.optim.AdEMAMix,
                    default_ademamix_kwargs,
                )
            )
            optim_test_params.append(
                (
                    OptimizerNames.PAGED_ADEMAMIX,
                    bnb.optim.AdEMAMix,
                    default_ademamix_kwargs,
                )
            )

    if is_torchdistx_available():
        import torchdistx

        optim_test_params.append(
            (
                OptimizerNames.ADAMW_ANYPRECISION,
                torchdistx.optimizers.AnyPrecisionAdamW,
                dict(default_adam_kwargs, **default_anyprecision_kwargs),
            )
        )
    if is_torchao_available():
        import torchao

        optim_test_params.append(
            (
                OptimizerNames.ADAMW_TORCH_4BIT,
                torchao.prototype.low_bit_optim.AdamW4bit,
                default_adam_kwargs,
            )
        )
        optim_test_params.append(
            (
                TrainingArguments(optim=OptimizerNames.ADAMW_TORCH_8BIT, output_dir="None"),
                torchao.prototype.low_bit_optim.AdamW8bit,
                default_adam_kwargs,
            )
        )


@require_torch
class TrainerOptimizerChoiceTest(unittest.TestCase):
    def check_optim_and_kwargs(self, training_args: TrainingArguments, expected_cls, expected_kwargs):
        actual_cls, optim_kwargs = Trainer.get_optimizer_cls_and_kwargs(training_args)
        self.assertEqual(expected_cls, actual_cls)
        self.assertIsNotNone(optim_kwargs)

        for p, v in expected_kwargs.items():
            self.assertTrue(p in optim_kwargs)
            actual_v = optim_kwargs[p]
            self.assertTrue(actual_v == v, f"Failed check for {p}. Expected {v}, but got {actual_v}.")

    @parameterized.expand(optim_test_params, skip_on_empty=True)
    def test_optim_supported(self, optim: str, expected_cls, expected_kwargs):
        with tempfile.TemporaryDirectory() as tmp_dir:
            trainer = get_regression_trainer(output_dir=tmp_dir, optim=optim)

            # exercises all the valid --optim options
            self.check_optim_and_kwargs(trainer.args, expected_cls, expected_kwargs)
            trainer.train()

    def test_fused_adam(self):
        # Pretend that apex is installed and mock apex.optimizers.FusedAdam exists.
        # Trainer.get_optimizer_cls_and_kwargs does not use FusedAdam. It only has to return the
        # class given, so mocking apex.optimizers.FusedAdam should be fine for testing and allow
        # the test to run without requiring an apex installation.
        mock = Mock()
        modules = {
            "apex": mock,
            "apex.optimizers": mock.optimizers,
            "apex.optimizers.FusedAdam": mock.optimizers.FusedAdam,
        }
        with tempfile.TemporaryDirectory() as tmp_dir:
            with patch.dict("sys.modules", modules):
                self.check_optim_and_kwargs(
                    TrainingArguments(optim=OptimizerNames.ADAMW_APEX_FUSED, output_dir=tmp_dir),
                    mock.optimizers.FusedAdam,
                    default_adam_kwargs,
                )

    def test_fused_adam_no_apex(self):
        with tempfile.TemporaryDirectory() as tmp_dir:
            args = TrainingArguments(optim=OptimizerNames.ADAMW_APEX_FUSED, output_dir=tmp_dir)

            # Pretend that apex does not exist, even if installed. By setting apex to None, importing
            # apex will fail even if apex is installed.
            with patch.dict("sys.modules", {"apex.optimizers": None}):
                with self.assertRaises(ValueError):
                    Trainer.get_optimizer_cls_and_kwargs(args)

    def test_bnb_adam8bit(self):
        # Pretend that Bits and Bytes is installed and mock bnb.optim.Adam8bit exists.
        # Trainer.get_optimizer_cls_and_kwargs does not use Adam8bit. It only has to return the
        # class given, so mocking bnb.optim.Adam8bit should be fine for testing and allow
        # the test to run without requiring a bnb installation.
        mock = Mock()
        modules = {
            "bitsandbytes": mock,
            "bitsandbytes.optim": mock.optim,
            "bitsandbytes.optim.AdamW": mock.optim.AdamW,
        }
        with tempfile.TemporaryDirectory() as tmp_dir:
            with patch.dict("sys.modules", modules):
                self.check_optim_and_kwargs(
                    TrainingArguments(optim=OptimizerNames.ADAMW_BNB, output_dir=tmp_dir),
                    mock.optim.AdamW,
                    default_adam_kwargs,
                )

    def test_bnb_paged_adam8bit_alias(self):
        mock = Mock()
        modules = {
            "bitsandbytes": mock,
            "bitsandbytes.optim": mock.optim,
            "bitsandbytes.optim.AdamW": mock.optim.AdamW,
        }
        with tempfile.TemporaryDirectory() as tmp_dir:
            with patch.dict("sys.modules", modules):
                self.check_optim_and_kwargs(
                    TrainingArguments(optim=OptimizerNames.ADAMW_8BIT, output_dir=tmp_dir),
                    mock.optim.AdamW,
                    default_adam_kwargs,
                )

    def test_bnb_paged_adam(self):
        mock = Mock()
        modules = {
            "bitsandbytes": mock,
            "bitsandbytes.optim": mock.optim,
            "bitsandbytes.optim.AdamW": mock.optim.AdamW,
        }
        with tempfile.TemporaryDirectory() as tmp_dir:
            with patch.dict("sys.modules", modules):
                self.check_optim_and_kwargs(
                    TrainingArguments(optim=OptimizerNames.PAGED_ADAMW, output_dir=tmp_dir),
                    mock.optim.AdamW,
                    default_adam_kwargs,
                )

    def test_bnb_paged_adam8bit(self):
        mock = Mock()
        modules = {
            "bitsandbytes": mock,
            "bitsandbytes.optim": mock.optim,
            "bitsandbytes.optim.AdamW": mock.optim.AdamW,
        }
        with tempfile.TemporaryDirectory() as tmp_dir:
            with patch.dict("sys.modules", modules):
                self.check_optim_and_kwargs(
                    TrainingArguments(optim=OptimizerNames.PAGED_ADAMW_8BIT, output_dir=tmp_dir),
                    mock.optim.AdamW,
                    default_adam_kwargs,
                )

    def test_bnb_ademamix(self):
        mock = Mock()
        modules = {
            "bitsandbytes": mock,
            "bitsandbytes.optim": mock.optim,
            "bitsandbytes.optim.AdEMAMix": mock.optim.AdEMAMix,
        }
        with tempfile.TemporaryDirectory() as tmp_dir:
            with patch.dict("sys.modules", modules):
                self.check_optim_and_kwargs(
                    TrainingArguments(optim=OptimizerNames.ADEMAMIX, output_dir=tmp_dir),
                    mock.optim.AdEMAMix,
                    default_ademamix_kwargs,
                )

    def test_bnb_ademamix8bit(self):
        mock = Mock()
        modules = {
            "bitsandbytes": mock,
            "bitsandbytes.optim": mock.optim,
            "bitsandbytes.optim.AdEMAMix": mock.optim.AdEMAMix,
        }
        with tempfile.TemporaryDirectory() as tmp_dir:
            with patch.dict("sys.modules", modules):
                self.check_optim_and_kwargs(
                    TrainingArguments(optim=OptimizerNames.ADEMAMIX_8BIT, output_dir=tmp_dir),
                    mock.optim.AdEMAMix,
                    default_ademamix_kwargs,
                )

    def test_bnb_paged_ademamix(self):
        mock = Mock()
        modules = {
            "bitsandbytes": mock,
            "bitsandbytes.optim": mock.optim,
            "bitsandbytes.optim.AdEMAMix": mock.optim.AdEMAMix,
        }
        with tempfile.TemporaryDirectory() as tmp_dir:
            with patch.dict("sys.modules", modules):
                self.check_optim_and_kwargs(
                    TrainingArguments(optim=OptimizerNames.PAGED_ADEMAMIX, output_dir=tmp_dir),
                    mock.optim.AdEMAMix,
                    default_ademamix_kwargs,
                )

    def test_bnb_paged_ademamix8bit(self):
        mock = Mock()
        modules = {
            "bitsandbytes": mock,
            "bitsandbytes.optim": mock.optim,
            "bitsandbytes.optim.AdEMAMix": mock.optim.AdEMAMix,
        }
        with tempfile.TemporaryDirectory() as tmp_dir:
            with patch.dict("sys.modules", modules):
                self.check_optim_and_kwargs(
                    TrainingArguments(optim=OptimizerNames.PAGED_ADEMAMIX_8BIT, output_dir=tmp_dir),
                    mock.optim.AdEMAMix,
                    default_ademamix_kwargs,
                )

    def test_bnb_lion(self):
        mock = Mock()
        modules = {
            "bitsandbytes": mock,
            "bitsandbytes.optim": mock.optim,
            "bitsandbytes.optim.Lion": mock.optim.Lion,
        }
        with tempfile.TemporaryDirectory() as tmp_dir:
            with patch.dict("sys.modules", modules):
                self.check_optim_and_kwargs(
                    TrainingArguments(optim=OptimizerNames.LION, output_dir=tmp_dir),
                    mock.optim.Lion,
                    default_lion_kwargs,
                )

    def test_bnb_lion8bit(self):
        mock = Mock()
        modules = {
            "bitsandbytes": mock,
            "bitsandbytes.optim": mock.optim,
            "bitsandbytes.optim.Lion": mock.optim.Lion,
        }
        with tempfile.TemporaryDirectory() as tmp_dir:
            with patch.dict("sys.modules", modules):
                self.check_optim_and_kwargs(
                    TrainingArguments(optim=OptimizerNames.LION_8BIT, output_dir=tmp_dir),
                    mock.optim.Lion,
                    default_lion_kwargs,
                )

    def test_bnb_paged_lion8bit(self):
        mock = Mock()
        modules = {
            "bitsandbytes": mock,
            "bitsandbytes.optim": mock.optim,
            "bitsandbytes.optim.Lion": mock.optim.Lion,
        }
        with tempfile.TemporaryDirectory() as tmp_dir:
            with patch.dict("sys.modules", modules):
                self.check_optim_and_kwargs(
                    TrainingArguments(optim=OptimizerNames.PAGED_LION_8BIT, output_dir=tmp_dir),
                    mock.optim.Lion,
                    default_lion_kwargs,
                )

    def test_bnb_paged_lion(self):
        mock = Mock()
        modules = {
            "bitsandbytes": mock,
            "bitsandbytes.optim": mock.optim,
            "bitsandbytes.optim.Lion": mock.optim.Lion,
        }
        with tempfile.TemporaryDirectory() as tmp_dir:
            with patch.dict("sys.modules", modules):
                self.check_optim_and_kwargs(
                    TrainingArguments(optim=OptimizerNames.PAGED_LION, output_dir=tmp_dir),
                    mock.optim.Lion,
                    default_lion_kwargs,
                )

    def test_bnb_adam8bit_no_bnb(self):
        with tempfile.TemporaryDirectory() as tmp_dir:
            args = TrainingArguments(optim=OptimizerNames.ADAMW_BNB, output_dir=tmp_dir)

            # Pretend that bnb does not exist, even if installed. By setting bnb to None, importing
            # bnb will fail even if `bitsandbytes` is installed.
            with patch.dict("sys.modules", {"bitsandbytes.optim": None}):
                with self.assertRaises(ValueError):
                    Trainer.get_optimizer_cls_and_kwargs(args)

    def test_bnb_paged_adam_no_bnb(self):
        with tempfile.TemporaryDirectory() as tmp_dir:
            args = TrainingArguments(optim=OptimizerNames.PAGED_ADAMW, output_dir=tmp_dir)

            # Pretend that bnb does not exist, even if installed. By setting bnb to None, importing
            # bnb will fail even if `bitsandbytes` is installed.
            with patch.dict("sys.modules", {"bitsandbytes.optim": None}):
                with self.assertRaises(ValueError):
                    Trainer.get_optimizer_cls_and_kwargs(args)

    def test_bnb_paged_adam8bit_no_bnb(self):
        with tempfile.TemporaryDirectory() as tmp_dir:
            args = TrainingArguments(optim=OptimizerNames.PAGED_ADAMW_8BIT, output_dir=tmp_dir)

            # Pretend that bnb does not exist, even if installed. By setting bnb to None, importing
            # bnb will fail even if `bitsandbytes` is installed.
            with patch.dict("sys.modules", {"bitsandbytes.optim": None}):
                with self.assertRaises(ValueError):
                    Trainer.get_optimizer_cls_and_kwargs(args)

    def test_bnb_ademamix_no_bnb(self):
        with tempfile.TemporaryDirectory() as tmp_dir:
            args = TrainingArguments(optim=OptimizerNames.ADEMAMIX, output_dir=tmp_dir)

            # Pretend that bnb does not exist, even if installed. By setting bnb to None, importing
            # bnb will fail even if `bitsandbytes` is installed.
            with patch.dict("sys.modules", {"bitsandbytes.optim": None}):
                with self.assertRaises(ValueError):
                    Trainer.get_optimizer_cls_and_kwargs(args)

    def test_bnb_ademamix8bit_no_bnb(self):
        with tempfile.TemporaryDirectory() as tmp_dir:
            args = TrainingArguments(optim=OptimizerNames.ADEMAMIX_8BIT, output_dir=tmp_dir)

            # Pretend that bnb does not exist, even if installed. By setting bnb to None, importing
            # bnb will fail even if `bitsandbytes` is installed.
            with patch.dict("sys.modules", {"bitsandbytes.optim": None}):
                with self.assertRaises(ValueError):
                    Trainer.get_optimizer_cls_and_kwargs(args)

    def test_bnb_paged_ademamix_no_bnb(self):
        with tempfile.TemporaryDirectory() as tmp_dir:
            args = TrainingArguments(optim=OptimizerNames.PAGED_ADEMAMIX, output_dir=tmp_dir)

            # Pretend that bnb does not exist, even if installed. By setting bnb to None, importing
            # bnb will fail even if `bitsandbytes` is installed.
            with patch.dict("sys.modules", {"bitsandbytes.optim": None}):
                with self.assertRaises(ValueError):
                    Trainer.get_optimizer_cls_and_kwargs(args)

    def test_bnb_paged_ademamix8bit_no_bnb(self):
        with tempfile.TemporaryDirectory() as tmp_dir:
            args = TrainingArguments(optim=OptimizerNames.PAGED_ADEMAMIX_8BIT, output_dir=tmp_dir)

            # Pretend that bnb does not exist, even if installed. By setting bnb to None, importing
            # bnb will fail even if `bitsandbytes` is installed.
            with patch.dict("sys.modules", {"bitsandbytes.optim": None}):
                with self.assertRaises(ValueError):
                    Trainer.get_optimizer_cls_and_kwargs(args)

    def test_bnb_paged_lion_no_bnb(self):
        with tempfile.TemporaryDirectory() as tmp_dir:
            args = TrainingArguments(optim=OptimizerNames.PAGED_LION, output_dir=tmp_dir)

            # Pretend that bnb does not exist, even if installed. By setting bnb to None, importing
            # bnb will fail even if `bitsandbytes` is installed.
            with patch.dict("sys.modules", {"bitsandbytes.optim": None}):
                with self.assertRaises(ValueError):
                    Trainer.get_optimizer_cls_and_kwargs(args)

    def test_bnb_paged_lion8bit_no_bnb(self):
        with tempfile.TemporaryDirectory() as tmp_dir:
            args = TrainingArguments(optim=OptimizerNames.PAGED_LION_8BIT, output_dir=tmp_dir)

            # Pretend that bnb does not exist, even if installed. By setting bnb to None, importing
            # bnb will fail even if `bitsandbytes` is installed.
            with patch.dict("sys.modules", {"bitsandbytes.optim": None}):
                with self.assertRaises(ValueError):
                    Trainer.get_optimizer_cls_and_kwargs(args)

    def test_anyprecision_adamw(self):
        # Pretend that torchdistx is installed and mock torchdistx.optimizers.AnyPrecisionAdamW exists.
        # Trainer.get_optimizer_cls_and_kwargs does not use AnyPrecisioinAdamW. It only has to return the
        # class given, so mocking torchdistx.optimizers.AnyPrecisionAdamW should be fine for testing and allow
        # the test to run without requiring a bnb installation.
        mock = Mock()
        modules = {
            "torchdistx": mock,
            "torchdistx.optimizers": mock.optimizers,
            "torchdistx.optimizers.AnyPrecisionAdamW.": mock.optimizers.AnyPrecisionAdamW,
        }
        with tempfile.TemporaryDirectory() as tmp_dir:
            with patch.dict("sys.modules", modules):
                self.check_optim_and_kwargs(
                    TrainingArguments(optim=OptimizerNames.ADAMW_ANYPRECISION, output_dir=tmp_dir),
                    mock.optimizers.AnyPrecisionAdamW,
                    dict(default_adam_kwargs, **default_anyprecision_kwargs),
                )

    def test_no_torchdistx_anyprecision_adamw(self):
        with tempfile.TemporaryDirectory() as tmp_dir:
            args = TrainingArguments(optim=OptimizerNames.ADAMW_ANYPRECISION, output_dir=tmp_dir)

            # Pretend that torchdistx does not exist, even if installed. By setting torchdistx to None, importing
            # torchdistx.optimizers will fail even if torchdistx is installed.
            with patch.dict("sys.modules", {"torchdistx.optimizers": None}):
                with self.assertRaises(ValueError):
                    Trainer.get_optimizer_cls_and_kwargs(args)


@require_torch
@require_wandb
class TrainerHyperParameterWandbIntegrationTest(unittest.TestCase):
    def setUp(self):
        args = TrainingArguments("..")
        self.n_epochs = args.num_train_epochs
        self.batch_size = args.train_batch_size

    def test_hyperparameter_search(self):
        class MyTrialShortNamer(TrialShortNamer):
            DEFAULTS = {"a": 0, "b": 0}

        def hp_space(trial):
            return {
                "method": "random",
                "metric": {},
                "parameters": {
                    "a": {"distribution": "uniform", "min": 1e-6, "max": 1e-4},
                    "b": {"distribution": "int_uniform", "min": 1, "max": 6},
                },
            }

        def model_init(config):
            if config is None:
                a = 0
                b = 0
            else:
                a = config["a"]
                b = config["b"]
            model_config = RegressionModelConfig(a=a, b=b, double_output=False)

            return RegressionPreTrainedModel(model_config)

        def hp_name(params):
            return MyTrialShortNamer.shortname(params)

        with tempfile.TemporaryDirectory() as tmp_dir:
            trainer = get_regression_trainer(
                output_dir=tmp_dir,
                learning_rate=0.1,
                logging_steps=1,
                eval_strategy=IntervalStrategy.EPOCH,
                save_strategy=IntervalStrategy.EPOCH,
                num_train_epochs=4,
                disable_tqdm=True,
                load_best_model_at_end=True,
                logging_dir="runs",
                run_name="test",
                model_init=model_init,
            )
            trainer.hyperparameter_search(
                direction="minimize", hp_space=hp_space, hp_name=hp_name, backend="wandb", n_trials=4, anonymous="must"
            )


class HyperParameterSearchBackendsTest(unittest.TestCase):
    def test_hyperparameter_search_backends(self):
        self.assertEqual(
            list(ALL_HYPERPARAMETER_SEARCH_BACKENDS.keys()),
            list(HPSearchBackend),
        )


@require_torch
class OptimizerAndModelInspectionTest(unittest.TestCase):
    def test_get_num_trainable_parameters(self):
        model = nn.Sequential(nn.Linear(128, 64), nn.Linear(64, 32))
        # in_features * out_features + bias
        layer_1 = 128 * 64 + 64
        layer_2 = 64 * 32 + 32
        with tempfile.TemporaryDirectory() as tmp_dir:
            trainer = Trainer(model=model, args=TrainingArguments(output_dir=tmp_dir, report_to="none"))
            self.assertEqual(trainer.get_num_trainable_parameters(), layer_1 + layer_2)
            # Freeze the last layer
            for param in model[-1].parameters():
                param.requires_grad = False
            self.assertEqual(trainer.get_num_trainable_parameters(), layer_1)

    def test_get_learning_rates(self):
        model = nn.Sequential(nn.Linear(128, 64))
        with tempfile.TemporaryDirectory() as tmp_dir:
            trainer = Trainer(model=model, args=TrainingArguments(output_dir=tmp_dir, report_to="none"))
            with self.assertRaises(ValueError):
                trainer.get_learning_rates()
            trainer.create_optimizer()
            self.assertEqual(trainer.get_learning_rates(), [5e-05, 5e-05])

    def test_get_optimizer_group(self):
        model = nn.Sequential(nn.Linear(128, 64))
        with tempfile.TemporaryDirectory() as tmp_dir:
            trainer = Trainer(model=model, args=TrainingArguments(output_dir=tmp_dir, report_to="none"))
            # ValueError is raised if optimizer is None
            with self.assertRaises(ValueError):
                trainer.get_optimizer_group()
            trainer.create_optimizer()
            # Get groups
            num_groups = len(trainer.get_optimizer_group())
            self.assertEqual(num_groups, 2)
            # Get group of parameter
            param = next(model.parameters())
            group = trainer.get_optimizer_group(param)
            self.assertIn(param, group["params"])<|MERGE_RESOLUTION|>--- conflicted
+++ resolved
@@ -1865,7 +1865,6 @@
         x = torch.randint(0, 100, (128,))
         train_dataset = RepeatDataset(x)
 
-<<<<<<< HEAD
         with tempfile.TemporaryDirectory() as tmpdir:
             # Trainer without inf/nan filter
             args = TrainingArguments(
@@ -1898,16 +1897,6 @@
                 optim="schedule_free_radam",
             )
             trainer = Trainer(tiny_llama, args, train_dataset=train_dataset)
-=======
-        # Trainer without inf/nan filter
-        args = TrainingArguments(
-            self.get_auto_remove_tmp_dir(),
-            learning_rate=1e-9,
-            logging_steps=5,
-            optim="schedule_free_adamw",
-        )
-        trainer = Trainer(tiny_llama, args, train_dataset=train_dataset)
->>>>>>> 11afab19
 
         # Check this works
         _ = trainer.train()
