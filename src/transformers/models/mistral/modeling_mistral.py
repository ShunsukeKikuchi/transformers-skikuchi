--- conflicted
+++ resolved
@@ -30,6 +30,7 @@
 from ...activations import ACT2FN
 from ...cache_utils import Cache, DynamicCache, SlidingWindowCache, StaticCache
 from ...generation import GenerationMixin
+from ...integrations.deepspeed import deepspeed_ulysses_forward
 from ...modeling_attn_mask_utils import AttentionMaskConverter
 from ...modeling_outputs import (
     BaseModelOutputWithPast,
@@ -54,8 +55,6 @@
 
 if is_accelerate_available():
     from accelerate.utils import parallel_state as mpu
-
-    from ...layer import DistributedAttention
 
 if is_flash_attn_2_available():
     from ...modeling_flash_attention_utils import _flash_attention_forward
@@ -293,10 +292,8 @@
         self._flash_attn_uses_top_left_mask = not is_flash_attn_greater_or_equal_2_10()
 
         if is_accelerate_available() and mpu.sequence_parallel_is_enabled():
-            self.attn_func = DistributedAttention(_flash_attention_forward, mpu.get_sequence_parallel_group())
             self.q_len_multiplier = mpu.get_sequence_parallel_world_size()
         else:
-            self.attn_func = _flash_attention_forward
             self.q_len_multiplier = 1
 
     def forward(
@@ -376,12 +373,8 @@
             key_states,
             value_states,
             attention_mask,
-<<<<<<< HEAD
-            q_len,
+            q_len * self.q_len_multiplier,
             position_ids=position_ids,
-=======
-            q_len * self.q_len_multiplier,
->>>>>>> 278873c5
             dropout=dropout_rate,
             sliding_window=getattr(self.config, "sliding_window", None),
             use_top_left_mask=self._flash_attn_uses_top_left_mask,
@@ -410,11 +403,8 @@
         super().__init__(*args, **kwargs)
 
         if is_accelerate_available() and mpu.sequence_parallel_is_enabled():
-            self.attn_func = DistributedAttention(
-                torch.nn.functional.scaled_dot_product_attention,
-                mpu.get_sequence_parallel_group(),
-                scatter_idx=1,
-                gather_idx=2,
+            self.attn_func = deepspeed_ulysses_forward(
+                torch.nn.functional.scaled_dot_product_attention, seq_dim=2, head_dim=1
             )
             self.q_len_multiplier = mpu.get_sequence_parallel_world_size()
         else:
@@ -915,20 +905,10 @@
 
         dtype, device = input_tensor.dtype, input_tensor.device
         min_dtype = torch.finfo(dtype).min
-<<<<<<< HEAD
-        sequence_length = input_tensor.shape[1]
+        sequence_length = input_tensor.shape[1] * self.q_len_multiplier
         # SlidingWindowCache or StaticCache
         if using_sliding_window_cache or using_static_cache:
             target_length = past_key_values.get_max_cache_shape()
-=======
-        sequence_length = input_tensor.shape[1] * self.q_len_multiplier
-        # SlidingWindowCache
-        if using_sliding_window_cache:
-            target_length = max(sequence_length, self.config.sliding_window)
-        # StaticCache
-        elif using_static_cache:
-            target_length = past_key_values.get_max_length()
->>>>>>> 278873c5
         # DynamicCache or no cache
         else:
             target_length = (
