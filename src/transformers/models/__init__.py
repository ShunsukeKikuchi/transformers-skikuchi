--- conflicted
+++ resolved
@@ -71,11 +71,8 @@
     deberta,
     deberta_v2,
     decision_transformer,
-<<<<<<< HEAD
+    deepseek_v3,
     deepseek_vl,
-=======
-    deepseek_v3,
->>>>>>> 84aa13dd
     deformable_detr,
     deit,
     deprecated,
