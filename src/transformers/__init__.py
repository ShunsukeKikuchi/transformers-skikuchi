--- conflicted
+++ resolved
@@ -317,10 +317,7 @@
     _import_structure["models.mt5"].append("MT5Tokenizer")
     _import_structure["models.pegasus"].append("PegasusTokenizer")
     _import_structure["models.reformer"].append("ReformerTokenizer")
-<<<<<<< HEAD
     _import_structure["models.rembert"].append("RemBertTokenizer")
-=======
->>>>>>> 06e59d29
     _import_structure["models.speech_to_text"].append("Speech2TextTokenizer")
     _import_structure["models.t5"].append("T5Tokenizer")
     _import_structure["models.xlm_prophetnet"].append("XLMProphetNetTokenizer")
@@ -497,10 +494,7 @@
     _import_structure["generation_utils"] = ["top_k_top_p_filtering"]
     _import_structure["modeling_utils"] = ["Conv1D", "PreTrainedModel", "apply_chunking_to_forward", "prune_layer"]
 
-<<<<<<< HEAD
-=======
     # PyTorch models structure
->>>>>>> 06e59d29
     _import_structure["models.albert"].extend(
         [
             "ALBERT_PRETRAINED_MODEL_ARCHIVE_LIST",
@@ -586,10 +580,6 @@
             "load_tf_weights_in_bert_generation",
         ]
     )
-<<<<<<< HEAD
-
-=======
->>>>>>> 06e59d29
     _import_structure["models.big_bird"].extend(
         [
             "BIG_BIRD_PRETRAINED_MODEL_ARCHIVE_LIST",
@@ -990,7 +980,6 @@
             "ReformerModel",
             "ReformerModelWithLMHead",
             "ReformerPreTrainedModel",
-<<<<<<< HEAD
         ]
     )
     _import_structure["models.rembert"].extend(
@@ -1006,8 +995,6 @@
             "RemBertModel",
             "RemBertPreTrainedModel",
             "load_tf_weights_in_rembert",
-=======
->>>>>>> 06e59d29
         ]
     )
     _import_structure["models.retribert"].extend(
@@ -1205,10 +1192,6 @@
     ]
 
     # TensorFlow models structure
-<<<<<<< HEAD
-
-=======
->>>>>>> 06e59d29
     _import_structure["models.albert"].extend(
         [
             "TF_ALBERT_PRETRAINED_MODEL_ARCHIVE_LIST",
@@ -1471,7 +1454,6 @@
             "TFRagTokenForGeneration",
         ]
     )
-<<<<<<< HEAD
     _import_structure["models.rembert"].extend(
         [
             "TF_REMBERT_PRETRAINED_MODEL_ARCHIVE_LIST",
@@ -1486,8 +1468,6 @@
             "TFRemBertPreTrainedModel",
         ]
     )
-=======
->>>>>>> 06e59d29
     _import_structure["models.roberta"].extend(
         [
             "TF_ROBERTA_PRETRAINED_MODEL_ARCHIVE_LIST",
@@ -1974,10 +1954,7 @@
         from .models.mt5 import MT5Tokenizer
         from .models.pegasus import PegasusTokenizer
         from .models.reformer import ReformerTokenizer
-<<<<<<< HEAD
         from .models.rembert import RemBertTokenizer
-=======
->>>>>>> 06e59d29
         from .models.speech_to_text import Speech2TextTokenizer
         from .models.t5 import T5Tokenizer
         from .models.xlm_prophetnet import XLMProphetNetTokenizer
@@ -2521,7 +2498,6 @@
             ReformerModel,
             ReformerModelWithLMHead,
             ReformerPreTrainedModel,
-<<<<<<< HEAD
         )
         from .models.rembert import (
             REMBERT_PRETRAINED_MODEL_ARCHIVE_LIST,
@@ -2535,8 +2511,6 @@
             RemBertModel,
             RemBertPreTrainedModel,
             load_tf_weights_in_rembert,
-=======
->>>>>>> 06e59d29
         )
         from .models.retribert import RETRIBERT_PRETRAINED_MODEL_ARCHIVE_LIST, RetriBertModel, RetriBertPreTrainedModel
         from .models.roberta import (
@@ -2920,7 +2894,6 @@
         )
         from .models.pegasus import TFPegasusForConditionalGeneration, TFPegasusModel, TFPegasusPreTrainedModel
         from .models.rag import TFRagModel, TFRagPreTrainedModel, TFRagSequenceForGeneration, TFRagTokenForGeneration
-<<<<<<< HEAD
         from .models.rembert import (
             TF_REMBERT_PRETRAINED_MODEL_ARCHIVE_LIST,
             TFRemBertForCausalLM,
@@ -2933,8 +2906,6 @@
             TFRemBertModel,
             TFRemBertPreTrainedModel,
         )
-=======
->>>>>>> 06e59d29
         from .models.roberta import (
             TF_ROBERTA_PRETRAINED_MODEL_ARCHIVE_LIST,
             TFRobertaForMaskedLM,
