<<<<<<< HEAD
from dataclasses import dataclass
=======
# coding=utf-8
# Copyright 2025 The HuggingFace Inc. team. All rights reserved.
#
# Licensed under the Apache License, Version 2.0 (the "License");
# you may not use this file except in compliance with the License.
# You may obtain a copy of the License at
#
#     http://www.apache.org/licenses/LICENSE-2.0
#
# Unless required by applicable law or agreed to in writing, software
# distributed under the License is distributed on an "AS IS" BASIS,
# WITHOUT WARRANTIES OR CONDITIONS OF ANY KIND, either express or implied.
# See the License for the specific language governing permissions and
# limitations under the License.
>>>>>>> a85656e5
from typing import Callable, List, Optional, Tuple, Union

import torch
from torch import nn

from ...activations import ACT2FN
from ...modeling_layers import GradientCheckpointingLayer
from ...modeling_outputs import BaseModelOutput, ImageClassifierOutput
from ...modeling_utils import ALL_ATTENTION_FUNCTIONS, PreTrainedModel
from ...utils import ModelOutput, auto_docstring, can_return_tuple, logging
from .configuration_vjepa2 import VJEPA2Config


logger = logging.get_logger(__name__)


@dataclass
class VJEPA2WithMaskedInputPredictorOutput(ModelOutput):
    """
    VJEPA Predictor outputs that also contains the masked encoder outputs

    Args:
        last_hidden_state (`torch.FloatTensor` of shape `(batch_size, sequence_length, hidden_size)`):
            Sequence of hidden-states at the output of the last layer of the model.
        masked_hidden_state (`torch.FloatTensor`), *optional*, returned when `context_mask` is provided which is applied on VJEPA2Encoder outputs
        hidden_states (`tuple(torch.FloatTensor)`, *optional*, returned when `output_hidden_states=True` is passed or when `config.output_hidden_states=True`):
            Tuple of `torch.FloatTensor` (one for the output of the embeddings, if the model has an embedding layer, +
            one for the output of each layer) of shape `(batch_size, sequence_length, hidden_size)`.

            Hidden-states of the model at the output of each layer plus the optional initial embedding outputs.
        attentions (`tuple(torch.FloatTensor)`, *optional*, returned when `output_attentions=True` is passed or when `config.output_attentions=True`):
            Tuple of `torch.FloatTensor` (one for each layer) of shape `(batch_size, num_heads, sequence_length,
            sequence_length)`.

            Attentions weights after the attention softmax, used to compute the weighted average in the self-attention
            heads.
        target_hidden_state (`torch.FloatTensor`), *optional*):
            Returned when `target_mask` is provided which is applied on VJEPA2Encoder outputs.
    """

    last_hidden_state: torch.FloatTensor
    masked_hidden_state: Optional[torch.FloatTensor] = None
    hidden_states: Optional[Tuple[torch.FloatTensor, ...]] = None
    attentions: Optional[Tuple[torch.FloatTensor, ...]] = None
    target_hidden_state: Optional[torch.FloatTensor] = None


@dataclass
class VJEPA2WithMaskedInputModelOutput(ModelOutput):
    """
    VJEPA outputs that also contains the masked encoder outputs
    Optionally contains the predictor outputs

    Args:
        last_hidden_state (`torch.FloatTensor` of shape `(batch_size, sequence_length, hidden_size)`):
            Sequence of hidden-states at the output of the last layer of the model.
        masked_hidden_state (`torch.FloatTensor`), *optional*):
            Returned when `context_mask` is provided which is applied on VJEPA2Encoder outputs.
        hidden_states (`tuple(torch.FloatTensor)`, *optional*, returned when `output_hidden_states=True` is passed or when `config.output_hidden_states=True`):
            Tuple of `torch.FloatTensor` (one for the output of the embeddings, if the model has an embedding layer, +
            one for the output of each layer) of shape `(batch_size, sequence_length, hidden_size)`.

            Hidden-states of the model at the output of each layer plus the optional initial embedding outputs.
        attentions (`tuple(torch.FloatTensor)`, *optional*, returned when `output_attentions=True` is passed or when `config.output_attentions=True`):
            Tuple of `torch.FloatTensor` (one for each layer) of shape `(batch_size, num_heads, sequence_length,
            sequence_length)`.

            Attentions weights after the attention softmax, used to compute the weighted average in the self-attention
            heads.
        predictor_output (`VJEPA2WithMaskedInputPredictorOutput`, *optional*):
            Returns the output from the Predictor module
    """

    last_hidden_state: torch.FloatTensor
    masked_hidden_state: Optional[torch.FloatTensor] = None
    hidden_states: Optional[Tuple[torch.FloatTensor, ...]] = None
    attentions: Optional[Tuple[torch.FloatTensor, ...]] = None
    predictor_output: Optional[VJEPA2WithMaskedInputPredictorOutput] = None

    def to_tuple(self):
        output = list(super().to_tuple())
        if isinstance(output[-1], VJEPA2WithMaskedInputPredictorOutput):
            output[-1] = output[-1].to_tuple()
        return tuple(output)


class VJEPA2PatchEmbeddings3D(nn.Module):
    """
    Image to Patch Embedding
    """

    def __init__(
        self,
        config: VJEPA2Config,
        hidden_size: int = 1024,
    ):
        super().__init__()
        self.patch_size = config.patch_size
        self.tubelet_size = config.tubelet_size
        self.hidden_size = hidden_size

        self.proj = nn.Conv3d(
            in_channels=config.in_chans,
            out_channels=hidden_size,
            kernel_size=(config.tubelet_size, config.patch_size, config.patch_size),
            stride=(config.tubelet_size, config.patch_size, config.patch_size),
        )

    @staticmethod
    def num_patches(config):
        return (
            (config.frames_per_clip // config.tubelet_size)
            * (config.crop_size // config.patch_size)
            * (config.crop_size // config.patch_size)
        )

    def forward(self, pixel_values_videos: torch.Tensor) -> torch.Tensor:
        x = self.proj(pixel_values_videos).flatten(2).transpose(1, 2)
        return x


class VJEPA2Embeddings(nn.Module):
    """
    Construct mask token, position and patch embeddings.
    """

    def __init__(self, config: VJEPA2Config, hidden_size: int = 1024):
        super().__init__()

        self.config = config
        self.hidden_size = hidden_size
        self.patch_embeddings = VJEPA2PatchEmbeddings3D(config, hidden_size=hidden_size)

        self.num_patches = self.patch_embeddings.num_patches
        self.patch_size = config.patch_size

    def forward(self, pixel_values_videos: torch.Tensor) -> torch.Tensor:
        num_frames = pixel_values_videos.shape[1]

        # Swap `frames` and `channels` dims, the result is:
        # (batch_size, channels, num_frames, height, width)
        pixel_values_videos = pixel_values_videos.permute(0, 2, 1, 3, 4)

        # For some cases, if the input vision (image/video) consists of num_frames < tubelet_size,
        # then embedding lookup fails. In these cases, we duplicate the frames.
        if num_frames < self.config.tubelet_size:
            pixel_values_videos = pixel_values_videos.repeat(1, 1, self.config.tubelet_size, 1, 1)

        target_dtype = self.patch_embeddings.proj.weight.dtype
        pixel_values_videos = pixel_values_videos.to(dtype=target_dtype)
        embeddings = self.patch_embeddings(pixel_values_videos)

        return embeddings


# Adapted from transformers.models.vit.modeling_vit.eager_attention_forward
def eager_attention_forward(
    module: nn.Module,
    query: torch.Tensor,
    key: torch.Tensor,
    value: torch.Tensor,
    attention_mask: Optional[torch.Tensor],
    scaling: float,
    dropout: float = 0.0,
    **kwargs,
):
    # Take the dot product between "query" and "key" to get the raw attention scores.
    attn_weights = torch.matmul(query, key.transpose(-1, -2)) * scaling

    # Normalize the attention scores to probabilities.
    attn_weights = nn.functional.softmax(attn_weights, dim=-1, dtype=torch.float32).to(query.dtype)

    # This is actually dropping out entire tokens to attend to, which might
    # seem a bit unusual, but is taken from the original Transformer paper.
    attn_weights = nn.functional.dropout(attn_weights, p=dropout, training=module.training)

    # Mask heads if we want to
    if attention_mask is not None:
        attn_weights = attn_weights * attention_mask

    attn_output = torch.matmul(attn_weights, value)
    attn_output = attn_output.transpose(1, 2).contiguous()

    return attn_output, attn_weights


def rotate_queries_or_keys(x, pos):
    B, num_heads, N, D = x.size()

    # similar to inv_freq = 1.0 / (theta ** (torch.arange(0, dim, 2, dtype=torch.float) / dim))
    # they are computing this every time. instead HF style is to compute the inv_freq once and store it
    # -- compute angle for each position
    omega = torch.arange(D // 2, dtype=x.dtype, device=x.device)
    omega /= D / 2.0
    omega = 1.0 / 10000**omega  # (D/2,)
    freq = torch.einsum("..., f -> ... f", pos, omega)  # (..., N, D/2), outer product

    # -- build rotation matrix and apply
    emb_sin = freq.sin()  # (..., N, D/2)
    emb_cos = freq.cos()  # (..., N, D/2)

    emb_sin = emb_sin.squeeze(-1).repeat(1, 1, 1, 2)
    emb_cos = emb_cos.squeeze(-1).repeat(1, 1, 1, 2)

    # --
    y = x.unflatten(-1, (-1, 2))
    y1, y2 = y.unbind(dim=-1)

    y = torch.stack((-y2, y1), dim=-1)
    y = y.flatten(-2)
    return (x * emb_cos) + (y * emb_sin)


class VJEPA2RopeAttention(nn.Module):
    def __init__(
        self,
        config: VJEPA2Config,
        hidden_size: int = 1024,
        num_attention_heads: int = 16,
    ):
        super().__init__()
        self.config = config
        self.hidden_size = hidden_size
        self.num_attention_heads = num_attention_heads
        if hidden_size % num_attention_heads != 0:
            raise ValueError(
                f"The hidden size {(hidden_size,)} is not a multiple of the number of attention "
                f"heads {num_attention_heads}."
            )

        self.attention_head_size = int(hidden_size / num_attention_heads)
        self.all_head_size = self.num_attention_heads * self.attention_head_size

        self.query = nn.Linear(hidden_size, self.all_head_size, bias=config.qkv_bias)
        self.key = nn.Linear(hidden_size, self.all_head_size, bias=config.qkv_bias)
        self.value = nn.Linear(hidden_size, self.all_head_size, bias=config.qkv_bias)

        self.proj = nn.Linear(hidden_size, hidden_size)
        self.dropout_prob = config.attention_probs_dropout_prob
        self.dropout = nn.Dropout(self.dropout_prob)

        self.grid_size = self.config.crop_size // self.config.patch_size
        self.grid_depth = self.config.frames_per_clip // self.config.tubelet_size

        self.d_dim = int(2 * ((self.attention_head_size // 3) // 2))
        self.h_dim = int(2 * ((self.attention_head_size // 3) // 2))
        self.w_dim = int(2 * ((self.attention_head_size // 3) // 2))

        self.scaling = self.attention_head_size**-0.5
        self.is_causal = False

    def transpose_for_scores(self, x: torch.Tensor) -> torch.Tensor:
        new_x_shape = x.size()[:-1] + (
            self.num_attention_heads,
            self.attention_head_size,
        )
        x = x.view(new_x_shape)
        return x.permute(0, 2, 1, 3)

    def _get_frame_pos(self, ids):
        tokens_per_frame = int(self.grid_size * self.grid_size)
        return ids // tokens_per_frame

    def _get_height_pos(self, ids):
        # Remove frame component from ids
        tokens_per_frame = int(self.grid_size * self.grid_size)
        frame_ids = self._get_frame_pos(ids)
        ids = ids - tokens_per_frame * frame_ids
        # --
        tokens_per_row = self.grid_size
        return ids // tokens_per_row

    def get_position_ids(self, x, masks=None):
        device = x.device
        token_size = x.size(1)

        # Note: when masks is none, we use a 1d id instead of Bxnum_attention_heads mask,
        # as 1d vector is broadcasted to the correct shapes.
        if masks is not None:
            ids = masks.unsqueeze(1).repeat(1, self.num_attention_heads, 1)
        else:
            ids = torch.arange(token_size, device=device)
        # change to allow for extrapolation
        tokens_per_frame = int(self.grid_size * self.grid_size)
        frame_ids = self._get_frame_pos(ids)
        # --
        tokens_per_row = self.grid_size
        height_ids = self._get_height_pos(ids)
        # --
        # Remove frame component from ids (1st term) and height component (2nd term)
        width_ids = (ids - tokens_per_frame * frame_ids) - tokens_per_row * height_ids
        return frame_ids, height_ids, width_ids

    def apply_rotary_embeddings(self, qk, pos_ids):
        d_mask, h_mask, w_mask = pos_ids
        s = 0
        qkd = rotate_queries_or_keys(qk[..., s : s + self.d_dim], pos=d_mask)
        s += self.d_dim
        qkh = rotate_queries_or_keys(qk[..., s : s + self.h_dim], pos=h_mask)
        s += self.h_dim
        qkw = rotate_queries_or_keys(qk[..., s : s + self.w_dim], pos=w_mask)
        s += self.w_dim
        # Combine rotated dimension
        if s < self.attention_head_size:
            qkr = qk[..., s:]
            qk = torch.cat([qkd, qkh, qkw, qkr], dim=-1)
        else:
            qk = torch.cat([qkd, qkh, qkw], dim=-1)
        return qk

    def forward(
        self,
        hidden_states,
        position_mask: Optional[torch.Tensor] = None,
        output_attentions: bool = False,
        head_mask: Optional[torch.Tensor] = None,
    ) -> Union[Tuple[torch.Tensor, torch.Tensor], Tuple[torch.Tensor]]:
        mixed_query_layer = self.query(hidden_states)

        key_layer = self.transpose_for_scores(self.key(hidden_states))
        value_layer = self.transpose_for_scores(self.value(hidden_states))
        query_layer = self.transpose_for_scores(mixed_query_layer)

        pos_ids = self.get_position_ids(hidden_states, masks=position_mask)
        key_layer = self.apply_rotary_embeddings(key_layer, pos_ids)
        query_layer = self.apply_rotary_embeddings(query_layer, pos_ids)

        attention_interface: Callable = eager_attention_forward
        if self.config._attn_implementation != "eager":
            if self.config._attn_implementation == "sdpa" and output_attentions:
                logger.warning_once(
                    "`torch.nn.functional.scaled_dot_product_attention` does not support `output_attentions=True`. Falling back to "
                    'eager attention. This warning can be removed using the argument `attn_implementation="eager"` when loading the model.'
                )
            else:
                attention_interface = ALL_ATTENTION_FUNCTIONS[self.config._attn_implementation]

        context_layer, attention_probs = attention_interface(
            self,
            query_layer,
            key_layer,
            value_layer,
            head_mask,
            is_causal=self.is_causal,
            scaling=self.scaling,
            dropout=0.0 if not self.training else self.dropout_prob,
        )

        new_context_layer_shape = context_layer.size()[:-2] + (self.all_head_size,)
        context_layer = self.proj(context_layer.reshape(new_context_layer_shape))

        outputs = (context_layer, attention_probs) if output_attentions else (context_layer,)

        return outputs


# Adapted from transformers.models.beit.modeling_dinov2.drop_path
def drop_path(input: torch.Tensor, drop_prob: float = 0.0, training: bool = False) -> torch.Tensor:
    """
    Drop paths (Stochastic Depth) per sample (when applied in main path of residual blocks).

    Comment by Ross Wightman: This is the same as the DropConnect impl I created for EfficientNet, etc networks,
    however, the original name is misleading as 'Drop Connect' is a different form of dropout in a separate paper...
    See discussion: https://github.com/tensorflow/tpu/issues/494#issuecomment-532968956 ... I've opted for changing the
    layer and argument names to 'drop path' rather than mix DropConnect as a layer name and use 'survival rate' as the
    argument.
    """
    if drop_prob == 0.0 or not training:
        return input
    keep_prob = 1 - drop_prob
    shape = (input.shape[0],) + (1,) * (input.ndim - 1)  # work with diff dim tensors, not just 2D ConvNets
    random_tensor = keep_prob + torch.rand(shape, dtype=input.dtype, device=input.device)
    random_tensor.floor_()  # binarize
    output = input.div(keep_prob) * random_tensor
    return output


# Adapted from transformers.models.beit.modeling_beit.BeitDropPath
class VJEPA2DropPath(nn.Module):
    """Drop paths (Stochastic Depth) per sample (when applied in main path of residual blocks)."""

    def __init__(self, drop_prob: Optional[float] = None):
        super().__init__()
        self.drop_prob = drop_prob

    def forward(self, hidden_states: torch.Tensor) -> torch.Tensor:
        return drop_path(hidden_states, self.drop_prob, self.training)

    def extra_repr(self) -> str:
        return "p={}".format(self.drop_prob)


class VJEPA2MLP(nn.Module):
    def __init__(self, config: VJEPA2Config, hidden_size: int = 1024, mlp_ratio: float = 4.0):
        super().__init__()
        in_features = out_features = hidden_size
        hidden_features = int(hidden_size * mlp_ratio)
        self.fc1 = nn.Linear(in_features, hidden_features, bias=True)
        self.activation = ACT2FN[config.hidden_act]
        self.fc2 = nn.Linear(hidden_features, out_features, bias=True)

    def forward(self, hidden_state: torch.Tensor) -> torch.Tensor:
        hidden_state = self.fc1(hidden_state)
        hidden_state = self.activation(hidden_state)
        hidden_state = self.fc2(hidden_state)
        return hidden_state


class VJEPA2Layer(GradientCheckpointingLayer):
    """This corresponds to the Block class in the original implementation."""

    def __init__(
        self,
        config: VJEPA2Config,
        drop_path_rate: float = 0.0,
        hidden_size: int = 1024,
        num_attention_heads: int = 16,
        mlp_ratio: float = 4.0,
    ):
        super().__init__()
        self.config = config
        self.hidden_size = hidden_size
        self.num_attention_heads = num_attention_heads
        self.mlp_ratio = mlp_ratio

        self.norm1 = nn.LayerNorm(hidden_size, eps=config.layer_norm_eps)
        self.attention = VJEPA2RopeAttention(config, hidden_size, num_attention_heads)
        self.drop_path = VJEPA2DropPath(drop_path_rate) if config.drop_path_rate > 0.0 else nn.Identity()
        self.norm2 = nn.LayerNorm(hidden_size, eps=config.layer_norm_eps)
        self.mlp = VJEPA2MLP(config, hidden_size=hidden_size, mlp_ratio=mlp_ratio)

    def forward(
        self,
        hidden_states: torch.Tensor,
        position_mask: Optional[torch.Tensor] = None,
        head_mask: Optional[torch.Tensor] = None,
        output_attentions: bool = False,
    ) -> Tuple[torch.Tensor, ...]:
        # Self-Attention
        residual = hidden_states
        hidden_states = self.norm1(hidden_states)
        self_attention_outputs = self.attention(
            hidden_states,
            position_mask=position_mask,  # position mask for context/target selection
            head_mask=head_mask,  # head mask is applied at F.scaled_dot_product_attention
            output_attentions=output_attentions,
        )
        attention_output = self_attention_outputs[0]
        hidden_states = self.drop_path(attention_output) + residual

        # MLP
        residual = hidden_states
        hidden_states = self.norm2(hidden_states)
        hidden_states = self.mlp(hidden_states)
        hidden_states = self.drop_path(hidden_states) + residual

        # Add self attentions if we output attention weights
        outputs = self_attention_outputs[1:]
        outputs = (hidden_states,) + outputs

        return outputs


class VJEPA2Encoder(nn.Module):
    def __init__(self, config: VJEPA2Config):
        super().__init__()
        self.config = config

        self.embeddings = VJEPA2Embeddings(config, hidden_size=config.hidden_size)
        drop_path_rates = [
            (config.drop_path_rate * i / (config.num_hidden_layers - 1) if config.num_hidden_layers > 1 else 0.0)
            for i in range(config.num_hidden_layers)
        ]
        self.layer = nn.ModuleList(
            [
                VJEPA2Layer(
                    config,
                    drop_path_rate=drop_path_rates[i],
                    hidden_size=config.hidden_size,
                    num_attention_heads=config.num_attention_heads,
                    mlp_ratio=config.mlp_ratio,
                )
                for i in range(config.num_hidden_layers)
            ]
        )
        self.layernorm = nn.LayerNorm(config.hidden_size, eps=config.layer_norm_eps)
        self.gradient_checkpointing = False

    @can_return_tuple
    def forward(
        self,
        pixel_values_videos: Optional[torch.Tensor] = None,
        head_mask: Optional[torch.Tensor] = None,
        output_attentions: bool = False,
        output_hidden_states: bool = False,
    ) -> BaseModelOutput:
        all_hidden_states = () if output_hidden_states else None
        all_self_attentions = () if output_attentions else None

        hidden_states = self.embeddings(pixel_values_videos)

        for i, layer_module in enumerate(self.layer):
            if output_hidden_states:
                all_hidden_states = all_hidden_states + (hidden_states,)

            layer_head_mask = head_mask[i] if head_mask is not None else None
            layer_outputs = layer_module(hidden_states, None, layer_head_mask, output_attentions)
            hidden_states = layer_outputs[0]

            if output_attentions:
                all_self_attentions = all_self_attentions + (layer_outputs[1],)

        hidden_states = self.layernorm(hidden_states)

        if output_hidden_states:
            all_hidden_states = all_hidden_states + (hidden_states,)

        return BaseModelOutput(
            last_hidden_state=hidden_states,
            hidden_states=all_hidden_states,
            attentions=all_self_attentions,
        )


def apply_masks(x, masks) -> torch.Tensor:
    """
    :param x: tensor of shape [B (batch-size), N (num-patches), D (feature-dim)]
    :param masks: list of tensors of shape [B, K] containing indices of K patches in [N] to keep
    """
    all_x = []
    for m in masks:
        mask_keep = m.unsqueeze(-1).repeat(1, 1, x.size(-1))
        all_x += [torch.gather(x, dim=1, index=mask_keep)]

    return torch.cat(all_x, dim=0)


class VJEPA2PredictorEmbeddings(nn.Module):
    """
    Construct mask token, position and patch embeddings.
    """

    def __init__(self, config: VJEPA2Config):
        super().__init__()

        self.config = config
        self.predictor_embeddings = nn.Linear(config.hidden_size, config.pred_hidden_size)
        self.num_mask_tokens = 0
        self.zero_init_mask_tokens = config.pred_zero_init_mask_tokens
        self.num_mask_tokens = config.pred_num_mask_tokens
        self.mask_tokens = nn.Parameter(torch.zeros(self.num_mask_tokens, 1, 1, config.pred_hidden_size))

        self.patch_size = config.patch_size
        self.config = config

    @staticmethod
    def num_patches(config):
        if config.frames_per_clip > 1:
            return (
                (config.frames_per_clip // config.tubelet_size)
                * (config.crop_size // config.patch_size)
                * (config.crop_size // config.patch_size)
            )
        else:
            return (config.crop_size // config.patch_size) * (config.crop_size // config.patch_size)

    def forward(
        self,
        hidden_states: torch.Tensor,
        context_mask: List[torch.Tensor],
        target_mask: List[torch.Tensor],
        mask_index: int = 1,
    ) -> Tuple[torch.Tensor, torch.Tensor]:
        """
        hidden_states : encoder outputs (context)
        context_mask: tokens of the context (outputs from the encoder)
        target_mask: tokens to predict
        mask_index: index of the target mask to choose (useful for multiclip?)
        """

        B = hidden_states.size(0)
        context = self.predictor_embeddings(hidden_states)

        # Make target tokens
        mask_index = mask_index % self.num_mask_tokens
        target = self.mask_tokens[mask_index]

        # Note: this is problematic if the config isn't initialized with the right frames_per_clip value,
        # e.g. for scenarios if we want to run predictor for more tokens than in the config.
        # target = target.repeat(B, self.num_patches(self.config), 1)
        # Remedy: use the provided target mask to get the max patch num
        max_patch_num = target_mask[0].max() + 1  # one extra to include the last patch
        target = target.repeat(B, max_patch_num, 1)
        target = apply_masks(target, target_mask)

        # Concatenate context & target tokens
        context = context.repeat(len(context_mask), 1, 1)
        embeddings = torch.cat([context, target], dim=1)

        # Positions of context & target tokens
        cm = torch.cat(context_mask, dim=0)
        tm = torch.cat(target_mask, dim=0)
        masks = torch.cat([cm, tm], dim=1)

        return embeddings, masks


class VJEPA2Predictor(nn.Module):
    def __init__(self, config: VJEPA2Config):
        super().__init__()
        self.config = config
        self.gradient_checkpointing = False
        self.embeddings = VJEPA2PredictorEmbeddings(config)
        drop_path_rates = [
            (
                config.drop_path_rate * i / (config.pred_num_hidden_layers - 1)
                if config.pred_num_hidden_layers > 1
                else 0.0
            )
            for i in range(config.pred_num_hidden_layers)
        ]
        self.layer = nn.ModuleList(
            [
                VJEPA2Layer(
                    config,
                    drop_path_rate=drop_path_rates[i],
                    hidden_size=config.pred_hidden_size,
                    num_attention_heads=config.pred_num_attention_heads,
                    mlp_ratio=config.pred_mlp_ratio,
                )
                for i in range(config.pred_num_hidden_layers)
            ]
        )
        self.layernorm = nn.LayerNorm(config.pred_hidden_size, eps=config.layer_norm_eps)
        self.proj = nn.Linear(config.pred_hidden_size, config.hidden_size, bias=True)

    def sort_tokens(self, hidden_states, position_masks, argsort, head_mask=None):
        position_masks = torch.gather(position_masks, dim=1, index=argsort)
        hidden_states = torch.gather(
            hidden_states,
            dim=1,
            index=argsort.unsqueeze(-1).expand(-1, -1, hidden_states.size(-1)),
        )
        if head_mask is not None and head_mask[0] is not None:
            head_mask = head_mask.permute(1, 0, 2, 3, 4)
            argsort_4d = (
                argsort.unsqueeze(1)
                .unsqueeze(1)
                .expand(-1, head_mask.size(1), head_mask.size(2), -1)
                .unsqueeze(-1)
                .expand(-1, -1, -1, -1, head_mask.size(-1))
            )
            head_mask = torch.gather(head_mask, dim=3, index=argsort_4d)
            argsort_5d = (
                argsort.unsqueeze(1)
                .unsqueeze(1)
                .unsqueeze(1)
                .expand(-1, head_mask.size(1), head_mask.size(2), head_mask.size(3), -1)
            )
            head_mask = torch.gather(head_mask, dim=4, index=argsort_5d)
            head_mask = head_mask.permute(1, 0, 2, 3, 4)
        return hidden_states, position_masks, head_mask

    def unsort_tokens(self, hidden_states, argsort):
        reverse_argsort = torch.argsort(argsort, dim=1)
        hidden_states = torch.gather(
            hidden_states,
            dim=1,
            index=reverse_argsort.unsqueeze(-1).expand(-1, -1, hidden_states.size(-1)),
        )
        return hidden_states

    @can_return_tuple
    def forward(
        self,
        encoder_hidden_states: torch.Tensor,
        context_mask: List[torch.Tensor],
        target_mask: List[torch.Tensor],
        head_mask: Optional[torch.Tensor] = None,
        output_attentions: bool = False,
        output_hidden_states: bool = False,
    ) -> BaseModelOutput:
        all_hidden_states = () if output_hidden_states else None
        all_self_attentions = () if output_attentions else None

        # mask out the encoder hidden states
        # this is implemented here as in VJEPA training a separate encoder is used for target
        encoder_hidden_states = apply_masks(encoder_hidden_states, context_mask)
        _, N_ctxt, D = encoder_hidden_states.shape
        hidden_states, position_masks = self.embeddings(encoder_hidden_states, context_mask, target_mask)

        # Put tokens in sorted order
        argsort = torch.argsort(position_masks, dim=1)  # [B, N]
        hidden_states, position_masks, head_mask = self.sort_tokens(hidden_states, position_masks, argsort, head_mask)

        for i, layer_module in enumerate(self.layer):
            if output_hidden_states:
                all_hidden_states = all_hidden_states + (hidden_states,)

            layer_head_mask = head_mask[i] if head_mask is not None else None
            layer_outputs = layer_module(hidden_states, position_masks, layer_head_mask, output_attentions)
            hidden_states = layer_outputs[0]

            if output_attentions:
                all_self_attentions = all_self_attentions + (layer_outputs[1],)

        if output_hidden_states:
            all_hidden_states = all_hidden_states + (hidden_states,)

        hidden_states = self.layernorm(hidden_states)
        # unsort and extract the predicted tokens
        hidden_states = self.unsort_tokens(hidden_states, argsort)
        hidden_states = hidden_states[:, N_ctxt:]
        # projection
        hidden_states = self.proj(hidden_states)

        return BaseModelOutput(
            last_hidden_state=hidden_states,
            hidden_states=all_hidden_states,
            attentions=all_self_attentions,
        )


@auto_docstring
class VJEPA2PreTrainedModel(PreTrainedModel):
    config_class = VJEPA2Config
    base_model_prefix = "vjepa2"
    main_input_name = "pixel_values_videos"
    supports_gradient_checkpointing = True
    _no_split_modules = ["VJEPA2Layer"]
    _supports_sdpa = True
    _supports_flash_attn_2 = True

    def _init_weights(
        self,
        module: Union[
            nn.Linear,
            nn.Conv2d,
            nn.LayerNorm,
            VJEPA2Embeddings,
            VJEPA2PredictorEmbeddings,
        ],
    ):
        """Initialize the weights"""
        if isinstance(module, (nn.Linear, nn.Conv2d, nn.Conv3d)):
            # Upcast the input in `fp32` and cast it back to desired `dtype` to avoid
            # `trunc_normal_cpu` not implemented in `half` issues
            module.weight.data = nn.init.trunc_normal_(
                module.weight.data.to(torch.float32),
                mean=0.0,
                std=self.config.initializer_range,
            ).to(module.weight.dtype)
            if module.bias is not None:
                module.bias.data.zero_()
        elif isinstance(module, nn.LayerNorm):
            module.bias.data.zero_()
            module.weight.data.fill_(1.0)
        elif isinstance(module, VJEPA2PredictorEmbeddings):
            if not module.zero_init_mask_tokens:
                module.mask_token = nn.init.trunc_normal_(
                    module.mask_token.to(torch.float32),
                    mean=0.0,
                    std=self.config.initializer_range,
                ).to(module.mask_token.dtype)
            else:
                module.mask_tokens.data.zero_()


def _convert_head_mask_to_5d(head_mask, num_hidden_layers):
    """
    Inputs:
        - head_mask: bsz x seq_length x seq_length | None
    Returns
        - [num_hidden_layers x batch x num_heads x seq_length x seq_length] | [num_hidden_layers]
    """
    if head_mask is not None:
        head_mask = head_mask.unsqueeze(1).unsqueeze(0)
        head_mask = head_mask.expand(num_hidden_layers, -1, -1, -1, -1)
    else:
        head_mask = [None] * num_hidden_layers
    return head_mask


@auto_docstring
class VJEPA2Model(VJEPA2PreTrainedModel):
    def __init__(self, config: VJEPA2Config):
        super().__init__(config)
        self.config = config

        self.encoder = VJEPA2Encoder(config)
        self.predictor = VJEPA2Predictor(config)

        # Initialize weights and apply final processing
        self.post_init()

    def get_input_embeddings(self) -> VJEPA2PatchEmbeddings3D:
        return self.encoder.embeddings.patch_embeddings

    @can_return_tuple
    @auto_docstring
    def forward(
        self,
        pixel_values_videos: torch.Tensor,
        context_head_mask: Optional[torch.Tensor] = None,
        context_mask: Optional[List[torch.Tensor]] = None,
        target_head_mask: Optional[torch.Tensor] = None,
        target_mask: Optional[List[torch.Tensor]] = None,
        skip_predictor: bool = False,
        output_attentions: Optional[bool] = None,
        output_hidden_states: Optional[bool] = None,
    ) -> VJEPA2WithMaskedInputModelOutput:
        r"""
        pixel_values_videos (`torch.Tensor` with shape `[batch size x num_frames x num_channels x height x width]`, required):
            The input video pixels which is processed by VJEPA2VideoProcessor.
        context_head_mask (`torch.Tensor` with shape `[num_heads]` or `[num_hidden_layers x num_heads]`, *optional*):
            The mask indicating if we should keep the heads or not (1.0 for keep, 0.0 for discard) for the context.
        target_head_mask (`torch.Tensor` with shape `[num_heads]` or `[num_hidden_layers x num_heads]`, *optional*):
            The mask indicating if we should keep the heads or not (1.0 for keep, 0.0 for discard) for the target.
        context_mask (`torch.Tensor` with shape `[batch_size, patch_size, 1]`, *optional*):
            The mask position ids indicating which encoder output patches are going to be exposed to the predictor.
            By default, this mask is created as torch.arange(N).unsqueeze(0).repeat(B,1), indicating full context
            available to the predictor.
        target_mask (`torch.Tensor` with shape `[batch_size, patch_size, 1]`, *optional*):
            The mask position ids indicating which encoder output patches are going to be used as a prediction target
            for the predictor. By default, this mask is created as torch.arange(N).unsqueeze(0).repeat(B,1), indicating
            that the predictor should predict all encoder patches.
        skip_predictor (bool):
            flag to skip the predictor forward, useful if you just need the encoder outputs
        """
        output_attentions = output_attentions if output_attentions is not None else self.config.output_attentions
        output_hidden_states = (
            output_hidden_states if output_hidden_states is not None else self.config.output_hidden_states
        )

        if pixel_values_videos is None:
            raise ValueError("You have to specify pixel_values_videos")

        # Prepare head mask if needed
        context_head_mask = _convert_head_mask_to_5d(context_head_mask, self.config.num_hidden_layers)
        target_head_mask = _convert_head_mask_to_5d(target_head_mask, self.config.pred_num_hidden_layers)

        encoder_outputs: BaseModelOutput = self.encoder(
            pixel_values_videos=pixel_values_videos,
            head_mask=context_head_mask,
            output_attentions=output_attentions,
            output_hidden_states=output_hidden_states,
        )
        sequence_output = encoder_outputs.last_hidden_state

        if context_mask is None and target_mask is None:
            B = pixel_values_videos.size(0)
            N = sequence_output.size(1)  # ensure we are using dynamic patch size
            context_mask = [torch.arange(N, device=pixel_values_videos.device).unsqueeze(0).repeat((B, 1))]
            target_mask = [torch.arange(N, device=pixel_values_videos.device).unsqueeze(0).repeat((B, 1))]

        if not skip_predictor:
            predictor_outputs: BaseModelOutput = self.predictor(
                encoder_hidden_states=sequence_output,
                context_mask=context_mask,
                target_mask=target_mask,
                head_mask=target_head_mask,
                output_attentions=output_attentions,
                output_hidden_states=output_hidden_states,
            )
            predictor_output = VJEPA2WithMaskedInputPredictorOutput(
                last_hidden_state=predictor_outputs.last_hidden_state,
                target_hidden_state=apply_masks(sequence_output, target_mask),
                hidden_states=predictor_outputs.hidden_states,
                attentions=predictor_outputs.attentions,
            )
        else:
            predictor_output = None

        encoder_output = VJEPA2WithMaskedInputModelOutput(
            last_hidden_state=sequence_output,
            masked_hidden_state=apply_masks(sequence_output, context_mask),
            hidden_states=encoder_outputs.hidden_states,
            attentions=encoder_outputs.attentions,
            predictor_output=predictor_output,
        )

        return encoder_output

    def get_vision_features(self, pixel_values_videos) -> torch.Tensor:
        encoder_output = self.forward(pixel_values_videos)
        return encoder_output.last_hidden_state


        # self.init_std = init_std
        # trunc_normal_(self.query_tokens, std=self.init_std)
        # self.apply(self._init_weights)
        # self._rescale_blocks()

    # def _rescale_blocks(self):
    #     def rescale(param, layer_id):
    #         param.div_(math.sqrt(2.0 * layer_id))

    #     if self.complete_block:
    #         rescale(self.cross_attention_block.xattn.proj.weight.data, 1)
    #         rescale(self.cross_attention_block.mlp.fc2.weight.data, 1)
    #     else:
    #         rescale(self.cross_attention_block.proj.weight.data, 1)
    #     if self.blocks is not None:
    #         for layer_id, layer in enumerate(self.blocks, 1):
    #             rescale(layer.attn.proj.weight.data, layer_id + 1)
    #             rescale(layer.mlp.fc2.weight.data, layer_id + 1)

    # def _init_weights(self, m):
    #     if isinstance(m, nn.Linear):
    #         trunc_normal_(m.weight, std=self.init_std)
    #         if isinstance(m, nn.Linear) and m.bias is not None:
    #             nn.init.constant_(m.bias, 0)
    #     elif isinstance(m, nn.LayerNorm):
    #         nn.init.constant_(m.bias, 0)
    #         nn.init.constant_(m.weight, 1.0)
    #     elif isinstance(m, nn.Conv2d):
    #         trunc_normal_(m.weight, std=self.init_std)
    #         if m.bias is not None:
    #             nn.init.constant_(m.bias, 0)


class VJEPA2AttentionPoolingHead(nn.Module):
    def __init__(self, config: VJEPA2Config):
        super().__init__()
        self.query_tokens = nn.Parameter(torch.zeros(1, 1, config.hidden_size))
        self.norm1 = nn.LayerNorm(config.hidden_size)
        self.attention = torch.nn.MultiheadAttention(config.hidden_size, config.num_attention_heads, batch_first=True)
        self.norm2 = nn.LayerNorm(config.hidden_size)
        self.mlp = VJEPA2MLP(config, hidden_size=config.hidden_size, mlp_ratio=config.mlp_ratio)

    def forward(self, hidden_state: torch.Tensor) -> torch.Tensor:

        query_tokens = self.query_tokens.repeat(hidden_state.shape[0], 1, 1)
        
        # Apply attention
        hidden_state = self.norm1(hidden_state)
        hidden_state, _ = self.attention(query_tokens, hidden_state, hidden_state)
        hidden_state = hidden_state + query_tokens

        # Apply MLP
        residual = hidden_state
        hidden_state = self.norm2(hidden_state)
        hidden_state = self.mlp(hidden_state)
        hidden_state = residual + hidden_state

        return hidden_state

@auto_docstring(
    custom_intro="""
    VJEPA2 Model transformer with a video classification head on top (a linear layer on top of the average pooled hidden
    states of all tokens) e.g. for ImageNet.
    """
)
# Modified from transformers.models.videomae.modeling_videomae.VideoMAEForVideoClassification with VideoMAE->VJEPA2, videomae->vjepa2
class VJEPA2ForVideoClassification(VJEPA2PreTrainedModel):
    def __init__(self, config):
        super().__init__(config)

        self.num_labels = config.num_labels
        self.vjepa2 = VJEPA2Model(config)

        # Classifier head
        self.pooling_head = VJEPA2AttentionPoolingHead(config)
        self.classifier = nn.Linear(config.hidden_size, config.num_labels, bias=True)

        # Initialize weights and apply final processing
        self.post_init()

    @can_return_tuple
    @auto_docstring
    def forward(
        self,
        pixel_values_videos: torch.Tensor,
        context_head_mask: Optional[torch.Tensor] = None,
        context_mask: Optional[List[torch.Tensor]] = None,
        target_head_mask: Optional[torch.Tensor] = None,
        target_mask: Optional[List[torch.Tensor]] = None,
        labels: Optional[torch.Tensor] = None,
        skip_predictor: bool = False,
        output_attentions: Optional[bool] = None,
        output_hidden_states: Optional[bool] = None,
    ) -> Union[Tuple, ImageClassifierOutput]:
        r"""
        pixel_values_videos (`torch.Tensor` with shape `[batch size x num_frames x num_channels x height x width]`):
            The input video pixels which is processed by VJEPA2VideoProcessor.
        context_head_mask (`torch.Tensor` with shape `[num_heads]` or `[num_hidden_layers x num_heads]`, *optional*):
            The mask indicating if we should keep the heads or not (1.0 for keep, 0.0 for discard) for the context.
        target_head_mask (`torch.Tensor` with shape `[num_heads]` or `[num_hidden_layers x num_heads]`, *optional*):
            The mask indicating if we should keep the heads or not (1.0 for keep, 0.0 for discard) for the target.
        context_mask (`torch.Tensor` with shape `[batch_size, patch_size, 1]`, *optional*):
            The mask position ids indicating which encoder output patches are going to be exposed to the predictor.
            By default, this mask is created as torch.arange(N).unsqueeze(0).repeat(B,1), indicating full context
            available to the predictor.
        target_mask (`torch.Tensor` with shape `[batch_size, patch_size, 1]`, *optional*):
            The mask position ids indicating which encoder output patches are going to be used as a prediction target
            for the predictor. By default, this mask is created as torch.arange(N).unsqueeze(0).repeat(B,1), indicating
            that the predictor should predict all encoder patches.
        skip_predictor (`bool`):
            Flag to skip the predictor forward, useful if you just need the encoder outputs. Defaults to `False`.
        labels (`torch.LongTensor` of shape `(batch_size,)`, *optional*):
            Labels for computing the image classification/regression loss. Indices should be in `[0, ...,
            config.num_labels - 1]`. If `config.num_labels == 1` a regression loss is computed (Mean-Square loss), If
            `config.num_labels > 1` a classification loss is computed (Cross-Entropy).

        Examples:

        ```python
        >>> import torch
        >>> import numpy as np
        >>> from transformers import AutoVideoProcessor, VJEPA2ForVideoClassification

        >>> device = "cuda"

        >>> video_processor = AutoVideoProcessor.from_pretrained("facebook/vjepa2-vitl-fpc64-256")
        >>> model = VJEPA2ForVideoClassification.from_pretrained("facebook/vjepa2-vitl-fpc64-256", num_labels=400).to(device)

        >>> video = np.ones((64, 256, 256, 3))  # 64 frames, 256x256 RGB
        >>> inputs = video_processor(video, return_tensors="pt").to(device)

        >>> # For inference
        >>> with torch.no_grad():
        ...     outputs = model(**inputs)
        >>> logits = outputs.logits

        >>> predicted_label = logits.argmax(-1).item()
        >>> print(model.config.id2label[predicted_label])

        >>> # For training
        >>> labels = torch.ones(1, dtype=torch.long, device=device)
        >>> loss = model(**inputs, labels=labels).loss

        ```"""

        outputs = self.vjepa2(
            pixel_values_videos=pixel_values_videos,
            context_head_mask=context_head_mask,
            context_mask=context_mask,
            target_head_mask=target_head_mask,
            target_mask=target_mask,
            skip_predictor=skip_predictor,
            output_attentions=output_attentions,
            output_hidden_states=output_hidden_states,
        )

        last_hidden_state = outputs.last_hidden_state
        pooled_output = self.pooling_head(last_hidden_state)
        logits = self.classifier(pooled_output)

        loss = None
        if labels is not None:
            loss = self.loss_function(pooled_logits=logits, labels=labels, config=self.config)

        return ImageClassifierOutput(
            loss=loss,
            logits=logits,
            hidden_states=outputs.hidden_states,
            attentions=outputs.attentions,
        )


__all__ = ["VJEPA2Model", "VJEPA2PreTrainedModel", "VJEPA2ForVideoClassification"]<|MERGE_RESOLUTION|>--- conflicted
+++ resolved
@@ -1,6 +1,3 @@
-<<<<<<< HEAD
-from dataclasses import dataclass
-=======
 # coding=utf-8
 # Copyright 2025 The HuggingFace Inc. team. All rights reserved.
 #
@@ -15,7 +12,7 @@
 # WITHOUT WARRANTIES OR CONDITIONS OF ANY KIND, either express or implied.
 # See the License for the specific language governing permissions and
 # limitations under the License.
->>>>>>> a85656e5
+from dataclasses import dataclass
 from typing import Callable, List, Optional, Tuple, Union
 
 import torch
