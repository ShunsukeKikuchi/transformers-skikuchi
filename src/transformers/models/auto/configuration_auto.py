--- conflicted
+++ resolved
@@ -73,11 +73,8 @@
     (key, value)
     for pretrained_map in [
         # Add archive maps here
-<<<<<<< HEAD
         WAV_2_VEC_2_PRETRAINED_CONFIG_ARCHIVE_MAP,
-=======
         CONVBERT_PRETRAINED_CONFIG_ARCHIVE_MAP,
->>>>>>> fdcde144
         LED_PRETRAINED_CONFIG_ARCHIVE_MAP,
         BLENDERBOT_SMALL_PRETRAINED_CONFIG_ARCHIVE_MAP,
         BERT_PRETRAINED_CONFIG_ARCHIVE_MAP,
@@ -119,11 +116,8 @@
 CONFIG_MAPPING = OrderedDict(
     [
         # Add configs here
-<<<<<<< HEAD
         ("wav2vec2", Wav2Vec2Config),
-=======
         ("convbert", ConvBertConfig),
->>>>>>> fdcde144
         ("led", LEDConfig),
         ("blenderbot-small", BlenderbotSmallConfig),
         ("retribert", RetriBertConfig),
@@ -171,11 +165,8 @@
 MODEL_NAMES_MAPPING = OrderedDict(
     [
         # Add full (and cased) model names here
-<<<<<<< HEAD
         ("wav2vec2", "Wav2Vec2"),
-=======
         ("convbert", "ConvBERT"),
->>>>>>> fdcde144
         ("led", "LED"),
         ("blenderbot-small", "BlenderbotSmall"),
         ("retribert", "RetriBERT"),
