--- conflicted
+++ resolved
@@ -15,12 +15,8 @@
 """PyTorch PEGASUS-X model."""
 
 import math
-<<<<<<< HEAD
 from dataclasses import dataclass
-from typing import Optional, Tuple, Union
-=======
 from typing import Callable, Optional, Tuple, Union
->>>>>>> 1dcb022e
 
 import numpy as np
 import torch
@@ -31,35 +27,21 @@
 from ...activations import ACT2FN
 from ...cache_utils import Cache, EncoderDecoderCache
 from ...generation import GenerationMixin
-<<<<<<< HEAD
-from ...modeling_attn_mask_utils import AttentionMaskConverter, _prepare_4d_attention_mask
-=======
 from ...modeling_attn_mask_utils import (
     AttentionMaskConverter,
     _prepare_4d_attention_mask,
     _prepare_4d_attention_mask_for_sdpa,
 )
 from ...modeling_flash_attention_utils import FlashAttentionKwargs
->>>>>>> 1dcb022e
 from ...modeling_outputs import (
     BaseModelOutput,
     BaseModelOutputWithPastAndCrossAttentions,
     Seq2SeqLMOutput,
     Seq2SeqModelOutput,
 )
-<<<<<<< HEAD
-from ...modeling_utils import PreTrainedModel
-from ...utils import auto_docstring, is_torch_flex_attn_available, is_torchdynamo_compiling, logging
-=======
 from ...modeling_utils import ALL_ATTENTION_FUNCTIONS, PreTrainedModel
 from ...processing_utils import Unpack
-from ...utils import (
-    auto_docstring,
-    is_torch_flex_attn_available,
-    is_torchdynamo_compiling,
-    logging,
-)
->>>>>>> 1dcb022e
+from ...utils import auto_docstring, is_torch_flex_attn_available, is_torchdynamo_compiling, logging
 from .configuration_pegasus_x import PegasusXConfig
 
 
