--- conflicted
+++ resolved
@@ -55,12 +55,8 @@
         tokenizer = GemmaTokenizer(SAMPLE_VOCAB, keep_accents=True, extra_special_tokens=extra_special_tokens)
         processor_kwargs = cls.prepare_processor_dict()
         processor = Gemma3Processor(image_processor=image_processor, tokenizer=tokenizer, **processor_kwargs)
-<<<<<<< HEAD
-        processor.save_pretrained(self.tmpdirname)
-        self.image_token = processor.boi_token
-=======
         processor.save_pretrained(cls.tmpdirname)
->>>>>>> c7064cdb
+        cls.image_token = processor.boi_token
 
     @classmethod
     def tearDownClass(cls):
