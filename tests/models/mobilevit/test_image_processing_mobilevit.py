# Copyright 2022 HuggingFace Inc.
#
# Licensed under the Apache License, Version 2.0 (the "License");
# you may not use this file except in compliance with the License.
# You may obtain a copy of the License at
#
#     http://www.apache.org/licenses/LICENSE-2.0
#
# Unless required by applicable law or agreed to in writing, software
# distributed under the License is distributed on an "AS IS" BASIS,
# WITHOUT WARRANTIES OR CONDITIONS OF ANY KIND, either express or implied.
# See the License for the specific language governing permissions and
# limitations under the License.


import unittest

import requests
from datasets import load_dataset

from transformers.testing_utils import require_torch, require_vision
from transformers.utils import is_torch_available, is_torchvision_available, is_vision_available

from ...test_image_processing_common import ImageProcessingTestMixin, prepare_image_inputs


if is_torch_available():
    import torch

if is_vision_available():
    from transformers import MobileViTImageProcessor

    if is_torchvision_available():
        from transformers import MobileViTImageProcessorFast


class MobileViTImageProcessingTester:
    def __init__(
        self,
        parent,
        batch_size=7,
        num_channels=3,
        image_size=18,
        min_resolution=30,
        max_resolution=400,
        do_resize=True,
        size=None,
        do_center_crop=True,
        crop_size=None,
        do_flip_channel_order=True,
    ):
        size = size if size is not None else {"shortest_edge": 20}
        crop_size = crop_size if crop_size is not None else {"height": 18, "width": 18}
        self.parent = parent
        self.batch_size = batch_size
        self.num_channels = num_channels
        self.image_size = image_size
        self.min_resolution = min_resolution
        self.max_resolution = max_resolution
        self.do_resize = do_resize
        self.size = size
        self.do_center_crop = do_center_crop
        self.crop_size = crop_size
        self.do_flip_channel_order = do_flip_channel_order

    def prepare_image_processor_dict(self):
        return {
            "do_resize": self.do_resize,
            "size": self.size,
            "do_center_crop": self.do_center_crop,
            "crop_size": self.crop_size,
            "do_flip_channel_order": self.do_flip_channel_order,
        }

    def expected_output_image_shape(self, images):
        return self.num_channels, self.crop_size["height"], self.crop_size["width"]

    def prepare_image_inputs(self, equal_resolution=False, numpify=False, torchify=False):
        return prepare_image_inputs(
            batch_size=self.batch_size,
            num_channels=self.num_channels,
            min_resolution=self.min_resolution,
            max_resolution=self.max_resolution,
            equal_resolution=equal_resolution,
            numpify=numpify,
            torchify=torchify,
        )


def prepare_semantic_single_inputs():
<<<<<<< HEAD
    dataset = load_dataset("hf-internal-testing/fixtures_ade20k", split="test", trust_remote_code=True)
    image = dataset[0]["image"]
    map = dataset[1]["map"]

    return image, map


def prepare_semantic_batch_inputs():
    dataset = load_dataset("hf-internal-testing/fixtures_ade20k", split="test", trust_remote_code=True)

    image1 = dataset[0]["image"]
    map1 = dataset[0]["map"]
    image2 = dataset[1]["image"]
    map2 = dataset[1]["map"]

    return [image1, image2], [map1, map2]
=======
    ds = load_dataset("hf-internal-testing/fixtures_ade20k", split="test")
    example = ds[0]
    return example["image"], example["map"]


def prepare_semantic_batch_inputs():
    ds = load_dataset("hf-internal-testing/fixtures_ade20k", split="test")
    return list(ds["image"][:2]), list(ds["map"][:2])
>>>>>>> 757c26fb


@require_torch
@require_vision
class MobileViTImageProcessingTest(ImageProcessingTestMixin, unittest.TestCase):
    image_processing_class = MobileViTImageProcessor if is_vision_available() else None
    fast_image_processing_class = MobileViTImageProcessorFast if is_torchvision_available() else None

    def setUp(self):
        super().setUp()
        self.image_processor_tester = MobileViTImageProcessingTester(self)

    @property
    def image_processor_dict(self):
        return self.image_processor_tester.prepare_image_processor_dict()

    def test_image_processor_properties(self):
        for image_processing_class in self.image_processor_list:
            image_processing = image_processing_class(**self.image_processor_dict)
            self.assertTrue(hasattr(image_processing, "do_resize"))
            self.assertTrue(hasattr(image_processing, "size"))
            self.assertTrue(hasattr(image_processing, "do_center_crop"))
            self.assertTrue(hasattr(image_processing, "center_crop"))
            self.assertTrue(hasattr(image_processing, "do_flip_channel_order"))

    def test_image_processor_from_dict_with_kwargs(self):
        for image_processing_class in self.image_processor_list:
            image_processor = self.image_processing_class.from_dict(self.image_processor_dict)
            self.assertEqual(image_processor.size, {"shortest_edge": 20})
            self.assertEqual(image_processor.crop_size, {"height": 18, "width": 18})

            image_processor = self.image_processing_class.from_dict(self.image_processor_dict, size=42, crop_size=84)
            self.assertEqual(image_processor.size, {"shortest_edge": 42})
            self.assertEqual(image_processor.crop_size, {"height": 84, "width": 84})

    def test_call_segmentation_maps(self):
        for image_processing_class in self.image_processor_list:
            # Initialize image_processing
            image_processing = self.image_processing_class(**self.image_processor_dict)
            # create random PyTorch tensors
            image_inputs = self.image_processor_tester.prepare_image_inputs(equal_resolution=False, torchify=True)
            maps = []
            for image in image_inputs:
                self.assertIsInstance(image, torch.Tensor)
                maps.append(torch.zeros(image.shape[-2:]).long())

            # Test not batched input
            encoding = image_processing(image_inputs[0], maps[0], return_tensors="pt")
            self.assertEqual(
                encoding["pixel_values"].shape,
                (
                    1,
                    self.image_processor_tester.num_channels,
                    self.image_processor_tester.crop_size["height"],
                    self.image_processor_tester.crop_size["width"],
                ),
            )
            self.assertEqual(
                encoding["labels"].shape,
                (
                    1,
                    self.image_processor_tester.crop_size["height"],
                    self.image_processor_tester.crop_size["width"],
                ),
            )
            self.assertEqual(encoding["labels"].dtype, torch.long)
            self.assertTrue(encoding["labels"].min().item() >= 0)
            self.assertTrue(encoding["labels"].max().item() <= 255)

            # Test batched
            encoding = image_processing(image_inputs, maps, return_tensors="pt")
            self.assertEqual(
                encoding["pixel_values"].shape,
                (
                    self.image_processor_tester.batch_size,
                    self.image_processor_tester.num_channels,
                    self.image_processor_tester.crop_size["height"],
                    self.image_processor_tester.crop_size["width"],
                ),
            )
            self.assertEqual(
                encoding["labels"].shape,
                (
                    self.image_processor_tester.batch_size,
                    self.image_processor_tester.crop_size["height"],
                    self.image_processor_tester.crop_size["width"],
                ),
            )
            self.assertEqual(encoding["labels"].dtype, torch.long)
            self.assertTrue(encoding["labels"].min().item() >= 0)
            self.assertTrue(encoding["labels"].max().item() <= 255)

            # Test not batched input (PIL images)
            image, segmentation_map = prepare_semantic_single_inputs()

            encoding = image_processing(image, segmentation_map, return_tensors="pt")
            self.assertEqual(
                encoding["pixel_values"].shape,
                (
                    1,
                    self.image_processor_tester.num_channels,
                    self.image_processor_tester.crop_size["height"],
                    self.image_processor_tester.crop_size["width"],
                ),
            )
            self.assertEqual(
                encoding["labels"].shape,
                (
                    1,
                    self.image_processor_tester.crop_size["height"],
                    self.image_processor_tester.crop_size["width"],
                ),
            )
            self.assertEqual(encoding["labels"].dtype, torch.long)
            self.assertTrue(encoding["labels"].min().item() >= 0)
            self.assertTrue(encoding["labels"].max().item() <= 255)

            # Test batched input (PIL images)
            images, segmentation_maps = prepare_semantic_batch_inputs()

            encoding = image_processing(images, segmentation_maps, return_tensors="pt")
            self.assertEqual(
                encoding["pixel_values"].shape,
                (
                    2,
                    self.image_processor_tester.num_channels,
                    self.image_processor_tester.crop_size["height"],
                    self.image_processor_tester.crop_size["width"],
                ),
            )
            self.assertEqual(
                encoding["labels"].shape,
                (
                    2,
                    self.image_processor_tester.crop_size["height"],
                    self.image_processor_tester.crop_size["width"],
                ),
            )
            self.assertEqual(encoding["labels"].dtype, torch.long)
            self.assertTrue(encoding["labels"].min().item() >= 0)
            self.assertTrue(encoding["labels"].max().item() <= 255)

    @require_vision
    @require_torch
    def test_slow_fast_equivalence(self):
        if not self.test_slow_image_processor or not self.test_fast_image_processor:
            self.skipTest(reason="Skipping slow/fast equivalence test")

        if self.image_processing_class is None or self.fast_image_processing_class is None:
            self.skipTest(reason="Skipping slow/fast equivalence test as one of the image processors is not defined")

        # Test with single image
        dummy_image = Image.open(
            requests.get("http://images.cocodataset.org/val2017/000000039769.jpg", stream=True).raw
        )
        image_processor_slow = self.image_processing_class(**self.image_processor_dict)
        image_processor_fast = self.fast_image_processing_class(**self.image_processor_dict)

        encoding_slow = image_processor_slow(dummy_image, return_tensors="pt")
        encoding_fast = image_processor_fast(dummy_image, return_tensors="pt")
        torch.testing.assert_close(encoding_slow.pixel_values, encoding_fast.pixel_values, atol=1e-1, rtol=1e-3)
        self.assertLessEqual(
            torch.mean(torch.abs(encoding_slow.pixel_values - encoding_fast.pixel_values)).item(), 5e-3
        )

        # Test with single image and segmentation map
        image, segmentation_map = prepare_semantic_single_inputs()

        encoding_slow = image_processor_slow(image, segmentation_map, return_tensors="pt")
        encoding_fast = image_processor_fast(image, segmentation_map, return_tensors="pt")
        torch.testing.assert_close(encoding_slow.pixel_values, encoding_fast.pixel_values, atol=1e-1, rtol=1e-3)
        torch.testing.assert_close(encoding_slow.labels, encoding_fast.labels, atol=1e-1, rtol=1e-3)
        self.assertLessEqual(
            torch.mean(torch.abs(encoding_slow.pixel_values - encoding_fast.pixel_values)).item(), 5e-3
        )

    @require_vision
    @require_torch
    def test_slow_fast_equivalence_batched(self):
        if not self.test_slow_image_processor or not self.test_fast_image_processor:
            self.skipTest(reason="Skipping slow/fast equivalence test")

        if self.image_processing_class is None or self.fast_image_processing_class is None:
            self.skipTest(reason="Skipping slow/fast equivalence test as one of the image processors is not defined")

        if hasattr(self.image_processor_tester, "do_center_crop") and self.image_processor_tester.do_center_crop:
            self.skipTest(
                reason="Skipping as do_center_crop is True and center_crop functions are not equivalent for fast and slow processors"
            )

        # Test with batched images
        dummy_images = self.image_processor_tester.prepare_image_inputs(equal_resolution=False, torchify=True)
        image_processor_slow = self.image_processing_class(**self.image_processor_dict)
        image_processor_fast = self.fast_image_processing_class(**self.image_processor_dict)

        encoding_slow = image_processor_slow(dummy_images, return_tensors="pt")
        encoding_fast = image_processor_fast(dummy_images, return_tensors="pt")

        torch.testing.assert_close(encoding_slow.pixel_values, encoding_fast.pixel_values, atol=1e-1, rtol=1e-3)
        self.assertLessEqual(
            torch.mean(torch.abs(encoding_slow.pixel_values - encoding_fast.pixel_values)).item(), 5e-3
        )

        # Test with batched images and segmentation maps
        images, segmentation_maps = prepare_semantic_batch_inputs()

        encoding_slow = image_processor_slow(images, segmentation_maps, return_tensors="pt")
        encoding_fast = image_processor_fast(images, segmentation_maps, return_tensors="pt")

        torch.testing.assert_close(encoding_slow.pixel_values, encoding_fast.pixel_values, atol=1e-1, rtol=1e-3)
        torch.testing.assert_close(encoding_slow.labels, encoding_fast.labels, atol=1e-1, rtol=1e-3)
        self.assertLessEqual(
            torch.mean(torch.abs(encoding_slow.pixel_values - encoding_fast.pixel_values)).item(), 5e-3
        )<|MERGE_RESOLUTION|>--- conflicted
+++ resolved
@@ -28,6 +28,8 @@
     import torch
 
 if is_vision_available():
+    from PIL import Image
+
     from transformers import MobileViTImageProcessor
 
     if is_torchvision_available():
@@ -88,24 +90,6 @@
 
 
 def prepare_semantic_single_inputs():
-<<<<<<< HEAD
-    dataset = load_dataset("hf-internal-testing/fixtures_ade20k", split="test", trust_remote_code=True)
-    image = dataset[0]["image"]
-    map = dataset[1]["map"]
-
-    return image, map
-
-
-def prepare_semantic_batch_inputs():
-    dataset = load_dataset("hf-internal-testing/fixtures_ade20k", split="test", trust_remote_code=True)
-
-    image1 = dataset[0]["image"]
-    map1 = dataset[0]["map"]
-    image2 = dataset[1]["image"]
-    map2 = dataset[1]["map"]
-
-    return [image1, image2], [map1, map2]
-=======
     ds = load_dataset("hf-internal-testing/fixtures_ade20k", split="test")
     example = ds[0]
     return example["image"], example["map"]
@@ -114,7 +98,6 @@
 def prepare_semantic_batch_inputs():
     ds = load_dataset("hf-internal-testing/fixtures_ade20k", split="test")
     return list(ds["image"][:2]), list(ds["map"][:2])
->>>>>>> 757c26fb
 
 
 @require_torch
