--- conflicted
+++ resolved
@@ -760,11 +760,7 @@
             and conversion into a tensor of type `torch.FloatTensor`.
         decoder_position_ids (`torch.LongTensor` of shape `(batch_size, target_sequence_length)`):
             Indices of positions of each input sequence tokens in the position embeddings.
-<<<<<<< HEAD
-            Used to calculate the position embeddings up to `config.decoder_config.max_position_embeddings`.
-=======
             Used to calculate the position embeddings up to `config.decoder_config.max_position_embeddings`
->>>>>>> c6ee0b1d
 
         Example:
 
@@ -870,11 +866,7 @@
             and conversion into a tensor of type `torch.FloatTensor`.
         decoder_position_ids (`torch.LongTensor` of shape `(batch_size, target_sequence_length)`):
             Indices of positions of each input sequence tokens in the position embeddings.
-<<<<<<< HEAD
-            Used to calculate the position embeddings up to `config.decoder_config.max_position_embeddings`.
-=======
             Used to calculate the position embeddings up to `config.decoder_config.max_position_embeddings`
->>>>>>> c6ee0b1d
 
         Example:
 
