--- conflicted
+++ resolved
@@ -5238,7 +5238,6 @@
         MgpstrTokenizer,
     )
     from .models.mistral import MISTRAL_PRETRAINED_CONFIG_ARCHIVE_MAP, MistralConfig
-<<<<<<< HEAD
     from .models.mixtral import MIXTRAL_PRETRAINED_CONFIG_ARCHIVE_MAP, MixtralConfig
     from .models.mobilebert import MOBILEBERT_PRETRAINED_CONFIG_ARCHIVE_MAP, MobileBertConfig, MobileBertTokenizer
     from .models.mobilenet_v1 import MOBILENET_V1_PRETRAINED_CONFIG_ARCHIVE_MAP, MobileNetV1Config
@@ -5246,34 +5245,6 @@
     from .models.mobilevit import MOBILEVIT_PRETRAINED_CONFIG_ARCHIVE_MAP, MobileViTConfig
     from .models.mobilevitv2 import MOBILEVITV2_PRETRAINED_CONFIG_ARCHIVE_MAP, MobileViTV2Config
     from .models.mpnet import MPNET_PRETRAINED_CONFIG_ARCHIVE_MAP, MPNetConfig, MPNetTokenizer
-=======
-    from .models.mobilebert import (
-        MOBILEBERT_PRETRAINED_CONFIG_ARCHIVE_MAP,
-        MobileBertConfig,
-        MobileBertTokenizer,
-    )
-    from .models.mobilenet_v1 import (
-        MOBILENET_V1_PRETRAINED_CONFIG_ARCHIVE_MAP,
-        MobileNetV1Config,
-    )
-    from .models.mobilenet_v2 import (
-        MOBILENET_V2_PRETRAINED_CONFIG_ARCHIVE_MAP,
-        MobileNetV2Config,
-    )
-    from .models.mobilevit import (
-        MOBILEVIT_PRETRAINED_CONFIG_ARCHIVE_MAP,
-        MobileViTConfig,
-    )
-    from .models.mobilevitv2 import (
-        MOBILEVITV2_PRETRAINED_CONFIG_ARCHIVE_MAP,
-        MobileViTV2Config,
-    )
-    from .models.mpnet import (
-        MPNET_PRETRAINED_CONFIG_ARCHIVE_MAP,
-        MPNetConfig,
-        MPNetTokenizer,
-    )
->>>>>>> 94c76538
     from .models.mpt import MPT_PRETRAINED_CONFIG_ARCHIVE_MAP, MptConfig
     from .models.mra import MRA_PRETRAINED_CONFIG_ARCHIVE_MAP, MraConfig
     from .models.mt5 import MT5Config
