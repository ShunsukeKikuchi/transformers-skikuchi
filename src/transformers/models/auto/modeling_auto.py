--- conflicted
+++ resolved
@@ -201,11 +201,8 @@
         ("trajectory_transformer", "TrajectoryTransformerModel"),
         ("transfo-xl", "TransfoXLModel"),
         ("tvlt", "TvltModel"),
-<<<<<<< HEAD
+        ("tvp", "TvpModel"),
         ("udop", "UdopModel"),
-=======
-        ("tvp", "TvpModel"),
->>>>>>> 083e3692
         ("umt5", "UMT5Model"),
         ("unispeech", "UniSpeechModel"),
         ("unispeech-sat", "UniSpeechSatModel"),
