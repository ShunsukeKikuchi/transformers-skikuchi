# coding=utf-8
# Copyright 2024 the HuggingFace Inc. team. All rights reserved.
#
# Licensed under the Apache License, Version 2.0 (the "License");
# you may not use this file except in compliance with the License.
# You may obtain a copy of the License at
#
#     http://www.apache.org/licenses/LICENSE-2.0
#
# Unless required by applicable law or agreed to in writing, software
# distributed under the License is distributed on an "AS IS" BASIS,
# WITHOUT WARRANTIES OR CONDITIONS OF ANY KIND, either express or implied.
# See the License for the specific language governing permissions and
# limitations under the License.

import math
from typing import List, Optional, Tuple, Union

import torch
from torch import nn

from transformers.models.llava_next.image_processing_llava_next_fast import LlavaNextImageProcessorFast
from transformers.models.llava_next_video.modeling_llava_next_video import (
    KwargsForCausalLM,
    LlavaNextVideoCausalLMOutputWithPast,
    LlavaNextVideoForConditionalGeneration,
    LlavaNextVideoModel,
    LlavaNextVideoModelOutputWithPast,
    LlavaNextVideoPreTrainedModel,
    get_anyres_image_grid_shape,
    unpad_image,
)

<<<<<<< HEAD
from ...image_utils import OPENAI_CLIP_MEAN, OPENAI_CLIP_STD, PILImageResampling
from ...utils import auto_docstring, can_return_tuple, is_torchdynamo_compiling, logging
=======
from ...image_processing_utils_fast import BASE_IMAGE_PROCESSOR_FAST_DOCSTRING
from ...image_utils import (
    OPENAI_CLIP_MEAN,
    OPENAI_CLIP_STD,
    PILImageResampling,
)
from ...modeling_flash_attention_utils import FlashAttentionKwargs
from ...processing_utils import Unpack
from ...utils import add_start_docstrings, can_return_tuple, is_torchdynamo_compiling, logging
>>>>>>> d23aae2b


logger = logging.get_logger(__name__)


class LlavaOnevisionImageProcessorFast(LlavaNextImageProcessorFast):
    resample = PILImageResampling.BICUBIC
    image_mean = OPENAI_CLIP_MEAN
    image_std = OPENAI_CLIP_STD
    size = {"height": 384, "width": 384}
    crop_size = None
    default_to_square = False
    do_resize = True
    do_center_crop = None
    do_rescale = True
    do_normalize = True
    do_convert_rgb = True
    do_pad = True
    image_grid_pinpoints = [[384, 384], [384, 768], [384, 1152], [384, 1536], [384, 1920], [384, 2304], [768, 384], [768, 768], [768, 1152], [768, 1536], [768, 1920], [768, 2304], [1152, 384], [1152, 768], [1152, 1152], [1152, 1536], [1152, 1920], [1152, 2304], [1536, 384], [1536, 768], [1536, 1152], [1536, 1536], [1536, 1920], [1536, 2304], [1920, 384], [1920, 768], [1920, 1152], [1920, 1536], [1920, 1920], [1920, 2304], [2304, 384], [2304, 768], [2304, 1152], [2304, 1536], [2304, 1920], [2304, 2304]]  # fmt: skip
    model_input_names = ["pixel_values_videos"]


class LlavaOnevisionModelOutputWithPast(LlavaNextVideoModelOutputWithPast):
    pass


class LlavaOnevisionCausalLMOutputWithPast(LlavaNextVideoCausalLMOutputWithPast):
    pass


class LlavaOnevisionPreTrainedModel(LlavaNextVideoPreTrainedModel):
    pass


class LlavaOnevisionModel(LlavaNextVideoModel):
    def __init__(self, config):
        super().__init__(config)
        del self.vision_resampler

    def pack_image_features(self, image_features, image_sizes, image_newline=None, vision_aspect_ratio="anyres_max_9"):
        """
        Reshape, unpad and then pack each image_feature into a single image_features tensor containing all visual vectors.

        Args:
            image_features (`List[torch.Tensor]` of length num_images, each of shape `(num_patches, image_length, embed_dim)`)
                List of image feature tensor, each contains all the visual feature of all patches.
            image_sizes (`torch.Tensor` of shape `(num_images, 2)`)
                Actual image size of each images (H, W).
            image_newline (`torch.Tensor` of shape `(embed_dim)`)
                New line embedding vector.
            vision_aspect_ratio (`str`, *optional*, "anyres_max_9"):
                Aspect ratio used when processong image features. The default value is "anyres_max_9".
        Returns:
            image_features (`torch.Tensor` of shape `(all_feat_len, embed_dim)`)
            feature_lens (`List[int]`)
                token length of each image in image_features
        """
        new_image_features = []
        feature_lens = []
        for image_idx, image_feature in enumerate(image_features):
            if image_feature.shape[0] > 1:
                base_image_feature = image_feature[0]
                image_feature = image_feature[1:]
                height = width = self.config.vision_config.image_size // self.config.vision_config.patch_size
                if height * width != base_image_feature.shape[0]:
                    raise ValueError("The number of patches is not consistent with the image size.")
                num_patch_height, num_patch_width = get_anyres_image_grid_shape(
                    image_sizes[image_idx],
                    self.config.image_grid_pinpoints,
                    self.config.vision_config.image_size,
                )
                image_feature = image_feature.view(num_patch_height, num_patch_width, height, width, -1)
                image_feature = image_feature.permute(4, 0, 2, 1, 3).contiguous()
                image_feature = image_feature.flatten(1, 2).flatten(2, 3)
                image_feature = unpad_image(image_feature, image_sizes[image_idx])
                max_num_patches = int(vision_aspect_ratio.strip("anyres_max_"))
                channels, curr_height, curr_width = image_feature.shape
                ratio = math.sqrt(curr_height * curr_width / (max_num_patches * height**2))
                if ratio > 1.1:
                    image_feature = image_feature[None]
                    image_feature = nn.functional.interpolate(
                        image_feature, [int(curr_height // ratio), int(curr_width // ratio)], mode="bilinear"
                    )[0]
                if image_newline is not None:
                    image_feature = torch.cat(
                        (
                            image_feature,
                            image_newline[:, None, None]
                            .expand(*image_feature.shape[:-1], 1)
                            .to(image_feature.device, image_feature.dtype),
                        ),
                        dim=-1,
                    )
                image_feature = image_feature.flatten(1, 2).transpose(0, 1)
                image_feature = torch.cat((base_image_feature, image_feature), dim=0)
            else:
                image_feature = image_feature[0]
                if image_newline is not None:
                    image_feature = torch.cat((image_feature, image_newline[None].to(image_feature)), dim=0)
            new_image_features.append(image_feature)
            feature_lens.append(image_feature.size(0))
        image_features = torch.cat(new_image_features, dim=0)
        feature_lens = torch.tensor(feature_lens, dtype=torch.long, device=image_features.device)
        return image_features, feature_lens

    def apply_pooling(self, image_features):
        height = width = self.config.vision_config.image_size // self.config.vision_config.patch_size
        batch_frames, seq_len, dim = image_features.shape
        image_features = image_features.view(batch_frames, height, width, -1)
        image_features = image_features.permute(0, 3, 1, 2).contiguous()

        height, width = image_features.shape[2:]
        scaled_shape = [math.ceil(height / 2), math.ceil(width / 2)]
        image_features = nn.functional.interpolate(image_features, size=scaled_shape, mode="bilinear")

        image_features = image_features.permute(0, 2, 3, 1)
        image_features = image_features.view(batch_frames, -1, dim)
        return image_features

    def get_video_features(
        self,
        pixel_values: torch.FloatTensor,
        vision_feature_layer: Union[int, List[int]],
        vision_feature_select_strategy: str,
    ):
        """
        Obtains video last hidden states from the vision tower, apply multimodal projection and pooling.

        Args:
            pixel_values (`torch.FloatTensor]` of shape `(batch_size, num_frames, channels, height, width)`)
               The tensors corresponding to the input video.
            vision_feature_layer (`Union[int, List[int]], *optional*, defaults to -2`):
                The index of the layer to select the vision feature. If multiple indices are provided,
                the vision feature of the corresponding indices will be concatenated to form the
                vision features.
            vision_feature_select_strategy (`str`):
                The feature selection strategy used to select the vision feature from the vision backbone.
                Can be one of `"default"` or `"full"`
        Returns:
            video_features (List[`torch.Tensor`]): List of video feature tensor, each contains all the visual feature of all patches
            and are of shape `(num_videos, video_length, embed_dim)`).
        """
        batch_size, frames, channels, height, width = pixel_values.shape
        pixel_values = pixel_values.view(batch_size * frames, channels, height, width)
        video_features = self.vision_tower(pixel_values, output_hidden_states=True)

        # If we have one vision feature layer, return the corresponding hidden states,
        # otherwise, select the hidden states of each feature layer and concatenate them
        if isinstance(vision_feature_layer, int):
            selected_video_feature = video_features.hidden_states[vision_feature_layer]
        else:
            hs_pool = [video_features.hidden_states[layer_idx] for layer_idx in vision_feature_layer]
            selected_video_feature = torch.cat(hs_pool, dim=-1)

        if vision_feature_select_strategy == "default":
            selected_video_feature = selected_video_feature[:, 1:]
        elif vision_feature_select_strategy == "full":
            selected_video_feature = selected_video_feature
        video_features = self.multi_modal_projector(selected_video_feature)

        video_features = self.apply_pooling(video_features)
        video_features = video_features.reshape(batch_size, frames * video_features.shape[1], -1)

        return video_features

<<<<<<< HEAD
    @auto_docstring
=======
    @can_return_tuple
    @add_start_docstrings(LLAVA_ONEVISION_INPUTS_DOCSTRING)
>>>>>>> d23aae2b
    def forward(
        self,
        input_ids: torch.LongTensor = None,
        pixel_values: torch.FloatTensor = None,
        image_sizes: Optional[torch.LongTensor] = None,
        pixel_values_videos: torch.FloatTensor = None,
        image_sizes_videos: Optional[torch.LongTensor] = None,
        attention_mask: Optional[torch.Tensor] = None,
        position_ids: Optional[torch.LongTensor] = None,
        past_key_values: Optional[List[torch.FloatTensor]] = None,
        inputs_embeds: Optional[torch.FloatTensor] = None,
        vision_feature_layer: Optional[Union[int, List[int]]] = None,
        vision_feature_select_strategy: Optional[str] = None,
        vision_aspect_ratio: Optional[str] = None,
        use_cache: Optional[bool] = None,
        output_attentions: Optional[bool] = None,
        output_hidden_states: Optional[bool] = None,
        return_dict: Optional[bool] = None,
        cache_position: Optional[torch.LongTensor] = None,
        **kwargs: Unpack[FlashAttentionKwargs],
    ) -> Union[Tuple, LlavaOnevisionModelOutputWithPast]:
        r"""
        pixel_values_videos (`torch.FloatTensor` of shape `(batch_size, frames, num_channels, image_size, image_size)):
            The tensors corresponding to the input videos. Pixel values can be obtained using
            [`LlavaNextVideoProcessor`]. See [`LlavaNextVideoProcessor.__call__`] for details. [`LlavaProcessor`] uses
            [`LlavaNextVideoProcessor`] for processing videos.
        image_sizes_videos (`torch.LongTensor` of shape `(batch_size, frames, 2)`, *optional*):
            The sizes of the videos in the batch, being (height, width) for each frame in the video.
        vision_feature_select_strategy (`str`, *optional*, defaults to `"default"`):
            The feature selection strategy used to select the vision feature from the vision backbone.
            Can be one of `"default"` or `"full"`. If `"default"`, the CLS token is removed from the vision features.
            If `"full"`, the full vision features are used.
        vision_aspect_ratio (`str`, *optional*, defaults to `"anyres_max_9"`):
            Aspect ratio used when processong image features. The default value is "anyres_max_9".
        """

        output_attentions = output_attentions if output_attentions is not None else self.config.output_attentions
        output_hidden_states = (
            output_hidden_states if output_hidden_states is not None else self.config.output_hidden_states
        )
        return_dict = return_dict if return_dict is not None else self.config.use_return_dict
        vision_feature_layer = (
            vision_feature_layer if vision_feature_layer is not None else self.config.vision_feature_layer
        )
        vision_feature_select_strategy = (
            vision_feature_select_strategy
            if vision_feature_select_strategy is not None
            else self.config.vision_feature_select_strategy
        )
        vision_aspect_ratio = (
            vision_aspect_ratio if vision_aspect_ratio is not None else self.config.vision_aspect_ratio
        )

        if (input_ids is None) ^ (inputs_embeds is not None):
            raise ValueError("You must specify exactly one of input_ids or inputs_embeds")

        if (pixel_values is not None or pixel_values_videos is not None) and inputs_embeds is not None:
            raise ValueError(
                "You cannot specify both `pixel_values`/`pixel_values_videos` and `inputs_embeds` at the same time, "
                "and must specify either one"
            )

        if inputs_embeds is None:
            inputs_embeds = self.get_input_embeddings()(input_ids)

        # Images are processed with Anyres
        if pixel_values is not None:
            image_features = self.get_image_features(
                pixel_values,
                image_sizes,
                vision_feature_layer=vision_feature_layer,
                vision_feature_select_strategy=vision_feature_select_strategy,
            )
            image_features, feature_lens = self.pack_image_features(
                image_features,
                image_sizes,
                image_newline=self.image_newline,
                vision_aspect_ratio=vision_aspect_ratio,
            )

            special_image_mask = (input_ids == self.config.image_token_id).unsqueeze(-1)
            special_image_mask = special_image_mask.expand_as(inputs_embeds).to(inputs_embeds.device)
            if not is_torchdynamo_compiling() and inputs_embeds[special_image_mask].numel() != image_features.numel():
                n_image_tokens = (input_ids == self.config.image_token_id).sum()
                n_image_features = image_features.shape[0]
                raise ValueError(
                    f"Image features and image tokens do not match: tokens: {n_image_tokens}, features {n_image_features}"
                )
            image_features = image_features.to(inputs_embeds.device, inputs_embeds.dtype)
            inputs_embeds = inputs_embeds.masked_scatter(special_image_mask, image_features)

        # Video are simply embedded and further pooled to decrease seq len
        if pixel_values_videos is not None:
            video_features = self.get_video_features(
                pixel_values_videos,
                vision_feature_layer=vision_feature_layer,
                vision_feature_select_strategy=vision_feature_select_strategy,
            )
            image_newline = (
                self.image_newline[None, None, :].repeat(video_features.shape[0], 1, 1).to(video_features.device)
            )
            video_features = torch.cat((video_features, image_newline), dim=1)
            video_features = video_features.flatten(0, 1)

            special_video_mask = (input_ids == self.config.video_token_id).unsqueeze(-1)
            special_video_mask = special_video_mask.expand_as(inputs_embeds).to(inputs_embeds.device)
            if not is_torchdynamo_compiling() and inputs_embeds[special_video_mask].numel() != video_features.numel():
                n_video_tokens = (input_ids == self.config.video_token_id).sum()
                n_video_features = video_features.shape[0]
                raise ValueError(
                    f"Video features and video tokens do not match: tokens: {n_video_tokens}, features {n_video_features}"
                )
            video_features = video_features.to(inputs_embeds.device, inputs_embeds.dtype)
            inputs_embeds = inputs_embeds.masked_scatter(special_video_mask, video_features)

        outputs = self.language_model(
            attention_mask=attention_mask,
            position_ids=position_ids,
            past_key_values=past_key_values,
            inputs_embeds=inputs_embeds,
            use_cache=use_cache,
            output_attentions=output_attentions,
            output_hidden_states=output_hidden_states,
            return_dict=True,
            cache_position=cache_position,
            **kwargs,
        )

        return LlavaOnevisionModelOutputWithPast(
            last_hidden_state=outputs.last_hidden_state,
            past_key_values=outputs.past_key_values,
            hidden_states=outputs.hidden_states,
            attentions=outputs.attentions,
            image_hidden_states=image_features if pixel_values is not None else None,
            video_hidden_states=video_features if pixel_values_videos is not None else None,
        )


class LlavaOnevisionForConditionalGeneration(LlavaNextVideoForConditionalGeneration):
    @can_return_tuple
    @auto_docstring
    def forward(
        self,
        input_ids: torch.LongTensor = None,
        pixel_values: torch.FloatTensor = None,
        image_sizes: Optional[torch.LongTensor] = None,
        pixel_values_videos: torch.FloatTensor = None,
        image_sizes_videos: Optional[torch.LongTensor] = None,
        attention_mask: Optional[torch.Tensor] = None,
        position_ids: Optional[torch.LongTensor] = None,
        past_key_values: Optional[List[torch.FloatTensor]] = None,
        inputs_embeds: Optional[torch.FloatTensor] = None,
        vision_feature_layer: Optional[Union[int, List[int]]] = None,
        vision_feature_select_strategy: Optional[str] = None,
        vision_aspect_ratio: Optional[str] = None,
        labels: Optional[torch.LongTensor] = None,
        use_cache: Optional[bool] = None,
        output_attentions: Optional[bool] = None,
        output_hidden_states: Optional[bool] = None,
        return_dict: Optional[bool] = None,
        cache_position: Optional[torch.LongTensor] = None,
        logits_to_keep: Union[int, torch.Tensor] = 0,
        **kwargs: Unpack[KwargsForCausalLM],
    ) -> Union[Tuple, LlavaOnevisionCausalLMOutputWithPast]:
        r"""
        pixel_values_videos (`torch.FloatTensor` of shape `(batch_size, frames, num_channels, image_size, image_size)):
            The tensors corresponding to the input videos. Pixel values can be obtained using
            [`LlavaNextVideoProcessor`]. See [`LlavaNextVideoProcessor.__call__`] for details. [`LlavaProcessor`] uses
            [`LlavaNextVideoProcessor`] for processing videos.
        image_sizes_videos (`torch.LongTensor` of shape `(batch_size, frames, 2)`, *optional*):
            The sizes of the videos in the batch, being (height, width) for each frame in the video.
        vision_feature_select_strategy (`str`, *optional*, defaults to `"default"`):
            The feature selection strategy used to select the vision feature from the vision backbone.
            Can be one of `"default"` or `"full"`. If `"default"`, the CLS token is removed from the vision features.
            If `"full"`, the full vision features are used.
        vision_aspect_ratio (`str`, *optional*, defaults to `"anyres_max_9"`):
            Aspect ratio used when processong image features. The default value is "anyres_max_9".
        labels (`torch.LongTensor` of shape `(batch_size, sequence_length)`, *optional*):
            Labels for computing the masked language modeling loss. Indices should either be in `[0, ...,
            config.vocab_size]` or -100 (see `input_ids` docstring). Tokens with indices set to `-100` are ignored
            (masked), the loss is only computed for the tokens with labels in `[0, ..., config.vocab_size]`.

        Example:

        ```python
        >>> from PIL import Image
        >>> import requests
        >>> import torch
        >>> from transformers import LlavaOnevisionProcessor, LlavaOnevisionForConditionalGeneration

        >>> model = LlavaOnevisionForConditionalGeneration.from_pretrained("llava-hf/llava-onevision-qwen2-7b-ov-hf", torch_dtype="float16", device_map="cuda:0")
        >>> processor = LlavaOnevisionProcessor.from_pretrained("llava-hf/llava-onevision-qwen2-7b-ov-hf")

        >>> conversation = [
        ...     {
        ...       "role": "user",
        ...       "content": [
        ...           {"type": "text", "text": "What is shown in this image?"},
        ...           {"type": "image"},
        ...         ],
        ...     },
        ... ]
        >>> prompt = processor.apply_chat_template(conversation, add_generation_prompt=True)

        >>> image_file = "http://images.cocodataset.org/val2017/000000039769.jpg"
        >>> raw_image = Image.open(requests.get(image_file, stream=True).raw)
        >>> inputs = processor(text=prompt, images=raw_image, return_tensors='pt').to(0, torch.float16)

        >>> output = model.generate(**inputs, max_new_tokens=20, do_sample=False)
        >>> processor.batch_decode(output, skip_special_tokens=True)[0]
        "user\n\nWhat is shown in this image?\nassistant\ncat"
        ```"""
        output_attentions = output_attentions if output_attentions is not None else self.config.output_attentions
        output_hidden_states = (
            output_hidden_states if output_hidden_states is not None else self.config.output_hidden_states
        )
        return_dict = return_dict if return_dict is not None else self.config.use_return_dict
        vision_feature_layer = (
            vision_feature_layer if vision_feature_layer is not None else self.config.vision_feature_layer
        )
        vision_feature_select_strategy = (
            vision_feature_select_strategy
            if vision_feature_select_strategy is not None
            else self.config.vision_feature_select_strategy
        )
        vision_aspect_ratio = (
            vision_aspect_ratio if vision_aspect_ratio is not None else self.config.vision_aspect_ratio
        )

        outputs = self.model(
            input_ids=input_ids,
            pixel_values=pixel_values,
            pixel_values_videos=pixel_values_videos,
            image_sizes=image_sizes,
            image_sizes_videos=image_sizes_videos,
            vision_aspect_ratio=vision_aspect_ratio,
            vision_feature_layer=vision_feature_layer,
            vision_feature_select_strategy=vision_feature_select_strategy,
            attention_mask=attention_mask,
            position_ids=position_ids,
            past_key_values=past_key_values,
            inputs_embeds=inputs_embeds,
            use_cache=use_cache,
            output_attentions=output_attentions,
            output_hidden_states=output_hidden_states,
            return_dict=True,
            cache_position=cache_position,
            logits_to_keep=logits_to_keep,
            **kwargs,
        )

        hidden_states = outputs[0]
        # Only compute necessary logits, and do not upcast them to float if we are not computing the loss
        slice_indices = slice(-logits_to_keep, None) if isinstance(logits_to_keep, int) else logits_to_keep
        logits = self.lm_head(hidden_states[:, slice_indices, :])

        loss = None
        if labels is not None:
            loss = self.loss_function(
                logits=logits, labels=labels, vocab_size=self.config.text_config.vocab_size, **kwargs
            )

        return LlavaOnevisionCausalLMOutputWithPast(
            loss=loss,
            logits=logits,
            past_key_values=outputs.past_key_values,
            hidden_states=outputs.hidden_states,
            attentions=outputs.attentions,
            image_hidden_states=outputs.image_hidden_states,
            video_hidden_states=outputs.video_hidden_states,
        )

    def prepare_inputs_for_generation(
        self,
        input_ids,
        past_key_values=None,
        inputs_embeds=None,
        pixel_values=None,
        image_sizes=None,
        pixel_values_videos=None,
        image_sizes_videos=None,
        attention_mask=None,
        cache_position=None,
        logits_to_keep=None,
        **kwargs,
    ):
        # Overwritten -- in specific circumstances we don't want to forward image inputs to the model

        model_inputs = super().prepare_inputs_for_generation(
            input_ids,
            past_key_values=past_key_values,
            inputs_embeds=inputs_embeds,
            attention_mask=attention_mask,
            cache_position=cache_position,
            logits_to_keep=logits_to_keep,
            **kwargs,
        )

        if cache_position[0] == 0:
            # If we're in cached decoding stage, pixel values should be None because input ids do not contain special image token anymore
            # Otherwise we need pixel values to be passed to model
            model_inputs["pixel_values"] = pixel_values
            model_inputs["image_sizes"] = image_sizes
            model_inputs["pixel_values_videos"] = pixel_values_videos
            model_inputs["image_sizes_videos"] = image_sizes_videos

        return model_inputs


__all__ = [
    "LlavaOnevisionImageProcessorFast",
    "LlavaOnevisionModel",
    "LlavaOnevisionForConditionalGeneration",
    "LlavaOnevisionPreTrainedModel",
]<|MERGE_RESOLUTION|>--- conflicted
+++ resolved
@@ -31,20 +31,10 @@
     unpad_image,
 )
 
-<<<<<<< HEAD
 from ...image_utils import OPENAI_CLIP_MEAN, OPENAI_CLIP_STD, PILImageResampling
-from ...utils import auto_docstring, can_return_tuple, is_torchdynamo_compiling, logging
-=======
-from ...image_processing_utils_fast import BASE_IMAGE_PROCESSOR_FAST_DOCSTRING
-from ...image_utils import (
-    OPENAI_CLIP_MEAN,
-    OPENAI_CLIP_STD,
-    PILImageResampling,
-)
 from ...modeling_flash_attention_utils import FlashAttentionKwargs
 from ...processing_utils import Unpack
-from ...utils import add_start_docstrings, can_return_tuple, is_torchdynamo_compiling, logging
->>>>>>> d23aae2b
+from ...utils import auto_docstring, can_return_tuple, is_torchdynamo_compiling, logging
 
 
 logger = logging.get_logger(__name__)
@@ -210,12 +200,6 @@
 
         return video_features
 
-<<<<<<< HEAD
-    @auto_docstring
-=======
-    @can_return_tuple
-    @add_start_docstrings(LLAVA_ONEVISION_INPUTS_DOCSTRING)
->>>>>>> d23aae2b
     def forward(
         self,
         input_ids: torch.LongTensor = None,
