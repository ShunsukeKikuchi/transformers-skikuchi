# coding=utf-8
# Copyright 2024 Om Research Lab and The HuggingFace Inc. team. All rights reserved.
#
# Licensed under the Apache License, Version 2.0 (the "License");
# you may not use this file except in compliance with the License.
# You may obtain a copy of the License at
#
#     http://www.apache.org/licenses/LICENSE-2.0
#
# Unless required by applicable law or agreed to in writing, software
# distributed under the License is distributed on an "AS IS" BASIS,
# WITHOUT WARRANTIES OR CONDITIONS OF ANY KIND, either express or implied.
# See the License for the specific language governing permissions and
# limitations under the License.
"""PyTorch OmDet-Turbo model."""

import math
import warnings
from collections import OrderedDict
from dataclasses import dataclass
from functools import lru_cache
from typing import Optional, Union

import torch
import torch.nn.functional as F
from torch import Tensor, nn

from ...activations import ACT2CLS, ACT2FN
from ...file_utils import (
    ModelOutput,
)
from ...integrations import use_kernel_forward_from_hub
from ...modeling_attn_mask_utils import _prepare_4d_attention_mask
from ...modeling_utils import PreTrainedModel
from ...utils import auto_docstring, logging
from ...utils.backbone_utils import load_backbone
from ..auto import AutoModel
from .configuration_omdet_turbo import OmDetTurboConfig


logger = logging.get_logger(__name__)


@dataclass
@auto_docstring(
    custom_intro="""
    Base class for outputs of the OmDetTurboHybridEncoder.
<<<<<<< HEAD
    """
)
class OmDetTurboEncoderOutput(ModelOutput):
    r"""
    last_hidden_state (`torch.FloatTensor`):
        Last hidden states of the encoder.
    extracted_states (`Tuple[torch.FloatTensor]`):
        The extracted states from the Feature Pyramid Network (FPN) and Path Aggregation Network (PAN) of the encoder.
=======

    Args:
        last_hidden_state (`torch.FloatTensor`):
            Last hidden states of the encoder.
        hidden_states (`tuple(torch.FloatTensor)`, *optional*, returned when `output_hidden_states=True` is passed or when `config.output_hidden_states=True`):
            Tuple of `torch.FloatTensor` (one for the output of the embeddings, if the model has an embedding layer, +
            one for the output of each layer) of shape `(batch_size, sequence_length, hidden_size)`.

            Hidden-states of the model at the output of each layer plus the optional initial embedding outputs.
        attentions (`tuple(torch.FloatTensor)`, *optional*, returned when `output_attentions=True` is passed or when `config.output_attentions=True`):
            Tuple of `torch.FloatTensor` (one for each layer) of shape `(batch_size, num_heads, sequence_length,
            sequence_length)`.

            Attentions weights after the attention softmax, used to compute the weighted average in the self-attention
            heads.
        extracted_states (`tuple[torch.FloatTensor]`):
            The extracted states from the Feature Pyramid Network (FPN) and Path Aggregation Network (PAN) of the encoder.
>>>>>>> 508a7040
    """

    last_hidden_state: Optional[torch.FloatTensor] = None
    hidden_states: Optional[tuple[torch.FloatTensor]] = None
    attentions: Optional[tuple[torch.FloatTensor]] = None
    extracted_states: tuple[torch.FloatTensor] = None


@dataclass
@auto_docstring(
    custom_intro="""
    Base class for outputs of the OmDetTurboDecoder.
<<<<<<< HEAD
    """
)
class OmDetTurboDecoderOutput(ModelOutput):
    r"""
    last_hidden_state (`torch.FloatTensor` of shape `(batch_size, sequence_length, hidden_size)`):
        Sequence of hidden-states at the output of the last layer of the decoder.
    decoder_coords (`torch.FloatTensor` of shape `(batch_size, num_queries, 4)`):
        The predicted coordinates of the objects.
    decoder_classes (`torch.FloatTensor` of shape `(batch_size, num_queries, num_classes)`):
        The predicted classes of the objects.
    encoder_coord_logits (`torch.FloatTensor` of shape `(batch_size, num_queries, 4)`):
        The predicted coordinates of the objects from the encoder.
    encoder_class_logits (`Tuple[torch.FloatTensor]` of shape `(batch_size, num_queries, num_classes)`):
        The predicted class of the objects from the encoder.
    init_reference_points (`torch.FloatTensor` of shape `(batch_size, num_queries, 4)`):
        The initial reference points.
    intermediate_reference_points (`Tuple[Tuple[torch.FloatTensor]]`):
        The intermediate reference points.
=======

    Args:
        last_hidden_state (`torch.FloatTensor` of shape `(batch_size, sequence_length, hidden_size)`):
            Sequence of hidden-states at the output of the last layer of the decoder.
        decoder_coords (`torch.FloatTensor` of shape `(batch_size, num_queries, 4)`):
            The predicted coordinates of the objects.
        decoder_classes (`torch.FloatTensor` of shape `(batch_size, num_queries, num_classes)`):
            The predicted classes of the objects.
        encoder_coord_logits (`torch.FloatTensor` of shape `(batch_size, num_queries, 4)`):
            The predicted coordinates of the objects from the encoder.
        encoder_class_logits (`tuple[torch.FloatTensor]`) of shape `(batch_size, num_queries, num_classes)`:
            The predicted class of the objects from the encoder.
        init_reference_points (`torch.FloatTensor` of shape `(batch_size, num_queries, 4)`):
            The initial reference points.
        intermediate_reference_points (`tuple[tuple[torch.FloatTensor]]`):
            The intermediate reference points.
        hidden_states (`Optional[tuple[torch.FloatTensor]]`, *optional*, returned when `output_hidden_states=True` is passed or when `config.output_hidden_states=True`):
            Tuple of `torch.FloatTensor` (one for the output of the embeddings + one for the output of each layer) of shape
            `(batch_size, sequence_length, hidden_size)`. Hidden-states of the model at the output of each layer
            plus the initial embedding outputs.
        attentions (`Optional[tuple[tuple[torch.FloatTensor]]]`, *optional*, returned when `output_attentions=True` is passed or when `config.output_attentions=True`):
            Tuple of tuples of `torch.FloatTensor` (one for attention for each layer) of shape `(batch_size, num_heads,
            sequence_length, sequence_length)`. Attentions weights after the attention softmax, used to compute the
            weighted average in the self-attention, cross-attention and multi-scale deformable attention heads.
>>>>>>> 508a7040
    """

    last_hidden_state: Optional[torch.FloatTensor] = None
    hidden_states: Optional[tuple[torch.FloatTensor]] = None
    attentions: Optional[tuple[tuple[torch.FloatTensor]]] = None
    decoder_coords: Optional[torch.FloatTensor] = None
    decoder_classes: Optional[torch.FloatTensor] = None
    encoder_coord_logits: Optional[torch.FloatTensor] = None
    encoder_class_logits: tuple[torch.FloatTensor] = None
    init_reference_points: Optional[torch.FloatTensor] = None
    intermediate_reference_points: tuple[tuple[torch.FloatTensor]] = None


@dataclass
@auto_docstring(
    custom_intro="""
    Output type of [`OmDetTurboObjectDetectionOutput`].
<<<<<<< HEAD
    """
)
class OmDetTurboObjectDetectionOutput(ModelOutput):
    r"""
    loss (`torch.FloatTensor`):
        The loss value.
    decoder_coord_logits (`torch.FloatTensor` of shape `(batch_size, num_queries, 4)`):
        The predicted coordinates logits of the objects.
    decoder_class_logits (`torch.FloatTensor` of shape `(batch_size, num_queries, num_classes)`):
        The predicted class of the objects.
    init_reference_points (`torch.FloatTensor` of shape `(batch_size, num_queries, 4)`):
        The initial reference points.
    intermediate_reference_points (`Tuple[Tuple[torch.FloatTensor]]`):
        The intermediate reference points.
    encoder_coord_logits (`torch.FloatTensor` of shape `(batch_size, num_queries, 4)`):
        The predicted coordinates of the objects from the encoder.
    encoder_class_logits (`Tuple[torch.FloatTensor]`):
        The predicted class of the objects from the encoder.
    encoder_extracted_states (`torch.FloatTensor`):
        The extracted states from the Feature Pyramid Network (FPN) and Path Aggregation Network (PAN) of the encoder.
    decoder_hidden_states (`Tuple[torch.FloatTensor]`, *optional*):
        Tuple of `torch.FloatTensor` (one for the output of the embeddings + one for the output of each layer) of shape
        `(batch_size, sequence_length, hidden_size)`. Hidden-states of the model at the output of each layer
        plus the initial embedding outputs.
    decoder_attentions (`Tuple[Tuple[torch.FloatTensor]]`, *optional*):
        Tuple of tuples of `torch.FloatTensor` (one for attention for each layer) of shape `(batch_size, num_heads,
        sequence_length, sequence_length)`. Attentions weights after the attention softmax, used to compute the
        weighted average in the self-attention, cross-attention and multi-scale deformable attention heads.
    encoder_hidden_states (`Tuple[torch.FloatTensor]`, *optional*):
        Tuple of `torch.FloatTensor` (one for the output of the embeddings + one for the output of each layer) of shape
        `(batch_size, sequence_length, hidden_size)`. Hidden-states of the model at the output of each layer
        plus the initial embedding outputs.
    encoder_attentions (`Tuple[Tuple[torch.FloatTensor]]`, *optional*):
        Tuple of tuples of `torch.FloatTensor` (one for attention for each layer) of shape `(batch_size, num_heads,
        sequence_length, sequence_length)`. Attentions weights after the attention softmax, used to compute the
        weighted average in the self-attention, cross-attention and multi-scale deformable attention heads.
    classes_structure (`torch.LongTensor`, *optional*):
        The number of queried classes for each image.
=======

    Args:
        loss (`torch.FloatTensor`):
            The loss value.
        decoder_coord_logits (`torch.FloatTensor` of shape `(batch_size, num_queries, 4)`):
            The predicted coordinates logits of the objects.
        decoder_class_logits (`torch.FloatTensor` of shape `(batch_size, num_queries, num_classes)`):
            The predicted class of the objects.
        init_reference_points (`torch.FloatTensor` of shape `(batch_size, num_queries, 4)`):
            The initial reference points.
        intermediate_reference_points (`tuple[tuple[torch.FloatTensor]]`):
            The intermediate reference points.
        encoder_coord_logits (`torch.FloatTensor` of shape `(batch_size, num_queries, 4)`):
            The predicted coordinates of the objects from the encoder.
        encoder_class_logits (`tuple[torch.FloatTensor]`):
            The predicted class of the objects from the encoder.
        encoder_extracted_states (`torch.FloatTensor`):
            The extracted states from the Feature Pyramid Network (FPN) and Path Aggregation Network (PAN) of the encoder.
        decoder_hidden_states (`tuple[torch.FloatTensor]`, *optional*):
            Tuple of `torch.FloatTensor` (one for the output of the embeddings + one for the output of each layer) of shape
            `(batch_size, sequence_length, hidden_size)`. Hidden-states of the model at the output of each layer
            plus the initial embedding outputs.
        decoder_attentions (`tuple[tuple[torch.FloatTensor]]`, *optional*):
            Tuple of tuples of `torch.FloatTensor` (one for attention for each layer) of shape `(batch_size, num_heads,
            sequence_length, sequence_length)`. Attentions weights after the attention softmax, used to compute the
            weighted average in the self-attention, cross-attention and multi-scale deformable attention heads.
        encoder_hidden_states (`tuple[torch.FloatTensor]`, *optional*):
            Tuple of `torch.FloatTensor` (one for the output of the embeddings + one for the output of each layer) of shape
            `(batch_size, sequence_length, hidden_size)`. Hidden-states of the model at the output of each layer
            plus the initial embedding outputs.
        encoder_attentions (`tuple[tuple[torch.FloatTensor]]`, *optional*):
            Tuple of tuples of `torch.FloatTensor` (one for attention for each layer) of shape `(batch_size, num_heads,
            sequence_length, sequence_length)`. Attentions weights after the attention softmax, used to compute the
            weighted average in the self-attention, cross-attention and multi-scale deformable attention heads.
        classes_structure (`torch.LongTensor`, *optional*):
            The number of queried classes for each image.
>>>>>>> 508a7040
    """

    loss: Optional[torch.FloatTensor] = None
    decoder_coord_logits: Optional[torch.FloatTensor] = None
    decoder_class_logits: Optional[torch.FloatTensor] = None
    init_reference_points: Optional[torch.FloatTensor] = None
    intermediate_reference_points: Optional[tuple[tuple[torch.FloatTensor]]] = None
    encoder_coord_logits: Optional[torch.FloatTensor] = None
    encoder_class_logits: tuple[torch.FloatTensor] = None
    encoder_extracted_states: Optional[torch.FloatTensor] = None
    decoder_hidden_states: Optional[tuple[torch.FloatTensor]] = None
    decoder_attentions: Optional[tuple[tuple[torch.FloatTensor]]] = None
    encoder_hidden_states: Optional[tuple[torch.FloatTensor]] = None
    encoder_attentions: Optional[tuple[tuple[torch.FloatTensor]]] = None
    classes_structure: Optional[torch.LongTensor] = None


@use_kernel_forward_from_hub("MultiScaleDeformableAttention")
# Copied from transformers.models.deformable_detr.modeling_deformable_detr.MultiScaleDeformableAttention
class MultiScaleDeformableAttention(nn.Module):
    def forward(
        self,
        value: Tensor,
        value_spatial_shapes: Tensor,
        value_spatial_shapes_list: list[tuple],
        level_start_index: Tensor,
        sampling_locations: Tensor,
        attention_weights: Tensor,
        im2col_step: int,
    ):
        batch_size, _, num_heads, hidden_dim = value.shape
        _, num_queries, num_heads, num_levels, num_points, _ = sampling_locations.shape
        value_list = value.split([height * width for height, width in value_spatial_shapes_list], dim=1)
        sampling_grids = 2 * sampling_locations - 1
        sampling_value_list = []
        for level_id, (height, width) in enumerate(value_spatial_shapes_list):
            # batch_size, height*width, num_heads, hidden_dim
            # -> batch_size, height*width, num_heads*hidden_dim
            # -> batch_size, num_heads*hidden_dim, height*width
            # -> batch_size*num_heads, hidden_dim, height, width
            value_l_ = (
                value_list[level_id]
                .flatten(2)
                .transpose(1, 2)
                .reshape(batch_size * num_heads, hidden_dim, height, width)
            )
            # batch_size, num_queries, num_heads, num_points, 2
            # -> batch_size, num_heads, num_queries, num_points, 2
            # -> batch_size*num_heads, num_queries, num_points, 2
            sampling_grid_l_ = sampling_grids[:, :, :, level_id].transpose(1, 2).flatten(0, 1)
            # batch_size*num_heads, hidden_dim, num_queries, num_points
            sampling_value_l_ = nn.functional.grid_sample(
                value_l_,
                sampling_grid_l_,
                mode="bilinear",
                padding_mode="zeros",
                align_corners=False,
            )
            sampling_value_list.append(sampling_value_l_)
        # (batch_size, num_queries, num_heads, num_levels, num_points)
        # -> (batch_size, num_heads, num_queries, num_levels, num_points)
        # -> (batch_size, num_heads, 1, num_queries, num_levels*num_points)
        attention_weights = attention_weights.transpose(1, 2).reshape(
            batch_size * num_heads, 1, num_queries, num_levels * num_points
        )
        output = (
            (torch.stack(sampling_value_list, dim=-2).flatten(-2) * attention_weights)
            .sum(-1)
            .view(batch_size, num_heads * hidden_dim, num_queries)
        )
        return output.transpose(1, 2).contiguous()


class OmDetTurboLRUCache:
    def __init__(self, capacity: int):
        self.cache = OrderedDict()
        self.capacity = capacity
        self.current_load = 0

    def has(self, key) -> bool:
        return key in self.cache

    def get(self, key):
        """
        Get the value of the key if the key exists in the cache, otherwise return None.
        Move the key to the end of the cache to show that it was recently used.
        """
        if key not in self.cache:
            return None
        self.cache.move_to_end(key)
        return self.cache[key]

    def put(self, key, value) -> None:
        """
        Add the key-value pair to the cache.
        Move the key to the end of the cache to show that it was recently used.
        If the cache is full, remove the first key (least recently used).
        """
        if key not in self.cache:
            self.current_load += 1
            if self.current_load > self.capacity:
                self.cache.popitem(last=False)
                self.current_load -= 1

        self.cache[key] = value
        self.cache.move_to_end(key)


class OmDetTurboLanguageBackbone(nn.Module):
    def __init__(self, config: OmDetTurboConfig):
        super().__init__()
        self.model = AutoModel.from_config(config.text_config)
        self.text_projection = nn.Parameter(torch.zeros(config.text_projection_in_dim, config.text_projection_out_dim))

    def forward(self, hidden_states, mask=None, encode_type="task"):
        text_outputs = self.model(hidden_states)
        pooled_output = text_outputs[0]
        if encode_type == "task":
            if mask is None:
                raise ValueError("mask is required for task encoding")
            max_len = (mask != 0).sum(1).max().item()
            truncated_mask = mask[:, :max_len]
            truncated_output = pooled_output[:, :max_len, :]
            return truncated_output.transpose(0, 1), truncated_mask
        elif encode_type == "class":
            max_pooled_output = pooled_output[torch.arange(pooled_output.shape[0]), hidden_states.argmax(dim=-1)]
            projected_output = max_pooled_output @ self.text_projection
            return projected_output
        else:
            raise ValueError(f"encode_type {encode_type} is not supported")


class OmDetTurboVisionBackbone(nn.Module):
    def __init__(self, config: OmDetTurboConfig):
        super().__init__()
        self.apply_layernorm_after_vision_backbone = config.apply_layernorm_after_vision_backbone
        self.vision_backbone = load_backbone(config)
        self.layer_norms = nn.ModuleList(
            [nn.LayerNorm(in_channel_dim, eps=config.layer_norm_eps) for in_channel_dim in config.encoder_in_channels]
        )

    def forward(self, pixel_values):
        outputs = self.vision_backbone(pixel_values).feature_maps
        if self.apply_layernorm_after_vision_backbone:
            outputs = [
                layer_norm(output).permute(0, 3, 1, 2).contiguous()
                for layer_norm, output in zip(self.layer_norms, outputs)
            ]

        return outputs


# Copied from transformers.models.deformable_detr.modeling_deformable_detr.DeformableDetrMultiscaleDeformableAttention with DeformableDetr->OmDetTurbo, Deformable DETR->OmDet-Turbo
class OmDetTurboMultiscaleDeformableAttention(nn.Module):
    """
    Multiscale deformable attention as proposed in Deformable DETR.
    """

    def __init__(self, config: OmDetTurboConfig, num_heads: int, n_points: int):
        super().__init__()

        self.attn = MultiScaleDeformableAttention()

        if config.d_model % num_heads != 0:
            raise ValueError(
                f"embed_dim (d_model) must be divisible by num_heads, but got {config.d_model} and {num_heads}"
            )
        dim_per_head = config.d_model // num_heads
        # check if dim_per_head is power of 2
        if not ((dim_per_head & (dim_per_head - 1) == 0) and dim_per_head != 0):
            warnings.warn(
                "You'd better set embed_dim (d_model) in OmDetTurboMultiscaleDeformableAttention to make the"
                " dimension of each attention head a power of 2 which is more efficient in the authors' CUDA"
                " implementation."
            )

        self.im2col_step = 64

        self.d_model = config.d_model
        self.n_levels = config.num_feature_levels
        self.n_heads = num_heads
        self.n_points = n_points

        self.sampling_offsets = nn.Linear(config.d_model, num_heads * self.n_levels * n_points * 2)
        self.attention_weights = nn.Linear(config.d_model, num_heads * self.n_levels * n_points)
        self.value_proj = nn.Linear(config.d_model, config.d_model)
        self.output_proj = nn.Linear(config.d_model, config.d_model)

        self.disable_custom_kernels = config.disable_custom_kernels

    def with_pos_embed(self, tensor: torch.Tensor, position_embeddings: Optional[Tensor]):
        return tensor if position_embeddings is None else tensor + position_embeddings

    def forward(
        self,
        hidden_states: torch.Tensor,
        attention_mask: Optional[torch.Tensor] = None,
        encoder_hidden_states=None,
        encoder_attention_mask=None,
        position_embeddings: Optional[torch.Tensor] = None,
        reference_points=None,
        spatial_shapes=None,
        spatial_shapes_list=None,
        level_start_index=None,
        output_attentions: bool = False,
    ):
        # add position embeddings to the hidden states before projecting to queries and keys
        if position_embeddings is not None:
            hidden_states = self.with_pos_embed(hidden_states, position_embeddings)

        batch_size, num_queries, _ = hidden_states.shape
        batch_size, sequence_length, _ = encoder_hidden_states.shape
        # Ignore copy
        total_elements = sum([shape[0] * shape[1] for shape in spatial_shapes_list])
        if total_elements != sequence_length:
            raise ValueError(
                "Make sure to align the spatial shapes with the sequence length of the encoder hidden states"
            )

        value = self.value_proj(encoder_hidden_states)
        if attention_mask is not None:
            # we invert the attention_mask
            value = value.masked_fill(~attention_mask[..., None], float(0))
        value = value.view(batch_size, sequence_length, self.n_heads, self.d_model // self.n_heads)
        sampling_offsets = self.sampling_offsets(hidden_states).view(
            batch_size, num_queries, self.n_heads, self.n_levels, self.n_points, 2
        )
        attention_weights = self.attention_weights(hidden_states).view(
            batch_size, num_queries, self.n_heads, self.n_levels * self.n_points
        )
        attention_weights = F.softmax(attention_weights, -1).view(
            batch_size, num_queries, self.n_heads, self.n_levels, self.n_points
        )
        # batch_size, num_queries, n_heads, n_levels, n_points, 2
        num_coordinates = reference_points.shape[-1]
        if num_coordinates == 2:
            offset_normalizer = torch.stack([spatial_shapes[..., 1], spatial_shapes[..., 0]], -1)
            sampling_locations = (
                reference_points[:, :, None, :, None, :]
                + sampling_offsets / offset_normalizer[None, None, None, :, None, :]
            )
        elif num_coordinates == 4:
            sampling_locations = (
                reference_points[:, :, None, :, None, :2]
                + sampling_offsets / self.n_points * reference_points[:, :, None, :, None, 2:] * 0.5
            )
        else:
            raise ValueError(f"Last dim of reference_points must be 2 or 4, but got {reference_points.shape[-1]}")

        output = self.attn(
            value,
            spatial_shapes,
            spatial_shapes_list,
            level_start_index,
            sampling_locations,
            attention_weights,
            self.im2col_step,
        )

        output = self.output_proj(output)

        return output, attention_weights


# Copied from transformers.models.rt_detr.modeling_rt_detr.RTDetrConvNormLayer with RTDetr->OmDetTurbo
class OmDetTurboConvNormLayer(nn.Module):
    def __init__(self, config, in_channels, out_channels, kernel_size, stride, padding=None, activation=None):
        super().__init__()
        self.conv = nn.Conv2d(
            in_channels,
            out_channels,
            kernel_size,
            stride,
            padding=(kernel_size - 1) // 2 if padding is None else padding,
            bias=False,
        )
        self.norm = nn.BatchNorm2d(out_channels, config.batch_norm_eps)
        self.activation = nn.Identity() if activation is None else ACT2CLS[activation]()

    def forward(self, hidden_state):
        hidden_state = self.conv(hidden_state)
        hidden_state = self.norm(hidden_state)
        hidden_state = self.activation(hidden_state)
        return hidden_state


# Copied from transformers.models.rt_detr.modeling_rt_detr.RTDetrRepVggBlock with RTDetr->OmDetTurbo, activation_function->csp_activation
class OmDetTurboRepVggBlock(nn.Module):
    """
    RepVGG architecture block introduced by the work "RepVGG: Making VGG-style ConvNets Great Again".
    """

    def __init__(self, config: OmDetTurboConfig):
        super().__init__()

        activation = config.csp_activation
        hidden_channels = int(config.encoder_hidden_dim * config.hidden_expansion)
        self.conv1 = OmDetTurboConvNormLayer(config, hidden_channels, hidden_channels, 3, 1, padding=1)
        self.conv2 = OmDetTurboConvNormLayer(config, hidden_channels, hidden_channels, 1, 1, padding=0)
        self.activation = nn.Identity() if activation is None else ACT2CLS[activation]()

    def forward(self, x):
        y = self.conv1(x) + self.conv2(x)
        return self.activation(y)


# Copied from transformers.models.rt_detr.modeling_rt_detr.RTDetrCSPRepLayer with RTDetr->OmDetTurbo, activation_function->csp_activation
class OmDetTurboCSPRepLayer(nn.Module):
    """
    Cross Stage Partial (CSP) network layer with RepVGG blocks.
    """

    def __init__(self, config: OmDetTurboConfig):
        super().__init__()

        in_channels = config.encoder_hidden_dim * 2
        out_channels = config.encoder_hidden_dim
        num_blocks = 3
        activation = config.csp_activation

        hidden_channels = int(out_channels * config.hidden_expansion)
        self.conv1 = OmDetTurboConvNormLayer(config, in_channels, hidden_channels, 1, 1, activation=activation)
        self.conv2 = OmDetTurboConvNormLayer(config, in_channels, hidden_channels, 1, 1, activation=activation)
        self.bottlenecks = nn.Sequential(*[OmDetTurboRepVggBlock(config) for _ in range(num_blocks)])
        if hidden_channels != out_channels:
            self.conv3 = OmDetTurboConvNormLayer(config, hidden_channels, out_channels, 1, 1, activation=activation)
        else:
            self.conv3 = nn.Identity()

    def forward(self, hidden_state):
        hidden_state_1 = self.conv1(hidden_state)
        hidden_state_1 = self.bottlenecks(hidden_state_1)
        hidden_state_2 = self.conv2(hidden_state)
        return self.conv3(hidden_state_1 + hidden_state_2)


class OmDetTurboMultiheadAttention(nn.Module):
    """Equivalent implementation of nn.MultiheadAttention with `batch_first=True`."""

    def __init__(self, config, hidden_size, num_attention_heads, dropout):
        super().__init__()
        if hidden_size % num_attention_heads != 0:
            raise ValueError(
                f"The hidden size ({hidden_size}) is not a multiple of the number of attention "
                f"heads ({num_attention_heads})"
            )
        self.num_attention_heads = num_attention_heads
        self.attention_head_size = int(hidden_size / num_attention_heads)
        self.all_head_size = self.num_attention_heads * self.attention_head_size
        self.query = nn.Linear(hidden_size, self.all_head_size)
        self.key = nn.Linear(hidden_size, self.all_head_size)
        self.value = nn.Linear(hidden_size, self.all_head_size)
        self.out_proj = nn.Linear(hidden_size, hidden_size)
        self.dropout = nn.Dropout(dropout)

    def transpose_for_scores(self, x: torch.Tensor) -> torch.Tensor:
        new_x_shape = x.size()[:-1] + (self.num_attention_heads, self.attention_head_size)
        x = x.view(new_x_shape)
        return x.permute(0, 2, 1, 3)

    def forward(
        self,
        queries: torch.Tensor,
        keys: torch.Tensor,
        values: torch.Tensor,
        attention_mask: Optional[torch.FloatTensor] = None,
        output_attentions: Optional[bool] = False,
    ) -> tuple[torch.Tensor]:
        query_layer = self.transpose_for_scores(self.query(queries))
        key_layer = self.transpose_for_scores(self.key(keys))
        value_layer = self.transpose_for_scores(self.value(values))

        # Take the dot product between "query" and "key" to get the raw attention scores.
        attention_scores = torch.matmul(query_layer, key_layer.transpose(-1, -2))
        attention_scores = attention_scores / math.sqrt(self.attention_head_size)

        if attention_mask is not None:
            attention_scores = attention_scores + attention_mask

        # Normalize the attention scores to probabilities.
        attention_probs = nn.functional.softmax(attention_scores, dim=-1)

        # This is actually dropping out entire tokens to attend to, which might
        # seem a bit unusual, but is taken from the original Transformer paper.
        attention_probs = self.dropout(attention_probs)

        context_layer = torch.matmul(attention_probs, value_layer)

        context_layer = context_layer.permute(0, 2, 1, 3).contiguous()
        new_context_layer_shape = context_layer.size()[:-2] + (self.all_head_size,)
        context_layer = context_layer.view(new_context_layer_shape)

        context_layer = self.out_proj(context_layer)

        outputs = (context_layer, attention_probs) if output_attentions else (context_layer,)

        return outputs


class OmDetTurboEncoderLayer(nn.Module):
    def __init__(self, config: OmDetTurboConfig):
        super().__init__()
        self.self_attn = OmDetTurboMultiheadAttention(
            config,
            hidden_size=config.encoder_hidden_dim,
            num_attention_heads=config.num_attention_heads,
            dropout=config.encoder_dropout,
        )
        self.self_attn_layer_norm = nn.LayerNorm(config.encoder_hidden_dim, eps=config.layer_norm_eps)
        self.dropout = nn.Dropout(config.encoder_dropout)
        self.activation_fn = ACT2FN[config.encoder_feedforward_activation]
        self.encoder_feedforward_dropout = nn.Dropout(config.encoder_feedforward_dropout)
        self.fc1 = nn.Linear(config.encoder_hidden_dim, config.encoder_dim_feedforward)
        self.fc2 = nn.Linear(config.encoder_dim_feedforward, config.encoder_hidden_dim)
        self.final_layer_norm = nn.LayerNorm(config.encoder_hidden_dim, eps=config.layer_norm_eps)

    @staticmethod
    def with_pos_embed(tensor, pos_embed):
        return tensor if pos_embed is None else tensor + pos_embed

    def forward(
        self,
        hidden_states: torch.Tensor,
        attention_mask: torch.Tensor,
        position_embeddings: Optional[torch.Tensor] = None,
        output_attentions: bool = False,
    ):
        """
        Args:
            hidden_states (`torch.FloatTensor`): input to the layer of shape `(batch, seq_len, embed_dim)`
            attention_mask (`torch.FloatTensor`): attention mask of size
                `(batch, 1, target_len, source_len)` where padding elements are indicated by very large negative
                values.
            position_embeddings (`torch.FloatTensor`, *optional*):
                Object queries (also called content embeddings), to be added to the hidden states.
            output_attentions (`bool`, *optional*, defaults to `False`):
                Whether or not to return the attentions tensors of all attention layers. See `attentions` under
                returned tensors for more detail.
        """
        residual = hidden_states
        query = key = self.with_pos_embed(hidden_states, position_embeddings)

        hidden_states = self.self_attn(
            queries=query,
            keys=key,
            values=hidden_states,
            attention_mask=attention_mask,
            output_attentions=output_attentions,
        )
        hidden_states, attentions = hidden_states if output_attentions else (hidden_states[0], None)
        hidden_states = self.dropout(hidden_states)
        hidden_states = residual + hidden_states
        hidden_states = self.self_attn_layer_norm(hidden_states)
        residual = hidden_states
        hidden_states = self.activation_fn(self.fc1(hidden_states))
        hidden_states = self.encoder_feedforward_dropout(hidden_states)
        hidden_states = self.fc2(hidden_states)
        hidden_states = self.dropout(hidden_states)
        hidden_states = residual + hidden_states
        hidden_states = self.final_layer_norm(hidden_states)
        if self.training:
            if torch.isinf(hidden_states).any() or torch.isnan(hidden_states).any():
                clamp_value = torch.finfo(hidden_states.dtype).max - 1000
                hidden_states = torch.clamp(hidden_states, min=-clamp_value, max=clamp_value)

        if output_attentions:
            return hidden_states, attentions

        return (hidden_states,)


class OmDetTurboEncoder(nn.Module):
    def __init__(self, config: OmDetTurboConfig):
        super().__init__()

        self.layers = nn.ModuleList([OmDetTurboEncoderLayer(config) for _ in range(config.encoder_layers)])

    def forward(
        self, src, src_mask=None, pos_embed=None, output_attentions: bool = False
    ) -> tuple[Union[torch.Tensor, tuple[torch.Tensor]]]:
        hidden_states = src
        attention = () if output_attentions else None
        for layer in self.layers:
            hidden_states = layer(
                hidden_states,
                attention_mask=src_mask,
                position_embeddings=pos_embed,
                output_attentions=output_attentions,
            )
            if output_attentions:
                attention = attention + (hidden_states[1],)
            hidden_states = hidden_states[0]

        return hidden_states, attention


class OmDetTurboHybridEncoder(nn.Module):
    """
    Encoder consisting of channel projection layers, a set of `OmDetTurboEncoder`, a top-down Feature Pyramid Network
    (FPN) and a bottom-up Path Aggregation Network (PAN). More details on the paper: https://huggingface.co/papers/2304.08069

    Args:
        config: OmDetTurboConfig
    """

    def __init__(self, config: OmDetTurboConfig):
        super().__init__()
        self.config = config
        self.in_channels = config.encoder_in_channels
        self.encoder_hidden_dim = config.encoder_hidden_dim
        self.encoder_projection_indices = config.encoder_projection_indices
        self.positional_encoding_temperature = config.positional_encoding_temperature
        self.eval_size = config.eval_size
        self.out_channels = [self.encoder_hidden_dim for _ in self.in_channels]

        self.channel_projection_layers = nn.ModuleList()
        for in_channel in self.in_channels:
            self.channel_projection_layers.append(
                nn.Sequential(
                    nn.Conv2d(in_channel, self.encoder_hidden_dim, kernel_size=(1, 1), bias=False),
                    nn.BatchNorm2d(self.encoder_hidden_dim),
                )
            )

        # encoder transformer
        self.encoder = nn.ModuleList([OmDetTurboEncoder(config) for _ in range(len(self.encoder_projection_indices))])
        # top-down fpn
        self.lateral_convs = nn.ModuleList()
        self.fpn_blocks = nn.ModuleList()
        for _ in range(len(self.in_channels) - 1, 0, -1):
            self.lateral_convs.append(
                OmDetTurboConvNormLayer(
                    config,
                    in_channels=self.encoder_hidden_dim,
                    out_channels=self.encoder_hidden_dim,
                    kernel_size=1,
                    stride=1,
                    activation=config.conv_norm_activation,
                )
            )
            self.fpn_blocks.append(OmDetTurboCSPRepLayer(config))

        # bottom-up pan
        self.downsample_convs = nn.ModuleList()
        self.pan_blocks = nn.ModuleList()
        for _ in range(len(self.in_channels) - 1):
            self.downsample_convs.append(
                OmDetTurboConvNormLayer(
                    config,
                    in_channels=self.encoder_hidden_dim,
                    out_channels=self.encoder_hidden_dim,
                    kernel_size=3,
                    stride=2,
                    activation=config.conv_norm_activation,
                )
            )
            self.pan_blocks.append(OmDetTurboCSPRepLayer(config))

    @staticmethod
    def build_2d_sincos_position_embedding(
        width, height, embed_dim=256, temperature=10000.0, device="cpu", dtype=torch.float32
    ):
        grid_w = torch.arange(int(width), dtype=dtype, device=device)
        grid_h = torch.arange(int(height), dtype=dtype, device=device)
        grid_w, grid_h = torch.meshgrid(grid_w, grid_h, indexing="ij")
        if embed_dim % 4 != 0:
            raise ValueError("Embed dimension must be divisible by 4 for 2D sin-cos position embedding")
        pos_dim = embed_dim // 4
        omega = torch.arange(pos_dim, dtype=dtype, device=device) / pos_dim
        omega = 1.0 / (temperature**omega)

        out_w = grid_w.flatten()[..., None] @ omega[None]
        out_h = grid_h.flatten()[..., None] @ omega[None]

        return torch.concat([out_w.sin(), out_w.cos(), out_h.sin(), out_h.cos()], dim=1)[None, :, :]

    def forward(
        self,
        inputs_embeddings=None,
        output_attentions=None,
        output_hidden_states=None,
        return_dict=None,
    ):
        r"""
        Args:
            inputs_embeddings (`torch.FloatTensor` of shape `(batch_size, sequence_length, hidden_size)`):
                Flattened feature map (output of the backbone + projection layers) that is passed to the encoder.
            output_attentions (`bool`, *optional*):
                Whether or not to return the attentions tensors of all attention layers. See `attentions` under
                returned tensors for more detail.
            output_hidden_states (`bool`, *optional*):
                Whether or not to return the hidden states of all layers. See `hidden_states` under returned tensors
                for more detail.
            return_dict (`bool`, *optional*):
                Whether or not to return a [`~file_utils.ModelOutput`] instead of a plain tuple.
        """
        output_attentions = output_attentions if output_attentions is not None else self.config.output_attentions
        output_hidden_states = (
            output_hidden_states if output_hidden_states is not None else self.config.output_hidden_states
        )
        return_dict = return_dict if return_dict is not None else self.config.use_return_dict

        hidden_states = inputs_embeddings

        encoder_states = () if output_hidden_states else None
        all_attentions = () if output_attentions else None
        # get projection features
        projected_features = [self.channel_projection_layers[i](feature) for i, feature in enumerate(hidden_states)]
        # encoder
        for encoder_layer_index, feature_to_project_index in enumerate(self.encoder_projection_indices):
            if output_hidden_states:
                encoder_states = encoder_states + (projected_features[feature_to_project_index],)
            height, width = projected_features[feature_to_project_index].shape[2:]
            # flatten [batch, channel, height, width] to [batch, height*width, channel]
            src_flatten = projected_features[feature_to_project_index].flatten(2).permute(0, 2, 1)
            if self.training or self.eval_size is None:
                pos_embed = self.build_2d_sincos_position_embedding(
                    width,
                    height,
                    self.encoder_hidden_dim,
                    self.positional_encoding_temperature,
                    device=src_flatten.device,
                    dtype=src_flatten.dtype,
                ).to(src_flatten.device, src_flatten.dtype)
            else:
                pos_embed = None
            layer_outputs = self.encoder[encoder_layer_index](
                src_flatten,
                pos_embed=pos_embed,
                output_attentions=output_attentions,
            )
            projected_features[feature_to_project_index] = (
                layer_outputs[0].permute(0, 2, 1).reshape(-1, self.encoder_hidden_dim, height, width).contiguous()
            )

            if output_attentions:
                all_attentions = all_attentions + (layer_outputs[1],)

        if output_hidden_states:
            encoder_states = encoder_states + (projected_features[feature_to_project_index],)

        # Feature Pyramid Network (FPN)
        fpn_feature_maps = [projected_features[-1]]
        for idx in range(len(self.in_channels) - 1, 0, -1):
            feat_high = fpn_feature_maps[0]
            feat_low = projected_features[idx - 1]
            feat_high = self.lateral_convs[len(self.in_channels) - 1 - idx](feat_high)
            fpn_feature_maps[0] = feat_high
            upsample_feat = F.interpolate(feat_high, scale_factor=2.0, mode="nearest")
            fps_map = self.fpn_blocks[len(self.in_channels) - 1 - idx](torch.concat([upsample_feat, feat_low], dim=1))
            fpn_feature_maps.insert(0, fps_map)

        # Path Aggregation Network (PAN)
        fpn_states = [fpn_feature_maps[0]]
        for idx in range(len(self.in_channels) - 1):
            feat_low = fpn_states[-1]
            feat_high = fpn_feature_maps[idx + 1]
            downsample_feat = self.downsample_convs[idx](feat_low)
            hidden_states = self.pan_blocks[idx](
                torch.concat([downsample_feat, feat_high.to(downsample_feat.device)], dim=1)
            )
            fpn_states.append(hidden_states)
        if not return_dict:
            return (fpn_states[-1], encoder_states, all_attentions, fpn_states)
        return OmDetTurboEncoderOutput(
            last_hidden_state=fpn_states[-1],
            hidden_states=encoder_states,
            attentions=all_attentions,
            extracted_states=fpn_states,
        )


class OmDetTurboMLPWithDropout(nn.Module):
    def __init__(self, config):
        super().__init__()
        self.linear1 = nn.Linear(config.class_embed_dim, config.task_encoder_hidden_dim)
        self.activation = ACT2FN[config.decoder_activation]
        self.dropout = nn.Dropout(config.decoder_dropout)
        self.linear2 = nn.Linear(config.task_encoder_hidden_dim, config.class_embed_dim)

    def forward(self, x):
        return self.linear2(self.dropout(self.activation(self.linear1(x))))


class OmDetTurboMLP(nn.Module):
    """Very simple multi-layer perceptron (also called FFN)"""

    def __init__(self, input_dim, hidden_dim, output_dim, num_layers):
        super().__init__()
        self.num_layers = num_layers
        hidden_layers_dims = [hidden_dim] * (num_layers - 1)
        layers_dims = [input_dim] + hidden_layers_dims + [output_dim]
        self.layers = nn.ModuleList(
            [nn.Linear(in_dim, out_dim) for in_dim, out_dim in zip(layers_dims[:-1], layers_dims[1:])]
        )

    def forward(self, x):
        for i, layer in enumerate(self.layers):
            x = F.relu(layer(x)) if i < self.num_layers - 1 else layer(x)
        return x


class OmDetTurboResidualLayer(nn.Module):
    """
    A residual connection followed by a layer norm.
    """

    def __init__(self, config):
        super().__init__()
        self.norm1 = nn.LayerNorm(config.class_embed_dim, eps=config.layer_norm_eps)
        self.dropout = nn.Dropout(config.decoder_dropout)

    def forward(self, x, y):
        return self.norm1(x + self.dropout(y))


class OmDetTurboTaskEncoder(nn.Module):
    def __init__(self, config):
        super().__init__()
        self.mlp = OmDetTurboMLPWithDropout(config)
        self.res1 = OmDetTurboResidualLayer(config)

    def forward(self, x):
        mlp_out = self.mlp(x)
        x = self.res1(x, mlp_out)
        return x


class OmDetTurboDeformableTransformerDecoderLayer(nn.Module):
    """
    A single layer of the Deformable Transformer Decoder.
    """

    def __init__(self, config):
        super().__init__()
        # self attention
        self.self_attn = OmDetTurboMultiheadAttention(
            config,
            hidden_size=config.decoder_hidden_dim,
            num_attention_heads=config.decoder_num_heads,
            dropout=config.decoder_dropout,
        )
        self.dropout1 = nn.Dropout(config.decoder_dropout)
        self.norm1 = nn.LayerNorm(config.decoder_hidden_dim, eps=config.layer_norm_eps)

        # cross attention
        self.cross_attn = OmDetTurboMultiscaleDeformableAttention(
            config, num_heads=config.decoder_num_heads, n_points=config.decoder_num_points
        )
        self.dropout2 = nn.Dropout(config.decoder_dropout)
        self.norm2 = nn.LayerNorm(config.decoder_hidden_dim, eps=config.layer_norm_eps)

        # feed forward network
        self.linear1 = nn.Linear(config.decoder_hidden_dim, config.decoder_dim_feedforward)
        self.act = ACT2FN[config.decoder_activation]
        self.dropout3 = nn.Dropout(config.decoder_dropout)
        self.linear2 = nn.Linear(config.decoder_dim_feedforward, config.decoder_hidden_dim)
        self.dropout4 = nn.Dropout(config.decoder_dropout)
        self.norm3 = nn.LayerNorm(config.decoder_hidden_dim, eps=config.layer_norm_eps)

        self.output_attentions = config.output_attentions
        self.output_hidden_states = config.output_hidden_states

    @staticmethod
    def with_pos_embed(tensor, pos):
        return tensor if pos is None else tensor + pos

    def forward(
        self,
        decoder_embeddings,
        task_features,
        reference_points,
        vision_features,
        vision_shapes,
        vision_shapes_list,
        level_start_index=None,
        attention_mask=None,
        padding_mask=None,
        query_position=None,
        output_attentions=None,
        output_hidden_states=None,
    ):
        output_attentions = output_attentions if output_attentions is not None else self.output_attentions
        output_hidden_states = output_hidden_states if output_hidden_states is not None else self.output_hidden_states

        origin_embedding_len = decoder_embeddings.shape[1]

        # self attention
        query = key = self.with_pos_embed(decoder_embeddings, query_position)
        # combine task_features with query, key, value
        task_features = task_features.transpose(0, 1)
        query = torch.cat((query, task_features), dim=1)
        key = torch.cat((key, task_features), dim=1)
        decoder_embeddings = torch.cat((decoder_embeddings, task_features), dim=1)

        outputs = self.self_attn(
            query,
            key,
            decoder_embeddings,
            attention_mask=attention_mask,
            output_attentions=output_attentions,
        )
        context, self_attention = outputs if output_attentions else (outputs[0], None)
        decoder_embeddings = decoder_embeddings + self.dropout1(context)
        decoder_embeddings = self.norm1(decoder_embeddings)

        task_features = decoder_embeddings[:, origin_embedding_len:, :].transpose(0, 1)
        decoder_embeddings = decoder_embeddings[:, :origin_embedding_len, :]

        # cross attention
        hidden_states = self.with_pos_embed(decoder_embeddings, query_position)
        reference_points = reference_points.unsqueeze(2)
        outputs, cross_attention = self.cross_attn(
            hidden_states=hidden_states,
            attention_mask=padding_mask,
            encoder_hidden_states=vision_features,
            reference_points=reference_points,
            spatial_shapes=vision_shapes,
            spatial_shapes_list=vision_shapes_list,
            level_start_index=level_start_index,
        )
        decoder_embeddings = decoder_embeddings + self.dropout2(outputs)
        residual = self.norm2(decoder_embeddings)

        # feed forward network
        decoder_embeddings = self.linear2(self.dropout3(self.act(self.linear1(residual))))
        decoder_embeddings = residual + self.dropout4(decoder_embeddings)
        decoder_embeddings = self.norm3(decoder_embeddings)

        return (
            decoder_embeddings,
            task_features,
            self_attention if output_attentions else None,
            cross_attention if output_attentions else None,
        )


@auto_docstring
class OmDetTurboPreTrainedModel(PreTrainedModel):
    config_class = OmDetTurboConfig
    base_model_prefix = "model"
    main_input_name = "pixel_values"

    def _init_weights(self, module):
        def linear_init_(module_to_init):
            bound = 1 / math.sqrt(module_to_init.weight.shape[0])
            nn.init.uniform_(module_to_init.weight, -bound, bound)
            if hasattr(module_to_init, "bias") and module_to_init.bias is not None:
                nn.init.uniform_(module_to_init.bias, -bound, bound)

        if isinstance(module, OmDetTurboEncoderLayer):
            linear_init_(module.fc1)
            linear_init_(module.fc2)
        elif isinstance(module, OmDetTurboDecoder):
            nn.init.constant_(module.encoder_bbox_head.layers[-1].weight, 0.0)
            nn.init.constant_(module.encoder_bbox_head.layers[-1].bias, 0.0)
            for mlp in module.decoder_bbox_head:
                nn.init.constant_(mlp.layers[-1].weight, 0.0)
                nn.init.constant_(mlp.layers[-1].bias, 0.0)
            linear_init_(module.encoder_vision_features[0])
            nn.init.xavier_uniform_(module.encoder_vision_features[0].weight)
            if module.learn_initial_query:
                nn.init.xavier_uniform_(module.tgt_embed.weight)
            nn.init.xavier_uniform_(module.query_position_head.layers[0].weight)
            nn.init.xavier_uniform_(module.query_position_head.layers[1].weight)
            for layer in module.channel_projection_layers:
                nn.init.xavier_uniform_(layer[0].weight)
        elif isinstance(module, (nn.Linear, nn.Conv2d, nn.BatchNorm2d)):
            module.weight.data.normal_(mean=0.0, std=self.config.init_std)
            if module.bias is not None:
                module.bias.data.zero_()

    def _set_gradient_checkpointing(self, module, value=False):
        if isinstance(module, OmDetTurboDecoder):
            module.gradient_checkpointing = value

    @staticmethod
    def _get_cache_key_at_index(input_ids, attention_mask, index):
        input_ids = input_ids[index]
        input_mask = attention_mask[index]
        cache_key = tuple(input_ids[input_mask != 0].tolist())
        return cache_key

    def get_cached_class_embeddings(self, classes_input_ids, classes_attention_mask):
        not_cached_index = []
        not_cached_classes = []
        total_embeddings = []
        for idx, _ in enumerate(classes_input_ids):
            cache_key = self._get_cache_key_at_index(classes_input_ids, classes_attention_mask, idx)
            if self.language_cache_class.has(cache_key):
                total_embeddings.append(self.language_cache_class.get(cache_key))
            else:
                total_embeddings.append(None)
                not_cached_index.append(idx)
                not_cached_classes.append(cache_key)

        if not_cached_classes:
            not_cached_classes_ids = torch.stack([classes_input_ids[idx] for idx in not_cached_index])
            embeddings = self.language_backbone(not_cached_classes_ids, encode_type="class")
            for idx, emb in enumerate(embeddings):
                idx_to_put = not_cached_index[idx]
                total_embeddings[idx_to_put] = emb
                self.language_cache_class.put(not_cached_classes[idx], emb)

        total_class_embs = torch.stack(total_embeddings).to(self.device)
        return total_class_embs

    def get_cached_task_embeddings(self, tasks_input_ids, tasks_attention_mask):
        not_cached_index = []
        not_cached_tasks = []
        total_task_features = []
        total_task_masks = []
        for idx, _ in enumerate(tasks_input_ids):
            cache_key = self._get_cache_key_at_index(tasks_input_ids, tasks_attention_mask, idx)
            if self.language_cache_prompt.has(cache_key):
                task_feature, task_mask = self.language_cache_prompt.get(cache_key)
                total_task_features.append(task_feature)
                total_task_masks.append(task_mask)
            else:
                total_task_features.append(None)
                total_task_masks.append(None)
                not_cached_index.append(idx)
                not_cached_tasks.append(cache_key)

        if not_cached_tasks:
            not_cached_index_ids = torch.stack([tasks_input_ids[idx] for idx in not_cached_index])
            not_cached_mask = torch.stack([tasks_attention_mask[idx] for idx in not_cached_index])
            embeddings, masks = self.language_backbone(not_cached_index_ids, mask=not_cached_mask, encode_type="task")

            for idx in range(embeddings.shape[1]):
                emb = embeddings[:, [idx], :]
                idx_to_put = not_cached_index[idx]
                cur_mask = torch.unsqueeze(masks[idx], dim=0).to(self.device)
                total_task_features[idx_to_put] = emb
                total_task_masks[idx_to_put] = cur_mask
                self.language_cache_prompt.put(not_cached_tasks[idx], (emb, cur_mask))

        # pad before concat if needed
        max_len = max([task.shape[0] for task in total_task_features])
        for idx, task in enumerate(total_task_features):
            if task.shape[0] < max_len:
                pad_size = max_len - task.shape[0]
                total_task_features[idx] = F.pad(task, (0, 0, 0, 0, 0, pad_size))
                total_task_masks[idx] = F.pad(total_task_masks[idx], (0, pad_size))

        total_task_features = torch.cat(total_task_features, dim=1).to(self.device)
        total_task_masks = torch.cat(total_task_masks, dim=0).to(self.device)

        return total_task_features, total_task_masks

    def get_language_embedding(
        self,
        classes_input_ids,
        classes_attention_mask,
        tasks_input_ids,
        tasks_attention_mask,
        classes_structure,
    ):
        batched_classes_embeddings = self.get_cached_class_embeddings(classes_input_ids, classes_attention_mask)
        # regroup class embeddings using saved structure
        max_class_size = torch.max(classes_structure)
        class_embeddings_regrouped = []
        start = 0
        for size in classes_structure:
            pad_size = max_class_size - size
            class_embeddings_regrouped.append(
                F.pad(batched_classes_embeddings[start : start + size], (0, 0, 0, pad_size)).unsqueeze(1)
            )
            start += size
        class_embeddings = torch.cat(class_embeddings_regrouped, dim=1)

        task_embeddings, task_mask = self.get_cached_task_embeddings(tasks_input_ids, tasks_attention_mask)

        return class_embeddings, task_embeddings, task_mask


def _cosine_similarity_scaled(a, b, logit_scale):
    a = a / a.norm(dim=2, keepdim=True).clamp_min(1e-12)
    b = b / b.norm(dim=1, keepdim=True).clamp_min(1e-12)
    logit_scale = logit_scale.exp()
    logits_per_image = logit_scale * torch.bmm(a, b)
    return logits_per_image


def get_class_similarity(class_distance_type, cls_feature, class_proj):
    logit_scale = torch.tensor(1 / 0.07).log()
    if class_distance_type == "cosine":
        class_logits = _cosine_similarity_scaled(cls_feature, class_proj, logit_scale)
    elif class_distance_type == "dot":
        class_logits = torch.bmm(cls_feature, class_proj)
    else:
        raise Exception("Unknown class_distance_type {}".format(class_distance_type))
    return class_logits


def _inverse_sigmoid(x, eps=1e-5):
    x = x.clamp(min=0, max=1)
    x1 = x.clamp(min=eps)
    x2 = (1 - x).clamp(min=eps)
    return torch.log(x1 / x2)


class OmDetTurboDecoder(OmDetTurboPreTrainedModel):
    def __init__(self, config: OmDetTurboConfig):
        self.config = config
        super().__init__(config)
        self.gradient_checkpointing = False

        hidden_dim = config.decoder_hidden_dim
        self.num_queries = config.num_queries
        self.class_distance_type = config.class_distance_type
        self.learn_initial_query = config.learn_initial_query

        # backbone feature projection
        self.channel_projection_layers = nn.ModuleList(
            nn.Sequential(nn.Conv2d(x, hidden_dim, 1, bias=False), nn.BatchNorm2d(hidden_dim))
            for x in config.vision_features_channels
        )
        self.task_encoder = OmDetTurboTaskEncoder(config)
        if config.class_embed_dim != hidden_dim:
            self.task_project = nn.Linear(config.class_embed_dim, hidden_dim)

        # Transformer module
        self.layers = nn.ModuleList(
            [OmDetTurboDeformableTransformerDecoderLayer(config) for _ in range(config.decoder_num_layers)]
        )
        self.decoder_num_layers = config.decoder_num_layers
        # decoder embedding
        if self.learn_initial_query:
            self.tgt_embed = nn.Embedding(self.num_queries, hidden_dim)
        self.query_position_head = OmDetTurboMLP(
            input_dim=4, hidden_dim=2 * hidden_dim, output_dim=hidden_dim, num_layers=2
        )

        # encoder head
        self.encoder_vision_features = nn.Sequential(
            nn.Linear(hidden_dim, hidden_dim), nn.LayerNorm(hidden_dim, eps=config.layer_norm_eps)
        )
        self.encoder_class_head = nn.Linear(config.class_embed_dim, hidden_dim)
        self.encoder_bbox_head = OmDetTurboMLP(input_dim=hidden_dim, hidden_dim=hidden_dim, output_dim=4, num_layers=3)

        # decoder head
        self.decoder_class_head = nn.ModuleList(
            [nn.Linear(config.class_embed_dim, hidden_dim) for _ in range(config.decoder_num_layers)]
        )
        self.decoder_bbox_head = nn.ModuleList(
            [OmDetTurboMLP(hidden_dim, hidden_dim, 4, num_layers=3) for _ in range(config.decoder_num_layers)]
        )

        # Initialize weights and apply final processing
        self.post_init()

    @lru_cache(maxsize=32)
    def generate_anchors(self, spatial_shapes=None, grid_size=0.05, device="cpu", dtype=torch.float32):
        # We always generate anchors in float32 to preserve equivalence between
        # dynamic and static anchor inference
        # Ignore copy
        if spatial_shapes is None:
            raise ValueError("spatial_shapes must be provided")

        anchors = []
        for level, (height, width) in enumerate(spatial_shapes):
            grid_y, grid_x = torch.meshgrid(
                torch.arange(end=height, dtype=dtype, device=device),
                torch.arange(end=width, dtype=dtype, device=device),
                indexing="ij",
            )
            grid_xy = torch.stack([grid_x, grid_y], -1)
            valid_wh = torch.tensor([width, height], dtype=dtype, device=device)
            grid_xy = (grid_xy.unsqueeze(0) + 0.5) / valid_wh
            wh = torch.ones_like(grid_xy, dtype=dtype, device=device) * grid_size * (2.0**level)
            anchors.append(torch.concat([grid_xy, wh], -1).reshape(-1, height * width, 4))
        # define the valid range for anchor coordinates
        eps = 1e-2
        anchors = torch.concat(anchors, 1)
        valid_mask = ((anchors > eps) * (anchors < 1 - eps)).all(-1, keepdim=True)
        anchors = torch.log(anchors / (1 - anchors))
        anchors = torch.where(valid_mask, anchors, torch.inf)

        return anchors, valid_mask

    def _get_encoder_input(self, vision_features):
        # get projection features
        vision_features = [self.channel_projection_layers[i](feat) for i, feat in enumerate(vision_features)]
        # get encoder inputs
        new_vision_features = []
        new_vision_shapes_list = []
        for feat in vision_features:
            height, width = feat.shape[2:]
            # [batch_size, channels, height, width] -> [batch_size, height*width, channels]
            new_vision_features.append(feat.flatten(2).permute(0, 2, 1))
            # [num_feature_levels, 2]
            new_vision_shapes_list.append((height, width))

        # [batch_size, height*width, channels]
        new_vision_features = torch.cat(new_vision_features, 1)
        new_vision_shapes = torch.tensor(new_vision_shapes_list, dtype=torch.int64, device=vision_features[0].device)
        level_start_index = torch.cat((new_vision_shapes.new_zeros((1,)), new_vision_shapes.prod(1).cumsum(0)[:-1]))

        return new_vision_features, new_vision_shapes, new_vision_shapes_list, level_start_index

    def _get_decoder_input(
        self, vision_features, vision_shapes, class_features, denoise_embeddings=None, denoise_bboxes=None
    ):
        batch_size = len(vision_features)
        # prepare input for decoder
        anchors, valid_mask = self.generate_anchors(
            vision_shapes, device=vision_features.device, dtype=vision_features.dtype
        )
        predicted_class_features = self.encoder_vision_features(
            torch.where(
                valid_mask,
                vision_features,
                torch.tensor(0.0, dtype=vision_features.dtype, device=vision_features.device),
            )
        )

        original_class_projected = self.encoder_class_head(class_features).permute(1, 2, 0)
        encoder_class_similarity = get_class_similarity(
            self.class_distance_type, predicted_class_features, original_class_projected
        )

        # dynamic anchors + static content
        # (batch_size, height*width, 4)
        encoder_outputs_bboxes = self.encoder_bbox_head(predicted_class_features) + anchors

        # query selection
        # (batch_size, num_queries)
        topk_ind = torch.topk(encoder_class_similarity.max(-1).values, self.num_queries, dim=1).indices.view(-1)
        # (batch_size, num_queries)
        batch_ind = (
            torch.arange(end=batch_size, dtype=topk_ind.dtype, device=topk_ind.device)
            .unsqueeze(-1)
            .repeat(1, self.num_queries)
            .view(-1)
        )

        reference_points = encoder_outputs_bboxes[batch_ind, topk_ind].view(batch_size, self.num_queries, -1)
        encoder_bboxes = reference_points.sigmoid()
        if denoise_bboxes is not None:
            reference_points = torch.cat([denoise_bboxes, reference_points], 1)
        if self.training:
            reference_points = reference_points.detach()
        encoder_class_similarity = encoder_class_similarity[batch_ind, topk_ind].view(batch_size, self.num_queries, -1)

        if self.learn_initial_query:
            embeddings = self.tgt_embed.weight.unsqueeze(0).repeat(batch_size, 1, 1)
        else:
            embeddings = predicted_class_features[batch_ind, topk_ind].view(batch_size, self.num_queries, -1)
            if self.training:
                embeddings = embeddings.detach()
        if denoise_embeddings is not None:
            embeddings = torch.cat([denoise_embeddings, embeddings], 1)

        return embeddings, reference_points, encoder_bboxes, encoder_class_similarity, anchors

    def forward(
        self,
        vision_features,
        class_features,
        task_features,
        task_mask,
        output_attentions=None,
        output_hidden_states=None,
        return_dict=None,
    ):
        """
        Args:
            vision_features (`torch.FloatTensor`): The sequence of vision features. shape depends on the vision
                backbone.
            class_features (`torch.FloatTensor`): The sequence of class features of shape
                `(class_sequence_length, batch_size, class_embed_dim)`.
            task_features (`torch.FloatTensor`): The sequence of task features of shape
                `(task_sequence_length, batch_size, decoder_hidden_dim)`.
            task_mask (`torch.LongTensor`): The mask for the task features of shape `(batch_size, task_sequence_length)`.
            output_attentions (`bool`, *optional*): Whether or not to return the attentions tensors of all attention
                layers. See `attentions` under returned tensors for more detail.
            output_hidden_states (`bool`, *optional*): Whether or not to return the hidden states of all layers. See
                `hidden_states` under returned tensors for more detail.
            return_dict (`bool`, *optional*): Whether or not to return a [`~file_utils.ModelOutput`] instead of a plain
                tuple.
        """
        output_attentions = output_attentions if output_attentions is not None else self.config.output_attentions
        output_hidden_states = (
            output_hidden_states if output_hidden_states is not None else self.config.output_hidden_states
        )
        return_dict = return_dict if return_dict is not None else self.config.use_return_dict

        vision_features, vision_shapes, vision_shapes_list, level_start_index = self._get_encoder_input(
            vision_features
        )

        # todo add denoising for training
        denoise_embeddings, denoise_bboxes, key_padding_mask = None, None, None
        batch_size = task_mask.shape[0]

        # compose attn_mask for vision_emb and task_emb fusion
        task_features = self.task_encoder(task_features)
        if self.task_project is not None:
            task_features = self.task_project(task_features)
        src_key_mask = (task_mask == 0).detach()
        attn_mask_len = self.num_queries
        fusion_size = attn_mask_len + task_features.shape[0]
        key_padding_mask = torch.zeros([batch_size, fusion_size], dtype=torch.bool).to(task_features.device)
        key_padding_mask[:, attn_mask_len:] = src_key_mask
        attention_mask = _prepare_4d_attention_mask(~key_padding_mask, dtype=vision_features.dtype)
        decoder_embeddings, reference_points, encoder_bboxes, encoder_class_similarity, init_reference_points = (
            self._get_decoder_input(
                vision_features, tuple(vision_shapes_list), class_features, denoise_embeddings, denoise_bboxes
            )
        )

        all_hidden_states = () if output_hidden_states else None
        all_attns = () if output_attentions else None
        all_self_attns = () if output_attentions else None
        all_cross_attns = () if output_attentions else None
        predicted_class_features = decoder_embeddings

        if output_hidden_states:
            all_hidden_states = all_hidden_states + (predicted_class_features,)
        decoder_bboxes = []
        decoder_classes = []
        last_refined_bbox = None
        reference_points = reference_points.sigmoid()
        for i, layer in enumerate(self.layers):
            if self.gradient_checkpointing and self.training:
                predicted_class_features, task_features, self_attention, cross_attention = (
                    self._gradient_checkpointing_func(
                        layer.__call__,
                        predicted_class_features,
                        task_features,
                        reference_points,
                        vision_features,
                        vision_shapes,
                        vision_shapes_list,
                        level_start_index=level_start_index,
                        attention_mask=attention_mask,
                        query_position=self.query_position_head(reference_points),
                        output_attentions=output_attentions,
                        output_hidden_states=output_hidden_states,
                    )
                )
            else:
                predicted_class_features, task_features, self_attention, cross_attention = layer(
                    predicted_class_features,
                    task_features,
                    reference_points,
                    vision_features,
                    vision_shapes,
                    vision_shapes_list,
                    level_start_index=level_start_index,
                    attention_mask=attention_mask,
                    query_position=self.query_position_head(reference_points),
                    output_attentions=output_attentions,
                    output_hidden_states=output_hidden_states,
                )
            if output_attentions:
                all_self_attns = all_self_attns + (self_attention,)
                all_cross_attns = all_cross_attns + (cross_attention,)
            if output_hidden_states:
                all_hidden_states = all_hidden_states + (predicted_class_features,)

            refined_bbox = torch.sigmoid(
                self.decoder_bbox_head[i](predicted_class_features) + _inverse_sigmoid(reference_points)
            )
            original_class_projected = self.decoder_class_head[i](class_features).permute(1, 2, 0)
            if self.training:
                decoder_classes.append(
                    get_class_similarity(
                        class_distance_type=self.class_distance_type,
                        cls_feature=predicted_class_features,
                        class_proj=original_class_projected,
                    )
                )
                if i == 0:
                    decoder_bboxes.append(refined_bbox)
                else:
                    decoder_bboxes.append(
                        torch.sigmoid(
                            self.decoder_bbox_head[i](predicted_class_features) + _inverse_sigmoid(last_refined_bbox)
                        )
                    )
            elif i == self.decoder_num_layers - 1:
                decoder_classes.append(
                    get_class_similarity(self.class_distance_type, predicted_class_features, original_class_projected)
                )
                decoder_bboxes.append(refined_bbox)
                break
            last_refined_bbox = refined_bbox
            reference_points = refined_bbox.detach() if self.training else refined_bbox
        if output_attentions:
            all_attns += (all_self_attns, all_cross_attns)

        last_hidden_state = predicted_class_features
        decoder_bboxes = torch.stack(decoder_bboxes)
        decoder_classes = torch.stack(decoder_classes)

        if not return_dict:
            return (
                last_hidden_state,
                all_hidden_states,
                all_attns,
                decoder_bboxes,
                decoder_classes,
                encoder_bboxes,
                encoder_class_similarity,
                init_reference_points,
                reference_points,
            )

        return OmDetTurboDecoderOutput(
            last_hidden_state=last_hidden_state,
            hidden_states=all_hidden_states,
            attentions=all_attns,
            decoder_coords=decoder_bboxes,
            decoder_classes=decoder_classes,
            encoder_coord_logits=encoder_bboxes,
            encoder_class_logits=encoder_class_similarity,
            init_reference_points=init_reference_points,
            intermediate_reference_points=reference_points,
        )


@auto_docstring(
    custom_intro="""
    OmDetTurbo Model (consisting of a vision and a text backbone, and encoder-decoder architecture) outputting
    bounding boxes and classes scores for tasks such as COCO detection.
    """
)
class OmDetTurboForObjectDetection(OmDetTurboPreTrainedModel):
    def __init__(self, config: OmDetTurboConfig):
        super().__init__(config)
        self.vision_backbone = OmDetTurboVisionBackbone(config)
        self.language_backbone = OmDetTurboLanguageBackbone(config)
        self.encoder = OmDetTurboHybridEncoder(config)
        self.decoder = OmDetTurboDecoder(config)
        self.num_queries = config.num_queries

        self.language_cache_class = OmDetTurboLRUCache(config.cache_size)
        self.language_cache_prompt = OmDetTurboLRUCache(config.cache_size)
        self.vocab_size = config.text_config.vocab_size
        self.post_init()

    def get_input_embeddings(self):
        return self.language_backbone.model.get_input_embeddings()

    def set_input_embeddings(self, value):
        self.language_backbone.model.set_input_embeddings(value)

    def resize_token_embeddings(
        self, new_num_tokens: Optional[int] = None, pad_to_multiple_of=None, mean_resizing: bool = True
    ) -> nn.Embedding:
        model_embeds = self.language_backbone.model.resize_token_embeddings(
            new_num_tokens=new_num_tokens, pad_to_multiple_of=pad_to_multiple_of, mean_resizing=mean_resizing
        )
        self.config.text_config.vocab_size = model_embeds.num_embeddings
        self.vocab_size = model_embeds.num_embeddings
        return model_embeds

    @auto_docstring
    def forward(
        self,
        pixel_values: torch.FloatTensor,
        classes_input_ids: torch.LongTensor,
        classes_attention_mask: torch.LongTensor,
        tasks_input_ids: torch.LongTensor,
        tasks_attention_mask: torch.LongTensor,
        classes_structure: torch.LongTensor,
        labels: Optional[torch.LongTensor] = None,
        output_attentions: Optional[bool] = None,
        output_hidden_states: Optional[bool] = None,
        return_dict: Optional[bool] = None,
    ) -> Union[tuple[torch.FloatTensor], OmDetTurboObjectDetectionOutput]:
        r"""
        classes_input_ids (`torch.LongTensor` of shape `(total_classes (>= batch_size), sequence_length)`):
            Indices of input classes sequence tokens in the vocabulary of the language model.
            Several classes can be provided for each tasks, thus the tokenized classes are flattened
            and the structure of the classes is provided in the `classes_structure` argument.

            Indices can be obtained using [`OmDetTurboProcessor`]. See [`OmDetTurboProcessor.__call__`] for
            details.

            [What are input IDs?](../glossary#input-ids)
        classes_attention_mask (`torch.BoolTensor` of shape `(total_classes (>= batch_size), num_classes, sequence_length)`):
            Attention mask for the classes. This is a binary mask that indicates which tokens should be attended to,
            and which should not.
        tasks_input_ids (`torch.LongTensor` of shape `(batch_size, sequence_length)`):
            Indices of input tasks sequence tokens in the vocabulary of the language model.

            Indices can be obtained using [`OmDetTurboProcessor`]. See [`OmDetTurboProcessor.__call__`] for
            details.

            [What are input IDs?](../glossary#input-ids)
        tasks_attention_mask (`torch.BoolTensor` of shape `(batch_size, sequence_length)`):
            Attention mask for the tasks. This is a binary mask that indicates which tokens should be attended to,
            and which should not.
        classes_structure (torch.LongTensor of shape `(batch_size)`):
            Structure of the classes. This tensor indicates the number of classes for each task.

        Examples:

        ```python
        >>> import requests
        >>> from PIL import Image

        >>> from transformers import AutoProcessor, OmDetTurboForObjectDetection

        >>> processor = AutoProcessor.from_pretrained("omlab/omdet-turbo-swin-tiny-hf")
        >>> model = OmDetTurboForObjectDetection.from_pretrained("omlab/omdet-turbo-swin-tiny-hf")

        >>> url = "http://images.cocodataset.org/val2017/000000039769.jpg"
        >>> image = Image.open(requests.get(url, stream=True).raw)
        >>> classes = ["cat", "remote"]
        >>> task = "Detect {}.".format(", ".join(classes))
        >>> inputs = processor(image, text=classes, task=task, return_tensors="pt")

        >>> outputs = model(**inputs)

        >>> # convert outputs (bounding boxes and class logits)
        >>> results = processor.post_process_grounded_object_detection(
        ...     outputs,
        ...     classes=classes,
        ...     target_sizes=[image.size[::-1]],
        ...     score_threshold=0.3,
        ...     nms_threshold=0.3,
        >>> )[0]
        >>> for score, class_name, box in zip(results["scores"], results["classes"], results["boxes"]):
        ...     box = [round(i, 1) for i in box.tolist()]
        ...     print(
        ...         f"Detected {class_name} with confidence "
        ...         f"{round(score.item(), 2)} at location {box}"
        ...     )
        Detected remote with confidence 0.76 at location [39.9, 71.3, 176.5, 117.9]
        Detected cat with confidence 0.72 at location [345.1, 22.5, 639.7, 371.9]
        Detected cat with confidence 0.65 at location [12.7, 53.8, 315.5, 475.3]
        Detected remote with confidence 0.57 at location [333.4, 75.6, 370.7, 187.0]
        ```"""
        if labels is not None:
            raise NotImplementedError("Training is not implemented yet")

        output_attentions = output_attentions if output_attentions is not None else self.config.output_attentions
        output_hidden_states = (
            output_hidden_states if output_hidden_states is not None else self.config.output_hidden_states
        )
        return_dict = return_dict if return_dict is not None else self.config.use_return_dict

        loss = None
        image_features = self.vision_backbone(pixel_values)
        encoder_outputs = self.encoder(
            image_features,
            output_attentions=output_attentions,
            output_hidden_states=output_hidden_states,
            return_dict=return_dict,
        )
        class_features, task_features, task_mask = self.get_language_embedding(
            classes_input_ids,
            classes_attention_mask,
            tasks_input_ids,
            tasks_attention_mask,
            classes_structure,
        )
        encoder_extracted_states = encoder_outputs.extracted_states if return_dict else encoder_outputs[-1]
        decoder_outputs = self.decoder(
            encoder_extracted_states,
            class_features,
            task_features,
            task_mask,
            output_attentions=output_attentions,
            output_hidden_states=output_hidden_states,
            return_dict=return_dict,
        )

        if not return_dict:
            return tuple(
                output
                for output in [
                    loss,
                    decoder_outputs[3][-1],
                    decoder_outputs[4][-1],
                    decoder_outputs[7],
                    decoder_outputs[8],
                    decoder_outputs[5],
                    decoder_outputs[6],
                    encoder_outputs[-1],
                    decoder_outputs[1],
                    decoder_outputs[2],
                    encoder_outputs[1],
                    encoder_outputs[2],
                    classes_structure,
                ]
                if output is not None
            )

        return OmDetTurboObjectDetectionOutput(
            loss=loss,
            decoder_coord_logits=decoder_outputs.decoder_coords[-1],
            decoder_class_logits=decoder_outputs.decoder_classes[-1],
            init_reference_points=decoder_outputs.init_reference_points,
            intermediate_reference_points=decoder_outputs.intermediate_reference_points,
            encoder_coord_logits=decoder_outputs.encoder_coord_logits,
            encoder_class_logits=decoder_outputs.encoder_class_logits,
            encoder_extracted_states=encoder_outputs.extracted_states,
            decoder_hidden_states=decoder_outputs.hidden_states,
            decoder_attentions=decoder_outputs.attentions,
            encoder_hidden_states=encoder_outputs.hidden_states,
            encoder_attentions=encoder_outputs.attentions,
            classes_structure=classes_structure,
        )


__all__ = ["OmDetTurboForObjectDetection", "OmDetTurboPreTrainedModel"]<|MERGE_RESOLUTION|>--- conflicted
+++ resolved
@@ -45,34 +45,14 @@
 @auto_docstring(
     custom_intro="""
     Base class for outputs of the OmDetTurboHybridEncoder.
-<<<<<<< HEAD
     """
 )
 class OmDetTurboEncoderOutput(ModelOutput):
     r"""
     last_hidden_state (`torch.FloatTensor`):
         Last hidden states of the encoder.
-    extracted_states (`Tuple[torch.FloatTensor]`):
+    extracted_states (`tuple[torch.FloatTensor]`):
         The extracted states from the Feature Pyramid Network (FPN) and Path Aggregation Network (PAN) of the encoder.
-=======
-
-    Args:
-        last_hidden_state (`torch.FloatTensor`):
-            Last hidden states of the encoder.
-        hidden_states (`tuple(torch.FloatTensor)`, *optional*, returned when `output_hidden_states=True` is passed or when `config.output_hidden_states=True`):
-            Tuple of `torch.FloatTensor` (one for the output of the embeddings, if the model has an embedding layer, +
-            one for the output of each layer) of shape `(batch_size, sequence_length, hidden_size)`.
-
-            Hidden-states of the model at the output of each layer plus the optional initial embedding outputs.
-        attentions (`tuple(torch.FloatTensor)`, *optional*, returned when `output_attentions=True` is passed or when `config.output_attentions=True`):
-            Tuple of `torch.FloatTensor` (one for each layer) of shape `(batch_size, num_heads, sequence_length,
-            sequence_length)`.
-
-            Attentions weights after the attention softmax, used to compute the weighted average in the self-attention
-            heads.
-        extracted_states (`tuple[torch.FloatTensor]`):
-            The extracted states from the Feature Pyramid Network (FPN) and Path Aggregation Network (PAN) of the encoder.
->>>>>>> 508a7040
     """
 
     last_hidden_state: Optional[torch.FloatTensor] = None
@@ -85,7 +65,6 @@
 @auto_docstring(
     custom_intro="""
     Base class for outputs of the OmDetTurboDecoder.
-<<<<<<< HEAD
     """
 )
 class OmDetTurboDecoderOutput(ModelOutput):
@@ -98,38 +77,12 @@
         The predicted classes of the objects.
     encoder_coord_logits (`torch.FloatTensor` of shape `(batch_size, num_queries, 4)`):
         The predicted coordinates of the objects from the encoder.
-    encoder_class_logits (`Tuple[torch.FloatTensor]` of shape `(batch_size, num_queries, num_classes)`):
+    encoder_class_logits (`tuple[torch.FloatTensor]` of shape `(batch_size, num_queries, num_classes)`):
         The predicted class of the objects from the encoder.
     init_reference_points (`torch.FloatTensor` of shape `(batch_size, num_queries, 4)`):
         The initial reference points.
-    intermediate_reference_points (`Tuple[Tuple[torch.FloatTensor]]`):
+    intermediate_reference_points (`tuple[tuple[torch.FloatTensor]]`):
         The intermediate reference points.
-=======
-
-    Args:
-        last_hidden_state (`torch.FloatTensor` of shape `(batch_size, sequence_length, hidden_size)`):
-            Sequence of hidden-states at the output of the last layer of the decoder.
-        decoder_coords (`torch.FloatTensor` of shape `(batch_size, num_queries, 4)`):
-            The predicted coordinates of the objects.
-        decoder_classes (`torch.FloatTensor` of shape `(batch_size, num_queries, num_classes)`):
-            The predicted classes of the objects.
-        encoder_coord_logits (`torch.FloatTensor` of shape `(batch_size, num_queries, 4)`):
-            The predicted coordinates of the objects from the encoder.
-        encoder_class_logits (`tuple[torch.FloatTensor]`) of shape `(batch_size, num_queries, num_classes)`:
-            The predicted class of the objects from the encoder.
-        init_reference_points (`torch.FloatTensor` of shape `(batch_size, num_queries, 4)`):
-            The initial reference points.
-        intermediate_reference_points (`tuple[tuple[torch.FloatTensor]]`):
-            The intermediate reference points.
-        hidden_states (`Optional[tuple[torch.FloatTensor]]`, *optional*, returned when `output_hidden_states=True` is passed or when `config.output_hidden_states=True`):
-            Tuple of `torch.FloatTensor` (one for the output of the embeddings + one for the output of each layer) of shape
-            `(batch_size, sequence_length, hidden_size)`. Hidden-states of the model at the output of each layer
-            plus the initial embedding outputs.
-        attentions (`Optional[tuple[tuple[torch.FloatTensor]]]`, *optional*, returned when `output_attentions=True` is passed or when `config.output_attentions=True`):
-            Tuple of tuples of `torch.FloatTensor` (one for attention for each layer) of shape `(batch_size, num_heads,
-            sequence_length, sequence_length)`. Attentions weights after the attention softmax, used to compute the
-            weighted average in the self-attention, cross-attention and multi-scale deformable attention heads.
->>>>>>> 508a7040
     """
 
     last_hidden_state: Optional[torch.FloatTensor] = None
@@ -147,7 +100,6 @@
 @auto_docstring(
     custom_intro="""
     Output type of [`OmDetTurboObjectDetectionOutput`].
-<<<<<<< HEAD
     """
 )
 class OmDetTurboObjectDetectionOutput(ModelOutput):
@@ -160,70 +112,32 @@
         The predicted class of the objects.
     init_reference_points (`torch.FloatTensor` of shape `(batch_size, num_queries, 4)`):
         The initial reference points.
-    intermediate_reference_points (`Tuple[Tuple[torch.FloatTensor]]`):
+    intermediate_reference_points (`tuple[tuple[torch.FloatTensor]]`):
         The intermediate reference points.
     encoder_coord_logits (`torch.FloatTensor` of shape `(batch_size, num_queries, 4)`):
         The predicted coordinates of the objects from the encoder.
-    encoder_class_logits (`Tuple[torch.FloatTensor]`):
+    encoder_class_logits (`tuple[torch.FloatTensor]`):
         The predicted class of the objects from the encoder.
     encoder_extracted_states (`torch.FloatTensor`):
         The extracted states from the Feature Pyramid Network (FPN) and Path Aggregation Network (PAN) of the encoder.
-    decoder_hidden_states (`Tuple[torch.FloatTensor]`, *optional*):
+    decoder_hidden_states (`tuple[torch.FloatTensor]`, *optional*):
         Tuple of `torch.FloatTensor` (one for the output of the embeddings + one for the output of each layer) of shape
         `(batch_size, sequence_length, hidden_size)`. Hidden-states of the model at the output of each layer
         plus the initial embedding outputs.
-    decoder_attentions (`Tuple[Tuple[torch.FloatTensor]]`, *optional*):
+    decoder_attentions (`tuple[tuple[torch.FloatTensor]]`, *optional*):
         Tuple of tuples of `torch.FloatTensor` (one for attention for each layer) of shape `(batch_size, num_heads,
         sequence_length, sequence_length)`. Attentions weights after the attention softmax, used to compute the
         weighted average in the self-attention, cross-attention and multi-scale deformable attention heads.
-    encoder_hidden_states (`Tuple[torch.FloatTensor]`, *optional*):
+    encoder_hidden_states (`tuple[torch.FloatTensor]`, *optional*):
         Tuple of `torch.FloatTensor` (one for the output of the embeddings + one for the output of each layer) of shape
         `(batch_size, sequence_length, hidden_size)`. Hidden-states of the model at the output of each layer
         plus the initial embedding outputs.
-    encoder_attentions (`Tuple[Tuple[torch.FloatTensor]]`, *optional*):
+    encoder_attentions (`tuple[tuple[torch.FloatTensor]]`, *optional*):
         Tuple of tuples of `torch.FloatTensor` (one for attention for each layer) of shape `(batch_size, num_heads,
         sequence_length, sequence_length)`. Attentions weights after the attention softmax, used to compute the
         weighted average in the self-attention, cross-attention and multi-scale deformable attention heads.
     classes_structure (`torch.LongTensor`, *optional*):
         The number of queried classes for each image.
-=======
-
-    Args:
-        loss (`torch.FloatTensor`):
-            The loss value.
-        decoder_coord_logits (`torch.FloatTensor` of shape `(batch_size, num_queries, 4)`):
-            The predicted coordinates logits of the objects.
-        decoder_class_logits (`torch.FloatTensor` of shape `(batch_size, num_queries, num_classes)`):
-            The predicted class of the objects.
-        init_reference_points (`torch.FloatTensor` of shape `(batch_size, num_queries, 4)`):
-            The initial reference points.
-        intermediate_reference_points (`tuple[tuple[torch.FloatTensor]]`):
-            The intermediate reference points.
-        encoder_coord_logits (`torch.FloatTensor` of shape `(batch_size, num_queries, 4)`):
-            The predicted coordinates of the objects from the encoder.
-        encoder_class_logits (`tuple[torch.FloatTensor]`):
-            The predicted class of the objects from the encoder.
-        encoder_extracted_states (`torch.FloatTensor`):
-            The extracted states from the Feature Pyramid Network (FPN) and Path Aggregation Network (PAN) of the encoder.
-        decoder_hidden_states (`tuple[torch.FloatTensor]`, *optional*):
-            Tuple of `torch.FloatTensor` (one for the output of the embeddings + one for the output of each layer) of shape
-            `(batch_size, sequence_length, hidden_size)`. Hidden-states of the model at the output of each layer
-            plus the initial embedding outputs.
-        decoder_attentions (`tuple[tuple[torch.FloatTensor]]`, *optional*):
-            Tuple of tuples of `torch.FloatTensor` (one for attention for each layer) of shape `(batch_size, num_heads,
-            sequence_length, sequence_length)`. Attentions weights after the attention softmax, used to compute the
-            weighted average in the self-attention, cross-attention and multi-scale deformable attention heads.
-        encoder_hidden_states (`tuple[torch.FloatTensor]`, *optional*):
-            Tuple of `torch.FloatTensor` (one for the output of the embeddings + one for the output of each layer) of shape
-            `(batch_size, sequence_length, hidden_size)`. Hidden-states of the model at the output of each layer
-            plus the initial embedding outputs.
-        encoder_attentions (`tuple[tuple[torch.FloatTensor]]`, *optional*):
-            Tuple of tuples of `torch.FloatTensor` (one for attention for each layer) of shape `(batch_size, num_heads,
-            sequence_length, sequence_length)`. Attentions weights after the attention softmax, used to compute the
-            weighted average in the self-attention, cross-attention and multi-scale deformable attention heads.
-        classes_structure (`torch.LongTensor`, *optional*):
-            The number of queried classes for each image.
->>>>>>> 508a7040
     """
 
     loss: Optional[torch.FloatTensor] = None
