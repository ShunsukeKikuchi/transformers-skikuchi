--- conflicted
+++ resolved
@@ -834,16 +834,10 @@
                 # internally, all values are converted to str in MLflow
                 if len(str(value)) > self._MAX_PARAM_VAL_LENGTH:
                     logger.warning(
-<<<<<<< HEAD
-                        f'Trainer is attempting to log a value of "{value}" for key "{name}" as a parameter. '
-                        f"MLflow's log_param() only accepts values no longer than 250 characters so we dropped this attribute. "
-                        f"You can use `MLFLOW_FLATTEN_PARAMS` environment variable to flatten the parameters and avoid this message."
-=======
                         f'Trainer is attempting to log a value of "{value}" for key "{name}" as a parameter. MLflow\'s'
                         " log_param() only accepts values no longer than 250 characters so we dropped this attribute."
                         " You can use `MLFLOW_FLATTEN_PARAMS` environment variable to flatten the parameters and"
                         " avoid this message."
->>>>>>> 3f936df6
                     )
                     del combined_dict[name]
             # MLflow cannot log more than 100 values in one go, so we have to split it
@@ -871,11 +865,7 @@
                 else:
                     logger.warning(
                         f'Trainer is attempting to log a value of "{v}" of type {type(v)} for key "{k}" as a metric. '
-<<<<<<< HEAD
-                        f"MLflow's log_metric() only accepts float and int types so we dropped this attribute."
-=======
                         "MLflow's log_metric() only accepts float and int types so we dropped this attribute."
->>>>>>> 3f936df6
                     )
             self._ml_flow.log_metrics(metrics=metrics, step=state.global_step)
 
