# Copyright 2022 The HuggingFace Team. All rights reserved.
#
# Licensed under the Apache License, Version 2.0 (the "License");
# you may not use this file except in compliance with the License.
# You may obtain a copy of the License at
#
#     http://www.apache.org/licenses/LICENSE-2.0
#
# Unless required by applicable law or agreed to in writing, software
# distributed under the License is distributed on an "AS IS" BASIS,
# WITHOUT WARRANTIES OR CONDITIONS OF ANY KIND, either express or implied.
# See the License for the specific language governing permissions and
# limitations under the License.
"""
Import utilities: Utilities related to imports and our lazy inits.
"""

import importlib.machinery
import importlib.metadata
import importlib.util
import json
import operator
import os
import re
import shutil
import subprocess
import sys
import warnings
from collections import OrderedDict
from enum import Enum
from functools import lru_cache
from itertools import chain
from types import ModuleType
from typing import Any, Optional, Union

from packaging import version

from . import logging


logger = logging.get_logger(__name__)  # pylint: disable=invalid-name


# TODO: This doesn't work for all packages (`bs4`, `faiss`, etc.) Talk to Sylvain to see how to do with it better.
def _is_package_available(pkg_name: str, return_version: bool = False) -> Union[tuple[bool, str], bool]:
    # Check if the package spec exists and grab its version to avoid importing a local directory
    package_exists = importlib.util.find_spec(pkg_name) is not None
    package_version = "N/A"
    if package_exists:
        try:
            # TODO: Once python 3.9 support is dropped, `importlib.metadata.packages_distributions()`
            # should be used here to map from package name to distribution names
            # e.g. PIL -> Pillow, Pillow-SIMD; quark -> amd-quark; onnxruntime -> onnxruntime-gpu.
            # `importlib.metadata.packages_distributions()` is not available in Python 3.9.

            # Primary method to get the package version
            package_version = importlib.metadata.version(pkg_name)
        except importlib.metadata.PackageNotFoundError:
            # Fallback method: Only for "torch" and versions containing "dev"
            if pkg_name == "torch":
                try:
                    package = importlib.import_module(pkg_name)
                    temp_version = getattr(package, "__version__", "N/A")
                    # Check if the version contains "dev"
                    if "dev" in temp_version:
                        package_version = temp_version
                        package_exists = True
                    else:
                        package_exists = False
                except ImportError:
                    # If the package can't be imported, it's not available
                    package_exists = False
            elif pkg_name == "quark":
                # TODO: remove once `importlib.metadata.packages_distributions()` is supported.
                try:
                    package_version = importlib.metadata.version("amd-quark")
                except Exception:
                    package_exists = False
            else:
                # For packages other than "torch", don't attempt the fallback and set as not available
                package_exists = False
        logger.debug(f"Detected {pkg_name} version: {package_version}")
    if return_version:
        return package_exists, package_version
    else:
        return package_exists


ENV_VARS_TRUE_VALUES = {"1", "ON", "YES", "TRUE"}
ENV_VARS_TRUE_AND_AUTO_VALUES = ENV_VARS_TRUE_VALUES.union({"AUTO"})

USE_TF = os.environ.get("USE_TF", "AUTO").upper()
USE_TORCH = os.environ.get("USE_TORCH", "AUTO").upper()
USE_JAX = os.environ.get("USE_FLAX", "AUTO").upper()

# Try to run a native pytorch job in an environment with TorchXLA installed by setting this value to 0.
USE_TORCH_XLA = os.environ.get("USE_TORCH_XLA", "1").upper()

FORCE_TF_AVAILABLE = os.environ.get("FORCE_TF_AVAILABLE", "AUTO").upper()

# `transformers` requires `torch>=1.11` but this variable is exposed publicly, and we can't simply remove it.
# This is the version of torch required to run torch.fx features and torch.onnx with dictionary inputs.
TORCH_FX_REQUIRED_VERSION = version.parse("1.10")

ACCELERATE_MIN_VERSION = "0.26.0"
SCHEDULEFREE_MIN_VERSION = "1.2.6"
FSDP_MIN_VERSION = "1.12.0"
GGUF_MIN_VERSION = "0.10.0"
XLA_FSDPV2_MIN_VERSION = "2.2.0"
HQQ_MIN_VERSION = "0.2.1"
VPTQ_MIN_VERSION = "0.0.4"
TORCHAO_MIN_VERSION = "0.4.0"
AUTOROUND_MIN_VERSION = "0.5.0"

_accelerate_available, _accelerate_version = _is_package_available("accelerate", return_version=True)
_apex_available = _is_package_available("apex")
_apollo_torch_available = _is_package_available("apollo_torch")
_aqlm_available = _is_package_available("aqlm")
_vptq_available, _vptq_version = _is_package_available("vptq", return_version=True)
_av_available = importlib.util.find_spec("av") is not None
_decord_available = importlib.util.find_spec("decord") is not None
_torchcodec_available = importlib.util.find_spec("torchcodec") is not None
_bitsandbytes_available = _is_package_available("bitsandbytes")
_eetq_available = _is_package_available("eetq")
_fbgemm_gpu_available = _is_package_available("fbgemm_gpu")
_galore_torch_available = _is_package_available("galore_torch")
_lomo_available = _is_package_available("lomo_optim")
_grokadamw_available = _is_package_available("grokadamw")
_schedulefree_available, _schedulefree_version = _is_package_available("schedulefree", return_version=True)
# `importlib.metadata.version` doesn't work with `bs4` but `beautifulsoup4`. For `importlib.util.find_spec`, reversed.
_bs4_available = importlib.util.find_spec("bs4") is not None
_coloredlogs_available = _is_package_available("coloredlogs")
# `importlib.metadata.util` doesn't work with `opencv-python-headless`.
_cv2_available = importlib.util.find_spec("cv2") is not None
_yt_dlp_available = importlib.util.find_spec("yt_dlp") is not None
_datasets_available = _is_package_available("datasets")
_detectron2_available = _is_package_available("detectron2")
# We need to check `faiss`, `faiss-cpu` and `faiss-gpu`.
_faiss_available = importlib.util.find_spec("faiss") is not None
try:
    _faiss_version = importlib.metadata.version("faiss")
    logger.debug(f"Successfully imported faiss version {_faiss_version}")
except importlib.metadata.PackageNotFoundError:
    try:
        _faiss_version = importlib.metadata.version("faiss-cpu")
        logger.debug(f"Successfully imported faiss version {_faiss_version}")
    except importlib.metadata.PackageNotFoundError:
        try:
            _faiss_version = importlib.metadata.version("faiss-gpu")
            logger.debug(f"Successfully imported faiss version {_faiss_version}")
        except importlib.metadata.PackageNotFoundError:
            _faiss_available = False
_ftfy_available = _is_package_available("ftfy")
_g2p_en_available = _is_package_available("g2p_en")
_hadamard_available = _is_package_available("fast_hadamard_transform")
_ipex_available, _ipex_version = _is_package_available("intel_extension_for_pytorch", return_version=True)
_jieba_available = _is_package_available("jieba")
_jinja_available = _is_package_available("jinja2")
_kenlm_available = _is_package_available("kenlm")
_keras_nlp_available = _is_package_available("keras_nlp")
_levenshtein_available = _is_package_available("Levenshtein")
_librosa_available = _is_package_available("librosa")
_natten_available = _is_package_available("natten")
_nltk_available = _is_package_available("nltk")
_onnx_available = _is_package_available("onnx")
_openai_available = _is_package_available("openai")
_optimum_available = _is_package_available("optimum")
_auto_gptq_available = _is_package_available("auto_gptq")
_gptqmodel_available = _is_package_available("gptqmodel")
_auto_round_available, _auto_round_version = _is_package_available("auto_round", return_version=True)
# `importlib.metadata.version` doesn't work with `awq`
_auto_awq_available = importlib.util.find_spec("awq") is not None
_quark_available = _is_package_available("quark")
_is_optimum_quanto_available = False
try:
    importlib.metadata.version("optimum_quanto")
    _is_optimum_quanto_available = True
except importlib.metadata.PackageNotFoundError:
    _is_optimum_quanto_available = False
# For compressed_tensors, only check spec to allow compressed_tensors-nightly package
_compressed_tensors_available = importlib.util.find_spec("compressed_tensors") is not None
_pandas_available = _is_package_available("pandas")
_peft_available = _is_package_available("peft")
_phonemizer_available = _is_package_available("phonemizer")
_uroman_available = _is_package_available("uroman")
_psutil_available = _is_package_available("psutil")
_py3nvml_available = _is_package_available("py3nvml")
_pyctcdecode_available = _is_package_available("pyctcdecode")
_pygments_available = _is_package_available("pygments")
_pytesseract_available = _is_package_available("pytesseract")
_pytest_available = _is_package_available("pytest")
_pytorch_quantization_available = _is_package_available("pytorch_quantization")
_rjieba_available = _is_package_available("rjieba")
_sacremoses_available = _is_package_available("sacremoses")
_safetensors_available = _is_package_available("safetensors")
_scipy_available = _is_package_available("scipy")
_sentencepiece_available = _is_package_available("sentencepiece")
_is_seqio_available = _is_package_available("seqio")
_is_gguf_available, _gguf_version = _is_package_available("gguf", return_version=True)
_sklearn_available = importlib.util.find_spec("sklearn") is not None
if _sklearn_available:
    try:
        importlib.metadata.version("scikit-learn")
    except importlib.metadata.PackageNotFoundError:
        _sklearn_available = False
_smdistributed_available = importlib.util.find_spec("smdistributed") is not None
_soundfile_available = _is_package_available("soundfile")
_spacy_available = _is_package_available("spacy")
_sudachipy_available, _sudachipy_version = _is_package_available("sudachipy", return_version=True)
_tensorflow_probability_available = _is_package_available("tensorflow_probability")
_tensorflow_text_available = _is_package_available("tensorflow_text")
_tf2onnx_available = _is_package_available("tf2onnx")
_timm_available = _is_package_available("timm")
_tokenizers_available = _is_package_available("tokenizers")
_torchaudio_available = _is_package_available("torchaudio")
_torchao_available, _torchao_version = _is_package_available("torchao", return_version=True)
_torchdistx_available = _is_package_available("torchdistx")
_torchvision_available, _torchvision_version = _is_package_available("torchvision", return_version=True)
_mlx_available = _is_package_available("mlx")
_num2words_available = _is_package_available("num2words")
_hqq_available, _hqq_version = _is_package_available("hqq", return_version=True)
_tiktoken_available = _is_package_available("tiktoken")
_blobfile_available = _is_package_available("blobfile")
_liger_kernel_available = _is_package_available("liger_kernel")
_triton_available = _is_package_available("triton")
_spqr_available = _is_package_available("spqr_quant")
_rich_available = _is_package_available("rich")
_kernels_available = _is_package_available("kernels")
_matplotlib_available = _is_package_available("matplotlib")
_mistral_common_available = _is_package_available("mistral_common")

_torch_version = "N/A"
_torch_available = False
if USE_TORCH in ENV_VARS_TRUE_AND_AUTO_VALUES and USE_TF not in ENV_VARS_TRUE_VALUES:
    _torch_available, _torch_version = _is_package_available("torch", return_version=True)
    if _torch_available:
        _torch_available = version.parse(_torch_version) >= version.parse("2.1.0")
        if not _torch_available:
            logger.warning(f"Disabling PyTorch because PyTorch >= 2.1 is required but found {_torch_version}")
else:
    logger.info("Disabling PyTorch because USE_TF is set")
    _torch_available = False


_tf_version = "N/A"
_tf_available = False
if FORCE_TF_AVAILABLE in ENV_VARS_TRUE_VALUES:
    _tf_available = True
else:
    if USE_TF in ENV_VARS_TRUE_AND_AUTO_VALUES and USE_TORCH not in ENV_VARS_TRUE_VALUES:
        # Note: _is_package_available("tensorflow") fails for tensorflow-cpu. Please test any changes to the line below
        # with tensorflow-cpu to make sure it still works!
        _tf_available = importlib.util.find_spec("tensorflow") is not None
        if _tf_available:
            candidates = (
                "tensorflow",
                "tensorflow-cpu",
                "tensorflow-gpu",
                "tf-nightly",
                "tf-nightly-cpu",
                "tf-nightly-gpu",
                "tf-nightly-rocm",
                "intel-tensorflow",
                "intel-tensorflow-avx512",
                "tensorflow-rocm",
                "tensorflow-macos",
                "tensorflow-aarch64",
            )
            _tf_version = None
            # For the metadata, we have to look for both tensorflow and tensorflow-cpu
            for pkg in candidates:
                try:
                    _tf_version = importlib.metadata.version(pkg)
                    break
                except importlib.metadata.PackageNotFoundError:
                    pass
            _tf_available = _tf_version is not None
        if _tf_available:
            if version.parse(_tf_version) < version.parse("2"):
                logger.info(
                    f"TensorFlow found but with version {_tf_version}. Transformers requires version 2 minimum."
                )
                _tf_available = False
    else:
        logger.info("Disabling Tensorflow because USE_TORCH is set")


_essentia_available = importlib.util.find_spec("essentia") is not None
try:
    _essentia_version = importlib.metadata.version("essentia")
    logger.debug(f"Successfully imported essentia version {_essentia_version}")
except importlib.metadata.PackageNotFoundError:
    _essentia_version = False


_pydantic_available = importlib.util.find_spec("pydantic") is not None
try:
    _pydantic_version = importlib.metadata.version("pydantic")
    logger.debug(f"Successfully imported pydantic version {_pydantic_version}")
except importlib.metadata.PackageNotFoundError:
    _pydantic_available = False


_fastapi_available = importlib.util.find_spec("fastapi") is not None
try:
    _fastapi_version = importlib.metadata.version("fastapi")
    logger.debug(f"Successfully imported pydantic version {_fastapi_version}")
except importlib.metadata.PackageNotFoundError:
    _fastapi_available = False


_uvicorn_available = importlib.util.find_spec("uvicorn") is not None
try:
    _uvicorn_version = importlib.metadata.version("uvicorn")
    logger.debug(f"Successfully imported pydantic version {_uvicorn_version}")
except importlib.metadata.PackageNotFoundError:
    _uvicorn_available = False


_pretty_midi_available = importlib.util.find_spec("pretty_midi") is not None
try:
    _pretty_midi_version = importlib.metadata.version("pretty_midi")
    logger.debug(f"Successfully imported pretty_midi version {_pretty_midi_version}")
except importlib.metadata.PackageNotFoundError:
    _pretty_midi_available = False


ccl_version = "N/A"
_is_ccl_available = (
    importlib.util.find_spec("torch_ccl") is not None
    or importlib.util.find_spec("oneccl_bindings_for_pytorch") is not None
)
try:
    ccl_version = importlib.metadata.version("oneccl_bind_pt")
    logger.debug(f"Detected oneccl_bind_pt version {ccl_version}")
except importlib.metadata.PackageNotFoundError:
    _is_ccl_available = False


_flax_available = False
if USE_JAX in ENV_VARS_TRUE_AND_AUTO_VALUES:
    _flax_available, _flax_version = _is_package_available("flax", return_version=True)
    if _flax_available:
        _jax_available, _jax_version = _is_package_available("jax", return_version=True)
        if _jax_available:
            logger.info(f"JAX version {_jax_version}, Flax version {_flax_version} available.")
        else:
            _flax_available = _jax_available = False
            _jax_version = _flax_version = "N/A"


_torch_xla_available = False
if USE_TORCH_XLA in ENV_VARS_TRUE_VALUES:
    _torch_xla_available, _torch_xla_version = _is_package_available("torch_xla", return_version=True)
    if _torch_xla_available:
        logger.info(f"Torch XLA version {_torch_xla_version} available.")


def is_kenlm_available():
    return _kenlm_available


def is_kernels_available():
    return _kernels_available


def is_cv2_available():
    return _cv2_available


def is_yt_dlp_available():
    return _yt_dlp_available


def is_torch_available():
    return _torch_available


def is_accelerate_available(min_version: str = ACCELERATE_MIN_VERSION):
    return _accelerate_available and version.parse(_accelerate_version) >= version.parse(min_version)


def is_torch_accelerator_available():
    if is_torch_available():
        import torch

        return hasattr(torch, "accelerator")

    return False


def is_torch_deterministic():
    """
    Check whether pytorch uses deterministic algorithms by looking if torch.set_deterministic_debug_mode() is set to 1 or 2"
    """
    if is_torch_available():
        import torch

        if torch.get_deterministic_debug_mode() == 0:
            return False
        else:
            return True

    return False


def is_hadamard_available():
    return _hadamard_available


def is_hqq_available(min_version: str = HQQ_MIN_VERSION):
    return _hqq_available and version.parse(_hqq_version) >= version.parse(min_version)


def is_pygments_available():
    return _pygments_available


def get_torch_version():
    return _torch_version


def get_torch_major_and_minor_version() -> str:
    if _torch_version == "N/A":
        return "N/A"
    parsed_version = version.parse(_torch_version)
    return str(parsed_version.major) + "." + str(parsed_version.minor)


def is_torch_sdpa_available():
    if not is_torch_available():
        return False
    elif _torch_version == "N/A":
        return False

    # NOTE: MLU is OK with non-contiguous inputs.
    if is_torch_mlu_available():
        return True
    # NOTE: NPU can use SDPA in Transformers with torch>=2.1.0.
    if is_torch_npu_available():
        return True
    # NOTE: We require torch>=2.1.1 to avoid a numerical issue in SDPA with non-contiguous inputs: https://github.com/pytorch/pytorch/issues/112577
    return version.parse(_torch_version) >= version.parse("2.1.1")


def is_torch_flex_attn_available():
    if not is_torch_available():
        return False
    elif _torch_version == "N/A":
        return False

    # TODO check if some bugs cause push backs on the exact version
    # NOTE: We require torch>=2.5.0 as it is the first release
    return version.parse(_torch_version) >= version.parse("2.5.0")


def is_torchvision_available():
    return _torchvision_available


def is_torchvision_v2_available():
    if not is_torchvision_available():
        return False

    # NOTE: We require torchvision>=0.15 as v2 transforms are available from this version: https://pytorch.org/vision/stable/transforms.html#v1-or-v2-which-one-should-i-use
    return version.parse(_torchvision_version) >= version.parse("0.15")


def is_galore_torch_available():
    return _galore_torch_available


def is_apollo_torch_available():
    return _apollo_torch_available


def is_lomo_available():
    return _lomo_available


def is_grokadamw_available():
    return _grokadamw_available


def is_schedulefree_available(min_version: str = SCHEDULEFREE_MIN_VERSION):
    return _schedulefree_available and version.parse(_schedulefree_version) >= version.parse(min_version)


def is_pyctcdecode_available():
    return _pyctcdecode_available


def is_librosa_available():
    return _librosa_available


def is_essentia_available():
    return _essentia_available


def is_pydantic_available():
    return _pydantic_available


def is_fastapi_available():
    return _fastapi_available


def is_uvicorn_available():
    return _uvicorn_available


def is_openai_available():
    return _openai_available


def is_pretty_midi_available():
    return _pretty_midi_available


def is_torch_cuda_available():
    if is_torch_available():
        import torch

        return torch.cuda.is_available()
    else:
        return False


def is_cuda_platform():
    if is_torch_available():
        import torch

        return torch.version.cuda is not None
    else:
        return False


def is_rocm_platform():
    if is_torch_available():
        import torch

        return torch.version.hip is not None
    else:
        return False


def is_mamba_ssm_available():
    if is_torch_available():
        import torch

        if not torch.cuda.is_available():
            return False
        else:
            return _is_package_available("mamba_ssm")
    return False


def is_mamba_2_ssm_available():
    if is_torch_available():
        import torch

        if not torch.cuda.is_available():
            return False
        else:
            if _is_package_available("mamba_ssm"):
                import mamba_ssm

                if version.parse(mamba_ssm.__version__) >= version.parse("2.0.4"):
                    return True
    return False


def is_causal_conv1d_available():
    if is_torch_available():
        import torch

        if not torch.cuda.is_available():
            return False
        return _is_package_available("causal_conv1d")
    return False


def is_mambapy_available():
    if is_torch_available():
        return _is_package_available("mambapy")
    return False


def is_torch_mps_available(min_version: Optional[str] = None):
    if is_torch_available():
        import torch

        if hasattr(torch.backends, "mps"):
            backend_available = torch.backends.mps.is_available() and torch.backends.mps.is_built()
            if min_version is not None:
                flag = version.parse(_torch_version) >= version.parse(min_version)
                backend_available = backend_available and flag
            return backend_available
    return False


def is_torch_bf16_gpu_available() -> bool:
    if not is_torch_available():
        return False

    import torch

    if torch.cuda.is_available():
        return torch.cuda.is_bf16_supported()
    if is_torch_xpu_available():
        return torch.xpu.is_bf16_supported()
    if is_torch_hpu_available():
        return True
    if is_torch_npu_available():
        return torch.npu.is_bf16_supported()
    return False


def is_torch_bf16_cpu_available() -> bool:
    return is_torch_available()


def is_torch_bf16_available():
    # the original bf16 check was for gpu only, but later a cpu/bf16 combo has emerged so this util
    # has become ambiguous and therefore deprecated
    warnings.warn(
        "The util is_torch_bf16_available is deprecated, please use is_torch_bf16_gpu_available "
        "or is_torch_bf16_cpu_available instead according to whether it's used with cpu or gpu",
        FutureWarning,
    )
    return is_torch_bf16_gpu_available()


@lru_cache
def is_torch_fp16_available_on_device(device):
    if not is_torch_available():
        return False

    if is_torch_hpu_available():
        if is_habana_gaudi1():
            return False
        else:
            return True

    import torch

    try:
        x = torch.zeros(2, 2, dtype=torch.float16, device=device)
        _ = x @ x

        # At this moment, let's be strict of the check: check if `LayerNorm` is also supported on device, because many
        # models use this layer.
        batch, sentence_length, embedding_dim = 3, 4, 5
        embedding = torch.randn(batch, sentence_length, embedding_dim, dtype=torch.float16, device=device)
        layer_norm = torch.nn.LayerNorm(embedding_dim, dtype=torch.float16, device=device)
        _ = layer_norm(embedding)

    except:  # noqa: E722
        # TODO: more precise exception matching, if possible.
        # most backends should return `RuntimeError` however this is not guaranteed.
        return False

    return True


@lru_cache
def is_torch_bf16_available_on_device(device):
    if not is_torch_available():
        return False

    import torch

    if device == "cuda":
        return is_torch_bf16_gpu_available()

    if device == "hpu":
        return True

    try:
        x = torch.zeros(2, 2, dtype=torch.bfloat16, device=device)
        _ = x @ x
    except:  # noqa: E722
        # TODO: more precise exception matching, if possible.
        # most backends should return `RuntimeError` however this is not guaranteed.
        return False

    return True


def is_torch_tf32_available():
    if not is_torch_available():
        return False

    import torch

    if not torch.cuda.is_available() or torch.version.cuda is None:
        return False
    if torch.cuda.get_device_properties(torch.cuda.current_device()).major < 8:
        return False
    return True


def is_torch_fx_available():
    return is_torch_available()


def is_peft_available():
    return _peft_available


def is_bs4_available():
    return _bs4_available


def is_tf_available():
    return _tf_available


def is_coloredlogs_available():
    return _coloredlogs_available


def is_tf2onnx_available():
    return _tf2onnx_available


def is_onnx_available():
    return _onnx_available


def is_flax_available():
    return _flax_available


def is_flute_available():
    try:
        return importlib.util.find_spec("flute") is not None and importlib.metadata.version("flute-kernel") >= "0.4.1"
    except importlib.metadata.PackageNotFoundError:
        return False


def is_ftfy_available():
    return _ftfy_available


def is_g2p_en_available():
    return _g2p_en_available


@lru_cache
def is_torch_xla_available(check_is_tpu=False, check_is_gpu=False):
    """
    Check if `torch_xla` is available. To train a native pytorch job in an environment with torch xla installed, set
    the USE_TORCH_XLA to false.
    """
    assert not (check_is_tpu and check_is_gpu), "The check_is_tpu and check_is_gpu cannot both be true."

    if not _torch_xla_available:
        return False

    import torch_xla

    if check_is_gpu:
        return torch_xla.runtime.device_type() in ["GPU", "CUDA"]
    elif check_is_tpu:
        return torch_xla.runtime.device_type() == "TPU"

    return True


@lru_cache
def is_torch_neuroncore_available(check_device=True):
    if importlib.util.find_spec("torch_neuronx") is not None:
        return is_torch_xla_available()
    return False


@lru_cache
def is_torch_npu_available(check_device=False):
    "Checks if `torch_npu` is installed and potentially if a NPU is in the environment"
    if not _torch_available or importlib.util.find_spec("torch_npu") is None:
        return False

    import torch
    import torch_npu  # noqa: F401

    if check_device:
        try:
            # Will raise a RuntimeError if no NPU is found
            _ = torch.npu.device_count()
            return torch.npu.is_available()
        except RuntimeError:
            return False
    return hasattr(torch, "npu") and torch.npu.is_available()


@lru_cache
def is_torch_mlu_available(check_device=False):
    """
    Checks if `mlu` is available via an `cndev-based` check which won't trigger the drivers and leave mlu
    uninitialized.
    """
    if not _torch_available or importlib.util.find_spec("torch_mlu") is None:
        return False

    import torch
    import torch_mlu  # noqa: F401

    pytorch_cndev_based_mlu_check_previous_value = os.environ.get("PYTORCH_CNDEV_BASED_MLU_CHECK")
    try:
        os.environ["PYTORCH_CNDEV_BASED_MLU_CHECK"] = str(1)
        available = torch.mlu.is_available()
    finally:
        if pytorch_cndev_based_mlu_check_previous_value:
            os.environ["PYTORCH_CNDEV_BASED_MLU_CHECK"] = pytorch_cndev_based_mlu_check_previous_value
        else:
            os.environ.pop("PYTORCH_CNDEV_BASED_MLU_CHECK", None)

    return available


@lru_cache
def is_torch_musa_available(check_device=False):
    "Checks if `torch_musa` is installed and potentially if a MUSA is in the environment"
    if not _torch_available or importlib.util.find_spec("torch_musa") is None:
        return False

    import torch
    import torch_musa  # noqa: F401

    torch_musa_min_version = "0.33.0"
    if _accelerate_available and version.parse(_accelerate_version) < version.parse(torch_musa_min_version):
        return False

    if check_device:
        try:
            # Will raise a RuntimeError if no MUSA is found
            _ = torch.musa.device_count()
            return torch.musa.is_available()
        except RuntimeError:
            return False
    return hasattr(torch, "musa") and torch.musa.is_available()


@lru_cache
def is_torch_hpu_available():
    "Checks if `torch.hpu` is available and potentially if a HPU is in the environment"
    if (
        not _torch_available
        or importlib.util.find_spec("habana_frameworks") is None
        or importlib.util.find_spec("habana_frameworks.torch") is None
    ):
        return False

    torch_hpu_min_accelerate_version = "1.5.0"
    if _accelerate_available and version.parse(_accelerate_version) < version.parse(torch_hpu_min_accelerate_version):
        return False

    import torch

    if os.environ.get("PT_HPU_LAZY_MODE", "1") == "1":
        # import habana_frameworks.torch in case of lazy mode to patch torch with torch.hpu
        import habana_frameworks.torch  # noqa: F401

    if not hasattr(torch, "hpu") or not torch.hpu.is_available():
        return False

    # We patch torch.gather for int64 tensors to avoid a bug on Gaudi
    # Graph compile failed with synStatus 26 [Generic failure]
    # This can be removed once bug is fixed but for now we need it.
    original_gather = torch.gather

    def patched_gather(input: torch.Tensor, dim: int, index: torch.LongTensor) -> torch.Tensor:
        if input.dtype == torch.int64 and input.device.type == "hpu":
            return original_gather(input.to(torch.int32), dim, index).to(torch.int64)
        else:
            return original_gather(input, dim, index)

    torch.gather = patched_gather
    torch.Tensor.gather = patched_gather

    original_take_along_dim = torch.take_along_dim

    def patched_take_along_dim(
        input: torch.Tensor, indices: torch.LongTensor, dim: Optional[int] = None
    ) -> torch.Tensor:
        if input.dtype == torch.int64 and input.device.type == "hpu":
            return original_take_along_dim(input.to(torch.int32), indices, dim).to(torch.int64)
        else:
            return original_take_along_dim(input, indices, dim)

    torch.take_along_dim = patched_take_along_dim

    original_cholesky = torch.linalg.cholesky

    def safe_cholesky(A, *args, **kwargs):
        output = original_cholesky(A, *args, **kwargs)

        if torch.isnan(output).any():
            jitter_value = 1e-9
            diag_jitter = torch.eye(A.size(-1), dtype=A.dtype, device=A.device) * jitter_value
            output = original_cholesky(A + diag_jitter, *args, **kwargs)

        return output

    torch.linalg.cholesky = safe_cholesky

    original_scatter = torch.scatter

    def patched_scatter(
        input: torch.Tensor, dim: int, index: torch.Tensor, src: torch.Tensor, *args, **kwargs
    ) -> torch.Tensor:
        if input.device.type == "hpu" and input is src:
            return original_scatter(input, dim, index, src.clone(), *args, **kwargs)
        else:
            return original_scatter(input, dim, index, src, *args, **kwargs)

    torch.scatter = patched_scatter
    torch.Tensor.scatter = patched_scatter

    # IlyasMoutawwakil: we patch torch.compile to use the HPU backend by default
    # https://github.com/huggingface/transformers/pull/38790#discussion_r2157043944
    # This is necessary for cases where torch.compile is used as a decorator (defaulting to inductor)
    # https://github.com/huggingface/transformers/blob/af6120b3eb2470b994c21421bb6eaa76576128b0/src/transformers/models/modernbert/modeling_modernbert.py#L204
    original_compile = torch.compile

    def hpu_backend_compile(*args, **kwargs):
        if kwargs.get("backend", None) not in ["hpu_backend", "eager"]:
            logger.warning(
                f"Calling torch.compile with backend={kwargs.get('backend', None)} on a Gaudi device is not supported. "
                "We will override the backend with 'hpu_backend' to avoid errors."
            )
            kwargs["backend"] = "hpu_backend"

        return original_compile(*args, **kwargs)

    torch.compile = hpu_backend_compile

    return True


@lru_cache
def is_habana_gaudi1():
    if not is_torch_hpu_available():
        return False

    import habana_frameworks.torch.utils.experimental as htexp  # noqa: F401

    # Check if the device is Gaudi1 (vs Gaudi2, Gaudi3)
    return htexp._get_device_type() == htexp.synDeviceType.synDeviceGaudi


def is_torchdynamo_available():
    return is_torch_available()


def is_torch_compile_available():
    return is_torch_available()


def is_torchdynamo_compiling():
    if not is_torch_available():
        return False

    # Importing torch._dynamo causes issues with PyTorch profiler (https://github.com/pytorch/pytorch/issues/130622)
    # hence rather relying on `torch.compiler.is_compiling()` when possible (torch>=2.3)
    try:
        import torch

        return torch.compiler.is_compiling()
    except Exception:
        try:
            import torch._dynamo as dynamo  # noqa: F401

            return dynamo.is_compiling()
        except Exception:
            return False


def is_torchdynamo_exporting():
    if not is_torch_available():
        return False

    try:
        import torch

        return torch.compiler.is_exporting()
    except Exception:
        try:
            import torch._dynamo as dynamo  # noqa: F401

            return dynamo.is_exporting()
        except Exception:
            return False


def is_torch_tensorrt_fx_available():
    if importlib.util.find_spec("torch_tensorrt") is None:
        return False
    return importlib.util.find_spec("torch_tensorrt.fx") is not None


def is_datasets_available():
    return _datasets_available


def is_detectron2_available():
    return _detectron2_available


def is_rjieba_available():
    return _rjieba_available


def is_psutil_available():
    return _psutil_available


def is_py3nvml_available():
    return _py3nvml_available


def is_sacremoses_available():
    return _sacremoses_available


def is_apex_available():
    return _apex_available


def is_aqlm_available():
    return _aqlm_available


def is_vptq_available(min_version: str = VPTQ_MIN_VERSION):
    return _vptq_available and version.parse(_vptq_version) >= version.parse(min_version)


def is_av_available():
    return _av_available


def is_decord_available():
    return _decord_available


def is_torchcodec_available():
    return _torchcodec_available


def is_ninja_available():
    r"""
    Code comes from *torch.utils.cpp_extension.is_ninja_available()*. Returns `True` if the
    [ninja](https://ninja-build.org/) build system is available on the system, `False` otherwise.
    """
    try:
        subprocess.check_output("ninja --version".split())
    except Exception:
        return False
    else:
        return True


def is_ipex_available(min_version: str = ""):
    def get_major_and_minor_from_version(full_version):
        return str(version.parse(full_version).major) + "." + str(version.parse(full_version).minor)

    if not is_torch_available() or not _ipex_available:
        return False

    torch_major_and_minor = get_major_and_minor_from_version(_torch_version)
    ipex_major_and_minor = get_major_and_minor_from_version(_ipex_version)
    if torch_major_and_minor != ipex_major_and_minor:
        logger.warning(
            f"Intel Extension for PyTorch {ipex_major_and_minor} needs to work with PyTorch {ipex_major_and_minor}.*,"
            f" but PyTorch {_torch_version} is found. Please switch to the matching version and run again."
        )
        return False
    if min_version:
        return version.parse(_ipex_version) >= version.parse(min_version)
    return True


@lru_cache
def is_torch_xpu_available(check_device=False):
    """
    Checks if XPU acceleration is available either via native PyTorch (>=2.6),
    `intel_extension_for_pytorch` or via stock PyTorch (>=2.4) and potentially
    if a XPU is in the environment.
    """
    if not is_torch_available():
        return False

    torch_version = version.parse(_torch_version)
    if torch_version.major == 2 and torch_version.minor < 6:
        if is_ipex_available():
            import intel_extension_for_pytorch  # noqa: F401
        elif torch_version.major == 2 and torch_version.minor < 4:
            return False

    import torch

    if check_device:
        try:
            # Will raise a RuntimeError if no XPU  is found
            _ = torch.xpu.device_count()
            return torch.xpu.is_available()
        except RuntimeError:
            return False
    return hasattr(torch, "xpu") and torch.xpu.is_available()


@lru_cache
def is_bitsandbytes_available(check_library_only=False) -> bool:
    if not _bitsandbytes_available:
        return False

    if check_library_only:
        return True

    if not is_torch_available():
        return False

    import torch

    # `bitsandbytes` versions older than 0.43.1 eagerly require CUDA at import time,
    # so those versions of the library are practically only available when CUDA is too.
    if version.parse(importlib.metadata.version("bitsandbytes")) < version.parse("0.43.1"):
        return torch.cuda.is_available()

    # Newer versions of `bitsandbytes` can be imported on systems without CUDA.
    return True


def is_bitsandbytes_multi_backend_available() -> bool:
    if not is_bitsandbytes_available():
        return False

    import bitsandbytes as bnb

    return "multi_backend" in getattr(bnb, "features", set())


def is_flash_attn_2_available():
    if not is_torch_available():
        return False

    if not _is_package_available("flash_attn"):
        return False

    # Let's add an extra check to see if cuda is available
    import torch

    if not (torch.cuda.is_available() or is_torch_mlu_available()):
        return False

    if torch.version.cuda:
        return version.parse(importlib.metadata.version("flash_attn")) >= version.parse("2.1.0")
    elif torch.version.hip:
        # TODO: Bump the requirement to 2.1.0 once released in https://github.com/ROCmSoftwarePlatform/flash-attention
        return version.parse(importlib.metadata.version("flash_attn")) >= version.parse("2.0.4")
    elif is_torch_mlu_available():
        return version.parse(importlib.metadata.version("flash_attn")) >= version.parse("2.3.3")
    else:
        return False


@lru_cache
def is_flash_attn_3_available():
    if not is_torch_available():
        return False

    if not _is_package_available("flash_attn_3"):
        return False

    import torch

    if not torch.cuda.is_available():
        return False

    # TODO: Check for a minimum version when FA3 is stable
    # return version.parse(importlib.metadata.version("flash_attn_3")) >= version.parse("3.0.0")

    return True


@lru_cache
def is_flash_attn_greater_or_equal_2_10():
    if not _is_package_available("flash_attn"):
        return False

    return version.parse(importlib.metadata.version("flash_attn")) >= version.parse("2.1.0")


@lru_cache
def is_flash_attn_greater_or_equal(library_version: str):
    if not _is_package_available("flash_attn"):
        return False

    return version.parse(importlib.metadata.version("flash_attn")) >= version.parse(library_version)


@lru_cache
def is_torch_greater_or_equal(library_version: str, accept_dev: bool = False):
    """
    Accepts a library version and returns True if the current version of the library is greater than or equal to the
    given version. If `accept_dev` is True, it will also accept development versions (e.g. 2.7.0.dev20250320 matches
    2.7.0).
    """
    if not _is_package_available("torch"):
        return False

    if accept_dev:
        return version.parse(version.parse(importlib.metadata.version("torch")).base_version) >= version.parse(
            library_version
        )
    else:
        return version.parse(importlib.metadata.version("torch")) >= version.parse(library_version)


@lru_cache
def is_torch_less_or_equal(library_version: str, accept_dev: bool = False):
    """
    Accepts a library version and returns True if the current version of the library is less than or equal to the
    given version. If `accept_dev` is True, it will also accept development versions (e.g. 2.7.0.dev20250320 matches
    2.7.0).
    """
    if not _is_package_available("torch"):
        return False

    if accept_dev:
        return version.parse(version.parse(importlib.metadata.version("torch")).base_version) <= version.parse(
            library_version
        )
    else:
        return version.parse(importlib.metadata.version("torch")) <= version.parse(library_version)


@lru_cache
def is_huggingface_hub_greater_or_equal(library_version: str, accept_dev: bool = False):
    if not _is_package_available("huggingface_hub"):
        return False

    if accept_dev:
        return version.parse(
            version.parse(importlib.metadata.version("huggingface_hub")).base_version
        ) >= version.parse(library_version)
    else:
        return version.parse(importlib.metadata.version("huggingface_hub")) >= version.parse(library_version)


def is_torchdistx_available():
    return _torchdistx_available


def is_faiss_available():
    return _faiss_available


def is_scipy_available():
    return _scipy_available


def is_sklearn_available():
    return _sklearn_available


def is_sentencepiece_available():
    return _sentencepiece_available


def is_seqio_available():
    return _is_seqio_available


def is_gguf_available(min_version: str = GGUF_MIN_VERSION):
    return _is_gguf_available and version.parse(_gguf_version) >= version.parse(min_version)


def is_protobuf_available():
    if importlib.util.find_spec("google") is None:
        return False
    return importlib.util.find_spec("google.protobuf") is not None


def is_fsdp_available(min_version: str = FSDP_MIN_VERSION):
    return is_torch_available() and version.parse(_torch_version) >= version.parse(min_version)


def is_optimum_available():
    return _optimum_available


def is_auto_awq_available():
    return _auto_awq_available


def is_auto_round_available(min_version: str = AUTOROUND_MIN_VERSION):
    return _auto_round_available and version.parse(_auto_round_version) >= version.parse(min_version)


def is_optimum_quanto_available():
    # `importlib.metadata.version` doesn't work with `optimum.quanto`, need to put `optimum_quanto`
    return _is_optimum_quanto_available


def is_quark_available():
    return _quark_available


def is_compressed_tensors_available():
    return _compressed_tensors_available


def is_auto_gptq_available():
    return _auto_gptq_available


def is_gptqmodel_available():
    return _gptqmodel_available


def is_eetq_available():
    return _eetq_available


def is_fbgemm_gpu_available():
    return _fbgemm_gpu_available


def is_levenshtein_available():
    return _levenshtein_available


def is_optimum_neuron_available():
    return _optimum_available and _is_package_available("optimum.neuron")


def is_safetensors_available():
    return _safetensors_available


def is_tokenizers_available():
    return _tokenizers_available


@lru_cache
def is_vision_available():
    _pil_available = importlib.util.find_spec("PIL") is not None
    if _pil_available:
        try:
            package_version = importlib.metadata.version("Pillow")
        except importlib.metadata.PackageNotFoundError:
            try:
                package_version = importlib.metadata.version("Pillow-SIMD")
            except importlib.metadata.PackageNotFoundError:
                return False
        logger.debug(f"Detected PIL version {package_version}")
    return _pil_available


def is_pytesseract_available():
    return _pytesseract_available


def is_pytest_available():
    return _pytest_available


def is_spacy_available():
    return _spacy_available


def is_tensorflow_text_available():
    return is_tf_available() and _tensorflow_text_available


def is_keras_nlp_available():
    return is_tensorflow_text_available() and _keras_nlp_available


def is_in_notebook():
    try:
        # Check if we are running inside Marimo
        if "marimo" in sys.modules:
            return True
        # Test adapted from tqdm.autonotebook: https://github.com/tqdm/tqdm/blob/master/tqdm/autonotebook.py
        get_ipython = sys.modules["IPython"].get_ipython
        if "IPKernelApp" not in get_ipython().config:
            raise ImportError("console")
        # Removed the lines to include VSCode
        if "DATABRICKS_RUNTIME_VERSION" in os.environ and os.environ["DATABRICKS_RUNTIME_VERSION"] < "11.0":
            # Databricks Runtime 11.0 and above uses IPython kernel by default so it should be compatible with Jupyter notebook
            # https://docs.microsoft.com/en-us/azure/databricks/notebooks/ipython-kernel
            raise ImportError("databricks")

        return importlib.util.find_spec("IPython") is not None
    except (AttributeError, ImportError, KeyError):
        return False


def is_pytorch_quantization_available():
    return _pytorch_quantization_available


def is_tensorflow_probability_available():
    return _tensorflow_probability_available


def is_pandas_available():
    return _pandas_available


def is_sagemaker_dp_enabled():
    # Get the sagemaker specific env variable.
    sagemaker_params = os.getenv("SM_FRAMEWORK_PARAMS", "{}")
    try:
        # Parse it and check the field "sagemaker_distributed_dataparallel_enabled".
        sagemaker_params = json.loads(sagemaker_params)
        if not sagemaker_params.get("sagemaker_distributed_dataparallel_enabled", False):
            return False
    except json.JSONDecodeError:
        return False
    # Lastly, check if the `smdistributed` module is present.
    return _smdistributed_available


def is_sagemaker_mp_enabled():
    # Get the sagemaker specific mp parameters from smp_options variable.
    smp_options = os.getenv("SM_HP_MP_PARAMETERS", "{}")
    try:
        # Parse it and check the field "partitions" is included, it is required for model parallel.
        smp_options = json.loads(smp_options)
        if "partitions" not in smp_options:
            return False
    except json.JSONDecodeError:
        return False

    # Get the sagemaker specific framework parameters from mpi_options variable.
    mpi_options = os.getenv("SM_FRAMEWORK_PARAMS", "{}")
    try:
        # Parse it and check the field "sagemaker_distributed_dataparallel_enabled".
        mpi_options = json.loads(mpi_options)
        if not mpi_options.get("sagemaker_mpi_enabled", False):
            return False
    except json.JSONDecodeError:
        return False
    # Lastly, check if the `smdistributed` module is present.
    return _smdistributed_available


def is_training_run_on_sagemaker():
    return "SAGEMAKER_JOB_NAME" in os.environ


def is_soundfile_available():
    return _soundfile_available


def is_timm_available():
    return _timm_available


def is_natten_available():
    return _natten_available


def is_nltk_available():
    return _nltk_available


def is_torchaudio_available():
    return _torchaudio_available


def is_torchao_available(min_version: str = TORCHAO_MIN_VERSION):
    return _torchao_available and version.parse(_torchao_version) >= version.parse(min_version)


def is_speech_available():
    # For now this depends on torchaudio but the exact dependency might evolve in the future.
    return _torchaudio_available


def is_spqr_available():
    return _spqr_available


def is_phonemizer_available():
    return _phonemizer_available


def is_uroman_available():
    return _uroman_available


def torch_only_method(fn):
    def wrapper(*args, **kwargs):
        if not _torch_available:
            raise ImportError(
                "You need to install pytorch to use this method or class, "
                "or activate it with environment variables USE_TORCH=1 and USE_TF=0."
            )
        else:
            return fn(*args, **kwargs)

    return wrapper


def is_ccl_available():
    return _is_ccl_available


def is_sudachi_available():
    return _sudachipy_available


def get_sudachi_version():
    return _sudachipy_version


def is_sudachi_projection_available():
    if not is_sudachi_available():
        return False

    # NOTE: We require sudachipy>=0.6.8 to use projection option in sudachi_kwargs for the constructor of BertJapaneseTokenizer.
    # - `projection` option is not supported in sudachipy<0.6.8, see https://github.com/WorksApplications/sudachi.rs/issues/230
    return version.parse(_sudachipy_version) >= version.parse("0.6.8")


def is_jumanpp_available():
    return (importlib.util.find_spec("rhoknp") is not None) and (shutil.which("jumanpp") is not None)


def is_cython_available():
    return importlib.util.find_spec("pyximport") is not None


def is_jieba_available():
    return _jieba_available


def is_jinja_available():
    return _jinja_available


def is_mlx_available():
    return _mlx_available


def is_num2words_available():
    return _num2words_available


def is_tiktoken_available():
    return _tiktoken_available and _blobfile_available


def is_liger_kernel_available():
    if not _liger_kernel_available:
        return False

    return version.parse(importlib.metadata.version("liger_kernel")) >= version.parse("0.3.0")


def is_triton_available():
    return _triton_available


def is_rich_available():
    return _rich_available


def is_matplotlib_available():
    return _matplotlib_available


def is_mistral_common_available():
    return _mistral_common_available


def check_torch_load_is_safe():
    if not is_torch_greater_or_equal("2.6"):
        raise ValueError(
            "Due to a serious vulnerability issue in `torch.load`, even with `weights_only=True`, we now require users "
            "to upgrade torch to at least v2.6 in order to use the function. This version restriction does not apply "
            "when loading files with safetensors."
            "\nSee the vulnerability report here https://nvd.nist.gov/vuln/detail/CVE-2025-32434"
        )


# docstyle-ignore
AV_IMPORT_ERROR = """
{0} requires the PyAv library but it was not found in your environment. You can install it with:
```
pip install av
```
Please note that you may need to restart your runtime after installation.
"""

# docstyle-ignore
YT_DLP_IMPORT_ERROR = """
{0} requires the YT-DLP library but it was not found in your environment. You can install it with:
```
pip install yt-dlp
```
Please note that you may need to restart your runtime after installation.
"""

DECORD_IMPORT_ERROR = """
{0} requires the PyAv library but it was not found in your environment. You can install it with:
```
pip install decord
```
Please note that you may need to restart your runtime after installation.
"""

TORCHCODEC_IMPORT_ERROR = """
{0} requires the TorchCodec (https://github.com/pytorch/torchcodec) library, but it was not found in your environment. You can install it with:
```
pip install torchcodec
```
Please note that you may need to restart your runtime after installation.
"""

# docstyle-ignore
CV2_IMPORT_ERROR = """
{0} requires the OpenCV library but it was not found in your environment. You can install it with:
```
pip install opencv-python
```
Please note that you may need to restart your runtime after installation.
"""


# docstyle-ignore
DATASETS_IMPORT_ERROR = """
{0} requires the 🤗 Datasets library but it was not found in your environment. You can install it with:
```
pip install datasets
```
In a notebook or a colab, you can install it by executing a cell with
```
!pip install datasets
```
then restarting your kernel.

Note that if you have a local folder named `datasets` or a local python file named `datasets.py` in your current
working directory, python may try to import this instead of the 🤗 Datasets library. You should rename this folder or
that python file if that's the case. Please note that you may need to restart your runtime after installation.
"""


# docstyle-ignore
TOKENIZERS_IMPORT_ERROR = """
{0} requires the 🤗 Tokenizers library but it was not found in your environment. You can install it with:
```
pip install tokenizers
```
In a notebook or a colab, you can install it by executing a cell with
```
!pip install tokenizers
```
Please note that you may need to restart your runtime after installation.
"""


# docstyle-ignore
SENTENCEPIECE_IMPORT_ERROR = """
{0} requires the SentencePiece library but it was not found in your environment. Check out the instructions on the
installation page of its repo: https://github.com/google/sentencepiece#installation and follow the ones
that match your environment. Please note that you may need to restart your runtime after installation.
"""


# docstyle-ignore
PROTOBUF_IMPORT_ERROR = """
{0} requires the protobuf library but it was not found in your environment. Check out the instructions on the
installation page of its repo: https://github.com/protocolbuffers/protobuf/tree/master/python#installation and follow the ones
that match your environment. Please note that you may need to restart your runtime after installation.
"""


# docstyle-ignore
FAISS_IMPORT_ERROR = """
{0} requires the faiss library but it was not found in your environment. Check out the instructions on the
installation page of its repo: https://github.com/facebookresearch/faiss/blob/master/INSTALL.md and follow the ones
that match your environment. Please note that you may need to restart your runtime after installation.
"""


# docstyle-ignore
PYTORCH_IMPORT_ERROR = """
{0} requires the PyTorch library but it was not found in your environment. Check out the instructions on the
installation page: https://pytorch.org/get-started/locally/ and follow the ones that match your environment.
Please note that you may need to restart your runtime after installation.
"""


# docstyle-ignore
TORCHVISION_IMPORT_ERROR = """
{0} requires the Torchvision library but it was not found in your environment. Check out the instructions on the
installation page: https://pytorch.org/get-started/locally/ and follow the ones that match your environment.
Please note that you may need to restart your runtime after installation.
"""

# docstyle-ignore
PYTORCH_IMPORT_ERROR_WITH_TF = """
{0} requires the PyTorch library but it was not found in your environment.
However, we were able to find a TensorFlow installation. TensorFlow classes begin
with "TF", but are otherwise identically named to our PyTorch classes. This
means that the TF equivalent of the class you tried to import would be "TF{0}".
If you want to use TensorFlow, please use TF classes instead!

If you really do want to use PyTorch please go to
https://pytorch.org/get-started/locally/ and follow the instructions that
match your environment.
"""

# docstyle-ignore
TF_IMPORT_ERROR_WITH_PYTORCH = """
{0} requires the TensorFlow library but it was not found in your environment.
However, we were able to find a PyTorch installation. PyTorch classes do not begin
with "TF", but are otherwise identically named to our TF classes.
If you want to use PyTorch, please use those classes instead!

If you really do want to use TensorFlow, please follow the instructions on the
installation page https://www.tensorflow.org/install that match your environment.
"""

# docstyle-ignore
BS4_IMPORT_ERROR = """
{0} requires the Beautiful Soup library but it was not found in your environment. You can install it with pip:
`pip install beautifulsoup4`. Please note that you may need to restart your runtime after installation.
"""


# docstyle-ignore
SKLEARN_IMPORT_ERROR = """
{0} requires the scikit-learn library but it was not found in your environment. You can install it with:
```
pip install -U scikit-learn
```
In a notebook or a colab, you can install it by executing a cell with
```
!pip install -U scikit-learn
```
Please note that you may need to restart your runtime after installation.
"""


# docstyle-ignore
TENSORFLOW_IMPORT_ERROR = """
{0} requires the TensorFlow library but it was not found in your environment. Check out the instructions on the
installation page: https://www.tensorflow.org/install and follow the ones that match your environment.
Please note that you may need to restart your runtime after installation.
"""


# docstyle-ignore
DETECTRON2_IMPORT_ERROR = """
{0} requires the detectron2 library but it was not found in your environment. Check out the instructions on the
installation page: https://github.com/facebookresearch/detectron2/blob/master/INSTALL.md and follow the ones
that match your environment. Please note that you may need to restart your runtime after installation.
"""


# docstyle-ignore
FLAX_IMPORT_ERROR = """
{0} requires the FLAX library but it was not found in your environment. Check out the instructions on the
installation page: https://github.com/google/flax and follow the ones that match your environment.
Please note that you may need to restart your runtime after installation.
"""

# docstyle-ignore
FTFY_IMPORT_ERROR = """
{0} requires the ftfy library but it was not found in your environment. Check out the instructions on the
installation section: https://github.com/rspeer/python-ftfy/tree/master#installing and follow the ones
that match your environment. Please note that you may need to restart your runtime after installation.
"""

LEVENSHTEIN_IMPORT_ERROR = """
{0} requires the python-Levenshtein library but it was not found in your environment. You can install it with pip: `pip
install python-Levenshtein`. Please note that you may need to restart your runtime after installation.
"""

# docstyle-ignore
G2P_EN_IMPORT_ERROR = """
{0} requires the g2p-en library but it was not found in your environment. You can install it with pip:
`pip install g2p-en`. Please note that you may need to restart your runtime after installation.
"""

# docstyle-ignore
PYTORCH_QUANTIZATION_IMPORT_ERROR = """
{0} requires the pytorch-quantization library but it was not found in your environment. You can install it with pip:
`pip install pytorch-quantization --extra-index-url https://pypi.ngc.nvidia.com`
Please note that you may need to restart your runtime after installation.
"""

# docstyle-ignore
TENSORFLOW_PROBABILITY_IMPORT_ERROR = """
{0} requires the tensorflow_probability library but it was not found in your environment. You can install it with pip as
explained here: https://github.com/tensorflow/probability. Please note that you may need to restart your runtime after installation.
"""

# docstyle-ignore
TENSORFLOW_TEXT_IMPORT_ERROR = """
{0} requires the tensorflow_text library but it was not found in your environment. You can install it with pip as
explained here: https://www.tensorflow.org/text/guide/tf_text_intro.
Please note that you may need to restart your runtime after installation.
"""

# docstyle-ignore
TORCHAUDIO_IMPORT_ERROR = """
{0} requires the torchaudio library but it was not found in your environment. Please install it and restart your
runtime.
"""

# docstyle-ignore
PANDAS_IMPORT_ERROR = """
{0} requires the pandas library but it was not found in your environment. You can install it with pip as
explained here: https://pandas.pydata.org/pandas-docs/stable/getting_started/install.html.
Please note that you may need to restart your runtime after installation.
"""


# docstyle-ignore
PHONEMIZER_IMPORT_ERROR = """
{0} requires the phonemizer library but it was not found in your environment. You can install it with pip:
`pip install phonemizer`. Please note that you may need to restart your runtime after installation.
"""
# docstyle-ignore
UROMAN_IMPORT_ERROR = """
{0} requires the uroman library but it was not found in your environment. You can install it with pip:
`pip install uroman`. Please note that you may need to restart your runtime after installation.
"""


# docstyle-ignore
SACREMOSES_IMPORT_ERROR = """
{0} requires the sacremoses library but it was not found in your environment. You can install it with pip:
`pip install sacremoses`. Please note that you may need to restart your runtime after installation.
"""

# docstyle-ignore
SCIPY_IMPORT_ERROR = """
{0} requires the scipy library but it was not found in your environment. You can install it with pip:
`pip install scipy`. Please note that you may need to restart your runtime after installation.
"""

# docstyle-ignore
KERAS_NLP_IMPORT_ERROR = """
{0} requires the keras_nlp library but it was not found in your environment. You can install it with pip.
Please note that you may need to restart your runtime after installation.
"""

# docstyle-ignore
SPEECH_IMPORT_ERROR = """
{0} requires the torchaudio library but it was not found in your environment. You can install it with pip:
`pip install torchaudio`. Please note that you may need to restart your runtime after installation.
"""

# docstyle-ignore
TIMM_IMPORT_ERROR = """
{0} requires the timm library but it was not found in your environment. You can install it with pip:
`pip install timm`. Please note that you may need to restart your runtime after installation.
"""

# docstyle-ignore
NATTEN_IMPORT_ERROR = """
{0} requires the natten library but it was not found in your environment. You can install it by referring to:
shi-labs.com/natten . You can also install it with pip (may take longer to build):
`pip install natten`. Please note that you may need to restart your runtime after installation.
"""

NUMEXPR_IMPORT_ERROR = """
{0} requires the numexpr library but it was not found in your environment. You can install it by referring to:
https://numexpr.readthedocs.io/en/latest/index.html.
"""


# docstyle-ignore
NLTK_IMPORT_ERROR = """
{0} requires the NLTK library but it was not found in your environment. You can install it by referring to:
https://www.nltk.org/install.html. Please note that you may need to restart your runtime after installation.
"""


# docstyle-ignore
VISION_IMPORT_ERROR = """
{0} requires the PIL library but it was not found in your environment. You can install it with pip:
`pip install pillow`. Please note that you may need to restart your runtime after installation.
"""

# docstyle-ignore
PYDANTIC_IMPORT_ERROR = """
{0} requires the pydantic library but it was not found in your environment. You can install it with pip:
`pip install pydantic`. Please note that you may need to restart your runtime after installation.
"""

# docstyle-ignore
FASTAPI_IMPORT_ERROR = """
{0} requires the fastapi library but it was not found in your environment. You can install it with pip:
`pip install fastapi`. Please note that you may need to restart your runtime after installation.
"""

# docstyle-ignore
UVICORN_IMPORT_ERROR = """
{0} requires the uvicorn library but it was not found in your environment. You can install it with pip:
`pip install uvicorn`. Please note that you may need to restart your runtime after installation.
"""

# docstyle-ignore
OPENAI_IMPORT_ERROR = """
{0} requires the openai library but it was not found in your environment. You can install it with pip:
`pip install openai`. Please note that you may need to restart your runtime after installation.
"""

# docstyle-ignore
PYTESSERACT_IMPORT_ERROR = """
{0} requires the PyTesseract library but it was not found in your environment. You can install it with pip:
`pip install pytesseract`. Please note that you may need to restart your runtime after installation.
"""

# docstyle-ignore
PYCTCDECODE_IMPORT_ERROR = """
{0} requires the pyctcdecode library but it was not found in your environment. You can install it with pip:
`pip install pyctcdecode`. Please note that you may need to restart your runtime after installation.
"""

# docstyle-ignore
ACCELERATE_IMPORT_ERROR = """
{0} requires the accelerate library >= {ACCELERATE_MIN_VERSION} it was not found in your environment.
You can install or update it with pip: `pip install --upgrade accelerate`. Please note that you may need to restart your
runtime after installation.
"""

# docstyle-ignore
CCL_IMPORT_ERROR = """
{0} requires the torch ccl library but it was not found in your environment. You can install it with pip:
`pip install oneccl_bind_pt -f https://developer.intel.com/ipex-whl-stable`
Please note that you may need to restart your runtime after installation.
"""

# docstyle-ignore
ESSENTIA_IMPORT_ERROR = """
{0} requires essentia library. But that was not found in your environment. You can install them with pip:
`pip install essentia==2.1b6.dev1034`
Please note that you may need to restart your runtime after installation.
"""

# docstyle-ignore
LIBROSA_IMPORT_ERROR = """
{0} requires the librosa library. But that was not found in your environment. You can install them with pip:
`pip install librosa`
Please note that you may need to restart your runtime after installation.
"""

# docstyle-ignore
PRETTY_MIDI_IMPORT_ERROR = """
{0} requires the pretty_midi library. But that was not found in your environment. You can install them with pip:
`pip install pretty_midi`
Please note that you may need to restart your runtime after installation.
"""


CYTHON_IMPORT_ERROR = """
{0} requires the Cython library but it was not found in your environment. You can install it with pip: `pip install
Cython`. Please note that you may need to restart your runtime after installation.
"""

JIEBA_IMPORT_ERROR = """
{0} requires the jieba library but it was not found in your environment. You can install it with pip: `pip install
jieba`. Please note that you may need to restart your runtime after installation.
"""

PEFT_IMPORT_ERROR = """
{0} requires the peft library but it was not found in your environment. You can install it with pip: `pip install
peft`. Please note that you may need to restart your runtime after installation.
"""

JINJA_IMPORT_ERROR = """
{0} requires the jinja library but it was not found in your environment. You can install it with pip: `pip install
jinja2`. Please note that you may need to restart your runtime after installation.
"""

RICH_IMPORT_ERROR = """
{0} requires the rich library but it was not found in your environment. You can install it with pip: `pip install
rich`. Please note that you may need to restart your runtime after installation.
"""

MISTRAL_COMMON_IMPORT_ERROR = """
{0} requires the mistral-common library but it was not found in your environment. You can install it with pip: `pip install mistral-common`. Please note that you may need to restart your runtime after installation.
"""


BACKENDS_MAPPING = OrderedDict(
    [
        ("av", (is_av_available, AV_IMPORT_ERROR)),
        ("bs4", (is_bs4_available, BS4_IMPORT_ERROR)),
        ("cv2", (is_cv2_available, CV2_IMPORT_ERROR)),
        ("datasets", (is_datasets_available, DATASETS_IMPORT_ERROR)),
        ("decord", (is_decord_available, DECORD_IMPORT_ERROR)),
        ("detectron2", (is_detectron2_available, DETECTRON2_IMPORT_ERROR)),
        ("essentia", (is_essentia_available, ESSENTIA_IMPORT_ERROR)),
        ("faiss", (is_faiss_available, FAISS_IMPORT_ERROR)),
        ("flax", (is_flax_available, FLAX_IMPORT_ERROR)),
        ("ftfy", (is_ftfy_available, FTFY_IMPORT_ERROR)),
        ("g2p_en", (is_g2p_en_available, G2P_EN_IMPORT_ERROR)),
        ("pandas", (is_pandas_available, PANDAS_IMPORT_ERROR)),
        ("phonemizer", (is_phonemizer_available, PHONEMIZER_IMPORT_ERROR)),
        ("uroman", (is_uroman_available, UROMAN_IMPORT_ERROR)),
        ("pretty_midi", (is_pretty_midi_available, PRETTY_MIDI_IMPORT_ERROR)),
        ("levenshtein", (is_levenshtein_available, LEVENSHTEIN_IMPORT_ERROR)),
        ("librosa", (is_librosa_available, LIBROSA_IMPORT_ERROR)),
        ("protobuf", (is_protobuf_available, PROTOBUF_IMPORT_ERROR)),
        ("pyctcdecode", (is_pyctcdecode_available, PYCTCDECODE_IMPORT_ERROR)),
        ("pytesseract", (is_pytesseract_available, PYTESSERACT_IMPORT_ERROR)),
        ("sacremoses", (is_sacremoses_available, SACREMOSES_IMPORT_ERROR)),
        ("pytorch_quantization", (is_pytorch_quantization_available, PYTORCH_QUANTIZATION_IMPORT_ERROR)),
        ("sentencepiece", (is_sentencepiece_available, SENTENCEPIECE_IMPORT_ERROR)),
        ("sklearn", (is_sklearn_available, SKLEARN_IMPORT_ERROR)),
        ("speech", (is_speech_available, SPEECH_IMPORT_ERROR)),
        ("tensorflow_probability", (is_tensorflow_probability_available, TENSORFLOW_PROBABILITY_IMPORT_ERROR)),
        ("tf", (is_tf_available, TENSORFLOW_IMPORT_ERROR)),
        ("tensorflow_text", (is_tensorflow_text_available, TENSORFLOW_TEXT_IMPORT_ERROR)),
        ("timm", (is_timm_available, TIMM_IMPORT_ERROR)),
        ("torchaudio", (is_torchaudio_available, TORCHAUDIO_IMPORT_ERROR)),
        ("natten", (is_natten_available, NATTEN_IMPORT_ERROR)),
        ("nltk", (is_nltk_available, NLTK_IMPORT_ERROR)),
        ("tokenizers", (is_tokenizers_available, TOKENIZERS_IMPORT_ERROR)),
        ("torch", (is_torch_available, PYTORCH_IMPORT_ERROR)),
        ("torchvision", (is_torchvision_available, TORCHVISION_IMPORT_ERROR)),
        ("torchcodec", (is_torchcodec_available, TORCHCODEC_IMPORT_ERROR)),
        ("vision", (is_vision_available, VISION_IMPORT_ERROR)),
        ("scipy", (is_scipy_available, SCIPY_IMPORT_ERROR)),
        ("accelerate", (is_accelerate_available, ACCELERATE_IMPORT_ERROR)),
        ("oneccl_bind_pt", (is_ccl_available, CCL_IMPORT_ERROR)),
        ("cython", (is_cython_available, CYTHON_IMPORT_ERROR)),
        ("jieba", (is_jieba_available, JIEBA_IMPORT_ERROR)),
        ("peft", (is_peft_available, PEFT_IMPORT_ERROR)),
        ("jinja", (is_jinja_available, JINJA_IMPORT_ERROR)),
        ("yt_dlp", (is_yt_dlp_available, YT_DLP_IMPORT_ERROR)),
        ("rich", (is_rich_available, RICH_IMPORT_ERROR)),
        ("keras_nlp", (is_keras_nlp_available, KERAS_NLP_IMPORT_ERROR)),
        ("pydantic", (is_pydantic_available, PYDANTIC_IMPORT_ERROR)),
        ("fastapi", (is_fastapi_available, FASTAPI_IMPORT_ERROR)),
        ("uvicorn", (is_uvicorn_available, UVICORN_IMPORT_ERROR)),
<<<<<<< HEAD
        ("openai", (is_openai_available, OPENAI_IMPORT_ERROR)),
=======
        ("mistral-common", (is_mistral_common_available, MISTRAL_COMMON_IMPORT_ERROR)),
>>>>>>> 667ad023
    ]
)


def requires_backends(obj, backends):
    if not isinstance(backends, (list, tuple)):
        backends = [backends]

    name = obj.__name__ if hasattr(obj, "__name__") else obj.__class__.__name__

    # Raise an error for users who might not realize that classes without "TF" are torch-only
    if "torch" in backends and "tf" not in backends and not is_torch_available() and is_tf_available():
        raise ImportError(PYTORCH_IMPORT_ERROR_WITH_TF.format(name))

    # Raise the inverse error for PyTorch users trying to load TF classes
    if "tf" in backends and "torch" not in backends and is_torch_available() and not is_tf_available():
        raise ImportError(TF_IMPORT_ERROR_WITH_PYTORCH.format(name))

    failed = []
    for backend in backends:
        if isinstance(backend, Backend):
            available, msg = backend.is_satisfied, backend.error_message
        else:
            available, msg = BACKENDS_MAPPING[backend]

        if not available():
            failed.append(msg.format(name))

    if failed:
        raise ImportError("".join(failed))


class DummyObject(type):
    """
    Metaclass for the dummy objects. Any class inheriting from it will return the ImportError generated by
    `requires_backend` each time a user tries to access any method of that class.
    """

    is_dummy = True

    def __getattribute__(cls, key):
        if (key.startswith("_") and key != "_from_config") or key == "is_dummy" or key == "mro" or key == "call":
            return super().__getattribute__(key)
        requires_backends(cls, cls._backends)


def is_torch_fx_proxy(x):
    if is_torch_fx_available():
        import torch.fx

        return isinstance(x, torch.fx.Proxy)
    return False


BACKENDS_T = frozenset[str]
IMPORT_STRUCTURE_T = dict[BACKENDS_T, dict[str, set[str]]]


class _LazyModule(ModuleType):
    """
    Module class that surfaces all objects but only performs associated imports when the objects are requested.
    """

    # Very heavily inspired by optuna.integration._IntegrationModule
    # https://github.com/optuna/optuna/blob/master/optuna/integration/__init__.py
    def __init__(
        self,
        name: str,
        module_file: str,
        import_structure: IMPORT_STRUCTURE_T,
        module_spec: Optional[importlib.machinery.ModuleSpec] = None,
        extra_objects: Optional[dict[str, object]] = None,
        explicit_import_shortcut: Optional[dict[str, list[str]]] = None,
    ):
        super().__init__(name)

        self._object_missing_backend = {}
        self._explicit_import_shortcut = explicit_import_shortcut if explicit_import_shortcut else {}

        if any(isinstance(key, frozenset) for key in import_structure.keys()):
            self._modules = set()
            self._class_to_module = {}
            self.__all__ = []

            _import_structure = {}

            for backends, module in import_structure.items():
                missing_backends = []

                # This ensures that if a module is importable, then all other keys of the module are importable.
                # As an example, in module.keys() we might have the following:
                #
                # dict_keys(['models.nllb_moe.configuration_nllb_moe', 'models.sew_d.configuration_sew_d'])
                #
                # with this, we don't only want to be able to import these explicitly, we want to be able to import
                # every intermediate module as well. Therefore, this is what is returned:
                #
                # {
                #     'models.nllb_moe.configuration_nllb_moe',
                #     'models.sew_d.configuration_sew_d',
                #     'models',
                #     'models.sew_d', 'models.nllb_moe'
                # }

                module_keys = set(
                    chain(*[[k.rsplit(".", i)[0] for i in range(k.count(".") + 1)] for k in list(module.keys())])
                )

                for backend in backends:
                    if backend in BACKENDS_MAPPING:
                        callable, _ = BACKENDS_MAPPING[backend]
                    else:
                        if any(key in backend for key in ["=", "<", ">"]):
                            backend = Backend(backend)
                            callable = backend.is_satisfied
                        else:
                            raise ValueError(
                                f"Backend should be defined in the BACKENDS_MAPPING. Offending backend: {backend}"
                            )

                    try:
                        if not callable():
                            missing_backends.append(backend)
                    except (importlib.metadata.PackageNotFoundError, ModuleNotFoundError, RuntimeError):
                        missing_backends.append(backend)

                self._modules = self._modules.union(module_keys)

                for key, values in module.items():
                    if len(missing_backends):
                        self._object_missing_backend[key] = missing_backends

                    for value in values:
                        self._class_to_module[value] = key
                        if len(missing_backends):
                            self._object_missing_backend[value] = missing_backends
                    _import_structure.setdefault(key, []).extend(values)

                # Needed for autocompletion in an IDE
                self.__all__.extend(module_keys | set(chain(*module.values())))

            self.__file__ = module_file
            self.__spec__ = module_spec
            self.__path__ = [os.path.dirname(module_file)]
            self._objects = {} if extra_objects is None else extra_objects
            self._name = name
            self._import_structure = _import_structure

        # This can be removed once every exportable object has a `require()` require.
        else:
            self._modules = set(import_structure.keys())
            self._class_to_module = {}
            for key, values in import_structure.items():
                for value in values:
                    self._class_to_module[value] = key
            # Needed for autocompletion in an IDE
            self.__all__ = list(import_structure.keys()) + list(chain(*import_structure.values()))
            self.__file__ = module_file
            self.__spec__ = module_spec
            self.__path__ = [os.path.dirname(module_file)]
            self._objects = {} if extra_objects is None else extra_objects
            self._name = name
            self._import_structure = import_structure

    # Needed for autocompletion in an IDE
    def __dir__(self):
        result = super().__dir__()
        # The elements of self.__all__ that are submodules may or may not be in the dir already, depending on whether
        # they have been accessed or not. So we only add the elements of self.__all__ that are not already in the dir.
        for attr in self.__all__:
            if attr not in result:
                result.append(attr)
        return result

    def __getattr__(self, name: str) -> Any:
        if name in self._objects:
            return self._objects[name]
        if name in self._object_missing_backend.keys():
            missing_backends = self._object_missing_backend[name]

            class Placeholder(metaclass=DummyObject):
                _backends = missing_backends

                def __init__(self, *args, **kwargs):
                    requires_backends(self, missing_backends)

                def call(self, *args, **kwargs):
                    pass

            Placeholder.__name__ = name

            if name not in self._class_to_module:
                module_name = f"transformers.{name}"
            else:
                module_name = self._class_to_module[name]
                if not module_name.startswith("transformers."):
                    module_name = f"transformers.{module_name}"

            Placeholder.__module__ = module_name

            value = Placeholder
        elif name in self._class_to_module.keys():
            try:
                module = self._get_module(self._class_to_module[name])
                value = getattr(module, name)
            except (ModuleNotFoundError, RuntimeError) as e:
                raise ModuleNotFoundError(
                    f"Could not import module '{name}'. Are this object's requirements defined correctly?"
                ) from e

        elif name in self._modules:
            try:
                value = self._get_module(name)
            except (ModuleNotFoundError, RuntimeError) as e:
                raise ModuleNotFoundError(
                    f"Could not import module '{name}'. Are this object's requirements defined correctly?"
                ) from e
        else:
            value = None
            for key, values in self._explicit_import_shortcut.items():
                if name in values:
                    value = self._get_module(key)

            if value is None:
                raise AttributeError(f"module {self.__name__} has no attribute {name}")

        setattr(self, name, value)
        return value

    def _get_module(self, module_name: str):
        try:
            return importlib.import_module("." + module_name, self.__name__)
        except Exception as e:
            raise e

    def __reduce__(self):
        return (self.__class__, (self._name, self.__file__, self._import_structure))


class OptionalDependencyNotAvailable(BaseException):
    """Internally used error class for signalling an optional dependency was not found."""


def direct_transformers_import(path: str, file="__init__.py") -> ModuleType:
    """Imports transformers directly

    Args:
        path (`str`): The path to the source file
        file (`str`, *optional*): The file to join with the path. Defaults to "__init__.py".

    Returns:
        `ModuleType`: The resulting imported module
    """
    name = "transformers"
    location = os.path.join(path, file)
    spec = importlib.util.spec_from_file_location(name, location, submodule_search_locations=[path])
    module = importlib.util.module_from_spec(spec)
    spec.loader.exec_module(module)
    module = sys.modules[name]
    return module


class VersionComparison(Enum):
    EQUAL = operator.eq
    NOT_EQUAL = operator.ne
    GREATER_THAN = operator.gt
    LESS_THAN = operator.lt
    GREATER_THAN_OR_EQUAL = operator.ge
    LESS_THAN_OR_EQUAL = operator.le

    @staticmethod
    def from_string(version_string: str) -> "VersionComparison":
        string_to_operator = {
            "=": VersionComparison.EQUAL.value,
            "==": VersionComparison.EQUAL.value,
            "!=": VersionComparison.NOT_EQUAL.value,
            ">": VersionComparison.GREATER_THAN.value,
            "<": VersionComparison.LESS_THAN.value,
            ">=": VersionComparison.GREATER_THAN_OR_EQUAL.value,
            "<=": VersionComparison.LESS_THAN_OR_EQUAL.value,
        }

        return string_to_operator[version_string]


@lru_cache
def split_package_version(package_version_str) -> tuple[str, str, str]:
    pattern = r"([a-zA-Z0-9_-]+)([!<>=~]+)([0-9.]+)"
    match = re.match(pattern, package_version_str)
    if match:
        return (match.group(1), match.group(2), match.group(3))
    else:
        raise ValueError(f"Invalid package version string: {package_version_str}")


class Backend:
    def __init__(self, backend_requirement: str):
        self.package_name, self.version_comparison, self.version = split_package_version(backend_requirement)

        if self.package_name not in BACKENDS_MAPPING:
            raise ValueError(
                f"Backends should be defined in the BACKENDS_MAPPING. Offending backend: {self.package_name}"
            )

    def is_satisfied(self) -> bool:
        return VersionComparison.from_string(self.version_comparison)(
            version.parse(importlib.metadata.version(self.package_name)), version.parse(self.version)
        )

    def __repr__(self) -> str:
        return f'Backend("{self.package_name}", {VersionComparison[self.version_comparison]}, "{self.version}")'

    @property
    def error_message(self):
        return (
            f"{{0}} requires the {self.package_name} library version {self.version_comparison}{self.version}. That"
            f" library was not found with this version in your environment."
        )


def requires(*, backends=()):
    """
    This decorator enables two things:
    - Attaching a `__backends` tuple to an object to see what are the necessary backends for it
      to execute correctly without instantiating it
    - The '@requires' string is used to dynamically import objects
    """

    if not isinstance(backends, tuple):
        raise ValueError("Backends should be a tuple.")

    applied_backends = []
    for backend in backends:
        if backend in BACKENDS_MAPPING:
            applied_backends.append(backend)
        else:
            if any(key in backend for key in ["=", "<", ">"]):
                applied_backends.append(Backend(backend))
            else:
                raise ValueError(f"Backend should be defined in the BACKENDS_MAPPING. Offending backend: {backend}")

    def inner_fn(fun):
        fun.__backends = applied_backends
        return fun

    return inner_fn


BASE_FILE_REQUIREMENTS = {
    lambda e: "modeling_tf_" in e: ("tf",),
    lambda e: "modeling_flax_" in e: ("flax",),
    lambda e: "modeling_" in e: ("torch",),
    lambda e: e.startswith("tokenization_") and e.endswith("_fast"): ("tokenizers",),
    lambda e: e.startswith("image_processing_") and e.endswith("_fast"): ("vision", "torch", "torchvision"),
    lambda e: e.startswith("image_processing_"): ("vision",),
}


def fetch__all__(file_content):
    """
    Returns the content of the __all__ variable in the file content.
    Returns None if not defined, otherwise returns a list of strings.
    """

    if "__all__" not in file_content:
        return []

    start_index = None
    lines = file_content.splitlines()
    for index, line in enumerate(lines):
        if line.startswith("__all__"):
            start_index = index

    # There is no line starting with `__all__`
    if start_index is None:
        return []

    lines = lines[start_index:]

    if not lines[0].startswith("__all__"):
        raise ValueError(
            "fetch__all__ accepts a list of lines, with the first line being the __all__ variable declaration"
        )

    # __all__ is defined on a single line
    if lines[0].endswith("]"):
        return [obj.strip("\"' ") for obj in lines[0].split("=")[1].strip(" []").split(",")]

    # __all__ is defined on multiple lines
    else:
        _all = []
        for __all__line_index in range(1, len(lines)):
            if lines[__all__line_index].strip() == "]":
                return _all
            else:
                _all.append(lines[__all__line_index].strip("\"', "))

        return _all


@lru_cache
def create_import_structure_from_path(module_path):
    """
    This method takes the path to a file/a folder and returns the import structure.
    If a file is given, it will return the import structure of the parent folder.

    Import structures are designed to be digestible by `_LazyModule` objects. They are
    created from the __all__ definitions in each files as well as the `@require` decorators
    above methods and objects.

    The import structure allows explicit display of the required backends for a given object.
    These backends are specified in two ways:

    1. Through their `@require`, if they are exported with that decorator. This `@require` decorator
       accepts a `backend` tuple kwarg mentioning which backends are required to run this object.

    2. If an object is defined in a file with "default" backends, it will have, at a minimum, this
       backend specified. The default backends are defined according to the filename:

       - If a file is named like `modeling_*.py`, it will have a `torch` backend
       - If a file is named like `modeling_tf_*.py`, it will have a `tf` backend
       - If a file is named like `modeling_flax_*.py`, it will have a `flax` backend
       - If a file is named like `tokenization_*_fast.py`, it will have a `tokenizers` backend
       - If a file is named like `image_processing*_fast.py`, it will have a `torchvision` + `torch` backend

    Backends serve the purpose of displaying a clear error message to the user in case the backends are not installed.
    Should an object be imported without its required backends being in the environment, any attempt to use the
    object will raise an error mentioning which backend(s) should be added to the environment in order to use
    that object.

    Here's an example of an input import structure at the src.transformers.models level:

    {
        'albert': {
            frozenset(): {
                'configuration_albert': {'AlbertConfig', 'AlbertOnnxConfig'}
            },
            frozenset({'tokenizers'}): {
                'tokenization_albert_fast': {'AlbertTokenizerFast'}
            },
        },
        'align': {
            frozenset(): {
                'configuration_align': {'AlignConfig', 'AlignTextConfig', 'AlignVisionConfig'},
                'processing_align': {'AlignProcessor'}
            },
        },
        'altclip': {
            frozenset(): {
                'configuration_altclip': {'AltCLIPConfig', 'AltCLIPTextConfig', 'AltCLIPVisionConfig'},
                'processing_altclip': {'AltCLIPProcessor'},
            }
        }
    }
    """
    import_structure = {}

    if os.path.isfile(module_path):
        module_path = os.path.dirname(module_path)

    directory = module_path
    adjacent_modules = []

    for f in os.listdir(module_path):
        if f != "__pycache__" and os.path.isdir(os.path.join(module_path, f)):
            import_structure[f] = create_import_structure_from_path(os.path.join(module_path, f))

        elif not os.path.isdir(os.path.join(directory, f)):
            adjacent_modules.append(f)

    # We're only taking a look at files different from __init__.py
    # We could theoretically require things directly from the __init__.py
    # files, but this is not supported at this time.
    if "__init__.py" in adjacent_modules:
        adjacent_modules.remove("__init__.py")

    # Modular files should not be imported
    def find_substring(substring, list_):
        return any(substring in x for x in list_)

    if find_substring("modular_", adjacent_modules) and find_substring("modeling_", adjacent_modules):
        adjacent_modules = [module for module in adjacent_modules if "modular_" not in module]

    module_requirements = {}
    for module_name in adjacent_modules:
        # Only modules ending in `.py` are accepted here.
        if not module_name.endswith(".py"):
            continue

        with open(os.path.join(directory, module_name), encoding="utf-8") as f:
            file_content = f.read()

        # Remove the .py suffix
        module_name = module_name[:-3]

        previous_line = ""
        previous_index = 0

        # Some files have some requirements by default.
        # For example, any file named `modeling_tf_xxx.py`
        # should have TensorFlow as a required backend.
        base_requirements = ()
        for string_check, requirements in BASE_FILE_REQUIREMENTS.items():
            if string_check(module_name):
                base_requirements = requirements
                break

        # Objects that have a `@require` assigned to them will get exported
        # with the backends specified in the decorator as well as the file backends.
        exported_objects = set()
        if "@requires" in file_content:
            lines = file_content.split("\n")
            for index, line in enumerate(lines):
                # This allows exporting items with other decorators. We'll take a look
                # at the line that follows at the same indentation level.
                if line.startswith((" ", "\t", "@", ")")) and not line.startswith("@requires"):
                    continue

                # Skipping line enables putting whatever we want between the
                # export() call and the actual class/method definition.
                # This is what enables having # Copied from statements, docs, etc.
                skip_line = False

                if "@requires" in previous_line:
                    skip_line = False

                    # Backends are defined on the same line as export
                    if "backends" in previous_line:
                        backends_string = previous_line.split("backends=")[1].split("(")[1].split(")")[0]
                        backends = tuple(sorted([b.strip("'\",") for b in backends_string.split(", ") if b]))

                    # Backends are defined in the lines following export, for example such as:
                    # @export(
                    #     backends=(
                    #             "sentencepiece",
                    #             "torch",
                    #             "tf",
                    #     )
                    # )
                    #
                    # or
                    #
                    # @export(
                    #     backends=(
                    #             "sentencepiece", "tf"
                    #     )
                    # )
                    elif "backends" in lines[previous_index + 1]:
                        backends = []
                        for backend_line in lines[previous_index:index]:
                            if "backends" in backend_line:
                                backend_line = backend_line.split("=")[1]
                            if '"' in backend_line or "'" in backend_line:
                                if ", " in backend_line:
                                    backends.extend(backend.strip("()\"', ") for backend in backend_line.split(", "))
                                else:
                                    backends.append(backend_line.strip("()\"', "))

                            # If the line is only a ')', then we reached the end of the backends and we break.
                            if backend_line.strip() == ")":
                                break
                        backends = tuple(backends)

                    # No backends are registered for export
                    else:
                        backends = ()

                    backends = frozenset(backends + base_requirements)
                    if backends not in module_requirements:
                        module_requirements[backends] = {}
                    if module_name not in module_requirements[backends]:
                        module_requirements[backends][module_name] = set()

                    if not line.startswith("class") and not line.startswith("def"):
                        skip_line = True
                    else:
                        start_index = 6 if line.startswith("class") else 4
                        object_name = line[start_index:].split("(")[0].strip(":")
                        module_requirements[backends][module_name].add(object_name)
                        exported_objects.add(object_name)

                if not skip_line:
                    previous_line = line
                    previous_index = index

        # All objects that are in __all__ should be exported by default.
        # These objects are exported with the file backends.
        if "__all__" in file_content:
            for _all_object in fetch__all__(file_content):
                if _all_object not in exported_objects:
                    backends = frozenset(base_requirements)
                    if backends not in module_requirements:
                        module_requirements[backends] = {}
                    if module_name not in module_requirements[backends]:
                        module_requirements[backends][module_name] = set()

                    module_requirements[backends][module_name].add(_all_object)

    import_structure = {**module_requirements, **import_structure}
    return import_structure


def spread_import_structure(nested_import_structure):
    """
    This method takes as input an unordered import structure and brings the required backends at the top-level,
    aggregating modules and objects under their required backends.

    Here's an example of an input import structure at the src.transformers.models level:

    {
        'albert': {
            frozenset(): {
                'configuration_albert': {'AlbertConfig', 'AlbertOnnxConfig'}
            },
            frozenset({'tokenizers'}): {
                'tokenization_albert_fast': {'AlbertTokenizerFast'}
            },
        },
        'align': {
            frozenset(): {
                'configuration_align': {'AlignConfig', 'AlignTextConfig', 'AlignVisionConfig'},
                'processing_align': {'AlignProcessor'}
            },
        },
        'altclip': {
            frozenset(): {
                'configuration_altclip': {'AltCLIPConfig', 'AltCLIPTextConfig', 'AltCLIPVisionConfig'},
                'processing_altclip': {'AltCLIPProcessor'},
            }
        }
    }

    Here's an example of an output import structure at the src.transformers.models level:

    {
        frozenset({'tokenizers'}): {
            'albert.tokenization_albert_fast': {'AlbertTokenizerFast'}
        },
        frozenset(): {
            'albert.configuration_albert': {'AlbertConfig', 'AlbertOnnxConfig'},
            'align.processing_align': {'AlignProcessor'},
            'align.configuration_align': {'AlignConfig', 'AlignTextConfig', 'AlignVisionConfig'},
            'altclip.configuration_altclip': {'AltCLIPConfig', 'AltCLIPTextConfig', 'AltCLIPVisionConfig'},
            'altclip.processing_altclip': {'AltCLIPProcessor'}
        }
    }

    """

    def propagate_frozenset(unordered_import_structure):
        frozenset_first_import_structure = {}
        for _key, _value in unordered_import_structure.items():
            # If the value is not a dict but a string, no need for custom manipulation
            if not isinstance(_value, dict):
                frozenset_first_import_structure[_key] = _value

            elif any(isinstance(v, frozenset) for v in _value.keys()):
                for k, v in _value.items():
                    if isinstance(k, frozenset):
                        # Here we want to switch around _key and k to propagate k upstream if it is a frozenset
                        if k not in frozenset_first_import_structure:
                            frozenset_first_import_structure[k] = {}
                        if _key not in frozenset_first_import_structure[k]:
                            frozenset_first_import_structure[k][_key] = {}

                        frozenset_first_import_structure[k][_key].update(v)

                    else:
                        # If k is not a frozenset, it means that the dictionary is not "level": some keys (top-level)
                        # are frozensets, whereas some are not -> frozenset keys are at an unkown depth-level of the
                        # dictionary.
                        #
                        # We recursively propagate the frozenset for this specific dictionary so that the frozensets
                        # are at the top-level when we handle them.
                        propagated_frozenset = propagate_frozenset({k: v})
                        for r_k, r_v in propagated_frozenset.items():
                            if isinstance(_key, frozenset):
                                if r_k not in frozenset_first_import_structure:
                                    frozenset_first_import_structure[r_k] = {}
                                if _key not in frozenset_first_import_structure[r_k]:
                                    frozenset_first_import_structure[r_k][_key] = {}

                                # _key is a frozenset -> we switch around the r_k and _key
                                frozenset_first_import_structure[r_k][_key].update(r_v)
                            else:
                                if _key not in frozenset_first_import_structure:
                                    frozenset_first_import_structure[_key] = {}
                                if r_k not in frozenset_first_import_structure[_key]:
                                    frozenset_first_import_structure[_key][r_k] = {}

                                # _key is not a frozenset -> we keep the order of r_k and _key
                                frozenset_first_import_structure[_key][r_k].update(r_v)

            else:
                frozenset_first_import_structure[_key] = propagate_frozenset(_value)

        return frozenset_first_import_structure

    def flatten_dict(_dict, previous_key=None):
        items = []
        for _key, _value in _dict.items():
            _key = f"{previous_key}.{_key}" if previous_key is not None else _key
            if isinstance(_value, dict):
                items.extend(flatten_dict(_value, _key).items())
            else:
                items.append((_key, _value))
        return dict(items)

    # The tuples contain the necessary backends. We want these first, so we propagate them up the
    # import structure.
    ordered_import_structure = nested_import_structure

    # 6 is a number that gives us sufficient depth to go through all files and foreseeable folder depths
    # while not taking too long to parse.
    for i in range(6):
        ordered_import_structure = propagate_frozenset(ordered_import_structure)

    # We then flatten the dict so that it references a module path.
    flattened_import_structure = {}
    for key, value in ordered_import_structure.copy().items():
        if isinstance(key, str):
            del ordered_import_structure[key]
        else:
            flattened_import_structure[key] = flatten_dict(value)

    return flattened_import_structure


@lru_cache
def define_import_structure(module_path: str, prefix: Optional[str] = None) -> IMPORT_STRUCTURE_T:
    """
    This method takes a module_path as input and creates an import structure digestible by a _LazyModule.

    Here's an example of an output import structure at the src.transformers.models level:

    {
        frozenset({'tokenizers'}): {
            'albert.tokenization_albert_fast': {'AlbertTokenizerFast'}
        },
        frozenset(): {
            'albert.configuration_albert': {'AlbertConfig', 'AlbertOnnxConfig'},
            'align.processing_align': {'AlignProcessor'},
            'align.configuration_align': {'AlignConfig', 'AlignTextConfig', 'AlignVisionConfig'},
            'altclip.configuration_altclip': {'AltCLIPConfig', 'AltCLIPTextConfig', 'AltCLIPVisionConfig'},
            'altclip.processing_altclip': {'AltCLIPProcessor'}
        }
    }

    The import structure is a dict defined with frozensets as keys, and dicts of strings to sets of objects.

    If `prefix` is not None, it will add that prefix to all keys in the returned dict.
    """
    import_structure = create_import_structure_from_path(module_path)
    spread_dict = spread_import_structure(import_structure)

    if prefix is None:
        return spread_dict
    else:
        spread_dict = {k: {f"{prefix}.{kk}": vv for kk, vv in v.items()} for k, v in spread_dict.items()}
        return spread_dict


def clear_import_cache():
    """
    Clear cached Transformers modules to allow reloading modified code.

    This is useful when actively developing/modifying Transformers code.
    """
    # Get all transformers modules
    transformers_modules = [mod_name for mod_name in sys.modules if mod_name.startswith("transformers.")]

    # Remove them from sys.modules
    for mod_name in transformers_modules:
        module = sys.modules[mod_name]
        # Clear _LazyModule caches if applicable
        if isinstance(module, _LazyModule):
            module._objects = {}  # Clear cached objects
        del sys.modules[mod_name]

    # Force reload main transformers module
    if "transformers" in sys.modules:
        main_module = sys.modules["transformers"]
        if isinstance(main_module, _LazyModule):
            main_module._objects = {}  # Clear cached objects
        importlib.reload(main_module)<|MERGE_RESOLUTION|>--- conflicted
+++ resolved
@@ -2047,11 +2047,8 @@
         ("pydantic", (is_pydantic_available, PYDANTIC_IMPORT_ERROR)),
         ("fastapi", (is_fastapi_available, FASTAPI_IMPORT_ERROR)),
         ("uvicorn", (is_uvicorn_available, UVICORN_IMPORT_ERROR)),
-<<<<<<< HEAD
         ("openai", (is_openai_available, OPENAI_IMPORT_ERROR)),
-=======
         ("mistral-common", (is_mistral_common_available, MISTRAL_COMMON_IMPORT_ERROR)),
->>>>>>> 667ad023
     ]
 )
 
