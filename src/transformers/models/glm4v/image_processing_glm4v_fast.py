--- conflicted
+++ resolved
@@ -111,18 +111,6 @@
         """
         Preprocess an image or batch of images. Copy of the `preprocess` method from `CLIPImageProcessor`.
         """
-<<<<<<< HEAD
-        images = self._prepare_image_like_inputs(
-            images=images,
-            do_convert_rgb=do_convert_rgb,
-            input_data_format=input_data_format,
-            device=device,
-        )
-
-        height, width = get_image_size(images[0], channel_dim=ChannelDimension.FIRST)
-        resized_height, resized_width = height, width
-=======
->>>>>>> 82807e56
 
         # Group images by size for batched resizing
         grouped_images, grouped_images_index = group_images_by_shape(images, disable_grouping=disable_grouping)
