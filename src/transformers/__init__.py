# Copyright 2020 The HuggingFace Team. All rights reserved.
#
# Licensed under the Apache License, Version 2.0 (the "License");
# you may not use this file except in compliance with the License.
# You may obtain a copy of the License at
#
#     http://www.apache.org/licenses/LICENSE-2.0
#
# Unless required by applicable law or agreed to in writing, software
# distributed under the License is distributed on an "AS IS" BASIS,
# WITHOUT WARRANTIES OR CONDITIONS OF ANY KIND, either express or implied.
# See the License for the specific language governing permissions and
# limitations under the License.

# When adding a new object to this init, remember to add it twice: once inside the `_import_structure` dictionary and
# once inside the `if TYPE_CHECKING` branch. The `TYPE_CHECKING` should have import statements as usual, but they are
# only there for type checking. The `_import_structure` is a dictionary submodule to list of object names, and is used
# to defer the actual importing for when the objects are requested. This way `import transformers` provides the names
# in the namespace without actually importing anything (and especially none of the backends).

__version__ = "4.42.0.dev0"

from typing import TYPE_CHECKING

# Check the dependencies satisfy the minimal versions required.
from . import dependency_versions_check
from .utils import (
    OptionalDependencyNotAvailable,
    _LazyModule,
    is_bitsandbytes_available,
    is_essentia_available,
    is_flax_available,
    is_g2p_en_available,
    is_keras_nlp_available,
    is_librosa_available,
    is_pretty_midi_available,
    is_scipy_available,
    is_sentencepiece_available,
    is_speech_available,
    is_tensorflow_text_available,
    is_tf_available,
    is_timm_available,
    is_tokenizers_available,
    is_torch_available,
    is_torchaudio_available,
    is_torchvision_available,
    is_vision_available,
    logging,
)


logger = logging.get_logger(__name__)  # pylint: disable=invalid-name


# Base objects, independent of any specific backend
_import_structure = {
    "agents": [
        "Agent",
        "CodeAgent",
        "HfEngine",
        "PipelineTool",
        "ReactAgent",
        "ReactCodeAgent",
        "ReactJsonAgent",
        "Tool",
        "Toolbox",
        "ToolCollection",
        "launch_gradio_demo",
        "load_tool",
    ],
    "audio_utils": [],
    "benchmark": [],
    "commands": [],
    "configuration_utils": ["PretrainedConfig"],
    "convert_graph_to_onnx": [],
    "convert_slow_tokenizers_checkpoints_to_fast": [],
    "convert_tf_hub_seq_to_seq_bert_to_pytorch": [],
    "data": [
        "DataProcessor",
        "InputExample",
        "InputFeatures",
        "SingleSentenceClassificationProcessor",
        "SquadExample",
        "SquadFeatures",
        "SquadV1Processor",
        "SquadV2Processor",
        "glue_compute_metrics",
        "glue_convert_examples_to_features",
        "glue_output_modes",
        "glue_processors",
        "glue_tasks_num_labels",
        "squad_convert_examples_to_features",
        "xnli_compute_metrics",
        "xnli_output_modes",
        "xnli_processors",
        "xnli_tasks_num_labels",
    ],
    "data.data_collator": [
        "DataCollator",
        "DataCollatorForLanguageModeling",
        "DataCollatorForPermutationLanguageModeling",
        "DataCollatorForSeq2Seq",
        "DataCollatorForSOP",
        "DataCollatorForTokenClassification",
        "DataCollatorForWholeWordMask",
        "DataCollatorWithPadding",
        "DefaultDataCollator",
        "default_data_collator",
    ],
    "data.metrics": [],
    "data.processors": [],
    "debug_utils": [],
    "deepspeed": [],
    "dependency_versions_check": [],
    "dependency_versions_table": [],
    "dynamic_module_utils": [],
    "feature_extraction_sequence_utils": ["SequenceFeatureExtractor"],
    "feature_extraction_utils": ["BatchFeature", "FeatureExtractionMixin"],
    "file_utils": [],
    "generation": [
        "GenerationConfig",
        "TextIteratorStreamer",
        "TextStreamer",
        "WatermarkingConfig",
    ],
    "hf_argparser": ["HfArgumentParser"],
    "hyperparameter_search": [],
    "image_transforms": [],
    "integrations": [
        "is_clearml_available",
        "is_comet_available",
        "is_dvclive_available",
        "is_neptune_available",
        "is_optuna_available",
        "is_ray_available",
        "is_ray_tune_available",
        "is_sigopt_available",
        "is_tensorboard_available",
        "is_wandb_available",
    ],
    "modelcard": ["ModelCard"],
    "modeling_tf_pytorch_utils": [
        "convert_tf_weight_name_to_pt_weight_name",
        "load_pytorch_checkpoint_in_tf2_model",
        "load_pytorch_model_in_tf2_model",
        "load_pytorch_weights_in_tf2_model",
        "load_tf2_checkpoint_in_pytorch_model",
        "load_tf2_model_in_pytorch_model",
        "load_tf2_weights_in_pytorch_model",
    ],
    # Models
    "models": [],
    "models.albert": ["AlbertConfig"],
    "models.align": [
        "AlignConfig",
        "AlignProcessor",
        "AlignTextConfig",
        "AlignVisionConfig",
    ],
    "models.altclip": [
        "AltCLIPConfig",
        "AltCLIPProcessor",
        "AltCLIPTextConfig",
        "AltCLIPVisionConfig",
    ],
    "models.audio_spectrogram_transformer": [
        "ASTConfig",
        "ASTFeatureExtractor",
    ],
    "models.auto": [
        "CONFIG_MAPPING",
        "FEATURE_EXTRACTOR_MAPPING",
        "IMAGE_PROCESSOR_MAPPING",
        "MODEL_NAMES_MAPPING",
        "PROCESSOR_MAPPING",
        "TOKENIZER_MAPPING",
        "AutoConfig",
        "AutoFeatureExtractor",
        "AutoImageProcessor",
        "AutoProcessor",
        "AutoTokenizer",
    ],
    "models.autoformer": ["AutoformerConfig"],
    "models.bark": [
        "BarkCoarseConfig",
        "BarkConfig",
        "BarkFineConfig",
        "BarkProcessor",
        "BarkSemanticConfig",
    ],
    "models.bart": ["BartConfig", "BartTokenizer"],
    "models.barthez": [],
    "models.bartpho": [],
    "models.beit": ["BeitConfig"],
    "models.bert": [
        "BasicTokenizer",
        "BertConfig",
        "BertTokenizer",
        "WordpieceTokenizer",
    ],
    "models.bert_generation": ["BertGenerationConfig"],
    "models.bert_japanese": [
        "BertJapaneseTokenizer",
        "CharacterTokenizer",
        "MecabTokenizer",
    ],
    "models.bertweet": ["BertweetTokenizer"],
    "models.big_bird": ["BigBirdConfig"],
    "models.bigbird_pegasus": ["BigBirdPegasusConfig"],
    "models.biogpt": [
        "BioGptConfig",
        "BioGptTokenizer",
    ],
    "models.bit": ["BitConfig"],
    "models.blenderbot": [
        "BlenderbotConfig",
        "BlenderbotTokenizer",
    ],
    "models.blenderbot_small": [
        "BlenderbotSmallConfig",
        "BlenderbotSmallTokenizer",
    ],
    "models.blip": [
        "BlipConfig",
        "BlipProcessor",
        "BlipTextConfig",
        "BlipVisionConfig",
    ],
    "models.blip_2": [
        "Blip2Config",
        "Blip2Processor",
        "Blip2QFormerConfig",
        "Blip2VisionConfig",
    ],
    "models.bloom": ["BloomConfig"],
    "models.bridgetower": [
        "BridgeTowerConfig",
        "BridgeTowerProcessor",
        "BridgeTowerTextConfig",
        "BridgeTowerVisionConfig",
    ],
    "models.bros": [
        "BrosConfig",
        "BrosProcessor",
    ],
    "models.byt5": ["ByT5Tokenizer"],
    "models.camembert": ["CamembertConfig"],
    "models.canine": [
        "CanineConfig",
        "CanineTokenizer",
    ],
    "models.chinese_clip": [
        "ChineseCLIPConfig",
        "ChineseCLIPProcessor",
        "ChineseCLIPTextConfig",
        "ChineseCLIPVisionConfig",
    ],
    "models.clap": [
        "ClapAudioConfig",
        "ClapConfig",
        "ClapProcessor",
        "ClapTextConfig",
    ],
    "models.clip": [
        "CLIPConfig",
        "CLIPProcessor",
        "CLIPTextConfig",
        "CLIPTokenizer",
        "CLIPVisionConfig",
    ],
    "models.clipseg": [
        "CLIPSegConfig",
        "CLIPSegProcessor",
        "CLIPSegTextConfig",
        "CLIPSegVisionConfig",
    ],
    "models.clvp": [
        "ClvpConfig",
        "ClvpDecoderConfig",
        "ClvpEncoderConfig",
        "ClvpFeatureExtractor",
        "ClvpProcessor",
        "ClvpTokenizer",
    ],
    "models.code_llama": [],
<<<<<<< HEAD
    "models.codegen": ["CODEGEN_PRETRAINED_CONFIG_ARCHIVE_MAP", "CodeGenConfig", "CodeGenTokenizer"],
    "models.cogvlm": [
        "COGVLM_PRETRAINED_CONFIG_ARCHIVE_MAP",
        "CogvlmConfig",
        "CogvlmProcessor",
        "CogvlmVisionConfig",
    ],
    "models.cohere": ["COHERE_PRETRAINED_CONFIG_ARCHIVE_MAP", "CohereConfig"],
    "models.conditional_detr": ["CONDITIONAL_DETR_PRETRAINED_CONFIG_ARCHIVE_MAP", "ConditionalDetrConfig"],
    "models.convbert": ["CONVBERT_PRETRAINED_CONFIG_ARCHIVE_MAP", "ConvBertConfig", "ConvBertTokenizer"],
    "models.convnext": ["CONVNEXT_PRETRAINED_CONFIG_ARCHIVE_MAP", "ConvNextConfig"],
    "models.convnextv2": [
        "CONVNEXTV2_PRETRAINED_CONFIG_ARCHIVE_MAP",
        "ConvNextV2Config",
    ],
=======
    "models.codegen": [
        "CodeGenConfig",
        "CodeGenTokenizer",
    ],
    "models.cohere": ["CohereConfig"],
    "models.conditional_detr": ["ConditionalDetrConfig"],
    "models.convbert": [
        "ConvBertConfig",
        "ConvBertTokenizer",
    ],
    "models.convnext": ["ConvNextConfig"],
    "models.convnextv2": ["ConvNextV2Config"],
>>>>>>> 84c4b72e
    "models.cpm": [],
    "models.cpmant": [
        "CpmAntConfig",
        "CpmAntTokenizer",
    ],
    "models.ctrl": [
        "CTRLConfig",
        "CTRLTokenizer",
    ],
    "models.cvt": ["CvtConfig"],
    "models.data2vec": [
        "Data2VecAudioConfig",
        "Data2VecTextConfig",
        "Data2VecVisionConfig",
    ],
    "models.dbrx": ["DbrxConfig"],
    "models.deberta": [
        "DebertaConfig",
        "DebertaTokenizer",
    ],
    "models.deberta_v2": ["DebertaV2Config"],
    "models.decision_transformer": ["DecisionTransformerConfig"],
    "models.deformable_detr": ["DeformableDetrConfig"],
    "models.deit": ["DeiTConfig"],
    "models.deprecated": [],
    "models.deprecated.bort": [],
    "models.deprecated.mctct": [
        "MCTCTConfig",
        "MCTCTFeatureExtractor",
        "MCTCTProcessor",
    ],
    "models.deprecated.mmbt": ["MMBTConfig"],
    "models.deprecated.open_llama": ["OpenLlamaConfig"],
    "models.deprecated.retribert": [
        "RetriBertConfig",
        "RetriBertTokenizer",
    ],
    "models.deprecated.tapex": ["TapexTokenizer"],
    "models.deprecated.trajectory_transformer": ["TrajectoryTransformerConfig"],
    "models.deprecated.transfo_xl": [
        "TransfoXLConfig",
        "TransfoXLCorpus",
        "TransfoXLTokenizer",
    ],
    "models.deprecated.van": ["VanConfig"],
    "models.depth_anything": ["DepthAnythingConfig"],
    "models.deta": ["DetaConfig"],
    "models.detr": ["DetrConfig"],
    "models.dialogpt": [],
    "models.dinat": ["DinatConfig"],
    "models.dinov2": ["Dinov2Config"],
    "models.distilbert": [
        "DistilBertConfig",
        "DistilBertTokenizer",
    ],
    "models.dit": [],
    "models.donut": [
        "DonutProcessor",
        "DonutSwinConfig",
    ],
    "models.dpr": [
        "DPRConfig",
        "DPRContextEncoderTokenizer",
        "DPRQuestionEncoderTokenizer",
        "DPRReaderOutput",
        "DPRReaderTokenizer",
    ],
    "models.dpt": ["DPTConfig"],
    "models.efficientformer": ["EfficientFormerConfig"],
    "models.efficientnet": ["EfficientNetConfig"],
    "models.electra": [
        "ElectraConfig",
        "ElectraTokenizer",
    ],
    "models.encodec": [
        "EncodecConfig",
        "EncodecFeatureExtractor",
    ],
    "models.encoder_decoder": ["EncoderDecoderConfig"],
    "models.ernie": ["ErnieConfig"],
    "models.ernie_m": ["ErnieMConfig"],
    "models.esm": ["EsmConfig", "EsmTokenizer"],
    "models.falcon": ["FalconConfig"],
    "models.fastspeech2_conformer": [
        "FastSpeech2ConformerConfig",
        "FastSpeech2ConformerHifiGanConfig",
        "FastSpeech2ConformerTokenizer",
        "FastSpeech2ConformerWithHifiGanConfig",
    ],
    "models.flaubert": ["FlaubertConfig", "FlaubertTokenizer"],
    "models.flava": [
        "FlavaConfig",
        "FlavaImageCodebookConfig",
        "FlavaImageConfig",
        "FlavaMultimodalConfig",
        "FlavaTextConfig",
    ],
    "models.fnet": ["FNetConfig"],
    "models.focalnet": ["FocalNetConfig"],
    "models.fsmt": [
        "FSMTConfig",
        "FSMTTokenizer",
    ],
    "models.funnel": [
        "FunnelConfig",
        "FunnelTokenizer",
    ],
    "models.fuyu": ["FuyuConfig"],
    "models.gemma": ["GemmaConfig"],
    "models.git": [
        "GitConfig",
        "GitProcessor",
        "GitVisionConfig",
    ],
    "models.glpn": ["GLPNConfig"],
    "models.gpt2": [
        "GPT2Config",
        "GPT2Tokenizer",
    ],
    "models.gpt_bigcode": ["GPTBigCodeConfig"],
    "models.gpt_neo": ["GPTNeoConfig"],
    "models.gpt_neox": ["GPTNeoXConfig"],
    "models.gpt_neox_japanese": ["GPTNeoXJapaneseConfig"],
    "models.gpt_sw3": [],
    "models.gptj": ["GPTJConfig"],
    "models.gptsan_japanese": [
        "GPTSanJapaneseConfig",
        "GPTSanJapaneseTokenizer",
    ],
    "models.graphormer": ["GraphormerConfig"],
    "models.grounding_dino": [
        "GroundingDinoConfig",
        "GroundingDinoProcessor",
    ],
    "models.groupvit": [
        "GroupViTConfig",
        "GroupViTTextConfig",
        "GroupViTVisionConfig",
    ],
    "models.herbert": ["HerbertTokenizer"],
    "models.hubert": ["HubertConfig"],
    "models.ibert": ["IBertConfig"],
    "models.idefics": ["IdeficsConfig"],
    "models.idefics2": ["Idefics2Config"],
    "models.imagegpt": ["ImageGPTConfig"],
    "models.informer": ["InformerConfig"],
    "models.instructblip": [
        "InstructBlipConfig",
        "InstructBlipProcessor",
        "InstructBlipQFormerConfig",
        "InstructBlipVisionConfig",
    ],
    "models.jamba": ["JambaConfig"],
    "models.jetmoe": ["JetMoeConfig"],
    "models.jukebox": [
        "JukeboxConfig",
        "JukeboxPriorConfig",
        "JukeboxTokenizer",
        "JukeboxVQVAEConfig",
    ],
    "models.kosmos2": [
        "Kosmos2Config",
        "Kosmos2Processor",
    ],
    "models.layoutlm": [
        "LayoutLMConfig",
        "LayoutLMTokenizer",
    ],
    "models.layoutlmv2": [
        "LayoutLMv2Config",
        "LayoutLMv2FeatureExtractor",
        "LayoutLMv2ImageProcessor",
        "LayoutLMv2Processor",
        "LayoutLMv2Tokenizer",
    ],
    "models.layoutlmv3": [
        "LayoutLMv3Config",
        "LayoutLMv3FeatureExtractor",
        "LayoutLMv3ImageProcessor",
        "LayoutLMv3Processor",
        "LayoutLMv3Tokenizer",
    ],
    "models.layoutxlm": ["LayoutXLMProcessor"],
    "models.led": ["LEDConfig", "LEDTokenizer"],
    "models.levit": ["LevitConfig"],
    "models.lilt": ["LiltConfig"],
    "models.llama": ["LlamaConfig"],
    "models.llava": [
        "LlavaConfig",
        "LlavaProcessor",
    ],
    "models.llava_next": [
        "LlavaNextConfig",
        "LlavaNextProcessor",
    ],
    "models.longformer": [
        "LongformerConfig",
        "LongformerTokenizer",
    ],
    "models.longt5": ["LongT5Config"],
    "models.luke": [
        "LukeConfig",
        "LukeTokenizer",
    ],
    "models.lxmert": [
        "LxmertConfig",
        "LxmertTokenizer",
    ],
    "models.m2m_100": ["M2M100Config"],
    "models.mamba": ["MambaConfig"],
    "models.marian": ["MarianConfig"],
    "models.markuplm": [
        "MarkupLMConfig",
        "MarkupLMFeatureExtractor",
        "MarkupLMProcessor",
        "MarkupLMTokenizer",
    ],
    "models.mask2former": ["Mask2FormerConfig"],
    "models.maskformer": [
        "MaskFormerConfig",
        "MaskFormerSwinConfig",
    ],
    "models.mbart": ["MBartConfig"],
    "models.mbart50": [],
    "models.mega": ["MegaConfig"],
    "models.megatron_bert": ["MegatronBertConfig"],
    "models.megatron_gpt2": [],
    "models.mgp_str": [
        "MgpstrConfig",
        "MgpstrProcessor",
        "MgpstrTokenizer",
    ],
    "models.mistral": ["MistralConfig"],
    "models.mixtral": ["MixtralConfig"],
    "models.mluke": [],
    "models.mobilebert": [
        "MobileBertConfig",
        "MobileBertTokenizer",
    ],
    "models.mobilenet_v1": ["MobileNetV1Config"],
    "models.mobilenet_v2": ["MobileNetV2Config"],
    "models.mobilevit": ["MobileViTConfig"],
    "models.mobilevitv2": ["MobileViTV2Config"],
    "models.mpnet": [
        "MPNetConfig",
        "MPNetTokenizer",
    ],
    "models.mpt": ["MptConfig"],
    "models.mra": ["MraConfig"],
    "models.mt5": ["MT5Config"],
    "models.musicgen": [
        "MusicgenConfig",
        "MusicgenDecoderConfig",
    ],
    "models.musicgen_melody": [
        "MusicgenMelodyConfig",
        "MusicgenMelodyDecoderConfig",
    ],
    "models.mvp": ["MvpConfig", "MvpTokenizer"],
    "models.nat": ["NatConfig"],
    "models.nezha": ["NezhaConfig"],
    "models.nllb": [],
    "models.nllb_moe": ["NllbMoeConfig"],
    "models.nougat": ["NougatProcessor"],
    "models.nystromformer": ["NystromformerConfig"],
    "models.olmo": ["OlmoConfig"],
    "models.oneformer": [
        "OneFormerConfig",
        "OneFormerProcessor",
    ],
    "models.openai": [
        "OpenAIGPTConfig",
        "OpenAIGPTTokenizer",
    ],
    "models.opt": ["OPTConfig"],
    "models.owlv2": [
        "Owlv2Config",
        "Owlv2Processor",
        "Owlv2TextConfig",
        "Owlv2VisionConfig",
    ],
    "models.owlvit": [
        "OwlViTConfig",
        "OwlViTProcessor",
        "OwlViTTextConfig",
        "OwlViTVisionConfig",
    ],
    "models.paligemma": ["PaliGemmaConfig"],
    "models.patchtsmixer": ["PatchTSMixerConfig"],
    "models.patchtst": ["PatchTSTConfig"],
    "models.pegasus": [
        "PegasusConfig",
        "PegasusTokenizer",
    ],
    "models.pegasus_x": ["PegasusXConfig"],
    "models.perceiver": [
        "PerceiverConfig",
        "PerceiverTokenizer",
    ],
    "models.persimmon": ["PersimmonConfig"],
    "models.phi": ["PhiConfig"],
    "models.phi3": ["Phi3Config"],
    "models.phobert": ["PhobertTokenizer"],
    "models.pix2struct": [
        "Pix2StructConfig",
        "Pix2StructProcessor",
        "Pix2StructTextConfig",
        "Pix2StructVisionConfig",
    ],
    "models.plbart": ["PLBartConfig"],
    "models.poolformer": ["PoolFormerConfig"],
    "models.pop2piano": ["Pop2PianoConfig"],
    "models.prophetnet": [
        "ProphetNetConfig",
        "ProphetNetTokenizer",
    ],
    "models.pvt": ["PvtConfig"],
    "models.pvt_v2": ["PvtV2Config"],
    "models.qdqbert": ["QDQBertConfig"],
    "models.qwen2": [
        "Qwen2Config",
        "Qwen2Tokenizer",
    ],
    "models.qwen2_moe": ["Qwen2MoeConfig"],
    "models.rag": ["RagConfig", "RagRetriever", "RagTokenizer"],
    "models.realm": [
        "RealmConfig",
        "RealmTokenizer",
    ],
    "models.recurrent_gemma": ["RecurrentGemmaConfig"],
    "models.reformer": ["ReformerConfig"],
    "models.regnet": ["RegNetConfig"],
    "models.rembert": ["RemBertConfig"],
    "models.resnet": ["ResNetConfig"],
    "models.roberta": [
        "RobertaConfig",
        "RobertaTokenizer",
    ],
    "models.roberta_prelayernorm": ["RobertaPreLayerNormConfig"],
    "models.roc_bert": [
        "RoCBertConfig",
        "RoCBertTokenizer",
    ],
    "models.roformer": [
        "RoFormerConfig",
        "RoFormerTokenizer",
    ],
    "models.rwkv": ["RwkvConfig"],
    "models.sam": [
        "SamConfig",
        "SamMaskDecoderConfig",
        "SamProcessor",
        "SamPromptEncoderConfig",
        "SamVisionConfig",
    ],
    "models.seamless_m4t": [
        "SeamlessM4TConfig",
        "SeamlessM4TFeatureExtractor",
        "SeamlessM4TProcessor",
    ],
    "models.seamless_m4t_v2": ["SeamlessM4Tv2Config"],
    "models.segformer": ["SegformerConfig"],
    "models.seggpt": ["SegGptConfig"],
    "models.sew": ["SEWConfig"],
    "models.sew_d": ["SEWDConfig"],
    "models.siglip": [
        "SiglipConfig",
        "SiglipProcessor",
        "SiglipTextConfig",
        "SiglipVisionConfig",
    ],
    "models.speech_encoder_decoder": ["SpeechEncoderDecoderConfig"],
    "models.speech_to_text": [
        "Speech2TextConfig",
        "Speech2TextFeatureExtractor",
        "Speech2TextProcessor",
    ],
    "models.speech_to_text_2": [
        "Speech2Text2Config",
        "Speech2Text2Processor",
        "Speech2Text2Tokenizer",
    ],
    "models.speecht5": [
        "SpeechT5Config",
        "SpeechT5FeatureExtractor",
        "SpeechT5HifiGanConfig",
        "SpeechT5Processor",
    ],
    "models.splinter": [
        "SplinterConfig",
        "SplinterTokenizer",
    ],
    "models.squeezebert": [
        "SqueezeBertConfig",
        "SqueezeBertTokenizer",
    ],
    "models.stablelm": ["StableLmConfig"],
    "models.starcoder2": ["Starcoder2Config"],
    "models.superpoint": ["SuperPointConfig"],
    "models.swiftformer": ["SwiftFormerConfig"],
    "models.swin": ["SwinConfig"],
    "models.swin2sr": ["Swin2SRConfig"],
    "models.swinv2": ["Swinv2Config"],
    "models.switch_transformers": ["SwitchTransformersConfig"],
    "models.t5": ["T5Config"],
    "models.table_transformer": ["TableTransformerConfig"],
    "models.tapas": [
        "TapasConfig",
        "TapasTokenizer",
    ],
    "models.time_series_transformer": ["TimeSeriesTransformerConfig"],
    "models.timesformer": ["TimesformerConfig"],
    "models.timm_backbone": ["TimmBackboneConfig"],
    "models.trocr": [
        "TrOCRConfig",
        "TrOCRProcessor",
    ],
    "models.tvlt": [
        "TvltConfig",
        "TvltFeatureExtractor",
        "TvltProcessor",
    ],
    "models.tvp": [
        "TvpConfig",
        "TvpProcessor",
    ],
    "models.udop": [
        "UdopConfig",
        "UdopProcessor",
    ],
    "models.umt5": ["UMT5Config"],
    "models.unispeech": ["UniSpeechConfig"],
    "models.unispeech_sat": ["UniSpeechSatConfig"],
    "models.univnet": [
        "UnivNetConfig",
        "UnivNetFeatureExtractor",
    ],
    "models.upernet": ["UperNetConfig"],
    "models.video_llava": ["VideoLlavaConfig"],
    "models.videomae": ["VideoMAEConfig"],
    "models.vilt": [
        "ViltConfig",
        "ViltFeatureExtractor",
        "ViltImageProcessor",
        "ViltProcessor",
    ],
    "models.vipllava": ["VipLlavaConfig"],
    "models.vision_encoder_decoder": ["VisionEncoderDecoderConfig"],
    "models.vision_text_dual_encoder": [
        "VisionTextDualEncoderConfig",
        "VisionTextDualEncoderProcessor",
    ],
    "models.visual_bert": ["VisualBertConfig"],
    "models.vit": ["ViTConfig"],
    "models.vit_hybrid": ["ViTHybridConfig"],
    "models.vit_mae": ["ViTMAEConfig"],
    "models.vit_msn": ["ViTMSNConfig"],
    "models.vitdet": ["VitDetConfig"],
    "models.vitmatte": ["VitMatteConfig"],
    "models.vits": [
        "VitsConfig",
        "VitsTokenizer",
    ],
    "models.vivit": ["VivitConfig"],
    "models.wav2vec2": [
        "Wav2Vec2Config",
        "Wav2Vec2CTCTokenizer",
        "Wav2Vec2FeatureExtractor",
        "Wav2Vec2Processor",
        "Wav2Vec2Tokenizer",
    ],
    "models.wav2vec2_bert": [
        "Wav2Vec2BertConfig",
        "Wav2Vec2BertProcessor",
    ],
    "models.wav2vec2_conformer": ["Wav2Vec2ConformerConfig"],
    "models.wav2vec2_phoneme": ["Wav2Vec2PhonemeCTCTokenizer"],
    "models.wav2vec2_with_lm": ["Wav2Vec2ProcessorWithLM"],
    "models.wavlm": ["WavLMConfig"],
    "models.whisper": [
        "WhisperConfig",
        "WhisperFeatureExtractor",
        "WhisperProcessor",
        "WhisperTokenizer",
    ],
    "models.x_clip": [
        "XCLIPConfig",
        "XCLIPProcessor",
        "XCLIPTextConfig",
        "XCLIPVisionConfig",
    ],
    "models.xglm": ["XGLMConfig"],
    "models.xlm": ["XLMConfig", "XLMTokenizer"],
    "models.xlm_prophetnet": ["XLMProphetNetConfig"],
    "models.xlm_roberta": ["XLMRobertaConfig"],
    "models.xlm_roberta_xl": ["XLMRobertaXLConfig"],
    "models.xlnet": ["XLNetConfig"],
    "models.xmod": ["XmodConfig"],
    "models.yolos": ["YolosConfig"],
    "models.yoso": ["YosoConfig"],
    "onnx": [],
    "pipelines": [
        "AudioClassificationPipeline",
        "AutomaticSpeechRecognitionPipeline",
        "Conversation",
        "ConversationalPipeline",
        "CsvPipelineDataFormat",
        "DepthEstimationPipeline",
        "DocumentQuestionAnsweringPipeline",
        "FeatureExtractionPipeline",
        "FillMaskPipeline",
        "ImageClassificationPipeline",
        "ImageFeatureExtractionPipeline",
        "ImageSegmentationPipeline",
        "ImageToImagePipeline",
        "ImageToTextPipeline",
        "JsonPipelineDataFormat",
        "MaskGenerationPipeline",
        "NerPipeline",
        "ObjectDetectionPipeline",
        "PipedPipelineDataFormat",
        "Pipeline",
        "PipelineDataFormat",
        "QuestionAnsweringPipeline",
        "SummarizationPipeline",
        "TableQuestionAnsweringPipeline",
        "Text2TextGenerationPipeline",
        "TextClassificationPipeline",
        "TextGenerationPipeline",
        "TextToAudioPipeline",
        "TokenClassificationPipeline",
        "TranslationPipeline",
        "VideoClassificationPipeline",
        "VisualQuestionAnsweringPipeline",
        "ZeroShotAudioClassificationPipeline",
        "ZeroShotClassificationPipeline",
        "ZeroShotImageClassificationPipeline",
        "ZeroShotObjectDetectionPipeline",
        "pipeline",
    ],
    "processing_utils": ["ProcessorMixin"],
    "quantizers": [],
    "testing_utils": [],
    "tokenization_utils": ["PreTrainedTokenizer"],
    "tokenization_utils_base": [
        "AddedToken",
        "BatchEncoding",
        "CharSpan",
        "PreTrainedTokenizerBase",
        "SpecialTokensMixin",
        "TokenSpan",
    ],
    "trainer_callback": [
        "DefaultFlowCallback",
        "EarlyStoppingCallback",
        "PrinterCallback",
        "ProgressCallback",
        "TrainerCallback",
        "TrainerControl",
        "TrainerState",
    ],
    "trainer_utils": [
        "EvalPrediction",
        "IntervalStrategy",
        "SchedulerType",
        "enable_full_determinism",
        "set_seed",
    ],
    "training_args": ["TrainingArguments"],
    "training_args_seq2seq": ["Seq2SeqTrainingArguments"],
    "training_args_tf": ["TFTrainingArguments"],
    "utils": [
        "CONFIG_NAME",
        "MODEL_CARD_NAME",
        "PYTORCH_PRETRAINED_BERT_CACHE",
        "PYTORCH_TRANSFORMERS_CACHE",
        "SPIECE_UNDERLINE",
        "TF2_WEIGHTS_NAME",
        "TF_WEIGHTS_NAME",
        "TRANSFORMERS_CACHE",
        "WEIGHTS_NAME",
        "TensorType",
        "add_end_docstrings",
        "add_start_docstrings",
        "is_apex_available",
        "is_av_available",
        "is_bitsandbytes_available",
        "is_datasets_available",
        "is_decord_available",
        "is_faiss_available",
        "is_flax_available",
        "is_keras_nlp_available",
        "is_phonemizer_available",
        "is_psutil_available",
        "is_py3nvml_available",
        "is_pyctcdecode_available",
        "is_sacremoses_available",
        "is_safetensors_available",
        "is_scipy_available",
        "is_sentencepiece_available",
        "is_sklearn_available",
        "is_speech_available",
        "is_tensorflow_text_available",
        "is_tf_available",
        "is_timm_available",
        "is_tokenizers_available",
        "is_torch_available",
        "is_torch_mlu_available",
        "is_torch_neuroncore_available",
        "is_torch_npu_available",
        "is_torch_tpu_available",
        "is_torchvision_available",
        "is_torch_xla_available",
        "is_torch_xpu_available",
        "is_vision_available",
        "logging",
    ],
    "utils.quantization_config": [
        "AqlmConfig",
        "AwqConfig",
        "BitsAndBytesConfig",
        "EetqConfig",
        "GPTQConfig",
        "HqqConfig",
        "QuantoConfig",
    ],
}

# sentencepiece-backed objects
try:
    if not is_sentencepiece_available():
        raise OptionalDependencyNotAvailable()
except OptionalDependencyNotAvailable:
    from .utils import dummy_sentencepiece_objects

    _import_structure["utils.dummy_sentencepiece_objects"] = [
        name for name in dir(dummy_sentencepiece_objects) if not name.startswith("_")
    ]
else:
    _import_structure["models.albert"].append("AlbertTokenizer")
    _import_structure["models.barthez"].append("BarthezTokenizer")
    _import_structure["models.bartpho"].append("BartphoTokenizer")
    _import_structure["models.bert_generation"].append("BertGenerationTokenizer")
    _import_structure["models.big_bird"].append("BigBirdTokenizer")
    _import_structure["models.camembert"].append("CamembertTokenizer")
    _import_structure["models.code_llama"].append("CodeLlamaTokenizer")
    _import_structure["models.cpm"].append("CpmTokenizer")
    _import_structure["models.deberta_v2"].append("DebertaV2Tokenizer")
    _import_structure["models.ernie_m"].append("ErnieMTokenizer")
    _import_structure["models.fnet"].append("FNetTokenizer")
    _import_structure["models.gemma"].append("GemmaTokenizer")
    _import_structure["models.gpt_sw3"].append("GPTSw3Tokenizer")
    _import_structure["models.layoutxlm"].append("LayoutXLMTokenizer")
    _import_structure["models.llama"].append("LlamaTokenizer")
    _import_structure["models.m2m_100"].append("M2M100Tokenizer")
    _import_structure["models.marian"].append("MarianTokenizer")
    _import_structure["models.mbart"].append("MBartTokenizer")
    _import_structure["models.mbart50"].append("MBart50Tokenizer")
    _import_structure["models.mluke"].append("MLukeTokenizer")
    _import_structure["models.mt5"].append("MT5Tokenizer")
    _import_structure["models.nllb"].append("NllbTokenizer")
    _import_structure["models.pegasus"].append("PegasusTokenizer")
    _import_structure["models.plbart"].append("PLBartTokenizer")
    _import_structure["models.reformer"].append("ReformerTokenizer")
    _import_structure["models.rembert"].append("RemBertTokenizer")
    _import_structure["models.seamless_m4t"].append("SeamlessM4TTokenizer")
    _import_structure["models.siglip"].append("SiglipTokenizer")
    _import_structure["models.speech_to_text"].append("Speech2TextTokenizer")
    _import_structure["models.speecht5"].append("SpeechT5Tokenizer")
    _import_structure["models.t5"].append("T5Tokenizer")
    _import_structure["models.udop"].append("UdopTokenizer")
    _import_structure["models.xglm"].append("XGLMTokenizer")
    _import_structure["models.xlm_prophetnet"].append("XLMProphetNetTokenizer")
    _import_structure["models.xlm_roberta"].append("XLMRobertaTokenizer")
    _import_structure["models.xlnet"].append("XLNetTokenizer")

# tokenizers-backed objects
try:
    if not is_tokenizers_available():
        raise OptionalDependencyNotAvailable()
except OptionalDependencyNotAvailable:
    from .utils import dummy_tokenizers_objects

    _import_structure["utils.dummy_tokenizers_objects"] = [
        name for name in dir(dummy_tokenizers_objects) if not name.startswith("_")
    ]
else:
    # Fast tokenizers structure
    _import_structure["models.albert"].append("AlbertTokenizerFast")
    _import_structure["models.bart"].append("BartTokenizerFast")
    _import_structure["models.barthez"].append("BarthezTokenizerFast")
    _import_structure["models.bert"].append("BertTokenizerFast")
    _import_structure["models.big_bird"].append("BigBirdTokenizerFast")
    _import_structure["models.blenderbot"].append("BlenderbotTokenizerFast")
    _import_structure["models.blenderbot_small"].append("BlenderbotSmallTokenizerFast")
    _import_structure["models.bloom"].append("BloomTokenizerFast")
    _import_structure["models.camembert"].append("CamembertTokenizerFast")
    _import_structure["models.clip"].append("CLIPTokenizerFast")
    _import_structure["models.code_llama"].append("CodeLlamaTokenizerFast")
    _import_structure["models.codegen"].append("CodeGenTokenizerFast")
    _import_structure["models.cohere"].append("CohereTokenizerFast")
    _import_structure["models.convbert"].append("ConvBertTokenizerFast")
    _import_structure["models.cpm"].append("CpmTokenizerFast")
    _import_structure["models.deberta"].append("DebertaTokenizerFast")
    _import_structure["models.deberta_v2"].append("DebertaV2TokenizerFast")
    _import_structure["models.deprecated.retribert"].append("RetriBertTokenizerFast")
    _import_structure["models.distilbert"].append("DistilBertTokenizerFast")
    _import_structure["models.dpr"].extend(
        [
            "DPRContextEncoderTokenizerFast",
            "DPRQuestionEncoderTokenizerFast",
            "DPRReaderTokenizerFast",
        ]
    )
    _import_structure["models.electra"].append("ElectraTokenizerFast")
    _import_structure["models.fnet"].append("FNetTokenizerFast")
    _import_structure["models.funnel"].append("FunnelTokenizerFast")
    _import_structure["models.gemma"].append("GemmaTokenizerFast")
    _import_structure["models.gpt2"].append("GPT2TokenizerFast")
    _import_structure["models.gpt_neox"].append("GPTNeoXTokenizerFast")
    _import_structure["models.gpt_neox_japanese"].append("GPTNeoXJapaneseTokenizer")
    _import_structure["models.herbert"].append("HerbertTokenizerFast")
    _import_structure["models.layoutlm"].append("LayoutLMTokenizerFast")
    _import_structure["models.layoutlmv2"].append("LayoutLMv2TokenizerFast")
    _import_structure["models.layoutlmv3"].append("LayoutLMv3TokenizerFast")
    _import_structure["models.layoutxlm"].append("LayoutXLMTokenizerFast")
    _import_structure["models.led"].append("LEDTokenizerFast")
    _import_structure["models.llama"].append("LlamaTokenizerFast")
    _import_structure["models.longformer"].append("LongformerTokenizerFast")
    _import_structure["models.lxmert"].append("LxmertTokenizerFast")
    _import_structure["models.markuplm"].append("MarkupLMTokenizerFast")
    _import_structure["models.mbart"].append("MBartTokenizerFast")
    _import_structure["models.mbart50"].append("MBart50TokenizerFast")
    _import_structure["models.mobilebert"].append("MobileBertTokenizerFast")
    _import_structure["models.mpnet"].append("MPNetTokenizerFast")
    _import_structure["models.mt5"].append("MT5TokenizerFast")
    _import_structure["models.mvp"].append("MvpTokenizerFast")
    _import_structure["models.nllb"].append("NllbTokenizerFast")
    _import_structure["models.nougat"].append("NougatTokenizerFast")
    _import_structure["models.openai"].append("OpenAIGPTTokenizerFast")
    _import_structure["models.pegasus"].append("PegasusTokenizerFast")
    _import_structure["models.qwen2"].append("Qwen2TokenizerFast")
    _import_structure["models.realm"].append("RealmTokenizerFast")
    _import_structure["models.reformer"].append("ReformerTokenizerFast")
    _import_structure["models.rembert"].append("RemBertTokenizerFast")
    _import_structure["models.roberta"].append("RobertaTokenizerFast")
    _import_structure["models.roformer"].append("RoFormerTokenizerFast")
    _import_structure["models.seamless_m4t"].append("SeamlessM4TTokenizerFast")
    _import_structure["models.splinter"].append("SplinterTokenizerFast")
    _import_structure["models.squeezebert"].append("SqueezeBertTokenizerFast")
    _import_structure["models.t5"].append("T5TokenizerFast")
    _import_structure["models.udop"].append("UdopTokenizerFast")
    _import_structure["models.whisper"].append("WhisperTokenizerFast")
    _import_structure["models.xglm"].append("XGLMTokenizerFast")
    _import_structure["models.xlm_roberta"].append("XLMRobertaTokenizerFast")
    _import_structure["models.xlnet"].append("XLNetTokenizerFast")
    _import_structure["tokenization_utils_fast"] = ["PreTrainedTokenizerFast"]


try:
    if not (is_sentencepiece_available() and is_tokenizers_available()):
        raise OptionalDependencyNotAvailable()
except OptionalDependencyNotAvailable:
    from .utils import dummy_sentencepiece_and_tokenizers_objects

    _import_structure["utils.dummy_sentencepiece_and_tokenizers_objects"] = [
        name for name in dir(dummy_sentencepiece_and_tokenizers_objects) if not name.startswith("_")
    ]
else:
    _import_structure["convert_slow_tokenizer"] = [
        "SLOW_TO_FAST_CONVERTERS",
        "convert_slow_tokenizer",
    ]

# Tensorflow-text-specific objects
try:
    if not is_tensorflow_text_available():
        raise OptionalDependencyNotAvailable()
except OptionalDependencyNotAvailable:
    from .utils import dummy_tensorflow_text_objects

    _import_structure["utils.dummy_tensorflow_text_objects"] = [
        name for name in dir(dummy_tensorflow_text_objects) if not name.startswith("_")
    ]
else:
    _import_structure["models.bert"].append("TFBertTokenizer")

# keras-nlp-specific objects
try:
    if not is_keras_nlp_available():
        raise OptionalDependencyNotAvailable()
except OptionalDependencyNotAvailable:
    from .utils import dummy_keras_nlp_objects

    _import_structure["utils.dummy_keras_nlp_objects"] = [
        name for name in dir(dummy_keras_nlp_objects) if not name.startswith("_")
    ]
else:
    _import_structure["models.gpt2"].append("TFGPT2Tokenizer")

# Vision-specific objects
try:
    if not is_vision_available():
        raise OptionalDependencyNotAvailable()
except OptionalDependencyNotAvailable:
    from .utils import dummy_vision_objects

    _import_structure["utils.dummy_vision_objects"] = [
        name for name in dir(dummy_vision_objects) if not name.startswith("_")
    ]
else:
    _import_structure["image_processing_utils"] = ["ImageProcessingMixin"]
    _import_structure["image_utils"] = ["ImageFeatureExtractionMixin"]
    _import_structure["models.beit"].extend(["BeitFeatureExtractor", "BeitImageProcessor"])
    _import_structure["models.bit"].extend(["BitImageProcessor"])
    _import_structure["models.blip"].extend(["BlipImageProcessor"])
    _import_structure["models.bridgetower"].append("BridgeTowerImageProcessor")
    _import_structure["models.chinese_clip"].extend(["ChineseCLIPFeatureExtractor", "ChineseCLIPImageProcessor"])
    _import_structure["models.clip"].extend(["CLIPFeatureExtractor", "CLIPImageProcessor"])
    _import_structure["models.conditional_detr"].extend(
        ["ConditionalDetrFeatureExtractor", "ConditionalDetrImageProcessor"]
    )
    _import_structure["models.convnext"].extend(["ConvNextFeatureExtractor", "ConvNextImageProcessor"])
    _import_structure["models.deformable_detr"].extend(
        ["DeformableDetrFeatureExtractor", "DeformableDetrImageProcessor"]
    )
    _import_structure["models.deit"].extend(["DeiTFeatureExtractor", "DeiTImageProcessor"])
    _import_structure["models.deta"].append("DetaImageProcessor")
    _import_structure["models.detr"].extend(["DetrFeatureExtractor", "DetrImageProcessor"])
    _import_structure["models.donut"].extend(["DonutFeatureExtractor", "DonutImageProcessor"])
    _import_structure["models.dpt"].extend(["DPTFeatureExtractor", "DPTImageProcessor"])
    _import_structure["models.efficientformer"].append("EfficientFormerImageProcessor")
    _import_structure["models.efficientnet"].append("EfficientNetImageProcessor")
    _import_structure["models.flava"].extend(["FlavaFeatureExtractor", "FlavaImageProcessor", "FlavaProcessor"])
    _import_structure["models.fuyu"].extend(["FuyuImageProcessor", "FuyuProcessor"])
    _import_structure["models.glpn"].extend(["GLPNFeatureExtractor", "GLPNImageProcessor"])
    _import_structure["models.grounding_dino"].extend(["GroundingDinoImageProcessor"])
    _import_structure["models.idefics"].extend(["IdeficsImageProcessor"])
    _import_structure["models.idefics2"].extend(["Idefics2ImageProcessor"])
    _import_structure["models.imagegpt"].extend(["ImageGPTFeatureExtractor", "ImageGPTImageProcessor"])
    _import_structure["models.layoutlmv2"].extend(["LayoutLMv2FeatureExtractor", "LayoutLMv2ImageProcessor"])
    _import_structure["models.layoutlmv3"].extend(["LayoutLMv3FeatureExtractor", "LayoutLMv3ImageProcessor"])
    _import_structure["models.levit"].extend(["LevitFeatureExtractor", "LevitImageProcessor"])
    _import_structure["models.llava_next"].append("LlavaNextImageProcessor")
    _import_structure["models.mask2former"].append("Mask2FormerImageProcessor")
    _import_structure["models.maskformer"].extend(["MaskFormerFeatureExtractor", "MaskFormerImageProcessor"])
    _import_structure["models.mobilenet_v1"].extend(["MobileNetV1FeatureExtractor", "MobileNetV1ImageProcessor"])
    _import_structure["models.mobilenet_v2"].extend(["MobileNetV2FeatureExtractor", "MobileNetV2ImageProcessor"])
    _import_structure["models.mobilevit"].extend(["MobileViTFeatureExtractor", "MobileViTImageProcessor"])
    _import_structure["models.nougat"].append("NougatImageProcessor")
    _import_structure["models.oneformer"].extend(["OneFormerImageProcessor"])
    _import_structure["models.owlv2"].append("Owlv2ImageProcessor")
    _import_structure["models.owlvit"].extend(["OwlViTFeatureExtractor", "OwlViTImageProcessor"])
    _import_structure["models.perceiver"].extend(["PerceiverFeatureExtractor", "PerceiverImageProcessor"])
    _import_structure["models.pix2struct"].extend(["Pix2StructImageProcessor"])
    _import_structure["models.poolformer"].extend(["PoolFormerFeatureExtractor", "PoolFormerImageProcessor"])
    _import_structure["models.pvt"].extend(["PvtImageProcessor"])
    _import_structure["models.sam"].extend(["SamImageProcessor"])
    _import_structure["models.segformer"].extend(["SegformerFeatureExtractor", "SegformerImageProcessor"])
    _import_structure["models.seggpt"].extend(["SegGptImageProcessor"])
    _import_structure["models.siglip"].append("SiglipImageProcessor")
    _import_structure["models.superpoint"].extend(["SuperPointImageProcessor"])
    _import_structure["models.swin2sr"].append("Swin2SRImageProcessor")
    _import_structure["models.tvlt"].append("TvltImageProcessor")
    _import_structure["models.tvp"].append("TvpImageProcessor")
    _import_structure["models.video_llava"].append("VideoLlavaImageProcessor")
    _import_structure["models.videomae"].extend(["VideoMAEFeatureExtractor", "VideoMAEImageProcessor"])
    _import_structure["models.vilt"].extend(["ViltFeatureExtractor", "ViltImageProcessor", "ViltProcessor"])
    _import_structure["models.vit"].extend(["ViTFeatureExtractor", "ViTImageProcessor"])
    _import_structure["models.vit_hybrid"].extend(["ViTHybridImageProcessor"])
    _import_structure["models.vitmatte"].append("VitMatteImageProcessor")
    _import_structure["models.vivit"].append("VivitImageProcessor")
    _import_structure["models.yolos"].extend(["YolosFeatureExtractor", "YolosImageProcessor"])


# PyTorch-backed objects
try:
    if not is_torch_available():
        raise OptionalDependencyNotAvailable()
except OptionalDependencyNotAvailable:
    from .utils import dummy_pt_objects

    _import_structure["utils.dummy_pt_objects"] = [name for name in dir(dummy_pt_objects) if not name.startswith("_")]
else:
    _import_structure["activations"] = []
    _import_structure["benchmark.benchmark"] = ["PyTorchBenchmark"]
    _import_structure["benchmark.benchmark_args"] = ["PyTorchBenchmarkArguments"]
    _import_structure["cache_utils"] = [
        "Cache",
        "CacheConfig",
        "DynamicCache",
        "HQQQuantizedCache",
        "QuantizedCache",
        "QuantizedCacheConfig",
        "QuantoQuantizedCache",
        "SinkCache",
        "StaticCache",
    ]
    _import_structure["data.datasets"] = [
        "GlueDataset",
        "GlueDataTrainingArguments",
        "LineByLineTextDataset",
        "LineByLineWithRefDataset",
        "LineByLineWithSOPTextDataset",
        "SquadDataset",
        "SquadDataTrainingArguments",
        "TextDataset",
        "TextDatasetForNextSentencePrediction",
    ]
    _import_structure["generation"].extend(
        [
            "AlternatingCodebooksLogitsProcessor",
            "BeamScorer",
            "BeamSearchScorer",
            "ClassifierFreeGuidanceLogitsProcessor",
            "ConstrainedBeamSearchScorer",
            "Constraint",
            "ConstraintListState",
            "DisjunctiveConstraint",
            "EncoderNoRepeatNGramLogitsProcessor",
            "EncoderRepetitionPenaltyLogitsProcessor",
            "EosTokenCriteria",
            "EpsilonLogitsWarper",
            "EtaLogitsWarper",
            "ExponentialDecayLengthPenalty",
            "ForcedBOSTokenLogitsProcessor",
            "ForcedEOSTokenLogitsProcessor",
            "ForceTokensLogitsProcessor",
            "GenerationMixin",
            "HammingDiversityLogitsProcessor",
            "InfNanRemoveLogitsProcessor",
            "LogitNormalization",
            "LogitsProcessor",
            "LogitsProcessorList",
            "LogitsWarper",
            "MaxLengthCriteria",
            "MaxTimeCriteria",
            "MinLengthLogitsProcessor",
            "MinNewTokensLengthLogitsProcessor",
            "MinPLogitsWarper",
            "NoBadWordsLogitsProcessor",
            "NoRepeatNGramLogitsProcessor",
            "PhrasalConstraint",
            "PrefixConstrainedLogitsProcessor",
            "RepetitionPenaltyLogitsProcessor",
            "SequenceBiasLogitsProcessor",
            "StoppingCriteria",
            "StoppingCriteriaList",
            "StopStringCriteria",
            "SuppressTokensAtBeginLogitsProcessor",
            "SuppressTokensLogitsProcessor",
            "TemperatureLogitsWarper",
            "TopKLogitsWarper",
            "TopPLogitsWarper",
            "TypicalLogitsWarper",
            "UnbatchedClassifierFreeGuidanceLogitsProcessor",
            "WatermarkDetector",
            "WatermarkLogitsProcessor",
            "WhisperTimeStampLogitsProcessor",
        ]
    )
    _import_structure["modeling_outputs"] = []
    _import_structure["modeling_utils"] = ["PreTrainedModel"]

    # PyTorch models structure

    _import_structure["models.albert"].extend(
        [
            "AlbertForMaskedLM",
            "AlbertForMultipleChoice",
            "AlbertForPreTraining",
            "AlbertForQuestionAnswering",
            "AlbertForSequenceClassification",
            "AlbertForTokenClassification",
            "AlbertModel",
            "AlbertPreTrainedModel",
            "load_tf_weights_in_albert",
        ]
    )

    _import_structure["models.align"].extend(
        [
            "AlignModel",
            "AlignPreTrainedModel",
            "AlignTextModel",
            "AlignVisionModel",
        ]
    )

    _import_structure["models.altclip"].extend(
        [
            "AltCLIPModel",
            "AltCLIPPreTrainedModel",
            "AltCLIPTextModel",
            "AltCLIPVisionModel",
        ]
    )
    _import_structure["models.audio_spectrogram_transformer"].extend(
        [
            "ASTForAudioClassification",
            "ASTModel",
            "ASTPreTrainedModel",
        ]
    )
    _import_structure["models.auto"].extend(
        [
            "MODEL_FOR_AUDIO_CLASSIFICATION_MAPPING",
            "MODEL_FOR_AUDIO_FRAME_CLASSIFICATION_MAPPING",
            "MODEL_FOR_AUDIO_XVECTOR_MAPPING",
            "MODEL_FOR_BACKBONE_MAPPING",
            "MODEL_FOR_CAUSAL_IMAGE_MODELING_MAPPING",
            "MODEL_FOR_CAUSAL_LM_MAPPING",
            "MODEL_FOR_CTC_MAPPING",
            "MODEL_FOR_DEPTH_ESTIMATION_MAPPING",
            "MODEL_FOR_DOCUMENT_QUESTION_ANSWERING_MAPPING",
            "MODEL_FOR_IMAGE_CLASSIFICATION_MAPPING",
            "MODEL_FOR_IMAGE_MAPPING",
            "MODEL_FOR_IMAGE_SEGMENTATION_MAPPING",
            "MODEL_FOR_IMAGE_TO_IMAGE_MAPPING",
            "MODEL_FOR_INSTANCE_SEGMENTATION_MAPPING",
            "MODEL_FOR_KEYPOINT_DETECTION_MAPPING",
            "MODEL_FOR_MASKED_IMAGE_MODELING_MAPPING",
            "MODEL_FOR_MASKED_LM_MAPPING",
            "MODEL_FOR_MASK_GENERATION_MAPPING",
            "MODEL_FOR_MULTIPLE_CHOICE_MAPPING",
            "MODEL_FOR_NEXT_SENTENCE_PREDICTION_MAPPING",
            "MODEL_FOR_OBJECT_DETECTION_MAPPING",
            "MODEL_FOR_PRETRAINING_MAPPING",
            "MODEL_FOR_QUESTION_ANSWERING_MAPPING",
            "MODEL_FOR_SEMANTIC_SEGMENTATION_MAPPING",
            "MODEL_FOR_SEQ_TO_SEQ_CAUSAL_LM_MAPPING",
            "MODEL_FOR_SEQUENCE_CLASSIFICATION_MAPPING",
            "MODEL_FOR_SPEECH_SEQ_2_SEQ_MAPPING",
            "MODEL_FOR_TABLE_QUESTION_ANSWERING_MAPPING",
            "MODEL_FOR_TEXT_ENCODING_MAPPING",
            "MODEL_FOR_TEXT_TO_SPECTROGRAM_MAPPING",
            "MODEL_FOR_TEXT_TO_WAVEFORM_MAPPING",
            "MODEL_FOR_TIME_SERIES_CLASSIFICATION_MAPPING",
            "MODEL_FOR_TIME_SERIES_REGRESSION_MAPPING",
            "MODEL_FOR_TOKEN_CLASSIFICATION_MAPPING",
            "MODEL_FOR_UNIVERSAL_SEGMENTATION_MAPPING",
            "MODEL_FOR_VIDEO_CLASSIFICATION_MAPPING",
            "MODEL_FOR_VISION_2_SEQ_MAPPING",
            "MODEL_FOR_VISUAL_QUESTION_ANSWERING_MAPPING",
            "MODEL_FOR_ZERO_SHOT_IMAGE_CLASSIFICATION_MAPPING",
            "MODEL_FOR_ZERO_SHOT_OBJECT_DETECTION_MAPPING",
            "MODEL_MAPPING",
            "MODEL_WITH_LM_HEAD_MAPPING",
            "AutoBackbone",
            "AutoModel",
            "AutoModelForAudioClassification",
            "AutoModelForAudioFrameClassification",
            "AutoModelForAudioXVector",
            "AutoModelForCausalLM",
            "AutoModelForCTC",
            "AutoModelForDepthEstimation",
            "AutoModelForDocumentQuestionAnswering",
            "AutoModelForImageClassification",
            "AutoModelForImageSegmentation",
            "AutoModelForImageToImage",
            "AutoModelForInstanceSegmentation",
            "AutoModelForKeypointDetection",
            "AutoModelForMaskedImageModeling",
            "AutoModelForMaskedLM",
            "AutoModelForMaskGeneration",
            "AutoModelForMultipleChoice",
            "AutoModelForNextSentencePrediction",
            "AutoModelForObjectDetection",
            "AutoModelForPreTraining",
            "AutoModelForQuestionAnswering",
            "AutoModelForSemanticSegmentation",
            "AutoModelForSeq2SeqLM",
            "AutoModelForSequenceClassification",
            "AutoModelForSpeechSeq2Seq",
            "AutoModelForTableQuestionAnswering",
            "AutoModelForTextEncoding",
            "AutoModelForTextToSpectrogram",
            "AutoModelForTextToWaveform",
            "AutoModelForTokenClassification",
            "AutoModelForUniversalSegmentation",
            "AutoModelForVideoClassification",
            "AutoModelForVision2Seq",
            "AutoModelForVisualQuestionAnswering",
            "AutoModelForZeroShotImageClassification",
            "AutoModelForZeroShotObjectDetection",
            "AutoModelWithLMHead",
        ]
    )
    _import_structure["models.autoformer"].extend(
        [
            "AutoformerForPrediction",
            "AutoformerModel",
            "AutoformerPreTrainedModel",
        ]
    )
    _import_structure["models.bark"].extend(
        [
            "BarkCausalModel",
            "BarkCoarseModel",
            "BarkFineModel",
            "BarkModel",
            "BarkPreTrainedModel",
            "BarkSemanticModel",
        ]
    )
    _import_structure["models.bart"].extend(
        [
            "BartForCausalLM",
            "BartForConditionalGeneration",
            "BartForQuestionAnswering",
            "BartForSequenceClassification",
            "BartModel",
            "BartPretrainedModel",
            "BartPreTrainedModel",
            "PretrainedBartModel",
        ]
    )
    _import_structure["models.beit"].extend(
        [
            "BeitBackbone",
            "BeitForImageClassification",
            "BeitForMaskedImageModeling",
            "BeitForSemanticSegmentation",
            "BeitModel",
            "BeitPreTrainedModel",
        ]
    )
    _import_structure["models.bert"].extend(
        [
            "BertForMaskedLM",
            "BertForMultipleChoice",
            "BertForNextSentencePrediction",
            "BertForPreTraining",
            "BertForQuestionAnswering",
            "BertForSequenceClassification",
            "BertForTokenClassification",
            "BertLayer",
            "BertLMHeadModel",
            "BertModel",
            "BertPreTrainedModel",
            "load_tf_weights_in_bert",
        ]
    )
    _import_structure["models.bert_generation"].extend(
        [
            "BertGenerationDecoder",
            "BertGenerationEncoder",
            "BertGenerationPreTrainedModel",
            "load_tf_weights_in_bert_generation",
        ]
    )
    _import_structure["models.big_bird"].extend(
        [
            "BigBirdForCausalLM",
            "BigBirdForMaskedLM",
            "BigBirdForMultipleChoice",
            "BigBirdForPreTraining",
            "BigBirdForQuestionAnswering",
            "BigBirdForSequenceClassification",
            "BigBirdForTokenClassification",
            "BigBirdLayer",
            "BigBirdModel",
            "BigBirdPreTrainedModel",
            "load_tf_weights_in_big_bird",
        ]
    )
    _import_structure["models.bigbird_pegasus"].extend(
        [
            "BigBirdPegasusForCausalLM",
            "BigBirdPegasusForConditionalGeneration",
            "BigBirdPegasusForQuestionAnswering",
            "BigBirdPegasusForSequenceClassification",
            "BigBirdPegasusModel",
            "BigBirdPegasusPreTrainedModel",
        ]
    )
    _import_structure["models.biogpt"].extend(
        [
            "BioGptForCausalLM",
            "BioGptForSequenceClassification",
            "BioGptForTokenClassification",
            "BioGptModel",
            "BioGptPreTrainedModel",
        ]
    )
    _import_structure["models.bit"].extend(
        [
            "BitBackbone",
            "BitForImageClassification",
            "BitModel",
            "BitPreTrainedModel",
        ]
    )
    _import_structure["models.blenderbot"].extend(
        [
            "BlenderbotForCausalLM",
            "BlenderbotForConditionalGeneration",
            "BlenderbotModel",
            "BlenderbotPreTrainedModel",
        ]
    )
    _import_structure["models.blenderbot_small"].extend(
        [
            "BlenderbotSmallForCausalLM",
            "BlenderbotSmallForConditionalGeneration",
            "BlenderbotSmallModel",
            "BlenderbotSmallPreTrainedModel",
        ]
    )
    _import_structure["models.blip"].extend(
        [
            "BlipForConditionalGeneration",
            "BlipForImageTextRetrieval",
            "BlipForQuestionAnswering",
            "BlipModel",
            "BlipPreTrainedModel",
            "BlipTextModel",
            "BlipVisionModel",
        ]
    )
    _import_structure["models.blip_2"].extend(
        [
            "Blip2ForConditionalGeneration",
            "Blip2Model",
            "Blip2PreTrainedModel",
            "Blip2QFormerModel",
            "Blip2VisionModel",
        ]
    )
    _import_structure["models.bloom"].extend(
        [
            "BloomForCausalLM",
            "BloomForQuestionAnswering",
            "BloomForSequenceClassification",
            "BloomForTokenClassification",
            "BloomModel",
            "BloomPreTrainedModel",
        ]
    )
    _import_structure["models.bridgetower"].extend(
        [
            "BridgeTowerForContrastiveLearning",
            "BridgeTowerForImageAndTextRetrieval",
            "BridgeTowerForMaskedLM",
            "BridgeTowerModel",
            "BridgeTowerPreTrainedModel",
        ]
    )
    _import_structure["models.bros"].extend(
        [
            "BrosForTokenClassification",
            "BrosModel",
            "BrosPreTrainedModel",
            "BrosProcessor",
            "BrosSpadeEEForTokenClassification",
            "BrosSpadeELForTokenClassification",
        ]
    )
    _import_structure["models.camembert"].extend(
        [
            "CamembertForCausalLM",
            "CamembertForMaskedLM",
            "CamembertForMultipleChoice",
            "CamembertForQuestionAnswering",
            "CamembertForSequenceClassification",
            "CamembertForTokenClassification",
            "CamembertModel",
            "CamembertPreTrainedModel",
        ]
    )
    _import_structure["models.canine"].extend(
        [
            "CanineForMultipleChoice",
            "CanineForQuestionAnswering",
            "CanineForSequenceClassification",
            "CanineForTokenClassification",
            "CanineLayer",
            "CanineModel",
            "CaninePreTrainedModel",
            "load_tf_weights_in_canine",
        ]
    )
    _import_structure["models.chinese_clip"].extend(
        [
            "ChineseCLIPModel",
            "ChineseCLIPPreTrainedModel",
            "ChineseCLIPTextModel",
            "ChineseCLIPVisionModel",
        ]
    )
    _import_structure["models.clap"].extend(
        [
            "ClapAudioModel",
            "ClapAudioModelWithProjection",
            "ClapFeatureExtractor",
            "ClapModel",
            "ClapPreTrainedModel",
            "ClapTextModel",
            "ClapTextModelWithProjection",
        ]
    )
    _import_structure["models.clip"].extend(
        [
            "CLIPForImageClassification",
            "CLIPModel",
            "CLIPPreTrainedModel",
            "CLIPTextModel",
            "CLIPTextModelWithProjection",
            "CLIPVisionModel",
            "CLIPVisionModelWithProjection",
        ]
    )
    _import_structure["models.clipseg"].extend(
        [
            "CLIPSegForImageSegmentation",
            "CLIPSegModel",
            "CLIPSegPreTrainedModel",
            "CLIPSegTextModel",
            "CLIPSegVisionModel",
        ]
    )
    _import_structure["models.clvp"].extend(
        [
            "ClvpDecoder",
            "ClvpEncoder",
            "ClvpForCausalLM",
            "ClvpModel",
            "ClvpModelForConditionalGeneration",
            "ClvpPreTrainedModel",
        ]
    )
    _import_structure["models.codegen"].extend(
        [
            "CodeGenForCausalLM",
            "CodeGenModel",
            "CodeGenPreTrainedModel",
        ]
    )
    _import_structure["models.cogvlm"].extend(
        [
            "CogvlmForCausalLM",
            "CogvlmModel",
            "CogvlmPreTrainedModel",
        ]
    )
    _import_structure["models.cohere"].extend(["CohereForCausalLM", "CohereModel", "CoherePreTrainedModel"])
    _import_structure["models.conditional_detr"].extend(
        [
            "ConditionalDetrForObjectDetection",
            "ConditionalDetrForSegmentation",
            "ConditionalDetrModel",
            "ConditionalDetrPreTrainedModel",
        ]
    )
    _import_structure["models.convbert"].extend(
        [
            "ConvBertForMaskedLM",
            "ConvBertForMultipleChoice",
            "ConvBertForQuestionAnswering",
            "ConvBertForSequenceClassification",
            "ConvBertForTokenClassification",
            "ConvBertLayer",
            "ConvBertModel",
            "ConvBertPreTrainedModel",
            "load_tf_weights_in_convbert",
        ]
    )
    _import_structure["models.convnext"].extend(
        [
            "ConvNextBackbone",
            "ConvNextForImageClassification",
            "ConvNextModel",
            "ConvNextPreTrainedModel",
        ]
    )
    _import_structure["models.convnextv2"].extend(
        [
            "ConvNextV2Backbone",
            "ConvNextV2ForImageClassification",
            "ConvNextV2Model",
            "ConvNextV2PreTrainedModel",
        ]
    )
    _import_structure["models.cpmant"].extend(
        [
            "CpmAntForCausalLM",
            "CpmAntModel",
            "CpmAntPreTrainedModel",
        ]
    )
    _import_structure["models.ctrl"].extend(
        [
            "CTRLForSequenceClassification",
            "CTRLLMHeadModel",
            "CTRLModel",
            "CTRLPreTrainedModel",
        ]
    )
    _import_structure["models.cvt"].extend(
        [
            "CvtForImageClassification",
            "CvtModel",
            "CvtPreTrainedModel",
        ]
    )
    _import_structure["models.data2vec"].extend(
        [
            "Data2VecAudioForAudioFrameClassification",
            "Data2VecAudioForCTC",
            "Data2VecAudioForSequenceClassification",
            "Data2VecAudioForXVector",
            "Data2VecAudioModel",
            "Data2VecAudioPreTrainedModel",
            "Data2VecTextForCausalLM",
            "Data2VecTextForMaskedLM",
            "Data2VecTextForMultipleChoice",
            "Data2VecTextForQuestionAnswering",
            "Data2VecTextForSequenceClassification",
            "Data2VecTextForTokenClassification",
            "Data2VecTextModel",
            "Data2VecTextPreTrainedModel",
            "Data2VecVisionForImageClassification",
            "Data2VecVisionForSemanticSegmentation",
            "Data2VecVisionModel",
            "Data2VecVisionPreTrainedModel",
        ]
    )
    _import_structure["models.dbrx"].extend(
        [
            "DbrxForCausalLM",
            "DbrxModel",
            "DbrxPreTrainedModel",
        ]
    )
    _import_structure["models.deberta"].extend(
        [
            "DebertaForMaskedLM",
            "DebertaForQuestionAnswering",
            "DebertaForSequenceClassification",
            "DebertaForTokenClassification",
            "DebertaModel",
            "DebertaPreTrainedModel",
        ]
    )
    _import_structure["models.deberta_v2"].extend(
        [
            "DebertaV2ForMaskedLM",
            "DebertaV2ForMultipleChoice",
            "DebertaV2ForQuestionAnswering",
            "DebertaV2ForSequenceClassification",
            "DebertaV2ForTokenClassification",
            "DebertaV2Model",
            "DebertaV2PreTrainedModel",
        ]
    )
    _import_structure["models.decision_transformer"].extend(
        [
            "DecisionTransformerGPT2Model",
            "DecisionTransformerGPT2PreTrainedModel",
            "DecisionTransformerModel",
            "DecisionTransformerPreTrainedModel",
        ]
    )
    _import_structure["models.deformable_detr"].extend(
        [
            "DeformableDetrForObjectDetection",
            "DeformableDetrModel",
            "DeformableDetrPreTrainedModel",
        ]
    )
    _import_structure["models.deit"].extend(
        [
            "DeiTForImageClassification",
            "DeiTForImageClassificationWithTeacher",
            "DeiTForMaskedImageModeling",
            "DeiTModel",
            "DeiTPreTrainedModel",
        ]
    )
    _import_structure["models.deprecated.mctct"].extend(
        [
            "MCTCTForCTC",
            "MCTCTModel",
            "MCTCTPreTrainedModel",
        ]
    )
    _import_structure["models.deprecated.mmbt"].extend(["MMBTForClassification", "MMBTModel", "ModalEmbeddings"])
    _import_structure["models.deprecated.open_llama"].extend(
        [
            "OpenLlamaForCausalLM",
            "OpenLlamaForSequenceClassification",
            "OpenLlamaModel",
            "OpenLlamaPreTrainedModel",
        ]
    )
    _import_structure["models.deprecated.retribert"].extend(
        [
            "RetriBertModel",
            "RetriBertPreTrainedModel",
        ]
    )
    _import_structure["models.deprecated.trajectory_transformer"].extend(
        [
            "TrajectoryTransformerModel",
            "TrajectoryTransformerPreTrainedModel",
        ]
    )
    _import_structure["models.deprecated.transfo_xl"].extend(
        [
            "AdaptiveEmbedding",
            "TransfoXLForSequenceClassification",
            "TransfoXLLMHeadModel",
            "TransfoXLModel",
            "TransfoXLPreTrainedModel",
            "load_tf_weights_in_transfo_xl",
        ]
    )
    _import_structure["models.deprecated.van"].extend(
        [
            "VanForImageClassification",
            "VanModel",
            "VanPreTrainedModel",
        ]
    )
    _import_structure["models.depth_anything"].extend(
        [
            "DepthAnythingForDepthEstimation",
            "DepthAnythingPreTrainedModel",
        ]
    )
    _import_structure["models.deta"].extend(
        [
            "DetaForObjectDetection",
            "DetaModel",
            "DetaPreTrainedModel",
        ]
    )
    _import_structure["models.detr"].extend(
        [
            "DetrForObjectDetection",
            "DetrForSegmentation",
            "DetrModel",
            "DetrPreTrainedModel",
        ]
    )
    _import_structure["models.dinat"].extend(
        [
            "DinatBackbone",
            "DinatForImageClassification",
            "DinatModel",
            "DinatPreTrainedModel",
        ]
    )
    _import_structure["models.dinov2"].extend(
        [
            "Dinov2Backbone",
            "Dinov2ForImageClassification",
            "Dinov2Model",
            "Dinov2PreTrainedModel",
        ]
    )
    _import_structure["models.distilbert"].extend(
        [
            "DistilBertForMaskedLM",
            "DistilBertForMultipleChoice",
            "DistilBertForQuestionAnswering",
            "DistilBertForSequenceClassification",
            "DistilBertForTokenClassification",
            "DistilBertModel",
            "DistilBertPreTrainedModel",
        ]
    )
    _import_structure["models.donut"].extend(
        [
            "DonutSwinModel",
            "DonutSwinPreTrainedModel",
        ]
    )
    _import_structure["models.dpr"].extend(
        [
            "DPRContextEncoder",
            "DPRPretrainedContextEncoder",
            "DPRPreTrainedModel",
            "DPRPretrainedQuestionEncoder",
            "DPRPretrainedReader",
            "DPRQuestionEncoder",
            "DPRReader",
        ]
    )
    _import_structure["models.dpt"].extend(
        [
            "DPTForDepthEstimation",
            "DPTForSemanticSegmentation",
            "DPTModel",
            "DPTPreTrainedModel",
        ]
    )
    _import_structure["models.efficientformer"].extend(
        [
            "EfficientFormerForImageClassification",
            "EfficientFormerForImageClassificationWithTeacher",
            "EfficientFormerModel",
            "EfficientFormerPreTrainedModel",
        ]
    )
    _import_structure["models.efficientnet"].extend(
        [
            "EfficientNetForImageClassification",
            "EfficientNetModel",
            "EfficientNetPreTrainedModel",
        ]
    )
    _import_structure["models.electra"].extend(
        [
            "ElectraForCausalLM",
            "ElectraForMaskedLM",
            "ElectraForMultipleChoice",
            "ElectraForPreTraining",
            "ElectraForQuestionAnswering",
            "ElectraForSequenceClassification",
            "ElectraForTokenClassification",
            "ElectraModel",
            "ElectraPreTrainedModel",
            "load_tf_weights_in_electra",
        ]
    )
    _import_structure["models.encodec"].extend(
        [
            "EncodecModel",
            "EncodecPreTrainedModel",
        ]
    )
    _import_structure["models.encoder_decoder"].append("EncoderDecoderModel")
    _import_structure["models.ernie"].extend(
        [
            "ErnieForCausalLM",
            "ErnieForMaskedLM",
            "ErnieForMultipleChoice",
            "ErnieForNextSentencePrediction",
            "ErnieForPreTraining",
            "ErnieForQuestionAnswering",
            "ErnieForSequenceClassification",
            "ErnieForTokenClassification",
            "ErnieModel",
            "ErniePreTrainedModel",
        ]
    )
    _import_structure["models.ernie_m"].extend(
        [
            "ErnieMForInformationExtraction",
            "ErnieMForMultipleChoice",
            "ErnieMForQuestionAnswering",
            "ErnieMForSequenceClassification",
            "ErnieMForTokenClassification",
            "ErnieMModel",
            "ErnieMPreTrainedModel",
        ]
    )
    _import_structure["models.esm"].extend(
        [
            "EsmFoldPreTrainedModel",
            "EsmForMaskedLM",
            "EsmForProteinFolding",
            "EsmForSequenceClassification",
            "EsmForTokenClassification",
            "EsmModel",
            "EsmPreTrainedModel",
        ]
    )
    _import_structure["models.falcon"].extend(
        [
            "FalconForCausalLM",
            "FalconForQuestionAnswering",
            "FalconForSequenceClassification",
            "FalconForTokenClassification",
            "FalconModel",
            "FalconPreTrainedModel",
        ]
    )
    _import_structure["models.fastspeech2_conformer"].extend(
        [
            "FastSpeech2ConformerHifiGan",
            "FastSpeech2ConformerModel",
            "FastSpeech2ConformerPreTrainedModel",
            "FastSpeech2ConformerWithHifiGan",
        ]
    )
    _import_structure["models.flaubert"].extend(
        [
            "FlaubertForMultipleChoice",
            "FlaubertForQuestionAnswering",
            "FlaubertForQuestionAnsweringSimple",
            "FlaubertForSequenceClassification",
            "FlaubertForTokenClassification",
            "FlaubertModel",
            "FlaubertPreTrainedModel",
            "FlaubertWithLMHeadModel",
        ]
    )
    _import_structure["models.flava"].extend(
        [
            "FlavaForPreTraining",
            "FlavaImageCodebook",
            "FlavaImageModel",
            "FlavaModel",
            "FlavaMultimodalModel",
            "FlavaPreTrainedModel",
            "FlavaTextModel",
        ]
    )
    _import_structure["models.fnet"].extend(
        [
            "FNetForMaskedLM",
            "FNetForMultipleChoice",
            "FNetForNextSentencePrediction",
            "FNetForPreTraining",
            "FNetForQuestionAnswering",
            "FNetForSequenceClassification",
            "FNetForTokenClassification",
            "FNetLayer",
            "FNetModel",
            "FNetPreTrainedModel",
        ]
    )
    _import_structure["models.focalnet"].extend(
        [
            "FocalNetBackbone",
            "FocalNetForImageClassification",
            "FocalNetForMaskedImageModeling",
            "FocalNetModel",
            "FocalNetPreTrainedModel",
        ]
    )
    _import_structure["models.fsmt"].extend(["FSMTForConditionalGeneration", "FSMTModel", "PretrainedFSMTModel"])
    _import_structure["models.funnel"].extend(
        [
            "FunnelBaseModel",
            "FunnelForMaskedLM",
            "FunnelForMultipleChoice",
            "FunnelForPreTraining",
            "FunnelForQuestionAnswering",
            "FunnelForSequenceClassification",
            "FunnelForTokenClassification",
            "FunnelModel",
            "FunnelPreTrainedModel",
            "load_tf_weights_in_funnel",
        ]
    )
    _import_structure["models.fuyu"].extend(["FuyuForCausalLM", "FuyuPreTrainedModel"])
    _import_structure["models.gemma"].extend(
        [
            "GemmaForCausalLM",
            "GemmaForSequenceClassification",
            "GemmaForTokenClassification",
            "GemmaModel",
            "GemmaPreTrainedModel",
        ]
    )
    _import_structure["models.git"].extend(
        [
            "GitForCausalLM",
            "GitModel",
            "GitPreTrainedModel",
            "GitVisionModel",
        ]
    )
    _import_structure["models.glpn"].extend(
        [
            "GLPNForDepthEstimation",
            "GLPNModel",
            "GLPNPreTrainedModel",
        ]
    )
    _import_structure["models.gpt2"].extend(
        [
            "GPT2DoubleHeadsModel",
            "GPT2ForQuestionAnswering",
            "GPT2ForSequenceClassification",
            "GPT2ForTokenClassification",
            "GPT2LMHeadModel",
            "GPT2Model",
            "GPT2PreTrainedModel",
            "load_tf_weights_in_gpt2",
        ]
    )
    _import_structure["models.gpt_bigcode"].extend(
        [
            "GPTBigCodeForCausalLM",
            "GPTBigCodeForSequenceClassification",
            "GPTBigCodeForTokenClassification",
            "GPTBigCodeModel",
            "GPTBigCodePreTrainedModel",
        ]
    )
    _import_structure["models.gpt_neo"].extend(
        [
            "GPTNeoForCausalLM",
            "GPTNeoForQuestionAnswering",
            "GPTNeoForSequenceClassification",
            "GPTNeoForTokenClassification",
            "GPTNeoModel",
            "GPTNeoPreTrainedModel",
            "load_tf_weights_in_gpt_neo",
        ]
    )
    _import_structure["models.gpt_neox"].extend(
        [
            "GPTNeoXForCausalLM",
            "GPTNeoXForQuestionAnswering",
            "GPTNeoXForSequenceClassification",
            "GPTNeoXForTokenClassification",
            "GPTNeoXLayer",
            "GPTNeoXModel",
            "GPTNeoXPreTrainedModel",
        ]
    )
    _import_structure["models.gpt_neox_japanese"].extend(
        [
            "GPTNeoXJapaneseForCausalLM",
            "GPTNeoXJapaneseLayer",
            "GPTNeoXJapaneseModel",
            "GPTNeoXJapanesePreTrainedModel",
        ]
    )
    _import_structure["models.gptj"].extend(
        [
            "GPTJForCausalLM",
            "GPTJForQuestionAnswering",
            "GPTJForSequenceClassification",
            "GPTJModel",
            "GPTJPreTrainedModel",
        ]
    )
    _import_structure["models.gptsan_japanese"].extend(
        [
            "GPTSanJapaneseForConditionalGeneration",
            "GPTSanJapaneseModel",
            "GPTSanJapanesePreTrainedModel",
        ]
    )
    _import_structure["models.graphormer"].extend(
        [
            "GraphormerForGraphClassification",
            "GraphormerModel",
            "GraphormerPreTrainedModel",
        ]
    )
    _import_structure["models.grounding_dino"].extend(
        [
            "GroundingDinoForObjectDetection",
            "GroundingDinoModel",
            "GroundingDinoPreTrainedModel",
        ]
    )
    _import_structure["models.groupvit"].extend(
        [
            "GroupViTModel",
            "GroupViTPreTrainedModel",
            "GroupViTTextModel",
            "GroupViTVisionModel",
        ]
    )
    _import_structure["models.hubert"].extend(
        [
            "HubertForCTC",
            "HubertForSequenceClassification",
            "HubertModel",
            "HubertPreTrainedModel",
        ]
    )
    _import_structure["models.ibert"].extend(
        [
            "IBertForMaskedLM",
            "IBertForMultipleChoice",
            "IBertForQuestionAnswering",
            "IBertForSequenceClassification",
            "IBertForTokenClassification",
            "IBertModel",
            "IBertPreTrainedModel",
        ]
    )
    _import_structure["models.idefics"].extend(
        [
            "IdeficsForVisionText2Text",
            "IdeficsModel",
            "IdeficsPreTrainedModel",
            "IdeficsProcessor",
        ]
    )
    _import_structure["models.idefics2"].extend(
        [
            "Idefics2ForConditionalGeneration",
            "Idefics2Model",
            "Idefics2PreTrainedModel",
            "Idefics2Processor",
        ]
    )
    _import_structure["models.imagegpt"].extend(
        [
            "ImageGPTForCausalImageModeling",
            "ImageGPTForImageClassification",
            "ImageGPTModel",
            "ImageGPTPreTrainedModel",
            "load_tf_weights_in_imagegpt",
        ]
    )
    _import_structure["models.informer"].extend(
        [
            "InformerForPrediction",
            "InformerModel",
            "InformerPreTrainedModel",
        ]
    )
    _import_structure["models.instructblip"].extend(
        [
            "InstructBlipForConditionalGeneration",
            "InstructBlipPreTrainedModel",
            "InstructBlipQFormerModel",
            "InstructBlipVisionModel",
        ]
    )
    _import_structure["models.jamba"].extend(
        [
            "JambaForCausalLM",
            "JambaForSequenceClassification",
            "JambaModel",
            "JambaPreTrainedModel",
        ]
    )
    _import_structure["models.jetmoe"].extend(
        [
            "JetMoeForCausalLM",
            "JetMoeForSequenceClassification",
            "JetMoeModel",
            "JetMoePreTrainedModel",
        ]
    )
    _import_structure["models.jukebox"].extend(
        [
            "JukeboxModel",
            "JukeboxPreTrainedModel",
            "JukeboxPrior",
            "JukeboxVQVAE",
        ]
    )
    _import_structure["models.kosmos2"].extend(
        [
            "Kosmos2ForConditionalGeneration",
            "Kosmos2Model",
            "Kosmos2PreTrainedModel",
        ]
    )
    _import_structure["models.layoutlm"].extend(
        [
            "LayoutLMForMaskedLM",
            "LayoutLMForQuestionAnswering",
            "LayoutLMForSequenceClassification",
            "LayoutLMForTokenClassification",
            "LayoutLMModel",
            "LayoutLMPreTrainedModel",
        ]
    )
    _import_structure["models.layoutlmv2"].extend(
        [
            "LayoutLMv2ForQuestionAnswering",
            "LayoutLMv2ForSequenceClassification",
            "LayoutLMv2ForTokenClassification",
            "LayoutLMv2Model",
            "LayoutLMv2PreTrainedModel",
        ]
    )
    _import_structure["models.layoutlmv3"].extend(
        [
            "LayoutLMv3ForQuestionAnswering",
            "LayoutLMv3ForSequenceClassification",
            "LayoutLMv3ForTokenClassification",
            "LayoutLMv3Model",
            "LayoutLMv3PreTrainedModel",
        ]
    )
    _import_structure["models.led"].extend(
        [
            "LEDForConditionalGeneration",
            "LEDForQuestionAnswering",
            "LEDForSequenceClassification",
            "LEDModel",
            "LEDPreTrainedModel",
        ]
    )
    _import_structure["models.levit"].extend(
        [
            "LevitForImageClassification",
            "LevitForImageClassificationWithTeacher",
            "LevitModel",
            "LevitPreTrainedModel",
        ]
    )
    _import_structure["models.lilt"].extend(
        [
            "LiltForQuestionAnswering",
            "LiltForSequenceClassification",
            "LiltForTokenClassification",
            "LiltModel",
            "LiltPreTrainedModel",
        ]
    )
    _import_structure["models.llama"].extend(
        [
            "LlamaForCausalLM",
            "LlamaForQuestionAnswering",
            "LlamaForSequenceClassification",
            "LlamaForTokenClassification",
            "LlamaModel",
            "LlamaPreTrainedModel",
        ]
    )
    _import_structure["models.llava"].extend(
        [
            "LlavaForConditionalGeneration",
            "LlavaPreTrainedModel",
        ]
    )
    _import_structure["models.llava_next"].extend(
        [
            "LlavaNextForConditionalGeneration",
            "LlavaNextPreTrainedModel",
        ]
    )
    _import_structure["models.longformer"].extend(
        [
            "LongformerForMaskedLM",
            "LongformerForMultipleChoice",
            "LongformerForQuestionAnswering",
            "LongformerForSequenceClassification",
            "LongformerForTokenClassification",
            "LongformerModel",
            "LongformerPreTrainedModel",
            "LongformerSelfAttention",
        ]
    )
    _import_structure["models.longt5"].extend(
        [
            "LongT5EncoderModel",
            "LongT5ForConditionalGeneration",
            "LongT5Model",
            "LongT5PreTrainedModel",
        ]
    )
    _import_structure["models.luke"].extend(
        [
            "LukeForEntityClassification",
            "LukeForEntityPairClassification",
            "LukeForEntitySpanClassification",
            "LukeForMaskedLM",
            "LukeForMultipleChoice",
            "LukeForQuestionAnswering",
            "LukeForSequenceClassification",
            "LukeForTokenClassification",
            "LukeModel",
            "LukePreTrainedModel",
        ]
    )
    _import_structure["models.lxmert"].extend(
        [
            "LxmertEncoder",
            "LxmertForPreTraining",
            "LxmertForQuestionAnswering",
            "LxmertModel",
            "LxmertPreTrainedModel",
            "LxmertVisualFeatureEncoder",
            "LxmertXLayer",
        ]
    )
    _import_structure["models.m2m_100"].extend(
        [
            "M2M100ForConditionalGeneration",
            "M2M100Model",
            "M2M100PreTrainedModel",
        ]
    )
    _import_structure["models.mamba"].extend(
        [
            "MambaForCausalLM",
            "MambaModel",
            "MambaPreTrainedModel",
        ]
    )
    _import_structure["models.marian"].extend(["MarianForCausalLM", "MarianModel", "MarianMTModel"])
    _import_structure["models.markuplm"].extend(
        [
            "MarkupLMForQuestionAnswering",
            "MarkupLMForSequenceClassification",
            "MarkupLMForTokenClassification",
            "MarkupLMModel",
            "MarkupLMPreTrainedModel",
        ]
    )
    _import_structure["models.mask2former"].extend(
        [
            "Mask2FormerForUniversalSegmentation",
            "Mask2FormerModel",
            "Mask2FormerPreTrainedModel",
        ]
    )
    _import_structure["models.maskformer"].extend(
        [
            "MaskFormerForInstanceSegmentation",
            "MaskFormerModel",
            "MaskFormerPreTrainedModel",
            "MaskFormerSwinBackbone",
        ]
    )
    _import_structure["models.mbart"].extend(
        [
            "MBartForCausalLM",
            "MBartForConditionalGeneration",
            "MBartForQuestionAnswering",
            "MBartForSequenceClassification",
            "MBartModel",
            "MBartPreTrainedModel",
        ]
    )
    _import_structure["models.mega"].extend(
        [
            "MegaForCausalLM",
            "MegaForMaskedLM",
            "MegaForMultipleChoice",
            "MegaForQuestionAnswering",
            "MegaForSequenceClassification",
            "MegaForTokenClassification",
            "MegaModel",
            "MegaPreTrainedModel",
        ]
    )
    _import_structure["models.megatron_bert"].extend(
        [
            "MegatronBertForCausalLM",
            "MegatronBertForMaskedLM",
            "MegatronBertForMultipleChoice",
            "MegatronBertForNextSentencePrediction",
            "MegatronBertForPreTraining",
            "MegatronBertForQuestionAnswering",
            "MegatronBertForSequenceClassification",
            "MegatronBertForTokenClassification",
            "MegatronBertModel",
            "MegatronBertPreTrainedModel",
        ]
    )
    _import_structure["models.mgp_str"].extend(
        [
            "MgpstrForSceneTextRecognition",
            "MgpstrModel",
            "MgpstrPreTrainedModel",
        ]
    )
    _import_structure["models.mistral"].extend(
        [
            "MistralForCausalLM",
            "MistralForSequenceClassification",
            "MistralForTokenClassification",
            "MistralModel",
            "MistralPreTrainedModel",
        ]
    )
    _import_structure["models.mixtral"].extend(
        [
            "MixtralForCausalLM",
            "MixtralForSequenceClassification",
            "MixtralForTokenClassification",
            "MixtralModel",
            "MixtralPreTrainedModel",
        ]
    )
    _import_structure["models.mobilebert"].extend(
        [
            "MobileBertForMaskedLM",
            "MobileBertForMultipleChoice",
            "MobileBertForNextSentencePrediction",
            "MobileBertForPreTraining",
            "MobileBertForQuestionAnswering",
            "MobileBertForSequenceClassification",
            "MobileBertForTokenClassification",
            "MobileBertLayer",
            "MobileBertModel",
            "MobileBertPreTrainedModel",
            "load_tf_weights_in_mobilebert",
        ]
    )
    _import_structure["models.mobilenet_v1"].extend(
        [
            "MobileNetV1ForImageClassification",
            "MobileNetV1Model",
            "MobileNetV1PreTrainedModel",
            "load_tf_weights_in_mobilenet_v1",
        ]
    )
    _import_structure["models.mobilenet_v2"].extend(
        [
            "MobileNetV2ForImageClassification",
            "MobileNetV2ForSemanticSegmentation",
            "MobileNetV2Model",
            "MobileNetV2PreTrainedModel",
            "load_tf_weights_in_mobilenet_v2",
        ]
    )
    _import_structure["models.mobilevit"].extend(
        [
            "MobileViTForImageClassification",
            "MobileViTForSemanticSegmentation",
            "MobileViTModel",
            "MobileViTPreTrainedModel",
        ]
    )
    _import_structure["models.mobilevitv2"].extend(
        [
            "MobileViTV2ForImageClassification",
            "MobileViTV2ForSemanticSegmentation",
            "MobileViTV2Model",
            "MobileViTV2PreTrainedModel",
        ]
    )
    _import_structure["models.mpnet"].extend(
        [
            "MPNetForMaskedLM",
            "MPNetForMultipleChoice",
            "MPNetForQuestionAnswering",
            "MPNetForSequenceClassification",
            "MPNetForTokenClassification",
            "MPNetLayer",
            "MPNetModel",
            "MPNetPreTrainedModel",
        ]
    )
    _import_structure["models.mpt"].extend(
        [
            "MptForCausalLM",
            "MptForQuestionAnswering",
            "MptForSequenceClassification",
            "MptForTokenClassification",
            "MptModel",
            "MptPreTrainedModel",
        ]
    )
    _import_structure["models.mra"].extend(
        [
            "MraForMaskedLM",
            "MraForMultipleChoice",
            "MraForQuestionAnswering",
            "MraForSequenceClassification",
            "MraForTokenClassification",
            "MraModel",
            "MraPreTrainedModel",
        ]
    )
    _import_structure["models.mt5"].extend(
        [
            "MT5EncoderModel",
            "MT5ForConditionalGeneration",
            "MT5ForQuestionAnswering",
            "MT5ForSequenceClassification",
            "MT5ForTokenClassification",
            "MT5Model",
            "MT5PreTrainedModel",
        ]
    )
    _import_structure["models.musicgen"].extend(
        [
            "MusicgenForCausalLM",
            "MusicgenForConditionalGeneration",
            "MusicgenModel",
            "MusicgenPreTrainedModel",
            "MusicgenProcessor",
        ]
    )
    _import_structure["models.musicgen_melody"].extend(
        [
            "MusicgenMelodyForCausalLM",
            "MusicgenMelodyForConditionalGeneration",
            "MusicgenMelodyModel",
            "MusicgenMelodyPreTrainedModel",
        ]
    )
    _import_structure["models.mvp"].extend(
        [
            "MvpForCausalLM",
            "MvpForConditionalGeneration",
            "MvpForQuestionAnswering",
            "MvpForSequenceClassification",
            "MvpModel",
            "MvpPreTrainedModel",
        ]
    )
    _import_structure["models.nat"].extend(
        [
            "NatBackbone",
            "NatForImageClassification",
            "NatModel",
            "NatPreTrainedModel",
        ]
    )
    _import_structure["models.nezha"].extend(
        [
            "NezhaForMaskedLM",
            "NezhaForMultipleChoice",
            "NezhaForNextSentencePrediction",
            "NezhaForPreTraining",
            "NezhaForQuestionAnswering",
            "NezhaForSequenceClassification",
            "NezhaForTokenClassification",
            "NezhaModel",
            "NezhaPreTrainedModel",
        ]
    )
    _import_structure["models.nllb_moe"].extend(
        [
            "NllbMoeForConditionalGeneration",
            "NllbMoeModel",
            "NllbMoePreTrainedModel",
            "NllbMoeSparseMLP",
            "NllbMoeTop2Router",
        ]
    )
    _import_structure["models.nystromformer"].extend(
        [
            "NystromformerForMaskedLM",
            "NystromformerForMultipleChoice",
            "NystromformerForQuestionAnswering",
            "NystromformerForSequenceClassification",
            "NystromformerForTokenClassification",
            "NystromformerLayer",
            "NystromformerModel",
            "NystromformerPreTrainedModel",
        ]
    )
    _import_structure["models.olmo"].extend(
        [
            "OlmoForCausalLM",
            "OlmoModel",
            "OlmoPreTrainedModel",
        ]
    )
    _import_structure["models.oneformer"].extend(
        [
            "OneFormerForUniversalSegmentation",
            "OneFormerModel",
            "OneFormerPreTrainedModel",
        ]
    )
    _import_structure["models.openai"].extend(
        [
            "OpenAIGPTDoubleHeadsModel",
            "OpenAIGPTForSequenceClassification",
            "OpenAIGPTLMHeadModel",
            "OpenAIGPTModel",
            "OpenAIGPTPreTrainedModel",
            "load_tf_weights_in_openai_gpt",
        ]
    )
    _import_structure["models.opt"].extend(
        [
            "OPTForCausalLM",
            "OPTForQuestionAnswering",
            "OPTForSequenceClassification",
            "OPTModel",
            "OPTPreTrainedModel",
        ]
    )
    _import_structure["models.owlv2"].extend(
        [
            "Owlv2ForObjectDetection",
            "Owlv2Model",
            "Owlv2PreTrainedModel",
            "Owlv2TextModel",
            "Owlv2VisionModel",
        ]
    )
    _import_structure["models.owlvit"].extend(
        [
            "OwlViTForObjectDetection",
            "OwlViTModel",
            "OwlViTPreTrainedModel",
            "OwlViTTextModel",
            "OwlViTVisionModel",
        ]
    )
    _import_structure["models.paligemma"].extend(
        [
            "PaliGemmaForConditionalGeneration",
            "PaliGemmaPreTrainedModel",
            "PaliGemmaProcessor",
        ]
    )
    _import_structure["models.patchtsmixer"].extend(
        [
            "PatchTSMixerForPrediction",
            "PatchTSMixerForPretraining",
            "PatchTSMixerForRegression",
            "PatchTSMixerForTimeSeriesClassification",
            "PatchTSMixerModel",
            "PatchTSMixerPreTrainedModel",
        ]
    )
    _import_structure["models.patchtst"].extend(
        [
            "PatchTSTForClassification",
            "PatchTSTForPrediction",
            "PatchTSTForPretraining",
            "PatchTSTForRegression",
            "PatchTSTModel",
            "PatchTSTPreTrainedModel",
        ]
    )
    _import_structure["models.pegasus"].extend(
        [
            "PegasusForCausalLM",
            "PegasusForConditionalGeneration",
            "PegasusModel",
            "PegasusPreTrainedModel",
        ]
    )
    _import_structure["models.pegasus_x"].extend(
        [
            "PegasusXForConditionalGeneration",
            "PegasusXModel",
            "PegasusXPreTrainedModel",
        ]
    )
    _import_structure["models.perceiver"].extend(
        [
            "PerceiverForImageClassificationConvProcessing",
            "PerceiverForImageClassificationFourier",
            "PerceiverForImageClassificationLearned",
            "PerceiverForMaskedLM",
            "PerceiverForMultimodalAutoencoding",
            "PerceiverForOpticalFlow",
            "PerceiverForSequenceClassification",
            "PerceiverLayer",
            "PerceiverModel",
            "PerceiverPreTrainedModel",
        ]
    )
    _import_structure["models.persimmon"].extend(
        [
            "PersimmonForCausalLM",
            "PersimmonForSequenceClassification",
            "PersimmonForTokenClassification",
            "PersimmonModel",
            "PersimmonPreTrainedModel",
        ]
    )
    _import_structure["models.phi"].extend(
        [
            "PhiForCausalLM",
            "PhiForSequenceClassification",
            "PhiForTokenClassification",
            "PhiModel",
            "PhiPreTrainedModel",
        ]
    )
    _import_structure["models.phi3"].extend(
        [
            "Phi3ForCausalLM",
            "Phi3ForSequenceClassification",
            "Phi3ForTokenClassification",
            "Phi3Model",
            "Phi3PreTrainedModel",
        ]
    )
    _import_structure["models.pix2struct"].extend(
        [
            "Pix2StructForConditionalGeneration",
            "Pix2StructPreTrainedModel",
            "Pix2StructTextModel",
            "Pix2StructVisionModel",
        ]
    )
    _import_structure["models.plbart"].extend(
        [
            "PLBartForCausalLM",
            "PLBartForConditionalGeneration",
            "PLBartForSequenceClassification",
            "PLBartModel",
            "PLBartPreTrainedModel",
        ]
    )
    _import_structure["models.poolformer"].extend(
        [
            "PoolFormerForImageClassification",
            "PoolFormerModel",
            "PoolFormerPreTrainedModel",
        ]
    )
    _import_structure["models.pop2piano"].extend(
        [
            "Pop2PianoForConditionalGeneration",
            "Pop2PianoPreTrainedModel",
        ]
    )
    _import_structure["models.prophetnet"].extend(
        [
            "ProphetNetDecoder",
            "ProphetNetEncoder",
            "ProphetNetForCausalLM",
            "ProphetNetForConditionalGeneration",
            "ProphetNetModel",
            "ProphetNetPreTrainedModel",
        ]
    )
    _import_structure["models.pvt"].extend(
        [
            "PvtForImageClassification",
            "PvtModel",
            "PvtPreTrainedModel",
        ]
    )
    _import_structure["models.pvt_v2"].extend(
        [
            "PvtV2Backbone",
            "PvtV2ForImageClassification",
            "PvtV2Model",
            "PvtV2PreTrainedModel",
        ]
    )
    _import_structure["models.qdqbert"].extend(
        [
            "QDQBertForMaskedLM",
            "QDQBertForMultipleChoice",
            "QDQBertForNextSentencePrediction",
            "QDQBertForQuestionAnswering",
            "QDQBertForSequenceClassification",
            "QDQBertForTokenClassification",
            "QDQBertLayer",
            "QDQBertLMHeadModel",
            "QDQBertModel",
            "QDQBertPreTrainedModel",
            "load_tf_weights_in_qdqbert",
        ]
    )
    _import_structure["models.qwen2"].extend(
        [
            "Qwen2ForCausalLM",
            "Qwen2ForSequenceClassification",
            "Qwen2ForTokenClassification",
            "Qwen2Model",
            "Qwen2PreTrainedModel",
        ]
    )
    _import_structure["models.qwen2_moe"].extend(
        [
            "Qwen2MoeForCausalLM",
            "Qwen2MoeForSequenceClassification",
            "Qwen2MoeForTokenClassification",
            "Qwen2MoeModel",
            "Qwen2MoePreTrainedModel",
        ]
    )
    _import_structure["models.rag"].extend(
        [
            "RagModel",
            "RagPreTrainedModel",
            "RagSequenceForGeneration",
            "RagTokenForGeneration",
        ]
    )
    _import_structure["models.realm"].extend(
        [
            "RealmEmbedder",
            "RealmForOpenQA",
            "RealmKnowledgeAugEncoder",
            "RealmPreTrainedModel",
            "RealmReader",
            "RealmRetriever",
            "RealmScorer",
            "load_tf_weights_in_realm",
        ]
    )
    _import_structure["models.recurrent_gemma"].extend(
        [
            "RecurrentGemmaForCausalLM",
            "RecurrentGemmaModel",
            "RecurrentGemmaPreTrainedModel",
        ]
    )
    _import_structure["models.reformer"].extend(
        [
            "ReformerAttention",
            "ReformerForMaskedLM",
            "ReformerForQuestionAnswering",
            "ReformerForSequenceClassification",
            "ReformerLayer",
            "ReformerModel",
            "ReformerModelWithLMHead",
            "ReformerPreTrainedModel",
        ]
    )
    _import_structure["models.regnet"].extend(
        [
            "RegNetForImageClassification",
            "RegNetModel",
            "RegNetPreTrainedModel",
        ]
    )
    _import_structure["models.rembert"].extend(
        [
            "RemBertForCausalLM",
            "RemBertForMaskedLM",
            "RemBertForMultipleChoice",
            "RemBertForQuestionAnswering",
            "RemBertForSequenceClassification",
            "RemBertForTokenClassification",
            "RemBertLayer",
            "RemBertModel",
            "RemBertPreTrainedModel",
            "load_tf_weights_in_rembert",
        ]
    )
    _import_structure["models.resnet"].extend(
        [
            "ResNetBackbone",
            "ResNetForImageClassification",
            "ResNetModel",
            "ResNetPreTrainedModel",
        ]
    )
    _import_structure["models.roberta"].extend(
        [
            "RobertaForCausalLM",
            "RobertaForMaskedLM",
            "RobertaForMultipleChoice",
            "RobertaForQuestionAnswering",
            "RobertaForSequenceClassification",
            "RobertaForTokenClassification",
            "RobertaModel",
            "RobertaPreTrainedModel",
        ]
    )
    _import_structure["models.roberta_prelayernorm"].extend(
        [
            "RobertaPreLayerNormForCausalLM",
            "RobertaPreLayerNormForMaskedLM",
            "RobertaPreLayerNormForMultipleChoice",
            "RobertaPreLayerNormForQuestionAnswering",
            "RobertaPreLayerNormForSequenceClassification",
            "RobertaPreLayerNormForTokenClassification",
            "RobertaPreLayerNormModel",
            "RobertaPreLayerNormPreTrainedModel",
        ]
    )
    _import_structure["models.roc_bert"].extend(
        [
            "RoCBertForCausalLM",
            "RoCBertForMaskedLM",
            "RoCBertForMultipleChoice",
            "RoCBertForPreTraining",
            "RoCBertForQuestionAnswering",
            "RoCBertForSequenceClassification",
            "RoCBertForTokenClassification",
            "RoCBertLayer",
            "RoCBertModel",
            "RoCBertPreTrainedModel",
            "load_tf_weights_in_roc_bert",
        ]
    )
    _import_structure["models.roformer"].extend(
        [
            "RoFormerForCausalLM",
            "RoFormerForMaskedLM",
            "RoFormerForMultipleChoice",
            "RoFormerForQuestionAnswering",
            "RoFormerForSequenceClassification",
            "RoFormerForTokenClassification",
            "RoFormerLayer",
            "RoFormerModel",
            "RoFormerPreTrainedModel",
            "load_tf_weights_in_roformer",
        ]
    )
    _import_structure["models.rwkv"].extend(
        [
            "RwkvForCausalLM",
            "RwkvModel",
            "RwkvPreTrainedModel",
        ]
    )
    _import_structure["models.sam"].extend(
        [
            "SamModel",
            "SamPreTrainedModel",
        ]
    )
    _import_structure["models.seamless_m4t"].extend(
        [
            "SeamlessM4TCodeHifiGan",
            "SeamlessM4TForSpeechToSpeech",
            "SeamlessM4TForSpeechToText",
            "SeamlessM4TForTextToSpeech",
            "SeamlessM4TForTextToText",
            "SeamlessM4THifiGan",
            "SeamlessM4TModel",
            "SeamlessM4TPreTrainedModel",
            "SeamlessM4TTextToUnitForConditionalGeneration",
            "SeamlessM4TTextToUnitModel",
        ]
    )
    _import_structure["models.seamless_m4t_v2"].extend(
        [
            "SeamlessM4Tv2ForSpeechToSpeech",
            "SeamlessM4Tv2ForSpeechToText",
            "SeamlessM4Tv2ForTextToSpeech",
            "SeamlessM4Tv2ForTextToText",
            "SeamlessM4Tv2Model",
            "SeamlessM4Tv2PreTrainedModel",
        ]
    )
    _import_structure["models.segformer"].extend(
        [
            "SegformerDecodeHead",
            "SegformerForImageClassification",
            "SegformerForSemanticSegmentation",
            "SegformerLayer",
            "SegformerModel",
            "SegformerPreTrainedModel",
        ]
    )
    _import_structure["models.seggpt"].extend(
        [
            "SegGptForImageSegmentation",
            "SegGptModel",
            "SegGptPreTrainedModel",
        ]
    )
    _import_structure["models.sew"].extend(
        [
            "SEWForCTC",
            "SEWForSequenceClassification",
            "SEWModel",
            "SEWPreTrainedModel",
        ]
    )
    _import_structure["models.sew_d"].extend(
        [
            "SEWDForCTC",
            "SEWDForSequenceClassification",
            "SEWDModel",
            "SEWDPreTrainedModel",
        ]
    )
    _import_structure["models.siglip"].extend(
        [
            "SiglipForImageClassification",
            "SiglipModel",
            "SiglipPreTrainedModel",
            "SiglipTextModel",
            "SiglipVisionModel",
        ]
    )
    _import_structure["models.speech_encoder_decoder"].extend(["SpeechEncoderDecoderModel"])
    _import_structure["models.speech_to_text"].extend(
        [
            "Speech2TextForConditionalGeneration",
            "Speech2TextModel",
            "Speech2TextPreTrainedModel",
        ]
    )
    _import_structure["models.speech_to_text_2"].extend(["Speech2Text2ForCausalLM", "Speech2Text2PreTrainedModel"])
    _import_structure["models.speecht5"].extend(
        [
            "SpeechT5ForSpeechToSpeech",
            "SpeechT5ForSpeechToText",
            "SpeechT5ForTextToSpeech",
            "SpeechT5HifiGan",
            "SpeechT5Model",
            "SpeechT5PreTrainedModel",
        ]
    )
    _import_structure["models.splinter"].extend(
        [
            "SplinterForPreTraining",
            "SplinterForQuestionAnswering",
            "SplinterLayer",
            "SplinterModel",
            "SplinterPreTrainedModel",
        ]
    )
    _import_structure["models.squeezebert"].extend(
        [
            "SqueezeBertForMaskedLM",
            "SqueezeBertForMultipleChoice",
            "SqueezeBertForQuestionAnswering",
            "SqueezeBertForSequenceClassification",
            "SqueezeBertForTokenClassification",
            "SqueezeBertModel",
            "SqueezeBertModule",
            "SqueezeBertPreTrainedModel",
        ]
    )
    _import_structure["models.stablelm"].extend(
        [
            "StableLmForCausalLM",
            "StableLmForSequenceClassification",
            "StableLmForTokenClassification",
            "StableLmModel",
            "StableLmPreTrainedModel",
        ]
    )
    _import_structure["models.starcoder2"].extend(
        [
            "Starcoder2ForCausalLM",
            "Starcoder2ForSequenceClassification",
            "Starcoder2ForTokenClassification",
            "Starcoder2Model",
            "Starcoder2PreTrainedModel",
        ]
    )
    _import_structure["models.superpoint"].extend(
        [
            "SuperPointForKeypointDetection",
            "SuperPointPreTrainedModel",
        ]
    )
    _import_structure["models.swiftformer"].extend(
        [
            "SwiftFormerForImageClassification",
            "SwiftFormerModel",
            "SwiftFormerPreTrainedModel",
        ]
    )
    _import_structure["models.swin"].extend(
        [
            "SwinBackbone",
            "SwinForImageClassification",
            "SwinForMaskedImageModeling",
            "SwinModel",
            "SwinPreTrainedModel",
        ]
    )
    _import_structure["models.swin2sr"].extend(
        [
            "Swin2SRForImageSuperResolution",
            "Swin2SRModel",
            "Swin2SRPreTrainedModel",
        ]
    )
    _import_structure["models.swinv2"].extend(
        [
            "Swinv2Backbone",
            "Swinv2ForImageClassification",
            "Swinv2ForMaskedImageModeling",
            "Swinv2Model",
            "Swinv2PreTrainedModel",
        ]
    )
    _import_structure["models.switch_transformers"].extend(
        [
            "SwitchTransformersEncoderModel",
            "SwitchTransformersForConditionalGeneration",
            "SwitchTransformersModel",
            "SwitchTransformersPreTrainedModel",
            "SwitchTransformersSparseMLP",
            "SwitchTransformersTop1Router",
        ]
    )
    _import_structure["models.t5"].extend(
        [
            "T5EncoderModel",
            "T5ForConditionalGeneration",
            "T5ForQuestionAnswering",
            "T5ForSequenceClassification",
            "T5ForTokenClassification",
            "T5Model",
            "T5PreTrainedModel",
            "load_tf_weights_in_t5",
        ]
    )
    _import_structure["models.table_transformer"].extend(
        [
            "TableTransformerForObjectDetection",
            "TableTransformerModel",
            "TableTransformerPreTrainedModel",
        ]
    )
    _import_structure["models.tapas"].extend(
        [
            "TapasForMaskedLM",
            "TapasForQuestionAnswering",
            "TapasForSequenceClassification",
            "TapasModel",
            "TapasPreTrainedModel",
            "load_tf_weights_in_tapas",
        ]
    )
    _import_structure["models.time_series_transformer"].extend(
        [
            "TimeSeriesTransformerForPrediction",
            "TimeSeriesTransformerModel",
            "TimeSeriesTransformerPreTrainedModel",
        ]
    )
    _import_structure["models.timesformer"].extend(
        [
            "TimesformerForVideoClassification",
            "TimesformerModel",
            "TimesformerPreTrainedModel",
        ]
    )
    _import_structure["models.timm_backbone"].extend(["TimmBackbone"])
    _import_structure["models.trocr"].extend(
        [
            "TrOCRForCausalLM",
            "TrOCRPreTrainedModel",
        ]
    )
    _import_structure["models.tvlt"].extend(
        [
            "TvltForAudioVisualClassification",
            "TvltForPreTraining",
            "TvltModel",
            "TvltPreTrainedModel",
        ]
    )
    _import_structure["models.tvp"].extend(
        [
            "TvpForVideoGrounding",
            "TvpModel",
            "TvpPreTrainedModel",
        ]
    )
    _import_structure["models.udop"].extend(
        [
            "UdopEncoderModel",
            "UdopForConditionalGeneration",
            "UdopModel",
            "UdopPreTrainedModel",
        ],
    )
    _import_structure["models.umt5"].extend(
        [
            "UMT5EncoderModel",
            "UMT5ForConditionalGeneration",
            "UMT5ForQuestionAnswering",
            "UMT5ForSequenceClassification",
            "UMT5ForTokenClassification",
            "UMT5Model",
            "UMT5PreTrainedModel",
        ]
    )
    _import_structure["models.unispeech"].extend(
        [
            "UniSpeechForCTC",
            "UniSpeechForPreTraining",
            "UniSpeechForSequenceClassification",
            "UniSpeechModel",
            "UniSpeechPreTrainedModel",
        ]
    )
    _import_structure["models.unispeech_sat"].extend(
        [
            "UniSpeechSatForAudioFrameClassification",
            "UniSpeechSatForCTC",
            "UniSpeechSatForPreTraining",
            "UniSpeechSatForSequenceClassification",
            "UniSpeechSatForXVector",
            "UniSpeechSatModel",
            "UniSpeechSatPreTrainedModel",
        ]
    )
    _import_structure["models.univnet"].extend(
        [
            "UnivNetModel",
        ]
    )
    _import_structure["models.upernet"].extend(
        [
            "UperNetForSemanticSegmentation",
            "UperNetPreTrainedModel",
        ]
    )
    _import_structure["models.video_llava"].extend(
        [
            "VideoLlavaForConditionalGeneration",
            "VideoLlavaPreTrainedModel",
            "VideoLlavaProcessor",
        ]
    )
    _import_structure["models.videomae"].extend(
        [
            "VideoMAEForPreTraining",
            "VideoMAEForVideoClassification",
            "VideoMAEModel",
            "VideoMAEPreTrainedModel",
        ]
    )
    _import_structure["models.vilt"].extend(
        [
            "ViltForImageAndTextRetrieval",
            "ViltForImagesAndTextClassification",
            "ViltForMaskedLM",
            "ViltForQuestionAnswering",
            "ViltForTokenClassification",
            "ViltLayer",
            "ViltModel",
            "ViltPreTrainedModel",
        ]
    )
    _import_structure["models.vipllava"].extend(
        [
            "VipLlavaForConditionalGeneration",
            "VipLlavaPreTrainedModel",
        ]
    )
    _import_structure["models.vision_encoder_decoder"].extend(["VisionEncoderDecoderModel"])
    _import_structure["models.vision_text_dual_encoder"].extend(["VisionTextDualEncoderModel"])
    _import_structure["models.visual_bert"].extend(
        [
            "VisualBertForMultipleChoice",
            "VisualBertForPreTraining",
            "VisualBertForQuestionAnswering",
            "VisualBertForRegionToPhraseAlignment",
            "VisualBertForVisualReasoning",
            "VisualBertLayer",
            "VisualBertModel",
            "VisualBertPreTrainedModel",
        ]
    )
    _import_structure["models.vit"].extend(
        [
            "ViTForImageClassification",
            "ViTForMaskedImageModeling",
            "ViTModel",
            "ViTPreTrainedModel",
        ]
    )
    _import_structure["models.vit_hybrid"].extend(
        [
            "ViTHybridForImageClassification",
            "ViTHybridModel",
            "ViTHybridPreTrainedModel",
        ]
    )
    _import_structure["models.vit_mae"].extend(
        [
            "ViTMAEForPreTraining",
            "ViTMAELayer",
            "ViTMAEModel",
            "ViTMAEPreTrainedModel",
        ]
    )
    _import_structure["models.vit_msn"].extend(
        [
            "ViTMSNForImageClassification",
            "ViTMSNModel",
            "ViTMSNPreTrainedModel",
        ]
    )
    _import_structure["models.vitdet"].extend(
        [
            "VitDetBackbone",
            "VitDetModel",
            "VitDetPreTrainedModel",
        ]
    )
    _import_structure["models.vitmatte"].extend(
        [
            "VitMatteForImageMatting",
            "VitMattePreTrainedModel",
        ]
    )
    _import_structure["models.vits"].extend(
        [
            "VitsModel",
            "VitsPreTrainedModel",
        ]
    )
    _import_structure["models.vivit"].extend(
        [
            "VivitForVideoClassification",
            "VivitModel",
            "VivitPreTrainedModel",
        ]
    )
    _import_structure["models.wav2vec2"].extend(
        [
            "Wav2Vec2ForAudioFrameClassification",
            "Wav2Vec2ForCTC",
            "Wav2Vec2ForMaskedLM",
            "Wav2Vec2ForPreTraining",
            "Wav2Vec2ForSequenceClassification",
            "Wav2Vec2ForXVector",
            "Wav2Vec2Model",
            "Wav2Vec2PreTrainedModel",
        ]
    )
    _import_structure["models.wav2vec2_bert"].extend(
        [
            "Wav2Vec2BertForAudioFrameClassification",
            "Wav2Vec2BertForCTC",
            "Wav2Vec2BertForSequenceClassification",
            "Wav2Vec2BertForXVector",
            "Wav2Vec2BertModel",
            "Wav2Vec2BertPreTrainedModel",
        ]
    )
    _import_structure["models.wav2vec2_conformer"].extend(
        [
            "Wav2Vec2ConformerForAudioFrameClassification",
            "Wav2Vec2ConformerForCTC",
            "Wav2Vec2ConformerForPreTraining",
            "Wav2Vec2ConformerForSequenceClassification",
            "Wav2Vec2ConformerForXVector",
            "Wav2Vec2ConformerModel",
            "Wav2Vec2ConformerPreTrainedModel",
        ]
    )
    _import_structure["models.wavlm"].extend(
        [
            "WavLMForAudioFrameClassification",
            "WavLMForCTC",
            "WavLMForSequenceClassification",
            "WavLMForXVector",
            "WavLMModel",
            "WavLMPreTrainedModel",
        ]
    )
    _import_structure["models.whisper"].extend(
        [
            "WhisperForAudioClassification",
            "WhisperForCausalLM",
            "WhisperForConditionalGeneration",
            "WhisperModel",
            "WhisperPreTrainedModel",
        ]
    )
    _import_structure["models.x_clip"].extend(
        [
            "XCLIPModel",
            "XCLIPPreTrainedModel",
            "XCLIPTextModel",
            "XCLIPVisionModel",
        ]
    )
    _import_structure["models.xglm"].extend(
        [
            "XGLMForCausalLM",
            "XGLMModel",
            "XGLMPreTrainedModel",
        ]
    )
    _import_structure["models.xlm"].extend(
        [
            "XLMForMultipleChoice",
            "XLMForQuestionAnswering",
            "XLMForQuestionAnsweringSimple",
            "XLMForSequenceClassification",
            "XLMForTokenClassification",
            "XLMModel",
            "XLMPreTrainedModel",
            "XLMWithLMHeadModel",
        ]
    )
    _import_structure["models.xlm_prophetnet"].extend(
        [
            "XLMProphetNetDecoder",
            "XLMProphetNetEncoder",
            "XLMProphetNetForCausalLM",
            "XLMProphetNetForConditionalGeneration",
            "XLMProphetNetModel",
            "XLMProphetNetPreTrainedModel",
        ]
    )
    _import_structure["models.xlm_roberta"].extend(
        [
            "XLMRobertaForCausalLM",
            "XLMRobertaForMaskedLM",
            "XLMRobertaForMultipleChoice",
            "XLMRobertaForQuestionAnswering",
            "XLMRobertaForSequenceClassification",
            "XLMRobertaForTokenClassification",
            "XLMRobertaModel",
            "XLMRobertaPreTrainedModel",
        ]
    )
    _import_structure["models.xlm_roberta_xl"].extend(
        [
            "XLMRobertaXLForCausalLM",
            "XLMRobertaXLForMaskedLM",
            "XLMRobertaXLForMultipleChoice",
            "XLMRobertaXLForQuestionAnswering",
            "XLMRobertaXLForSequenceClassification",
            "XLMRobertaXLForTokenClassification",
            "XLMRobertaXLModel",
            "XLMRobertaXLPreTrainedModel",
        ]
    )
    _import_structure["models.xlnet"].extend(
        [
            "XLNetForMultipleChoice",
            "XLNetForQuestionAnswering",
            "XLNetForQuestionAnsweringSimple",
            "XLNetForSequenceClassification",
            "XLNetForTokenClassification",
            "XLNetLMHeadModel",
            "XLNetModel",
            "XLNetPreTrainedModel",
            "load_tf_weights_in_xlnet",
        ]
    )
    _import_structure["models.xmod"].extend(
        [
            "XmodForCausalLM",
            "XmodForMaskedLM",
            "XmodForMultipleChoice",
            "XmodForQuestionAnswering",
            "XmodForSequenceClassification",
            "XmodForTokenClassification",
            "XmodModel",
            "XmodPreTrainedModel",
        ]
    )
    _import_structure["models.yolos"].extend(
        [
            "YolosForObjectDetection",
            "YolosModel",
            "YolosPreTrainedModel",
        ]
    )
    _import_structure["models.yoso"].extend(
        [
            "YosoForMaskedLM",
            "YosoForMultipleChoice",
            "YosoForQuestionAnswering",
            "YosoForSequenceClassification",
            "YosoForTokenClassification",
            "YosoLayer",
            "YosoModel",
            "YosoPreTrainedModel",
        ]
    )
    _import_structure["optimization"] = [
        "Adafactor",
        "AdamW",
        "get_constant_schedule",
        "get_constant_schedule_with_warmup",
        "get_cosine_schedule_with_warmup",
        "get_cosine_with_hard_restarts_schedule_with_warmup",
        "get_inverse_sqrt_schedule",
        "get_linear_schedule_with_warmup",
        "get_polynomial_decay_schedule_with_warmup",
        "get_scheduler",
        "get_wsd_schedule",
    ]
    _import_structure["pytorch_utils"] = [
        "Conv1D",
        "apply_chunking_to_forward",
        "prune_layer",
    ]
    _import_structure["sagemaker"] = []
    _import_structure["time_series_utils"] = []
    _import_structure["trainer"] = ["Trainer"]
    _import_structure["trainer_pt_utils"] = ["torch_distributed_zero_first"]
    _import_structure["trainer_seq2seq"] = ["Seq2SeqTrainer"]

# TensorFlow-backed objects
try:
    if not is_tf_available():
        raise OptionalDependencyNotAvailable()
except OptionalDependencyNotAvailable:
    from .utils import dummy_tf_objects

    _import_structure["utils.dummy_tf_objects"] = [name for name in dir(dummy_tf_objects) if not name.startswith("_")]
else:
    _import_structure["activations_tf"] = []
    _import_structure["benchmark.benchmark_args_tf"] = ["TensorFlowBenchmarkArguments"]
    _import_structure["benchmark.benchmark_tf"] = ["TensorFlowBenchmark"]
    _import_structure["generation"].extend(
        [
            "TFForcedBOSTokenLogitsProcessor",
            "TFForcedEOSTokenLogitsProcessor",
            "TFForceTokensLogitsProcessor",
            "TFGenerationMixin",
            "TFLogitsProcessor",
            "TFLogitsProcessorList",
            "TFLogitsWarper",
            "TFMinLengthLogitsProcessor",
            "TFNoBadWordsLogitsProcessor",
            "TFNoRepeatNGramLogitsProcessor",
            "TFRepetitionPenaltyLogitsProcessor",
            "TFSuppressTokensAtBeginLogitsProcessor",
            "TFSuppressTokensLogitsProcessor",
            "TFTemperatureLogitsWarper",
            "TFTopKLogitsWarper",
            "TFTopPLogitsWarper",
        ]
    )
    _import_structure["keras_callbacks"] = ["KerasMetricCallback", "PushToHubCallback"]
    _import_structure["modeling_tf_outputs"] = []
    _import_structure["modeling_tf_utils"] = [
        "TFPreTrainedModel",
        "TFSequenceSummary",
        "TFSharedEmbeddings",
        "shape_list",
    ]
    # TensorFlow models structure
    _import_structure["models.albert"].extend(
        [
            "TFAlbertForMaskedLM",
            "TFAlbertForMultipleChoice",
            "TFAlbertForPreTraining",
            "TFAlbertForQuestionAnswering",
            "TFAlbertForSequenceClassification",
            "TFAlbertForTokenClassification",
            "TFAlbertMainLayer",
            "TFAlbertModel",
            "TFAlbertPreTrainedModel",
        ]
    )
    _import_structure["models.auto"].extend(
        [
            "TF_MODEL_FOR_AUDIO_CLASSIFICATION_MAPPING",
            "TF_MODEL_FOR_CAUSAL_LM_MAPPING",
            "TF_MODEL_FOR_DOCUMENT_QUESTION_ANSWERING_MAPPING",
            "TF_MODEL_FOR_IMAGE_CLASSIFICATION_MAPPING",
            "TF_MODEL_FOR_MASKED_IMAGE_MODELING_MAPPING",
            "TF_MODEL_FOR_MASKED_LM_MAPPING",
            "TF_MODEL_FOR_MASK_GENERATION_MAPPING",
            "TF_MODEL_FOR_MULTIPLE_CHOICE_MAPPING",
            "TF_MODEL_FOR_NEXT_SENTENCE_PREDICTION_MAPPING",
            "TF_MODEL_FOR_PRETRAINING_MAPPING",
            "TF_MODEL_FOR_QUESTION_ANSWERING_MAPPING",
            "TF_MODEL_FOR_SEMANTIC_SEGMENTATION_MAPPING",
            "TF_MODEL_FOR_SEQ_TO_SEQ_CAUSAL_LM_MAPPING",
            "TF_MODEL_FOR_SEQUENCE_CLASSIFICATION_MAPPING",
            "TF_MODEL_FOR_SPEECH_SEQ_2_SEQ_MAPPING",
            "TF_MODEL_FOR_TABLE_QUESTION_ANSWERING_MAPPING",
            "TF_MODEL_FOR_TEXT_ENCODING_MAPPING",
            "TF_MODEL_FOR_TOKEN_CLASSIFICATION_MAPPING",
            "TF_MODEL_FOR_VISION_2_SEQ_MAPPING",
            "TF_MODEL_FOR_ZERO_SHOT_IMAGE_CLASSIFICATION_MAPPING",
            "TF_MODEL_MAPPING",
            "TF_MODEL_WITH_LM_HEAD_MAPPING",
            "TFAutoModel",
            "TFAutoModelForAudioClassification",
            "TFAutoModelForCausalLM",
            "TFAutoModelForDocumentQuestionAnswering",
            "TFAutoModelForImageClassification",
            "TFAutoModelForMaskedImageModeling",
            "TFAutoModelForMaskedLM",
            "TFAutoModelForMaskGeneration",
            "TFAutoModelForMultipleChoice",
            "TFAutoModelForNextSentencePrediction",
            "TFAutoModelForPreTraining",
            "TFAutoModelForQuestionAnswering",
            "TFAutoModelForSemanticSegmentation",
            "TFAutoModelForSeq2SeqLM",
            "TFAutoModelForSequenceClassification",
            "TFAutoModelForSpeechSeq2Seq",
            "TFAutoModelForTableQuestionAnswering",
            "TFAutoModelForTextEncoding",
            "TFAutoModelForTokenClassification",
            "TFAutoModelForVision2Seq",
            "TFAutoModelForZeroShotImageClassification",
            "TFAutoModelWithLMHead",
        ]
    )
    _import_structure["models.bart"].extend(
        [
            "TFBartForConditionalGeneration",
            "TFBartForSequenceClassification",
            "TFBartModel",
            "TFBartPretrainedModel",
        ]
    )
    _import_structure["models.bert"].extend(
        [
            "TFBertEmbeddings",
            "TFBertForMaskedLM",
            "TFBertForMultipleChoice",
            "TFBertForNextSentencePrediction",
            "TFBertForPreTraining",
            "TFBertForQuestionAnswering",
            "TFBertForSequenceClassification",
            "TFBertForTokenClassification",
            "TFBertLMHeadModel",
            "TFBertMainLayer",
            "TFBertModel",
            "TFBertPreTrainedModel",
        ]
    )
    _import_structure["models.blenderbot"].extend(
        [
            "TFBlenderbotForConditionalGeneration",
            "TFBlenderbotModel",
            "TFBlenderbotPreTrainedModel",
        ]
    )
    _import_structure["models.blenderbot_small"].extend(
        [
            "TFBlenderbotSmallForConditionalGeneration",
            "TFBlenderbotSmallModel",
            "TFBlenderbotSmallPreTrainedModel",
        ]
    )
    _import_structure["models.blip"].extend(
        [
            "TFBlipForConditionalGeneration",
            "TFBlipForImageTextRetrieval",
            "TFBlipForQuestionAnswering",
            "TFBlipModel",
            "TFBlipPreTrainedModel",
            "TFBlipTextModel",
            "TFBlipVisionModel",
        ]
    )
    _import_structure["models.camembert"].extend(
        [
            "TFCamembertForCausalLM",
            "TFCamembertForMaskedLM",
            "TFCamembertForMultipleChoice",
            "TFCamembertForQuestionAnswering",
            "TFCamembertForSequenceClassification",
            "TFCamembertForTokenClassification",
            "TFCamembertModel",
            "TFCamembertPreTrainedModel",
        ]
    )
    _import_structure["models.clip"].extend(
        [
            "TFCLIPModel",
            "TFCLIPPreTrainedModel",
            "TFCLIPTextModel",
            "TFCLIPVisionModel",
        ]
    )
    _import_structure["models.convbert"].extend(
        [
            "TFConvBertForMaskedLM",
            "TFConvBertForMultipleChoice",
            "TFConvBertForQuestionAnswering",
            "TFConvBertForSequenceClassification",
            "TFConvBertForTokenClassification",
            "TFConvBertLayer",
            "TFConvBertModel",
            "TFConvBertPreTrainedModel",
        ]
    )
    _import_structure["models.convnext"].extend(
        [
            "TFConvNextForImageClassification",
            "TFConvNextModel",
            "TFConvNextPreTrainedModel",
        ]
    )
    _import_structure["models.convnextv2"].extend(
        [
            "TFConvNextV2ForImageClassification",
            "TFConvNextV2Model",
            "TFConvNextV2PreTrainedModel",
        ]
    )
    _import_structure["models.ctrl"].extend(
        [
            "TFCTRLForSequenceClassification",
            "TFCTRLLMHeadModel",
            "TFCTRLModel",
            "TFCTRLPreTrainedModel",
        ]
    )
    _import_structure["models.cvt"].extend(
        [
            "TFCvtForImageClassification",
            "TFCvtModel",
            "TFCvtPreTrainedModel",
        ]
    )
    _import_structure["models.data2vec"].extend(
        [
            "TFData2VecVisionForImageClassification",
            "TFData2VecVisionForSemanticSegmentation",
            "TFData2VecVisionModel",
            "TFData2VecVisionPreTrainedModel",
        ]
    )
    _import_structure["models.deberta"].extend(
        [
            "TFDebertaForMaskedLM",
            "TFDebertaForQuestionAnswering",
            "TFDebertaForSequenceClassification",
            "TFDebertaForTokenClassification",
            "TFDebertaModel",
            "TFDebertaPreTrainedModel",
        ]
    )
    _import_structure["models.deberta_v2"].extend(
        [
            "TFDebertaV2ForMaskedLM",
            "TFDebertaV2ForMultipleChoice",
            "TFDebertaV2ForQuestionAnswering",
            "TFDebertaV2ForSequenceClassification",
            "TFDebertaV2ForTokenClassification",
            "TFDebertaV2Model",
            "TFDebertaV2PreTrainedModel",
        ]
    )
    _import_structure["models.deit"].extend(
        [
            "TFDeiTForImageClassification",
            "TFDeiTForImageClassificationWithTeacher",
            "TFDeiTForMaskedImageModeling",
            "TFDeiTModel",
            "TFDeiTPreTrainedModel",
        ]
    )
    _import_structure["models.deprecated.transfo_xl"].extend(
        [
            "TFAdaptiveEmbedding",
            "TFTransfoXLForSequenceClassification",
            "TFTransfoXLLMHeadModel",
            "TFTransfoXLMainLayer",
            "TFTransfoXLModel",
            "TFTransfoXLPreTrainedModel",
        ]
    )
    _import_structure["models.distilbert"].extend(
        [
            "TFDistilBertForMaskedLM",
            "TFDistilBertForMultipleChoice",
            "TFDistilBertForQuestionAnswering",
            "TFDistilBertForSequenceClassification",
            "TFDistilBertForTokenClassification",
            "TFDistilBertMainLayer",
            "TFDistilBertModel",
            "TFDistilBertPreTrainedModel",
        ]
    )
    _import_structure["models.dpr"].extend(
        [
            "TFDPRContextEncoder",
            "TFDPRPretrainedContextEncoder",
            "TFDPRPretrainedQuestionEncoder",
            "TFDPRPretrainedReader",
            "TFDPRQuestionEncoder",
            "TFDPRReader",
        ]
    )
    _import_structure["models.efficientformer"].extend(
        [
            "TFEfficientFormerForImageClassification",
            "TFEfficientFormerForImageClassificationWithTeacher",
            "TFEfficientFormerModel",
            "TFEfficientFormerPreTrainedModel",
        ]
    )
    _import_structure["models.electra"].extend(
        [
            "TFElectraForMaskedLM",
            "TFElectraForMultipleChoice",
            "TFElectraForPreTraining",
            "TFElectraForQuestionAnswering",
            "TFElectraForSequenceClassification",
            "TFElectraForTokenClassification",
            "TFElectraModel",
            "TFElectraPreTrainedModel",
        ]
    )
    _import_structure["models.encoder_decoder"].append("TFEncoderDecoderModel")
    _import_structure["models.esm"].extend(
        [
            "TFEsmForMaskedLM",
            "TFEsmForSequenceClassification",
            "TFEsmForTokenClassification",
            "TFEsmModel",
            "TFEsmPreTrainedModel",
        ]
    )
    _import_structure["models.flaubert"].extend(
        [
            "TFFlaubertForMultipleChoice",
            "TFFlaubertForQuestionAnsweringSimple",
            "TFFlaubertForSequenceClassification",
            "TFFlaubertForTokenClassification",
            "TFFlaubertModel",
            "TFFlaubertPreTrainedModel",
            "TFFlaubertWithLMHeadModel",
        ]
    )
    _import_structure["models.funnel"].extend(
        [
            "TFFunnelBaseModel",
            "TFFunnelForMaskedLM",
            "TFFunnelForMultipleChoice",
            "TFFunnelForPreTraining",
            "TFFunnelForQuestionAnswering",
            "TFFunnelForSequenceClassification",
            "TFFunnelForTokenClassification",
            "TFFunnelModel",
            "TFFunnelPreTrainedModel",
        ]
    )
    _import_structure["models.gpt2"].extend(
        [
            "TFGPT2DoubleHeadsModel",
            "TFGPT2ForSequenceClassification",
            "TFGPT2LMHeadModel",
            "TFGPT2MainLayer",
            "TFGPT2Model",
            "TFGPT2PreTrainedModel",
        ]
    )
    _import_structure["models.gptj"].extend(
        [
            "TFGPTJForCausalLM",
            "TFGPTJForQuestionAnswering",
            "TFGPTJForSequenceClassification",
            "TFGPTJModel",
            "TFGPTJPreTrainedModel",
        ]
    )
    _import_structure["models.groupvit"].extend(
        [
            "TFGroupViTModel",
            "TFGroupViTPreTrainedModel",
            "TFGroupViTTextModel",
            "TFGroupViTVisionModel",
        ]
    )
    _import_structure["models.hubert"].extend(
        [
            "TFHubertForCTC",
            "TFHubertModel",
            "TFHubertPreTrainedModel",
        ]
    )

    _import_structure["models.idefics"].extend(
        [
            "TFIdeficsForVisionText2Text",
            "TFIdeficsModel",
            "TFIdeficsPreTrainedModel",
        ]
    )

    _import_structure["models.layoutlm"].extend(
        [
            "TFLayoutLMForMaskedLM",
            "TFLayoutLMForQuestionAnswering",
            "TFLayoutLMForSequenceClassification",
            "TFLayoutLMForTokenClassification",
            "TFLayoutLMMainLayer",
            "TFLayoutLMModel",
            "TFLayoutLMPreTrainedModel",
        ]
    )
    _import_structure["models.layoutlmv3"].extend(
        [
            "TFLayoutLMv3ForQuestionAnswering",
            "TFLayoutLMv3ForSequenceClassification",
            "TFLayoutLMv3ForTokenClassification",
            "TFLayoutLMv3Model",
            "TFLayoutLMv3PreTrainedModel",
        ]
    )
    _import_structure["models.led"].extend(["TFLEDForConditionalGeneration", "TFLEDModel", "TFLEDPreTrainedModel"])
    _import_structure["models.longformer"].extend(
        [
            "TFLongformerForMaskedLM",
            "TFLongformerForMultipleChoice",
            "TFLongformerForQuestionAnswering",
            "TFLongformerForSequenceClassification",
            "TFLongformerForTokenClassification",
            "TFLongformerModel",
            "TFLongformerPreTrainedModel",
            "TFLongformerSelfAttention",
        ]
    )
    _import_structure["models.lxmert"].extend(
        [
            "TFLxmertForPreTraining",
            "TFLxmertMainLayer",
            "TFLxmertModel",
            "TFLxmertPreTrainedModel",
            "TFLxmertVisualFeatureEncoder",
        ]
    )
    _import_structure["models.marian"].extend(["TFMarianModel", "TFMarianMTModel", "TFMarianPreTrainedModel"])
    _import_structure["models.mbart"].extend(
        ["TFMBartForConditionalGeneration", "TFMBartModel", "TFMBartPreTrainedModel"]
    )
    _import_structure["models.mistral"].extend(
        ["TFMistralForCausalLM", "TFMistralForSequenceClassification", "TFMistralModel", "TFMistralPreTrainedModel"]
    )
    _import_structure["models.mobilebert"].extend(
        [
            "TFMobileBertForMaskedLM",
            "TFMobileBertForMultipleChoice",
            "TFMobileBertForNextSentencePrediction",
            "TFMobileBertForPreTraining",
            "TFMobileBertForQuestionAnswering",
            "TFMobileBertForSequenceClassification",
            "TFMobileBertForTokenClassification",
            "TFMobileBertMainLayer",
            "TFMobileBertModel",
            "TFMobileBertPreTrainedModel",
        ]
    )
    _import_structure["models.mobilevit"].extend(
        [
            "TFMobileViTForImageClassification",
            "TFMobileViTForSemanticSegmentation",
            "TFMobileViTModel",
            "TFMobileViTPreTrainedModel",
        ]
    )
    _import_structure["models.mpnet"].extend(
        [
            "TFMPNetForMaskedLM",
            "TFMPNetForMultipleChoice",
            "TFMPNetForQuestionAnswering",
            "TFMPNetForSequenceClassification",
            "TFMPNetForTokenClassification",
            "TFMPNetMainLayer",
            "TFMPNetModel",
            "TFMPNetPreTrainedModel",
        ]
    )
    _import_structure["models.mt5"].extend(["TFMT5EncoderModel", "TFMT5ForConditionalGeneration", "TFMT5Model"])
    _import_structure["models.openai"].extend(
        [
            "TFOpenAIGPTDoubleHeadsModel",
            "TFOpenAIGPTForSequenceClassification",
            "TFOpenAIGPTLMHeadModel",
            "TFOpenAIGPTMainLayer",
            "TFOpenAIGPTModel",
            "TFOpenAIGPTPreTrainedModel",
        ]
    )
    _import_structure["models.opt"].extend(
        [
            "TFOPTForCausalLM",
            "TFOPTModel",
            "TFOPTPreTrainedModel",
        ]
    )
    _import_structure["models.pegasus"].extend(
        [
            "TFPegasusForConditionalGeneration",
            "TFPegasusModel",
            "TFPegasusPreTrainedModel",
        ]
    )
    _import_structure["models.rag"].extend(
        [
            "TFRagModel",
            "TFRagPreTrainedModel",
            "TFRagSequenceForGeneration",
            "TFRagTokenForGeneration",
        ]
    )
    _import_structure["models.regnet"].extend(
        [
            "TFRegNetForImageClassification",
            "TFRegNetModel",
            "TFRegNetPreTrainedModel",
        ]
    )
    _import_structure["models.rembert"].extend(
        [
            "TFRemBertForCausalLM",
            "TFRemBertForMaskedLM",
            "TFRemBertForMultipleChoice",
            "TFRemBertForQuestionAnswering",
            "TFRemBertForSequenceClassification",
            "TFRemBertForTokenClassification",
            "TFRemBertLayer",
            "TFRemBertModel",
            "TFRemBertPreTrainedModel",
        ]
    )
    _import_structure["models.resnet"].extend(
        [
            "TFResNetForImageClassification",
            "TFResNetModel",
            "TFResNetPreTrainedModel",
        ]
    )
    _import_structure["models.roberta"].extend(
        [
            "TFRobertaForCausalLM",
            "TFRobertaForMaskedLM",
            "TFRobertaForMultipleChoice",
            "TFRobertaForQuestionAnswering",
            "TFRobertaForSequenceClassification",
            "TFRobertaForTokenClassification",
            "TFRobertaMainLayer",
            "TFRobertaModel",
            "TFRobertaPreTrainedModel",
        ]
    )
    _import_structure["models.roberta_prelayernorm"].extend(
        [
            "TFRobertaPreLayerNormForCausalLM",
            "TFRobertaPreLayerNormForMaskedLM",
            "TFRobertaPreLayerNormForMultipleChoice",
            "TFRobertaPreLayerNormForQuestionAnswering",
            "TFRobertaPreLayerNormForSequenceClassification",
            "TFRobertaPreLayerNormForTokenClassification",
            "TFRobertaPreLayerNormMainLayer",
            "TFRobertaPreLayerNormModel",
            "TFRobertaPreLayerNormPreTrainedModel",
        ]
    )
    _import_structure["models.roformer"].extend(
        [
            "TFRoFormerForCausalLM",
            "TFRoFormerForMaskedLM",
            "TFRoFormerForMultipleChoice",
            "TFRoFormerForQuestionAnswering",
            "TFRoFormerForSequenceClassification",
            "TFRoFormerForTokenClassification",
            "TFRoFormerLayer",
            "TFRoFormerModel",
            "TFRoFormerPreTrainedModel",
        ]
    )
    _import_structure["models.sam"].extend(
        [
            "TFSamModel",
            "TFSamPreTrainedModel",
        ]
    )
    _import_structure["models.segformer"].extend(
        [
            "TFSegformerDecodeHead",
            "TFSegformerForImageClassification",
            "TFSegformerForSemanticSegmentation",
            "TFSegformerModel",
            "TFSegformerPreTrainedModel",
        ]
    )
    _import_structure["models.speech_to_text"].extend(
        [
            "TFSpeech2TextForConditionalGeneration",
            "TFSpeech2TextModel",
            "TFSpeech2TextPreTrainedModel",
        ]
    )
    _import_structure["models.swiftformer"].extend(
        [
            "TFSwiftFormerForImageClassification",
            "TFSwiftFormerModel",
            "TFSwiftFormerPreTrainedModel",
        ]
    )
    _import_structure["models.swin"].extend(
        [
            "TFSwinForImageClassification",
            "TFSwinForMaskedImageModeling",
            "TFSwinModel",
            "TFSwinPreTrainedModel",
        ]
    )
    _import_structure["models.t5"].extend(
        [
            "TFT5EncoderModel",
            "TFT5ForConditionalGeneration",
            "TFT5Model",
            "TFT5PreTrainedModel",
        ]
    )
    _import_structure["models.tapas"].extend(
        [
            "TFTapasForMaskedLM",
            "TFTapasForQuestionAnswering",
            "TFTapasForSequenceClassification",
            "TFTapasModel",
            "TFTapasPreTrainedModel",
        ]
    )
    _import_structure["models.vision_encoder_decoder"].extend(["TFVisionEncoderDecoderModel"])
    _import_structure["models.vision_text_dual_encoder"].extend(["TFVisionTextDualEncoderModel"])
    _import_structure["models.vit"].extend(
        [
            "TFViTForImageClassification",
            "TFViTModel",
            "TFViTPreTrainedModel",
        ]
    )
    _import_structure["models.vit_mae"].extend(
        [
            "TFViTMAEForPreTraining",
            "TFViTMAEModel",
            "TFViTMAEPreTrainedModel",
        ]
    )
    _import_structure["models.wav2vec2"].extend(
        [
            "TFWav2Vec2ForCTC",
            "TFWav2Vec2ForSequenceClassification",
            "TFWav2Vec2Model",
            "TFWav2Vec2PreTrainedModel",
        ]
    )
    _import_structure["models.whisper"].extend(
        [
            "TFWhisperForConditionalGeneration",
            "TFWhisperModel",
            "TFWhisperPreTrainedModel",
        ]
    )
    _import_structure["models.xglm"].extend(
        [
            "TFXGLMForCausalLM",
            "TFXGLMModel",
            "TFXGLMPreTrainedModel",
        ]
    )
    _import_structure["models.xlm"].extend(
        [
            "TFXLMForMultipleChoice",
            "TFXLMForQuestionAnsweringSimple",
            "TFXLMForSequenceClassification",
            "TFXLMForTokenClassification",
            "TFXLMMainLayer",
            "TFXLMModel",
            "TFXLMPreTrainedModel",
            "TFXLMWithLMHeadModel",
        ]
    )
    _import_structure["models.xlm_roberta"].extend(
        [
            "TFXLMRobertaForCausalLM",
            "TFXLMRobertaForMaskedLM",
            "TFXLMRobertaForMultipleChoice",
            "TFXLMRobertaForQuestionAnswering",
            "TFXLMRobertaForSequenceClassification",
            "TFXLMRobertaForTokenClassification",
            "TFXLMRobertaModel",
            "TFXLMRobertaPreTrainedModel",
        ]
    )
    _import_structure["models.xlnet"].extend(
        [
            "TFXLNetForMultipleChoice",
            "TFXLNetForQuestionAnsweringSimple",
            "TFXLNetForSequenceClassification",
            "TFXLNetForTokenClassification",
            "TFXLNetLMHeadModel",
            "TFXLNetMainLayer",
            "TFXLNetModel",
            "TFXLNetPreTrainedModel",
        ]
    )
    _import_structure["optimization_tf"] = [
        "AdamWeightDecay",
        "GradientAccumulator",
        "WarmUp",
        "create_optimizer",
    ]
    _import_structure["tf_utils"] = []


try:
    if not (
        is_librosa_available()
        and is_essentia_available()
        and is_scipy_available()
        and is_torch_available()
        and is_pretty_midi_available()
    ):
        raise OptionalDependencyNotAvailable()
except OptionalDependencyNotAvailable:
    from .utils import (
        dummy_essentia_and_librosa_and_pretty_midi_and_scipy_and_torch_objects,
    )

    _import_structure["utils.dummy_essentia_and_librosa_and_pretty_midi_and_scipy_and_torch_objects"] = [
        name
        for name in dir(dummy_essentia_and_librosa_and_pretty_midi_and_scipy_and_torch_objects)
        if not name.startswith("_")
    ]
else:
    _import_structure["models.pop2piano"].append("Pop2PianoFeatureExtractor")
    _import_structure["models.pop2piano"].append("Pop2PianoTokenizer")
    _import_structure["models.pop2piano"].append("Pop2PianoProcessor")

try:
    if not is_torchaudio_available():
        raise OptionalDependencyNotAvailable()
except OptionalDependencyNotAvailable:
    from .utils import (
        dummy_torchaudio_objects,
    )

    _import_structure["utils.dummy_torchaudio_objects"] = [
        name for name in dir(dummy_torchaudio_objects) if not name.startswith("_")
    ]
else:
    _import_structure["models.musicgen_melody"].append("MusicgenMelodyFeatureExtractor")
    _import_structure["models.musicgen_melody"].append("MusicgenMelodyProcessor")


# FLAX-backed objects
try:
    if not is_flax_available():
        raise OptionalDependencyNotAvailable()
except OptionalDependencyNotAvailable:
    from .utils import dummy_flax_objects

    _import_structure["utils.dummy_flax_objects"] = [
        name for name in dir(dummy_flax_objects) if not name.startswith("_")
    ]
else:
    _import_structure["generation"].extend(
        [
            "FlaxForcedBOSTokenLogitsProcessor",
            "FlaxForcedEOSTokenLogitsProcessor",
            "FlaxForceTokensLogitsProcessor",
            "FlaxGenerationMixin",
            "FlaxLogitsProcessor",
            "FlaxLogitsProcessorList",
            "FlaxLogitsWarper",
            "FlaxMinLengthLogitsProcessor",
            "FlaxTemperatureLogitsWarper",
            "FlaxSuppressTokensAtBeginLogitsProcessor",
            "FlaxSuppressTokensLogitsProcessor",
            "FlaxTopKLogitsWarper",
            "FlaxTopPLogitsWarper",
            "FlaxWhisperTimeStampLogitsProcessor",
        ]
    )
    _import_structure["modeling_flax_outputs"] = []
    _import_structure["modeling_flax_utils"] = ["FlaxPreTrainedModel"]
    _import_structure["models.albert"].extend(
        [
            "FlaxAlbertForMaskedLM",
            "FlaxAlbertForMultipleChoice",
            "FlaxAlbertForPreTraining",
            "FlaxAlbertForQuestionAnswering",
            "FlaxAlbertForSequenceClassification",
            "FlaxAlbertForTokenClassification",
            "FlaxAlbertModel",
            "FlaxAlbertPreTrainedModel",
        ]
    )
    _import_structure["models.auto"].extend(
        [
            "FLAX_MODEL_FOR_AUDIO_CLASSIFICATION_MAPPING",
            "FLAX_MODEL_FOR_CAUSAL_LM_MAPPING",
            "FLAX_MODEL_FOR_IMAGE_CLASSIFICATION_MAPPING",
            "FLAX_MODEL_FOR_MASKED_LM_MAPPING",
            "FLAX_MODEL_FOR_MULTIPLE_CHOICE_MAPPING",
            "FLAX_MODEL_FOR_NEXT_SENTENCE_PREDICTION_MAPPING",
            "FLAX_MODEL_FOR_PRETRAINING_MAPPING",
            "FLAX_MODEL_FOR_QUESTION_ANSWERING_MAPPING",
            "FLAX_MODEL_FOR_SEQ_TO_SEQ_CAUSAL_LM_MAPPING",
            "FLAX_MODEL_FOR_SEQUENCE_CLASSIFICATION_MAPPING",
            "FLAX_MODEL_FOR_SPEECH_SEQ_2_SEQ_MAPPING",
            "FLAX_MODEL_FOR_TOKEN_CLASSIFICATION_MAPPING",
            "FLAX_MODEL_FOR_VISION_2_SEQ_MAPPING",
            "FLAX_MODEL_MAPPING",
            "FlaxAutoModel",
            "FlaxAutoModelForCausalLM",
            "FlaxAutoModelForImageClassification",
            "FlaxAutoModelForMaskedLM",
            "FlaxAutoModelForMultipleChoice",
            "FlaxAutoModelForNextSentencePrediction",
            "FlaxAutoModelForPreTraining",
            "FlaxAutoModelForQuestionAnswering",
            "FlaxAutoModelForSeq2SeqLM",
            "FlaxAutoModelForSequenceClassification",
            "FlaxAutoModelForSpeechSeq2Seq",
            "FlaxAutoModelForTokenClassification",
            "FlaxAutoModelForVision2Seq",
        ]
    )

    # Flax models structure

    _import_structure["models.bart"].extend(
        [
            "FlaxBartDecoderPreTrainedModel",
            "FlaxBartForCausalLM",
            "FlaxBartForConditionalGeneration",
            "FlaxBartForQuestionAnswering",
            "FlaxBartForSequenceClassification",
            "FlaxBartModel",
            "FlaxBartPreTrainedModel",
        ]
    )
    _import_structure["models.beit"].extend(
        [
            "FlaxBeitForImageClassification",
            "FlaxBeitForMaskedImageModeling",
            "FlaxBeitModel",
            "FlaxBeitPreTrainedModel",
        ]
    )

    _import_structure["models.bert"].extend(
        [
            "FlaxBertForCausalLM",
            "FlaxBertForMaskedLM",
            "FlaxBertForMultipleChoice",
            "FlaxBertForNextSentencePrediction",
            "FlaxBertForPreTraining",
            "FlaxBertForQuestionAnswering",
            "FlaxBertForSequenceClassification",
            "FlaxBertForTokenClassification",
            "FlaxBertModel",
            "FlaxBertPreTrainedModel",
        ]
    )
    _import_structure["models.big_bird"].extend(
        [
            "FlaxBigBirdForCausalLM",
            "FlaxBigBirdForMaskedLM",
            "FlaxBigBirdForMultipleChoice",
            "FlaxBigBirdForPreTraining",
            "FlaxBigBirdForQuestionAnswering",
            "FlaxBigBirdForSequenceClassification",
            "FlaxBigBirdForTokenClassification",
            "FlaxBigBirdModel",
            "FlaxBigBirdPreTrainedModel",
        ]
    )
    _import_structure["models.blenderbot"].extend(
        [
            "FlaxBlenderbotForConditionalGeneration",
            "FlaxBlenderbotModel",
            "FlaxBlenderbotPreTrainedModel",
        ]
    )
    _import_structure["models.blenderbot_small"].extend(
        [
            "FlaxBlenderbotSmallForConditionalGeneration",
            "FlaxBlenderbotSmallModel",
            "FlaxBlenderbotSmallPreTrainedModel",
        ]
    )
    _import_structure["models.bloom"].extend(
        [
            "FlaxBloomForCausalLM",
            "FlaxBloomModel",
            "FlaxBloomPreTrainedModel",
        ]
    )
    _import_structure["models.clip"].extend(
        [
            "FlaxCLIPModel",
            "FlaxCLIPPreTrainedModel",
            "FlaxCLIPTextModel",
            "FlaxCLIPTextPreTrainedModel",
            "FlaxCLIPTextModelWithProjection",
            "FlaxCLIPVisionModel",
            "FlaxCLIPVisionPreTrainedModel",
        ]
    )
    _import_structure["models.distilbert"].extend(
        [
            "FlaxDistilBertForMaskedLM",
            "FlaxDistilBertForMultipleChoice",
            "FlaxDistilBertForQuestionAnswering",
            "FlaxDistilBertForSequenceClassification",
            "FlaxDistilBertForTokenClassification",
            "FlaxDistilBertModel",
            "FlaxDistilBertPreTrainedModel",
        ]
    )
    _import_structure["models.electra"].extend(
        [
            "FlaxElectraForCausalLM",
            "FlaxElectraForMaskedLM",
            "FlaxElectraForMultipleChoice",
            "FlaxElectraForPreTraining",
            "FlaxElectraForQuestionAnswering",
            "FlaxElectraForSequenceClassification",
            "FlaxElectraForTokenClassification",
            "FlaxElectraModel",
            "FlaxElectraPreTrainedModel",
        ]
    )
    _import_structure["models.encoder_decoder"].append("FlaxEncoderDecoderModel")
    _import_structure["models.gpt2"].extend(["FlaxGPT2LMHeadModel", "FlaxGPT2Model", "FlaxGPT2PreTrainedModel"])
    _import_structure["models.gpt_neo"].extend(
        ["FlaxGPTNeoForCausalLM", "FlaxGPTNeoModel", "FlaxGPTNeoPreTrainedModel"]
    )
    _import_structure["models.gptj"].extend(["FlaxGPTJForCausalLM", "FlaxGPTJModel", "FlaxGPTJPreTrainedModel"])
    _import_structure["models.llama"].extend(["FlaxLlamaForCausalLM", "FlaxLlamaModel", "FlaxLlamaPreTrainedModel"])
    _import_structure["models.gemma"].extend(["FlaxGemmaForCausalLM", "FlaxGemmaModel", "FlaxGemmaPreTrainedModel"])
    _import_structure["models.longt5"].extend(
        [
            "FlaxLongT5ForConditionalGeneration",
            "FlaxLongT5Model",
            "FlaxLongT5PreTrainedModel",
        ]
    )
    _import_structure["models.marian"].extend(
        [
            "FlaxMarianModel",
            "FlaxMarianMTModel",
            "FlaxMarianPreTrainedModel",
        ]
    )
    _import_structure["models.mbart"].extend(
        [
            "FlaxMBartForConditionalGeneration",
            "FlaxMBartForQuestionAnswering",
            "FlaxMBartForSequenceClassification",
            "FlaxMBartModel",
            "FlaxMBartPreTrainedModel",
        ]
    )
    _import_structure["models.mistral"].extend(
        [
            "FlaxMistralForCausalLM",
            "FlaxMistralModel",
            "FlaxMistralPreTrainedModel",
        ]
    )
    _import_structure["models.mt5"].extend(["FlaxMT5EncoderModel", "FlaxMT5ForConditionalGeneration", "FlaxMT5Model"])
    _import_structure["models.opt"].extend(
        [
            "FlaxOPTForCausalLM",
            "FlaxOPTModel",
            "FlaxOPTPreTrainedModel",
        ]
    )
    _import_structure["models.pegasus"].extend(
        [
            "FlaxPegasusForConditionalGeneration",
            "FlaxPegasusModel",
            "FlaxPegasusPreTrainedModel",
        ]
    )
    _import_structure["models.regnet"].extend(
        [
            "FlaxRegNetForImageClassification",
            "FlaxRegNetModel",
            "FlaxRegNetPreTrainedModel",
        ]
    )
    _import_structure["models.resnet"].extend(
        [
            "FlaxResNetForImageClassification",
            "FlaxResNetModel",
            "FlaxResNetPreTrainedModel",
        ]
    )
    _import_structure["models.roberta"].extend(
        [
            "FlaxRobertaForCausalLM",
            "FlaxRobertaForMaskedLM",
            "FlaxRobertaForMultipleChoice",
            "FlaxRobertaForQuestionAnswering",
            "FlaxRobertaForSequenceClassification",
            "FlaxRobertaForTokenClassification",
            "FlaxRobertaModel",
            "FlaxRobertaPreTrainedModel",
        ]
    )
    _import_structure["models.roberta_prelayernorm"].extend(
        [
            "FlaxRobertaPreLayerNormForCausalLM",
            "FlaxRobertaPreLayerNormForMaskedLM",
            "FlaxRobertaPreLayerNormForMultipleChoice",
            "FlaxRobertaPreLayerNormForQuestionAnswering",
            "FlaxRobertaPreLayerNormForSequenceClassification",
            "FlaxRobertaPreLayerNormForTokenClassification",
            "FlaxRobertaPreLayerNormModel",
            "FlaxRobertaPreLayerNormPreTrainedModel",
        ]
    )
    _import_structure["models.roformer"].extend(
        [
            "FlaxRoFormerForMaskedLM",
            "FlaxRoFormerForMultipleChoice",
            "FlaxRoFormerForQuestionAnswering",
            "FlaxRoFormerForSequenceClassification",
            "FlaxRoFormerForTokenClassification",
            "FlaxRoFormerModel",
            "FlaxRoFormerPreTrainedModel",
        ]
    )
    _import_structure["models.speech_encoder_decoder"].append("FlaxSpeechEncoderDecoderModel")
    _import_structure["models.t5"].extend(
        [
            "FlaxT5EncoderModel",
            "FlaxT5ForConditionalGeneration",
            "FlaxT5Model",
            "FlaxT5PreTrainedModel",
        ]
    )
    _import_structure["models.vision_encoder_decoder"].append("FlaxVisionEncoderDecoderModel")
    _import_structure["models.vision_text_dual_encoder"].extend(["FlaxVisionTextDualEncoderModel"])
    _import_structure["models.vit"].extend(["FlaxViTForImageClassification", "FlaxViTModel", "FlaxViTPreTrainedModel"])
    _import_structure["models.wav2vec2"].extend(
        [
            "FlaxWav2Vec2ForCTC",
            "FlaxWav2Vec2ForPreTraining",
            "FlaxWav2Vec2Model",
            "FlaxWav2Vec2PreTrainedModel",
        ]
    )
    _import_structure["models.whisper"].extend(
        [
            "FlaxWhisperForConditionalGeneration",
            "FlaxWhisperModel",
            "FlaxWhisperPreTrainedModel",
            "FlaxWhisperForAudioClassification",
        ]
    )
    _import_structure["models.xglm"].extend(
        [
            "FlaxXGLMForCausalLM",
            "FlaxXGLMModel",
            "FlaxXGLMPreTrainedModel",
        ]
    )
    _import_structure["models.xlm_roberta"].extend(
        [
            "FlaxXLMRobertaForMaskedLM",
            "FlaxXLMRobertaForMultipleChoice",
            "FlaxXLMRobertaForQuestionAnswering",
            "FlaxXLMRobertaForSequenceClassification",
            "FlaxXLMRobertaForTokenClassification",
            "FlaxXLMRobertaModel",
            "FlaxXLMRobertaForCausalLM",
            "FlaxXLMRobertaPreTrainedModel",
        ]
    )


# Direct imports for type-checking
if TYPE_CHECKING:
    # Configuration
    # Agents
    from .agents import (
        Agent,
        CodeAgent,
        HfEngine,
        PipelineTool,
        ReactAgent,
        ReactCodeAgent,
        ReactJsonAgent,
        Tool,
        Toolbox,
        ToolCollection,
        launch_gradio_demo,
        load_tool,
    )
    from .configuration_utils import PretrainedConfig

    # Data
    from .data import (
        DataProcessor,
        InputExample,
        InputFeatures,
        SingleSentenceClassificationProcessor,
        SquadExample,
        SquadFeatures,
        SquadV1Processor,
        SquadV2Processor,
        glue_compute_metrics,
        glue_convert_examples_to_features,
        glue_output_modes,
        glue_processors,
        glue_tasks_num_labels,
        squad_convert_examples_to_features,
        xnli_compute_metrics,
        xnli_output_modes,
        xnli_processors,
        xnli_tasks_num_labels,
    )
    from .data.data_collator import (
        DataCollator,
        DataCollatorForLanguageModeling,
        DataCollatorForPermutationLanguageModeling,
        DataCollatorForSeq2Seq,
        DataCollatorForSOP,
        DataCollatorForTokenClassification,
        DataCollatorForWholeWordMask,
        DataCollatorWithPadding,
        DefaultDataCollator,
        default_data_collator,
    )
    from .feature_extraction_sequence_utils import SequenceFeatureExtractor

    # Feature Extractor
    from .feature_extraction_utils import BatchFeature, FeatureExtractionMixin

    # Generation
    from .generation import GenerationConfig, TextIteratorStreamer, TextStreamer, WatermarkingConfig
    from .hf_argparser import HfArgumentParser

    # Integrations
    from .integrations import (
        is_clearml_available,
        is_comet_available,
        is_dvclive_available,
        is_neptune_available,
        is_optuna_available,
        is_ray_available,
        is_ray_tune_available,
        is_sigopt_available,
        is_tensorboard_available,
        is_wandb_available,
    )

    # Model Cards
    from .modelcard import ModelCard

    # TF 2.0 <=> PyTorch conversion utilities
    from .modeling_tf_pytorch_utils import (
        convert_tf_weight_name_to_pt_weight_name,
        load_pytorch_checkpoint_in_tf2_model,
        load_pytorch_model_in_tf2_model,
        load_pytorch_weights_in_tf2_model,
        load_tf2_checkpoint_in_pytorch_model,
        load_tf2_model_in_pytorch_model,
        load_tf2_weights_in_pytorch_model,
    )
    from .models.albert import AlbertConfig
    from .models.align import (
        AlignConfig,
        AlignProcessor,
        AlignTextConfig,
        AlignVisionConfig,
    )
    from .models.altclip import (
        AltCLIPConfig,
        AltCLIPProcessor,
        AltCLIPTextConfig,
        AltCLIPVisionConfig,
    )
    from .models.audio_spectrogram_transformer import (
        ASTConfig,
        ASTFeatureExtractor,
    )
    from .models.auto import (
        CONFIG_MAPPING,
        FEATURE_EXTRACTOR_MAPPING,
        IMAGE_PROCESSOR_MAPPING,
        MODEL_NAMES_MAPPING,
        PROCESSOR_MAPPING,
        TOKENIZER_MAPPING,
        AutoConfig,
        AutoFeatureExtractor,
        AutoImageProcessor,
        AutoProcessor,
        AutoTokenizer,
    )
    from .models.autoformer import (
        AutoformerConfig,
    )
    from .models.bark import (
        BarkCoarseConfig,
        BarkConfig,
        BarkFineConfig,
        BarkProcessor,
        BarkSemanticConfig,
    )
    from .models.bart import BartConfig, BartTokenizer
    from .models.beit import BeitConfig
    from .models.bert import (
        BasicTokenizer,
        BertConfig,
        BertTokenizer,
        WordpieceTokenizer,
    )
    from .models.bert_generation import BertGenerationConfig
    from .models.bert_japanese import (
        BertJapaneseTokenizer,
        CharacterTokenizer,
        MecabTokenizer,
    )
    from .models.bertweet import BertweetTokenizer
    from .models.big_bird import BigBirdConfig
    from .models.bigbird_pegasus import (
        BigBirdPegasusConfig,
    )
    from .models.biogpt import (
        BioGptConfig,
        BioGptTokenizer,
    )
    from .models.bit import BitConfig
    from .models.blenderbot import (
        BlenderbotConfig,
        BlenderbotTokenizer,
    )
    from .models.blenderbot_small import (
        BlenderbotSmallConfig,
        BlenderbotSmallTokenizer,
    )
    from .models.blip import (
        BlipConfig,
        BlipProcessor,
        BlipTextConfig,
        BlipVisionConfig,
    )
    from .models.blip_2 import (
        Blip2Config,
        Blip2Processor,
        Blip2QFormerConfig,
        Blip2VisionConfig,
    )
    from .models.bloom import BloomConfig
    from .models.bridgetower import (
        BridgeTowerConfig,
        BridgeTowerProcessor,
        BridgeTowerTextConfig,
        BridgeTowerVisionConfig,
    )
    from .models.bros import (
        BrosConfig,
        BrosProcessor,
    )
    from .models.byt5 import ByT5Tokenizer
    from .models.camembert import (
        CamembertConfig,
    )
    from .models.canine import (
        CanineConfig,
        CanineTokenizer,
    )
    from .models.chinese_clip import (
        ChineseCLIPConfig,
        ChineseCLIPProcessor,
        ChineseCLIPTextConfig,
        ChineseCLIPVisionConfig,
    )
    from .models.clap import (
        ClapAudioConfig,
        ClapConfig,
        ClapProcessor,
        ClapTextConfig,
    )
    from .models.clip import (
        CLIPConfig,
        CLIPProcessor,
        CLIPTextConfig,
        CLIPTokenizer,
        CLIPVisionConfig,
    )
    from .models.clipseg import (
        CLIPSegConfig,
        CLIPSegProcessor,
        CLIPSegTextConfig,
        CLIPSegVisionConfig,
    )
    from .models.clvp import (
        ClvpConfig,
        ClvpDecoderConfig,
        ClvpEncoderConfig,
        ClvpFeatureExtractor,
        ClvpProcessor,
        ClvpTokenizer,
    )
    from .models.codegen import (
        CodeGenConfig,
        CodeGenTokenizer,
    )
<<<<<<< HEAD
    from .models.cogvlm import (
        COGVLM_PRETRAINED_CONFIG_ARCHIVE_MAP,
        CogvlmConfig,
        CogvlmProcessor,
        CogvlmVisionConfig,
    )
    from .models.cohere import COHERE_PRETRAINED_CONFIG_ARCHIVE_MAP, CohereConfig
=======
    from .models.cohere import CohereConfig
>>>>>>> 84c4b72e
    from .models.conditional_detr import (
        ConditionalDetrConfig,
    )
    from .models.convbert import (
        ConvBertConfig,
        ConvBertTokenizer,
    )
    from .models.convnext import ConvNextConfig
    from .models.convnextv2 import (
        ConvNextV2Config,
    )
    from .models.cpmant import (
        CpmAntConfig,
        CpmAntTokenizer,
    )
    from .models.ctrl import (
        CTRLConfig,
        CTRLTokenizer,
    )
    from .models.cvt import CvtConfig
    from .models.data2vec import (
        Data2VecAudioConfig,
        Data2VecTextConfig,
        Data2VecVisionConfig,
    )
    from .models.dbrx import DbrxConfig
    from .models.deberta import (
        DebertaConfig,
        DebertaTokenizer,
    )
    from .models.deberta_v2 import (
        DebertaV2Config,
    )
    from .models.decision_transformer import (
        DecisionTransformerConfig,
    )
    from .models.deformable_detr import (
        DeformableDetrConfig,
    )
    from .models.deit import DeiTConfig
    from .models.deprecated.mctct import (
        MCTCTConfig,
        MCTCTFeatureExtractor,
        MCTCTProcessor,
    )
    from .models.deprecated.mmbt import MMBTConfig
    from .models.deprecated.open_llama import (
        OpenLlamaConfig,
    )
    from .models.deprecated.retribert import (
        RetriBertConfig,
        RetriBertTokenizer,
    )
    from .models.deprecated.tapex import TapexTokenizer
    from .models.deprecated.trajectory_transformer import (
        TrajectoryTransformerConfig,
    )
    from .models.deprecated.transfo_xl import (
        TransfoXLConfig,
        TransfoXLCorpus,
        TransfoXLTokenizer,
    )
    from .models.deprecated.van import VanConfig
    from .models.depth_anything import DepthAnythingConfig
    from .models.deta import DetaConfig
    from .models.detr import DetrConfig
    from .models.dinat import DinatConfig
    from .models.dinov2 import Dinov2Config
    from .models.distilbert import (
        DistilBertConfig,
        DistilBertTokenizer,
    )
    from .models.donut import (
        DonutProcessor,
        DonutSwinConfig,
    )
    from .models.dpr import (
        DPRConfig,
        DPRContextEncoderTokenizer,
        DPRQuestionEncoderTokenizer,
        DPRReaderOutput,
        DPRReaderTokenizer,
    )
    from .models.dpt import DPTConfig
    from .models.efficientformer import (
        EfficientFormerConfig,
    )
    from .models.efficientnet import (
        EfficientNetConfig,
    )
    from .models.electra import (
        ElectraConfig,
        ElectraTokenizer,
    )
    from .models.encodec import (
        EncodecConfig,
        EncodecFeatureExtractor,
    )
    from .models.encoder_decoder import EncoderDecoderConfig
    from .models.ernie import ErnieConfig
    from .models.ernie_m import ErnieMConfig
    from .models.esm import EsmConfig, EsmTokenizer
    from .models.falcon import FalconConfig
    from .models.fastspeech2_conformer import (
        FastSpeech2ConformerConfig,
        FastSpeech2ConformerHifiGanConfig,
        FastSpeech2ConformerTokenizer,
        FastSpeech2ConformerWithHifiGanConfig,
    )
    from .models.flaubert import FlaubertConfig, FlaubertTokenizer
    from .models.flava import (
        FlavaConfig,
        FlavaImageCodebookConfig,
        FlavaImageConfig,
        FlavaMultimodalConfig,
        FlavaTextConfig,
    )
    from .models.fnet import FNetConfig
    from .models.focalnet import FocalNetConfig
    from .models.fsmt import (
        FSMTConfig,
        FSMTTokenizer,
    )
    from .models.funnel import (
        FunnelConfig,
        FunnelTokenizer,
    )
    from .models.fuyu import FuyuConfig
    from .models.gemma import GemmaConfig
    from .models.git import (
        GitConfig,
        GitProcessor,
        GitVisionConfig,
    )
    from .models.glpn import GLPNConfig
    from .models.gpt2 import (
        GPT2Config,
        GPT2Tokenizer,
    )
    from .models.gpt_bigcode import (
        GPTBigCodeConfig,
    )
    from .models.gpt_neo import GPTNeoConfig
    from .models.gpt_neox import GPTNeoXConfig
    from .models.gpt_neox_japanese import (
        GPTNeoXJapaneseConfig,
    )
    from .models.gptj import GPTJConfig
    from .models.gptsan_japanese import (
        GPTSanJapaneseConfig,
        GPTSanJapaneseTokenizer,
    )
    from .models.graphormer import GraphormerConfig
    from .models.grounding_dino import (
        GroundingDinoConfig,
        GroundingDinoProcessor,
    )
    from .models.groupvit import (
        GroupViTConfig,
        GroupViTTextConfig,
        GroupViTVisionConfig,
    )
    from .models.herbert import HerbertTokenizer
    from .models.hubert import HubertConfig
    from .models.ibert import IBertConfig
    from .models.idefics import (
        IdeficsConfig,
    )
    from .models.idefics2 import Idefics2Config
    from .models.imagegpt import ImageGPTConfig
    from .models.informer import InformerConfig
    from .models.instructblip import (
        InstructBlipConfig,
        InstructBlipProcessor,
        InstructBlipQFormerConfig,
        InstructBlipVisionConfig,
    )
    from .models.jamba import JambaConfig
    from .models.jetmoe import JetMoeConfig
    from .models.jukebox import (
        JukeboxConfig,
        JukeboxPriorConfig,
        JukeboxTokenizer,
        JukeboxVQVAEConfig,
    )
    from .models.kosmos2 import (
        Kosmos2Config,
        Kosmos2Processor,
    )
    from .models.layoutlm import (
        LayoutLMConfig,
        LayoutLMTokenizer,
    )
    from .models.layoutlmv2 import (
        LayoutLMv2Config,
        LayoutLMv2FeatureExtractor,
        LayoutLMv2ImageProcessor,
        LayoutLMv2Processor,
        LayoutLMv2Tokenizer,
    )
    from .models.layoutlmv3 import (
        LayoutLMv3Config,
        LayoutLMv3FeatureExtractor,
        LayoutLMv3ImageProcessor,
        LayoutLMv3Processor,
        LayoutLMv3Tokenizer,
    )
    from .models.layoutxlm import LayoutXLMProcessor
    from .models.led import LEDConfig, LEDTokenizer
    from .models.levit import LevitConfig
    from .models.lilt import LiltConfig
    from .models.llama import LlamaConfig
    from .models.llava import (
        LlavaConfig,
        LlavaProcessor,
    )
    from .models.llava_next import (
        LlavaNextConfig,
        LlavaNextProcessor,
    )
    from .models.longformer import (
        LongformerConfig,
        LongformerTokenizer,
    )
    from .models.longt5 import LongT5Config
    from .models.luke import (
        LukeConfig,
        LukeTokenizer,
    )
    from .models.lxmert import (
        LxmertConfig,
        LxmertTokenizer,
    )
    from .models.m2m_100 import M2M100Config
    from .models.mamba import MambaConfig
    from .models.marian import MarianConfig
    from .models.markuplm import (
        MarkupLMConfig,
        MarkupLMFeatureExtractor,
        MarkupLMProcessor,
        MarkupLMTokenizer,
    )
    from .models.mask2former import (
        Mask2FormerConfig,
    )
    from .models.maskformer import (
        MaskFormerConfig,
        MaskFormerSwinConfig,
    )
    from .models.mbart import MBartConfig
    from .models.mega import MegaConfig
    from .models.megatron_bert import (
        MegatronBertConfig,
    )
    from .models.mgp_str import (
        MgpstrConfig,
        MgpstrProcessor,
        MgpstrTokenizer,
    )
    from .models.mistral import MistralConfig
    from .models.mixtral import MixtralConfig
    from .models.mobilebert import (
        MobileBertConfig,
        MobileBertTokenizer,
    )
    from .models.mobilenet_v1 import (
        MobileNetV1Config,
    )
    from .models.mobilenet_v2 import (
        MobileNetV2Config,
    )
    from .models.mobilevit import (
        MobileViTConfig,
    )
    from .models.mobilevitv2 import (
        MobileViTV2Config,
    )
    from .models.mpnet import (
        MPNetConfig,
        MPNetTokenizer,
    )
    from .models.mpt import MptConfig
    from .models.mra import MraConfig
    from .models.mt5 import MT5Config
    from .models.musicgen import (
        MusicgenConfig,
        MusicgenDecoderConfig,
    )
    from .models.musicgen_melody import (
        MusicgenMelodyConfig,
        MusicgenMelodyDecoderConfig,
    )
    from .models.mvp import MvpConfig, MvpTokenizer
    from .models.nat import NatConfig
    from .models.nezha import NezhaConfig
    from .models.nllb_moe import NllbMoeConfig
    from .models.nougat import NougatProcessor
    from .models.nystromformer import (
        NystromformerConfig,
    )
    from .models.olmo import OlmoConfig
    from .models.oneformer import (
        OneFormerConfig,
        OneFormerProcessor,
    )
    from .models.openai import (
        OpenAIGPTConfig,
        OpenAIGPTTokenizer,
    )
    from .models.opt import OPTConfig
    from .models.owlv2 import (
        Owlv2Config,
        Owlv2Processor,
        Owlv2TextConfig,
        Owlv2VisionConfig,
    )
    from .models.owlvit import (
        OwlViTConfig,
        OwlViTProcessor,
        OwlViTTextConfig,
        OwlViTVisionConfig,
    )
    from .models.paligemma import (
        PaliGemmaConfig,
    )
    from .models.patchtsmixer import (
        PatchTSMixerConfig,
    )
    from .models.patchtst import PatchTSTConfig
    from .models.pegasus import (
        PegasusConfig,
        PegasusTokenizer,
    )
    from .models.pegasus_x import (
        PegasusXConfig,
    )
    from .models.perceiver import (
        PerceiverConfig,
        PerceiverTokenizer,
    )
    from .models.persimmon import (
        PersimmonConfig,
    )
    from .models.phi import PhiConfig
    from .models.phi3 import Phi3Config
    from .models.phobert import PhobertTokenizer
    from .models.pix2struct import (
        Pix2StructConfig,
        Pix2StructProcessor,
        Pix2StructTextConfig,
        Pix2StructVisionConfig,
    )
    from .models.plbart import PLBartConfig
    from .models.poolformer import (
        PoolFormerConfig,
    )
    from .models.pop2piano import (
        Pop2PianoConfig,
    )
    from .models.prophetnet import (
        ProphetNetConfig,
        ProphetNetTokenizer,
    )
    from .models.pvt import PvtConfig
    from .models.pvt_v2 import PvtV2Config
    from .models.qdqbert import QDQBertConfig
    from .models.qwen2 import Qwen2Config, Qwen2Tokenizer
    from .models.qwen2_moe import Qwen2MoeConfig
    from .models.rag import RagConfig, RagRetriever, RagTokenizer
    from .models.realm import (
        RealmConfig,
        RealmTokenizer,
    )
    from .models.recurrent_gemma import RecurrentGemmaConfig
    from .models.reformer import ReformerConfig
    from .models.regnet import RegNetConfig
    from .models.rembert import RemBertConfig
    from .models.resnet import ResNetConfig
    from .models.roberta import (
        RobertaConfig,
        RobertaTokenizer,
    )
    from .models.roberta_prelayernorm import (
        RobertaPreLayerNormConfig,
    )
    from .models.roc_bert import (
        RoCBertConfig,
        RoCBertTokenizer,
    )
    from .models.roformer import (
        RoFormerConfig,
        RoFormerTokenizer,
    )
    from .models.rwkv import RwkvConfig
    from .models.sam import (
        SamConfig,
        SamMaskDecoderConfig,
        SamProcessor,
        SamPromptEncoderConfig,
        SamVisionConfig,
    )
    from .models.seamless_m4t import (
        SeamlessM4TConfig,
        SeamlessM4TFeatureExtractor,
        SeamlessM4TProcessor,
    )
    from .models.seamless_m4t_v2 import (
        SeamlessM4Tv2Config,
    )
    from .models.segformer import SegformerConfig
    from .models.seggpt import SegGptConfig
    from .models.sew import SEWConfig
    from .models.sew_d import SEWDConfig
    from .models.siglip import (
        SiglipConfig,
        SiglipProcessor,
        SiglipTextConfig,
        SiglipVisionConfig,
    )
    from .models.speech_encoder_decoder import SpeechEncoderDecoderConfig
    from .models.speech_to_text import (
        Speech2TextConfig,
        Speech2TextFeatureExtractor,
        Speech2TextProcessor,
    )
    from .models.speech_to_text_2 import (
        Speech2Text2Config,
        Speech2Text2Processor,
        Speech2Text2Tokenizer,
    )
    from .models.speecht5 import (
        SpeechT5Config,
        SpeechT5FeatureExtractor,
        SpeechT5HifiGanConfig,
        SpeechT5Processor,
    )
    from .models.splinter import (
        SplinterConfig,
        SplinterTokenizer,
    )
    from .models.squeezebert import (
        SqueezeBertConfig,
        SqueezeBertTokenizer,
    )
    from .models.stablelm import StableLmConfig
    from .models.starcoder2 import Starcoder2Config
    from .models.superpoint import SuperPointConfig
    from .models.swiftformer import (
        SwiftFormerConfig,
    )
    from .models.swin import SwinConfig
    from .models.swin2sr import Swin2SRConfig
    from .models.swinv2 import Swinv2Config
    from .models.switch_transformers import (
        SwitchTransformersConfig,
    )
    from .models.t5 import T5Config
    from .models.table_transformer import (
        TableTransformerConfig,
    )
    from .models.tapas import (
        TapasConfig,
        TapasTokenizer,
    )
    from .models.time_series_transformer import (
        TimeSeriesTransformerConfig,
    )
    from .models.timesformer import (
        TimesformerConfig,
    )
    from .models.timm_backbone import TimmBackboneConfig
    from .models.trocr import (
        TrOCRConfig,
        TrOCRProcessor,
    )
    from .models.tvlt import (
        TvltConfig,
        TvltFeatureExtractor,
        TvltProcessor,
    )
    from .models.tvp import (
        TvpConfig,
        TvpProcessor,
    )
    from .models.udop import UdopConfig, UdopProcessor
    from .models.umt5 import UMT5Config
    from .models.unispeech import (
        UniSpeechConfig,
    )
    from .models.unispeech_sat import (
        UniSpeechSatConfig,
    )
    from .models.univnet import (
        UnivNetConfig,
        UnivNetFeatureExtractor,
    )
    from .models.upernet import UperNetConfig
    from .models.video_llava import VideoLlavaConfig
    from .models.videomae import VideoMAEConfig
    from .models.vilt import (
        ViltConfig,
        ViltFeatureExtractor,
        ViltImageProcessor,
        ViltProcessor,
    )
    from .models.vipllava import (
        VipLlavaConfig,
    )
    from .models.vision_encoder_decoder import VisionEncoderDecoderConfig
    from .models.vision_text_dual_encoder import (
        VisionTextDualEncoderConfig,
        VisionTextDualEncoderProcessor,
    )
    from .models.visual_bert import (
        VisualBertConfig,
    )
    from .models.vit import ViTConfig
    from .models.vit_hybrid import (
        ViTHybridConfig,
    )
    from .models.vit_mae import ViTMAEConfig
    from .models.vit_msn import ViTMSNConfig
    from .models.vitdet import VitDetConfig
    from .models.vitmatte import VitMatteConfig
    from .models.vits import (
        VitsConfig,
        VitsTokenizer,
    )
    from .models.vivit import VivitConfig
    from .models.wav2vec2 import (
        Wav2Vec2Config,
        Wav2Vec2CTCTokenizer,
        Wav2Vec2FeatureExtractor,
        Wav2Vec2Processor,
        Wav2Vec2Tokenizer,
    )
    from .models.wav2vec2_bert import (
        Wav2Vec2BertConfig,
        Wav2Vec2BertProcessor,
    )
    from .models.wav2vec2_conformer import (
        Wav2Vec2ConformerConfig,
    )
    from .models.wav2vec2_phoneme import Wav2Vec2PhonemeCTCTokenizer
    from .models.wav2vec2_with_lm import Wav2Vec2ProcessorWithLM
    from .models.wavlm import WavLMConfig
    from .models.whisper import (
        WhisperConfig,
        WhisperFeatureExtractor,
        WhisperProcessor,
        WhisperTokenizer,
    )
    from .models.x_clip import (
        XCLIPConfig,
        XCLIPProcessor,
        XCLIPTextConfig,
        XCLIPVisionConfig,
    )
    from .models.xglm import XGLMConfig
    from .models.xlm import XLMConfig, XLMTokenizer
    from .models.xlm_prophetnet import (
        XLMProphetNetConfig,
    )
    from .models.xlm_roberta import (
        XLMRobertaConfig,
    )
    from .models.xlm_roberta_xl import (
        XLMRobertaXLConfig,
    )
    from .models.xlnet import XLNetConfig
    from .models.xmod import XmodConfig
    from .models.yolos import YolosConfig
    from .models.yoso import YosoConfig

    # Pipelines
    from .pipelines import (
        AudioClassificationPipeline,
        AutomaticSpeechRecognitionPipeline,
        Conversation,
        ConversationalPipeline,
        CsvPipelineDataFormat,
        DepthEstimationPipeline,
        DocumentQuestionAnsweringPipeline,
        FeatureExtractionPipeline,
        FillMaskPipeline,
        ImageClassificationPipeline,
        ImageFeatureExtractionPipeline,
        ImageSegmentationPipeline,
        ImageToImagePipeline,
        ImageToTextPipeline,
        JsonPipelineDataFormat,
        MaskGenerationPipeline,
        NerPipeline,
        ObjectDetectionPipeline,
        PipedPipelineDataFormat,
        Pipeline,
        PipelineDataFormat,
        QuestionAnsweringPipeline,
        SummarizationPipeline,
        TableQuestionAnsweringPipeline,
        Text2TextGenerationPipeline,
        TextClassificationPipeline,
        TextGenerationPipeline,
        TextToAudioPipeline,
        TokenClassificationPipeline,
        TranslationPipeline,
        VideoClassificationPipeline,
        VisualQuestionAnsweringPipeline,
        ZeroShotAudioClassificationPipeline,
        ZeroShotClassificationPipeline,
        ZeroShotImageClassificationPipeline,
        ZeroShotObjectDetectionPipeline,
        pipeline,
    )
    from .processing_utils import ProcessorMixin

    # Tokenization
    from .tokenization_utils import PreTrainedTokenizer
    from .tokenization_utils_base import (
        AddedToken,
        BatchEncoding,
        CharSpan,
        PreTrainedTokenizerBase,
        SpecialTokensMixin,
        TokenSpan,
    )

    # Trainer
    from .trainer_callback import (
        DefaultFlowCallback,
        EarlyStoppingCallback,
        PrinterCallback,
        ProgressCallback,
        TrainerCallback,
        TrainerControl,
        TrainerState,
    )
    from .trainer_utils import (
        EvalPrediction,
        IntervalStrategy,
        SchedulerType,
        enable_full_determinism,
        set_seed,
    )
    from .training_args import TrainingArguments
    from .training_args_seq2seq import Seq2SeqTrainingArguments
    from .training_args_tf import TFTrainingArguments

    # Files and general utilities
    from .utils import (
        CONFIG_NAME,
        MODEL_CARD_NAME,
        PYTORCH_PRETRAINED_BERT_CACHE,
        PYTORCH_TRANSFORMERS_CACHE,
        SPIECE_UNDERLINE,
        TF2_WEIGHTS_NAME,
        TF_WEIGHTS_NAME,
        TRANSFORMERS_CACHE,
        WEIGHTS_NAME,
        TensorType,
        add_end_docstrings,
        add_start_docstrings,
        is_apex_available,
        is_av_available,
        is_bitsandbytes_available,
        is_datasets_available,
        is_decord_available,
        is_faiss_available,
        is_flax_available,
        is_keras_nlp_available,
        is_phonemizer_available,
        is_psutil_available,
        is_py3nvml_available,
        is_pyctcdecode_available,
        is_sacremoses_available,
        is_safetensors_available,
        is_scipy_available,
        is_sentencepiece_available,
        is_sklearn_available,
        is_speech_available,
        is_tensorflow_text_available,
        is_tf_available,
        is_timm_available,
        is_tokenizers_available,
        is_torch_available,
        is_torch_mlu_available,
        is_torch_neuroncore_available,
        is_torch_npu_available,
        is_torch_tpu_available,
        is_torch_xla_available,
        is_torch_xpu_available,
        is_torchvision_available,
        is_vision_available,
        logging,
    )

    # bitsandbytes config
    from .utils.quantization_config import (
        AqlmConfig,
        AwqConfig,
        BitsAndBytesConfig,
        EetqConfig,
        GPTQConfig,
        HqqConfig,
        QuantoConfig,
    )

    try:
        if not is_sentencepiece_available():
            raise OptionalDependencyNotAvailable()
    except OptionalDependencyNotAvailable:
        from .utils.dummy_sentencepiece_objects import *
    else:
        from .models.albert import AlbertTokenizer
        from .models.barthez import BarthezTokenizer
        from .models.bartpho import BartphoTokenizer
        from .models.bert_generation import BertGenerationTokenizer
        from .models.big_bird import BigBirdTokenizer
        from .models.camembert import CamembertTokenizer
        from .models.code_llama import CodeLlamaTokenizer
        from .models.cpm import CpmTokenizer
        from .models.deberta_v2 import DebertaV2Tokenizer
        from .models.ernie_m import ErnieMTokenizer
        from .models.fnet import FNetTokenizer
        from .models.gemma import GemmaTokenizer
        from .models.gpt_sw3 import GPTSw3Tokenizer
        from .models.layoutxlm import LayoutXLMTokenizer
        from .models.llama import LlamaTokenizer
        from .models.m2m_100 import M2M100Tokenizer
        from .models.marian import MarianTokenizer
        from .models.mbart import MBart50Tokenizer, MBartTokenizer
        from .models.mluke import MLukeTokenizer
        from .models.mt5 import MT5Tokenizer
        from .models.nllb import NllbTokenizer
        from .models.pegasus import PegasusTokenizer
        from .models.plbart import PLBartTokenizer
        from .models.reformer import ReformerTokenizer
        from .models.rembert import RemBertTokenizer
        from .models.seamless_m4t import SeamlessM4TTokenizer
        from .models.siglip import SiglipTokenizer
        from .models.speech_to_text import Speech2TextTokenizer
        from .models.speecht5 import SpeechT5Tokenizer
        from .models.t5 import T5Tokenizer
        from .models.udop import UdopTokenizer
        from .models.xglm import XGLMTokenizer
        from .models.xlm_prophetnet import XLMProphetNetTokenizer
        from .models.xlm_roberta import XLMRobertaTokenizer
        from .models.xlnet import XLNetTokenizer

    try:
        if not is_tokenizers_available():
            raise OptionalDependencyNotAvailable()
    except OptionalDependencyNotAvailable:
        from .utils.dummy_tokenizers_objects import *
    else:
        # Fast tokenizers imports
        from .models.albert import AlbertTokenizerFast
        from .models.bart import BartTokenizerFast
        from .models.barthez import BarthezTokenizerFast
        from .models.bert import BertTokenizerFast
        from .models.big_bird import BigBirdTokenizerFast
        from .models.blenderbot import BlenderbotTokenizerFast
        from .models.blenderbot_small import BlenderbotSmallTokenizerFast
        from .models.bloom import BloomTokenizerFast
        from .models.camembert import CamembertTokenizerFast
        from .models.clip import CLIPTokenizerFast
        from .models.code_llama import CodeLlamaTokenizerFast
        from .models.codegen import CodeGenTokenizerFast
        from .models.cohere import CohereTokenizerFast
        from .models.convbert import ConvBertTokenizerFast
        from .models.cpm import CpmTokenizerFast
        from .models.deberta import DebertaTokenizerFast
        from .models.deberta_v2 import DebertaV2TokenizerFast
        from .models.deprecated.retribert import RetriBertTokenizerFast
        from .models.distilbert import DistilBertTokenizerFast
        from .models.dpr import (
            DPRContextEncoderTokenizerFast,
            DPRQuestionEncoderTokenizerFast,
            DPRReaderTokenizerFast,
        )
        from .models.electra import ElectraTokenizerFast
        from .models.fnet import FNetTokenizerFast
        from .models.funnel import FunnelTokenizerFast
        from .models.gemma import GemmaTokenizerFast
        from .models.gpt2 import GPT2TokenizerFast
        from .models.gpt_neox import GPTNeoXTokenizerFast
        from .models.gpt_neox_japanese import GPTNeoXJapaneseTokenizer
        from .models.herbert import HerbertTokenizerFast
        from .models.layoutlm import LayoutLMTokenizerFast
        from .models.layoutlmv2 import LayoutLMv2TokenizerFast
        from .models.layoutlmv3 import LayoutLMv3TokenizerFast
        from .models.layoutxlm import LayoutXLMTokenizerFast
        from .models.led import LEDTokenizerFast
        from .models.llama import LlamaTokenizerFast
        from .models.longformer import LongformerTokenizerFast
        from .models.lxmert import LxmertTokenizerFast
        from .models.markuplm import MarkupLMTokenizerFast
        from .models.mbart import MBartTokenizerFast
        from .models.mbart50 import MBart50TokenizerFast
        from .models.mobilebert import MobileBertTokenizerFast
        from .models.mpnet import MPNetTokenizerFast
        from .models.mt5 import MT5TokenizerFast
        from .models.mvp import MvpTokenizerFast
        from .models.nllb import NllbTokenizerFast
        from .models.nougat import NougatTokenizerFast
        from .models.openai import OpenAIGPTTokenizerFast
        from .models.pegasus import PegasusTokenizerFast
        from .models.qwen2 import Qwen2TokenizerFast
        from .models.realm import RealmTokenizerFast
        from .models.reformer import ReformerTokenizerFast
        from .models.rembert import RemBertTokenizerFast
        from .models.roberta import RobertaTokenizerFast
        from .models.roformer import RoFormerTokenizerFast
        from .models.seamless_m4t import SeamlessM4TTokenizerFast
        from .models.splinter import SplinterTokenizerFast
        from .models.squeezebert import SqueezeBertTokenizerFast
        from .models.t5 import T5TokenizerFast
        from .models.udop import UdopTokenizerFast
        from .models.whisper import WhisperTokenizerFast
        from .models.xglm import XGLMTokenizerFast
        from .models.xlm_roberta import XLMRobertaTokenizerFast
        from .models.xlnet import XLNetTokenizerFast
        from .tokenization_utils_fast import PreTrainedTokenizerFast

    try:
        if not (is_sentencepiece_available() and is_tokenizers_available()):
            raise OptionalDependencyNotAvailable()
    except OptionalDependencyNotAvailable:
        from .utils.dummies_sentencepiece_and_tokenizers_objects import *
    else:
        from .convert_slow_tokenizer import (
            SLOW_TO_FAST_CONVERTERS,
            convert_slow_tokenizer,
        )

    try:
        if not is_tensorflow_text_available():
            raise OptionalDependencyNotAvailable()
    except OptionalDependencyNotAvailable:
        from .utils.dummy_tensorflow_text_objects import *
    else:
        from .models.bert import TFBertTokenizer

    try:
        if not is_keras_nlp_available():
            raise OptionalDependencyNotAvailable()
    except OptionalDependencyNotAvailable:
        from .utils.dummy_keras_nlp_objects import *
    else:
        from .models.gpt2 import TFGPT2Tokenizer

    try:
        if not is_vision_available():
            raise OptionalDependencyNotAvailable()
    except OptionalDependencyNotAvailable:
        from .utils.dummy_vision_objects import *
    else:
        from .image_processing_utils import ImageProcessingMixin
        from .image_utils import ImageFeatureExtractionMixin
        from .models.beit import BeitFeatureExtractor, BeitImageProcessor
        from .models.bit import BitImageProcessor
        from .models.blip import BlipImageProcessor
        from .models.bridgetower import BridgeTowerImageProcessor
        from .models.chinese_clip import (
            ChineseCLIPFeatureExtractor,
            ChineseCLIPImageProcessor,
        )
        from .models.clip import CLIPFeatureExtractor, CLIPImageProcessor
        from .models.conditional_detr import (
            ConditionalDetrFeatureExtractor,
            ConditionalDetrImageProcessor,
        )
        from .models.convnext import ConvNextFeatureExtractor, ConvNextImageProcessor
        from .models.deformable_detr import (
            DeformableDetrFeatureExtractor,
            DeformableDetrImageProcessor,
        )
        from .models.deit import DeiTFeatureExtractor, DeiTImageProcessor
        from .models.deta import DetaImageProcessor
        from .models.detr import DetrFeatureExtractor, DetrImageProcessor
        from .models.donut import DonutFeatureExtractor, DonutImageProcessor
        from .models.dpt import DPTFeatureExtractor, DPTImageProcessor
        from .models.efficientformer import EfficientFormerImageProcessor
        from .models.efficientnet import EfficientNetImageProcessor
        from .models.flava import (
            FlavaFeatureExtractor,
            FlavaImageProcessor,
            FlavaProcessor,
        )
        from .models.fuyu import FuyuImageProcessor, FuyuProcessor
        from .models.glpn import GLPNFeatureExtractor, GLPNImageProcessor
        from .models.grounding_dino import GroundingDinoImageProcessor
        from .models.idefics import IdeficsImageProcessor
        from .models.idefics2 import Idefics2ImageProcessor
        from .models.imagegpt import ImageGPTFeatureExtractor, ImageGPTImageProcessor
        from .models.layoutlmv2 import (
            LayoutLMv2FeatureExtractor,
            LayoutLMv2ImageProcessor,
        )
        from .models.layoutlmv3 import (
            LayoutLMv3FeatureExtractor,
            LayoutLMv3ImageProcessor,
        )
        from .models.levit import LevitFeatureExtractor, LevitImageProcessor
        from .models.llava_next import LlavaNextImageProcessor
        from .models.mask2former import Mask2FormerImageProcessor
        from .models.maskformer import (
            MaskFormerFeatureExtractor,
            MaskFormerImageProcessor,
        )
        from .models.mobilenet_v1 import (
            MobileNetV1FeatureExtractor,
            MobileNetV1ImageProcessor,
        )
        from .models.mobilenet_v2 import (
            MobileNetV2FeatureExtractor,
            MobileNetV2ImageProcessor,
        )
        from .models.mobilevit import MobileViTFeatureExtractor, MobileViTImageProcessor
        from .models.nougat import NougatImageProcessor
        from .models.oneformer import OneFormerImageProcessor
        from .models.owlv2 import Owlv2ImageProcessor
        from .models.owlvit import OwlViTFeatureExtractor, OwlViTImageProcessor
        from .models.perceiver import PerceiverFeatureExtractor, PerceiverImageProcessor
        from .models.pix2struct import Pix2StructImageProcessor
        from .models.poolformer import (
            PoolFormerFeatureExtractor,
            PoolFormerImageProcessor,
        )
        from .models.pvt import PvtImageProcessor
        from .models.sam import SamImageProcessor
        from .models.segformer import SegformerFeatureExtractor, SegformerImageProcessor
        from .models.seggpt import SegGptImageProcessor
        from .models.siglip import SiglipImageProcessor
        from .models.superpoint import SuperPointImageProcessor
        from .models.swin2sr import Swin2SRImageProcessor
        from .models.tvlt import TvltImageProcessor
        from .models.tvp import TvpImageProcessor
        from .models.video_llava import VideoLlavaImageProcessor
        from .models.videomae import VideoMAEFeatureExtractor, VideoMAEImageProcessor
        from .models.vilt import ViltFeatureExtractor, ViltImageProcessor, ViltProcessor
        from .models.vit import ViTFeatureExtractor, ViTImageProcessor
        from .models.vit_hybrid import ViTHybridImageProcessor
        from .models.vitmatte import VitMatteImageProcessor
        from .models.vivit import VivitImageProcessor
        from .models.yolos import YolosFeatureExtractor, YolosImageProcessor

    # Modeling
    try:
        if not is_torch_available():
            raise OptionalDependencyNotAvailable()
    except OptionalDependencyNotAvailable:
        from .utils.dummy_pt_objects import *
    else:
        # Benchmarks
        from .benchmark.benchmark import PyTorchBenchmark
        from .benchmark.benchmark_args import PyTorchBenchmarkArguments
        from .cache_utils import (
            Cache,
            CacheConfig,
            DynamicCache,
            HQQQuantizedCache,
            QuantizedCache,
            QuantizedCacheConfig,
            QuantoQuantizedCache,
            SinkCache,
            StaticCache,
        )
        from .data.datasets import (
            GlueDataset,
            GlueDataTrainingArguments,
            LineByLineTextDataset,
            LineByLineWithRefDataset,
            LineByLineWithSOPTextDataset,
            SquadDataset,
            SquadDataTrainingArguments,
            TextDataset,
            TextDatasetForNextSentencePrediction,
        )
        from .generation import (
            AlternatingCodebooksLogitsProcessor,
            BeamScorer,
            BeamSearchScorer,
            ClassifierFreeGuidanceLogitsProcessor,
            ConstrainedBeamSearchScorer,
            Constraint,
            ConstraintListState,
            DisjunctiveConstraint,
            EncoderNoRepeatNGramLogitsProcessor,
            EncoderRepetitionPenaltyLogitsProcessor,
            EosTokenCriteria,
            EpsilonLogitsWarper,
            EtaLogitsWarper,
            ExponentialDecayLengthPenalty,
            ForcedBOSTokenLogitsProcessor,
            ForcedEOSTokenLogitsProcessor,
            ForceTokensLogitsProcessor,
            GenerationMixin,
            HammingDiversityLogitsProcessor,
            InfNanRemoveLogitsProcessor,
            LogitNormalization,
            LogitsProcessor,
            LogitsProcessorList,
            LogitsWarper,
            MaxLengthCriteria,
            MaxTimeCriteria,
            MinLengthLogitsProcessor,
            MinNewTokensLengthLogitsProcessor,
            MinPLogitsWarper,
            NoBadWordsLogitsProcessor,
            NoRepeatNGramLogitsProcessor,
            PhrasalConstraint,
            PrefixConstrainedLogitsProcessor,
            RepetitionPenaltyLogitsProcessor,
            SequenceBiasLogitsProcessor,
            StoppingCriteria,
            StoppingCriteriaList,
            StopStringCriteria,
            SuppressTokensAtBeginLogitsProcessor,
            SuppressTokensLogitsProcessor,
            TemperatureLogitsWarper,
            TopKLogitsWarper,
            TopPLogitsWarper,
            TypicalLogitsWarper,
            UnbatchedClassifierFreeGuidanceLogitsProcessor,
            WatermarkDetector,
            WatermarkLogitsProcessor,
            WhisperTimeStampLogitsProcessor,
        )
        from .modeling_utils import PreTrainedModel
        from .models.albert import (
            AlbertForMaskedLM,
            AlbertForMultipleChoice,
            AlbertForPreTraining,
            AlbertForQuestionAnswering,
            AlbertForSequenceClassification,
            AlbertForTokenClassification,
            AlbertModel,
            AlbertPreTrainedModel,
            load_tf_weights_in_albert,
        )
        from .models.align import (
            AlignModel,
            AlignPreTrainedModel,
            AlignTextModel,
            AlignVisionModel,
        )
        from .models.altclip import (
            AltCLIPModel,
            AltCLIPPreTrainedModel,
            AltCLIPTextModel,
            AltCLIPVisionModel,
        )
        from .models.audio_spectrogram_transformer import (
            ASTForAudioClassification,
            ASTModel,
            ASTPreTrainedModel,
        )
        from .models.auto import (
            MODEL_FOR_AUDIO_CLASSIFICATION_MAPPING,
            MODEL_FOR_AUDIO_FRAME_CLASSIFICATION_MAPPING,
            MODEL_FOR_AUDIO_XVECTOR_MAPPING,
            MODEL_FOR_BACKBONE_MAPPING,
            MODEL_FOR_CAUSAL_IMAGE_MODELING_MAPPING,
            MODEL_FOR_CAUSAL_LM_MAPPING,
            MODEL_FOR_CTC_MAPPING,
            MODEL_FOR_DEPTH_ESTIMATION_MAPPING,
            MODEL_FOR_DOCUMENT_QUESTION_ANSWERING_MAPPING,
            MODEL_FOR_IMAGE_CLASSIFICATION_MAPPING,
            MODEL_FOR_IMAGE_MAPPING,
            MODEL_FOR_IMAGE_SEGMENTATION_MAPPING,
            MODEL_FOR_IMAGE_TO_IMAGE_MAPPING,
            MODEL_FOR_INSTANCE_SEGMENTATION_MAPPING,
            MODEL_FOR_KEYPOINT_DETECTION_MAPPING,
            MODEL_FOR_MASK_GENERATION_MAPPING,
            MODEL_FOR_MASKED_IMAGE_MODELING_MAPPING,
            MODEL_FOR_MASKED_LM_MAPPING,
            MODEL_FOR_MULTIPLE_CHOICE_MAPPING,
            MODEL_FOR_NEXT_SENTENCE_PREDICTION_MAPPING,
            MODEL_FOR_OBJECT_DETECTION_MAPPING,
            MODEL_FOR_PRETRAINING_MAPPING,
            MODEL_FOR_QUESTION_ANSWERING_MAPPING,
            MODEL_FOR_SEMANTIC_SEGMENTATION_MAPPING,
            MODEL_FOR_SEQ_TO_SEQ_CAUSAL_LM_MAPPING,
            MODEL_FOR_SEQUENCE_CLASSIFICATION_MAPPING,
            MODEL_FOR_SPEECH_SEQ_2_SEQ_MAPPING,
            MODEL_FOR_TABLE_QUESTION_ANSWERING_MAPPING,
            MODEL_FOR_TEXT_ENCODING_MAPPING,
            MODEL_FOR_TEXT_TO_SPECTROGRAM_MAPPING,
            MODEL_FOR_TEXT_TO_WAVEFORM_MAPPING,
            MODEL_FOR_TIME_SERIES_CLASSIFICATION_MAPPING,
            MODEL_FOR_TIME_SERIES_REGRESSION_MAPPING,
            MODEL_FOR_TOKEN_CLASSIFICATION_MAPPING,
            MODEL_FOR_UNIVERSAL_SEGMENTATION_MAPPING,
            MODEL_FOR_VIDEO_CLASSIFICATION_MAPPING,
            MODEL_FOR_VISION_2_SEQ_MAPPING,
            MODEL_FOR_VISUAL_QUESTION_ANSWERING_MAPPING,
            MODEL_FOR_ZERO_SHOT_IMAGE_CLASSIFICATION_MAPPING,
            MODEL_FOR_ZERO_SHOT_OBJECT_DETECTION_MAPPING,
            MODEL_MAPPING,
            MODEL_WITH_LM_HEAD_MAPPING,
            AutoBackbone,
            AutoModel,
            AutoModelForAudioClassification,
            AutoModelForAudioFrameClassification,
            AutoModelForAudioXVector,
            AutoModelForCausalLM,
            AutoModelForCTC,
            AutoModelForDepthEstimation,
            AutoModelForDocumentQuestionAnswering,
            AutoModelForImageClassification,
            AutoModelForImageSegmentation,
            AutoModelForImageToImage,
            AutoModelForInstanceSegmentation,
            AutoModelForKeypointDetection,
            AutoModelForMaskedImageModeling,
            AutoModelForMaskedLM,
            AutoModelForMaskGeneration,
            AutoModelForMultipleChoice,
            AutoModelForNextSentencePrediction,
            AutoModelForObjectDetection,
            AutoModelForPreTraining,
            AutoModelForQuestionAnswering,
            AutoModelForSemanticSegmentation,
            AutoModelForSeq2SeqLM,
            AutoModelForSequenceClassification,
            AutoModelForSpeechSeq2Seq,
            AutoModelForTableQuestionAnswering,
            AutoModelForTextEncoding,
            AutoModelForTextToSpectrogram,
            AutoModelForTextToWaveform,
            AutoModelForTokenClassification,
            AutoModelForUniversalSegmentation,
            AutoModelForVideoClassification,
            AutoModelForVision2Seq,
            AutoModelForVisualQuestionAnswering,
            AutoModelForZeroShotImageClassification,
            AutoModelForZeroShotObjectDetection,
            AutoModelWithLMHead,
        )
        from .models.autoformer import (
            AutoformerForPrediction,
            AutoformerModel,
            AutoformerPreTrainedModel,
        )
        from .models.bark import (
            BarkCausalModel,
            BarkCoarseModel,
            BarkFineModel,
            BarkModel,
            BarkPreTrainedModel,
            BarkSemanticModel,
        )
        from .models.bart import (
            BartForCausalLM,
            BartForConditionalGeneration,
            BartForQuestionAnswering,
            BartForSequenceClassification,
            BartModel,
            BartPreTrainedModel,
            BartPretrainedModel,
            PretrainedBartModel,
        )
        from .models.beit import (
            BeitBackbone,
            BeitForImageClassification,
            BeitForMaskedImageModeling,
            BeitForSemanticSegmentation,
            BeitModel,
            BeitPreTrainedModel,
        )
        from .models.bert import (
            BertForMaskedLM,
            BertForMultipleChoice,
            BertForNextSentencePrediction,
            BertForPreTraining,
            BertForQuestionAnswering,
            BertForSequenceClassification,
            BertForTokenClassification,
            BertLayer,
            BertLMHeadModel,
            BertModel,
            BertPreTrainedModel,
            load_tf_weights_in_bert,
        )
        from .models.bert_generation import (
            BertGenerationDecoder,
            BertGenerationEncoder,
            BertGenerationPreTrainedModel,
            load_tf_weights_in_bert_generation,
        )
        from .models.big_bird import (
            BigBirdForCausalLM,
            BigBirdForMaskedLM,
            BigBirdForMultipleChoice,
            BigBirdForPreTraining,
            BigBirdForQuestionAnswering,
            BigBirdForSequenceClassification,
            BigBirdForTokenClassification,
            BigBirdLayer,
            BigBirdModel,
            BigBirdPreTrainedModel,
            load_tf_weights_in_big_bird,
        )
        from .models.bigbird_pegasus import (
            BigBirdPegasusForCausalLM,
            BigBirdPegasusForConditionalGeneration,
            BigBirdPegasusForQuestionAnswering,
            BigBirdPegasusForSequenceClassification,
            BigBirdPegasusModel,
            BigBirdPegasusPreTrainedModel,
        )
        from .models.biogpt import (
            BioGptForCausalLM,
            BioGptForSequenceClassification,
            BioGptForTokenClassification,
            BioGptModel,
            BioGptPreTrainedModel,
        )
        from .models.bit import (
            BitBackbone,
            BitForImageClassification,
            BitModel,
            BitPreTrainedModel,
        )
        from .models.blenderbot import (
            BlenderbotForCausalLM,
            BlenderbotForConditionalGeneration,
            BlenderbotModel,
            BlenderbotPreTrainedModel,
        )
        from .models.blenderbot_small import (
            BlenderbotSmallForCausalLM,
            BlenderbotSmallForConditionalGeneration,
            BlenderbotSmallModel,
            BlenderbotSmallPreTrainedModel,
        )
        from .models.blip import (
            BlipForConditionalGeneration,
            BlipForImageTextRetrieval,
            BlipForQuestionAnswering,
            BlipModel,
            BlipPreTrainedModel,
            BlipTextModel,
            BlipVisionModel,
        )
        from .models.blip_2 import (
            Blip2ForConditionalGeneration,
            Blip2Model,
            Blip2PreTrainedModel,
            Blip2QFormerModel,
            Blip2VisionModel,
        )
        from .models.bloom import (
            BloomForCausalLM,
            BloomForQuestionAnswering,
            BloomForSequenceClassification,
            BloomForTokenClassification,
            BloomModel,
            BloomPreTrainedModel,
        )
        from .models.bridgetower import (
            BridgeTowerForContrastiveLearning,
            BridgeTowerForImageAndTextRetrieval,
            BridgeTowerForMaskedLM,
            BridgeTowerModel,
            BridgeTowerPreTrainedModel,
        )
        from .models.bros import (
            BrosForTokenClassification,
            BrosModel,
            BrosPreTrainedModel,
            BrosProcessor,
            BrosSpadeEEForTokenClassification,
            BrosSpadeELForTokenClassification,
        )
        from .models.camembert import (
            CamembertForCausalLM,
            CamembertForMaskedLM,
            CamembertForMultipleChoice,
            CamembertForQuestionAnswering,
            CamembertForSequenceClassification,
            CamembertForTokenClassification,
            CamembertModel,
            CamembertPreTrainedModel,
        )
        from .models.canine import (
            CanineForMultipleChoice,
            CanineForQuestionAnswering,
            CanineForSequenceClassification,
            CanineForTokenClassification,
            CanineLayer,
            CanineModel,
            CaninePreTrainedModel,
            load_tf_weights_in_canine,
        )
        from .models.chinese_clip import (
            ChineseCLIPModel,
            ChineseCLIPPreTrainedModel,
            ChineseCLIPTextModel,
            ChineseCLIPVisionModel,
        )
        from .models.clap import (
            ClapAudioModel,
            ClapAudioModelWithProjection,
            ClapFeatureExtractor,
            ClapModel,
            ClapPreTrainedModel,
            ClapTextModel,
            ClapTextModelWithProjection,
        )
        from .models.clip import (
            CLIPForImageClassification,
            CLIPModel,
            CLIPPreTrainedModel,
            CLIPTextModel,
            CLIPTextModelWithProjection,
            CLIPVisionModel,
            CLIPVisionModelWithProjection,
        )
        from .models.clipseg import (
            CLIPSegForImageSegmentation,
            CLIPSegModel,
            CLIPSegPreTrainedModel,
            CLIPSegTextModel,
            CLIPSegVisionModel,
        )
        from .models.clvp import (
            ClvpDecoder,
            ClvpEncoder,
            ClvpForCausalLM,
            ClvpModel,
            ClvpModelForConditionalGeneration,
            ClvpPreTrainedModel,
        )
        from .models.codegen import (
            CodeGenForCausalLM,
            CodeGenModel,
            CodeGenPreTrainedModel,
        )
        from .models.cogvlm import (
            CogvlmForCausalLM,
            CogvlmModel,
            CogvlmPreTrainedModel,
        )
        from .models.cohere import (
            CohereForCausalLM,
            CohereModel,
            CoherePreTrainedModel,
        )
        from .models.conditional_detr import (
            ConditionalDetrForObjectDetection,
            ConditionalDetrForSegmentation,
            ConditionalDetrModel,
            ConditionalDetrPreTrainedModel,
        )
        from .models.convbert import (
            ConvBertForMaskedLM,
            ConvBertForMultipleChoice,
            ConvBertForQuestionAnswering,
            ConvBertForSequenceClassification,
            ConvBertForTokenClassification,
            ConvBertLayer,
            ConvBertModel,
            ConvBertPreTrainedModel,
            load_tf_weights_in_convbert,
        )
        from .models.convnext import (
            ConvNextBackbone,
            ConvNextForImageClassification,
            ConvNextModel,
            ConvNextPreTrainedModel,
        )
        from .models.convnextv2 import (
            ConvNextV2Backbone,
            ConvNextV2ForImageClassification,
            ConvNextV2Model,
            ConvNextV2PreTrainedModel,
        )
        from .models.cpmant import (
            CpmAntForCausalLM,
            CpmAntModel,
            CpmAntPreTrainedModel,
        )
        from .models.ctrl import (
            CTRLForSequenceClassification,
            CTRLLMHeadModel,
            CTRLModel,
            CTRLPreTrainedModel,
        )
        from .models.cvt import (
            CvtForImageClassification,
            CvtModel,
            CvtPreTrainedModel,
        )
        from .models.data2vec import (
            Data2VecAudioForAudioFrameClassification,
            Data2VecAudioForCTC,
            Data2VecAudioForSequenceClassification,
            Data2VecAudioForXVector,
            Data2VecAudioModel,
            Data2VecAudioPreTrainedModel,
            Data2VecTextForCausalLM,
            Data2VecTextForMaskedLM,
            Data2VecTextForMultipleChoice,
            Data2VecTextForQuestionAnswering,
            Data2VecTextForSequenceClassification,
            Data2VecTextForTokenClassification,
            Data2VecTextModel,
            Data2VecTextPreTrainedModel,
            Data2VecVisionForImageClassification,
            Data2VecVisionForSemanticSegmentation,
            Data2VecVisionModel,
            Data2VecVisionPreTrainedModel,
        )

        # PyTorch model imports
        from .models.dbrx import (
            DbrxForCausalLM,
            DbrxModel,
            DbrxPreTrainedModel,
        )
        from .models.deberta import (
            DebertaForMaskedLM,
            DebertaForQuestionAnswering,
            DebertaForSequenceClassification,
            DebertaForTokenClassification,
            DebertaModel,
            DebertaPreTrainedModel,
        )
        from .models.deberta_v2 import (
            DebertaV2ForMaskedLM,
            DebertaV2ForMultipleChoice,
            DebertaV2ForQuestionAnswering,
            DebertaV2ForSequenceClassification,
            DebertaV2ForTokenClassification,
            DebertaV2Model,
            DebertaV2PreTrainedModel,
        )
        from .models.decision_transformer import (
            DecisionTransformerGPT2Model,
            DecisionTransformerGPT2PreTrainedModel,
            DecisionTransformerModel,
            DecisionTransformerPreTrainedModel,
        )
        from .models.deformable_detr import (
            DeformableDetrForObjectDetection,
            DeformableDetrModel,
            DeformableDetrPreTrainedModel,
        )
        from .models.deit import (
            DeiTForImageClassification,
            DeiTForImageClassificationWithTeacher,
            DeiTForMaskedImageModeling,
            DeiTModel,
            DeiTPreTrainedModel,
        )
        from .models.deprecated.mctct import (
            MCTCTForCTC,
            MCTCTModel,
            MCTCTPreTrainedModel,
        )
        from .models.deprecated.mmbt import (
            MMBTForClassification,
            MMBTModel,
            ModalEmbeddings,
        )
        from .models.deprecated.open_llama import (
            OpenLlamaForCausalLM,
            OpenLlamaForSequenceClassification,
            OpenLlamaModel,
            OpenLlamaPreTrainedModel,
        )
        from .models.deprecated.retribert import (
            RetriBertModel,
            RetriBertPreTrainedModel,
        )
        from .models.deprecated.trajectory_transformer import (
            TrajectoryTransformerModel,
            TrajectoryTransformerPreTrainedModel,
        )
        from .models.deprecated.transfo_xl import (
            AdaptiveEmbedding,
            TransfoXLForSequenceClassification,
            TransfoXLLMHeadModel,
            TransfoXLModel,
            TransfoXLPreTrainedModel,
            load_tf_weights_in_transfo_xl,
        )
        from .models.deprecated.van import (
            VanForImageClassification,
            VanModel,
            VanPreTrainedModel,
        )
        from .models.depth_anything import (
            DepthAnythingForDepthEstimation,
            DepthAnythingPreTrainedModel,
        )
        from .models.deta import (
            DetaForObjectDetection,
            DetaModel,
            DetaPreTrainedModel,
        )
        from .models.detr import (
            DetrForObjectDetection,
            DetrForSegmentation,
            DetrModel,
            DetrPreTrainedModel,
        )
        from .models.dinat import (
            DinatBackbone,
            DinatForImageClassification,
            DinatModel,
            DinatPreTrainedModel,
        )
        from .models.dinov2 import (
            Dinov2Backbone,
            Dinov2ForImageClassification,
            Dinov2Model,
            Dinov2PreTrainedModel,
        )
        from .models.distilbert import (
            DistilBertForMaskedLM,
            DistilBertForMultipleChoice,
            DistilBertForQuestionAnswering,
            DistilBertForSequenceClassification,
            DistilBertForTokenClassification,
            DistilBertModel,
            DistilBertPreTrainedModel,
        )
        from .models.donut import (
            DonutSwinModel,
            DonutSwinPreTrainedModel,
        )
        from .models.dpr import (
            DPRContextEncoder,
            DPRPretrainedContextEncoder,
            DPRPreTrainedModel,
            DPRPretrainedQuestionEncoder,
            DPRPretrainedReader,
            DPRQuestionEncoder,
            DPRReader,
        )
        from .models.dpt import (
            DPTForDepthEstimation,
            DPTForSemanticSegmentation,
            DPTModel,
            DPTPreTrainedModel,
        )
        from .models.efficientformer import (
            EfficientFormerForImageClassification,
            EfficientFormerForImageClassificationWithTeacher,
            EfficientFormerModel,
            EfficientFormerPreTrainedModel,
        )
        from .models.efficientnet import (
            EfficientNetForImageClassification,
            EfficientNetModel,
            EfficientNetPreTrainedModel,
        )
        from .models.electra import (
            ElectraForCausalLM,
            ElectraForMaskedLM,
            ElectraForMultipleChoice,
            ElectraForPreTraining,
            ElectraForQuestionAnswering,
            ElectraForSequenceClassification,
            ElectraForTokenClassification,
            ElectraModel,
            ElectraPreTrainedModel,
            load_tf_weights_in_electra,
        )
        from .models.encodec import (
            EncodecModel,
            EncodecPreTrainedModel,
        )
        from .models.encoder_decoder import EncoderDecoderModel
        from .models.ernie import (
            ErnieForCausalLM,
            ErnieForMaskedLM,
            ErnieForMultipleChoice,
            ErnieForNextSentencePrediction,
            ErnieForPreTraining,
            ErnieForQuestionAnswering,
            ErnieForSequenceClassification,
            ErnieForTokenClassification,
            ErnieModel,
            ErniePreTrainedModel,
        )
        from .models.ernie_m import (
            ErnieMForInformationExtraction,
            ErnieMForMultipleChoice,
            ErnieMForQuestionAnswering,
            ErnieMForSequenceClassification,
            ErnieMForTokenClassification,
            ErnieMModel,
            ErnieMPreTrainedModel,
        )
        from .models.esm import (
            EsmFoldPreTrainedModel,
            EsmForMaskedLM,
            EsmForProteinFolding,
            EsmForSequenceClassification,
            EsmForTokenClassification,
            EsmModel,
            EsmPreTrainedModel,
        )
        from .models.falcon import (
            FalconForCausalLM,
            FalconForQuestionAnswering,
            FalconForSequenceClassification,
            FalconForTokenClassification,
            FalconModel,
            FalconPreTrainedModel,
        )
        from .models.fastspeech2_conformer import (
            FastSpeech2ConformerHifiGan,
            FastSpeech2ConformerModel,
            FastSpeech2ConformerPreTrainedModel,
            FastSpeech2ConformerWithHifiGan,
        )
        from .models.flaubert import (
            FlaubertForMultipleChoice,
            FlaubertForQuestionAnswering,
            FlaubertForQuestionAnsweringSimple,
            FlaubertForSequenceClassification,
            FlaubertForTokenClassification,
            FlaubertModel,
            FlaubertPreTrainedModel,
            FlaubertWithLMHeadModel,
        )
        from .models.flava import (
            FlavaForPreTraining,
            FlavaImageCodebook,
            FlavaImageModel,
            FlavaModel,
            FlavaMultimodalModel,
            FlavaPreTrainedModel,
            FlavaTextModel,
        )
        from .models.fnet import (
            FNetForMaskedLM,
            FNetForMultipleChoice,
            FNetForNextSentencePrediction,
            FNetForPreTraining,
            FNetForQuestionAnswering,
            FNetForSequenceClassification,
            FNetForTokenClassification,
            FNetLayer,
            FNetModel,
            FNetPreTrainedModel,
        )
        from .models.focalnet import (
            FocalNetBackbone,
            FocalNetForImageClassification,
            FocalNetForMaskedImageModeling,
            FocalNetModel,
            FocalNetPreTrainedModel,
        )
        from .models.fsmt import (
            FSMTForConditionalGeneration,
            FSMTModel,
            PretrainedFSMTModel,
        )
        from .models.funnel import (
            FunnelBaseModel,
            FunnelForMaskedLM,
            FunnelForMultipleChoice,
            FunnelForPreTraining,
            FunnelForQuestionAnswering,
            FunnelForSequenceClassification,
            FunnelForTokenClassification,
            FunnelModel,
            FunnelPreTrainedModel,
            load_tf_weights_in_funnel,
        )
        from .models.fuyu import (
            FuyuForCausalLM,
            FuyuPreTrainedModel,
        )
        from .models.gemma import (
            GemmaForCausalLM,
            GemmaForSequenceClassification,
            GemmaForTokenClassification,
            GemmaModel,
            GemmaPreTrainedModel,
        )
        from .models.git import (
            GitForCausalLM,
            GitModel,
            GitPreTrainedModel,
            GitVisionModel,
        )
        from .models.glpn import (
            GLPNForDepthEstimation,
            GLPNModel,
            GLPNPreTrainedModel,
        )
        from .models.gpt2 import (
            GPT2DoubleHeadsModel,
            GPT2ForQuestionAnswering,
            GPT2ForSequenceClassification,
            GPT2ForTokenClassification,
            GPT2LMHeadModel,
            GPT2Model,
            GPT2PreTrainedModel,
            load_tf_weights_in_gpt2,
        )
        from .models.gpt_bigcode import (
            GPTBigCodeForCausalLM,
            GPTBigCodeForSequenceClassification,
            GPTBigCodeForTokenClassification,
            GPTBigCodeModel,
            GPTBigCodePreTrainedModel,
        )
        from .models.gpt_neo import (
            GPTNeoForCausalLM,
            GPTNeoForQuestionAnswering,
            GPTNeoForSequenceClassification,
            GPTNeoForTokenClassification,
            GPTNeoModel,
            GPTNeoPreTrainedModel,
            load_tf_weights_in_gpt_neo,
        )
        from .models.gpt_neox import (
            GPTNeoXForCausalLM,
            GPTNeoXForQuestionAnswering,
            GPTNeoXForSequenceClassification,
            GPTNeoXForTokenClassification,
            GPTNeoXLayer,
            GPTNeoXModel,
            GPTNeoXPreTrainedModel,
        )
        from .models.gpt_neox_japanese import (
            GPTNeoXJapaneseForCausalLM,
            GPTNeoXJapaneseLayer,
            GPTNeoXJapaneseModel,
            GPTNeoXJapanesePreTrainedModel,
        )
        from .models.gptj import (
            GPTJForCausalLM,
            GPTJForQuestionAnswering,
            GPTJForSequenceClassification,
            GPTJModel,
            GPTJPreTrainedModel,
        )
        from .models.gptsan_japanese import (
            GPTSanJapaneseForConditionalGeneration,
            GPTSanJapaneseModel,
            GPTSanJapanesePreTrainedModel,
        )
        from .models.graphormer import (
            GraphormerForGraphClassification,
            GraphormerModel,
            GraphormerPreTrainedModel,
        )
        from .models.grounding_dino import (
            GroundingDinoForObjectDetection,
            GroundingDinoModel,
            GroundingDinoPreTrainedModel,
        )
        from .models.groupvit import (
            GroupViTModel,
            GroupViTPreTrainedModel,
            GroupViTTextModel,
            GroupViTVisionModel,
        )
        from .models.hubert import (
            HubertForCTC,
            HubertForSequenceClassification,
            HubertModel,
            HubertPreTrainedModel,
        )
        from .models.ibert import (
            IBertForMaskedLM,
            IBertForMultipleChoice,
            IBertForQuestionAnswering,
            IBertForSequenceClassification,
            IBertForTokenClassification,
            IBertModel,
            IBertPreTrainedModel,
        )
        from .models.idefics import (
            IdeficsForVisionText2Text,
            IdeficsModel,
            IdeficsPreTrainedModel,
            IdeficsProcessor,
        )
        from .models.idefics2 import (
            Idefics2ForConditionalGeneration,
            Idefics2Model,
            Idefics2PreTrainedModel,
            Idefics2Processor,
        )
        from .models.imagegpt import (
            ImageGPTForCausalImageModeling,
            ImageGPTForImageClassification,
            ImageGPTModel,
            ImageGPTPreTrainedModel,
            load_tf_weights_in_imagegpt,
        )
        from .models.informer import (
            InformerForPrediction,
            InformerModel,
            InformerPreTrainedModel,
        )
        from .models.instructblip import (
            InstructBlipForConditionalGeneration,
            InstructBlipPreTrainedModel,
            InstructBlipQFormerModel,
            InstructBlipVisionModel,
        )
        from .models.jamba import (
            JambaForCausalLM,
            JambaForSequenceClassification,
            JambaModel,
            JambaPreTrainedModel,
        )
        from .models.jetmoe import (
            JetMoeForCausalLM,
            JetMoeForSequenceClassification,
            JetMoeModel,
            JetMoePreTrainedModel,
        )
        from .models.jukebox import (
            JukeboxModel,
            JukeboxPreTrainedModel,
            JukeboxPrior,
            JukeboxVQVAE,
        )
        from .models.kosmos2 import (
            Kosmos2ForConditionalGeneration,
            Kosmos2Model,
            Kosmos2PreTrainedModel,
        )
        from .models.layoutlm import (
            LayoutLMForMaskedLM,
            LayoutLMForQuestionAnswering,
            LayoutLMForSequenceClassification,
            LayoutLMForTokenClassification,
            LayoutLMModel,
            LayoutLMPreTrainedModel,
        )
        from .models.layoutlmv2 import (
            LayoutLMv2ForQuestionAnswering,
            LayoutLMv2ForSequenceClassification,
            LayoutLMv2ForTokenClassification,
            LayoutLMv2Model,
            LayoutLMv2PreTrainedModel,
        )
        from .models.layoutlmv3 import (
            LayoutLMv3ForQuestionAnswering,
            LayoutLMv3ForSequenceClassification,
            LayoutLMv3ForTokenClassification,
            LayoutLMv3Model,
            LayoutLMv3PreTrainedModel,
        )
        from .models.led import (
            LEDForConditionalGeneration,
            LEDForQuestionAnswering,
            LEDForSequenceClassification,
            LEDModel,
            LEDPreTrainedModel,
        )
        from .models.levit import (
            LevitForImageClassification,
            LevitForImageClassificationWithTeacher,
            LevitModel,
            LevitPreTrainedModel,
        )
        from .models.lilt import (
            LiltForQuestionAnswering,
            LiltForSequenceClassification,
            LiltForTokenClassification,
            LiltModel,
            LiltPreTrainedModel,
        )
        from .models.llama import (
            LlamaForCausalLM,
            LlamaForQuestionAnswering,
            LlamaForSequenceClassification,
            LlamaForTokenClassification,
            LlamaModel,
            LlamaPreTrainedModel,
        )
        from .models.llava import (
            LlavaForConditionalGeneration,
            LlavaPreTrainedModel,
        )
        from .models.llava_next import (
            LlavaNextForConditionalGeneration,
            LlavaNextPreTrainedModel,
        )
        from .models.longformer import (
            LongformerForMaskedLM,
            LongformerForMultipleChoice,
            LongformerForQuestionAnswering,
            LongformerForSequenceClassification,
            LongformerForTokenClassification,
            LongformerModel,
            LongformerPreTrainedModel,
            LongformerSelfAttention,
        )
        from .models.longt5 import (
            LongT5EncoderModel,
            LongT5ForConditionalGeneration,
            LongT5Model,
            LongT5PreTrainedModel,
        )
        from .models.luke import (
            LukeForEntityClassification,
            LukeForEntityPairClassification,
            LukeForEntitySpanClassification,
            LukeForMaskedLM,
            LukeForMultipleChoice,
            LukeForQuestionAnswering,
            LukeForSequenceClassification,
            LukeForTokenClassification,
            LukeModel,
            LukePreTrainedModel,
        )
        from .models.lxmert import (
            LxmertEncoder,
            LxmertForPreTraining,
            LxmertForQuestionAnswering,
            LxmertModel,
            LxmertPreTrainedModel,
            LxmertVisualFeatureEncoder,
            LxmertXLayer,
        )
        from .models.m2m_100 import (
            M2M100ForConditionalGeneration,
            M2M100Model,
            M2M100PreTrainedModel,
        )
        from .models.mamba import (
            MambaForCausalLM,
            MambaModel,
            MambaPreTrainedModel,
        )
        from .models.marian import MarianForCausalLM, MarianModel, MarianMTModel
        from .models.markuplm import (
            MarkupLMForQuestionAnswering,
            MarkupLMForSequenceClassification,
            MarkupLMForTokenClassification,
            MarkupLMModel,
            MarkupLMPreTrainedModel,
        )
        from .models.mask2former import (
            Mask2FormerForUniversalSegmentation,
            Mask2FormerModel,
            Mask2FormerPreTrainedModel,
        )
        from .models.maskformer import (
            MaskFormerForInstanceSegmentation,
            MaskFormerModel,
            MaskFormerPreTrainedModel,
            MaskFormerSwinBackbone,
        )
        from .models.mbart import (
            MBartForCausalLM,
            MBartForConditionalGeneration,
            MBartForQuestionAnswering,
            MBartForSequenceClassification,
            MBartModel,
            MBartPreTrainedModel,
        )
        from .models.mega import (
            MegaForCausalLM,
            MegaForMaskedLM,
            MegaForMultipleChoice,
            MegaForQuestionAnswering,
            MegaForSequenceClassification,
            MegaForTokenClassification,
            MegaModel,
            MegaPreTrainedModel,
        )
        from .models.megatron_bert import (
            MegatronBertForCausalLM,
            MegatronBertForMaskedLM,
            MegatronBertForMultipleChoice,
            MegatronBertForNextSentencePrediction,
            MegatronBertForPreTraining,
            MegatronBertForQuestionAnswering,
            MegatronBertForSequenceClassification,
            MegatronBertForTokenClassification,
            MegatronBertModel,
            MegatronBertPreTrainedModel,
        )
        from .models.mgp_str import (
            MgpstrForSceneTextRecognition,
            MgpstrModel,
            MgpstrPreTrainedModel,
        )
        from .models.mistral import (
            MistralForCausalLM,
            MistralForSequenceClassification,
            MistralForTokenClassification,
            MistralModel,
            MistralPreTrainedModel,
        )
        from .models.mixtral import (
            MixtralForCausalLM,
            MixtralForSequenceClassification,
            MixtralForTokenClassification,
            MixtralModel,
            MixtralPreTrainedModel,
        )
        from .models.mobilebert import (
            MobileBertForMaskedLM,
            MobileBertForMultipleChoice,
            MobileBertForNextSentencePrediction,
            MobileBertForPreTraining,
            MobileBertForQuestionAnswering,
            MobileBertForSequenceClassification,
            MobileBertForTokenClassification,
            MobileBertLayer,
            MobileBertModel,
            MobileBertPreTrainedModel,
            load_tf_weights_in_mobilebert,
        )
        from .models.mobilenet_v1 import (
            MobileNetV1ForImageClassification,
            MobileNetV1Model,
            MobileNetV1PreTrainedModel,
            load_tf_weights_in_mobilenet_v1,
        )
        from .models.mobilenet_v2 import (
            MobileNetV2ForImageClassification,
            MobileNetV2ForSemanticSegmentation,
            MobileNetV2Model,
            MobileNetV2PreTrainedModel,
            load_tf_weights_in_mobilenet_v2,
        )
        from .models.mobilevit import (
            MobileViTForImageClassification,
            MobileViTForSemanticSegmentation,
            MobileViTModel,
            MobileViTPreTrainedModel,
        )
        from .models.mobilevitv2 import (
            MobileViTV2ForImageClassification,
            MobileViTV2ForSemanticSegmentation,
            MobileViTV2Model,
            MobileViTV2PreTrainedModel,
        )
        from .models.mpnet import (
            MPNetForMaskedLM,
            MPNetForMultipleChoice,
            MPNetForQuestionAnswering,
            MPNetForSequenceClassification,
            MPNetForTokenClassification,
            MPNetLayer,
            MPNetModel,
            MPNetPreTrainedModel,
        )
        from .models.mpt import (
            MptForCausalLM,
            MptForQuestionAnswering,
            MptForSequenceClassification,
            MptForTokenClassification,
            MptModel,
            MptPreTrainedModel,
        )
        from .models.mra import (
            MraForMaskedLM,
            MraForMultipleChoice,
            MraForQuestionAnswering,
            MraForSequenceClassification,
            MraForTokenClassification,
            MraModel,
            MraPreTrainedModel,
        )
        from .models.mt5 import (
            MT5EncoderModel,
            MT5ForConditionalGeneration,
            MT5ForQuestionAnswering,
            MT5ForSequenceClassification,
            MT5ForTokenClassification,
            MT5Model,
            MT5PreTrainedModel,
        )
        from .models.musicgen import (
            MusicgenForCausalLM,
            MusicgenForConditionalGeneration,
            MusicgenModel,
            MusicgenPreTrainedModel,
            MusicgenProcessor,
        )
        from .models.musicgen_melody import (
            MusicgenMelodyForCausalLM,
            MusicgenMelodyForConditionalGeneration,
            MusicgenMelodyModel,
            MusicgenMelodyPreTrainedModel,
        )
        from .models.mvp import (
            MvpForCausalLM,
            MvpForConditionalGeneration,
            MvpForQuestionAnswering,
            MvpForSequenceClassification,
            MvpModel,
            MvpPreTrainedModel,
        )
        from .models.nat import (
            NatBackbone,
            NatForImageClassification,
            NatModel,
            NatPreTrainedModel,
        )
        from .models.nezha import (
            NezhaForMaskedLM,
            NezhaForMultipleChoice,
            NezhaForNextSentencePrediction,
            NezhaForPreTraining,
            NezhaForQuestionAnswering,
            NezhaForSequenceClassification,
            NezhaForTokenClassification,
            NezhaModel,
            NezhaPreTrainedModel,
        )
        from .models.nllb_moe import (
            NllbMoeForConditionalGeneration,
            NllbMoeModel,
            NllbMoePreTrainedModel,
            NllbMoeSparseMLP,
            NllbMoeTop2Router,
        )
        from .models.nystromformer import (
            NystromformerForMaskedLM,
            NystromformerForMultipleChoice,
            NystromformerForQuestionAnswering,
            NystromformerForSequenceClassification,
            NystromformerForTokenClassification,
            NystromformerLayer,
            NystromformerModel,
            NystromformerPreTrainedModel,
        )
        from .models.olmo import (
            OlmoForCausalLM,
            OlmoModel,
            OlmoPreTrainedModel,
        )
        from .models.oneformer import (
            OneFormerForUniversalSegmentation,
            OneFormerModel,
            OneFormerPreTrainedModel,
        )
        from .models.openai import (
            OpenAIGPTDoubleHeadsModel,
            OpenAIGPTForSequenceClassification,
            OpenAIGPTLMHeadModel,
            OpenAIGPTModel,
            OpenAIGPTPreTrainedModel,
            load_tf_weights_in_openai_gpt,
        )
        from .models.opt import (
            OPTForCausalLM,
            OPTForQuestionAnswering,
            OPTForSequenceClassification,
            OPTModel,
            OPTPreTrainedModel,
        )
        from .models.owlv2 import (
            Owlv2ForObjectDetection,
            Owlv2Model,
            Owlv2PreTrainedModel,
            Owlv2TextModel,
            Owlv2VisionModel,
        )
        from .models.owlvit import (
            OwlViTForObjectDetection,
            OwlViTModel,
            OwlViTPreTrainedModel,
            OwlViTTextModel,
            OwlViTVisionModel,
        )
        from .models.paligemma import (
            PaliGemmaForConditionalGeneration,
            PaliGemmaPreTrainedModel,
            PaliGemmaProcessor,
        )
        from .models.patchtsmixer import (
            PatchTSMixerForPrediction,
            PatchTSMixerForPretraining,
            PatchTSMixerForRegression,
            PatchTSMixerForTimeSeriesClassification,
            PatchTSMixerModel,
            PatchTSMixerPreTrainedModel,
        )
        from .models.patchtst import (
            PatchTSTForClassification,
            PatchTSTForPrediction,
            PatchTSTForPretraining,
            PatchTSTForRegression,
            PatchTSTModel,
            PatchTSTPreTrainedModel,
        )
        from .models.pegasus import (
            PegasusForCausalLM,
            PegasusForConditionalGeneration,
            PegasusModel,
            PegasusPreTrainedModel,
        )
        from .models.pegasus_x import (
            PegasusXForConditionalGeneration,
            PegasusXModel,
            PegasusXPreTrainedModel,
        )
        from .models.perceiver import (
            PerceiverForImageClassificationConvProcessing,
            PerceiverForImageClassificationFourier,
            PerceiverForImageClassificationLearned,
            PerceiverForMaskedLM,
            PerceiverForMultimodalAutoencoding,
            PerceiverForOpticalFlow,
            PerceiverForSequenceClassification,
            PerceiverLayer,
            PerceiverModel,
            PerceiverPreTrainedModel,
        )
        from .models.persimmon import (
            PersimmonForCausalLM,
            PersimmonForSequenceClassification,
            PersimmonForTokenClassification,
            PersimmonModel,
            PersimmonPreTrainedModel,
        )
        from .models.phi import (
            PhiForCausalLM,
            PhiForSequenceClassification,
            PhiForTokenClassification,
            PhiModel,
            PhiPreTrainedModel,
        )
        from .models.phi3 import (
            Phi3ForCausalLM,
            Phi3ForSequenceClassification,
            Phi3ForTokenClassification,
            Phi3Model,
            Phi3PreTrainedModel,
        )
        from .models.pix2struct import (
            Pix2StructForConditionalGeneration,
            Pix2StructPreTrainedModel,
            Pix2StructTextModel,
            Pix2StructVisionModel,
        )
        from .models.plbart import (
            PLBartForCausalLM,
            PLBartForConditionalGeneration,
            PLBartForSequenceClassification,
            PLBartModel,
            PLBartPreTrainedModel,
        )
        from .models.poolformer import (
            PoolFormerForImageClassification,
            PoolFormerModel,
            PoolFormerPreTrainedModel,
        )
        from .models.pop2piano import (
            Pop2PianoForConditionalGeneration,
            Pop2PianoPreTrainedModel,
        )
        from .models.prophetnet import (
            ProphetNetDecoder,
            ProphetNetEncoder,
            ProphetNetForCausalLM,
            ProphetNetForConditionalGeneration,
            ProphetNetModel,
            ProphetNetPreTrainedModel,
        )
        from .models.pvt import (
            PvtForImageClassification,
            PvtModel,
            PvtPreTrainedModel,
        )
        from .models.pvt_v2 import (
            PvtV2Backbone,
            PvtV2ForImageClassification,
            PvtV2Model,
            PvtV2PreTrainedModel,
        )
        from .models.qdqbert import (
            QDQBertForMaskedLM,
            QDQBertForMultipleChoice,
            QDQBertForNextSentencePrediction,
            QDQBertForQuestionAnswering,
            QDQBertForSequenceClassification,
            QDQBertForTokenClassification,
            QDQBertLayer,
            QDQBertLMHeadModel,
            QDQBertModel,
            QDQBertPreTrainedModel,
            load_tf_weights_in_qdqbert,
        )
        from .models.qwen2 import (
            Qwen2ForCausalLM,
            Qwen2ForSequenceClassification,
            Qwen2ForTokenClassification,
            Qwen2Model,
            Qwen2PreTrainedModel,
        )
        from .models.qwen2_moe import (
            Qwen2MoeForCausalLM,
            Qwen2MoeForSequenceClassification,
            Qwen2MoeForTokenClassification,
            Qwen2MoeModel,
            Qwen2MoePreTrainedModel,
        )
        from .models.rag import (
            RagModel,
            RagPreTrainedModel,
            RagSequenceForGeneration,
            RagTokenForGeneration,
        )
        from .models.realm import (
            RealmEmbedder,
            RealmForOpenQA,
            RealmKnowledgeAugEncoder,
            RealmPreTrainedModel,
            RealmReader,
            RealmRetriever,
            RealmScorer,
            load_tf_weights_in_realm,
        )
        from .models.recurrent_gemma import (
            RecurrentGemmaForCausalLM,
            RecurrentGemmaModel,
            RecurrentGemmaPreTrainedModel,
        )
        from .models.reformer import (
            ReformerAttention,
            ReformerForMaskedLM,
            ReformerForQuestionAnswering,
            ReformerForSequenceClassification,
            ReformerLayer,
            ReformerModel,
            ReformerModelWithLMHead,
            ReformerPreTrainedModel,
        )
        from .models.regnet import (
            RegNetForImageClassification,
            RegNetModel,
            RegNetPreTrainedModel,
        )
        from .models.rembert import (
            RemBertForCausalLM,
            RemBertForMaskedLM,
            RemBertForMultipleChoice,
            RemBertForQuestionAnswering,
            RemBertForSequenceClassification,
            RemBertForTokenClassification,
            RemBertLayer,
            RemBertModel,
            RemBertPreTrainedModel,
            load_tf_weights_in_rembert,
        )
        from .models.resnet import (
            ResNetBackbone,
            ResNetForImageClassification,
            ResNetModel,
            ResNetPreTrainedModel,
        )
        from .models.roberta import (
            RobertaForCausalLM,
            RobertaForMaskedLM,
            RobertaForMultipleChoice,
            RobertaForQuestionAnswering,
            RobertaForSequenceClassification,
            RobertaForTokenClassification,
            RobertaModel,
            RobertaPreTrainedModel,
        )
        from .models.roberta_prelayernorm import (
            RobertaPreLayerNormForCausalLM,
            RobertaPreLayerNormForMaskedLM,
            RobertaPreLayerNormForMultipleChoice,
            RobertaPreLayerNormForQuestionAnswering,
            RobertaPreLayerNormForSequenceClassification,
            RobertaPreLayerNormForTokenClassification,
            RobertaPreLayerNormModel,
            RobertaPreLayerNormPreTrainedModel,
        )
        from .models.roc_bert import (
            RoCBertForCausalLM,
            RoCBertForMaskedLM,
            RoCBertForMultipleChoice,
            RoCBertForPreTraining,
            RoCBertForQuestionAnswering,
            RoCBertForSequenceClassification,
            RoCBertForTokenClassification,
            RoCBertLayer,
            RoCBertModel,
            RoCBertPreTrainedModel,
            load_tf_weights_in_roc_bert,
        )
        from .models.roformer import (
            RoFormerForCausalLM,
            RoFormerForMaskedLM,
            RoFormerForMultipleChoice,
            RoFormerForQuestionAnswering,
            RoFormerForSequenceClassification,
            RoFormerForTokenClassification,
            RoFormerLayer,
            RoFormerModel,
            RoFormerPreTrainedModel,
            load_tf_weights_in_roformer,
        )
        from .models.rwkv import (
            RwkvForCausalLM,
            RwkvModel,
            RwkvPreTrainedModel,
        )
        from .models.sam import (
            SamModel,
            SamPreTrainedModel,
        )
        from .models.seamless_m4t import (
            SeamlessM4TCodeHifiGan,
            SeamlessM4TForSpeechToSpeech,
            SeamlessM4TForSpeechToText,
            SeamlessM4TForTextToSpeech,
            SeamlessM4TForTextToText,
            SeamlessM4THifiGan,
            SeamlessM4TModel,
            SeamlessM4TPreTrainedModel,
            SeamlessM4TTextToUnitForConditionalGeneration,
            SeamlessM4TTextToUnitModel,
        )
        from .models.seamless_m4t_v2 import (
            SeamlessM4Tv2ForSpeechToSpeech,
            SeamlessM4Tv2ForSpeechToText,
            SeamlessM4Tv2ForTextToSpeech,
            SeamlessM4Tv2ForTextToText,
            SeamlessM4Tv2Model,
            SeamlessM4Tv2PreTrainedModel,
        )
        from .models.segformer import (
            SegformerDecodeHead,
            SegformerForImageClassification,
            SegformerForSemanticSegmentation,
            SegformerLayer,
            SegformerModel,
            SegformerPreTrainedModel,
        )
        from .models.seggpt import (
            SegGptForImageSegmentation,
            SegGptModel,
            SegGptPreTrainedModel,
        )
        from .models.sew import (
            SEWForCTC,
            SEWForSequenceClassification,
            SEWModel,
            SEWPreTrainedModel,
        )
        from .models.sew_d import (
            SEWDForCTC,
            SEWDForSequenceClassification,
            SEWDModel,
            SEWDPreTrainedModel,
        )
        from .models.siglip import (
            SiglipForImageClassification,
            SiglipModel,
            SiglipPreTrainedModel,
            SiglipTextModel,
            SiglipVisionModel,
        )
        from .models.speech_encoder_decoder import SpeechEncoderDecoderModel
        from .models.speech_to_text import (
            Speech2TextForConditionalGeneration,
            Speech2TextModel,
            Speech2TextPreTrainedModel,
        )
        from .models.speech_to_text_2 import (
            Speech2Text2ForCausalLM,
            Speech2Text2PreTrainedModel,
        )
        from .models.speecht5 import (
            SpeechT5ForSpeechToSpeech,
            SpeechT5ForSpeechToText,
            SpeechT5ForTextToSpeech,
            SpeechT5HifiGan,
            SpeechT5Model,
            SpeechT5PreTrainedModel,
        )
        from .models.splinter import (
            SplinterForPreTraining,
            SplinterForQuestionAnswering,
            SplinterLayer,
            SplinterModel,
            SplinterPreTrainedModel,
        )
        from .models.squeezebert import (
            SqueezeBertForMaskedLM,
            SqueezeBertForMultipleChoice,
            SqueezeBertForQuestionAnswering,
            SqueezeBertForSequenceClassification,
            SqueezeBertForTokenClassification,
            SqueezeBertModel,
            SqueezeBertModule,
            SqueezeBertPreTrainedModel,
        )
        from .models.stablelm import (
            StableLmForCausalLM,
            StableLmForSequenceClassification,
            StableLmForTokenClassification,
            StableLmModel,
            StableLmPreTrainedModel,
        )
        from .models.starcoder2 import (
            Starcoder2ForCausalLM,
            Starcoder2ForSequenceClassification,
            Starcoder2ForTokenClassification,
            Starcoder2Model,
            Starcoder2PreTrainedModel,
        )
        from .models.superpoint import (
            SuperPointForKeypointDetection,
            SuperPointPreTrainedModel,
        )
        from .models.swiftformer import (
            SwiftFormerForImageClassification,
            SwiftFormerModel,
            SwiftFormerPreTrainedModel,
        )
        from .models.swin import (
            SwinBackbone,
            SwinForImageClassification,
            SwinForMaskedImageModeling,
            SwinModel,
            SwinPreTrainedModel,
        )
        from .models.swin2sr import (
            Swin2SRForImageSuperResolution,
            Swin2SRModel,
            Swin2SRPreTrainedModel,
        )
        from .models.swinv2 import (
            Swinv2Backbone,
            Swinv2ForImageClassification,
            Swinv2ForMaskedImageModeling,
            Swinv2Model,
            Swinv2PreTrainedModel,
        )
        from .models.switch_transformers import (
            SwitchTransformersEncoderModel,
            SwitchTransformersForConditionalGeneration,
            SwitchTransformersModel,
            SwitchTransformersPreTrainedModel,
            SwitchTransformersSparseMLP,
            SwitchTransformersTop1Router,
        )
        from .models.t5 import (
            T5EncoderModel,
            T5ForConditionalGeneration,
            T5ForQuestionAnswering,
            T5ForSequenceClassification,
            T5ForTokenClassification,
            T5Model,
            T5PreTrainedModel,
            load_tf_weights_in_t5,
        )
        from .models.table_transformer import (
            TableTransformerForObjectDetection,
            TableTransformerModel,
            TableTransformerPreTrainedModel,
        )
        from .models.tapas import (
            TapasForMaskedLM,
            TapasForQuestionAnswering,
            TapasForSequenceClassification,
            TapasModel,
            TapasPreTrainedModel,
            load_tf_weights_in_tapas,
        )
        from .models.time_series_transformer import (
            TimeSeriesTransformerForPrediction,
            TimeSeriesTransformerModel,
            TimeSeriesTransformerPreTrainedModel,
        )
        from .models.timesformer import (
            TimesformerForVideoClassification,
            TimesformerModel,
            TimesformerPreTrainedModel,
        )
        from .models.timm_backbone import TimmBackbone
        from .models.trocr import (
            TrOCRForCausalLM,
            TrOCRPreTrainedModel,
        )
        from .models.tvlt import (
            TvltForAudioVisualClassification,
            TvltForPreTraining,
            TvltModel,
            TvltPreTrainedModel,
        )
        from .models.tvp import (
            TvpForVideoGrounding,
            TvpModel,
            TvpPreTrainedModel,
        )
        from .models.udop import (
            UdopEncoderModel,
            UdopForConditionalGeneration,
            UdopModel,
            UdopPreTrainedModel,
        )
        from .models.umt5 import (
            UMT5EncoderModel,
            UMT5ForConditionalGeneration,
            UMT5ForQuestionAnswering,
            UMT5ForSequenceClassification,
            UMT5ForTokenClassification,
            UMT5Model,
            UMT5PreTrainedModel,
        )
        from .models.unispeech import (
            UniSpeechForCTC,
            UniSpeechForPreTraining,
            UniSpeechForSequenceClassification,
            UniSpeechModel,
            UniSpeechPreTrainedModel,
        )
        from .models.unispeech_sat import (
            UniSpeechSatForAudioFrameClassification,
            UniSpeechSatForCTC,
            UniSpeechSatForPreTraining,
            UniSpeechSatForSequenceClassification,
            UniSpeechSatForXVector,
            UniSpeechSatModel,
            UniSpeechSatPreTrainedModel,
        )
        from .models.univnet import UnivNetModel
        from .models.upernet import (
            UperNetForSemanticSegmentation,
            UperNetPreTrainedModel,
        )
        from .models.video_llava import (
            VideoLlavaForConditionalGeneration,
            VideoLlavaPreTrainedModel,
            VideoLlavaProcessor,
        )
        from .models.videomae import (
            VideoMAEForPreTraining,
            VideoMAEForVideoClassification,
            VideoMAEModel,
            VideoMAEPreTrainedModel,
        )
        from .models.vilt import (
            ViltForImageAndTextRetrieval,
            ViltForImagesAndTextClassification,
            ViltForMaskedLM,
            ViltForQuestionAnswering,
            ViltForTokenClassification,
            ViltLayer,
            ViltModel,
            ViltPreTrainedModel,
        )
        from .models.vipllava import (
            VipLlavaForConditionalGeneration,
            VipLlavaPreTrainedModel,
        )
        from .models.vision_encoder_decoder import VisionEncoderDecoderModel
        from .models.vision_text_dual_encoder import VisionTextDualEncoderModel
        from .models.visual_bert import (
            VisualBertForMultipleChoice,
            VisualBertForPreTraining,
            VisualBertForQuestionAnswering,
            VisualBertForRegionToPhraseAlignment,
            VisualBertForVisualReasoning,
            VisualBertLayer,
            VisualBertModel,
            VisualBertPreTrainedModel,
        )
        from .models.vit import (
            ViTForImageClassification,
            ViTForMaskedImageModeling,
            ViTModel,
            ViTPreTrainedModel,
        )
        from .models.vit_hybrid import (
            ViTHybridForImageClassification,
            ViTHybridModel,
            ViTHybridPreTrainedModel,
        )
        from .models.vit_mae import (
            ViTMAEForPreTraining,
            ViTMAELayer,
            ViTMAEModel,
            ViTMAEPreTrainedModel,
        )
        from .models.vit_msn import (
            ViTMSNForImageClassification,
            ViTMSNModel,
            ViTMSNPreTrainedModel,
        )
        from .models.vitdet import (
            VitDetBackbone,
            VitDetModel,
            VitDetPreTrainedModel,
        )
        from .models.vitmatte import (
            VitMatteForImageMatting,
            VitMattePreTrainedModel,
        )
        from .models.vits import (
            VitsModel,
            VitsPreTrainedModel,
        )
        from .models.vivit import (
            VivitForVideoClassification,
            VivitModel,
            VivitPreTrainedModel,
        )
        from .models.wav2vec2 import (
            Wav2Vec2ForAudioFrameClassification,
            Wav2Vec2ForCTC,
            Wav2Vec2ForMaskedLM,
            Wav2Vec2ForPreTraining,
            Wav2Vec2ForSequenceClassification,
            Wav2Vec2ForXVector,
            Wav2Vec2Model,
            Wav2Vec2PreTrainedModel,
        )
        from .models.wav2vec2_bert import (
            Wav2Vec2BertForAudioFrameClassification,
            Wav2Vec2BertForCTC,
            Wav2Vec2BertForSequenceClassification,
            Wav2Vec2BertForXVector,
            Wav2Vec2BertModel,
            Wav2Vec2BertPreTrainedModel,
        )
        from .models.wav2vec2_conformer import (
            Wav2Vec2ConformerForAudioFrameClassification,
            Wav2Vec2ConformerForCTC,
            Wav2Vec2ConformerForPreTraining,
            Wav2Vec2ConformerForSequenceClassification,
            Wav2Vec2ConformerForXVector,
            Wav2Vec2ConformerModel,
            Wav2Vec2ConformerPreTrainedModel,
        )
        from .models.wavlm import (
            WavLMForAudioFrameClassification,
            WavLMForCTC,
            WavLMForSequenceClassification,
            WavLMForXVector,
            WavLMModel,
            WavLMPreTrainedModel,
        )
        from .models.whisper import (
            WhisperForAudioClassification,
            WhisperForCausalLM,
            WhisperForConditionalGeneration,
            WhisperModel,
            WhisperPreTrainedModel,
        )
        from .models.x_clip import (
            XCLIPModel,
            XCLIPPreTrainedModel,
            XCLIPTextModel,
            XCLIPVisionModel,
        )
        from .models.xglm import (
            XGLMForCausalLM,
            XGLMModel,
            XGLMPreTrainedModel,
        )
        from .models.xlm import (
            XLMForMultipleChoice,
            XLMForQuestionAnswering,
            XLMForQuestionAnsweringSimple,
            XLMForSequenceClassification,
            XLMForTokenClassification,
            XLMModel,
            XLMPreTrainedModel,
            XLMWithLMHeadModel,
        )
        from .models.xlm_prophetnet import (
            XLMProphetNetDecoder,
            XLMProphetNetEncoder,
            XLMProphetNetForCausalLM,
            XLMProphetNetForConditionalGeneration,
            XLMProphetNetModel,
            XLMProphetNetPreTrainedModel,
        )
        from .models.xlm_roberta import (
            XLMRobertaForCausalLM,
            XLMRobertaForMaskedLM,
            XLMRobertaForMultipleChoice,
            XLMRobertaForQuestionAnswering,
            XLMRobertaForSequenceClassification,
            XLMRobertaForTokenClassification,
            XLMRobertaModel,
            XLMRobertaPreTrainedModel,
        )
        from .models.xlm_roberta_xl import (
            XLMRobertaXLForCausalLM,
            XLMRobertaXLForMaskedLM,
            XLMRobertaXLForMultipleChoice,
            XLMRobertaXLForQuestionAnswering,
            XLMRobertaXLForSequenceClassification,
            XLMRobertaXLForTokenClassification,
            XLMRobertaXLModel,
            XLMRobertaXLPreTrainedModel,
        )
        from .models.xlnet import (
            XLNetForMultipleChoice,
            XLNetForQuestionAnswering,
            XLNetForQuestionAnsweringSimple,
            XLNetForSequenceClassification,
            XLNetForTokenClassification,
            XLNetLMHeadModel,
            XLNetModel,
            XLNetPreTrainedModel,
            load_tf_weights_in_xlnet,
        )
        from .models.xmod import (
            XmodForCausalLM,
            XmodForMaskedLM,
            XmodForMultipleChoice,
            XmodForQuestionAnswering,
            XmodForSequenceClassification,
            XmodForTokenClassification,
            XmodModel,
            XmodPreTrainedModel,
        )
        from .models.yolos import (
            YolosForObjectDetection,
            YolosModel,
            YolosPreTrainedModel,
        )
        from .models.yoso import (
            YosoForMaskedLM,
            YosoForMultipleChoice,
            YosoForQuestionAnswering,
            YosoForSequenceClassification,
            YosoForTokenClassification,
            YosoLayer,
            YosoModel,
            YosoPreTrainedModel,
        )

        # Optimization
        from .optimization import (
            Adafactor,
            AdamW,
            get_constant_schedule,
            get_constant_schedule_with_warmup,
            get_cosine_schedule_with_warmup,
            get_cosine_with_hard_restarts_schedule_with_warmup,
            get_inverse_sqrt_schedule,
            get_linear_schedule_with_warmup,
            get_polynomial_decay_schedule_with_warmup,
            get_scheduler,
            get_wsd_schedule,
        )
        from .pytorch_utils import Conv1D, apply_chunking_to_forward, prune_layer

        # Trainer
        from .trainer import Trainer
        from .trainer_pt_utils import torch_distributed_zero_first
        from .trainer_seq2seq import Seq2SeqTrainer

    # TensorFlow
    try:
        if not is_tf_available():
            raise OptionalDependencyNotAvailable()
    except OptionalDependencyNotAvailable:
        # Import the same objects as dummies to get them in the namespace.
        # They will raise an import error if the user tries to instantiate / use them.
        from .utils.dummy_tf_objects import *
    else:
        from .benchmark.benchmark_args_tf import TensorFlowBenchmarkArguments

        # Benchmarks
        from .benchmark.benchmark_tf import TensorFlowBenchmark
        from .generation import (
            TFForcedBOSTokenLogitsProcessor,
            TFForcedEOSTokenLogitsProcessor,
            TFForceTokensLogitsProcessor,
            TFGenerationMixin,
            TFLogitsProcessor,
            TFLogitsProcessorList,
            TFLogitsWarper,
            TFMinLengthLogitsProcessor,
            TFNoBadWordsLogitsProcessor,
            TFNoRepeatNGramLogitsProcessor,
            TFRepetitionPenaltyLogitsProcessor,
            TFSuppressTokensAtBeginLogitsProcessor,
            TFSuppressTokensLogitsProcessor,
            TFTemperatureLogitsWarper,
            TFTopKLogitsWarper,
            TFTopPLogitsWarper,
        )
        from .keras_callbacks import KerasMetricCallback, PushToHubCallback
        from .modeling_tf_utils import (
            TFPreTrainedModel,
            TFSequenceSummary,
            TFSharedEmbeddings,
            shape_list,
        )

        # TensorFlow model imports
        from .models.albert import (
            TFAlbertForMaskedLM,
            TFAlbertForMultipleChoice,
            TFAlbertForPreTraining,
            TFAlbertForQuestionAnswering,
            TFAlbertForSequenceClassification,
            TFAlbertForTokenClassification,
            TFAlbertMainLayer,
            TFAlbertModel,
            TFAlbertPreTrainedModel,
        )
        from .models.auto import (
            TF_MODEL_FOR_AUDIO_CLASSIFICATION_MAPPING,
            TF_MODEL_FOR_CAUSAL_LM_MAPPING,
            TF_MODEL_FOR_DOCUMENT_QUESTION_ANSWERING_MAPPING,
            TF_MODEL_FOR_IMAGE_CLASSIFICATION_MAPPING,
            TF_MODEL_FOR_MASK_GENERATION_MAPPING,
            TF_MODEL_FOR_MASKED_IMAGE_MODELING_MAPPING,
            TF_MODEL_FOR_MASKED_LM_MAPPING,
            TF_MODEL_FOR_MULTIPLE_CHOICE_MAPPING,
            TF_MODEL_FOR_NEXT_SENTENCE_PREDICTION_MAPPING,
            TF_MODEL_FOR_PRETRAINING_MAPPING,
            TF_MODEL_FOR_QUESTION_ANSWERING_MAPPING,
            TF_MODEL_FOR_SEMANTIC_SEGMENTATION_MAPPING,
            TF_MODEL_FOR_SEQ_TO_SEQ_CAUSAL_LM_MAPPING,
            TF_MODEL_FOR_SEQUENCE_CLASSIFICATION_MAPPING,
            TF_MODEL_FOR_SPEECH_SEQ_2_SEQ_MAPPING,
            TF_MODEL_FOR_TABLE_QUESTION_ANSWERING_MAPPING,
            TF_MODEL_FOR_TEXT_ENCODING_MAPPING,
            TF_MODEL_FOR_TOKEN_CLASSIFICATION_MAPPING,
            TF_MODEL_FOR_VISION_2_SEQ_MAPPING,
            TF_MODEL_FOR_ZERO_SHOT_IMAGE_CLASSIFICATION_MAPPING,
            TF_MODEL_MAPPING,
            TF_MODEL_WITH_LM_HEAD_MAPPING,
            TFAutoModel,
            TFAutoModelForAudioClassification,
            TFAutoModelForCausalLM,
            TFAutoModelForDocumentQuestionAnswering,
            TFAutoModelForImageClassification,
            TFAutoModelForMaskedImageModeling,
            TFAutoModelForMaskedLM,
            TFAutoModelForMaskGeneration,
            TFAutoModelForMultipleChoice,
            TFAutoModelForNextSentencePrediction,
            TFAutoModelForPreTraining,
            TFAutoModelForQuestionAnswering,
            TFAutoModelForSemanticSegmentation,
            TFAutoModelForSeq2SeqLM,
            TFAutoModelForSequenceClassification,
            TFAutoModelForSpeechSeq2Seq,
            TFAutoModelForTableQuestionAnswering,
            TFAutoModelForTextEncoding,
            TFAutoModelForTokenClassification,
            TFAutoModelForVision2Seq,
            TFAutoModelForZeroShotImageClassification,
            TFAutoModelWithLMHead,
        )
        from .models.bart import (
            TFBartForConditionalGeneration,
            TFBartForSequenceClassification,
            TFBartModel,
            TFBartPretrainedModel,
        )
        from .models.bert import (
            TFBertEmbeddings,
            TFBertForMaskedLM,
            TFBertForMultipleChoice,
            TFBertForNextSentencePrediction,
            TFBertForPreTraining,
            TFBertForQuestionAnswering,
            TFBertForSequenceClassification,
            TFBertForTokenClassification,
            TFBertLMHeadModel,
            TFBertMainLayer,
            TFBertModel,
            TFBertPreTrainedModel,
        )
        from .models.blenderbot import (
            TFBlenderbotForConditionalGeneration,
            TFBlenderbotModel,
            TFBlenderbotPreTrainedModel,
        )
        from .models.blenderbot_small import (
            TFBlenderbotSmallForConditionalGeneration,
            TFBlenderbotSmallModel,
            TFBlenderbotSmallPreTrainedModel,
        )
        from .models.blip import (
            TFBlipForConditionalGeneration,
            TFBlipForImageTextRetrieval,
            TFBlipForQuestionAnswering,
            TFBlipModel,
            TFBlipPreTrainedModel,
            TFBlipTextModel,
            TFBlipVisionModel,
        )
        from .models.camembert import (
            TFCamembertForCausalLM,
            TFCamembertForMaskedLM,
            TFCamembertForMultipleChoice,
            TFCamembertForQuestionAnswering,
            TFCamembertForSequenceClassification,
            TFCamembertForTokenClassification,
            TFCamembertModel,
            TFCamembertPreTrainedModel,
        )
        from .models.clip import (
            TFCLIPModel,
            TFCLIPPreTrainedModel,
            TFCLIPTextModel,
            TFCLIPVisionModel,
        )
        from .models.convbert import (
            TFConvBertForMaskedLM,
            TFConvBertForMultipleChoice,
            TFConvBertForQuestionAnswering,
            TFConvBertForSequenceClassification,
            TFConvBertForTokenClassification,
            TFConvBertLayer,
            TFConvBertModel,
            TFConvBertPreTrainedModel,
        )
        from .models.convnext import (
            TFConvNextForImageClassification,
            TFConvNextModel,
            TFConvNextPreTrainedModel,
        )
        from .models.convnextv2 import (
            TFConvNextV2ForImageClassification,
            TFConvNextV2Model,
            TFConvNextV2PreTrainedModel,
        )
        from .models.ctrl import (
            TFCTRLForSequenceClassification,
            TFCTRLLMHeadModel,
            TFCTRLModel,
            TFCTRLPreTrainedModel,
        )
        from .models.cvt import (
            TFCvtForImageClassification,
            TFCvtModel,
            TFCvtPreTrainedModel,
        )
        from .models.data2vec import (
            TFData2VecVisionForImageClassification,
            TFData2VecVisionForSemanticSegmentation,
            TFData2VecVisionModel,
            TFData2VecVisionPreTrainedModel,
        )
        from .models.deberta import (
            TFDebertaForMaskedLM,
            TFDebertaForQuestionAnswering,
            TFDebertaForSequenceClassification,
            TFDebertaForTokenClassification,
            TFDebertaModel,
            TFDebertaPreTrainedModel,
        )
        from .models.deberta_v2 import (
            TFDebertaV2ForMaskedLM,
            TFDebertaV2ForMultipleChoice,
            TFDebertaV2ForQuestionAnswering,
            TFDebertaV2ForSequenceClassification,
            TFDebertaV2ForTokenClassification,
            TFDebertaV2Model,
            TFDebertaV2PreTrainedModel,
        )
        from .models.deit import (
            TFDeiTForImageClassification,
            TFDeiTForImageClassificationWithTeacher,
            TFDeiTForMaskedImageModeling,
            TFDeiTModel,
            TFDeiTPreTrainedModel,
        )
        from .models.deprecated.transfo_xl import (
            TFAdaptiveEmbedding,
            TFTransfoXLForSequenceClassification,
            TFTransfoXLLMHeadModel,
            TFTransfoXLMainLayer,
            TFTransfoXLModel,
            TFTransfoXLPreTrainedModel,
        )
        from .models.distilbert import (
            TFDistilBertForMaskedLM,
            TFDistilBertForMultipleChoice,
            TFDistilBertForQuestionAnswering,
            TFDistilBertForSequenceClassification,
            TFDistilBertForTokenClassification,
            TFDistilBertMainLayer,
            TFDistilBertModel,
            TFDistilBertPreTrainedModel,
        )
        from .models.dpr import (
            TFDPRContextEncoder,
            TFDPRPretrainedContextEncoder,
            TFDPRPretrainedQuestionEncoder,
            TFDPRPretrainedReader,
            TFDPRQuestionEncoder,
            TFDPRReader,
        )
        from .models.efficientformer import (
            TFEfficientFormerForImageClassification,
            TFEfficientFormerForImageClassificationWithTeacher,
            TFEfficientFormerModel,
            TFEfficientFormerPreTrainedModel,
        )
        from .models.electra import (
            TFElectraForMaskedLM,
            TFElectraForMultipleChoice,
            TFElectraForPreTraining,
            TFElectraForQuestionAnswering,
            TFElectraForSequenceClassification,
            TFElectraForTokenClassification,
            TFElectraModel,
            TFElectraPreTrainedModel,
        )
        from .models.encoder_decoder import TFEncoderDecoderModel
        from .models.esm import (
            TFEsmForMaskedLM,
            TFEsmForSequenceClassification,
            TFEsmForTokenClassification,
            TFEsmModel,
            TFEsmPreTrainedModel,
        )
        from .models.flaubert import (
            TFFlaubertForMultipleChoice,
            TFFlaubertForQuestionAnsweringSimple,
            TFFlaubertForSequenceClassification,
            TFFlaubertForTokenClassification,
            TFFlaubertModel,
            TFFlaubertPreTrainedModel,
            TFFlaubertWithLMHeadModel,
        )
        from .models.funnel import (
            TFFunnelBaseModel,
            TFFunnelForMaskedLM,
            TFFunnelForMultipleChoice,
            TFFunnelForPreTraining,
            TFFunnelForQuestionAnswering,
            TFFunnelForSequenceClassification,
            TFFunnelForTokenClassification,
            TFFunnelModel,
            TFFunnelPreTrainedModel,
        )
        from .models.gpt2 import (
            TFGPT2DoubleHeadsModel,
            TFGPT2ForSequenceClassification,
            TFGPT2LMHeadModel,
            TFGPT2MainLayer,
            TFGPT2Model,
            TFGPT2PreTrainedModel,
        )
        from .models.gptj import (
            TFGPTJForCausalLM,
            TFGPTJForQuestionAnswering,
            TFGPTJForSequenceClassification,
            TFGPTJModel,
            TFGPTJPreTrainedModel,
        )
        from .models.groupvit import (
            TFGroupViTModel,
            TFGroupViTPreTrainedModel,
            TFGroupViTTextModel,
            TFGroupViTVisionModel,
        )
        from .models.hubert import (
            TFHubertForCTC,
            TFHubertModel,
            TFHubertPreTrainedModel,
        )
        from .models.idefics import (
            TFIdeficsForVisionText2Text,
            TFIdeficsModel,
            TFIdeficsPreTrainedModel,
        )
        from .models.layoutlm import (
            TFLayoutLMForMaskedLM,
            TFLayoutLMForQuestionAnswering,
            TFLayoutLMForSequenceClassification,
            TFLayoutLMForTokenClassification,
            TFLayoutLMMainLayer,
            TFLayoutLMModel,
            TFLayoutLMPreTrainedModel,
        )
        from .models.layoutlmv3 import (
            TFLayoutLMv3ForQuestionAnswering,
            TFLayoutLMv3ForSequenceClassification,
            TFLayoutLMv3ForTokenClassification,
            TFLayoutLMv3Model,
            TFLayoutLMv3PreTrainedModel,
        )
        from .models.led import (
            TFLEDForConditionalGeneration,
            TFLEDModel,
            TFLEDPreTrainedModel,
        )
        from .models.longformer import (
            TFLongformerForMaskedLM,
            TFLongformerForMultipleChoice,
            TFLongformerForQuestionAnswering,
            TFLongformerForSequenceClassification,
            TFLongformerForTokenClassification,
            TFLongformerModel,
            TFLongformerPreTrainedModel,
            TFLongformerSelfAttention,
        )
        from .models.lxmert import (
            TFLxmertForPreTraining,
            TFLxmertMainLayer,
            TFLxmertModel,
            TFLxmertPreTrainedModel,
            TFLxmertVisualFeatureEncoder,
        )
        from .models.marian import (
            TFMarianModel,
            TFMarianMTModel,
            TFMarianPreTrainedModel,
        )
        from .models.mbart import (
            TFMBartForConditionalGeneration,
            TFMBartModel,
            TFMBartPreTrainedModel,
        )
        from .models.mistral import (
            TFMistralForCausalLM,
            TFMistralForSequenceClassification,
            TFMistralModel,
            TFMistralPreTrainedModel,
        )
        from .models.mobilebert import (
            TFMobileBertForMaskedLM,
            TFMobileBertForMultipleChoice,
            TFMobileBertForNextSentencePrediction,
            TFMobileBertForPreTraining,
            TFMobileBertForQuestionAnswering,
            TFMobileBertForSequenceClassification,
            TFMobileBertForTokenClassification,
            TFMobileBertMainLayer,
            TFMobileBertModel,
            TFMobileBertPreTrainedModel,
        )
        from .models.mobilevit import (
            TFMobileViTForImageClassification,
            TFMobileViTForSemanticSegmentation,
            TFMobileViTModel,
            TFMobileViTPreTrainedModel,
        )
        from .models.mpnet import (
            TFMPNetForMaskedLM,
            TFMPNetForMultipleChoice,
            TFMPNetForQuestionAnswering,
            TFMPNetForSequenceClassification,
            TFMPNetForTokenClassification,
            TFMPNetMainLayer,
            TFMPNetModel,
            TFMPNetPreTrainedModel,
        )
        from .models.mt5 import (
            TFMT5EncoderModel,
            TFMT5ForConditionalGeneration,
            TFMT5Model,
        )
        from .models.openai import (
            TFOpenAIGPTDoubleHeadsModel,
            TFOpenAIGPTForSequenceClassification,
            TFOpenAIGPTLMHeadModel,
            TFOpenAIGPTMainLayer,
            TFOpenAIGPTModel,
            TFOpenAIGPTPreTrainedModel,
        )
        from .models.opt import TFOPTForCausalLM, TFOPTModel, TFOPTPreTrainedModel
        from .models.pegasus import (
            TFPegasusForConditionalGeneration,
            TFPegasusModel,
            TFPegasusPreTrainedModel,
        )
        from .models.rag import (
            TFRagModel,
            TFRagPreTrainedModel,
            TFRagSequenceForGeneration,
            TFRagTokenForGeneration,
        )
        from .models.regnet import (
            TFRegNetForImageClassification,
            TFRegNetModel,
            TFRegNetPreTrainedModel,
        )
        from .models.rembert import (
            TFRemBertForCausalLM,
            TFRemBertForMaskedLM,
            TFRemBertForMultipleChoice,
            TFRemBertForQuestionAnswering,
            TFRemBertForSequenceClassification,
            TFRemBertForTokenClassification,
            TFRemBertLayer,
            TFRemBertModel,
            TFRemBertPreTrainedModel,
        )
        from .models.resnet import (
            TFResNetForImageClassification,
            TFResNetModel,
            TFResNetPreTrainedModel,
        )
        from .models.roberta import (
            TFRobertaForCausalLM,
            TFRobertaForMaskedLM,
            TFRobertaForMultipleChoice,
            TFRobertaForQuestionAnswering,
            TFRobertaForSequenceClassification,
            TFRobertaForTokenClassification,
            TFRobertaMainLayer,
            TFRobertaModel,
            TFRobertaPreTrainedModel,
        )
        from .models.roberta_prelayernorm import (
            TFRobertaPreLayerNormForCausalLM,
            TFRobertaPreLayerNormForMaskedLM,
            TFRobertaPreLayerNormForMultipleChoice,
            TFRobertaPreLayerNormForQuestionAnswering,
            TFRobertaPreLayerNormForSequenceClassification,
            TFRobertaPreLayerNormForTokenClassification,
            TFRobertaPreLayerNormMainLayer,
            TFRobertaPreLayerNormModel,
            TFRobertaPreLayerNormPreTrainedModel,
        )
        from .models.roformer import (
            TFRoFormerForCausalLM,
            TFRoFormerForMaskedLM,
            TFRoFormerForMultipleChoice,
            TFRoFormerForQuestionAnswering,
            TFRoFormerForSequenceClassification,
            TFRoFormerForTokenClassification,
            TFRoFormerLayer,
            TFRoFormerModel,
            TFRoFormerPreTrainedModel,
        )
        from .models.sam import (
            TFSamModel,
            TFSamPreTrainedModel,
        )
        from .models.segformer import (
            TFSegformerDecodeHead,
            TFSegformerForImageClassification,
            TFSegformerForSemanticSegmentation,
            TFSegformerModel,
            TFSegformerPreTrainedModel,
        )
        from .models.speech_to_text import (
            TFSpeech2TextForConditionalGeneration,
            TFSpeech2TextModel,
            TFSpeech2TextPreTrainedModel,
        )
        from .models.swiftformer import (
            TFSwiftFormerForImageClassification,
            TFSwiftFormerModel,
            TFSwiftFormerPreTrainedModel,
        )
        from .models.swin import (
            TFSwinForImageClassification,
            TFSwinForMaskedImageModeling,
            TFSwinModel,
            TFSwinPreTrainedModel,
        )
        from .models.t5 import (
            TFT5EncoderModel,
            TFT5ForConditionalGeneration,
            TFT5Model,
            TFT5PreTrainedModel,
        )
        from .models.tapas import (
            TFTapasForMaskedLM,
            TFTapasForQuestionAnswering,
            TFTapasForSequenceClassification,
            TFTapasModel,
            TFTapasPreTrainedModel,
        )
        from .models.vision_encoder_decoder import TFVisionEncoderDecoderModel
        from .models.vision_text_dual_encoder import TFVisionTextDualEncoderModel
        from .models.vit import (
            TFViTForImageClassification,
            TFViTModel,
            TFViTPreTrainedModel,
        )
        from .models.vit_mae import (
            TFViTMAEForPreTraining,
            TFViTMAEModel,
            TFViTMAEPreTrainedModel,
        )
        from .models.wav2vec2 import (
            TFWav2Vec2ForCTC,
            TFWav2Vec2ForSequenceClassification,
            TFWav2Vec2Model,
            TFWav2Vec2PreTrainedModel,
        )
        from .models.whisper import (
            TFWhisperForConditionalGeneration,
            TFWhisperModel,
            TFWhisperPreTrainedModel,
        )
        from .models.xglm import (
            TFXGLMForCausalLM,
            TFXGLMModel,
            TFXGLMPreTrainedModel,
        )
        from .models.xlm import (
            TFXLMForMultipleChoice,
            TFXLMForQuestionAnsweringSimple,
            TFXLMForSequenceClassification,
            TFXLMForTokenClassification,
            TFXLMMainLayer,
            TFXLMModel,
            TFXLMPreTrainedModel,
            TFXLMWithLMHeadModel,
        )
        from .models.xlm_roberta import (
            TFXLMRobertaForCausalLM,
            TFXLMRobertaForMaskedLM,
            TFXLMRobertaForMultipleChoice,
            TFXLMRobertaForQuestionAnswering,
            TFXLMRobertaForSequenceClassification,
            TFXLMRobertaForTokenClassification,
            TFXLMRobertaModel,
            TFXLMRobertaPreTrainedModel,
        )
        from .models.xlnet import (
            TFXLNetForMultipleChoice,
            TFXLNetForQuestionAnsweringSimple,
            TFXLNetForSequenceClassification,
            TFXLNetForTokenClassification,
            TFXLNetLMHeadModel,
            TFXLNetMainLayer,
            TFXLNetModel,
            TFXLNetPreTrainedModel,
        )

        # Optimization
        from .optimization_tf import (
            AdamWeightDecay,
            GradientAccumulator,
            WarmUp,
            create_optimizer,
        )

    try:
        if not (
            is_librosa_available()
            and is_essentia_available()
            and is_scipy_available()
            and is_torch_available()
            and is_pretty_midi_available()
        ):
            raise OptionalDependencyNotAvailable()
    except OptionalDependencyNotAvailable:
        from .utils.dummy_essentia_and_librosa_and_pretty_midi_and_scipy_and_torch_objects import *
    else:
        from .models.pop2piano import (
            Pop2PianoFeatureExtractor,
            Pop2PianoProcessor,
            Pop2PianoTokenizer,
        )

    try:
        if not is_torchaudio_available():
            raise OptionalDependencyNotAvailable()
    except OptionalDependencyNotAvailable:
        from .utils.dummy_torchaudio_objects import *
    else:
        from .models.musicgen_melody import MusicgenMelodyFeatureExtractor, MusicgenMelodyProcessor
    try:
        if not is_flax_available():
            raise OptionalDependencyNotAvailable()
    except OptionalDependencyNotAvailable:
        # Import the same objects as dummies to get them in the namespace.
        # They will raise an import error if the user tries to instantiate / use them.
        from .utils.dummy_flax_objects import *
    else:
        from .generation import (
            FlaxForcedBOSTokenLogitsProcessor,
            FlaxForcedEOSTokenLogitsProcessor,
            FlaxForceTokensLogitsProcessor,
            FlaxGenerationMixin,
            FlaxLogitsProcessor,
            FlaxLogitsProcessorList,
            FlaxLogitsWarper,
            FlaxMinLengthLogitsProcessor,
            FlaxSuppressTokensAtBeginLogitsProcessor,
            FlaxSuppressTokensLogitsProcessor,
            FlaxTemperatureLogitsWarper,
            FlaxTopKLogitsWarper,
            FlaxTopPLogitsWarper,
            FlaxWhisperTimeStampLogitsProcessor,
        )
        from .modeling_flax_utils import FlaxPreTrainedModel

        # Flax model imports
        from .models.albert import (
            FlaxAlbertForMaskedLM,
            FlaxAlbertForMultipleChoice,
            FlaxAlbertForPreTraining,
            FlaxAlbertForQuestionAnswering,
            FlaxAlbertForSequenceClassification,
            FlaxAlbertForTokenClassification,
            FlaxAlbertModel,
            FlaxAlbertPreTrainedModel,
        )
        from .models.auto import (
            FLAX_MODEL_FOR_AUDIO_CLASSIFICATION_MAPPING,
            FLAX_MODEL_FOR_CAUSAL_LM_MAPPING,
            FLAX_MODEL_FOR_IMAGE_CLASSIFICATION_MAPPING,
            FLAX_MODEL_FOR_MASKED_LM_MAPPING,
            FLAX_MODEL_FOR_MULTIPLE_CHOICE_MAPPING,
            FLAX_MODEL_FOR_NEXT_SENTENCE_PREDICTION_MAPPING,
            FLAX_MODEL_FOR_PRETRAINING_MAPPING,
            FLAX_MODEL_FOR_QUESTION_ANSWERING_MAPPING,
            FLAX_MODEL_FOR_SEQ_TO_SEQ_CAUSAL_LM_MAPPING,
            FLAX_MODEL_FOR_SEQUENCE_CLASSIFICATION_MAPPING,
            FLAX_MODEL_FOR_SPEECH_SEQ_2_SEQ_MAPPING,
            FLAX_MODEL_FOR_TOKEN_CLASSIFICATION_MAPPING,
            FLAX_MODEL_FOR_VISION_2_SEQ_MAPPING,
            FLAX_MODEL_MAPPING,
            FlaxAutoModel,
            FlaxAutoModelForCausalLM,
            FlaxAutoModelForImageClassification,
            FlaxAutoModelForMaskedLM,
            FlaxAutoModelForMultipleChoice,
            FlaxAutoModelForNextSentencePrediction,
            FlaxAutoModelForPreTraining,
            FlaxAutoModelForQuestionAnswering,
            FlaxAutoModelForSeq2SeqLM,
            FlaxAutoModelForSequenceClassification,
            FlaxAutoModelForSpeechSeq2Seq,
            FlaxAutoModelForTokenClassification,
            FlaxAutoModelForVision2Seq,
        )
        from .models.bart import (
            FlaxBartDecoderPreTrainedModel,
            FlaxBartForCausalLM,
            FlaxBartForConditionalGeneration,
            FlaxBartForQuestionAnswering,
            FlaxBartForSequenceClassification,
            FlaxBartModel,
            FlaxBartPreTrainedModel,
        )
        from .models.beit import (
            FlaxBeitForImageClassification,
            FlaxBeitForMaskedImageModeling,
            FlaxBeitModel,
            FlaxBeitPreTrainedModel,
        )
        from .models.bert import (
            FlaxBertForCausalLM,
            FlaxBertForMaskedLM,
            FlaxBertForMultipleChoice,
            FlaxBertForNextSentencePrediction,
            FlaxBertForPreTraining,
            FlaxBertForQuestionAnswering,
            FlaxBertForSequenceClassification,
            FlaxBertForTokenClassification,
            FlaxBertModel,
            FlaxBertPreTrainedModel,
        )
        from .models.big_bird import (
            FlaxBigBirdForCausalLM,
            FlaxBigBirdForMaskedLM,
            FlaxBigBirdForMultipleChoice,
            FlaxBigBirdForPreTraining,
            FlaxBigBirdForQuestionAnswering,
            FlaxBigBirdForSequenceClassification,
            FlaxBigBirdForTokenClassification,
            FlaxBigBirdModel,
            FlaxBigBirdPreTrainedModel,
        )
        from .models.blenderbot import (
            FlaxBlenderbotForConditionalGeneration,
            FlaxBlenderbotModel,
            FlaxBlenderbotPreTrainedModel,
        )
        from .models.blenderbot_small import (
            FlaxBlenderbotSmallForConditionalGeneration,
            FlaxBlenderbotSmallModel,
            FlaxBlenderbotSmallPreTrainedModel,
        )
        from .models.bloom import (
            FlaxBloomForCausalLM,
            FlaxBloomModel,
            FlaxBloomPreTrainedModel,
        )
        from .models.clip import (
            FlaxCLIPModel,
            FlaxCLIPPreTrainedModel,
            FlaxCLIPTextModel,
            FlaxCLIPTextModelWithProjection,
            FlaxCLIPTextPreTrainedModel,
            FlaxCLIPVisionModel,
            FlaxCLIPVisionPreTrainedModel,
        )
        from .models.distilbert import (
            FlaxDistilBertForMaskedLM,
            FlaxDistilBertForMultipleChoice,
            FlaxDistilBertForQuestionAnswering,
            FlaxDistilBertForSequenceClassification,
            FlaxDistilBertForTokenClassification,
            FlaxDistilBertModel,
            FlaxDistilBertPreTrainedModel,
        )
        from .models.electra import (
            FlaxElectraForCausalLM,
            FlaxElectraForMaskedLM,
            FlaxElectraForMultipleChoice,
            FlaxElectraForPreTraining,
            FlaxElectraForQuestionAnswering,
            FlaxElectraForSequenceClassification,
            FlaxElectraForTokenClassification,
            FlaxElectraModel,
            FlaxElectraPreTrainedModel,
        )
        from .models.encoder_decoder import FlaxEncoderDecoderModel
        from .models.gemma import (
            FlaxGemmaForCausalLM,
            FlaxGemmaModel,
            FlaxGemmaPreTrainedModel,
        )
        from .models.gpt2 import (
            FlaxGPT2LMHeadModel,
            FlaxGPT2Model,
            FlaxGPT2PreTrainedModel,
        )
        from .models.gpt_neo import (
            FlaxGPTNeoForCausalLM,
            FlaxGPTNeoModel,
            FlaxGPTNeoPreTrainedModel,
        )
        from .models.gptj import (
            FlaxGPTJForCausalLM,
            FlaxGPTJModel,
            FlaxGPTJPreTrainedModel,
        )
        from .models.llama import (
            FlaxLlamaForCausalLM,
            FlaxLlamaModel,
            FlaxLlamaPreTrainedModel,
        )
        from .models.longt5 import (
            FlaxLongT5ForConditionalGeneration,
            FlaxLongT5Model,
            FlaxLongT5PreTrainedModel,
        )
        from .models.marian import (
            FlaxMarianModel,
            FlaxMarianMTModel,
            FlaxMarianPreTrainedModel,
        )
        from .models.mbart import (
            FlaxMBartForConditionalGeneration,
            FlaxMBartForQuestionAnswering,
            FlaxMBartForSequenceClassification,
            FlaxMBartModel,
            FlaxMBartPreTrainedModel,
        )
        from .models.mistral import (
            FlaxMistralForCausalLM,
            FlaxMistralModel,
            FlaxMistralPreTrainedModel,
        )
        from .models.mt5 import (
            FlaxMT5EncoderModel,
            FlaxMT5ForConditionalGeneration,
            FlaxMT5Model,
        )
        from .models.opt import FlaxOPTForCausalLM, FlaxOPTModel, FlaxOPTPreTrainedModel
        from .models.pegasus import (
            FlaxPegasusForConditionalGeneration,
            FlaxPegasusModel,
            FlaxPegasusPreTrainedModel,
        )
        from .models.regnet import (
            FlaxRegNetForImageClassification,
            FlaxRegNetModel,
            FlaxRegNetPreTrainedModel,
        )
        from .models.resnet import (
            FlaxResNetForImageClassification,
            FlaxResNetModel,
            FlaxResNetPreTrainedModel,
        )
        from .models.roberta import (
            FlaxRobertaForCausalLM,
            FlaxRobertaForMaskedLM,
            FlaxRobertaForMultipleChoice,
            FlaxRobertaForQuestionAnswering,
            FlaxRobertaForSequenceClassification,
            FlaxRobertaForTokenClassification,
            FlaxRobertaModel,
            FlaxRobertaPreTrainedModel,
        )
        from .models.roberta_prelayernorm import (
            FlaxRobertaPreLayerNormForCausalLM,
            FlaxRobertaPreLayerNormForMaskedLM,
            FlaxRobertaPreLayerNormForMultipleChoice,
            FlaxRobertaPreLayerNormForQuestionAnswering,
            FlaxRobertaPreLayerNormForSequenceClassification,
            FlaxRobertaPreLayerNormForTokenClassification,
            FlaxRobertaPreLayerNormModel,
            FlaxRobertaPreLayerNormPreTrainedModel,
        )
        from .models.roformer import (
            FlaxRoFormerForMaskedLM,
            FlaxRoFormerForMultipleChoice,
            FlaxRoFormerForQuestionAnswering,
            FlaxRoFormerForSequenceClassification,
            FlaxRoFormerForTokenClassification,
            FlaxRoFormerModel,
            FlaxRoFormerPreTrainedModel,
        )
        from .models.speech_encoder_decoder import FlaxSpeechEncoderDecoderModel
        from .models.t5 import (
            FlaxT5EncoderModel,
            FlaxT5ForConditionalGeneration,
            FlaxT5Model,
            FlaxT5PreTrainedModel,
        )
        from .models.vision_encoder_decoder import FlaxVisionEncoderDecoderModel
        from .models.vision_text_dual_encoder import FlaxVisionTextDualEncoderModel
        from .models.vit import (
            FlaxViTForImageClassification,
            FlaxViTModel,
            FlaxViTPreTrainedModel,
        )
        from .models.wav2vec2 import (
            FlaxWav2Vec2ForCTC,
            FlaxWav2Vec2ForPreTraining,
            FlaxWav2Vec2Model,
            FlaxWav2Vec2PreTrainedModel,
        )
        from .models.whisper import (
            FlaxWhisperForAudioClassification,
            FlaxWhisperForConditionalGeneration,
            FlaxWhisperModel,
            FlaxWhisperPreTrainedModel,
        )
        from .models.xglm import (
            FlaxXGLMForCausalLM,
            FlaxXGLMModel,
            FlaxXGLMPreTrainedModel,
        )
        from .models.xlm_roberta import (
            FlaxXLMRobertaForCausalLM,
            FlaxXLMRobertaForMaskedLM,
            FlaxXLMRobertaForMultipleChoice,
            FlaxXLMRobertaForQuestionAnswering,
            FlaxXLMRobertaForSequenceClassification,
            FlaxXLMRobertaForTokenClassification,
            FlaxXLMRobertaModel,
            FlaxXLMRobertaPreTrainedModel,
        )


else:
    import sys

    sys.modules[__name__] = _LazyModule(
        __name__,
        globals()["__file__"],
        _import_structure,
        module_spec=__spec__,
        extra_objects={"__version__": __version__},
    )


if not is_tf_available() and not is_torch_available() and not is_flax_available():
    logger.warning_advice(
        "None of PyTorch, TensorFlow >= 2.0, or Flax have been found. "
        "Models won't be available and only tokenizers, configuration "
        "and file/data utilities can be used."
    )<|MERGE_RESOLUTION|>--- conflicted
+++ resolved
@@ -283,23 +283,11 @@
         "ClvpTokenizer",
     ],
     "models.code_llama": [],
-<<<<<<< HEAD
-    "models.codegen": ["CODEGEN_PRETRAINED_CONFIG_ARCHIVE_MAP", "CodeGenConfig", "CodeGenTokenizer"],
     "models.cogvlm": [
-        "COGVLM_PRETRAINED_CONFIG_ARCHIVE_MAP",
         "CogvlmConfig",
         "CogvlmProcessor",
         "CogvlmVisionConfig",
     ],
-    "models.cohere": ["COHERE_PRETRAINED_CONFIG_ARCHIVE_MAP", "CohereConfig"],
-    "models.conditional_detr": ["CONDITIONAL_DETR_PRETRAINED_CONFIG_ARCHIVE_MAP", "ConditionalDetrConfig"],
-    "models.convbert": ["CONVBERT_PRETRAINED_CONFIG_ARCHIVE_MAP", "ConvBertConfig", "ConvBertTokenizer"],
-    "models.convnext": ["CONVNEXT_PRETRAINED_CONFIG_ARCHIVE_MAP", "ConvNextConfig"],
-    "models.convnextv2": [
-        "CONVNEXTV2_PRETRAINED_CONFIG_ARCHIVE_MAP",
-        "ConvNextV2Config",
-    ],
-=======
     "models.codegen": [
         "CodeGenConfig",
         "CodeGenTokenizer",
@@ -312,7 +300,6 @@
     ],
     "models.convnext": ["ConvNextConfig"],
     "models.convnextv2": ["ConvNextV2Config"],
->>>>>>> 84c4b72e
     "models.cpm": [],
     "models.cpmant": [
         "CpmAntConfig",
@@ -4872,17 +4859,12 @@
         CodeGenConfig,
         CodeGenTokenizer,
     )
-<<<<<<< HEAD
     from .models.cogvlm import (
-        COGVLM_PRETRAINED_CONFIG_ARCHIVE_MAP,
         CogvlmConfig,
         CogvlmProcessor,
         CogvlmVisionConfig,
     )
-    from .models.cohere import COHERE_PRETRAINED_CONFIG_ARCHIVE_MAP, CohereConfig
-=======
     from .models.cohere import CohereConfig
->>>>>>> 84c4b72e
     from .models.conditional_detr import (
         ConditionalDetrConfig,
     )
