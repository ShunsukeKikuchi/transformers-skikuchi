#!/usr/bin/env python
# coding=utf-8

# Copyright 2021 The HuggingFace Inc. team. All rights reserved.
#
# Licensed under the Apache License, Version 2.0 (the "License");
# you may not use this file except in compliance with the License.
# You may obtain a copy of the License at
#
#     http://www.apache.org/licenses/LICENSE-2.0
#
# Unless required by applicable law or agreed to in writing, software
# distributed under the License is distributed on an "AS IS" BASIS,
# WITHOUT WARRANTIES OR CONDITIONS OF ANY KIND, either express or implied.
# See the License for the specific language governing permissions and
# limitations under the License.

from packaging import version

from .. import __version__
from .constants import IMAGENET_DEFAULT_MEAN, IMAGENET_DEFAULT_STD, IMAGENET_STANDARD_MEAN, IMAGENET_STANDARD_STD
from .doc import (
    add_code_sample_docstrings,
    add_end_docstrings,
    add_start_docstrings,
    add_start_docstrings_to_model_forward,
    copy_func,
    replace_return_docstrings,
)
from .generic import (
    ContextManagers,
    ExplicitEnum,
    ModelOutput,
    PaddingStrategy,
    TensorType,
    add_model_info_to_auto_map,
    cached_property,
    can_return_loss,
    expand_dims,
    find_labels,
    flatten_dict,
    infer_framework,
    is_jax_tensor,
    is_numpy_array,
    is_tensor,
    is_tf_symbolic_tensor,
    is_tf_tensor,
    is_torch_device,
    is_torch_dtype,
    is_torch_tensor,
    reshape,
    squeeze,
    strtobool,
    tensor_size,
    to_numpy,
    to_py_obj,
    transpose,
    working_or_temp_dir,
)
from .hub import (
    CLOUDFRONT_DISTRIB_PREFIX,
    DISABLE_TELEMETRY,
    HF_MODULES_CACHE,
    HUGGINGFACE_CO_PREFIX,
    HUGGINGFACE_CO_RESOLVE_ENDPOINT,
    PYTORCH_PRETRAINED_BERT_CACHE,
    PYTORCH_TRANSFORMERS_CACHE,
    S3_BUCKET_PREFIX,
    TRANSFORMERS_CACHE,
    TRANSFORMERS_DYNAMIC_MODULE_NAME,
    EntryNotFoundError,
    PushToHubMixin,
    RepositoryNotFoundError,
    RevisionNotFoundError,
    cached_file,
    default_cache_path,
    define_sagemaker_information,
    download_url,
    extract_commit_hash,
    get_cached_models,
    get_file_from_repo,
    get_full_repo_name,
    has_file,
    http_user_agent,
    is_offline_mode,
    is_remote_url,
    move_cache,
    send_example_telemetry,
    try_to_load_from_cache,
)
from .import_utils import (
    ENV_VARS_TRUE_AND_AUTO_VALUES,
    ENV_VARS_TRUE_VALUES,
    TORCH_FX_REQUIRED_VERSION,
    USE_JAX,
    USE_TF,
    USE_TORCH,
    DummyObject,
    OptionalDependencyNotAvailable,
    _LazyModule,
    ccl_version,
    direct_transformers_import,
    get_torch_version,
    is_accelerate_available,
    is_apex_available,
    is_bitsandbytes_available,
    is_bs4_available,
    is_coloredlogs_available,
    is_cython_available,
    is_datasets_available,
    is_decord_available,
    is_detectron2_available,
    is_faiss_available,
    is_flax_available,
    is_ftfy_available,
    is_in_notebook,
    is_ipex_available,
    is_jieba_available,
    is_jumanpp_available,
    is_kenlm_available,
    is_keras_nlp_available,
    is_librosa_available,
    is_natten_available,
    is_ninja_available,
    is_onnx_available,
    is_openai_available,
    is_optimum_available,
    is_pandas_available,
    is_peft_available,
    is_phonemizer_available,
    is_protobuf_available,
    is_psutil_available,
    is_py3nvml_available,
    is_pyctcdecode_available,
    is_pytesseract_available,
    is_pytest_available,
    is_pytorch_quantization_available,
    is_rjieba_available,
    is_sacremoses_available,
    is_safetensors_available,
    is_sagemaker_dp_enabled,
    is_sagemaker_mp_enabled,
    is_scipy_available,
    is_sentencepiece_available,
    is_seqio_available,
    is_sklearn_available,
    is_soundfile_availble,
    is_spacy_available,
    is_speech_available,
    is_sudachi_available,
    is_tensorflow_probability_available,
    is_tensorflow_text_available,
    is_tf2onnx_available,
    is_tf_available,
    is_timm_available,
    is_tokenizers_available,
    is_torch_available,
    is_torch_bf16_available,
    is_torch_bf16_cpu_available,
    is_torch_bf16_gpu_available,
    is_torch_compile_available,
    is_torch_cuda_available,
    is_torch_fx_available,
    is_torch_fx_proxy,
    is_torch_mps_available,
    is_torch_neuroncore_available,
    is_torch_tensorrt_fx_available,
    is_torch_tf32_available,
    is_torch_tpu_available,
    is_torchaudio_available,
    is_torchdistx_available,
    is_torchdynamo_available,
    is_torchvision_available,
    is_training_run_on_sagemaker,
    is_vision_available,
    requires_backends,
    torch_only_method,
)


<<<<<<< HEAD
=======
if is_protobuf_available():
    import google.protobuf

    if version.parse(google.protobuf.__version__) < version.parse("4.0.0"):
        from . import sentencepiece_model_pb2
    else:
        from . import sentencepiece_model_pb2_new as sentencepiece_model_pb2


>>>>>>> fb78769b
WEIGHTS_NAME = "pytorch_model.bin"
WEIGHTS_INDEX_NAME = "pytorch_model.bin.index.json"
ADAPTER_CONFIG_NAME = "adapter_config.json"
ADAPTER_WEIGHTS_NAME = "adapter_model.bin"
ADAPTER_SAFE_WEIGHTS_NAME = "adapter_model.safetensors"
TF2_WEIGHTS_NAME = "tf_model.h5"
TF2_WEIGHTS_INDEX_NAME = "tf_model.h5.index.json"
TF_WEIGHTS_NAME = "model.ckpt"
FLAX_WEIGHTS_NAME = "flax_model.msgpack"
FLAX_WEIGHTS_INDEX_NAME = "flax_model.msgpack.index.json"
SAFE_WEIGHTS_NAME = "model.safetensors"
SAFE_WEIGHTS_INDEX_NAME = "model.safetensors.index.json"
CONFIG_NAME = "config.json"
FEATURE_EXTRACTOR_NAME = "preprocessor_config.json"
IMAGE_PROCESSOR_NAME = FEATURE_EXTRACTOR_NAME
GENERATION_CONFIG_NAME = "generation_config.json"
MODEL_CARD_NAME = "modelcard.json"

SENTENCEPIECE_UNDERLINE = "▁"
SPIECE_UNDERLINE = SENTENCEPIECE_UNDERLINE  # Kept for backward compatibility

MULTIPLE_CHOICE_DUMMY_INPUTS = [
    [[0, 1, 0, 1], [1, 0, 0, 1]]
] * 2  # Needs to have 0s and 1s only since XLM uses it for langs too.
DUMMY_INPUTS = [[7, 6, 0, 0, 1], [1, 2, 3, 0, 0], [0, 0, 0, 4, 5]]
DUMMY_MASK = [[1, 1, 1, 1, 1], [1, 1, 1, 0, 0], [0, 0, 0, 1, 1]]


def check_min_version(min_version):
    if version.parse(__version__) < version.parse(min_version):
        if "dev" in min_version:
            error_message = (
                "This example requires a source install from HuggingFace Transformers (see "
                "`https://huggingface.co/docs/transformers/installation#install-from-source`),"
            )
        else:
            error_message = f"This example requires a minimum version of {min_version},"
        error_message += f" but the version found is {__version__}.\n"
        raise ImportError(
            error_message
            + "Check out https://github.com/huggingface/transformers/tree/main/examples#important-note for the examples corresponding to other "
            "versions of HuggingFace Transformers."
        )<|MERGE_RESOLUTION|>--- conflicted
+++ resolved
@@ -177,19 +177,6 @@
     torch_only_method,
 )
 
-
-<<<<<<< HEAD
-=======
-if is_protobuf_available():
-    import google.protobuf
-
-    if version.parse(google.protobuf.__version__) < version.parse("4.0.0"):
-        from . import sentencepiece_model_pb2
-    else:
-        from . import sentencepiece_model_pb2_new as sentencepiece_model_pb2
-
-
->>>>>>> fb78769b
 WEIGHTS_NAME = "pytorch_model.bin"
 WEIGHTS_INDEX_NAME = "pytorch_model.bin.index.json"
 ADAPTER_CONFIG_NAME = "adapter_config.json"
