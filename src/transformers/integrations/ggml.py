# coding=utf-8
# Copyright 2024 The ggml.ai team and The HuggingFace Inc. team. and pygguf author (github.com/99991)
# https://github.com/99991/pygguf
#
# Licensed under the Apache License, Version 2.0 (the "License");
# you may not use this file except in compliance with the License.
# You may obtain a copy of the License at
#
#     http://www.apache.org/licenses/LICENSE-2.0
#
# Unless required by applicable law or agreed to in writing, software
# distributed under the License is distributed on an "AS IS" BASIS,
# WITHOUT WARRANTIES OR CONDITIONS OF ANY KIND, either express or implied.
# See the License for the specific language governing permissions and
# limitations under the License.
"""
Integration with GGML / The file is copied and adapted from https://github.com/99991/pygguf
with extra methods beings exposed
"""

from array import array

import numpy as np
from tokenizers import Tokenizer, decoders, normalizers, pre_tokenizers, processors
from tokenizers.models import BPE, Unigram

from .. import AddedToken
from ..convert_slow_tokenizer import GPT2Converter, LlamaConverter, Qwen2Converter, T5Converter
from ..utils import logging
from ..utils.logging import tqdm


logger = logging.get_logger(__name__)


GGUF_TENSOR_MAPPING = {
    "llama": {
        "token_embd": "model.embed_tokens",
        "blk": "model.layers",
        "ffn_up": "mlp.up_proj",
        "ffn_down": "mlp.down_proj",
        "ffn_gate": "mlp.gate_proj",
        "ffn_norm": "post_attention_layernorm",
        "attn_norm": "input_layernorm",
        "attn_q": "self_attn.q_proj",
        "attn_v": "self_attn.v_proj",
        "attn_k": "self_attn.k_proj",
        "attn_output": "self_attn.o_proj",
        "output.weight": "lm_head.weight",
        "output_norm": "model.norm",
    },
    "mistral": {
        "token_embd": "model.embed_tokens",
        "blk": "model.layers",
        "ffn_up": "mlp.up_proj",
        "ffn_down": "mlp.down_proj",
        "ffn_gate": "mlp.gate_proj",
        "ffn_norm": "post_attention_layernorm",
        "attn_norm": "input_layernorm",
        "attn_q": "self_attn.q_proj",
        "attn_v": "self_attn.v_proj",
        "attn_k": "self_attn.k_proj",
        "attn_output": "self_attn.o_proj",
        "output.weight": "lm_head.weight",
        "output_norm": "model.norm",
    },
    "qwen2": {
        "token_embd": "model.embed_tokens",
        "blk": "model.layers",
        "ffn_up": "mlp.up_proj",
        "ffn_down": "mlp.down_proj",
        "ffn_gate": "mlp.gate_proj",
        "ffn_norm": "post_attention_layernorm",
        "attn_norm": "input_layernorm",
        "attn_q": "self_attn.q_proj",
        "attn_v": "self_attn.v_proj",
        "attn_k": "self_attn.k_proj",
        "attn_output": "self_attn.o_proj",
        "output.weight": "lm_head.weight",
        "output_norm": "model.norm",
    },
    "qwen2moe": {
        "token_embd": "model.embed_tokens",
        "blk": "model.layers",
        "ffn_up_exps": "mlp.experts",
        "ffn_up_shexp": "mlp.shared_expert.up_proj",
        "ffn_down_exps": "mlp.experts",
        "ffn_down_shexp": "mlp.shared_expert.down_proj",
        "ffn_norm": "post_attention_layernorm",
        "ffn_gate_inp.weight": "mlp.gate.weight",
        "ffn_gate_exps": "mlp.experts",
        "ffn_gate_shexp": "mlp.shared_expert.gate_proj",
        "ffn_gate_inp_shexp": "mlp.shared_expert_gate",
        "attn_norm": "input_layernorm",
        "attn_q": "self_attn.q_proj",
        "attn_v": "self_attn.v_proj",
        "attn_k": "self_attn.k_proj",
        "attn_output": "self_attn.o_proj",
        "output.weight": "lm_head.weight",
        "output_norm": "model.norm",
    },
    "phi3": {
        "token_embd": "model.embed_tokens",
        "blk": "model.layers",
        "ffn_up": "mlp.gate_up_proj",
        "ffn_down": "mlp.down_proj",
        "ffn_gate": "mlp.gate_up_proj",
        "ffn_norm": "post_attention_layernorm",
        "attn_norm": "input_layernorm",
        "attn_qkv": "self_attn.qkv_proj",
        "attn_output": "self_attn.o_proj",
        "output.weight": "lm_head.weight",
        "output_norm": "model.norm",
    },
    "bloom": {
        "token_embd.weight": "transformer.word_embeddings.weight",
        "token_embd_norm": "transformer.word_embeddings_layernorm",
        "blk": "transformer.h",
        "ffn_up": "mlp.dense_h_to_4h",
        "ffn_down": "mlp.dense_4h_to_h",
        "ffn_norm": "post_attention_layernorm",
        "attn_norm": "input_layernorm",
        "attn_qkv": "self_attention.query_key_value",
        "attn_output": "self_attention.dense",
        "output.weight": "lm_head.weight",
        "output_norm": "transformer.ln_f",
    },
    "falcon7b": {
        "token_embd": "word_embeddings",
        "blk": "h",
        "ffn_up": "mlp.dense_h_to_4h",
        "ffn_down": "mlp.dense_4h_to_h",
        "attn_norm": "input_layernorm",
        "attn_qkv": "self_attention.query_key_value",
        "attn_output": "self_attention.dense",
        ".output.": ".lm_head.",
        "output_norm": "ln_f",
    },
    "falcon40b": {
        "token_embd": "word_embeddings",
        "blk": "h",
        "ffn_up": "mlp.dense_h_to_4h",
        "ffn_down": "mlp.dense_4h_to_h",
        ".attn_norm.": ".ln_mlp.",
        "attn_norm_2": "ln_attn",
        "attn_qkv": "self_attention.query_key_value",
        "attn_output": "self_attention.dense",
        ".output.": ".lm_head.",
        "output_norm": "ln_f",
    },
<<<<<<< HEAD
    "t5": {
        "token_embd": "shared",
        "dec.blk.{bid}.attn_q": "decoder.block.{bid}.layer.0.SelfAttention.q",
        "dec.blk.{bid}.attn_k": "decoder.block.{bid}.layer.0.SelfAttention.k",
        "dec.blk.{bid}.attn_v": "decoder.block.{bid}.layer.0.SelfAttention.v",
        "dec.blk.{bid}.attn_o": "decoder.block.{bid}.layer.0.SelfAttention.o",
        "dec.blk.{bid}.attn_rel_b": "decoder.block.{bid}.layer.0.SelfAttention.relative_attention_bias",
        "dec.blk.{bid}.attn_norm": "decoder.block.{bid}.layer.0.layer_norm",
        "dec.blk.{bid}.cross_attn_q": "decoder.block.{bid}.layer.1.EncDecAttention.q",
        "dec.blk.{bid}.cross_attn_k": "decoder.block.{bid}.layer.1.EncDecAttention.k",
        "dec.blk.{bid}.cross_attn_v": "decoder.block.{bid}.layer.1.EncDecAttention.v",
        "dec.blk.{bid}.cross_attn_o": "decoder.block.{bid}.layer.1.EncDecAttention.o",
        "dec.blk.{bid}.cross_attn_norm": "decoder.block.{bid}.layer.1.layer_norm",
        "dec.blk.{bid}.ffn_gate": "decoder.block.{bid}.layer.2.DenseReluDense.wi_0",
        "dec.blk.{bid}.ffn_up": "decoder.block.{bid}.layer.2.DenseReluDense.wi_1",
        "dec.blk.{bid}.ffn_down": "decoder.block.{bid}.layer.2.DenseReluDense.wo",
        "dec.blk.{bid}.ffn_norm": "decoder.block.{bid}.layer.2.layer_norm",
        "dec.output_norm": "decoder.final_layer_norm",
        "enc.blk.{bid}.attn_q": "encoder.block.{bid}.layer.0.SelfAttention.q",
        "enc.blk.{bid}.attn_k": "encoder.block.{bid}.layer.0.SelfAttention.k",
        "enc.blk.{bid}.attn_v": "encoder.block.{bid}.layer.0.SelfAttention.v",
        "enc.blk.{bid}.attn_o": "encoder.block.{bid}.layer.0.SelfAttention.o",
        "enc.blk.{bid}.attn_rel_b": "encoder.block.{bid}.layer.0.SelfAttention.relative_attention_bias",
        "enc.blk.{bid}.attn_norm": "encoder.block.{bid}.layer.0.layer_norm",
        "enc.blk.{bid}.ffn_gate": "encoder.block.{bid}.layer.1.DenseReluDense.wi_0",
        "enc.blk.{bid}.ffn_up": "encoder.block.{bid}.layer.1.DenseReluDense.wi_1",
        "enc.blk.{bid}.ffn_down": "encoder.block.{bid}.layer.1.DenseReluDense.wo",
        "enc.blk.{bid}.ffn_norm": "encoder.block.{bid}.layer.1.layer_norm",
        "enc.output_norm": "encoder.final_layer_norm",
        "output.weight": "lm_head.weight",
    },
    "t5encoder": {
        "token_embd": "shared",
        "enc.blk.{bid}.attn_q": "encoder.block.{bid}.layer.0.SelfAttention.q",
        "enc.blk.{bid}.attn_k": "encoder.block.{bid}.layer.0.SelfAttention.k",
        "enc.blk.{bid}.attn_v": "encoder.block.{bid}.layer.0.SelfAttention.v",
        "enc.blk.{bid}.attn_o": "encoder.block.{bid}.layer.0.SelfAttention.o",
        "enc.blk.{bid}.attn_rel_b": "encoder.block.{bid}.layer.0.SelfAttention.relative_attention_bias",
        "enc.blk.{bid}.attn_norm": "encoder.block.{bid}.layer.0.layer_norm",
        "enc.blk.{bid}.ffn_gate": "encoder.block.{bid}.layer.1.DenseReluDense.wi_0",
        "enc.blk.{bid}.ffn_up": "encoder.block.{bid}.layer.1.DenseReluDense.wi_1",
        "enc.blk.{bid}.ffn_down": "encoder.block.{bid}.layer.1.DenseReluDense.wo",
        "enc.blk.{bid}.ffn_norm": "encoder.block.{bid}.layer.1.layer_norm",
        "enc.output_norm": "encoder.final_layer_norm",
=======
    "stablelm": {
        "token_embd": "model.embed_tokens",
        "blk": "model.layers",
        "ffn_up": "mlp.up_proj",
        "ffn_down": "mlp.down_proj",
        "ffn_gate": "mlp.gate_proj",
        "ffn_norm": "post_attention_layernorm",
        "attn_norm": "input_layernorm",
        "attn_q": "self_attn.q_proj",
        "attn_v": "self_attn.v_proj",
        "attn_k": "self_attn.k_proj",
        "attn_output": "self_attn.o_proj",
        "output.weight": "lm_head.weight",
        "output_norm": "model.norm",
    },
    "gpt2": {
        "token_embd": "transformer.wte",
        "blk": "transformer.h",
        "position_embd": "transformer.wpe",
        "output_norm": "transformer.ln_f",
        "attn_norm": "ln_1",
        "attn_qkv": "attn.c_attn",
        "attn_output.weight": "attn.c_proj.weight",
        "attn_output.bias": "attn.c_proj.bias",
        "ffn_norm": "ln_2",
        "ffn_up": "mlp.c_fc",
        "ffn_down": "mlp.c_proj",
    },
    "starcoder2": {
        "token_embd": "model.embed_tokens",
        "blk": "model.layers",
        "ffn_up": "mlp.c_fc",
        "ffn_down": "mlp.c_proj",
        "ffn_norm": "post_attention_layernorm",
        "attn_norm": "input_layernorm",
        "attn_q": "self_attn.q_proj",
        "attn_v": "self_attn.v_proj",
        "attn_k": "self_attn.k_proj",
        "attn_output": "self_attn.o_proj",
        "output.weight": "lm_head.weight",
        "output_norm": "model.norm",
>>>>>>> 24bdc94d
    },
}


GGUF_CONFIG_MAPPING = {
    "general": {
        "architecture": "model_type",
        "name": "_model_name_or_path",
    },
    "llama": {
        "context_length": "max_position_embeddings",
        "block_count": "num_hidden_layers",
        "feed_forward_length": "intermediate_size",
        "embedding_length": "hidden_size",
        # NOTE: rope.dimension_count==head_dim only suitable for llama/mistral
        "rope.dimension_count": "head_dim",
        "rope.freq_base": "rope_theta",
        "attention.head_count": "num_attention_heads",
        "attention.head_count_kv": "num_key_value_heads",
        "attention.layer_norm_rms_epsilon": "rms_norm_eps",
        "vocab_size": "vocab_size",
    },
    "mistral": {
        "context_length": "max_position_embeddings",
        "block_count": "num_hidden_layers",
        "feed_forward_length": "intermediate_size",
        "embedding_length": "hidden_size",
        # NOTE: rope.dimension_count==head_dim only suitable for llama/mistral
        "rope.dimension_count": "head_dim",
        "rope.freq_base": "rope_theta",
        "attention.head_count": "num_attention_heads",
        "attention.head_count_kv": "num_key_value_heads",
        "attention.layer_norm_rms_epsilon": "rms_norm_eps",
        "vocab_size": "vocab_size",
    },
    "qwen2": {
        "context_length": "max_position_embeddings",
        "block_count": "num_hidden_layers",
        "feed_forward_length": "intermediate_size",
        "embedding_length": "hidden_size",
        "rope.dimension_count": None,
        "rope.freq_base": "rope_theta",
        "attention.head_count": "num_attention_heads",
        "attention.head_count_kv": "num_key_value_heads",
        "attention.layer_norm_rms_epsilon": "rms_norm_eps",
        "vocab_size": "vocab_size",
    },
    "qwen2moe": {
        "context_length": "max_position_embeddings",
        "block_count": "num_hidden_layers",
        "feed_forward_length": "intermediate_size",
        "embedding_length": "hidden_size",
        "rope.dimension_count": None,
        "rope.freq_base": "rope_theta",
        "attention.head_count": "num_attention_heads",
        "attention.head_count_kv": "num_key_value_heads",
        "attention.layer_norm_rms_epsilon": "rms_norm_eps",
        "vocab_size": "vocab_size",
        "expert_count": "num_experts",
        "expert_used_count": "num_experts_per_tok",
    },
    "falcon": {
        "context_length": "max_position_embeddings",
        "block_count": "num_hidden_layers",
        "feed_forward_length": "intermediate_size",
        "embedding_length": "hidden_size",
        "rope.dimension_count": None,
        "rope.freq_base": "rope_theta",
        "attention.head_count": "num_attention_heads",
        "attention.head_count_kv": "num_key_value_heads",
        "attention.layer_norm_rms_epsilon": "rms_norm_eps",
        "vocab_size": "vocab_size",
    },
    "tokenizer": {
        "ggml.bos_token_id": "bos_token_id",
        "ggml.eos_token_id": "eos_token_id",
        "ggml.unknown_token_id": "unk_token_id",
        "ggml.padding_token_id": "pad_token_id",
    },
    "phi3": {
        "context_length": "max_position_embeddings",
        "block_count": "num_hidden_layers",
        "feed_forward_length": "intermediate_size",
        "embedding_length": "hidden_size",
        "rope.dimension_count": None,
        "rope.freq_base": "rope_theta",
        "attention.head_count": "num_attention_heads",
        "attention.head_count_kv": "num_key_value_heads",
        "attention.layer_norm_rms_epsilon": "rms_norm_eps",
        "vocab_size": "vocab_size",
    },
    "bloom": {
        "block_count": "n_layer",
        "embedding_length": "hidden_size",
        "attention.head_count": "n_head",
        "vocab_size": "vocab_size",
        "attention.layer_norm_epsilon": "layer_norm_epsilon",
    },
<<<<<<< HEAD
    "t5": {
        "context_length": "n_positions",
        "block_count": "num_layers",
        "feed_forward_length": "d_ff",
        "embedding_length": "d_model",
        "attention.key_length": "d_kv",
        "attention.head_count": "num_heads",
        "attention.head_count_kv": "num_key_value_heads",
        "attention.layer_norm_epsilon": "layer_norm_epsilon",
        "attention.relative_buckets_count": "relative_attention_num_buckets",
        "decoder_start_token_id": "decoder_start_token_id",
        "vocab_size": "vocab_size",
    },
=======
    "stablelm": {
        "context_length": "max_position_embeddings",
        "block_count": "num_hidden_layers",
        "feed_forward_length": "intermediate_size",
        "embedding_length": "hidden_size",
        "rope.dimension_count": None,
        "attention.head_count": "num_attention_heads",
        "attention.head_count_kv": "num_key_value_heads",
        "attention.layer_norm_epsilon": "layer_norm_eps",
        "vocab_size": "vocab_size",
    },
    "gpt2": {
        "block_count": "n_layer",
        "context_length": "n_ctx",
        "embedding_length": "n_embd",
        "feed_forward_length": "feed_forward_length",
        "attention.head_count": "n_head",
        "attention.layer_norm_epsilon": "layer_norm_epsilon",
    },
    "starcoder2": {
        "block_count": "num_hidden_layers",
        "context_length": "max_position_embeddings",
        "embedding_length": "hidden_size",
        "feed_forward_length": "intermediate_size",
        "attention.head_count": "num_attention_heads",
        "attention.head_count_kv": "num_key_value_heads",
        "attention.layer_norm_epsilon": "norm_epsilon",
    },
>>>>>>> 24bdc94d
}

GGUF_TOKENIZER_MAPPING = {
    "tokenizer": {
        "ggml.model": "tokenizer_type",
        "ggml.tokens": "tokens",
        "ggml.scores": "scores",
        "ggml.token_type": "token_type",
        "ggml.merges": "merges",
        "ggml.bos_token_id": "bos_token_id",
        "ggml.eos_token_id": "eos_token_id",
        "ggml.unknown_token_id": "unk_token_id",
        "ggml.padding_token_id": "pad_token_id",
        "ggml.add_space_prefix": "add_prefix_space",
    },
    "tokenizer_config": {
        "chat_template": "chat_template",
        "ggml.model": "model_type",
        "ggml.bos_token_id": "bos_token_id",
        "ggml.eos_token_id": "eos_token_id",
        "ggml.unknown_token_id": "unk_token_id",
        "ggml.padding_token_id": "pad_token_id",
    },
}


def _gguf_parse_value(_value, data_type):
    if not isinstance(data_type, list):
        data_type = [data_type]
    if len(data_type) == 1:
        data_type = data_type[0]
        array_data_type = None
    else:
        if data_type[0] != 9:
            raise ValueError("Received multiple types, therefore expected the first type to indicate an array.")
        data_type, array_data_type = data_type

    if data_type in [0, 1, 2, 3, 4, 5, 10, 11]:
        _value = int(_value[0])
    elif data_type in [6, 12]:
        _value = float(_value[0])
    elif data_type in [7]:
        _value = bool(_value[0])
    elif data_type in [8]:
        _value = array("B", list(_value)).tobytes().decode()
    elif data_type in [9]:
        _value = _gguf_parse_value(_value, array_data_type)
    return _value


class GGUFTokenizerSkeleton:
    def __init__(self, dict_):
        for k, v in dict_.items():
            setattr(self, k, v)

        if not hasattr(self, "merges"):
            if not hasattr(self, "tokens") or not hasattr(self, "scores"):
                raise ValueError(
                    "tokens and scores need to be passed for a LLaMa tokenizer without merges to be instantiated."
                )
            tokens = self.tokens
            scores = self.scores
            vocab = {t: scores[i] for i, t in enumerate(tokens)}

            logger.warning("Merges were not in checkpoint, building merges on the fly.")
            merges = []
            for merge, piece_score in tqdm(vocab.items()):
                local = []
                for index in range(1, len(merge)):
                    piece_l, piece_r = merge[:index], merge[index:]
                    if piece_l in tokens and piece_r in tokens:
                        local.append((piece_l, piece_r, piece_score))
                local = sorted(local, key=lambda x: (vocab[x[0]], vocab[x[1]]), reverse=True)
                merges.extend(local)
            merges = sorted(merges, key=lambda val: val[2], reverse=True)
            merges = [(val[0], val[1]) for val in merges]
            self.merges = merges
        else:
            self.merges = [tuple(merge.split(" ")) for merge in self.merges]
            if not hasattr(self, "scores"):
                self.scores = [None for _ in range(len(self.tokens))]

        if not hasattr(self, "added_tokens"):
            self.added_tokens = []

        if not hasattr(self, "unk_token_id"):
            self.unk_token_id = None

        # Llama2 uses the field `unknown_token_id`
        if hasattr(self, "unknown_token_id") and self.unk_token_id is None:
            self.unk_token_id = self.unknown_token_id


class GGUFLlamaConverter(LlamaConverter):
    def __init__(self, tokenizer_dict):
        self.proto = GGUFTokenizerSkeleton(tokenizer_dict)
        self.original_tokenizer = self.proto
        self.additional_kwargs = {}
        self.is_llama_3_tokenizer = getattr(self.proto, "tokenizer_type", "llama") != "llama"

    def vocab(self, proto):
        return list(zip(proto.tokens, proto.scores))

    def merges(self, proto):
        return proto.merges

    def tokenizer(self, proto):
        vocab_scores = self.vocab(self.proto)
        merges = self.merges(self.proto)
        bpe_vocab = {word: i for i, (word, _score) in enumerate(vocab_scores)}

        unk_token = proto.tokens[proto.unk_token_id] if proto.unk_token_id is not None else None
        bos_token = proto.tokens[proto.bos_token_id] if getattr(proto, "bos_token_id", None) is not None else None
        eos_token = proto.tokens[proto.bos_token_id] if getattr(proto, "eos_token_id", None) is not None else None

        tokenizer = Tokenizer(
            BPE(
                bpe_vocab,
                merges,
                unk_token=unk_token,
                fuse_unk=True,
                byte_fallback=True,
            )
        )

        special_tokens = []

        if not hasattr(self.proto, "token_type"):
            if unk_token is not None:
                special_tokens.append(AddedToken(unk_token, normalized=False, special=True))

            if bos_token is not None:
                special_tokens.append(AddedToken(bos_token, normalized=False, special=True))

            if eos_token is not None:
                special_tokens.append(AddedToken(eos_token, normalized=False, special=True))
        else:
            # 3 stands for special tokens
            special_tokens_idx = np.where(np.array(self.proto.token_type) == 3)[0]

            for idx in special_tokens_idx:
                special_tokens.append(AddedToken(self.proto.tokens[idx], normalized=False, special=True))

        if len(special_tokens) != 0:
            tokenizer.add_special_tokens(special_tokens)

        if len(self.proto.added_tokens) != 0:
            tokenizer.add_tokens(
                [AddedToken(added_token, normalized=False, special=False) for added_token in self.proto.added_tokens]
            )

        self.additional_kwargs["unk_token"] = unk_token
        self.additional_kwargs["eos_token"] = bos_token
        self.additional_kwargs["bos_token"] = eos_token

        if self.is_llama_3_tokenizer:
            self.additional_kwargs["add_prefix_space"] = None
            self.additional_kwargs["clean_up_tokenization_spaces"] = True

            self.additional_kwargs["legacy"] = False
            self.original_tokenizer.legacy = False

        return tokenizer

    def decoder(self, replacement, add_prefix_space):
        sequence = [
            decoders.ByteFallback(),
            decoders.Fuse(),
            decoders.Replace("▁", " "),
        ]

        if self.is_llama_3_tokenizer:
            sequence += [decoders.ByteLevel(add_prefix_space=False, trim_offsets=False, use_regex=True)]

        if add_prefix_space:
            sequence += [decoders.Strip(content=" ", left=1)]
        return decoders.Sequence(sequence)

    def converted(self):
        # Copied partly from converted method in SpmConverter class
        tokenizer = self.tokenizer(self.proto)

        # Tokenizer assemble
        normalizer = self.normalizer(self.proto)
        if normalizer is not None:
            tokenizer.normalizer = normalizer

        replacement = "▁"
        add_prefix_space = True
        if hasattr(self.original_tokenizer, "add_prefix_space"):
            add_prefix_space = self.original_tokenizer.add_prefix_space

        pre_tokenizer = self.pre_tokenizer(replacement, add_prefix_space)
        if pre_tokenizer is not None:
            tokenizer.pre_tokenizer = pre_tokenizer

        tokenizer.decoder = self.decoder(replacement, add_prefix_space)
        post_processor = self.post_processor()
        if post_processor:
            tokenizer.post_processor = post_processor

        # HACK: patch the llama-3 tokenizer to use the correspinding pre-tokenizer
        # and normalizer
        if self.is_llama_3_tokenizer:
            tokenizer.pre_tokenizer = pre_tokenizers.ByteLevel(
                add_prefix_space=False, trim_offsets=False, use_regex=True
            )
            # This is tricky as the additional kwargs are passed after legacy is force-set in LlamaTokenizer's
            # init.
            tokenizer.normalizer = normalizers.Sequence([])

        return tokenizer


class GGUFQwen2Converter(Qwen2Converter):
    def __init__(self, tokenizer_dict):
        self.original_tokenizer = GGUFTokenizerSkeleton(tokenizer_dict)
        self.additional_kwargs = {}

    def converted(self) -> Tokenizer:
        vocab = {word: i for i, word in enumerate(self.original_tokenizer.tokens)}
        merges = self.original_tokenizer.merges
        tokenizer = super().converted(vocab, merges)

        tokenizer.add_special_tokens(
            [
                AddedToken("<|endoftext|>", normalized=False, special=True),
                AddedToken("<|im_start|>", normalized=False, special=True),
                AddedToken("<|im_end|>", normalized=False, special=True),
            ]
        )
        return tokenizer


class GGUFPhi3Converter(LlamaConverter):
    def __init__(self, tokenizer_dict):
        self.proto = GGUFTokenizerSkeleton(tokenizer_dict)
        self.original_tokenizer = self.proto
        self.additional_kwargs = {}

    def vocab(self, proto):
        return list(zip(proto.tokens, proto.scores))

    def merges(self, proto):
        return proto.merges

    def tokenizer(self, proto):
        vocab_scores = self.vocab(self.proto)
        merges = self.merges(self.proto)
        bpe_vocab = {word: i for i, (word, _score) in enumerate(vocab_scores)}

        tokenizer = Tokenizer(BPE(bpe_vocab, merges))
        # add the special tokens from phi3 tokenizer config
        tokenizer.add_special_tokens(
            [
                AddedToken("</s>", rstrip=True, lstrip=False, normalized=False, special=True),
                AddedToken("<|endoftext|>", normalized=False, special=True),
                AddedToken("<|assistant|>", rstrip=True, normalized=False, special=True),
                AddedToken("<|placeholder1|>", rstrip=True, normalized=False, special=True),
                AddedToken("<|placeholder2|>", rstrip=True, normalized=False, special=True),
                AddedToken("<|placeholder3|>", rstrip=True, normalized=False, special=True),
                AddedToken("<|placeholder4|>", rstrip=True, normalized=False, special=True),
                AddedToken("<|system|>", rstrip=True, normalized=False, special=True),
                AddedToken("<|end|>", rstrip=True, normalized=False, special=True),
                AddedToken("<|placeholder5|>", rstrip=True, normalized=False, special=True),
                AddedToken("<|placeholder6|>", rstrip=True, normalized=False, special=True),
                AddedToken("<|user|>", rstrip=True, normalized=False, special=True),
            ]
        )

        self.additional_kwargs["unk_token"] = (
            proto.tokens[proto.unk_token_id] if proto.unk_token_id is not None else None
        )
        self.additional_kwargs["eos_token"] = (
            proto.tokens[proto.eos_token_id] if proto.eos_token_id is not None else None
        )
        self.additional_kwargs["bos_token"] = (
            proto.tokens[proto.bos_token_id] if proto.bos_token_id is not None else None
        )
        self.additional_kwargs["pad_token"] = (
            proto.tokens[proto.pad_token_id] if proto.pad_token_id is not None else None
        )

        return tokenizer

    def decoder(self, replacement, add_prefix_space):
        sequence = [
            decoders.ByteFallback(),
            decoders.Fuse(),
            decoders.Replace(replacement, " "),
        ]

        if add_prefix_space:
            sequence += [decoders.Strip(content=" ", left=1)]
        return decoders.Sequence(sequence)

    def converted(self) -> Tokenizer:
        tokenizer = self.tokenizer(self.proto)

        replacement = "▁"
        add_prefix_space = True
        if hasattr(self.original_tokenizer, "add_prefix_space"):
            add_prefix_space = self.original_tokenizer.add_prefix_space

        tokenizer.decoder = self.decoder(replacement, add_prefix_space)

        return tokenizer


class GGUFGPTConverter(GPT2Converter):
    def __init__(self, tokenizer_dict):
        self.original_tokenizer = GGUFTokenizerSkeleton(tokenizer_dict)
        self.additional_kwargs = {}

    def converted(self) -> Tokenizer:
        vocab = {word: i for i, word in enumerate(self.original_tokenizer.tokens)}
        merges = self.original_tokenizer.merges
        tokenizer = super().converted(vocab, merges)
        return tokenizer


class GGUFT5Converter(T5Converter):
    def __init__(self, tokenizer_dict):
        # set dummy data to avoid unnecessary merges calculation
        tokenizer_dict["merges"] = ["dummy text"]

        self.proto = GGUFTokenizerSkeleton(tokenizer_dict)
        self.token2id = {k: v for v, k in enumerate(self.proto.tokens)}
        self.original_tokenizer = self.proto
        self.additional_kwargs = {}

    def vocab(self, proto):
        return list(zip(proto.tokens, proto.scores))

    def normalizer(self, proto):
        if getattr(self.original_tokenizer, "legacy", True):
            sequence = []
            if getattr(self.original_tokenizer, "add_prefix_space", True):
                sequence += [normalizers.Prepend(prepend="▁")]
            sequence += [normalizers.Replace(pattern=" ", content="▁")]
            return normalizers.Sequence(sequence)
        return None  # non-legacy, no normalizer

    def post_processor(self):
        return processors.TemplateProcessing(
            single=["$A", "</s>"],
            pair=["$A", "</s>", "$B", "</s>"],
            special_tokens=[
                ("</s>", self.token2id["</s>"]),
            ],
        )

    def converted(self) -> Tokenizer:
        vocab_scores = self.vocab(self.proto)
        tokenizer = Tokenizer(
                        Unigram(
                            vocab_scores,
                            unk_id=self.proto.unk_token_id,
                            byte_fallback=False,
                        )
                    )

        # Tokenizer assemble
        normalizer = self.normalizer(self.proto)
        if normalizer is not None:
            tokenizer.normalizer = normalizer

        replacement = "▁"
        add_prefix_space = True
        if hasattr(self.original_tokenizer, "add_prefix_space"):
            add_prefix_space = self.original_tokenizer.add_prefix_space

        pre_tokenizer = self.pre_tokenizer(replacement, add_prefix_space)
        if pre_tokenizer is not None:
            tokenizer.pre_tokenizer = pre_tokenizer

        tokenizer.decoder = self.decoder(replacement, add_prefix_space)
        post_processor = self.post_processor()
        if post_processor:
            tokenizer.post_processor = post_processor

        return tokenizer


GGUF_TO_FAST_CONVERTERS = {
    "llama": GGUFLlamaConverter,
    "qwen2": GGUFQwen2Converter,
    "qwen2_moe": GGUFQwen2Converter,
    "phi3": GGUFPhi3Converter,
<<<<<<< HEAD
    "bloom": GGUFBloomConverter,
    "falcon": GGUFBloomConverter,
    "t5": GGUFT5Converter,
=======
    "bloom": GGUFGPTConverter,
    "falcon": GGUFGPTConverter,
    "stablelm": GGUFGPTConverter,
    "gpt2": GGUFGPTConverter,
    "starcoder2": GGUFGPTConverter,
>>>>>>> 24bdc94d
}


def convert_gguf_tokenizer(architecture, tokenizer_dict) -> Tokenizer:
    """
    Utilities to convert a slow tokenizer instance in a fast tokenizer instance.

    Args:
        architecture (`str`): The model architecture derived from gguf file.
        transformer_tokenizer ([`~tokenization_utils_base.PreTrainedTokenizer`]):
            Instance of a slow tokenizer to convert in the backend tokenizer for
            [`~tokenization_utils_base.PreTrainedTokenizerFast`].

    Return:
        A instance of [`~tokenizers.Tokenizer`] to be used as the backend tokenizer of a
        [`~tokenization_utils_base.PreTrainedTokenizerFast`]
    """
    tokenizer_class_name = architecture
    converter = GGUF_TO_FAST_CONVERTERS[tokenizer_class_name](tokenizer_dict)
    fast_tokenizer = converter.converted()
    return fast_tokenizer, converter.additional_kwargs<|MERGE_RESOLUTION|>--- conflicted
+++ resolved
@@ -148,7 +148,6 @@
         ".output.": ".lm_head.",
         "output_norm": "ln_f",
     },
-<<<<<<< HEAD
     "t5": {
         "token_embd": "shared",
         "dec.blk.{bid}.attn_q": "decoder.block.{bid}.layer.0.SelfAttention.q",
@@ -193,7 +192,7 @@
         "enc.blk.{bid}.ffn_down": "encoder.block.{bid}.layer.1.DenseReluDense.wo",
         "enc.blk.{bid}.ffn_norm": "encoder.block.{bid}.layer.1.layer_norm",
         "enc.output_norm": "encoder.final_layer_norm",
-=======
+    },
     "stablelm": {
         "token_embd": "model.embed_tokens",
         "blk": "model.layers",
@@ -235,7 +234,6 @@
         "attn_output": "self_attn.o_proj",
         "output.weight": "lm_head.weight",
         "output_norm": "model.norm",
->>>>>>> 24bdc94d
     },
 }
 
@@ -334,7 +332,6 @@
         "vocab_size": "vocab_size",
         "attention.layer_norm_epsilon": "layer_norm_epsilon",
     },
-<<<<<<< HEAD
     "t5": {
         "context_length": "n_positions",
         "block_count": "num_layers",
@@ -348,7 +345,6 @@
         "decoder_start_token_id": "decoder_start_token_id",
         "vocab_size": "vocab_size",
     },
-=======
     "stablelm": {
         "context_length": "max_position_embeddings",
         "block_count": "num_hidden_layers",
@@ -377,7 +373,6 @@
         "attention.head_count_kv": "num_key_value_heads",
         "attention.layer_norm_epsilon": "norm_epsilon",
     },
->>>>>>> 24bdc94d
 }
 
 GGUF_TOKENIZER_MAPPING = {
@@ -767,17 +762,12 @@
     "qwen2": GGUFQwen2Converter,
     "qwen2_moe": GGUFQwen2Converter,
     "phi3": GGUFPhi3Converter,
-<<<<<<< HEAD
-    "bloom": GGUFBloomConverter,
-    "falcon": GGUFBloomConverter,
-    "t5": GGUFT5Converter,
-=======
     "bloom": GGUFGPTConverter,
     "falcon": GGUFGPTConverter,
     "stablelm": GGUFGPTConverter,
     "gpt2": GGUFGPTConverter,
     "starcoder2": GGUFGPTConverter,
->>>>>>> 24bdc94d
+    "t5": GGUFT5Converter,
 }
 
 
