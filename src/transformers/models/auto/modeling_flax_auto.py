--- conflicted
+++ resolved
@@ -48,11 +48,8 @@
         ("mt5", "FlaxMT5Model"),
         ("opt", "FlaxOPTModel"),
         ("pegasus", "FlaxPegasusModel"),
-<<<<<<< HEAD
         ("regnet", "FlaxRegNetModel"),
-=======
         ("resnet", "FlaxResNetModel"),
->>>>>>> cae78c46
         ("roberta", "FlaxRobertaModel"),
         ("roberta-prelayernorm", "FlaxRobertaPreLayerNormModel"),
         ("roformer", "FlaxRoFormerModel"),
@@ -124,11 +121,8 @@
     [
         # Model for Image-classsification
         ("beit", "FlaxBeitForImageClassification"),
-<<<<<<< HEAD
         ("regnet", "FlaxRegNetForImageClassification"),
-=======
         ("resnet", "FlaxResNetForImageClassification"),
->>>>>>> cae78c46
         ("vit", "FlaxViTForImageClassification"),
     ]
 )
