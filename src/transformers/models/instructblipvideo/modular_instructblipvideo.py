--- conflicted
+++ resolved
@@ -295,7 +295,6 @@
 
 
 class InstructBlipVideoForConditionalGeneration(InstructBlipForConditionalGeneration):
-<<<<<<< HEAD
     def get_video_features(
         self,
         pixel_values: torch.FloatTensor,
@@ -366,13 +365,6 @@
     ):
         pass
 
-    @can_return_tuple
-    @add_start_docstrings_to_model_forward(INSTRUCTBLIPVIDEO_INPUTS_DOCSTRING)
-    @replace_return_docstrings(
-        output_type=InstructBlipVideoForConditionalGenerationModelOutput, config_class=InstructBlipVideoConfig
-    )
-=======
->>>>>>> 23d79cea
     def forward(
         self,
         pixel_values: torch.FloatTensor,
