--- conflicted
+++ resolved
@@ -40,7 +40,6 @@
             The image processor is a required input.
         tokenizer ([`LlamaTokenizerFast`], *optional*):
             The tokenizer is a required input.
-<<<<<<< HEAD
         patch_size (`int`, *optional*):
             Patch size from the vision tower.
         vision_feature_select_strategy (`str`, *optional*):
@@ -50,10 +49,8 @@
             Special token used to denote image location.
         video_token (`str`, *optional*, defaults to `"<video>"`):
             Special token used to denote video location.
-=======
         chat_template (`str`, *optional*): A Jinja template which will be used to convert lists of messages
             in a chat into a tokenizable string.
->>>>>>> 1c37e8c1
     """
 
     attributes = ["image_processor", "tokenizer"]
@@ -61,7 +58,6 @@
     image_processor_class = "VideoLlavaImageProcessor"
     tokenizer_class = "AutoTokenizer"
 
-<<<<<<< HEAD
     def __init__(
         self,
         image_processor=None,
@@ -70,16 +66,14 @@
         vision_feature_select_strategy=None,
         image_token="<image>",  # set the default and let users change if they have peculiar special tokens in rare cases
         video_token="<video>",
+        chat_template=None,
+        **kwargs,
     ):
         self.patch_size = patch_size
         self.vision_feature_select_strategy = vision_feature_select_strategy
         self.image_token = image_token
         self.video_token = video_token
-        super().__init__(image_processor, tokenizer)
-=======
-    def __init__(self, image_processor=None, tokenizer=None, chat_template=None, **kwargs):
         super().__init__(image_processor, tokenizer, chat_template=chat_template)
->>>>>>> 1c37e8c1
 
     def __call__(
         self,
