- sections:
  - local: index
    title: 🤗 Transformers
  - local: quicktour
    title: 둘러보기
  - local: installation
    title: 설치방법
  title: 시작하기
- sections:
  - local: pipeline_tutorial
    title: Pipeline으로 추론하기
  - local: autoclass_tutorial
    title: AutoClass로 사전 학습된 인스턴스 로드하기
  - local: preprocessing
    title: 데이터 전처리하기
  - local: training
    title: 사전 학습된 모델 미세 조정하기
  - local: run_scripts
    title: 스크립트로 학습하기
  - local: accelerate
    title: 🤗 Accelerate로 분산 학습 구성하기
  - local: peft
    title: 🤗 PEFT로 어댑터 로드 및 학습하기
  - local: model_sharing
    title: 만든 모델 공유하기
  - local: transformers_agents
    title: 에이전트
  - local: llm_tutorial
    title: 대규모 언어 모델로 생성하기
  - local: conversations
    title: Transformers로 채팅하기
  title: 튜토리얼
- sections:
  - isExpanded: false
    sections:
      - local: tasks/sequence_classification
        title: 텍스트 분류
      - local: tasks/token_classification
        title: 토큰 분류
      - local: tasks/question_answering
        title: 질의 응답(Question Answering)
      - local: tasks/language_modeling
        title: 인과적 언어 모델링(Causal language modeling)
      - local: tasks/masked_language_modeling
        title: 마스킹된 언어 모델링(Masked language modeling)
      - local: tasks/translation
        title: 번역
      - local: tasks/summarization
        title: 요약
      - local: tasks/multiple_choice
        title: 객관식 문제(Multiple Choice)
    title: 자연어처리
  - isExpanded: false
    sections:
      - local: tasks/audio_classification
        title: 오디오 분류
      - local: tasks/asr
        title: 자동 음성 인식
    title: 오디오
  - isExpanded: false
    sections:
      - local: tasks/image_classification
        title: 이미지 분류
      - local: tasks/semantic_segmentation
        title: 의미적 분할(Semantic segmentation)
      - local: tasks/video_classification
        title: 영상 분류
      - local: tasks/object_detection
        title: 객체 탐지
      - local: tasks/zero_shot_object_detection
        title: 제로샷(zero-shot) 객체 탐지
      - local: tasks/zero_shot_image_classification
        title: 제로샷(zero-shot) 이미지 분류
      - local: tasks/monocular_depth_estimation
        title: 단일 영상 기반 깊이 추정
      - local: tasks/image_to_image
        title: Image-to-Image
      - local: tasks/image_feature_extraction
        title: 이미지 특징 추출
      - local: tasks/mask_generation
        title: 마스크 생성
      - local: tasks/knowledge_distillation_for_image_classification
        title: 컴퓨터 비전(이미지 분류)를 위한 지식 증류(knowledge distillation)
    title: 컴퓨터 비전
  - isExpanded: false
    sections:
      - local: tasks/image_captioning
        title: 이미지 캡셔닝
      - local: tasks/document_question_answering
        title: 문서 질의 응답(Document Question Answering)
      - local: tasks/visual_question_answering
        title: 시각적 질의응답 (Visual Question Answering)
      - local: in_translation
        title: (번역중) Text to speech
    title: 멀티모달
  - isExpanded: false
    sections:
    - local: generation_strategies
      title: 텍스트 생성 전략 사용자 정의
    title: 생성
  - isExpanded: false
    sections:
    - local: tasks/idefics
      title: IDEFICS를 이용한 이미지 작업
    - local: tasks/prompting
      title: 대규모 언어 모델 프롬프팅 가이드
    title: 프롬프팅
  title: 태스크 가이드
- sections:
  - local: fast_tokenizers
    title: 🤗 Tokenizers 라이브러리에서 토크나이저 사용하기
  - local: multilingual
    title: 다국어 모델 추론하기
  - local: create_a_model
    title: 모델별 API 사용하기
  - local: custom_models
    title: 사용자 정의 모델 공유하기
  - local: chat_templating
    title: 챗봇 템플릿 익히기
  - local: trainer
    title: Trainer 사용하기
  - local: sagemaker
    title: Amazon SageMaker에서 학습 실행하기
  - local: serialization
    title: ONNX로 내보내기
  - local: tflite
    title: TFLite로 내보내기
  - local: torchscript
    title: TorchScript로 내보내기
  - local: in_translation
    title: (번역중) Benchmarks
  - local: in_translation
    title: (번역중) Notebooks with examples
  - local: community
    title: 커뮤니티 리소스
  - local: troubleshooting
    title: 문제 해결
  - local: gguf
    title: GGUF 파일들과의 상호 운용성
  title: (번역중) 개발자 가이드
- sections:
  - local: in_translation
    title: (번역중) Getting started
  - local: quantization/bitsandbytes
    title: bitsandbytes
  - local: in_translation
    title: (번역중) GPTQ
  - local: quantization/awq
    title: AWQ
  - local: in_translation
    title: (번역중) AQLM
  - local: in_translation
    title: (번역중) Quanto
  - local: in_translation
    title: (번역중) EETQ
  - local: in_translation
    title: (번역중) HQQ
  - local: in_translation
    title: (번역중) Optimum
  - local: in_translation
    title: (번역중) Contribute new quantization method
  title: (번역중) 경량화 메소드
- sections:
  - local: in_translation
    title: (번역중) Getting started
  - local: in_translation
    title: (번역중) bitsandbytes
  - local: quantization/gptq
    title: GPTQ
  - local: in_translation
    title: (번역중) AWQ
  - local: in_translation
    title: (번역중) AQLM
  - local: quantization/quanto
    title: Quanto
  - local: quantization/eetq
    title: EETQ
  - local: in_translation
    title: (번역중) HQQ
  - local: in_translation
    title: (번역중) Optimum
  - local: in_translation
    title: (번역중) Contribute new quantization method
  title: (번역중) 경량화 메소드
- sections:
  - local: performance
    title: 성능 및 확장성
  - local: in_translation
    title: (번역중) Quantization
  - local: llm_optims
    title: LLM 추론 최적화
  - sections:
    - local: in_translation
      title: (번역중) Methods and tools for efficient training on a single GPU
    - local: perf_train_gpu_many
      title: 다중 GPU에서 훈련 진행하기
    - local: deepspeed
      title: DeepSpeed
    - local: fsdp
      title: 완전 분할 데이터 병렬 처리
    - local: perf_train_cpu
      title: CPU에서 훈련
    - local: perf_train_cpu_many
      title: 다중 CPU에서 훈련하기
    - local: perf_train_tpu_tf
      title: TensorFlow로 TPU에서 훈련하기
    - local: in_translation
      title: (번역중) PyTorch training on Apple silicon
    - local: perf_hardware
      title: 훈련용 사용자 맞춤형 하드웨어
    - local: hpo_train
      title: Trainer API를 사용한 하이퍼파라미터 탐색
    title: (번역중) 효율적인 학습 기술들
  - sections:
    - local: perf_infer_cpu
      title: CPU로 추론하기
    - local: perf_infer_gpu_one
      title: 하나의 GPU를 활용한 추론
    title: 추론 최적화하기
  - local: big_models
    title: 대형 모델을 인스턴스화
  - local: debugging
    title: 디버깅
  - local: tf_xla
    title: TensorFlow 모델을 위한 XLA 통합
  - local: in_translation
    title: (번역중) Optimize inference using `torch.compile()`
  title: (번역중) 성능 및 확장성
- sections:
    - local: contributing
      title: 🤗 Transformers에 기여하는 방법
    - local: add_new_model
      title: 🤗 Transformers에 새로운 모델을 추가하는 방법
    - local: add_new_pipeline
      title: 어떻게 🤗 Transformers에 파이프라인을 추가하나요?
    - local: testing
      title: 테스트
    - local: pr_checks
      title: Pull Request에 대한 검사
  title: 기여하기
- sections:
  - local: philosophy
    title: 이념과 목표
  - local: in_translation
    title: (번역중) Glossary
  - local: task_summary
    title: 🤗 Transformers로 할 수 있는 작업
  - local: tasks_explained
    title: 🤗 Transformers로 작업을 해결하는 방법
  - local: model_summary
    title: Transformer 모델군
  - local: tokenizer_summary
    title: 토크나이저 요약
  - local: attention
    title: 어텐션 매커니즘
  - local: pad_truncation
    title: 패딩과 잘라내기
  - local: bertology
    title: BERTology
  - local: perplexity
    title: 고정 길이 모델의 펄플렉서티(Perplexity)
  - local: pipeline_webserver
    title: 추론 웹 서버를 위한 파이프라인
  - local: model_memory_anatomy
    title: 모델 학습 해부하기
  - local: llm_tutorial_optimization
    title: LLM을 최대한 활용하기
  title: (번역중) 개념 가이드
- sections:
  - sections:
    - local: main_classes/agent
      title: 에이전트와 도구
    - local: model_doc/auto
      title: 자동 클래스
    - local: in_translation
      title: (번역중) Backbones
    - local: in_translation
      title: (번역중) Callbacks
    - local: in_translation
      title: (번역중) Configuration
    - local: in_translation
      title: (번역중) Data Collator
    - local: in_translation
      title: (번역중) Keras callbacks
    - local: main_classes/logging
      title: 로깅
    - local: in_translation
      title: (번역중) Models
    - local: in_translation
      title: (번역중) Text Generation
    - local: in_translation
      title: (번역중) ONNX
    - local: in_translation
      title: (번역중) Optimization
    - local: in_translation
      title: (번역중) Model outputs
    - local: in_translation
      title: (번역중) Pipelines
    - local: in_translation
      title: (번역중) Processors
    - local: in_translation
      title: (번역중) Quantization
    - local: in_translation
      title: (번역중) Tokenizer
    - local: main_classes/trainer
      title: Trainer
    - local: deepspeed
      title: DeepSpeed
    - local: in_translation
      title: (번역중) Feature Extractor
    - local: in_translation
      title: (번역중) Image Processor
    title: (번역중) 메인 클래스
  - sections:
    - isExpanded: false
      sections:
      - local: in_translation
        title: (번역중) ALBERT
      - local: in_translation
        title: (번역중) BART
      - local: in_translation
        title: (번역중) BARThez
      - local: in_translation
        title: (번역중) BARTpho
      - local: in_translation
        title: (번역중) BERT
      - local: in_translation
        title: (번역중) BertGeneration
      - local: in_translation
        title: (번역중) BertJapanese
      - local: in_translation
        title: (번역중) Bertweet
      - local: in_translation
        title: (번역중) BigBird
      - local: in_translation
        title: (번역중) BigBirdPegasus
      - local: in_translation
        title: (번역중) BioGpt
      - local: in_translation
        title: (번역중) Blenderbot
      - local: in_translation
        title: (번역중) Blenderbot Small
      - local: in_translation
        title: (번역중) BLOOM
      - local: in_translation
        title: (번역중) BORT
      - local: in_translation
        title: (번역중) ByT5
      - local: in_translation
        title: (번역중) CamemBERT
      - local: in_translation
        title: (번역중) CANINE
      - local: in_translation
        title: (번역중) CodeGen
      - local: in_translation
        title: (번역중) ConvBERT
      - local: in_translation
        title: (번역중) CPM
      - local: in_translation
        title: (번역중) CPMANT
      - local: in_translation
        title: (번역중) CTRL
      - local: in_translation
        title: (번역중) DeBERTa
      - local: in_translation
        title: (번역중) DeBERTa-v2
      - local: in_translation
        title: (번역중) DialoGPT
      - local: in_translation
        title: (번역중) DistilBERT
      - local: in_translation
        title: (번역중) DPR
      - local: in_translation
        title: (번역중) ELECTRA
      - local: in_translation
        title: (번역중) Encoder Decoder Models
      - local: in_translation
        title: (번역중) ERNIE
      - local: in_translation
        title: (번역중) ErnieM
      - local: model_doc/esm
        title: ESM
      - local: in_translation
        title: (번역중) FLAN-T5
      - local: in_translation
        title: (번역중) FLAN-UL2
      - local: in_translation
        title: (번역중) FlauBERT
      - local: in_translation
        title: (번역중) FNet
      - local: in_translation
        title: (번역중) FSMT
      - local: in_translation
        title: (번역중) Funnel Transformer
      - local: model_doc/gemma
        title: Gemma
      - local: in_translation
        title: (번역중) GPT
      - local: in_translation
        title: (번역중) GPT Neo
      - local: in_translation
        title: (번역중) GPT NeoX
      - local: in_translation
        title: (번역중) GPT NeoX Japanese
      - local: in_translation
        title: (번역중) GPT-J
      - local: in_translation
        title: (번역중) GPT2
      - local: in_translation
        title: (번역중) GPTBigCode
      - local: in_translation
        title: (번역중) GPTSAN Japanese
      - local: in_translation
        title: (번역중) GPTSw3
      - local: in_translation
        title: (번역중) HerBERT
      - local: in_translation
        title: (번역중) I-BERT
      - local: in_translation
        title: (번역중) Jukebox
      - local: in_translation
        title: (번역중) LED
      - local: model_doc/llama
        title: LLaMA
      - local: model_doc/llama2
        title: LLaMA2
      - local: in_translation
        title: (번역중) Longformer
      - local: in_translation
        title: (번역중) LongT5
      - local: in_translation
        title: (번역중) LUKE
      - local: in_translation
        title: (번역중) M2M100
      - local: in_translation
        title: (번역중) MarianMT
      - local: in_translation
        title: (번역중) MarkupLM
      - local: in_translation
        title: (번역중) MBart and MBart-50
      - local: in_translation
        title: (번역중) MEGA
      - local: in_translation
        title: (번역중) MegatronBERT
      - local: in_translation
        title: (번역중) MegatronGPT2
      - local: in_translation
        title: (번역중) mLUKE
      - local: in_translation
        title: (번역중) MobileBERT
      - local: in_translation
        title: (번역중) MPNet
      - local: in_translation
        title: (번역중) MT5
      - local: in_translation
        title: (번역중) MVP
      - local: in_translation
        title: (번역중) NEZHA
      - local: in_translation
        title: (번역중) NLLB
      - local: in_translation
        title: (번역중) NLLB-MoE
      - local: in_translation
        title: (번역중) Nyströmformer
      - local: in_translation
        title: (번역중) Open-Llama
      - local: in_translation
        title: (번역중) OPT
      - local: in_translation
        title: (번역중) Pegasus
      - local: in_translation
        title: (번역중) PEGASUS-X
      - local: in_translation
        title: (번역중) PhoBERT
      - local: in_translation
        title: (번역중) PLBart
      - local: in_translation
        title: (번역중) ProphetNet
      - local: in_translation
        title: (번역중) QDQBert
      - local: in_translation
        title: (번역중) RAG
      - local: in_translation
        title: (번역중) REALM
      - local: in_translation
        title: (번역중) Reformer
      - local: in_translation
        title: (번역중) RemBERT
      - local: in_translation
        title: (번역중) RetriBERT
      - local: in_translation
        title: (번역중) RoBERTa
      - local: in_translation
        title: (번역중) RoBERTa-PreLayerNorm
      - local: in_translation
        title: (번역중) RoCBert
      - local: in_translation
        title: (번역중) RoFormer
      - local: in_translation
        title: (번역중) Splinter
      - local: in_translation
        title: (번역중) SqueezeBERT
      - local: in_translation
        title: (번역중) SwitchTransformers
      - local: in_translation
        title: (번역중) T5
      - local: in_translation
        title: (번역중) T5v1.1
      - local: in_translation
        title: (번역중) TAPEX
      - local: in_translation
        title: (번역중) Transformer XL
      - local: in_translation
        title: (번역중) UL2
      - local: in_translation
        title: (번역중) X-MOD
      - local: in_translation
        title: (번역중) XGLM
      - local: in_translation
        title: (번역중) XLM
      - local: in_translation
        title: (번역중) XLM-ProphetNet
      - local: in_translation
        title: (번역중) XLM-RoBERTa
      - local: in_translation
        title: (번역중) XLM-RoBERTa-XL
      - local: in_translation
        title: (번역중) XLM-V
      - local: in_translation
        title: (번역중) XLNet
      - local: in_translation
        title: (번역중) YOSO
      title: (번역중) 텍스트 모델
    - isExpanded: false
      sections:
      - local: in_translation
        title: (번역중) BEiT
      - local: in_translation
        title: (번역중) BiT
      - local: in_translation
        title: (번역중) Conditional DETR
      - local: in_translation
        title: (번역중) ConvNeXT
      - local: in_translation
        title: (번역중) ConvNeXTV2
      - local: in_translation
        title: (번역중) CvT
      - local: in_translation
        title: (번역중) Deformable DETR
      - local: in_translation
        title: (번역중) DeiT
      - local: in_translation
        title: (번역중) DETA
      - local: in_translation
        title: (번역중) DETR
      - local: in_translation
        title: (번역중) DiNAT
      - local: in_translation
        title: (번역중) DiT
      - local: in_translation
        title: (번역중) DPT
      - local: in_translation
        title: (번역중) EfficientFormer
      - local: in_translation
        title: (번역중) EfficientNet
      - local: in_translation
        title: (번역중) FocalNet
      - local: in_translation
        title: (번역중) GLPN
      - local: in_translation
        title: (번역중) ImageGPT
      - local: in_translation
        title: (번역중) LeViT
      - local: in_translation
        title: (번역중) Mask2Former
      - local: in_translation
        title: (번역중) MaskFormer
      - local: in_translation
        title: (번역중) MobileNetV1
      - local: in_translation
        title: (번역중) MobileNetV2
      - local: in_translation
        title: (번역중) MobileViT
      - local: in_translation
        title: (번역중) NAT
      - local: in_translation
        title: (번역중) PoolFormer
      - local: in_translation
        title: (번역중) RegNet
      - local: in_translation
        title: (번역중) ResNet
      - local: in_translation
        title: (번역중) SegFormer
<<<<<<< HEAD
      - local: model_doc/swin
        title: Swin Transformer
      - local: model_doc/swinv2
        title: Swin Transformer V2
      - local: model_doc/swin2sr
        title: Swin2SR
      - local: in_translation
=======
      - local: in_translation
        title: (번역중) Swin Transformer
      - local: model_doc/swinv2
        title: Swin Transformer V2
      - local: in_translation
        title: Swin2SR
      - local: model_doc/swin2sr
>>>>>>> d6ba1ac0
        title: (번역중) Table Transformer
      - local: in_translation
        title: (번역중) TimeSformer
      - local: in_translation
        title: (번역중) UperNet
      - local: in_translation
        title: (번역중) VAN
      - local: in_translation
        title: (번역중) VideoMAE
      - local: in_translation
        title: Vision Transformer (ViT)
      - local: model_doc/vit
        title: (번역중) ViT Hybrid
      - local: in_translation
        title: (번역중) ViTMAE
      - local: in_translation
        title: (번역중) ViTMSN
      - local: in_translation
        title: (번역중) YOLOS
      title: (번역중) 비전 모델
    - isExpanded: false
      sections:
      - local: in_translation
        title: (번역중) Audio Spectrogram Transformer
      - local: in_translation
        title: (번역중) CLAP
      - local: in_translation
        title: (번역중) Hubert
      - local: in_translation
        title: (번역중) MCTCT
      - local: in_translation
        title: (번역중) SEW
      - local: in_translation
        title: (번역중) SEW-D
      - local: in_translation
        title: (번역중) Speech2Text
      - local: in_translation
        title: (번역중) Speech2Text2
      - local: in_translation
        title: (번역중) SpeechT5
      - local: in_translation
        title: (번역중) UniSpeech
      - local: in_translation
        title: (번역중) UniSpeech-SAT
      - local: in_translation
        title: (번역중) Wav2Vec2
      - local: in_translation
        title: (번역중) Wav2Vec2-Conformer
      - local: in_translation
        title: (번역중) Wav2Vec2Phoneme
      - local: in_translation
        title: (번역중) WavLM
      - local: model_doc/whisper
        title: Whisper
      - local: in_translation
        title: (번역중) XLS-R
      - local: in_translation
        title: (번역중) XLSR-Wav2Vec2
      title: (번역중) 오디오 모델
    - isExpanded: false
      sections:
      - local: in_translation
        title: (번역중) ALIGN
      - local: in_translation
        title: (번역중) AltCLIP
      - local: in_translation
        title: (번역중) BLIP
      - local: in_translation
        title: (번역중) BLIP-2
      - local: in_translation
        title: (번역중) BridgeTower
      - local: model_doc/chameleon
        title: Chameleon
      - local: in_translation
        title: (번역중) Chinese-CLIP
      - local: in_translation
        title: (번역중) CLIP
      - local: in_translation
        title: (번역중) CLIPSeg
      - local: in_translation
        title: (번역중) Data2Vec
      - local: in_translation
        title: (번역중) DePlot
      - local: in_translation
        title: (번역중) Donut
      - local: in_translation
        title: (번역중) FLAVA
      - local: in_translation
        title: (번역중) GIT
      - local: in_translation
        title: (번역중) GroupViT
      - local: in_translation
        title: (번역중) LayoutLM
      - local: in_translation
        title: (번역중) LayoutLMV2
      - local: in_translation
        title: (번역중) LayoutLMV3
      - local: in_translation
        title: (번역중) LayoutXLM
      - local: in_translation
        title: (번역중) LiLT
      - local: in_translation
        title: (번역중) LXMERT
      - local: in_translation
        title: (번역중) MatCha
      - local: in_translation
        title: (번역중) MGP-STR
      - local: in_translation
        title: (번역중) OneFormer
      - local: in_translation
        title: (번역중) OWL-ViT
      - local: in_translation
        title: (번역중) Perceiver
      - local: in_translation
        title: (번역중) Pix2Struct
      - local: in_translation
        title: (번역중) Segment Anything
      - local: in_translation
        title: (번역중) Speech Encoder Decoder Models
      - local: in_translation
        title: (번역중) TAPAS
      - local: in_translation
        title: (번역중) TrOCR
      - local: in_translation
        title: (번역중) TVLT
      - local: in_translation
        title: (번역중) ViLT
      - local: in_translation
        title: (번역중) Vision Encoder Decoder Models
      - local: in_translation
        title: (번역중) Vision Text Dual Encoder
      - local: in_translation
        title: (번역중) VisualBERT
      - local: in_translation
        title: (번역중) X-CLIP
      title: (번역중) 멀티모달 모델
    - isExpanded: false
      sections:
      - local: in_translation
        title: (번역중) Decision Transformer
      - local: in_translation
        title: (번역중) Trajectory Transformer
      title: (번역중) 강화학습 모델
    - isExpanded: false
      sections:
      - local: in_translation
        title: (번역중) Informer
      - local: in_translation
        title: (번역중) Time Series Transformer
      title: (번역중) 시계열 모델
    - isExpanded: false
      sections:
      - local: in_translation
        title: (번역중) Graphormer
      title: (번역중) Graph models
    title: (번역중) 모델
  - sections:
    - local: in_translation
      title: (번역중) Custom Layers and Utilities
    - local: internal/pipelines_utils
      title: 파이프라인을 위한 유틸리티
    - local: in_translation
      title: (번역중) Utilities for Tokenizers
    - local: in_translation
      title: (번역중) Utilities for Trainer
    - local: in_translation
      title: (번역중) Utilities for Generation
    - local: in_translation
      title: (번역중) Utilities for Image Processors
    - local: internal/audio_utils
      title: 오디오 처리를 위한 유틸리티
    - local: in_translation
      title: (번역중) General Utilities
    - local: internal/time_series_utils
      title: 시계열을 위한 유틸리티
    title: (번역중) Internal Helpers
  title: (번역중) API<|MERGE_RESOLUTION|>--- conflicted
+++ resolved
@@ -591,7 +591,6 @@
         title: (번역중) ResNet
       - local: in_translation
         title: (번역중) SegFormer
-<<<<<<< HEAD
       - local: model_doc/swin
         title: Swin Transformer
       - local: model_doc/swinv2
@@ -599,15 +598,6 @@
       - local: model_doc/swin2sr
         title: Swin2SR
       - local: in_translation
-=======
-      - local: in_translation
-        title: (번역중) Swin Transformer
-      - local: model_doc/swinv2
-        title: Swin Transformer V2
-      - local: in_translation
-        title: Swin2SR
-      - local: model_doc/swin2sr
->>>>>>> d6ba1ac0
         title: (번역중) Table Transformer
       - local: in_translation
         title: (번역중) TimeSformer
