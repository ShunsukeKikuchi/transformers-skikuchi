# coding=utf-8
# Copyright 2020 Huggingface
#
# Licensed under the Apache License, Version 2.0 (the "License");
# you may not use this file except in compliance with the License.
# You may obtain a copy of the License at
#
#     http://www.apache.org/licenses/LICENSE-2.0
#
# Unless required by applicable law or agreed to in writing, software
# distributed under the License is distributed on an "AS IS" BASIS,
# WITHOUT WARRANTIES OR CONDITIONS OF ANY KIND, either express or implied.
# See the License for the specific language governing permissions and
# limitations under the License.


import tempfile
import unittest

from transformers import is_torch_available

from .test_configuration_common import ConfigTester
from .test_modeling_common import ModelTesterMixin, ids_tensor
from .utils import CACHE_DIR, require_torch, slow, torch_device


if is_torch_available():
    import torch
    from transformers import (
        AutoModel,
        AutoModelForSequenceClassification,
        AutoTokenizer,
        BartModel,
        BartForConditionalGeneration,
        BartForSequenceClassification,
        BartConfig,
        BartTokenizer,
        MBartTokenizer,
    )
    from transformers.modeling_bart import (
        BART_PRETRAINED_MODEL_ARCHIVE_MAP,
        shift_tokens_right,
        invert_mask,
        _prepare_bart_decoder_inputs,
    )


@require_torch
class ModelTester:
    def __init__(
        self, parent,
    ):
        self.parent = parent
        self.batch_size = 13
        self.seq_length = 7
        self.is_training = True
        self.use_labels = False
        self.vocab_size = 99
        self.hidden_size = 16
        self.num_hidden_layers = 2
        self.num_attention_heads = 4
        self.intermediate_size = 4
        self.hidden_act = "gelu"
        self.hidden_dropout_prob = 0.1
        self.attention_probs_dropout_prob = 0.1
        self.max_position_embeddings = 20
        self.eos_token_id = 2
        self.pad_token_id = 1
        self.bos_token_id = 0
        torch.manual_seed(0)

    def prepare_config_and_inputs_for_common(self):
        input_ids = ids_tensor([self.batch_size, self.seq_length], self.vocab_size).clamp(3,)
        input_ids[:, -1] = 2  # Eos Token

        config = BartConfig(
            vocab_size=self.vocab_size,
            d_model=self.hidden_size,
            encoder_layers=self.num_hidden_layers,
            decoder_layers=self.num_hidden_layers,
            encoder_attention_heads=self.num_attention_heads,
            decoder_attention_heads=self.num_attention_heads,
            encoder_ffn_dim=self.intermediate_size,
            decoder_ffn_dim=self.intermediate_size,
            dropout=self.hidden_dropout_prob,
            attention_dropout=self.attention_probs_dropout_prob,
            max_position_embeddings=self.max_position_embeddings,
            eos_token_id=self.eos_token_id,
            bos_token_id=self.bos_token_id,
            pad_token_id=self.pad_token_id,
        )
        inputs_dict = prepare_bart_inputs_dict(config, input_ids)
        return config, inputs_dict


def prepare_bart_inputs_dict(
    config, input_ids, attention_mask=None,
):
    if attention_mask is None:
        attention_mask = input_ids.ne(config.pad_token_id)
    return {
        "input_ids": input_ids,
        "attention_mask": attention_mask,
    }


@require_torch
class BARTModelTest(ModelTesterMixin, unittest.TestCase):
    all_model_classes = (
        (BartModel, BartForConditionalGeneration, BartForSequenceClassification) if is_torch_available() else ()
    )
    all_generative_model_classes = (BartForConditionalGeneration,) if is_torch_available() else ()
    is_encoder_decoder = True
    # TODO(SS): fix the below in a separate PR
    test_pruning = False
    test_torchscript = False
    test_head_masking = False
    test_resize_embeddings = True  # This requires inputs_dict['input_ids']
    test_missing_keys = False  # because BartForConditionalGeneration and BartModel now have identical state_dict

    def setUp(self):
        self.model_tester = ModelTester(self)
        self.config_tester = ConfigTester(self, config_class=BartConfig)

    def test_config(self):
        self.config_tester.run_common_tests()

    def test_initialization_more(self):
        # (config, input_ids, token_type_ids, input_mask, *unused) = \
        config, inputs_dict = self.model_tester.prepare_config_and_inputs_for_common()
        model = BartModel(config)
        model.to(torch_device)
        model.eval()
        # test init
        self.assertTrue((model.encoder.embed_tokens.weight == model.shared.weight).all().item())

        def _check_var(module):
            """Check that we initialized various parameters from N(0, config.init_std)."""
            self.assertAlmostEqual(torch.std(module.weight).item(), config.init_std, 2)

        _check_var(model.encoder.embed_tokens)
        _check_var(model.encoder.layers[0].self_attn.k_proj)
        _check_var(model.encoder.layers[0].fc1)
        _check_var(model.encoder.embed_positions)

    def test_advanced_inputs(self):
        config, inputs_dict = self.model_tester.prepare_config_and_inputs_for_common()
        inputs_dict["input_ids"][:, -2:] = config.pad_token_id
        decoder_input_ids, decoder_attn_mask, causal_mask = _prepare_bart_decoder_inputs(
            config, inputs_dict["input_ids"]
        )
        model = BartModel(config).to(torch_device).eval()

        decoder_features_with_created_mask = model(**inputs_dict)[0]
        decoder_features_with_passed_mask = model(
            decoder_attention_mask=invert_mask(decoder_attn_mask), decoder_input_ids=decoder_input_ids, **inputs_dict
        )[0]
        _assert_tensors_equal(decoder_features_with_passed_mask, decoder_features_with_created_mask)
        useless_mask = torch.zeros_like(decoder_attn_mask)
        decoder_features = model(decoder_attention_mask=useless_mask, **inputs_dict)[0]
        self.assertTrue(isinstance(decoder_features, torch.Tensor))  # no hidden states or attentions
        self.assertEqual(
            decoder_features.size(), (self.model_tester.batch_size, self.model_tester.seq_length, config.d_model)
        )
        if decoder_attn_mask.min().item() < -1e3:  # some tokens were masked
            self.assertFalse((decoder_features_with_created_mask == decoder_features).all().item())

        # Test different encoder attention masks
        decoder_features_with_long_encoder_mask = model(
            inputs_dict["input_ids"], attention_mask=inputs_dict["attention_mask"].long()
        )[0]
        _assert_tensors_equal(decoder_features_with_long_encoder_mask, decoder_features_with_created_mask)

    def test_save_load_strict(self):
        config, inputs_dict = self.model_tester.prepare_config_and_inputs_for_common()
        for model_class in self.all_model_classes:
            model = model_class(config)

            with tempfile.TemporaryDirectory() as tmpdirname:
                model.save_pretrained(tmpdirname)
                model2, info = model_class.from_pretrained(tmpdirname, output_loading_info=True)
            self.assertEqual(info["missing_keys"], [])

    @unittest.skip("Passing inputs_embeds not implemented for Bart.")
    def test_inputs_embeds(self):
        pass

    def test_tiny_model(self):
        model_name = "sshleifer/bart-tiny-random"
        tiny = AutoModel.from_pretrained(model_name)  # same vocab size
        tok = AutoTokenizer.from_pretrained(model_name)  # same tokenizer
        inputs_dict = tok.batch_encode_plus(["Hello my friends"], return_tensors="pt")

        with torch.no_grad():
            tiny(**inputs_dict)


@require_torch
class BartTranslationTests(unittest.TestCase):
    _model = None

    @classmethod
    def setUpClass(cls):
        checkpoint_name = "mbart-large-en-ro"
        cls.tokenizer = MBartTokenizer.from_pretrained(checkpoint_name)
        cls.pad_token_id = 1
        net_input = {
            "input_ids": _long_tensor(
                [
                    [3493, 3060, 621, 104064, 1810, 100, 142, 566, 13158, 6889, 5, 2, 250004],
                    [64511, 7, 765, 2837, 45188, 297, 4049, 237, 10, 122122, 5, 2, 250004],
                ]
            ),
            "decoder_input_ids": _long_tensor(
                [
                    [250020, 31952, 144, 9019, 242307, 21980, 55749, 11, 5, 2, 1, 1],
                    [250020, 884, 9019, 96, 9, 916, 86792, 36, 18743, 15596, 5, 2],
                ]
            ),
            "generation_mode": False,
        }
        net_input["attention_mask"] = net_input["input_ids"].ne(cls.pad_token_id)
        cls.net_input = net_input

        return cls

    @property
    def model(self):
        """Only load the model if needed."""
        if self._model is None:
            model = BartForConditionalGeneration.from_pretrained("mbart-large-en-ro")
            self._model = model
        return self._model

<<<<<<< HEAD
    def test_tokenizer(self):
        example_english_phrases = [" UN Chief Says There Is No Military Solution in Syria",
                                   "I ate lunch twice yesterday"]
        expected_translations = ["Şeful ONU declară că nu există o soluţie militară în Siria",
                                 "to be padded"]
        batch: dict = self.tokenizer.prepare_translation_batch(
            example_english_phrases, src_lang="en_XX", tgt_lang="ro_RO", tgt_texts=expected_translations
        )
        expected_tokens = [8274, 127873, 25916, 7, 8622, 2071, 438, 67485, 53, 187895, 23, 51712, 2, 250004]
        self.assertEqual((1, 14), batch["input_ids"].shape)
        self.assertEqual((1, 14), batch["attention_mask"].shape)
        result = batch["input_ids"].tolist()[0]
        self.assertListEqual(expected_tokens, result)
        self.assertEqual(2, batch["decoder_input_ids"][0, -2])  # EOS

=======
>>>>>>> 7a7fdf71
    @slow
    def test_enro_forward(self):
        model = self.model
        with torch.no_grad():
            logits, *other_stuff = model(**self.net_input)

        expected_slice = torch.tensor([9.0078, 10.1113, 14.4787])
        result_slice = logits[0][0][:3]
        self.assertTrue(torch.allclose(expected_slice, result_slice, atol=TOLERANCE))

    @slow
    def test_enro_generate(self):
        model = self.model
        # example_english_phrase = " UN Chief Says There Is No Military Solution in Syria"
        # inputs: dict = tokenizer.batch_encode_plus([example_english_phrase], return_tensors="pt",)
        expected_translation_romanian = "Şeful ONU declară că nu există o soluţie militară în Siria"

        inputs = {
            "input_ids": torch.LongTensor(
                [[8274, 127873, 25916, 7, 8622, 2071, 438, 67485, 53, 187895, 23, 51712, 2]]  # 250004
            )
        }
        translated_tokens = model.generate(input_ids=inputs["input_ids"].to(torch_device), num_beams=5,)
        decoded = [
            self.tokenizer.decode(g, skip_special_tokens=True, clean_up_tokenization_spaces=False)
            for g in translated_tokens
        ]
        self.assertEqual(expected_translation_romanian, decoded[0])

    def test_mbart_enro_config(self):
        mbart_models = ["mbart-large-en-ro"]
        expected = {"scale_embedding": True, "output_past": True}
        for name in mbart_models:
            config = BartConfig.from_pretrained(name)
            self.assertTrue(config.is_valid_mbart())
            for k, v in expected.items():
                try:
                    self.assertEqual(v, getattr(config, k))
                except AssertionError as e:
                    e.args += (name, k)
                    raise

    def test_enro_tokenizer(self):
        raw = "UN Chief Says There Is No Military Solution in Syria"
        ids = self.tokenizer.batch_encode_plus([raw])["input_ids"][0]
        expected_result = [0, 8274, 127873, 25916, 7, 8622, 2071, 438, 67485, 53, 187895, 23, 51712, 2]
        # TODO(SS): should be  [8274, ..., 2, 250020]
        self.assertListEqual(expected_result, ids)

    def test_mbart_fast_forward(self):
        config = BartConfig(
            vocab_size=99,
            d_model=24,
            encoder_layers=2,
            decoder_layers=2,
            encoder_attention_heads=2,
            decoder_attention_heads=2,
            encoder_ffn_dim=32,
            decoder_ffn_dim=32,
            max_position_embeddings=48,
            add_final_layer_norm=True,
        )
        lm_model = BartForConditionalGeneration(config).to(torch_device)
        context = torch.Tensor([[71, 82, 18, 33, 46, 91, 2], [68, 34, 26, 58, 30, 2, 1]]).long().to(torch_device)
        summary = torch.Tensor([[82, 71, 82, 18, 2], [58, 68, 2, 1, 1]]).long().to(torch_device)
        loss, logits, enc_features = lm_model(input_ids=context, decoder_input_ids=summary, lm_labels=summary)
        expected_shape = (*summary.shape, config.vocab_size)
        self.assertEqual(logits.shape, expected_shape)


@require_torch
class BartHeadTests(unittest.TestCase):
    vocab_size = 99

    def _get_config_and_data(self):
        input_ids = torch.tensor(
            [
                [71, 82, 18, 33, 46, 91, 2],
                [68, 34, 26, 58, 30, 82, 2],
                [5, 97, 17, 39, 94, 40, 2],
                [76, 83, 94, 25, 70, 78, 2],
                [87, 59, 41, 35, 48, 66, 2],
                [55, 13, 16, 58, 5, 2, 1],  # note padding
                [64, 27, 31, 51, 12, 75, 2],
                [52, 64, 86, 17, 83, 39, 2],
                [48, 61, 9, 24, 71, 82, 2],
                [26, 1, 60, 48, 22, 13, 2],
                [21, 5, 62, 28, 14, 76, 2],
                [45, 98, 37, 86, 59, 48, 2],
                [70, 70, 50, 9, 28, 0, 2],
            ],
            dtype=torch.long,
            device=torch_device,
        )

        batch_size = input_ids.shape[0]
        config = BartConfig(
            vocab_size=self.vocab_size,
            d_model=24,
            encoder_layers=2,
            decoder_layers=2,
            encoder_attention_heads=2,
            decoder_attention_heads=2,
            encoder_ffn_dim=32,
            decoder_ffn_dim=32,
            max_position_embeddings=48,
            eos_token_id=2,
            pad_token_id=1,
            bos_token_id=0,
        )
        return config, input_ids, batch_size

    def test_sequence_classification_forward(self):
        config, input_ids, batch_size = self._get_config_and_data()
        labels = _long_tensor([2] * batch_size).to(torch_device)
        model = BartForSequenceClassification(config)
        model.to(torch_device)
        outputs = model(input_ids=input_ids, decoder_input_ids=input_ids, labels=labels)
        logits = outputs[1]
        expected_shape = torch.Size((batch_size, config.num_labels))
        self.assertEqual(logits.shape, expected_shape)
        loss = outputs[0]
        self.assertIsInstance(loss.item(), float)

    def test_lm_forward(self):
        config, input_ids, batch_size = self._get_config_and_data()
        lm_labels = ids_tensor([batch_size, input_ids.shape[1]], self.vocab_size).to(torch_device)
        lm_model = BartForConditionalGeneration(config)
        lm_model.to(torch_device)
        loss, logits, enc_features = lm_model(input_ids=input_ids, lm_labels=lm_labels)
        expected_shape = (batch_size, input_ids.shape[1], config.vocab_size)
        self.assertEqual(logits.shape, expected_shape)
        self.assertIsInstance(loss.item(), float)

<<<<<<< HEAD
=======
    def test_lm_uneven_forward(self):
        config = BartConfig(
            vocab_size=self.vocab_size,
            d_model=14,
            encoder_layers=2,
            decoder_layers=2,
            encoder_attention_heads=2,
            decoder_attention_heads=2,
            encoder_ffn_dim=8,
            decoder_ffn_dim=8,
            max_position_embeddings=48,
        )
        lm_model = BartForConditionalGeneration(config).to(torch_device)
        context = torch.Tensor([[71, 82, 18, 33, 46, 91, 2], [68, 34, 26, 58, 30, 2, 1]]).long().to(torch_device)
        summary = torch.Tensor([[82, 71, 82, 18, 2], [58, 68, 2, 1, 1]]).long().to(torch_device)
        loss, logits, enc_features = lm_model(input_ids=context, decoder_input_ids=summary, lm_labels=summary)
        expected_shape = (*summary.shape, config.vocab_size)
        self.assertEqual(logits.shape, expected_shape)

>>>>>>> 7a7fdf71
    def test_generate_beam_search(self):
        input_ids = torch.Tensor([[71, 82, 2], [68, 34, 2]]).long().to(torch_device)
        config = BartConfig(
            vocab_size=self.vocab_size,
            d_model=24,
            encoder_layers=2,
            decoder_layers=2,
            encoder_attention_heads=2,
            decoder_attention_heads=2,
            encoder_ffn_dim=32,
            decoder_ffn_dim=32,
            max_position_embeddings=48,
            eos_token_id=2,
            pad_token_id=1,
            bos_token_id=0,
        )
        lm_model = BartForConditionalGeneration(config).to(torch_device)
        lm_model.eval()

        max_length = 5
        new_input_ids = lm_model.generate(
            input_ids.clone(),
            do_sample=True,
            num_return_sequences=1,
            num_beams=2,
            no_repeat_ngram_size=3,
            max_length=max_length,
        )
        self.assertEqual(new_input_ids.shape, (input_ids.shape[0], max_length))
        # TODO(SS): uneven length batches, empty inputs

    def test_shift_tokens_right(self):
        input_ids = torch.Tensor([[71, 82, 18, 33, 2, 1, 1], [68, 34, 26, 58, 30, 82, 2]]).long()
        shifted = shift_tokens_right(input_ids, 1)
        n_pad_before = input_ids.eq(1).float().sum()
        n_pad_after = shifted.eq(1).float().sum()
        self.assertEqual(shifted.shape, input_ids.shape)
        self.assertEqual(n_pad_after, n_pad_before - 1)
        self.assertTrue(torch.eq(shifted[:, 0], 2).all())

    @slow
    def test_tokenization(self):
        tokenizer = BartTokenizer.from_pretrained("bart-large")
        examples = [" Hello world", " DomDramg"]  # need leading spaces for equality
        fairseq_results = [
            torch.Tensor([0, 20920, 232, 2]),
            torch.Tensor([0, 11349, 495, 4040, 571, 2]),
        ]
        for ex, desired_result in zip(examples, fairseq_results):
            bart_toks = tokenizer.encode(ex, return_tensors="pt")
            _assert_tensors_equal(desired_result.long(), bart_toks, prefix=ex)

    @unittest.skipIf(torch_device == "cpu", "Cant do half precision")
    def test_generate_fp16(self):
        config, input_ids, batch_size = self._get_config_and_data()
        attention_mask = input_ids.ne(1).to(torch_device)
        model = BartForConditionalGeneration(config).eval().to(torch_device).half()
        model.generate(input_ids, attention_mask=attention_mask, do_sample=False, early_stopping=True)

    @unittest.skipIf(torch_device == "cpu", "Cant do half precision")
    def test_base_model_fp16(self):
        config, input_ids, batch_size = self._get_config_and_data()
        attention_mask = input_ids.ne(1).to(torch_device)
        lm_model = BartForConditionalGeneration(config).eval().to(torch_device).half()
        lm_model(input_ids, attention_mask=attention_mask)

    def test_default_generate_kwargs(self):
        config, input_ids, _ = self._get_config_and_data()
        model = BartForConditionalGeneration(config).eval().to(torch_device)
        model.generate(input_ids)
        model.generate(num_beams=4, do_sample=True, early_stopping=False, num_return_sequences=3)

    def test_dummy_inputs(self):
        config, *_ = self._get_config_and_data()
        model = BartForConditionalGeneration(config).eval().to(torch_device)
        model(**model.dummy_inputs)

    def test_prepare_bart_decoder_inputs(self):
        config, *_ = self._get_config_and_data()
        input_ids = _long_tensor(([4, 4, 2]))
        decoder_input_ids = _long_tensor([[26388, 2, config.pad_token_id]])
        ignore = float("-inf")
        decoder_input_ids, decoder_attn_mask, causal_mask = _prepare_bart_decoder_inputs(
            config, input_ids, decoder_input_ids
        )
        expected_causal_mask = torch.tensor(
            [[0, ignore, ignore], [0, 0, ignore], [0, 0, 0]]  # never attend to the final token, because its pad
        ).to(input_ids.device)
        self.assertEqual(decoder_attn_mask.size(), decoder_input_ids.size())
        self.assertTrue(torch.eq(expected_causal_mask, causal_mask).all())

    def test_resize_tokens_embeddings_more(self):
        config, input_ids, _ = self._get_config_and_data()

        def _get_embs(m):
            return (m.get_input_embeddings().weight.data.clone(), m.get_output_embeddings().weight.data.clone())

        model = BartForConditionalGeneration(config).eval().to(torch_device)
        input, output = _get_embs(model)
        self.assertTrue(torch.eq(input, output).all())
        new_vocab_size = 45
        model.resize_token_embeddings(new_vocab_size)
        input_new, output_new = _get_embs(model)
        self.assertEqual(input_new.shape, (new_vocab_size, config.d_model))
        self.assertEqual(output_new.shape, (new_vocab_size, config.d_model))
        self.assertTrue(torch.eq(input_new, output_new).all())


def _assert_tensors_equal(a, b, atol=1e-12, prefix=""):
    """If tensors not close, or a and b arent both tensors, raise a nice Assertion error."""
    if a is None and b is None:
        return True
    try:
        if torch.allclose(a, b, atol=atol):
            return True
        raise
    except Exception:
        msg = "{} != {}".format(a, b)
        if prefix:
            msg = prefix + ": " + msg
        raise AssertionError(msg)


def _long_tensor(tok_lst):
    return torch.tensor(tok_lst, dtype=torch.long, device=torch_device,)


TOLERANCE = 1e-4


@require_torch
class BartModelIntegrationTests(unittest.TestCase):
    @slow
    def test_inference_no_head(self):
        model = BartModel.from_pretrained("bart-large").to(torch_device)
        input_ids = _long_tensor([[0, 31414, 232, 328, 740, 1140, 12695, 69, 46078, 1588, 2]])
        inputs_dict = prepare_bart_inputs_dict(model.config, input_ids)
        with torch.no_grad():
            output = model(**inputs_dict)[0]
        expected_shape = torch.Size((1, 11, 1024))
        self.assertEqual(output.shape, expected_shape)
        expected_slice = torch.tensor(
            [[0.7144, 0.8143, -1.2813], [0.7144, 0.8143, -1.2813], [-0.0467, 2.5911, -2.1845]], device=torch_device
        )
        self.assertTrue(torch.allclose(output[:, :3, :3], expected_slice, atol=TOLERANCE))

    @slow
    def test_mnli_inference(self):

        example_b = [0, 31414, 232, 328, 740, 1140, 69, 46078, 1588, 2, 1]
        input_ids = _long_tensor([[0, 31414, 232, 328, 740, 1140, 12695, 69, 46078, 1588, 2], example_b])

        model = AutoModelForSequenceClassification.from_pretrained("bart-large-mnli").to(
            torch_device
        )  # eval called in from_pre
        inputs_dict = prepare_bart_inputs_dict(model.config, input_ids)
        # Test that model hasn't changed
        with torch.no_grad():
            batched_logits, features = model(**inputs_dict)
        expected_shape = torch.Size((2, 3))
        self.assertEqual(batched_logits.shape, expected_shape)
        expected_slice = torch.Tensor([[0.1907, 1.4342, -1.0289]]).to(torch_device)
        logits_arr = batched_logits[0].detach()

        # Test that padding does not change results
        input_ids_no_pad = _long_tensor([example_b[:-1]])

        inputs_dict = prepare_bart_inputs_dict(model.config, input_ids=input_ids_no_pad)
        with torch.no_grad():
            logits2 = model(**inputs_dict)[0]
        _assert_tensors_equal(batched_logits[1], logits2, atol=TOLERANCE)
        _assert_tensors_equal(expected_slice, logits_arr, atol=TOLERANCE)

    @unittest.skip("This is just too slow")
    def test_model_from_pretrained(self):
        # Forces 1.6GB download from S3 for each model
        for model_name in list(BART_PRETRAINED_MODEL_ARCHIVE_MAP.keys()):
            model = BartModel.from_pretrained(model_name, cache_dir=CACHE_DIR)
            self.assertIsNotNone(model)

    @slow
    def test_xsum_summarization_same_as_fairseq(self):
        model = BartForConditionalGeneration.from_pretrained("bart-large-xsum").to(torch_device)
        self.assertFalse(model.config.is_valid_mbart())
        tok = BartTokenizer.from_pretrained("bart-large")

        PGE_ARTICLE = """ PG&E stated it scheduled the blackouts in response to forecasts for high winds amid dry conditions. The aim is to reduce the risk of wildfires. Nearly 800 thousand customers were scheduled to be affected by the shutoffs which were expected to last through at least midday tomorrow."""
        EXPECTED_SUMMARY = "California's largest power company has begun shutting off power to tens of thousands of homes and businesses in the state."
        dct = tok.batch_encode_plus([PGE_ARTICLE], max_length=1024, pad_to_max_length=True, return_tensors="pt",)

        hypotheses_batch = model.generate(
            input_ids=dct["input_ids"].to(torch_device),
            attention_mask=dct["attention_mask"].to(torch_device),
            num_beams=2,
            max_length=62,
            min_length=11,
            length_penalty=1.0,
            no_repeat_ngram_size=3,
            early_stopping=True,
            decoder_start_token_id=model.config.eos_token_id,
        )

        decoded = [
            tok.decode(g, skip_special_tokens=True, clean_up_tokenization_spaces=False) for g in hypotheses_batch
        ]
        self.assertEqual(EXPECTED_SUMMARY, decoded[0])

    def test_xsum_config_generation_params(self):
        config = BartConfig.from_pretrained("bart-large-xsum")
        expected_params = dict(num_beams=6, do_sample=False, early_stopping=True, length_penalty=1.0)
        config_params = {k: getattr(config, k, "MISSING") for k, v in expected_params.items()}
        self.assertDictEqual(expected_params, config_params)

    @slow
    def test_cnn_summarization_same_as_fairseq(self):
        hf = BartForConditionalGeneration.from_pretrained("bart-large-cnn").to(torch_device)
        tok = BartTokenizer.from_pretrained("bart-large")

        FRANCE_ARTICLE = ' Marseille, France (CNN)The French prosecutor leading an investigation into the crash of Germanwings Flight 9525 insisted Wednesday that he was not aware of any video footage from on board the plane. Marseille prosecutor Brice Robin told CNN that "so far no videos were used in the crash investigation." He added, "A person who has such a video needs to immediately give it to the investigators." Robin\'s comments follow claims by two magazines, German daily Bild and French Paris Match, of a cell phone video showing the harrowing final seconds from on board Germanwings Flight 9525 as it crashed into the French Alps. All 150 on board were killed. Paris Match and Bild reported that the video was recovered from a phone at the wreckage site. The two publications described the supposed video, but did not post it on their websites. The publications said that they watched the video, which was found by a source close to the investigation. "One can hear cries of \'My God\' in several languages," Paris Match reported. "Metallic banging can also be heard more than three times, perhaps of the pilot trying to open the cockpit door with a heavy object.  Towards the end, after a heavy shake, stronger than the others, the screaming intensifies. Then nothing." "It is a very disturbing scene," said Julian Reichelt, editor-in-chief of Bild online. An official with France\'s accident investigation agency, the BEA, said the agency is not aware of any such video. Lt. Col. Jean-Marc Menichini, a French Gendarmerie spokesman in charge of communications on rescue efforts around the Germanwings crash site, told CNN that the reports were "completely wrong" and "unwarranted." Cell phones have been collected at the site, he said, but that they "hadn\'t been exploited yet." Menichini said he believed the cell phones would need to be sent to the Criminal Research Institute in Rosny sous-Bois, near Paris, in order to be analyzed by specialized technicians working hand-in-hand with investigators. But none of the cell phones found so far have been sent to the institute, Menichini said. Asked whether staff involved in the search could have leaked a memory card to the media, Menichini answered with a categorical "no." Reichelt told "Erin Burnett: Outfront" that he had watched the video and stood by the report, saying Bild and Paris Match are "very confident" that the clip is real. He noted that investigators only revealed they\'d recovered cell phones from the crash site after Bild and Paris Match published their reports. "That is something we did not know before. ... Overall we can say many things of the investigation weren\'t revealed by the investigation at the beginning," he said. What was mental state of Germanwings co-pilot? German airline Lufthansa confirmed Tuesday that co-pilot Andreas Lubitz had battled depression years before he took the controls of Germanwings Flight 9525, which he\'s accused of deliberately crashing last week in the French Alps. Lubitz told his Lufthansa flight training school in 2009 that he had a "previous episode of severe depression," the airline said Tuesday. Email correspondence between Lubitz and the school discovered in an internal investigation, Lufthansa said, included medical documents he submitted in connection with resuming his flight training. The announcement indicates that Lufthansa, the parent company of Germanwings, knew of Lubitz\'s battle with depression, allowed him to continue training and ultimately put him in the cockpit. Lufthansa, whose CEO Carsten Spohr previously said Lubitz was 100% fit to fly, described its statement Tuesday as a "swift and seamless clarification" and said it was sharing the information and documents -- including training and medical records -- with public prosecutors. Spohr traveled to the crash site Wednesday, where recovery teams have been working for the past week to recover human remains and plane debris scattered across a steep mountainside. He saw the crisis center set up in Seyne-les-Alpes, laid a wreath in the village of Le Vernet, closer to the crash site, where grieving families have left flowers at a simple stone memorial. Menichini told CNN late Tuesday that no visible human remains were left at the site but recovery teams would keep searching. French President Francois Hollande, speaking Tuesday, said that it should be possible to identify all the victims using DNA analysis by the end of the week, sooner than authorities had previously suggested. In the meantime, the recovery of the victims\' personal belongings will start Wednesday, Menichini said. Among those personal belongings could be more cell phones belonging to the 144 passengers and six crew on board. Check out the latest from our correspondents . The details about Lubitz\'s correspondence with the flight school during his training were among several developments as investigators continued to delve into what caused the crash and Lubitz\'s possible motive for downing the jet. A Lufthansa spokesperson told CNN on Tuesday that Lubitz had a valid medical certificate, had passed all his examinations and "held all the licenses required." Earlier, a spokesman for the prosecutor\'s office in Dusseldorf, Christoph Kumpa, said medical records reveal Lubitz suffered from suicidal tendencies at some point before his aviation career and underwent psychotherapy before he got his pilot\'s license. Kumpa emphasized there\'s no evidence suggesting Lubitz was suicidal or acting aggressively before the crash. Investigators are looking into whether Lubitz feared his medical condition would cause him to lose his pilot\'s license, a European government official briefed on the investigation told CNN on Tuesday. While flying was "a big part of his life," the source said, it\'s only one theory being considered. Another source, a law enforcement official briefed on the investigation, also told CNN that authorities believe the primary motive for Lubitz to bring down the plane was that he feared he would not be allowed to fly because of his medical problems. Lubitz\'s girlfriend told investigators he had seen an eye doctor and a neuropsychologist, both of whom deemed him unfit to work recently and concluded he had psychological issues, the European government official said. But no matter what details emerge about his previous mental health struggles, there\'s more to the story, said Brian Russell, a forensic psychologist. "Psychology can explain why somebody would turn rage inward on themselves about the fact that maybe they weren\'t going to keep doing their job and they\'re upset about that and so they\'re suicidal," he said. "But there is no mental illness that explains why somebody then feels entitled to also take that rage and turn it outward on 149 other people who had nothing to do with the person\'s problems." Germanwings crash compensation: What we know . Who was the captain of Germanwings Flight 9525? CNN\'s Margot Haddad reported from Marseille and Pamela Brown from Dusseldorf, while Laura Smith-Spark wrote from London. CNN\'s Frederik Pleitgen, Pamela Boykoff, Antonia Mortensen, Sandrine Amiel and Anna-Maja Rappard contributed to this report.'  # @noqa
        EXPECTED_SUMMARY_FRANCE = 'French prosecutor says he\'s not aware of any video footage from on board the plane. German daily Bild and French Paris Match claim to have found a cell phone video of the crash. A French Gendarmerie spokesman calls the reports "completely wrong" and "unwarranted" German airline Lufthansa confirms co-pilot Andreas Lubitz had battled depression.'

        SHORTER_ARTICLE = ' (CNN)The Palestinian Authority officially became the 123rd member of the International Criminal Court on Wednesday, a step that gives the court jurisdiction over alleged crimes in Palestinian territories. The formal accession was marked with a ceremony at The Hague, in the Netherlands, where the court is based. The Palestinians signed the ICC\'s founding Rome Statute in January, when they also accepted its jurisdiction over alleged crimes committed "in the occupied Palestinian territory, including East Jerusalem, since June 13, 2014." Later that month, the ICC opened a preliminary examination into the situation in Palestinian territories, paving the way for possible war crimes investigations against Israelis. As members of the court, Palestinians may be subject to counter-charges as well. Israel and the United States, neither of which is an ICC member, opposed the Palestinians\' efforts to join the body. But Palestinian Foreign Minister Riad al-Malki, speaking at Wednesday\'s ceremony, said it was a move toward greater justice. "As Palestine formally becomes a State Party to the Rome Statute today, the world is also a step closer to ending a long era of impunity and injustice," he said, according to an ICC news release. "Indeed, today brings us closer to our shared goals of justice and peace." Judge Kuniko Ozaki, a vice president of the ICC, said acceding to the treaty was just the first step for the Palestinians. "As the Rome Statute today enters into force for the State of Palestine, Palestine acquires all the rights as well as responsibilities that come with being a State Party to the Statute. These are substantive commitments, which cannot be taken lightly," she said. Rights group Human Rights Watch welcomed the development. "Governments seeking to penalize Palestine for joining the ICC should immediately end their pressure, and countries that support universal acceptance of the court\'s treaty should speak out to welcome its membership," said Balkees Jarrah, international justice counsel for the group. "What\'s objectionable is the attempts to undermine international justice, not Palestine\'s decision to join a treaty to which over 100 countries around the world are members." In January, when the preliminary ICC examination was opened, Israeli Prime Minister Benjamin Netanyahu described it as an outrage, saying the court was overstepping its boundaries. The United States also said it "strongly" disagreed with the court\'s decision. "As we have said repeatedly, we do not believe that Palestine is a state and therefore we do not believe that it is eligible to join the ICC," the State Department said in a statement. It urged the warring sides to resolve their differences through direct negotiations. "We will continue to oppose actions against Israel at the ICC as counterproductive to the cause of peace," it said. But the ICC begs to differ with the definition of a state for its purposes and refers to the territories as "Palestine." While a preliminary examination is not a formal investigation, it allows the court to review evidence and determine whether to investigate suspects on both sides. Prosecutor Fatou Bensouda said her office would "conduct its analysis in full independence and impartiality." The war between Israel and Hamas militants in Gaza last summer left more than 2,000 people dead. The inquiry will include alleged war crimes committed since June. The International Criminal Court was set up in 2002 to prosecute genocide, crimes against humanity and war crimes. CNN\'s Vasco Cotovio, Kareem Khadder and Faith Karimi contributed to this report.'
        EXPECTED_SUMMARY_SHORTER = "The Palestinian Authority becomes the 123rd member of the International Criminal Court. The move gives the court jurisdiction over alleged crimes in Palestinian territories. Israel and the United States opposed the Palestinians' efforts to join the body. But Palestinian Foreign Minister Riad al-Malki said it was a move toward greater justice."

        # The below article tests that we don't add any hypotheses outside of the top n_beams
        IRAN_ARTICLE = " (CNN)The United States and its negotiating partners reached a very strong framework agreement with Iran in Lausanne, Switzerland, on Thursday that limits Iran's nuclear program in such a way as to effectively block it from building a nuclear weapon. Expect pushback anyway, if the recent past is any harbinger. Just last month, in an attempt to head off such an agreement, House Speaker John Boehner invited Israeli Prime Minister Benjamin Netanyahu to preemptively blast it before Congress, and 47 senators sent a letter to the Iranian leadership warning them away from a deal. The debate that has already begun since the announcement of the new framework will likely result in more heat than light. It will not be helped by the gathering swirl of dubious assumptions and doubtful assertions. Let us address some of these: . The most misleading assertion, despite universal rejection by experts, is that the negotiations' objective at the outset was the total elimination of any nuclear program in Iran. That is the position of Netanyahu and his acolytes in the U.S. Congress. But that is not and never was the objective. If it had been, there would have been no Iranian team at the negotiating table. Rather, the objective has always been to structure an agreement or series of agreements so that Iran could not covertly develop a nuclear arsenal before the United States and its allies could respond. The new framework has exceeded expectations in achieving that goal. It would reduce Iran's low-enriched uranium stockpile, cut by two-thirds its number of installed centrifuges and implement a rigorous inspection regime. Another dubious assumption of opponents is that the Iranian nuclear program is a covert weapons program. Despite sharp accusations by some in the United States and its allies, Iran denies having such a program, and U.S. intelligence contends that Iran has not yet made the decision to build a nuclear weapon. Iran's continued cooperation with International Atomic Energy Agency inspections is further evidence on this point, and we'll know even more about Iran's program in the coming months and years because of the deal. In fact, the inspections provisions that are part of this agreement are designed to protect against any covert action by the Iranians. What's more, the rhetoric of some members of Congress has implied that the negotiations have been between only the United States and Iran (i.e., the 47 senators' letter warning that a deal might be killed by Congress or a future president). This of course is not the case. The talks were between Iran and the five permanent members of the U.N. Security Council (United States, United Kingdom, France, China and Russia) plus Germany, dubbed the P5+1. While the United States has played a leading role in the effort, it negotiated the terms alongside its partners. If the agreement reached by the P5+1 is rejected by Congress, it could result in an unraveling of the sanctions on Iran and threaten NATO cohesion in other areas. Another questionable assertion is that this agreement contains a sunset clause, after which Iran will be free to do as it pleases. Again, this is not the case. Some of the restrictions on Iran's nuclear activities, such as uranium enrichment, will be eased or eliminated over time, as long as 15 years. But most importantly, the framework agreement includes Iran's ratification of the Additional Protocol, which allows IAEA inspectors expanded access to nuclear sites both declared and nondeclared. This provision will be permanent. It does not sunset. Thus, going forward, if Iran decides to enrich uranium to weapons-grade levels, monitors will be able to detect such a move in a matter of days and alert the U.N. Security Council. Many in Congress have said that the agreement should be a formal treaty requiring the Senate to \"advise and consent.\" But the issue is not suited for a treaty. Treaties impose equivalent obligations on all signatories. For example, the New START treaty limits Russia and the United States to 1,550 deployed strategic warheads. But any agreement with Iran will not be so balanced.  The restrictions and obligations in the final framework agreement will be imposed almost exclusively on Iran. The P5+1 are obligated only to ease and eventually remove most but not all economic sanctions, which were imposed as leverage to gain this final deal. Finally some insist that any agreement must address Iranian missile programs, human rights violations or support for Hamas or Hezbollah.  As important as these issues are, and they must indeed be addressed, they are unrelated to the most important aim of a nuclear deal: preventing a nuclear Iran.  To include them in the negotiations would be a poison pill. This agreement should be judged on its merits and on how it affects the security of our negotiating partners and allies, including Israel. Those judgments should be fact-based, not based on questionable assertions or dubious assumptions."
        EXPECTED_SUMMARY_IRAN = "The U.S. and its negotiating partners reached a very strong framework agreement with Iran. Peter Bergen: The debate that has already begun will likely result in more heat than light. He says the agreement limits Iran's nuclear program in such a way as to effectively block it from building a nuclear weapon. Bergen says the most important aim of a nuclear deal is preventing a nuclear Iran."

        ARTICLE_SUBWAY = ' New York (CNN)When Liana Barrientos was 23 years old, she got married in Westchester County, New York. A year later, she got married again in Westchester County, but to a different man and without divorcing her first husband.  Only 18 days after that marriage, she got hitched yet again. Then, Barrientos declared "I do" five more times, sometimes only within two weeks of each other. In 2010, she married once more, this time in the Bronx. In an application for a marriage license, she stated it was her "first and only" marriage. Barrientos, now 39, is facing two criminal counts of "offering a false instrument for filing in the first degree," referring to her false statements on the 2010 marriage license application, according to court documents. Prosecutors said the marriages were part of an immigration scam. On Friday, she pleaded not guilty at State Supreme Court in the Bronx, according to her attorney, Christopher Wright, who declined to comment further. After leaving court, Barrientos was arrested and charged with theft of service and criminal trespass for allegedly sneaking into the New York subway through an emergency exit, said Detective Annette Markowski, a police spokeswoman. In total, Barrientos has been married 10 times, with nine of her marriages occurring between 1999 and 2002.  All occurred either in Westchester County, Long Island, New Jersey or the Bronx. She is believed to still be married to four men, and at one time, she was married to eight men at once, prosecutors say. Prosecutors said the immigration scam involved some of her husbands, who filed for permanent residence status shortly after the marriages.  Any divorces happened only after such filings were approved. It was unclear whether any of the men will be prosecuted. The case was referred to the Bronx District Attorney\'s Office by Immigration and Customs Enforcement and the Department of Homeland Security\'s Investigation Division. Seven of the men are from so-called "red-flagged" countries, including Egypt, Turkey, Georgia, Pakistan and Mali. Her eighth husband, Rashid Rajput, was deported in 2006 to his native Pakistan after an investigation by the Joint Terrorism Task Force. If convicted, Barrientos faces up to four years in prison.  Her next court appearance is scheduled for May 18.'
        EXPECTED_SUMMARY_SUBWAY = "Liana Barrientos has been married 10 times, sometimes within two weeks of each other. Prosecutors say the marriages were part of an immigration scam. On Friday, she pleaded not guilty at State Supreme Court in the Bronx. She was arrested and charged with theft of service and criminal trespass for allegedly sneaking into the subway."

        dct = tok.batch_encode_plus(
            [FRANCE_ARTICLE, SHORTER_ARTICLE, IRAN_ARTICLE, ARTICLE_SUBWAY],
            max_length=1024,
            pad_to_max_length=True,
            return_tensors="pt",
        )

        max_length = 140
        min_length = 55

        self.assertEqual(1024, dct["input_ids"].shape[1])
        hypotheses_batch = hf.generate(
            input_ids=dct["input_ids"].to(torch_device),
            attention_mask=dct["attention_mask"].to(torch_device),
            num_beams=4,
            length_penalty=2.0,
            max_length=max_length + 2,
            min_length=min_length + 1,
            no_repeat_ngram_size=3,
            do_sample=False,
            early_stopping=True,
            decoder_start_token_id=hf.config.eos_token_id,
        )

        decoded = [
            tok.decode(g, skip_special_tokens=True, clean_up_tokenization_spaces=False) for g in hypotheses_batch
        ]

        self.assertListEqual(
            [EXPECTED_SUMMARY_FRANCE, EXPECTED_SUMMARY_SHORTER, EXPECTED_SUMMARY_IRAN, EXPECTED_SUMMARY_SUBWAY],
            decoded,
        )
        # TODO(SS): run fairseq again with num_beams=2, min_len=20.
        # TODO(SS): add test case that hits max_length<|MERGE_RESOLUTION|>--- conflicted
+++ resolved
@@ -232,12 +232,12 @@
             self._model = model
         return self._model
 
-<<<<<<< HEAD
     def test_tokenizer(self):
-        example_english_phrases = [" UN Chief Says There Is No Military Solution in Syria",
-                                   "I ate lunch twice yesterday"]
-        expected_translations = ["Şeful ONU declară că nu există o soluţie militară în Siria",
-                                 "to be padded"]
+        example_english_phrases = [
+            " UN Chief Says There Is No Military Solution in Syria",
+            "I ate lunch twice yesterday",
+        ]
+        expected_translations = ["Şeful ONU declară că nu există o soluţie militară în Siria", "to be padded"]
         batch: dict = self.tokenizer.prepare_translation_batch(
             example_english_phrases, src_lang="en_XX", tgt_lang="ro_RO", tgt_texts=expected_translations
         )
@@ -248,8 +248,6 @@
         self.assertListEqual(expected_tokens, result)
         self.assertEqual(2, batch["decoder_input_ids"][0, -2])  # EOS
 
-=======
->>>>>>> 7a7fdf71
     @slow
     def test_enro_forward(self):
         model = self.model
@@ -384,8 +382,6 @@
         self.assertEqual(logits.shape, expected_shape)
         self.assertIsInstance(loss.item(), float)
 
-<<<<<<< HEAD
-=======
     def test_lm_uneven_forward(self):
         config = BartConfig(
             vocab_size=self.vocab_size,
@@ -405,7 +401,6 @@
         expected_shape = (*summary.shape, config.vocab_size)
         self.assertEqual(logits.shape, expected_shape)
 
->>>>>>> 7a7fdf71
     def test_generate_beam_search(self):
         input_ids = torch.Tensor([[71, 82, 2], [68, 34, 2]]).long().to(torch_device)
         config = BartConfig(
