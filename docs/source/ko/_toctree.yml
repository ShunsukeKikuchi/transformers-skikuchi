--- conflicted
+++ resolved
@@ -356,12 +356,6 @@
       title: (번역중) Video Processor
     title: 메인 클래스
   - sections:
-<<<<<<< HEAD
-    - isExpanded: false
-      sections:
-      - local: model_doc/albert
-        title: ALBERT
-=======
     - sections:
       - local: model_doc/albert
         title: ALBERT
@@ -369,7 +363,6 @@
         title: Arcee
       - local: model_doc/bamba
         title: Bamba
->>>>>>> 18a7c29f
       - local: model_doc/bart
         title: BART
       - local: model_doc/barthez
