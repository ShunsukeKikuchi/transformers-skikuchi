# coding=utf-8
# Copyright 2022 Meta Platforms, Inc. and The HuggingFace Inc. team. All rights reserved.
#
# Licensed under the Apache License, Version 2.0 (the "License");
# you may not use this file except in compliance with the License.
# You may obtain a copy of the License at
#
#     http://www.apache.org/licenses/LICENSE-2.0
#
# Unless required by applicable law or agreed to in writing, software
# distributed under the License is distributed on an "AS IS" BASIS,
# WITHOUT WARRANTIES OR CONDITIONS OF ANY KIND, either express or implied.
# See the License for the specific language governing permissions and
# limitations under the License.
"""PyTorch Mask2Former model."""

import math
import warnings
from dataclasses import dataclass
from typing import Optional, Union

import numpy as np
import torch
from torch import Tensor, nn

from ...activations import ACT2FN
from ...file_utils import ModelOutput, is_scipy_available, requires_backends
from ...modeling_outputs import BaseModelOutput, BaseModelOutputWithCrossAttentions
from ...modeling_utils import PreTrainedModel
from ...utils import auto_docstring, is_accelerate_available, logging
from ...utils.backbone_utils import load_backbone
from .configuration_mask2former import Mask2FormerConfig


if is_scipy_available():
    from scipy.optimize import linear_sum_assignment

if is_accelerate_available():
    from accelerate import PartialState
    from accelerate.utils import reduce

logger = logging.get_logger(__name__)


@dataclass
@auto_docstring(
    custom_intro="""
    Mask2Former's pixel decoder module output, practically a Multi-Scale Deformable Attention based decoder. It returns
    the mask features and the multiscale features.
    """
)
class Mask2FormerPixelDecoderOutput(ModelOutput):
    r"""
    multi_scale_features (`tuple(torch.FloatTensor)`):
        Tuple of multi-scale features of scales [1/8, 1/16, 1/32] and shape `(batch_size, num_channels, height,
        width)`from the Multi-Scale Deformable Attenntion based Pixel Decoder.
    mask_features (`torch.FloatTensor`):
        Tensor of shape `(batch_size, num_channels, height, width)`, 1/4 scale features from the last Pixel Decoder
        Layer.
    attentions (`tuple(torch.FloatTensor)`, *optional*):
        Tuple of `torch.FloatTensor` (one for each layer) of shape `(batch_size, num_heads, sequence_length,
        sequence_length)`. Attentions weights from pixel decoder. Returned when `output_attentions=True` is passed
        or when `config.output_attentions=True`
    """

    multi_scale_features: tuple[torch.FloatTensor] = None
    mask_features: Optional[torch.FloatTensor] = None
    attentions: Optional[tuple[torch.FloatTensor]] = None


@dataclass
@auto_docstring(
    custom_intro="""
    Base class for outputs of the Transformer decoder. This class adds two attributes to
    BaseModelOutputWithCrossAttentions for mask predictions logits and a tuple of intermediate decoder activations,
    i.e. the output of each decoder layer, each of them gone through a layernorm.
    """
)
class Mask2FormerMaskedAttentionDecoderOutput(BaseModelOutputWithCrossAttentions):
    r"""
    hidden_states (`tuple(torch.FloatTensor)`, *optional*):
        Tuple of `torch.FloatTensor` (one for the output of the embeddings + one for the output of each layer) of
        shape `(batch_size, sequence_length, hidden_size)`. Hidden-states of the model at the output of each layer
        plus the initial embedding outputs. Returned when `output_hidden_states=True`.
    attentions (`tuple(torch.FloatTensor)`, *optional*):
        Tuple of `torch.FloatTensor` (one for each layer) of shape `(batch_size, num_heads, sequence_length,
        sequence_length)`. Attentions weights after the attention softmax, used to compute the weighted average in
        the self-attention heads. Returned when `output_attentions=True`.
    masks_queries_logits (`tuple(torch.FloatTensor)` of shape `(batch_size, num_queries, height, width)`):
        Tuple of mask predictions from all layers of the transformer decoder.
    intermediate_hidden_states (`tuple(torch.FloatTensor)` of shape `(num_queries, 1, hidden_size)`):
        Intermediate decoder activations, i.e. the output of each decoder layer, each of them gone through a
        layernorm.
    """

    last_hidden_state: Optional[torch.FloatTensor] = None
    hidden_states: Optional[tuple[torch.FloatTensor]] = None
    attentions: Optional[torch.FloatTensor] = None
    masks_queries_logits: tuple[torch.FloatTensor] = None
    intermediate_hidden_states: tuple[torch.FloatTensor] = None


@dataclass
@auto_docstring(
    custom_intro="""
    Mask2Former's pixel level module output. It returns the output of the encoder (optional) and all hidden states
    (multi-scale features) from the `decoder`. By default, the `encoder` is a Swin Backbone and the `decoder` is a
    Multi-Scale Deformable Attention based decoder.

    The `decoder_last_hidden_state` are the **per-pixel embeddings** while `decoder_hidden_states` refer to multi-scale
    feature maps produced using **multi-scaling strategy** defined in the paper.
    """
)
class Mask2FormerPixelLevelModuleOutput(ModelOutput):
    r"""
    encoder_last_hidden_state (`torch.FloatTensor`):
        Last hidden states (final feature map of shape `(batch_size, num_channels, height, width)`) of the last
        stage of the encoder.
    encoder_hidden_states (`tuple(torch.FloatTensor)`, *optional*):
        Tuple of `torch.FloatTensor` of shape `(batch_size, num_channels, height, width)`. Hidden states (also
        called feature maps) of the model at the output of each stage. Returned if output_hidden_states is set to
        True.
    decoder_last_hidden_state (`torch.FloatTensor` of shape `(batch_size, num_channels, height, width)):
        1/4 scale features from the last Pixel Decoder Layer.
    decoder_hidden_states (`tuple(torch.FloatTensor)`):
        Tuple of `torch.FloatTensor` of shape `(batch_size, num_channels, height, width)`. Hidden states (also
        called feature maps) of the model at the output of each stage.
    """

    encoder_last_hidden_state: Optional[torch.FloatTensor] = None
    encoder_hidden_states: Optional[tuple[torch.FloatTensor]] = None
    decoder_last_hidden_state: Optional[torch.FloatTensor] = None
    decoder_hidden_states: tuple[torch.FloatTensor] = None


@dataclass
@auto_docstring(
    custom_intro="""
    Class for outputs of [`Mask2FormerModel`]. This class returns all the needed hidden states to compute the logits.
    """
)
class Mask2FormerModelOutput(ModelOutput):
    r"""
    encoder_last_hidden_state (`torch.FloatTensor` of shape `(batch_size, num_channels, height, width)`, *optional*):
        Last hidden states (final feature map) of the last stage of the encoder model (backbone). Returned when
        `output_hidden_states=True` is passed.
    pixel_decoder_last_hidden_state (`torch.FloatTensor` of shape `(batch_size, num_channels, height, width)`, *optional*):
        Last hidden states (final feature map) of the last stage of the pixel decoder model.
    transformer_decoder_last_hidden_state (`tuple(torch.FloatTensor)`):
        Final output of the transformer decoder `(batch_size, sequence_length, hidden_size)`.
    encoder_hidden_states (`tuple(torch.FloatTensor)`, *optional*):
        Tuple of `torch.FloatTensor` (one for the output of the embeddings + one for the output of each stage) of
        shape `(batch_size, num_channels, height, width)`. Hidden-states (also called feature maps) of the encoder
        model at the output of each stage. Returned when `output_hidden_states=True` is passed.
    pixel_decoder_hidden_states (`tuple(torch.FloatTensor)`, , *optional*, returned when `output_hidden_states=True` is passed or when `config.output_hidden_states=True`):
        Tuple of `torch.FloatTensor` (one for the output of the embeddings + one for the output of each stage) of
        shape `(batch_size, num_channels, height, width)`. Hidden-states (also called feature maps) of the pixel
        decoder model at the output of each stage. Returned when `output_hidden_states=True` is passed.
    transformer_decoder_hidden_states (`tuple(torch.FloatTensor)`, *optional*):
        Tuple of `torch.FloatTensor` (one for the output of the embeddings + one for the output of each stage) of
        shape `(batch_size, sequence_length, hidden_size)`. Hidden-states (also called feature maps) of the
        transformer decoder at the output of each stage. Returned when `output_hidden_states=True` is passed.
    transformer_decoder_intermediate_states (`tuple(torch.FloatTensor)` of shape `(num_queries, 1, hidden_size)`):
        Intermediate decoder activations, i.e. the output of each decoder layer, each of them gone through a
        layernorm.
    masks_queries_logits (`tuple(torch.FloatTensor)` of shape `(batch_size, num_queries, height, width)`)
        Mask Predictions from each layer in the transformer decoder.
    attentions (`tuple(tuple(torch.FloatTensor))`, *optional*, returned when `output_attentions=True` is passed):
        Tuple of `tuple(torch.FloatTensor)` (one for each layer) of shape `(batch_size, num_heads, sequence_length,
        sequence_length)`. Self attentions weights from transformer decoder.
    """

    encoder_last_hidden_state: Optional[torch.FloatTensor] = None
    pixel_decoder_last_hidden_state: Optional[torch.FloatTensor] = None
    transformer_decoder_last_hidden_state: Optional[torch.FloatTensor] = None
    encoder_hidden_states: Optional[tuple[torch.FloatTensor]] = None
    pixel_decoder_hidden_states: Optional[tuple[torch.FloatTensor]] = None
    transformer_decoder_hidden_states: Optional[tuple[torch.FloatTensor]] = None
    transformer_decoder_intermediate_states: tuple[torch.FloatTensor] = None
    masks_queries_logits: tuple[torch.FloatTensor] = None
    attentions: Optional[tuple[torch.FloatTensor]] = None


@dataclass
@auto_docstring(
    custom_intro="""
    Class for outputs of [`Mask2FormerForUniversalSegmentationOutput`].

    This output can be directly passed to [`~Mask2FormerImageProcessor.post_process_semantic_segmentation`] or
    [`~Mask2FormerImageProcessor.post_process_instance_segmentation`] or
    [`~Mask2FormerImageProcessor.post_process_panoptic_segmentation`] to compute final segmentation maps. Please, see
    [`~Mask2FormerImageProcessor] for details regarding usage.
<<<<<<< HEAD
    """
)
class Mask2FormerForUniversalSegmentationOutput(ModelOutput):
    r"""
    loss (`torch.Tensor`, *optional*):
        The computed loss, returned when labels are present.
    class_queries_logits (`torch.FloatTensor`):
        A tensor of shape `(batch_size, num_queries, num_labels + 1)` representing the proposed classes for each
        query. Note the `+ 1` is needed because we incorporate the null class.
    masks_queries_logits (`torch.FloatTensor`):
        A tensor of shape `(batch_size, num_queries, height, width)` representing the proposed masks for each
        query.
    auxiliary_logits (`List[Dict(str, torch.FloatTensor)]`, *optional*):
        List of class and mask predictions from each layer of the transformer decoder.
    encoder_last_hidden_state (`torch.FloatTensor` of shape `(batch_size, num_channels, height, width)`):
        Last hidden states (final feature map) of the last stage of the encoder model (backbone).
    pixel_decoder_last_hidden_state (`torch.FloatTensor` of shape `(batch_size, num_channels, height, width)`):
        Last hidden states (final feature map) of the last stage of the pixel decoder model.
    transformer_decoder_last_hidden_state (`tuple(torch.FloatTensor)`):
        Final output of the transformer decoder `(batch_size, sequence_length, hidden_size)`.
    encoder_hidden_states (`tuple(torch.FloatTensor)`, *optional*, returned when `output_hidden_states=True` is passed or when `config.output_hidden_states=True`):
        Tuple of `torch.FloatTensor` (one for the output of the embeddings + one for the output of each stage) of
        shape `(batch_size, num_channels, height, width)`. Hidden-states (also called feature maps) of the encoder
        model at the output of each stage.
    pixel_decoder_hidden_states (`tuple(torch.FloatTensor)`, *optional*, returned when `output_hidden_states=True` is passed or when `config.output_hidden_states=True`):
        Tuple of `torch.FloatTensor` (one for the output of the embeddings + one for the output of each stage) of
        shape `(batch_size, num_channels, height, width)`. Hidden-states (also called feature maps) of the pixel
        decoder model at the output of each stage.
    transformer_decoder_hidden_states (`tuple(torch.FloatTensor)`, *optional*, returned when `output_hidden_states=True` is passed or when `config.output_hidden_states=True`):
        Tuple of `torch.FloatTensor` (one for the output of the embeddings + one for the output of each stage) of
        shape `(batch_size, sequence_length, hidden_size)`. Hidden-states (also called feature maps) of the
        transformer decoder at the output of each stage.
    attentions (`tuple(tuple(torch.FloatTensor))`, *optional*, returned when `output_attentions=True` is passed or when `config.output_attentions=True`):
        Tuple of `tuple(torch.FloatTensor)` (one for each layer) of shape `(batch_size, num_heads, sequence_length,
        sequence_length)`. Self and Cross Attentions weights from transformer decoder.
=======

    Args:
        loss (`torch.Tensor`, *optional*):
            The computed loss, returned when labels are present.
        class_queries_logits (`torch.FloatTensor`):
            A tensor of shape `(batch_size, num_queries, num_labels + 1)` representing the proposed classes for each
            query. Note the `+ 1` is needed because we incorporate the null class.
        masks_queries_logits (`torch.FloatTensor`):
            A tensor of shape `(batch_size, num_queries, height, width)` representing the proposed masks for each
            query.
        auxiliary_logits (`list[Dict(str, torch.FloatTensor)]`, *optional*):
            List of class and mask predictions from each layer of the transformer decoder.
        encoder_last_hidden_state (`torch.FloatTensor` of shape `(batch_size, num_channels, height, width)`):
            Last hidden states (final feature map) of the last stage of the encoder model (backbone).
        encoder_hidden_states (`tuple(torch.FloatTensor)`, *optional*, returned when `output_hidden_states=True` is passed or when `config.output_hidden_states=True`):
            Tuple of `torch.FloatTensor` (one for the output of the embeddings + one for the output of each stage) of
            shape `(batch_size, num_channels, height, width)`. Hidden-states (also called feature maps) of the encoder
            model at the output of each stage.
        pixel_decoder_last_hidden_state (`torch.FloatTensor` of shape `(batch_size, num_channels, height, width)`):
            Last hidden states (final feature map) of the last stage of the pixel decoder model.
        pixel_decoder_hidden_states (`tuple(torch.FloatTensor)`, *optional*, returned when `output_hidden_states=True` is passed or when `config.output_hidden_states=True`):
            Tuple of `torch.FloatTensor` (one for the output of the embeddings + one for the output of each stage) of
            shape `(batch_size, num_channels, height, width)`. Hidden-states (also called feature maps) of the pixel
            decoder model at the output of each stage.
        transformer_decoder_last_hidden_state (`tuple(torch.FloatTensor)`):
            Final output of the transformer decoder `(batch_size, sequence_length, hidden_size)`.
        transformer_decoder_hidden_states (`tuple(torch.FloatTensor)`, *optional*, returned when `output_hidden_states=True` is passed or when `config.output_hidden_states=True`):
            Tuple of `torch.FloatTensor` (one for the output of the embeddings + one for the output of each stage) of
            shape `(batch_size, sequence_length, hidden_size)`. Hidden-states (also called feature maps) of the
            transformer decoder at the output of each stage.
        attentions (`tuple(tuple(torch.FloatTensor))`, *optional*, returned when `output_attentions=True` is passed or when `config.output_attentions=True`):
            Tuple of `tuple(torch.FloatTensor)` (one for each layer) of shape `(batch_size, num_heads, sequence_length,
            sequence_length)`. Self and Cross Attentions weights from transformer decoder.
>>>>>>> 508a7040
    """

    loss: Optional[torch.FloatTensor] = None
    class_queries_logits: Optional[torch.FloatTensor] = None
    masks_queries_logits: Optional[torch.FloatTensor] = None
    auxiliary_logits: Optional[list[dict[str, torch.FloatTensor]]] = None
    encoder_last_hidden_state: Optional[torch.FloatTensor] = None
    pixel_decoder_last_hidden_state: Optional[torch.FloatTensor] = None
    transformer_decoder_last_hidden_state: Optional[torch.FloatTensor] = None
    encoder_hidden_states: Optional[tuple[torch.FloatTensor]] = None
    pixel_decoder_hidden_states: Optional[tuple[torch.FloatTensor]] = None
    transformer_decoder_hidden_states: Optional[torch.FloatTensor] = None
    attentions: Optional[tuple[torch.FloatTensor]] = None


# Adapted from https://github.com/facebookresearch/detectron2/blob/main/projects/PointRend/point_rend/point_features.py
def sample_point(
    input_features: torch.Tensor, point_coordinates: torch.Tensor, add_dim=False, **kwargs
) -> torch.Tensor:
    """
    A wrapper around `torch.nn.functional.grid_sample` to support 3D point_coordinates tensors.

    Args:
        input_features (`torch.Tensor` of shape (batch_size, channels, height, width)):
            A tensor that contains features map on a height * width grid
        point_coordinates (`torch.Tensor` of shape (batch_size, num_points, 2) or (batch_size, grid_height, grid_width,:
        2)):
            A tensor that contains [0, 1] * [0, 1] normalized point coordinates
        add_dim (`bool`):
            boolean value to keep track of added dimension

    Returns:
        point_features (`torch.Tensor` of shape (batch_size, channels, num_points) or (batch_size, channels,
        height_grid, width_grid):
            A tensor that contains features for points in `point_coordinates`.
    """
    if point_coordinates.dim() == 3:
        add_dim = True
        point_coordinates = point_coordinates.unsqueeze(2)

    # use nn.function.grid_sample to get features for points in `point_coordinates` via bilinear interpolation
    point_features = torch.nn.functional.grid_sample(input_features, 2.0 * point_coordinates - 1.0, **kwargs)
    if add_dim:
        point_features = point_features.squeeze(3)

    return point_features


# Copied from transformers.models.maskformer.modeling_maskformer.dice_loss
def dice_loss(inputs: Tensor, labels: Tensor, num_masks: int) -> Tensor:
    r"""
    Compute the DICE loss, similar to generalized IOU for masks as follows:

    $$ \mathcal{L}_{\text{dice}(x, y) = 1 - \frac{2 * x \cap y }{x \cup y + 1}} $$

    In practice, since `labels` is a binary mask, (only 0s and 1s), dice can be computed as follow

    $$ \mathcal{L}_{\text{dice}(x, y) = 1 - \frac{2 * x * y }{x + y + 1}} $$

    Args:
        inputs (`torch.Tensor`):
            A tensor representing a mask.
        labels (`torch.Tensor`):
            A tensor with the same shape as inputs. Stores the binary classification labels for each element in inputs
            (0 for the negative class and 1 for the positive class).
        num_masks (`int`):
            The number of masks present in the current batch, used for normalization.

    Returns:
        `torch.Tensor`: The computed loss.
    """
    probs = inputs.sigmoid().flatten(1)
    numerator = 2 * (probs * labels).sum(-1)
    denominator = probs.sum(-1) + labels.sum(-1)
    loss = 1 - (numerator + 1) / (denominator + 1)
    loss = loss.sum() / num_masks
    return loss


def sigmoid_cross_entropy_loss(inputs: torch.Tensor, labels: torch.Tensor, num_masks: int) -> torch.Tensor:
    r"""
    Args:
        inputs (`torch.Tensor`):
            A float tensor of arbitrary shape.
        labels (`torch.Tensor`):
            A tensor with the same shape as inputs. Stores the binary classification labels for each element in inputs
            (0 for the negative class and 1 for the positive class).

    Returns:
        loss (`torch.Tensor`): The computed loss.
    """
    criterion = nn.BCEWithLogitsLoss(reduction="none")
    cross_entropy_loss = criterion(inputs, labels)

    loss = cross_entropy_loss.mean(1).sum() / num_masks
    return loss


# Copied from transformers.models.maskformer.modeling_maskformer.pair_wise_dice_loss
def pair_wise_dice_loss(inputs: Tensor, labels: Tensor) -> Tensor:
    """
    A pair wise version of the dice loss, see `dice_loss` for usage.

    Args:
        inputs (`torch.Tensor`):
            A tensor representing a mask
        labels (`torch.Tensor`):
            A tensor with the same shape as inputs. Stores the binary classification labels for each element in inputs
            (0 for the negative class and 1 for the positive class).

    Returns:
        `torch.Tensor`: The computed loss between each pairs.
    """
    inputs = inputs.sigmoid().flatten(1)
    numerator = 2 * torch.matmul(inputs, labels.T)
    # using broadcasting to get a [num_queries, NUM_CLASSES] matrix
    denominator = inputs.sum(-1)[:, None] + labels.sum(-1)[None, :]
    loss = 1 - (numerator + 1) / (denominator + 1)
    return loss


def pair_wise_sigmoid_cross_entropy_loss(inputs: torch.Tensor, labels: torch.Tensor) -> torch.Tensor:
    r"""
    A pair wise version of the cross entropy loss, see `sigmoid_cross_entropy_loss` for usage.

    Args:
        inputs (`torch.Tensor`):
            A tensor representing a mask.
        labels (`torch.Tensor`):
            A tensor with the same shape as inputs. Stores the binary classification labels for each element in inputs
            (0 for the negative class and 1 for the positive class).

    Returns:
        loss (`torch.Tensor`): The computed loss between each pairs.
    """

    height_and_width = inputs.shape[1]

    criterion = nn.BCEWithLogitsLoss(reduction="none")
    cross_entropy_loss_pos = criterion(inputs, torch.ones_like(inputs))
    cross_entropy_loss_neg = criterion(inputs, torch.zeros_like(inputs))

    loss_pos = torch.matmul(cross_entropy_loss_pos / height_and_width, labels.T)
    loss_neg = torch.matmul(cross_entropy_loss_neg / height_and_width, (1 - labels).T)
    loss = loss_pos + loss_neg
    return loss


# Adapted from https://github.com/facebookresearch/Mask2Former/blob/main/mask2former/modeling/matcher.py
class Mask2FormerHungarianMatcher(nn.Module):
    """This class computes an assignment between the labels and the predictions of the network.

    For efficiency reasons, the labels don't include the no_object. Because of this, in general, there are more
    predictions than labels. In this case, we do a 1-to-1 matching of the best predictions, while the others are
    un-matched (and thus treated as non-objects).
    """

    def __init__(
        self, cost_class: float = 1.0, cost_mask: float = 1.0, cost_dice: float = 1.0, num_points: int = 12544
    ):
        """Creates the matcher

        Params:
            cost_class (`float`, *optional*, defaults to 1.0):
                Relative weight of the classification error in the matching cost.
            cost_mask (`float`, *optional*,  defaults to 1.0):
                This is the relative weight of the focal loss of the binary mask in the matching cost.
            cost_dice (`float`, *optional*, defaults to 1.0):
                This is the relative weight of the dice loss of the binary mask in the matching cost.
            num_points (`int`, *optional*, defaults to 12544):
                No. of points to sample on which the mask loss will be calculated. The same set of K points are
                uniformly sampled for all prediction and ground truth masks to construct the cost matrix for bipartite
                matching.
        """
        super().__init__()
        if cost_class == 0 and cost_mask == 0 and cost_dice == 0:
            raise ValueError("All costs can't be 0")

        self.num_points = num_points
        self.cost_class = cost_class
        self.cost_mask = cost_mask
        self.cost_dice = cost_dice

    @torch.no_grad()
    def forward(
        self,
        masks_queries_logits: torch.Tensor,
        class_queries_logits: torch.Tensor,
        mask_labels: torch.Tensor,
        class_labels: torch.Tensor,
    ) -> list[tuple[Tensor]]:
        """
        Params:
            masks_queries_logits (`torch.Tensor`):
                A tensor of dim `batch_size, num_queries, num_labels` with the classification logits.
            class_queries_logits (`torch.Tensor`):
                A tensor of dim `batch_size, num_queries, height, width` with the predicted masks.
            class_labels (`torch.Tensor`):
                A tensor of dim `num_target_boxes` (where num_target_boxes is the number of ground-truth objects in the
                target) containing the class labels.
            mask_labels (`torch.Tensor`):
                A tensor of dim `num_target_boxes, height, width` containing the target masks.

        Returns:
            matched_indices (`list[tuple[Tensor]]`): A list of size batch_size, containing tuples of (index_i, index_j)
            where:
                - index_i is the indices of the selected predictions (in order)
                - index_j is the indices of the corresponding selected labels (in order)
            For each batch element, it holds:
                len(index_i) = len(index_j) = min(num_queries, num_target_boxes).
        """
        indices: list[tuple[np.array]] = []

        # iterate through batch size
        batch_size = masks_queries_logits.shape[0]
        for i in range(batch_size):
            pred_probs = class_queries_logits[i].softmax(-1)
            pred_mask = masks_queries_logits[i]

            # Compute the classification cost. Contrary to the loss, we don't use the NLL, but approximate it in 1 - proba[target class]. The 1 is a constant that doesn't change the matching, it can be omitted.
            cost_class = -pred_probs[:, class_labels[i]]
            target_mask = mask_labels[i].to(pred_mask)
            target_mask = target_mask[:, None]
            pred_mask = pred_mask[:, None]

            # Sample ground truth and predicted masks
            point_coordinates = torch.rand(1, self.num_points, 2, device=pred_mask.device)

            target_coordinates = point_coordinates.repeat(target_mask.shape[0], 1, 1)
            target_mask = sample_point(target_mask, target_coordinates, align_corners=False).squeeze(1)

            pred_coordinates = point_coordinates.repeat(pred_mask.shape[0], 1, 1)
            pred_mask = sample_point(pred_mask, pred_coordinates, align_corners=False).squeeze(1)

            # compute the cross entropy loss between each mask pairs -> shape (num_queries, num_labels)
            cost_mask = pair_wise_sigmoid_cross_entropy_loss(pred_mask, target_mask)
            # Compute the dice loss between each mask pairs -> shape (num_queries, num_labels)
            cost_dice = pair_wise_dice_loss(pred_mask, target_mask)
            # final cost matrix
            cost_matrix = self.cost_mask * cost_mask + self.cost_class * cost_class + self.cost_dice * cost_dice
            # eliminate infinite values in cost_matrix to avoid the error ``ValueError: cost matrix is infeasible``
            cost_matrix = torch.minimum(cost_matrix, torch.tensor(1e10))
            cost_matrix = torch.maximum(cost_matrix, torch.tensor(-1e10))
            cost_matrix = torch.nan_to_num(cost_matrix, 0)
            # do the assignment using the hungarian algorithm in scipy
            assigned_indices: tuple[np.array] = linear_sum_assignment(cost_matrix.cpu())
            indices.append(assigned_indices)

        # It could be stacked in one tensor
        matched_indices = [
            (torch.as_tensor(i, dtype=torch.int64), torch.as_tensor(j, dtype=torch.int64)) for i, j in indices
        ]
        return matched_indices


# Adapted from https://github.com/facebookresearch/Mask2Former/blob/main/mask2former/modeling/criterion.py
class Mask2FormerLoss(nn.Module):
    def __init__(self, config: Mask2FormerConfig, weight_dict: dict[str, float]):
        """
        The Mask2Former Loss. The loss is computed very similar to DETR. The process happens in two steps: 1) we
        compute hungarian assignment between ground truth masks and the outputs of the model 2) we supervise each pair
        of matched ground-truth / prediction (supervise class and mask)

        Args:
            config (`Mask2FormerConfig`):
                The configuration for Mask2Former model also containing loss calculation specific parameters.
            weight_dict (`dict[str, float]`):
                A dictionary of weights to be applied to the different losses.
        """
        super().__init__()
        requires_backends(self, ["scipy"])
        self.num_labels = config.num_labels
        self.weight_dict = weight_dict

        # Weight to apply to the null class
        self.eos_coef = config.no_object_weight
        empty_weight = torch.ones(self.num_labels + 1)
        empty_weight[-1] = self.eos_coef
        self.register_buffer("empty_weight", empty_weight)

        # pointwise mask loss parameters
        self.num_points = config.train_num_points
        self.oversample_ratio = config.oversample_ratio
        self.importance_sample_ratio = config.importance_sample_ratio

        self.matcher = Mask2FormerHungarianMatcher(
            cost_class=1.0,
            cost_dice=config.dice_weight,
            cost_mask=config.mask_weight,
            num_points=self.num_points,
        )

    def _max_by_axis(self, sizes: list[list[int]]) -> list[int]:
        maxes = sizes[0]
        for sublist in sizes[1:]:
            for index, item in enumerate(sublist):
                maxes[index] = max(maxes[index], item)
        return maxes

    # Adapted from nested_tensor_from_tensor_list() in original implementation
    def _pad_images_to_max_in_batch(self, tensors: list[Tensor]) -> tuple[Tensor, Tensor]:
        # get the maximum size in the batch
        max_size = self._max_by_axis([list(tensor.shape) for tensor in tensors])
        # compute final size
        batch_shape = [len(tensors)] + max_size
        batch_size, _, height, width = batch_shape
        dtype = tensors[0].dtype
        device = tensors[0].device
        padded_tensors = torch.zeros(batch_shape, dtype=dtype, device=device)
        padding_masks = torch.ones((batch_size, height, width), dtype=torch.bool, device=device)
        # pad the tensors to the size of the biggest one
        for tensor, padded_tensor, padding_mask in zip(tensors, padded_tensors, padding_masks):
            padded_tensor[: tensor.shape[0], : tensor.shape[1], : tensor.shape[2]].copy_(tensor)
            padding_mask[: tensor.shape[1], : tensor.shape[2]] = False

        return padded_tensors, padding_masks

    def loss_labels(
        self, class_queries_logits: Tensor, class_labels: list[Tensor], indices: tuple[np.array]
    ) -> dict[str, Tensor]:
        """Compute the losses related to the labels using cross entropy.

        Args:
            class_queries_logits (`torch.Tensor`):
                A tensor of shape `batch_size, num_queries, num_labels`
            class_labels (`list[torch.Tensor]`):
                List of class labels of shape `(labels)`.
            indices (`tuple[np.array])`:
                The indices computed by the Hungarian matcher.

        Returns:
            `dict[str, Tensor]`: A dict of `torch.Tensor` containing the following key:
            - **loss_cross_entropy** -- The loss computed using cross entropy on the predicted and ground truth labels.
        """
        pred_logits = class_queries_logits
        batch_size, num_queries, _ = pred_logits.shape
        criterion = nn.CrossEntropyLoss(weight=self.empty_weight)
        idx = self._get_predictions_permutation_indices(indices)  # shape of (batch_size, num_queries)
        target_classes_o = torch.cat(
            [target[j] for target, (_, j) in zip(class_labels, indices)]
        )  # shape of (batch_size, num_queries)
        target_classes = torch.full(
            (batch_size, num_queries), fill_value=self.num_labels, dtype=torch.int64, device=pred_logits.device
        )
        target_classes[idx] = target_classes_o
        # Permute target_classes (batch_size, num_queries, num_labels) -> (batch_size, num_labels, num_queries)
        pred_logits_transposed = pred_logits.transpose(1, 2)
        loss_ce = criterion(pred_logits_transposed, target_classes)
        losses = {"loss_cross_entropy": loss_ce}
        return losses

    def loss_masks(
        self,
        masks_queries_logits: torch.Tensor,
        mask_labels: list[torch.Tensor],
        indices: tuple[np.array],
        num_masks: int,
    ) -> dict[str, torch.Tensor]:
        """Compute the losses related to the masks using sigmoid_cross_entropy_loss and dice loss.

        Args:
            masks_queries_logits (`torch.Tensor`):
                A tensor of shape `(batch_size, num_queries, height, width)`.
            mask_labels (`torch.Tensor`):
                List of mask labels of shape `(labels, height, width)`.
            indices (`tuple[np.array])`:
                The indices computed by the Hungarian matcher.
            num_masks (`int)`:
                The number of masks, used for normalization.

        Returns:
            losses (`dict[str, Tensor]`): A dict of `torch.Tensor` containing two keys:
            - **loss_mask** -- The loss computed using sigmoid cross entropy loss on the predicted and ground truth.
              masks.
            - **loss_dice** -- The loss computed using dice loss on the predicted on the predicted and ground truth,
              masks.
        """
        src_idx = self._get_predictions_permutation_indices(indices)
        tgt_idx = self._get_targets_permutation_indices(indices)
        # shape (batch_size * num_queries, height, width)
        pred_masks = masks_queries_logits[src_idx]
        # shape (batch_size, num_queries, height, width)
        # pad all and stack the targets to the num_labels dimension
        target_masks, _ = self._pad_images_to_max_in_batch(mask_labels)
        target_masks = target_masks[tgt_idx]

        # No need to upsample predictions as we are using normalized coordinates
        pred_masks = pred_masks[:, None]
        target_masks = target_masks[:, None]

        # Sample point coordinates
        with torch.no_grad():
            point_coordinates = self.sample_points_using_uncertainty(
                pred_masks,
                lambda logits: self.calculate_uncertainty(logits),
                self.num_points,
                self.oversample_ratio,
                self.importance_sample_ratio,
            )

            point_labels = sample_point(target_masks, point_coordinates, align_corners=False).squeeze(1)

        point_logits = sample_point(pred_masks, point_coordinates, align_corners=False).squeeze(1)

        losses = {
            "loss_mask": sigmoid_cross_entropy_loss(point_logits, point_labels, num_masks),
            "loss_dice": dice_loss(point_logits, point_labels, num_masks),
        }

        del pred_masks
        del target_masks
        return losses

    def _get_predictions_permutation_indices(self, indices):
        # Permute predictions following indices
        batch_indices = torch.cat([torch.full_like(src, i) for i, (src, _) in enumerate(indices)])
        predictions_indices = torch.cat([src for (src, _) in indices])
        return batch_indices, predictions_indices

    def _get_targets_permutation_indices(self, indices):
        # Permute labels following indices
        batch_indices = torch.cat([torch.full_like(tgt, i) for i, (_, tgt) in enumerate(indices)])
        target_indices = torch.cat([tgt for (_, tgt) in indices])
        return batch_indices, target_indices

    def calculate_uncertainty(self, logits: torch.Tensor) -> torch.Tensor:
        """
        In Mask2Former paper, uncertainty is estimated as L1 distance between 0.0 and the logit prediction in 'logits'
        for the foreground class in `classes`.

        Args:
            logits (`torch.Tensor`):
            A tensor of shape (R, 1, ...) for class-specific or class-agnostic, where R is the total number of predicted masks in all images and C is:
            the number of foreground classes. The values are logits.

        Returns:
            scores (`torch.Tensor`): A tensor of shape (R, 1, ...) that contains uncertainty scores with the most
            uncertain locations having the highest uncertainty score.
        """
        uncertainty_scores = -(torch.abs(logits))
        return uncertainty_scores

    def sample_points_using_uncertainty(
        self,
        logits: torch.Tensor,
        uncertainty_function,
        num_points: int,
        oversample_ratio: int,
        importance_sample_ratio: float,
    ) -> torch.Tensor:
        """
        This function is meant for sampling points in [0, 1] * [0, 1] coordinate space based on their uncertainty. The
        uncertainty is calculated for each point using the passed `uncertainty function` that takes points logit
        prediction as input.

        Args:
            logits (`float`):
                Logit predictions for P points.
            uncertainty_function:
                A function that takes logit predictions for P points and returns their uncertainties.
            num_points (`int`):
                The number of points P to sample.
            oversample_ratio (`int`):
                Oversampling parameter.
            importance_sample_ratio (`float`):
                Ratio of points that are sampled via importance sampling.

        Returns:
            point_coordinates (`torch.Tensor`):
                Coordinates for P sampled points.
        """

        num_boxes = logits.shape[0]
        num_points_sampled = int(num_points * oversample_ratio)

        # Get random point coordinates
        point_coordinates = torch.rand(num_boxes, num_points_sampled, 2, device=logits.device)
        # Get sampled prediction value for the point coordinates
        point_logits = sample_point(logits, point_coordinates, align_corners=False)
        # Calculate the uncertainties based on the sampled prediction values of the points
        point_uncertainties = uncertainty_function(point_logits)

        num_uncertain_points = int(importance_sample_ratio * num_points)
        num_random_points = num_points - num_uncertain_points

        idx = torch.topk(point_uncertainties[:, 0, :], k=num_uncertain_points, dim=1)[1]
        shift = num_points_sampled * torch.arange(num_boxes, dtype=torch.long, device=logits.device)
        idx += shift[:, None]
        point_coordinates = point_coordinates.view(-1, 2)[idx.view(-1), :].view(num_boxes, num_uncertain_points, 2)

        if num_random_points > 0:
            point_coordinates = torch.cat(
                [point_coordinates, torch.rand(num_boxes, num_random_points, 2, device=logits.device)],
                dim=1,
            )
        return point_coordinates

    def forward(
        self,
        masks_queries_logits: torch.Tensor,
        class_queries_logits: torch.Tensor,
        mask_labels: list[torch.Tensor],
        class_labels: list[torch.Tensor],
        auxiliary_predictions: Optional[dict[str, torch.Tensor]] = None,
    ) -> dict[str, torch.Tensor]:
        """
        This performs the loss computation.

        Args:
            masks_queries_logits (`torch.Tensor`):
                A tensor of shape `(batch_size, num_queries, height, width)`.
            class_queries_logits (`torch.Tensor`):
                A tensor of shape `(batch_size, num_queries, num_labels)`.
            mask_labels (`torch.Tensor`):
                List of mask labels of shape `(labels, height, width)`.
            class_labels (`list[torch.Tensor]`):
                List of class labels of shape `(labels)`.
            auxiliary_predictions (`dict[str, torch.Tensor]`, *optional*):
                if `use_auxiliary_loss` was set to `true` in [`Mask2FormerConfig`], then it contains the logits from
                the inner layers of the Mask2FormerMaskedAttentionDecoder.

        Returns:
            losses (`dict[str, Tensor]`): A dict of `torch.Tensor` containing three keys:
            - **loss_cross_entropy** -- The loss computed using cross entropy on the predicted and ground truth labels.
            - **loss_mask** -- The loss computed using sigmoid cross_entropy loss on the predicted and ground truth
              masks.
            - **loss_dice** -- The loss computed using dice loss on the predicted on the predicted and ground truth
              masks.
            if `use_auxiliary_loss` was set to `true` in [`Mask2FormerConfig`], the dictionary contains additional
            losses for each auxiliary predictions.
        """

        # retrieve the matching between the outputs of the last layer and the labels
        indices = self.matcher(masks_queries_logits, class_queries_logits, mask_labels, class_labels)
        # compute the average number of target masks for normalization purposes
        num_masks = self.get_num_masks(class_labels, device=class_labels[0].device)
        # get all the losses
        losses: dict[str, Tensor] = {
            **self.loss_masks(masks_queries_logits, mask_labels, indices, num_masks),
            **self.loss_labels(class_queries_logits, class_labels, indices),
        }
        # in case of auxiliary losses, we repeat this process with the output of each intermediate layer.
        if auxiliary_predictions is not None:
            for idx, aux_outputs in enumerate(auxiliary_predictions):
                masks_queries_logits = aux_outputs["masks_queries_logits"]
                class_queries_logits = aux_outputs["class_queries_logits"]
                loss_dict = self.forward(masks_queries_logits, class_queries_logits, mask_labels, class_labels)
                loss_dict = {f"{key}_{idx}": value for key, value in loss_dict.items()}
                losses.update(loss_dict)

        return losses

    def get_num_masks(self, class_labels: torch.Tensor, device: torch.device) -> torch.Tensor:
        """
        Computes the average number of target masks across the batch, for normalization purposes.
        """
        num_masks = sum([len(classes) for classes in class_labels])
        num_masks = torch.as_tensor(num_masks, dtype=torch.float, device=device)
        world_size = 1
        if is_accelerate_available():
            if PartialState._shared_state != {}:
                num_masks = reduce(num_masks)
                world_size = PartialState().num_processes

        num_masks = torch.clamp(num_masks / world_size, min=1)
        return num_masks


# Copied from transformers.models.oneformer.modeling_oneformer.multi_scale_deformable_attention
def multi_scale_deformable_attention(
    value: Tensor,
    value_spatial_shapes: Union[Tensor, list[tuple]],
    sampling_locations: Tensor,
    attention_weights: Tensor,
) -> Tensor:
    batch_size, _, num_heads, hidden_dim = value.shape
    _, num_queries, num_heads, num_levels, num_points, _ = sampling_locations.shape
    value_list = value.split([height * width for height, width in value_spatial_shapes], dim=1)
    sampling_grids = 2 * sampling_locations - 1
    sampling_value_list = []
    for level_id, (height, width) in enumerate(value_spatial_shapes):
        # batch_size, height*width, num_heads, hidden_dim
        # -> batch_size, height*width, num_heads*hidden_dim
        # -> batch_size, num_heads*hidden_dim, height*width
        # -> batch_size*num_heads, hidden_dim, height, width
        value_l_ = (
            value_list[level_id].flatten(2).transpose(1, 2).reshape(batch_size * num_heads, hidden_dim, height, width)
        )
        # batch_size, num_queries, num_heads, num_points, 2
        # -> batch_size, num_heads, num_queries, num_points, 2
        # -> batch_size*num_heads, num_queries, num_points, 2
        sampling_grid_l_ = sampling_grids[:, :, :, level_id].transpose(1, 2).flatten(0, 1)
        # batch_size*num_heads, hidden_dim, num_queries, num_points
        sampling_value_l_ = nn.functional.grid_sample(
            value_l_, sampling_grid_l_, mode="bilinear", padding_mode="zeros", align_corners=False
        )
        sampling_value_list.append(sampling_value_l_)
    # (batch_size, num_queries, num_heads, num_levels, num_points)
    # -> (batch_size, num_heads, num_queries, num_levels, num_points)
    # -> (batch_size, num_heads, 1, num_queries, num_levels*num_points)
    attention_weights = attention_weights.transpose(1, 2).reshape(
        batch_size * num_heads, 1, num_queries, num_levels * num_points
    )
    output = (
        (torch.stack(sampling_value_list, dim=-2).flatten(-2) * attention_weights)
        .sum(-1)
        .view(batch_size, num_heads * hidden_dim, num_queries)
    )
    return output.transpose(1, 2).contiguous()


# Copied from transformers.models.maskformer.modeling_maskformer.MaskFormerSinePositionEmbedding with MaskFormer->Mask2Former
class Mask2FormerSinePositionEmbedding(nn.Module):
    """
    This is a more standard version of the position embedding, very similar to the one used by the Attention is all you
    need paper, generalized to work on images.
    """

    def __init__(
        self, num_pos_feats: int = 64, temperature: int = 10000, normalize: bool = False, scale: Optional[float] = None
    ):
        super().__init__()
        if scale is not None and normalize is False:
            raise ValueError("normalize should be True if scale is passed")
        self.num_pos_feats = num_pos_feats
        self.temperature = temperature
        self.normalize = normalize
        self.scale = 2 * math.pi if scale is None else scale

    def forward(self, x: Tensor, mask: Optional[Tensor] = None) -> Tensor:
        if mask is None:
            mask = torch.zeros((x.size(0), x.size(2), x.size(3)), device=x.device, dtype=torch.bool)
        not_mask = (~mask).to(x.dtype)
        y_embed = not_mask.cumsum(1)
        x_embed = not_mask.cumsum(2)
        if self.normalize:
            eps = 1e-6
            y_embed = y_embed / (y_embed[:, -1:, :] + eps) * self.scale
            x_embed = x_embed / (x_embed[:, :, -1:] + eps) * self.scale

        dim_t = torch.arange(self.num_pos_feats, dtype=torch.int64, device=x.device).type_as(x)
        dim_t = self.temperature ** (2 * torch.div(dim_t, 2, rounding_mode="floor") / self.num_pos_feats)

        pos_x = x_embed[:, :, :, None] / dim_t
        pos_y = y_embed[:, :, :, None] / dim_t
        pos_x = torch.stack((pos_x[:, :, :, 0::2].sin(), pos_x[:, :, :, 1::2].cos()), dim=4).flatten(3)
        pos_y = torch.stack((pos_y[:, :, :, 0::2].sin(), pos_y[:, :, :, 1::2].cos()), dim=4).flatten(3)
        pos = torch.cat((pos_y, pos_x), dim=3).permute(0, 3, 1, 2)
        return pos


# Modified from transformers.models.detr.modeling_deformable_detr.DeformableDetrMultiscaleDeformableAttention
class Mask2FormerPixelDecoderEncoderMultiscaleDeformableAttention(nn.Module):
    """
    Multiscale deformable attention as proposed in Deformable DETR.
    """

    def __init__(self, embed_dim: int, num_heads: int, n_levels: int, n_points: int):
        super().__init__()
        if embed_dim % num_heads != 0:
            raise ValueError(
                f"embed_dim (d_model) must be divisible by num_heads, but got {embed_dim} and {num_heads}"
            )
        dim_per_head = embed_dim // num_heads
        # check if dim_per_head is power of 2
        if not ((dim_per_head & (dim_per_head - 1) == 0) and dim_per_head != 0):
            warnings.warn(
                "You'd better set embed_dim (d_model) in DeformableDetrMultiscaleDeformableAttention to make the"
                " dimension of each attention head a power of 2 which is more efficient in the authors' CUDA"
                " implementation."
            )

        self.im2col_step = 128

        self.d_model = embed_dim
        self.n_levels = n_levels
        self.n_heads = num_heads
        self.n_points = n_points

        self.sampling_offsets = nn.Linear(embed_dim, num_heads * n_levels * n_points * 2)
        self.attention_weights = nn.Linear(embed_dim, num_heads * n_levels * n_points)
        self.value_proj = nn.Linear(embed_dim, embed_dim)
        self.output_proj = nn.Linear(embed_dim, embed_dim)

    def with_pos_embed(self, tensor: torch.Tensor, position_embeddings: Optional[Tensor]):
        return tensor if position_embeddings is None else tensor + position_embeddings

    def forward(
        self,
        hidden_states: torch.Tensor,
        attention_mask: Optional[torch.Tensor] = None,
        encoder_hidden_states=None,
        encoder_attention_mask=None,
        position_embeddings: Optional[torch.Tensor] = None,
        reference_points=None,
        spatial_shapes_list=None,
        level_start_index=None,
        output_attentions: bool = False,
    ):
        # add position embeddings to the hidden states before projecting to queries and keys
        if position_embeddings is not None:
            hidden_states = self.with_pos_embed(hidden_states, position_embeddings)

        batch_size, num_queries, _ = hidden_states.shape
        batch_size, sequence_length, _ = encoder_hidden_states.shape
        total_elements = sum(height * width for height, width in spatial_shapes_list)
        if total_elements != sequence_length:
            raise ValueError(
                "Make sure to align the spatial shapes with the sequence length of the encoder hidden states"
            )

        value = self.value_proj(encoder_hidden_states)
        if attention_mask is not None:
            # we invert the attention_mask
            value = value.masked_fill(attention_mask[..., None], float(0))
        value = value.view(batch_size, sequence_length, self.n_heads, self.d_model // self.n_heads)
        sampling_offsets = self.sampling_offsets(hidden_states).view(
            batch_size, num_queries, self.n_heads, self.n_levels, self.n_points, 2
        )
        attention_weights = self.attention_weights(hidden_states).view(
            batch_size, num_queries, self.n_heads, self.n_levels * self.n_points
        )
        attention_weights = nn.functional.softmax(attention_weights, -1).view(
            batch_size, num_queries, self.n_heads, self.n_levels, self.n_points
        )
        # batch_size, num_queries, n_heads, n_levels, n_points, 2
        if reference_points.shape[-1] == 2:
            offset_normalizer = torch.tensor(
                [[shape[1], shape[0]] for shape in spatial_shapes_list],
                dtype=torch.long,
                device=reference_points.device,
            )
            sampling_locations = (
                reference_points[:, :, None, :, None, :]
                + sampling_offsets / offset_normalizer[None, None, None, :, None, :]
            )
        elif reference_points.shape[-1] == 4:
            sampling_locations = (
                reference_points[:, :, None, :, None, :2]
                + sampling_offsets / self.n_points * reference_points[:, :, None, :, None, 2:] * 0.5
            )
        else:
            raise ValueError(f"Last dim of reference_points must be 2 or 4, but got {reference_points.shape[-1]}")

        output = multi_scale_deformable_attention(value, spatial_shapes_list, sampling_locations, attention_weights)
        output = self.output_proj(output)

        return output, attention_weights


class Mask2FormerPixelDecoderEncoderLayer(nn.Module):
    def __init__(self, config: Mask2FormerConfig):
        super().__init__()
        self.embed_dim = config.feature_size
        self.self_attn = Mask2FormerPixelDecoderEncoderMultiscaleDeformableAttention(
            embed_dim=self.embed_dim,
            num_heads=config.num_attention_heads,
            n_levels=3,
            n_points=4,
        )

        self.self_attn_layer_norm = nn.LayerNorm(self.embed_dim)
        self.dropout = config.dropout
        self.activation_fn = nn.functional.relu
        self.activation_dropout = config.dropout
        self.fc1 = nn.Linear(self.embed_dim, config.encoder_feedforward_dim)
        self.fc2 = nn.Linear(config.encoder_feedforward_dim, self.embed_dim)
        self.final_layer_norm = nn.LayerNorm(self.embed_dim)

    def forward(
        self,
        hidden_states: torch.Tensor,
        attention_mask: torch.Tensor,
        position_embeddings: Optional[torch.Tensor] = None,
        reference_points=None,
        spatial_shapes_list=None,
        level_start_index=None,
        output_attentions: bool = False,
    ):
        """
        Args:
            hidden_states (`torch.FloatTensor` of shape `(batch_size, sequence_length, hidden_size)`):
                Input to the layer.
            attention_mask (`torch.FloatTensor` of shape `(batch_size, sequence_length)`):
                Attention mask.
            position_embeddings (`torch.FloatTensor`, *optional*):
                Position embeddings, to be added to `hidden_states`.
            reference_points (`torch.FloatTensor`, *optional*):
                Reference points.
            spatial_shapes_list (`list` of `tuple`):
                Spatial shapes of the backbone feature maps as a list of tuples.
            level_start_index (`torch.LongTensor`, *optional*):
                Level start index.
            output_attentions (`bool`, *optional*):
                Whether or not to return the attentions tensors of all attention layers. See `attentions` under
                returned tensors for more detail.
        """
        residual = hidden_states

        # Apply Multi-scale Deformable Attention Module on the multi-scale feature maps.
        hidden_states, attn_weights = self.self_attn(
            hidden_states=hidden_states,
            attention_mask=attention_mask,
            encoder_hidden_states=hidden_states,
            encoder_attention_mask=attention_mask,
            position_embeddings=position_embeddings,
            reference_points=reference_points,
            spatial_shapes_list=spatial_shapes_list,
            level_start_index=level_start_index,
            output_attentions=output_attentions,
        )

        hidden_states = nn.functional.dropout(hidden_states, p=self.dropout, training=self.training)
        hidden_states = residual + hidden_states
        hidden_states = self.self_attn_layer_norm(hidden_states)

        residual = hidden_states
        hidden_states = self.activation_fn(self.fc1(hidden_states))
        hidden_states = nn.functional.dropout(hidden_states, p=self.activation_dropout, training=self.training)

        hidden_states = self.fc2(hidden_states)
        hidden_states = nn.functional.dropout(hidden_states, p=self.dropout, training=self.training)

        hidden_states = residual + hidden_states
        hidden_states = self.final_layer_norm(hidden_states)

        if self.training:
            if torch.isinf(hidden_states).any() or torch.isnan(hidden_states).any():
                clamp_value = torch.finfo(hidden_states.dtype).max - 1000
                hidden_states = torch.clamp(hidden_states, min=-clamp_value, max=clamp_value)

        outputs = (hidden_states,)

        if output_attentions:
            outputs += (attn_weights.transpose(1, 0),)

        return outputs


# Modified from from transformers.models.detr.modeling_deformable_detr.DeformableDetrEncoder with DeformableDetrEncoder->Mask2FormerPixelDecoderEncoderOnly
class Mask2FormerPixelDecoderEncoderOnly(nn.Module):
    """
    Transformer encoder consisting of *config.encoder_layers* deformable attention layers. Each layer is a
    [`Mask2FormerPixelDecoderEncoderLayer`]. The encoder updates the flattened multi-scale feature maps through
    multiple deformable attention layers.

    Args:
        config: Mask2FormerConfig
    """

    def __init__(self, config: Mask2FormerConfig):
        super().__init__()

        self.config = config
        self.dropout = config.dropout
        self.layers = nn.ModuleList(
            [Mask2FormerPixelDecoderEncoderLayer(config) for _ in range(config.encoder_layers)]
        )

    @staticmethod
    def get_reference_points(spatial_shapes_list, valid_ratios, device):
        """
        Get reference points for each feature map. Used in decoder.

        Args:
            spatial_shapes_list (`list` of `tuple`):
                Spatial shapes of the backbone feature maps as a list of tuples.
            valid_ratios (`torch.FloatTensor`):
                Valid ratios of each feature map, has shape of `(batch_size, num_feature_levels, 2)`.
            device (`torch.device`):
                Device on which to create the tensors.
        Returns:
            `torch.FloatTensor` of shape `(batch_size, num_queries, num_feature_levels, 2)`
        """
        reference_points_list = []
        for lvl, (height, width) in enumerate(spatial_shapes_list):
            ref_y, ref_x = torch.meshgrid(
                torch.linspace(0.5, height - 0.5, height, dtype=valid_ratios.dtype, device=device),
                torch.linspace(0.5, width - 0.5, width, dtype=valid_ratios.dtype, device=device),
                indexing="ij",
            )
            ref_y = ref_y.reshape(-1)[None] / (valid_ratios[:, None, lvl, 1] * height)
            ref_x = ref_x.reshape(-1)[None] / (valid_ratios[:, None, lvl, 0] * width)
            ref = torch.stack((ref_x, ref_y), -1)
            reference_points_list.append(ref)

        reference_points = torch.cat(reference_points_list, 1)
        reference_points = reference_points[:, :, None] * valid_ratios[:, None]

        return reference_points

    def forward(
        self,
        inputs_embeds=None,
        attention_mask=None,
        position_embeddings=None,
        spatial_shapes_list=None,
        level_start_index=None,
        valid_ratios=None,
        output_attentions=None,
        output_hidden_states=None,
        return_dict=None,
    ):
        r"""
        Args:
            inputs_embeds (`torch.FloatTensor` of shape `(batch_size, sequence_length, hidden_size)`):
                Flattened feature map (output of the backbone + projection layer) that is passed to the encoder.
            attention_mask (`torch.Tensor` of shape `(batch_size, sequence_length)`, *optional*):
                Mask to avoid performing attention on padding pixel features. Mask values selected in `[0, 1]`:
                - 1 for pixel features that are real (i.e. **not masked**),
                - 0 for pixel features that are padding (i.e. **masked**).
                [What are attention masks?](../glossary#attention-mask)
            position_embeddings (`torch.FloatTensor` of shape `(batch_size, sequence_length, hidden_size)`):
                Position embeddings that are added to the queries and keys in each self-attention layer.
            spatial_shapes_list (`list` of `tuple`):
                Spatial shapes of each feature map as a list of tuples.
            level_start_index (`torch.LongTensor` of shape `(num_feature_levels)`):
                Starting index of each feature map.
            valid_ratios (`torch.FloatTensor` of shape `(batch_size, num_feature_levels, 2)`):
                Ratio of valid area in each feature level.
            output_attentions (`bool`, *optional*):
                Whether or not to return the attentions tensors of all attention layers. See `attentions` under
                returned tensors for more detail.
            output_hidden_states (`bool`, *optional*):
                Whether or not to return the hidden states of all layers. See `hidden_states` under returned tensors
                for more detail.
            return_dict (`bool`, *optional*):
                Whether or not to return a [`~file_utils.ModelOutput`] instead of a plain tuple.
        """
        output_attentions = output_attentions if output_attentions is not None else self.config.output_attentions
        output_hidden_states = (
            output_hidden_states if output_hidden_states is not None else self.config.output_hidden_states
        )
        return_dict = return_dict if return_dict is not None else self.config.use_return_dict

        hidden_states = inputs_embeds
        reference_points = self.get_reference_points(spatial_shapes_list, valid_ratios, device=inputs_embeds.device)

        all_hidden_states = () if output_hidden_states else None
        all_attentions = () if output_attentions else None

        for i, encoder_layer in enumerate(self.layers):
            if output_hidden_states:
                all_hidden_states += (hidden_states.transpose(1, 0),)

            layer_outputs = encoder_layer(
                hidden_states,
                attention_mask,
                position_embeddings=position_embeddings,
                reference_points=reference_points,
                spatial_shapes_list=spatial_shapes_list,
                level_start_index=level_start_index,
                output_attentions=output_attentions,
            )

            hidden_states = layer_outputs[0]

            if output_attentions:
                all_attentions = all_attentions + (layer_outputs[1],)

        if output_hidden_states:
            all_hidden_states += (hidden_states.transpose(1, 0),)

        return BaseModelOutput(
            last_hidden_state=hidden_states, hidden_states=all_hidden_states, attentions=all_attentions
        )


# Modified from from transformers.models.detr.modeling_deformable_detr.DeformableDetrModel with DeformableDetrModel->Mask2FormerPixelDecoder
class Mask2FormerPixelDecoder(nn.Module):
    def __init__(self, config: Mask2FormerConfig, feature_channels):
        super().__init__()

        self.config = config

        feature_dim = config.feature_size
        mask_dim = config.mask_feature_size
        num_pos_features = feature_dim // 2

        self.position_embedding = Mask2FormerSinePositionEmbedding(num_pos_feats=num_pos_features, normalize=True)
        self.num_feature_levels = 3
        transformer_in_channels = feature_channels[-self.num_feature_levels :]

        self.transformer_feature_strides = config.feature_strides[-self.num_feature_levels :]
        self.feature_channels = feature_channels
        self.level_embed = nn.Parameter(torch.Tensor(self.num_feature_levels, feature_dim))

        # Create input projection layers
        if self.num_feature_levels > 1:
            input_projections_list = []
            for in_channels in transformer_in_channels[::-1]:
                input_projections_list.append(
                    nn.Sequential(
                        nn.Conv2d(in_channels, feature_dim, kernel_size=1),
                        nn.GroupNorm(32, feature_dim),
                    )
                )
            self.input_projections = nn.ModuleList(input_projections_list)
        else:
            self.input_projections = nn.ModuleList(
                [
                    nn.Sequential(
                        nn.Conv2d(transformer_in_channels[-1], feature_dim, kernel_size=1),
                        nn.GroupNorm(32, feature_dim),
                    )
                ]
            )

        self.encoder = Mask2FormerPixelDecoderEncoderOnly(config)
        self.mask_projection = nn.Conv2d(feature_dim, mask_dim, kernel_size=1, stride=1, padding=0)

        # Extra FPN levels
        stride = min(self.transformer_feature_strides)
        self.common_stride = config.common_stride
        self.num_fpn_levels = int(np.log2(stride) - np.log2(self.common_stride))

        lateral_convs = []
        output_convs = []

        for idx, in_channels in enumerate(self.feature_channels[: self.num_fpn_levels]):
            lateral_conv = nn.Sequential(
                nn.Conv2d(in_channels, feature_dim, kernel_size=1, bias=False),
                nn.GroupNorm(32, feature_dim),
            )

            output_conv = nn.Sequential(
                nn.Conv2d(feature_dim, feature_dim, kernel_size=3, stride=1, padding=1, bias=False),
                nn.GroupNorm(32, feature_dim),
                nn.ReLU(),
            )
            self.add_module("adapter_{}".format(idx + 1), lateral_conv)
            self.add_module("layer_{}".format(idx + 1), output_conv)

            lateral_convs.append(lateral_conv)
            output_convs.append(output_conv)

        # Order convolutional layers from low to high resolution
        self.lateral_convolutions = lateral_convs[::-1]
        self.output_convolutions = output_convs[::-1]

    def get_valid_ratio(self, mask, dtype=torch.float32):
        """Get the valid ratio of all feature maps."""

        _, height, width = mask.shape
        valid_height = torch.sum(~mask[:, :, 0], 1)
        valid_width = torch.sum(~mask[:, 0, :], 1)
        valid_ratio_height = valid_height.to(dtype) / height
        valid_ratio_width = valid_width.to(dtype) / width
        valid_ratio = torch.stack([valid_ratio_width, valid_ratio_height], -1)
        return valid_ratio

    def forward(
        self,
        features,
        encoder_outputs=None,
        output_attentions=None,
        output_hidden_states=None,
        return_dict=None,
    ):
        output_attentions = output_attentions if output_attentions is not None else self.config.output_attentions
        output_hidden_states = (
            output_hidden_states if output_hidden_states is not None else self.config.output_hidden_states
        )

        # Apply 1x1 convolution to reduce the channel dimension to d_model (256 by default)
        input_embeds = []
        position_embeddings = []
        for level, x in enumerate(features[::-1][: self.num_feature_levels]):
            input_embeds.append(self.input_projections[level](x))
            position_embeddings.append(self.position_embedding(x))

        masks = [
            torch.zeros((x.size(0), x.size(2), x.size(3)), device=x.device, dtype=torch.bool) for x in input_embeds
        ]

        # Prepare encoder inputs (by flattening)
        spatial_shapes_list = [(embed.shape[2], embed.shape[3]) for embed in input_embeds]
        input_embeds_flat = torch.cat([embed.flatten(2).transpose(1, 2) for embed in input_embeds], 1)
        spatial_shapes = torch.as_tensor(spatial_shapes_list, dtype=torch.long, device=input_embeds_flat.device)
        masks_flat = torch.cat([mask.flatten(1) for mask in masks], 1)

        position_embeddings = [embed.flatten(2).transpose(1, 2) for embed in position_embeddings]
        level_pos_embed_flat = [x + self.level_embed[i].view(1, 1, -1) for i, x in enumerate(position_embeddings)]
        level_pos_embed_flat = torch.cat(level_pos_embed_flat, 1)

        level_start_index = torch.cat((spatial_shapes.new_zeros((1,)), spatial_shapes.prod(1).cumsum(0)[:-1]))
        valid_ratios = torch.stack([self.get_valid_ratio(mask, dtype=input_embeds_flat.dtype) for mask in masks], 1)

        # Send input_embeds_flat + masks_flat + level_pos_embed_flat (backbone + proj layer output) through encoder
        if encoder_outputs is None:
            encoder_outputs = self.encoder(
                inputs_embeds=input_embeds_flat,
                attention_mask=masks_flat,
                position_embeddings=level_pos_embed_flat,
                spatial_shapes_list=spatial_shapes_list,
                level_start_index=level_start_index,
                valid_ratios=valid_ratios,
                output_attentions=output_attentions,
                output_hidden_states=output_hidden_states,
                return_dict=return_dict,
            )

        last_hidden_state = encoder_outputs.last_hidden_state
        batch_size = last_hidden_state.shape[0]

        # We compute level_start_index_list separately from the tensor version level_start_index
        # to avoid iterating over a tensor which breaks torch.compile/export.
        level_start_index_list = [0]
        for height, width in spatial_shapes_list[:-1]:
            level_start_index_list.append(level_start_index_list[-1] + height * width)
        split_sizes = [None] * self.num_feature_levels
        for i in range(self.num_feature_levels):
            if i < self.num_feature_levels - 1:
                split_sizes[i] = level_start_index_list[i + 1] - level_start_index_list[i]
            else:
                split_sizes[i] = last_hidden_state.shape[1] - level_start_index_list[i]

        encoder_output = torch.split(last_hidden_state, split_sizes, dim=1)

        # Compute final features
        outputs = [
            x.transpose(1, 2).view(batch_size, -1, spatial_shapes_list[i][0], spatial_shapes_list[i][1])
            for i, x in enumerate(encoder_output)
        ]

        # Append extra FPN levels to outputs, ordered from low to high resolution
        for idx, feature in enumerate(features[: self.num_fpn_levels][::-1]):
            lateral_conv = self.lateral_convolutions[idx]
            output_conv = self.output_convolutions[idx]
            current_fpn = lateral_conv(feature)

            # Following FPN implementation, we use nearest upsampling here
            out = current_fpn + nn.functional.interpolate(
                outputs[-1], size=current_fpn.shape[-2:], mode="bilinear", align_corners=False
            )
            out = output_conv(out)
            outputs.append(out)

        num_cur_levels = 0
        multi_scale_features = []

        for out in outputs:
            if num_cur_levels < self.num_feature_levels:
                multi_scale_features.append(out)
                num_cur_levels += 1

        return Mask2FormerPixelDecoderOutput(
            mask_features=self.mask_projection(outputs[-1]),
            multi_scale_features=tuple(multi_scale_features),
            attentions=encoder_outputs.attentions,
        )


class Mask2FormerPixelLevelModule(nn.Module):
    def __init__(self, config: Mask2FormerConfig):
        """
        Pixel Level Module proposed in [Masked-attention Mask Transformer for Universal Image
        Segmentation](https://huggingface.co/papers/2112.01527). It runs the input image through a backbone and a pixel
        decoder, generating multi-scale feature maps and pixel embeddings.

        Args:
            config ([`Mask2FormerConfig`]):
                The configuration used to instantiate this model.
        """
        super().__init__()

        self.encoder = load_backbone(config)
        self.decoder = Mask2FormerPixelDecoder(config, feature_channels=self.encoder.channels)

    def forward(self, pixel_values: Tensor, output_hidden_states: bool = False) -> Mask2FormerPixelLevelModuleOutput:
        backbone_features = self.encoder(pixel_values).feature_maps
        decoder_output = self.decoder(backbone_features, output_hidden_states=output_hidden_states)

        return Mask2FormerPixelLevelModuleOutput(
            encoder_last_hidden_state=backbone_features[-1],
            encoder_hidden_states=tuple(backbone_features) if output_hidden_states else None,
            decoder_last_hidden_state=decoder_output.mask_features,
            decoder_hidden_states=decoder_output.multi_scale_features,
        )


# Modified from transformers.models.detr.modeling_detr.DetrAttention with Detr->Mask2Former
class Mask2FormerAttention(nn.Module):
    """
    Multi-headed attention from 'Attention Is All You Need' paper. Here, we add position embeddings to the queries and
    keys (as explained in the DETR paper).
    """

    def __init__(
        self,
        embed_dim: int,
        num_heads: int,
        dropout: float = 0.0,
        is_decoder: bool = False,
        bias: bool = True,
    ):
        super().__init__()
        self.embed_dim = embed_dim
        self.num_heads = num_heads
        self.dropout = dropout
        self.head_dim = embed_dim // num_heads
        if self.head_dim * num_heads != self.embed_dim:
            raise ValueError(
                f"embed_dim must be divisible by num_heads (got `embed_dim`: {self.embed_dim} and `num_heads`:"
                f" {num_heads})."
            )
        self.scaling = self.head_dim**-0.5

        self.k_proj = nn.Linear(embed_dim, embed_dim, bias=bias)
        self.v_proj = nn.Linear(embed_dim, embed_dim, bias=bias)
        self.q_proj = nn.Linear(embed_dim, embed_dim, bias=bias)
        self.out_proj = nn.Linear(embed_dim, embed_dim, bias=bias)

    def _shape(self, tensor: torch.Tensor, seq_len: int, batch_size: int):
        return tensor.view(batch_size, seq_len, self.num_heads, self.head_dim).transpose(1, 2).contiguous()

    def with_pos_embed(self, tensor: torch.Tensor, position_embeddings: Optional[Tensor]):
        return tensor if position_embeddings is None else tensor + position_embeddings

    def forward(
        self,
        hidden_states: torch.Tensor,
        attention_mask: Optional[torch.Tensor] = None,
        position_embeddings: Optional[torch.Tensor] = None,
        key_value_states: Optional[torch.Tensor] = None,
        key_value_position_embeddings: Optional[torch.Tensor] = None,
        output_attentions: bool = False,
    ) -> tuple[torch.Tensor, Optional[torch.Tensor], Optional[tuple[torch.Tensor]]]:
        """Input shape: Batch x Time x Channel"""

        hidden_states = hidden_states.permute(1, 0, 2) if hidden_states is not None else None
        position_embeddings = position_embeddings.permute(1, 0, 2) if position_embeddings is not None else None
        key_value_states = key_value_states.permute(1, 0, 2) if key_value_states is not None else None
        key_value_position_embeddings = (
            key_value_position_embeddings.permute(1, 0, 2) if key_value_position_embeddings is not None else None
        )

        # if key_value_states are provided this layer is used as a cross-attention layer
        # for the decoder
        is_cross_attention = key_value_states is not None
        batch_size, target_len, embed_dim = hidden_states.size()

        # add position embeddings to the hidden states before projecting to queries and keys
        if position_embeddings is not None:
            hidden_states_original = hidden_states
            hidden_states = self.with_pos_embed(hidden_states, position_embeddings)

        # add key-value position embeddings to the key value states
        if key_value_position_embeddings is not None:
            key_value_states_original = key_value_states
            key_value_states = self.with_pos_embed(key_value_states, key_value_position_embeddings)

        # get query proj
        query_states = self.q_proj(hidden_states) * self.scaling
        # get key, value proj
        if is_cross_attention:
            # cross_attentions
            key_states = self._shape(self.k_proj(key_value_states), -1, batch_size)
            value_states = self._shape(self.v_proj(key_value_states_original), -1, batch_size)
        else:
            # self_attention
            key_states = self._shape(self.k_proj(hidden_states), -1, batch_size)
            value_states = self._shape(self.v_proj(hidden_states_original), -1, batch_size)

        proj_shape = (batch_size * self.num_heads, -1, self.head_dim)
        query_states = self._shape(query_states, target_len, batch_size).view(*proj_shape)
        key_states = key_states.view(*proj_shape)
        value_states = value_states.view(*proj_shape)

        source_len = key_states.size(1)

        attn_weights = torch.bmm(query_states, key_states.transpose(1, 2))

        if attn_weights.size() != (batch_size * self.num_heads, target_len, source_len):
            raise ValueError(
                f"Attention weights should be of size {(batch_size * self.num_heads, target_len, source_len)}, but is"
                f" {attn_weights.size()}"
            )

        if attention_mask is not None:
            if attention_mask.size() != (batch_size * self.num_heads, target_len, source_len):
                raise ValueError(
                    f"Attention mask should be of size {(target_len, batch_size * self.num_heads, source_len)}, but is"
                    f" {attention_mask.size()}"
                )
            attn_weights += attention_mask

        attn_weights = nn.functional.softmax(attn_weights, dim=-1)

        if output_attentions:
            # this operation is a bit awkward, but it's required to
            # make sure that attn_weights keeps its gradient.
            # In order to do so, attn_weights have to reshaped
            # twice and have to be reused in the following
            attn_weights_reshaped = attn_weights.view(batch_size, self.num_heads, target_len, source_len)
            attn_weights = attn_weights_reshaped.view(batch_size * self.num_heads, target_len, source_len)
        else:
            attn_weights_reshaped = None

        attn_probs = nn.functional.dropout(attn_weights, p=self.dropout, training=self.training)

        attn_output = torch.bmm(attn_probs, value_states)

        if attn_output.size() != (batch_size * self.num_heads, target_len, self.head_dim):
            raise ValueError(
                f"`attn_output` should be of size {(batch_size, self.num_heads, target_len, self.head_dim)}, but is"
                f" {attn_output.size()}"
            )

        attn_output = attn_output.view(batch_size, self.num_heads, target_len, self.head_dim)
        attn_output = attn_output.transpose(1, 2)
        attn_output = attn_output.reshape(batch_size, target_len, embed_dim)

        attn_output = self.out_proj(attn_output).permute(1, 0, 2)

        return attn_output, attn_weights_reshaped


class Mask2FormerMaskedAttentionDecoderLayer(nn.Module):
    """
    The Mask2FormerMaskedAttentionDecoderLayer is made up of self-attention, cross (masked) attention as well as FFN
    blocks. The cross attention block used as part of `Mask2FormerMaskedAttentionDecoderLayer` is actually a `masked
    attention` block that restricts the attention to localized features centered around predicted segments which leads
    to faster convergence and improved performance. The order of self and cross (i.e. masked) attention blocks have
    also been swapped in Mask2FormerMaskedAttentionDecoder compared to a standard DetrDecoder as an optimization
    improvement.

    Args:
        config (`Mask2FormerConfig`):
            The configuration used to initialize the Mask2FormerMaskedAttentionDecoder.
    """

    def __init__(self, config: Mask2FormerConfig):
        super().__init__()
        self.config = config
        self.embed_dim = self.config.hidden_dim
        self.pre_norm = self.config.pre_norm
        self.self_attn = Mask2FormerAttention(
            embed_dim=self.embed_dim,
            num_heads=config.num_attention_heads,
            dropout=config.dropout,
            is_decoder=True,
        )

        self.dropout = self.config.dropout
        self.activation_fn = ACT2FN[self.config.activation_function]
        self.activation_dropout = self.config.dropout

        self.self_attn_layer_norm = nn.LayerNorm(self.embed_dim)
        self.cross_attn = nn.MultiheadAttention(self.embed_dim, self.config.num_attention_heads, self.config.dropout)
        self.cross_attn_layer_norm = nn.LayerNorm(self.embed_dim)
        self.fc1 = nn.Linear(self.embed_dim, self.config.dim_feedforward)
        self.fc2 = nn.Linear(self.config.dim_feedforward, self.embed_dim)
        self.final_layer_norm = nn.LayerNorm(self.embed_dim)

    def with_pos_embed(self, tensor, pos: Optional[Tensor]):
        return tensor if pos is None else tensor + pos

    def forward_post(
        self,
        hidden_states: torch.Tensor,
        level_index: Optional[int] = None,
        attention_mask: Optional[torch.Tensor] = None,
        position_embeddings: Optional[torch.Tensor] = None,
        query_position_embeddings: Optional[torch.Tensor] = None,
        encoder_hidden_states: Optional[torch.Tensor] = None,
        encoder_attention_mask: Optional[torch.Tensor] = None,
        output_attentions: Optional[bool] = False,
    ):
        # Masked(Cross)-Attention Block
        cross_attn_weights = None
        self_attn_weights = None

        residual = hidden_states

        hidden_states, cross_attn_weights = self.cross_attn(
            query=self.with_pos_embed(hidden_states, query_position_embeddings),
            key=self.with_pos_embed(encoder_hidden_states[level_index], position_embeddings[level_index]),
            value=encoder_hidden_states[level_index],
            attn_mask=encoder_attention_mask,
            key_padding_mask=None,
        )

        hidden_states = nn.functional.dropout(hidden_states, p=self.dropout, training=self.training)
        hidden_states = residual + hidden_states
        hidden_states = self.cross_attn_layer_norm(hidden_states)

        # Self Attention Block
        residual = hidden_states

        hidden_states, self_attn_weights = self.self_attn(
            hidden_states=hidden_states,
            position_embeddings=query_position_embeddings,
            attention_mask=None,
            output_attentions=True,
        )

        hidden_states = nn.functional.dropout(hidden_states, p=self.dropout, training=self.training)
        hidden_states = residual + hidden_states
        hidden_states = self.self_attn_layer_norm(hidden_states)

        # Fully Connected
        residual = hidden_states
        hidden_states = self.activation_fn(self.fc1(hidden_states))
        hidden_states = nn.functional.dropout(hidden_states, p=self.activation_dropout, training=self.training)
        hidden_states = self.fc2(hidden_states)
        hidden_states = nn.functional.dropout(hidden_states, p=self.dropout, training=self.training)
        hidden_states = residual + hidden_states
        hidden_states = self.final_layer_norm(hidden_states)

        outputs = (hidden_states,)

        if output_attentions:
            outputs += (self_attn_weights, cross_attn_weights)

        return outputs

    def forward_pre(
        self,
        hidden_states: torch.Tensor,
        level_index: Optional[int] = None,
        attention_mask: Optional[torch.Tensor] = None,
        position_embeddings: Optional[torch.Tensor] = None,
        query_position_embeddings: Optional[torch.Tensor] = None,
        encoder_hidden_states: Optional[torch.Tensor] = None,
        encoder_attention_mask: Optional[torch.Tensor] = None,
        output_attentions: Optional[bool] = False,
    ):
        # Masked(Cross)-Attention Block
        cross_attn_weights = None
        self_attn_weights = None

        residual = hidden_states

        hidden_states = self.cross_attn_layer_norm(hidden_states)

        hidden_states, cross_attn_weights = self.cross_attn(
            query=self.with_pos_embed(hidden_states, query_position_embeddings),
            key=self.with_pos_embed(encoder_hidden_states[level_index], position_embeddings[level_index]),
            value=encoder_hidden_states[level_index],
            attn_mask=encoder_attention_mask,
            key_padding_mask=None,
        )

        hidden_states = nn.functional.dropout(hidden_states, p=self.dropout, training=self.training)
        hidden_states = residual + hidden_states

        # Self Attention Block
        residual = hidden_states

        hidden_states = self.self_attn_layer_norm(hidden_states)

        hidden_states, self_attn_weights = self.self_attn(
            hidden_states=hidden_states,
            position_embeddings=query_position_embeddings,
            attention_mask=None,
            output_attentions=True,
        )

        hidden_states = nn.functional.dropout(hidden_states, p=self.dropout, training=self.training)
        hidden_states = residual + hidden_states

        # Fully Connected
        residual = hidden_states
        hidden_states = self.final_layer_norm(hidden_states)
        hidden_states = self.activation_fn(self.fc1(hidden_states))
        hidden_states = nn.functional.dropout(hidden_states, p=self.activation_dropout, training=self.training)
        hidden_states = self.fc2(hidden_states)
        hidden_states = nn.functional.dropout(hidden_states, p=self.dropout, training=self.training)
        hidden_states = residual + hidden_states

        outputs = (hidden_states,)

        if output_attentions:
            outputs += (self_attn_weights, cross_attn_weights)

        return outputs

    def forward(
        self,
        hidden_states: torch.Tensor,
        level_index: Optional[int] = None,
        attention_mask: Optional[torch.Tensor] = None,
        position_embeddings: Optional[torch.Tensor] = None,
        query_position_embeddings: Optional[torch.Tensor] = None,
        encoder_hidden_states: Optional[torch.Tensor] = None,
        encoder_attention_mask: Optional[torch.Tensor] = None,
        output_attentions: Optional[bool] = False,
    ):
        """
        Args:
            hidden_states (`torch.FloatTensor`):
                Input to the layer of shape `(seq_len, batch, embed_dim)`.
            attention_mask (`torch.FloatTensor`):
                Attention mask of shape `(1, seq_len, tgt_len, src_len)`.
            position_embeddings (`torch.FloatTensor`, *optional*):
                Position embeddings that are added to the keys in the masked-attention layer.
            query_position_embeddings (`torch.FloatTensor`, *optional*):
                Position embeddings that are added to the queries and keys in the self-attention layer.
            encoder_hidden_states (`torch.FloatTensor`):
                Cross attention input to the layer of shape `(seq_len, batch, embed_dim)`.
            encoder_attention_mask (`torch.FloatTensor`):
                Encoder attention mask of size`(1, seq_len, tgt_len, src_len)`.
            output_attentions (`bool`, *optional*):
                Whether or not to return the attentions tensors of all attention layers. See `attentions` under
                returned tensors for more detail.
        """

        if self.pre_norm:
            outputs = self.forward_pre(
                hidden_states=hidden_states,
                level_index=level_index,
                position_embeddings=position_embeddings,
                query_position_embeddings=query_position_embeddings,
                encoder_hidden_states=encoder_hidden_states,
                encoder_attention_mask=encoder_attention_mask,
                output_attentions=output_attentions,
            )
        else:
            outputs = self.forward_post(
                hidden_states=hidden_states,
                level_index=level_index,
                position_embeddings=position_embeddings,
                query_position_embeddings=query_position_embeddings,
                encoder_hidden_states=encoder_hidden_states,
                encoder_attention_mask=encoder_attention_mask,
                output_attentions=output_attentions,
            )

        return outputs


class Mask2FormerMaskedAttentionDecoder(nn.Module):
    """
    Transformer decoder consisting of *config.decoder_layers* layers. Each layer is a
    [`Mask2FormerMaskedAttentionDecoderLayer`]. The decoder updates the query embeddings through multiple cross
    (masked) and self-attention layers. The decoder uses a new **masked attention** mechanism instead of the standard
    cross-attention, which extracts localized features by constraining cross-attention to within the foreground region
    of the predicted mask for each query, instead of attending to the full feature map.

    Args:
        config (`Mask2FormerConfig`):
            Configuration used to instantiate Mask2FormerMaskedAttentionDecoder.
    """

    def __init__(self, config: Mask2FormerConfig):
        super().__init__()

        self.config = config
        self.mask_feature_size = config.mask_feature_size
        self.dropout = config.dropout
        self.layerdrop = config.dropout
        self.num_feature_levels = 3  # level embedding (3 scales)
        self.decoder_layers = config.decoder_layers - 1

        self.layers = nn.ModuleList(
            [Mask2FormerMaskedAttentionDecoderLayer(self.config) for _ in range(self.decoder_layers)]
        )
        self.layernorm = nn.LayerNorm(config.hidden_dim)

        self.mask_predictor = Mask2FormerMaskPredictor(
            hidden_size=config.hidden_dim,
            num_heads=config.num_attention_heads,
            mask_feature_size=self.mask_feature_size,
        )

        self.gradient_checkpointing = False

    def forward(
        self,
        inputs_embeds: Optional[torch.Tensor] = None,
        multi_stage_positional_embeddings: Optional[torch.Tensor] = None,
        pixel_embeddings: Optional[torch.Tensor] = None,
        encoder_hidden_states: Optional[torch.Tensor] = None,
        query_position_embeddings: Optional[torch.Tensor] = None,
        feature_size_list: Optional[list] = None,
        output_attentions: Optional[bool] = None,
        output_hidden_states: Optional[bool] = None,
        return_dict: Optional[bool] = None,
    ):
        r"""
        Args:
            inputs_embeds (`torch.FloatTensor` of shape `(num_queries, batch_size, hidden_size)`):
                The query embeddings that are passed into the decoder.
            multi_stage_positional_embeddings (`torch.FloatTensor` of shape `(height*width, batch_size, num_channels)`):
                Position embeddings that are added to the keys in each cross(masked)-attention layer.
            pixel_embeddings (`torch.FloatTensor`):
                Tensor of shape `(batch_size, num_channels, height, width)`, 1/4 scale features from the last Pixel
                Decoder.
            query_position_embeddings (`torch.FloatTensor` of shape `(num_queries, batch_size, hidden_size)`):
                , *optional*): Position embeddings that are added to the queries and keys in each self-attention layer.
            encoder_hidden_states (`torch.FloatTensor` of shape `(batch_size, encoder_sequence_length, hidden_size)`):
                Sequence of hidden-states at the output of the last layer of the encoder. Used in the
                cross(masked)-attention of the decoder.
            feature_size_list (`list[torch.Size]`):
                This is a list containing shapes (height & width) of multi-scale features from the Pixel Decoder.
            output_attentions (`bool`, *optional*):
                Whether or not to return the attentions tensors of all attention layers. See `attentions` under
                returned tensors for more detail.
            output_hidden_states (`bool`, *optional*):
                Whether or not to return the hidden states of all layers. See `hidden_states` under returned tensors
                for more detail.
            return_dict (`bool`, *optional*):
                Whether or not to return a [`~utils.ModelOutput`] instead of a plain tuple.
        """
        output_attentions = output_attentions if output_attentions is not None else self.config.output_attentions
        output_hidden_states = (
            output_hidden_states if output_hidden_states is not None else self.config.output_hidden_states
        )
        return_dict = return_dict if return_dict is not None else self.config.use_return_dict

        if inputs_embeds is not None:
            hidden_states = inputs_embeds

        # intermediate hidden states with layernorm applied - required for predicting class logits
        intermediate = ()

        # decoder layers
        all_hidden_states = () if output_hidden_states else None
        attentions = () if output_attentions else None

        # intermediate mask predictions from transformer decoder layers
        intermediate_mask_predictions = ()

        intermediate_hidden_states = self.layernorm(inputs_embeds)
        intermediate += (intermediate_hidden_states,)

        predicted_mask, attention_mask = self.mask_predictor(
            intermediate_hidden_states, pixel_embeddings, feature_size_list[0]
        )
        intermediate_mask_predictions += (predicted_mask,)

        for idx, decoder_layer in enumerate(self.layers):
            if output_hidden_states:
                all_hidden_states += (hidden_states,)

            dropout_probability = torch.rand([])

            if self.training and (dropout_probability < self.layerdrop):
                continue

            if self.gradient_checkpointing and self.training:
                layer_outputs = self._gradient_checkpointing_func(
                    decoder_layer.__call__,
                    hidden_states,
                    attention_mask,
                    encoder_hidden_states,
                    None,
                    None,
                    output_attentions,
                )

            else:
                level_index = idx % self.num_feature_levels

                where = (attention_mask.sum(-1) != attention_mask.shape[-1]).to(attention_mask.dtype)
                # Multiply the attention mask instead of indexing to avoid issue in torch.export.
                attention_mask = attention_mask * where.unsqueeze(-1)

                layer_outputs = decoder_layer(
                    hidden_states,
                    level_index=level_index,
                    position_embeddings=multi_stage_positional_embeddings,
                    query_position_embeddings=query_position_embeddings,
                    encoder_hidden_states=encoder_hidden_states,
                    encoder_attention_mask=attention_mask,
                    output_attentions=output_attentions,
                )

                intermediate_hidden_states = self.layernorm(layer_outputs[0])

                predicted_mask, attention_mask = self.mask_predictor(
                    intermediate_hidden_states,
                    pixel_embeddings,
                    feature_size_list[(idx + 1) % self.num_feature_levels],
                )

                intermediate_mask_predictions += (predicted_mask,)

                # add intermediate hidden states with layer norm applied which will be used for predicting class logits
                intermediate += (intermediate_hidden_states,)

            hidden_states = layer_outputs[0]

            if output_attentions:
                attentions += (layer_outputs[1],)

        # add hidden states from the last decoder layer
        if output_hidden_states:
            all_hidden_states += (hidden_states,)

        hidden_states = hidden_states.transpose(1, 0)
        if not return_dict:
            outputs = [hidden_states, all_hidden_states, attentions, intermediate, intermediate_mask_predictions]
            return tuple(v for v in outputs if v is not None)

        return Mask2FormerMaskedAttentionDecoderOutput(
            last_hidden_state=hidden_states,
            hidden_states=all_hidden_states,
            attentions=attentions,
            intermediate_hidden_states=intermediate,
            masks_queries_logits=intermediate_mask_predictions,
        )


# Copied from transformers.models.maskformer.modeling_maskformer.PredictionBlock with MaskFormer->Mask2Former
class Mask2FormerPredictionBlock(nn.Module):
    def __init__(self, in_dim: int, out_dim: int, activation: nn.Module) -> None:
        super().__init__()
        self.layers = [nn.Linear(in_dim, out_dim), activation]
        # Maintain submodule indexing as if part of a Sequential block
        for i, layer in enumerate(self.layers):
            self.add_module(str(i), layer)

    def forward(self, input: Tensor) -> Tensor:
        hidden_state = input
        for layer in self.layers:
            hidden_state = layer(hidden_state)
        return hidden_state


class Mask2FormerMLPPredictionHead(nn.Module):
    def __init__(self, input_dim: int, hidden_dim: int, output_dim: int, num_layers: int = 3):
        """
        A classic Multi Layer Perceptron (MLP).

        Args:
            input_dim (`int`):
                The input dimensions.
            hidden_dim (`int`):
                The hidden dimensions.
            output_dim (`int`):
                The output dimensions.
            num_layers (int, *optional*, defaults to 3):
                The number of layers.
        """
        super().__init__()
        in_dims = [input_dim] + [hidden_dim] * (num_layers - 1)
        out_dims = [hidden_dim] * (num_layers - 1) + [output_dim]

        self.layers = []
        for i, (in_dim, out_dim) in enumerate(zip(in_dims, out_dims)):
            activation = nn.ReLU() if i < num_layers - 1 else nn.Identity()
            layer = Mask2FormerPredictionBlock(in_dim, out_dim, activation=activation)
            self.layers.append(layer)
            # Provide backwards compatibility from when the class inherited from nn.Sequential
            # In nn.Sequential subclasses, the name given to the layer is its index in the sequence.
            # In nn.Module subclasses they derived from the instance attribute they are assigned to e.g.
            # self.my_layer_name = Layer()
            # We can't give instance attributes integer names i.e. self.0 is not permitted and so need to register
            # explicitly
            self.add_module(str(i), layer)

    def forward(self, input: Tensor) -> Tensor:
        hidden_state = input
        for layer in self.layers:
            hidden_state = layer(hidden_state)
        return hidden_state


class Mask2FormerMaskPredictor(nn.Module):
    def __init__(self, hidden_size: int, num_heads: int, mask_feature_size: torch.Tensor):
        """
        This class is used to get the predicted mask for a given Mask2FormerMaskedAttentionDecoder layer. It also
        generates the binarized attention mask associated with the given predicted mask. The attention mask obtained
        using predicted mask of the (l-1)th decoder layer is fed to the cross(masked)-attention block of the next
        decoder layer as input.

        Args:
            hidden_size (`int`):
                The feature dimension of the Mask2FormerMaskedAttentionDecoder
            num_heads (`int`):
                The number of heads used in the Mask2FormerMaskedAttentionDecoder
            mask_feature_size (`torch.Tensor`):
                one of the output dimensions of the predicted masks for each query
        """
        super().__init__()
        self.hidden_size = hidden_size
        self.num_heads = num_heads

        self.mask_embedder = Mask2FormerMLPPredictionHead(self.hidden_size, self.hidden_size, mask_feature_size)

    def forward(
        self, outputs: torch.Tensor, pixel_embeddings: torch.Tensor, attention_mask_target_size: Optional[int] = None
    ):
        mask_embeddings = self.mask_embedder(outputs.transpose(0, 1))

        # Sum up over the channels
        outputs_mask = torch.einsum("bqc, bchw -> bqhw", mask_embeddings, pixel_embeddings)

        attention_mask = nn.functional.interpolate(
            outputs_mask, size=attention_mask_target_size, mode="bilinear", align_corners=False
        )

        attention_mask = attention_mask.sigmoid().flatten(2).unsqueeze(1).repeat(1, self.num_heads, 1, 1)
        attention_mask = (attention_mask.flatten(0, 1) < 0.5).bool()
        attention_mask = attention_mask.detach()

        return outputs_mask, attention_mask


class Mask2FormerTransformerModule(nn.Module):
    """
    The Mask2Former's transformer module.
    """

    def __init__(self, in_features: int, config: Mask2FormerConfig):
        super().__init__()
        hidden_dim = config.hidden_dim
        self.num_feature_levels = 3
        self.position_embedder = Mask2FormerSinePositionEmbedding(num_pos_feats=hidden_dim // 2, normalize=True)
        self.queries_embedder = nn.Embedding(config.num_queries, hidden_dim)
        self.queries_features = nn.Embedding(config.num_queries, hidden_dim)
        self.input_projections = []

        for _ in range(self.num_feature_levels):
            if in_features != hidden_dim or config.enforce_input_projection:
                self.input_projections.append(nn.Conv2d(in_features, hidden_dim, kernel_size=1))
            else:
                self.input_projections.append(nn.Sequential())

        self.decoder = Mask2FormerMaskedAttentionDecoder(config=config)
        self.level_embed = nn.Embedding(self.num_feature_levels, hidden_dim)

    def forward(
        self,
        multi_scale_features: list[Tensor],
        mask_features: Tensor,
        output_hidden_states: bool = False,
        output_attentions: bool = False,
    ) -> Mask2FormerMaskedAttentionDecoderOutput:
        multi_stage_features = []
        multi_stage_positional_embeddings = []
        size_list = []

        for i in range(self.num_feature_levels):
            size_list.append(multi_scale_features[i].shape[-2:])
            multi_stage_positional_embeddings.append(self.position_embedder(multi_scale_features[i], None).flatten(2))
            multi_stage_features.append(
                self.input_projections[i](multi_scale_features[i]).flatten(2)
                + self.level_embed.weight[i][None, :, None]
            )

            # Flatten (batch_size, num_channels, height, width) -> (height*width, batch_size, num_channels)
            multi_stage_positional_embeddings[-1] = multi_stage_positional_embeddings[-1].permute(2, 0, 1)
            multi_stage_features[-1] = multi_stage_features[-1].permute(2, 0, 1)

        _, batch_size, _ = multi_stage_features[0].shape

        # [num_queries, batch_size, num_channels]
        query_embeddings = self.queries_embedder.weight.unsqueeze(1).repeat(1, batch_size, 1)
        query_features = self.queries_features.weight.unsqueeze(1).repeat(1, batch_size, 1)

        decoder_output = self.decoder(
            inputs_embeds=query_features,
            multi_stage_positional_embeddings=multi_stage_positional_embeddings,
            pixel_embeddings=mask_features,
            encoder_hidden_states=multi_stage_features,
            query_position_embeddings=query_embeddings,
            feature_size_list=size_list,
            output_hidden_states=output_hidden_states,
            output_attentions=output_attentions,
            return_dict=True,
        )

        return decoder_output


@auto_docstring
class Mask2FormerPreTrainedModel(PreTrainedModel):
    config_class = Mask2FormerConfig
    base_model_prefix = "model"
    main_input_name = "pixel_values"

    def _init_weights(self, module: nn.Module):
        xavier_std = self.config.init_xavier_std
        std = self.config.init_std

        if isinstance(module, Mask2FormerTransformerModule):
            if module.input_projections is not None:
                for input_projection in module.input_projections:
                    if not isinstance(input_projection, nn.Sequential):
                        nn.init.xavier_uniform_(input_projection.weight, gain=xavier_std)
                        nn.init.constant_(input_projection.bias, 0)

        elif isinstance(module, Mask2FormerPixelDecoderEncoderMultiscaleDeformableAttention):
            nn.init.constant_(module.sampling_offsets.weight.data, 0.0)
            thetas = torch.arange(module.n_heads, dtype=torch.int64).float() * (2.0 * math.pi / module.n_heads)
            grid_init = torch.stack([thetas.cos(), thetas.sin()], -1)
            grid_init = (
                (grid_init / grid_init.abs().max(-1, keepdim=True)[0])
                .view(module.n_heads, 1, 1, 2)
                .repeat(1, module.n_levels, module.n_points, 1)
            )
            for i in range(module.n_points):
                grid_init[:, :, i, :] *= i + 1
            with torch.no_grad():
                module.sampling_offsets.bias = nn.Parameter(grid_init.view(-1))

            nn.init.constant_(module.attention_weights.weight.data, 0.0)
            nn.init.constant_(module.attention_weights.bias.data, 0.0)
            nn.init.xavier_uniform_(module.value_proj.weight.data)
            nn.init.constant_(module.value_proj.bias.data, 0.0)
            nn.init.xavier_uniform_(module.output_proj.weight.data)
            nn.init.constant_(module.output_proj.bias.data, 0.0)

        elif isinstance(module, Mask2FormerMaskedAttentionDecoderLayer):
            for p in module.parameters():
                if p.dim() > 1:
                    nn.init.xavier_uniform_(p, gain=xavier_std)

        elif isinstance(module, Mask2FormerPixelLevelModule):
            for submodule in module.modules():
                if isinstance(submodule, (nn.Conv2d, nn.Linear)):
                    submodule.weight.data.normal_(mean=0.0, std=std)
                    if submodule.bias is not None:
                        submodule.bias.data.zero_()

        elif isinstance(module, Mask2FormerPixelDecoder):
            for p in module.parameters():
                if p.dim() > 1:
                    nn.init.xavier_uniform_(p)
            nn.init.normal_(module.level_embed, std=0)

        elif isinstance(module, Mask2FormerPixelDecoderEncoderOnly):
            for p in module.parameters():
                if p.dim() > 1:
                    nn.init.xavier_uniform_(p)

        elif isinstance(module, (nn.Linear, nn.Conv2d, nn.BatchNorm2d)):
            module.weight.data.normal_(mean=0.0, std=std)
            if module.bias is not None:
                module.bias.data.zero_()

        elif isinstance(module, nn.Embedding):
            module.weight.data.normal_(mean=0.0, std=std)
            if module.padding_idx is not None:
                module.weight.data[module.padding_idx].zero_()

        if hasattr(module, "reference_points"):
            nn.init.xavier_uniform_(module.reference_points.weight.data, gain=1.0)
            nn.init.constant_(module.reference_points.bias.data, 0.0)


@auto_docstring
class Mask2FormerModel(Mask2FormerPreTrainedModel):
    main_input_name = "pixel_values"

    def __init__(self, config: Mask2FormerConfig):
        super().__init__(config)
        self.pixel_level_module = Mask2FormerPixelLevelModule(config)
        self.transformer_module = Mask2FormerTransformerModule(in_features=config.feature_size, config=config)

        self.post_init()

    @auto_docstring
    def forward(
        self,
        pixel_values: Tensor,
        pixel_mask: Optional[Tensor] = None,
        output_hidden_states: Optional[bool] = None,
        output_attentions: Optional[bool] = None,
        return_dict: Optional[bool] = None,
    ) -> Mask2FormerModelOutput:
        output_attentions = output_attentions if output_attentions is not None else self.config.output_attentions
        output_hidden_states = (
            output_hidden_states if output_hidden_states is not None else self.config.output_hidden_states
        )
        return_dict = return_dict if return_dict is not None else self.config.use_return_dict

        batch_size, _, height, width = pixel_values.shape

        if pixel_mask is None:
            pixel_mask = torch.ones((batch_size, height, width), device=pixel_values.device)

        pixel_level_module_output = self.pixel_level_module(
            pixel_values=pixel_values, output_hidden_states=output_hidden_states
        )

        transformer_module_output = self.transformer_module(
            multi_scale_features=pixel_level_module_output.decoder_hidden_states,
            mask_features=pixel_level_module_output.decoder_last_hidden_state,
            output_hidden_states=True,
            output_attentions=output_attentions,
        )

        encoder_hidden_states = None
        pixel_decoder_hidden_states = None
        transformer_decoder_hidden_states = None
        transformer_decoder_intermediate_states = None

        if output_hidden_states:
            encoder_hidden_states = pixel_level_module_output.encoder_hidden_states
            pixel_decoder_hidden_states = pixel_level_module_output.decoder_hidden_states
            transformer_decoder_hidden_states = transformer_module_output.hidden_states
            transformer_decoder_intermediate_states = transformer_module_output.intermediate_hidden_states

        output = Mask2FormerModelOutput(
            encoder_last_hidden_state=pixel_level_module_output.encoder_last_hidden_state,
            pixel_decoder_last_hidden_state=pixel_level_module_output.decoder_last_hidden_state,
            transformer_decoder_last_hidden_state=transformer_module_output.last_hidden_state,
            encoder_hidden_states=encoder_hidden_states,
            pixel_decoder_hidden_states=pixel_decoder_hidden_states,
            transformer_decoder_hidden_states=transformer_decoder_hidden_states,
            transformer_decoder_intermediate_states=transformer_decoder_intermediate_states,
            attentions=transformer_module_output.attentions,
            masks_queries_logits=transformer_module_output.masks_queries_logits,
        )

        if not return_dict:
            output = tuple(v for v in output.values() if v is not None)

        return output


@auto_docstring(
    custom_intro="""
    The Mask2Former Model with heads on top for instance/semantic/panoptic segmentation.
    """
)
class Mask2FormerForUniversalSegmentation(Mask2FormerPreTrainedModel):
    main_input_name = "pixel_values"

    def __init__(self, config: Mask2FormerConfig):
        super().__init__(config)
        self.model = Mask2FormerModel(config)

        self.weight_dict: dict[str, float] = {
            "loss_cross_entropy": config.class_weight,
            "loss_mask": config.mask_weight,
            "loss_dice": config.dice_weight,
        }

        self.class_predictor = nn.Linear(config.hidden_dim, config.num_labels + 1)

        self.criterion = Mask2FormerLoss(config=config, weight_dict=self.weight_dict)
        self.post_init()

    def get_loss_dict(
        self,
        masks_queries_logits: Tensor,
        class_queries_logits: Tensor,
        mask_labels: Tensor,
        class_labels: Tensor,
        auxiliary_predictions: dict[str, Tensor],
    ) -> dict[str, Tensor]:
        loss_dict: dict[str, Tensor] = self.criterion(
            masks_queries_logits=masks_queries_logits,
            class_queries_logits=class_queries_logits,
            mask_labels=mask_labels,
            class_labels=class_labels,
            auxiliary_predictions=auxiliary_predictions,
        )

        # weight each loss by `self.weight_dict[<LOSS_NAME>]` including auxiliary losses
        for key, weight in self.weight_dict.items():
            for loss_key, loss in loss_dict.items():
                if key in loss_key:
                    loss *= weight

        return loss_dict

    def get_loss(self, loss_dict: dict[str, Tensor]) -> Tensor:
        return sum(loss_dict.values())

    def get_auxiliary_logits(self, classes: torch.Tensor, output_masks: torch.Tensor):
        auxiliary_logits: list[dict[str, Tensor]] = []

        for aux_binary_masks, aux_classes in zip(output_masks[:-1], classes[:-1]):
            auxiliary_logits.append({"masks_queries_logits": aux_binary_masks, "class_queries_logits": aux_classes})

        return auxiliary_logits

    @auto_docstring
    def forward(
        self,
        pixel_values: Tensor,
        mask_labels: Optional[list[Tensor]] = None,
        class_labels: Optional[list[Tensor]] = None,
        pixel_mask: Optional[Tensor] = None,
        output_hidden_states: Optional[bool] = None,
        output_auxiliary_logits: Optional[bool] = None,
        output_attentions: Optional[bool] = None,
        return_dict: Optional[bool] = None,
    ) -> Mask2FormerForUniversalSegmentationOutput:
        r"""
        mask_labels (`list[torch.Tensor]`, *optional*):
            List of mask labels of shape `(num_labels, height, width)` to be fed to a model
        class_labels (`list[torch.LongTensor]`, *optional*):
            list of target class labels of shape `(num_labels, height, width)` to be fed to a model. They identify the
            labels of `mask_labels`, e.g. the label of `mask_labels[i][j]` if `class_labels[i][j]`.
        output_auxiliary_logits (`bool`, *optional*):
            Whether or not to output auxiliary logits.

        Examples:

        Instance segmentation example:

        ```python
        >>> from transformers import AutoImageProcessor, Mask2FormerForUniversalSegmentation
        >>> from PIL import Image
        >>> import requests
        >>> import torch

        >>> # Load Mask2Former trained on COCO instance segmentation dataset
        >>> image_processor = AutoImageProcessor.from_pretrained("facebook/mask2former-swin-small-coco-instance")
        >>> model = Mask2FormerForUniversalSegmentation.from_pretrained(
        ...     "facebook/mask2former-swin-small-coco-instance"
        ... )

        >>> url = "http://images.cocodataset.org/val2017/000000039769.jpg"
        >>> image = Image.open(requests.get(url, stream=True).raw)
        >>> inputs = image_processor(image, return_tensors="pt")

        >>> with torch.no_grad():
        ...     outputs = model(**inputs)

        >>> # Model predicts class_queries_logits of shape `(batch_size, num_queries)`
        >>> # and masks_queries_logits of shape `(batch_size, num_queries, height, width)`
        >>> class_queries_logits = outputs.class_queries_logits
        >>> masks_queries_logits = outputs.masks_queries_logits

        >>> # Perform post-processing to get instance segmentation map
        >>> pred_instance_map = image_processor.post_process_instance_segmentation(
        ...     outputs, target_sizes=[(image.height, image.width)]
        ... )[0]
        >>> print(pred_instance_map.shape)
        torch.Size([480, 640])
        ```

        Semantic segmentation example:
        ```python
        >>> from transformers import AutoImageProcessor, Mask2FormerForUniversalSegmentation
        >>> from PIL import Image
        >>> import requests
        >>> import torch

        >>> # Load Mask2Former trained on ADE20k semantic segmentation dataset
        >>> image_processor = AutoImageProcessor.from_pretrained("facebook/mask2former-swin-small-ade-semantic")
        >>> model = Mask2FormerForUniversalSegmentation.from_pretrained("facebook/mask2former-swin-small-ade-semantic")

        >>> url = (
        ...     "https://huggingface.co/datasets/hf-internal-testing/fixtures_ade20k/resolve/main/ADE_val_00000001.jpg"
        ... )
        >>> image = Image.open(requests.get(url, stream=True).raw)
        >>> inputs = image_processor(image, return_tensors="pt")

        >>> with torch.no_grad():
        ...     outputs = model(**inputs)

        >>> # Model predicts class_queries_logits of shape `(batch_size, num_queries)`
        >>> # and masks_queries_logits of shape `(batch_size, num_queries, height, width)`
        >>> class_queries_logits = outputs.class_queries_logits
        >>> masks_queries_logits = outputs.masks_queries_logits

        >>> # Perform post-processing to get semantic segmentation map
        >>> pred_semantic_map = image_processor.post_process_semantic_segmentation(
        ...     outputs, target_sizes=[(image.height, image.width)]
        ... )[0]
        >>> print(pred_semantic_map.shape)
        torch.Size([512, 683])
        ```

        Panoptic segmentation example:

        ```python
        >>> from transformers import AutoImageProcessor, Mask2FormerForUniversalSegmentation
        >>> from PIL import Image
        >>> import requests
        >>> import torch

        >>> # Load Mask2Former trained on CityScapes panoptic segmentation dataset
        >>> image_processor = AutoImageProcessor.from_pretrained("facebook/mask2former-swin-small-cityscapes-panoptic")
        >>> model = Mask2FormerForUniversalSegmentation.from_pretrained(
        ...     "facebook/mask2former-swin-small-cityscapes-panoptic"
        ... )

        >>> url = "https://cdn-media.huggingface.co/Inference-API/Sample-results-on-the-Cityscapes-dataset-The-above-images-show-how-our-method-can-handle.png"
        >>> image = Image.open(requests.get(url, stream=True).raw)
        >>> inputs = image_processor(image, return_tensors="pt")

        >>> with torch.no_grad():
        ...     outputs = model(**inputs)

        >>> # Model predicts class_queries_logits of shape `(batch_size, num_queries)`
        >>> # and masks_queries_logits of shape `(batch_size, num_queries, height, width)`
        >>> class_queries_logits = outputs.class_queries_logits
        >>> masks_queries_logits = outputs.masks_queries_logits

        >>> # Perform post-processing to get panoptic segmentation map
        >>> pred_panoptic_map = image_processor.post_process_panoptic_segmentation(
        ...     outputs, target_sizes=[(image.height, image.width)]
        ... )[0]["segmentation"]
        >>> print(pred_panoptic_map.shape)
        torch.Size([338, 676])
        ```
        """
        output_attentions = output_attentions if output_attentions is not None else self.config.output_attentions
        output_hidden_states = (
            output_hidden_states if output_hidden_states is not None else self.config.output_hidden_states
        )
        return_dict = return_dict if return_dict is not None else self.config.use_return_dict

        outputs = self.model(
            pixel_values=pixel_values,
            pixel_mask=pixel_mask,
            output_hidden_states=output_hidden_states or self.config.use_auxiliary_loss,
            output_attentions=output_attentions,
            return_dict=True,
        )

        loss, loss_dict, auxiliary_logits = None, None, None
        class_queries_logits = ()

        for decoder_output in outputs.transformer_decoder_intermediate_states:
            class_prediction = self.class_predictor(decoder_output.transpose(0, 1))
            class_queries_logits += (class_prediction,)

        masks_queries_logits = outputs.masks_queries_logits

        auxiliary_logits = self.get_auxiliary_logits(class_queries_logits, masks_queries_logits)

        if mask_labels is not None and class_labels is not None:
            loss_dict = self.get_loss_dict(
                masks_queries_logits=masks_queries_logits[-1],
                class_queries_logits=class_queries_logits[-1],
                mask_labels=mask_labels,
                class_labels=class_labels,
                auxiliary_predictions=auxiliary_logits,
            )
            loss = self.get_loss(loss_dict)

        encoder_hidden_states = None
        pixel_decoder_hidden_states = None
        transformer_decoder_hidden_states = None

        if output_hidden_states:
            encoder_hidden_states = outputs.encoder_hidden_states
            pixel_decoder_hidden_states = outputs.pixel_decoder_hidden_states
            transformer_decoder_hidden_states = outputs.transformer_decoder_hidden_states

        output_auxiliary_logits = (
            self.config.output_auxiliary_logits if output_auxiliary_logits is None else output_auxiliary_logits
        )
        if not output_auxiliary_logits:
            auxiliary_logits = None

        output = Mask2FormerForUniversalSegmentationOutput(
            loss=loss,
            class_queries_logits=class_queries_logits[-1],
            masks_queries_logits=masks_queries_logits[-1],
            auxiliary_logits=auxiliary_logits,
            encoder_last_hidden_state=outputs.encoder_last_hidden_state,
            pixel_decoder_last_hidden_state=outputs.pixel_decoder_last_hidden_state,
            transformer_decoder_last_hidden_state=outputs.transformer_decoder_last_hidden_state,
            encoder_hidden_states=encoder_hidden_states,
            pixel_decoder_hidden_states=pixel_decoder_hidden_states,
            transformer_decoder_hidden_states=transformer_decoder_hidden_states,
            attentions=outputs.attentions,
        )

        if not return_dict:
            output = tuple(v for v in output.values() if v is not None)
            if loss is not None:
                output = (loss) + output
        return output


__all__ = ["Mask2FormerForUniversalSegmentation", "Mask2FormerModel", "Mask2FormerPreTrainedModel"]<|MERGE_RESOLUTION|>--- conflicted
+++ resolved
@@ -190,7 +190,6 @@
     [`~Mask2FormerImageProcessor.post_process_instance_segmentation`] or
     [`~Mask2FormerImageProcessor.post_process_panoptic_segmentation`] to compute final segmentation maps. Please, see
     [`~Mask2FormerImageProcessor] for details regarding usage.
-<<<<<<< HEAD
     """
 )
 class Mask2FormerForUniversalSegmentationOutput(ModelOutput):
@@ -226,41 +225,6 @@
     attentions (`tuple(tuple(torch.FloatTensor))`, *optional*, returned when `output_attentions=True` is passed or when `config.output_attentions=True`):
         Tuple of `tuple(torch.FloatTensor)` (one for each layer) of shape `(batch_size, num_heads, sequence_length,
         sequence_length)`. Self and Cross Attentions weights from transformer decoder.
-=======
-
-    Args:
-        loss (`torch.Tensor`, *optional*):
-            The computed loss, returned when labels are present.
-        class_queries_logits (`torch.FloatTensor`):
-            A tensor of shape `(batch_size, num_queries, num_labels + 1)` representing the proposed classes for each
-            query. Note the `+ 1` is needed because we incorporate the null class.
-        masks_queries_logits (`torch.FloatTensor`):
-            A tensor of shape `(batch_size, num_queries, height, width)` representing the proposed masks for each
-            query.
-        auxiliary_logits (`list[Dict(str, torch.FloatTensor)]`, *optional*):
-            List of class and mask predictions from each layer of the transformer decoder.
-        encoder_last_hidden_state (`torch.FloatTensor` of shape `(batch_size, num_channels, height, width)`):
-            Last hidden states (final feature map) of the last stage of the encoder model (backbone).
-        encoder_hidden_states (`tuple(torch.FloatTensor)`, *optional*, returned when `output_hidden_states=True` is passed or when `config.output_hidden_states=True`):
-            Tuple of `torch.FloatTensor` (one for the output of the embeddings + one for the output of each stage) of
-            shape `(batch_size, num_channels, height, width)`. Hidden-states (also called feature maps) of the encoder
-            model at the output of each stage.
-        pixel_decoder_last_hidden_state (`torch.FloatTensor` of shape `(batch_size, num_channels, height, width)`):
-            Last hidden states (final feature map) of the last stage of the pixel decoder model.
-        pixel_decoder_hidden_states (`tuple(torch.FloatTensor)`, *optional*, returned when `output_hidden_states=True` is passed or when `config.output_hidden_states=True`):
-            Tuple of `torch.FloatTensor` (one for the output of the embeddings + one for the output of each stage) of
-            shape `(batch_size, num_channels, height, width)`. Hidden-states (also called feature maps) of the pixel
-            decoder model at the output of each stage.
-        transformer_decoder_last_hidden_state (`tuple(torch.FloatTensor)`):
-            Final output of the transformer decoder `(batch_size, sequence_length, hidden_size)`.
-        transformer_decoder_hidden_states (`tuple(torch.FloatTensor)`, *optional*, returned when `output_hidden_states=True` is passed or when `config.output_hidden_states=True`):
-            Tuple of `torch.FloatTensor` (one for the output of the embeddings + one for the output of each stage) of
-            shape `(batch_size, sequence_length, hidden_size)`. Hidden-states (also called feature maps) of the
-            transformer decoder at the output of each stage.
-        attentions (`tuple(tuple(torch.FloatTensor))`, *optional*, returned when `output_attentions=True` is passed or when `config.output_attentions=True`):
-            Tuple of `tuple(torch.FloatTensor)` (one for each layer) of shape `(batch_size, num_heads, sequence_length,
-            sequence_length)`. Self and Cross Attentions weights from transformer decoder.
->>>>>>> 508a7040
     """
 
     loss: Optional[torch.FloatTensor] = None
