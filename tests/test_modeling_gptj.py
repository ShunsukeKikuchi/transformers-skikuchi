# coding=utf-8
# Copyright 2021 The HuggingFace Team. All rights reserved.
#
# Licensed under the Apache License, Version 2.0 (the "License");
# you may not use this file except in compliance with the License.
# You may obtain a copy of the License at
#
#     http://www.apache.org/licenses/LICENSE-2.0
#
# Unless required by applicable law or agreed to in writing, software
# distributed under the License is distributed on an "AS IS" BASIS,
# WITHOUT WARRANTIES OR CONDITIONS OF ANY KIND, either express or implied.
# See the License for the specific language governing permissions and
# limitations under the License.


import datetime
import unittest

from transformers import GPTJConfig, is_torch_available
from transformers.testing_utils import require_torch, slow, tooslow, torch_device

from .test_configuration_common import ConfigTester
from .test_modeling_common import floats_tensor, ids_tensor, random_attention_mask


if is_torch_available():
    import torch

    from transformers import (
        GPTJ_PRETRAINED_MODEL_ARCHIVE_LIST,
        AutoTokenizer,
        GPTJForCausalLM,
        GPTJForSequenceClassification,
        GPTJModel,
    )


class GPTJModelTester:
    def __init__(
        self,
        parent,
        batch_size=14,
        seq_length=7,
        is_training=True,
        use_token_type_ids=True,
        use_input_mask=True,
        use_labels=True,
        use_mc_token_ids=True,
        vocab_size=99,
        hidden_size=32,
        num_hidden_layers=5,
        num_attention_heads=4,
        intermediate_size=37,
        hidden_act="gelu",
        hidden_dropout_prob=0.0,
        attention_probs_dropout_prob=0.0,
        max_position_embeddings=512,
        type_vocab_size=16,
        type_sequence_label_size=2,
        initializer_range=0.02,
        num_labels=3,
        num_choices=4,
    ):
        self.parent = parent
        self.batch_size = batch_size
        self.seq_length = seq_length
        self.is_training = is_training
        self.use_token_type_ids = use_token_type_ids
        self.use_input_mask = use_input_mask
        self.use_labels = use_labels
        self.use_mc_token_ids = use_mc_token_ids
        self.vocab_size = vocab_size
        self.hidden_size = hidden_size
        self.num_hidden_layers = num_hidden_layers
        self.num_attention_heads = num_attention_heads
        self.intermediate_size = intermediate_size
        self.hidden_act = hidden_act
        self.hidden_dropout_prob = hidden_dropout_prob
        self.attention_probs_dropout_prob = attention_probs_dropout_prob
        self.max_position_embeddings = max_position_embeddings
        self.type_vocab_size = type_vocab_size
        self.type_sequence_label_size = type_sequence_label_size
        self.initializer_range = initializer_range
        self.num_labels = num_labels
        self.num_choices = num_choices
        self.scope = None
        self.bos_token_id = vocab_size - 1
        self.eos_token_id = vocab_size - 1
        self.pad_token_id = vocab_size - 1

    def get_large_model_config(self):
        return GPTJConfig.from_pretrained("EleutherAI/gpt-j-6B")

    def prepare_config_and_inputs(self):
        input_ids = ids_tensor([self.batch_size, self.seq_length], self.vocab_size)

        input_mask = None
        if self.use_input_mask:
            input_mask = random_attention_mask([self.batch_size, self.seq_length])

        token_type_ids = None
        if self.use_token_type_ids:
            token_type_ids = ids_tensor([self.batch_size, self.seq_length], self.type_vocab_size)

        mc_token_ids = None
        if self.use_mc_token_ids:
            mc_token_ids = ids_tensor([self.batch_size, self.num_choices], self.seq_length)

        sequence_labels = None
        token_labels = None
        choice_labels = None
        if self.use_labels:
            sequence_labels = ids_tensor([self.batch_size], self.type_sequence_label_size)
            token_labels = ids_tensor([self.batch_size, self.seq_length], self.num_labels)
            choice_labels = ids_tensor([self.batch_size], self.num_choices)

        config = self.get_config()

        head_mask = ids_tensor([self.num_hidden_layers, self.num_attention_heads], 2)

        return (
            config,
            input_ids,
            input_mask,
            head_mask,
            token_type_ids,
            mc_token_ids,
            sequence_labels,
            token_labels,
            choice_labels,
        )

    def get_config(self):
        return GPTJConfig(
            vocab_size=self.vocab_size,
            n_embd=self.hidden_size,
            n_layer=self.num_hidden_layers,
            n_head=self.num_attention_heads,
            intermediate_size=self.intermediate_size,
            hidden_act=self.hidden_act,
            hidden_dropout_prob=self.hidden_dropout_prob,
            attention_probs_dropout_prob=self.attention_probs_dropout_prob,
            n_positions=self.max_position_embeddings,
            n_ctx=self.max_position_embeddings,
            type_vocab_size=self.type_vocab_size,
            initializer_range=self.initializer_range,
            use_cache=True,
            bos_token_id=self.bos_token_id,
            eos_token_id=self.eos_token_id,
            pad_token_id=self.pad_token_id,
        )

    def prepare_config_and_inputs_for_decoder(self):
        (
            config,
            input_ids,
            input_mask,
            head_mask,
            token_type_ids,
            mc_token_ids,
            sequence_labels,
            token_labels,
            choice_labels,
        ) = self.prepare_config_and_inputs()

        encoder_hidden_states = floats_tensor([self.batch_size, self.seq_length, self.hidden_size])
        encoder_attention_mask = ids_tensor([self.batch_size, self.seq_length], vocab_size=2)

        return (
            config,
            input_ids,
            input_mask,
            head_mask,
            token_type_ids,
            sequence_labels,
            token_labels,
            choice_labels,
            encoder_hidden_states,
            encoder_attention_mask,
        )

    def create_and_check_gptj_model(self, config, input_ids, input_mask, head_mask, token_type_ids, *args):
        model = GPTJModel(config=config)
        model.to(torch_device)
        model.eval()

        result = model(input_ids, token_type_ids=token_type_ids, head_mask=head_mask)
        result = model(input_ids, token_type_ids=token_type_ids)
        result = model(input_ids)

        self.parent.assertEqual(result.last_hidden_state.shape, (self.batch_size, self.seq_length, self.hidden_size))
        self.parent.assertEqual(len(result.past_key_values), config.n_layer)

    def create_and_check_gptj_model_past(self, config, input_ids, input_mask, head_mask, token_type_ids, *args):
        model = GPTJModel(config=config)
        model.to(torch_device)
        model.eval()

        # first forward pass
        outputs = model(input_ids, token_type_ids=token_type_ids, use_cache=True)
        outputs_use_cache_conf = model(input_ids, token_type_ids=token_type_ids)
        outputs_no_past = model(input_ids, token_type_ids=token_type_ids, use_cache=False)

        self.parent.assertTrue(len(outputs) == len(outputs_use_cache_conf))
        self.parent.assertTrue(len(outputs) == len(outputs_no_past) + 1)

        output, past = outputs.to_tuple()

        # create hypothetical next token and extent to next_input_ids
        next_tokens = ids_tensor((self.batch_size, 1), config.vocab_size)
        next_token_types = ids_tensor([self.batch_size, 1], self.type_vocab_size)

        # append to next input_ids and token_type_ids
        next_input_ids = torch.cat([input_ids, next_tokens], dim=-1)
        next_token_type_ids = torch.cat([token_type_ids, next_token_types], dim=-1)

        output_from_no_past = model(next_input_ids, token_type_ids=next_token_type_ids)["last_hidden_state"]
        output_from_past = model(next_tokens, token_type_ids=next_token_types, past_key_values=past)[
            "last_hidden_state"
        ]

        # select random slice
        random_slice_idx = ids_tensor((1,), output_from_past.shape[-1]).item()
        output_from_no_past_slice = output_from_no_past[:, -1, random_slice_idx].detach()
        output_from_past_slice = output_from_past[:, 0, random_slice_idx].detach()

        # test that outputs are equal for slice
        self.parent.assertTrue(torch.allclose(output_from_past_slice, output_from_no_past_slice, atol=1e-3))

    def create_and_check_gptj_model_attention_mask_past(
        self, config, input_ids, input_mask, head_mask, token_type_ids, *args
    ):
        model = GPTJModel(config=config)
        model.to(torch_device)
        model.eval()

        # create attention mask
        attn_mask = torch.ones(input_ids.shape, dtype=torch.long, device=torch_device)
        half_seq_length = self.seq_length // 2
        attn_mask[:, half_seq_length:] = 0

        # first forward pass
        output, past = model(input_ids, attention_mask=attn_mask).to_tuple()

        # create hypothetical next token and extent to next_input_ids
        next_tokens = ids_tensor((self.batch_size, 1), config.vocab_size)

        # change a random masked slice from input_ids
        random_seq_idx_to_change = ids_tensor((1,), half_seq_length).item() + 1
        random_other_next_tokens = ids_tensor((self.batch_size, 1), config.vocab_size).squeeze(-1)
        input_ids[:, -random_seq_idx_to_change] = random_other_next_tokens

        # append to next input_ids and attn_mask
        next_input_ids = torch.cat([input_ids, next_tokens], dim=-1)
        attn_mask = torch.cat(
            [attn_mask, torch.ones((attn_mask.shape[0], 1), dtype=torch.long, device=torch_device)],
            dim=1,
        )

        # get two different outputs
        output_from_no_past = model(next_input_ids, attention_mask=attn_mask)["last_hidden_state"]
        output_from_past = model(next_tokens, past_key_values=past, attention_mask=attn_mask)["last_hidden_state"]

        # select random slice
        random_slice_idx = ids_tensor((1,), output_from_past.shape[-1]).item()
        output_from_no_past_slice = output_from_no_past[:, -1, random_slice_idx].detach()
        output_from_past_slice = output_from_past[:, 0, random_slice_idx].detach()

        # test that outputs are equal for slice
        self.parent.assertTrue(torch.allclose(output_from_past_slice, output_from_no_past_slice, atol=1e-3))

    def create_and_check_gptj_model_past_large_inputs(
        self, config, input_ids, input_mask, head_mask, token_type_ids, *args
    ):
        model = GPTJModel(config=config)
        model.to(torch_device)
        model.eval()

        # first forward pass
        outputs = model(input_ids, token_type_ids=token_type_ids, attention_mask=input_mask, use_cache=True)

        output, past = outputs.to_tuple()

        # create hypothetical next token and extent to next_input_ids
        next_tokens = ids_tensor((self.batch_size, 3), config.vocab_size)
        next_token_types = ids_tensor([self.batch_size, 3], self.type_vocab_size)
        next_mask = ids_tensor((self.batch_size, 3), vocab_size=2)

        # append to next input_ids and token_type_ids
        next_input_ids = torch.cat([input_ids, next_tokens], dim=-1)
        next_token_type_ids = torch.cat([token_type_ids, next_token_types], dim=-1)
        next_attention_mask = torch.cat([input_mask, next_mask], dim=-1)

        output_from_no_past = model(
            next_input_ids, token_type_ids=next_token_type_ids, attention_mask=next_attention_mask
        )["last_hidden_state"]
        output_from_past = model(
            next_tokens, token_type_ids=next_token_types, attention_mask=next_attention_mask, past_key_values=past
        )["last_hidden_state"]
        self.parent.assertTrue(output_from_past.shape[1] == next_tokens.shape[1])

        # select random slice
        random_slice_idx = ids_tensor((1,), output_from_past.shape[-1]).item()
        output_from_no_past_slice = output_from_no_past[:, -3:, random_slice_idx].detach()
        output_from_past_slice = output_from_past[:, :, random_slice_idx].detach()

        # test that outputs are equal for slice
        self.parent.assertTrue(torch.allclose(output_from_past_slice, output_from_no_past_slice, atol=1e-3))

    def create_and_check_lm_head_model(self, config, input_ids, input_mask, head_mask, token_type_ids, *args):
        model = GPTJForCausalLM(config)
        model.to(torch_device)
        model.eval()

        result = model(input_ids, token_type_ids=token_type_ids, labels=input_ids)
        self.parent.assertEqual(result.loss.shape, ())
        self.parent.assertEqual(result.logits.shape, (self.batch_size, self.seq_length, self.vocab_size))

    def create_and_check_forward_and_backwards(
        self, config, input_ids, input_mask, head_mask, token_type_ids, *args, gradient_checkpointing=False
    ):
        model = GPTJForCausalLM(config)
        if gradient_checkpointing:
            model.gradient_checkpointing_enable()
        model.to(torch_device)

        result = model(input_ids, token_type_ids=token_type_ids, labels=input_ids)
        self.parent.assertEqual(result.loss.shape, ())
        self.parent.assertEqual(result.logits.shape, (self.batch_size, self.seq_length, self.vocab_size))
        result.loss.backward()

    def prepare_config_and_inputs_for_common(self):
        config_and_inputs = self.prepare_config_and_inputs()

        (
            config,
            input_ids,
            input_mask,
            head_mask,
            token_type_ids,
            mc_token_ids,
            sequence_labels,
            token_labels,
            choice_labels,
        ) = config_and_inputs

        inputs_dict = {"input_ids": input_ids, "token_type_ids": token_type_ids, "head_mask": head_mask}

        return config, inputs_dict


@require_torch
class GPTJModelTest(unittest.TestCase):

    all_model_classes = (GPTJModel, GPTJForCausalLM, GPTJForSequenceClassification) if is_torch_available() else ()
    all_generative_model_classes = (GPTJForCausalLM,) if is_torch_available() else ()
    fx_ready_model_classes = all_model_classes
    test_pruning = False
    test_missing_keys = False
    test_model_parallel = False

    # special case for DoubleHeads model
    def _prepare_for_class(self, inputs_dict, model_class, return_labels=False):
        inputs_dict = super()._prepare_for_class(inputs_dict, model_class, return_labels=return_labels)
        return inputs_dict

    def setUp(self):
        self.model_tester = GPTJModelTester(self)
        self.config_tester = ConfigTester(self, config_class=GPTJConfig, n_embd=37)

    def test_config(self):
        self.config_tester.run_common_tests()

    def test_gptj_model(self):
        config_and_inputs = self.model_tester.prepare_config_and_inputs()
        self.model_tester.create_and_check_gptj_model(*config_and_inputs)

    def test_gptj_model_past(self):
        config_and_inputs = self.model_tester.prepare_config_and_inputs()
        self.model_tester.create_and_check_gptj_model_past(*config_and_inputs)

    def test_gptj_model_att_mask_past(self):
        config_and_inputs = self.model_tester.prepare_config_and_inputs()
        self.model_tester.create_and_check_gptj_model_attention_mask_past(*config_and_inputs)

    def test_gptj_model_past_large_inputs(self):
        config_and_inputs = self.model_tester.prepare_config_and_inputs()
        self.model_tester.create_and_check_gptj_model_past_large_inputs(*config_and_inputs)

    def test_gptj_lm_head_model(self):
        config_and_inputs = self.model_tester.prepare_config_and_inputs()
        self.model_tester.create_and_check_lm_head_model(*config_and_inputs)

    def test_gptj_gradient_checkpointing(self):
        config_and_inputs = self.model_tester.prepare_config_and_inputs()
        self.model_tester.create_and_check_forward_and_backwards(*config_and_inputs, gradient_checkpointing=True)

    @slow
    def test_batch_generation(self):
        model = GPTJForCausalLM.from_pretrained("EleutherAI/gpt-j-6B", revision="float16", torch_dtype=torch.float16)
        model.to(torch_device)
        tokenizer = AutoTokenizer.from_pretrained("EleutherAI/gpt-j-6B", revision="float16")

        tokenizer.padding_side = "left"

        # Define PAD Token = EOS Token = 50256
        tokenizer.pad_token = tokenizer.eos_token
        model.config.pad_token_id = model.config.eos_token_id

        # use different length sentences to test batching
        sentences = [
            "Hello, my dog is a little",
            "Today, I",
        ]

        inputs = tokenizer(sentences, return_tensors="pt", padding=True)
        input_ids = inputs["input_ids"].to(torch_device)
        token_type_ids = torch.cat(
            [
                input_ids.new_full((input_ids.shape[0], input_ids.shape[1] - 1), 0),
                input_ids.new_full((input_ids.shape[0], 1), 500),
            ],
            dim=-1,
        )

        outputs = model.generate(
            input_ids=input_ids,
            attention_mask=inputs["attention_mask"].to(torch_device),
        )

        outputs_tt = model.generate(
            input_ids=input_ids,
            attention_mask=inputs["attention_mask"].to(torch_device),
            token_type_ids=token_type_ids,
        )

        inputs_non_padded = tokenizer(sentences[0], return_tensors="pt").input_ids.to(torch_device)
        output_non_padded = model.generate(input_ids=inputs_non_padded)

        num_paddings = inputs_non_padded.shape[-1] - inputs["attention_mask"][-1].long().sum().cpu().item()
        inputs_padded = tokenizer(sentences[1], return_tensors="pt").input_ids.to(torch_device)
        output_padded = model.generate(input_ids=inputs_padded, max_length=model.config.max_length - num_paddings)

        batch_out_sentence = tokenizer.batch_decode(outputs, skip_special_tokens=True)
        batch_out_sentence_tt = tokenizer.batch_decode(outputs_tt, skip_special_tokens=True)
        non_padded_sentence = tokenizer.decode(output_non_padded[0], skip_special_tokens=True)
        padded_sentence = tokenizer.decode(output_padded[0], skip_special_tokens=True)

        expected_output_sentence = [
            "Hello, my dog is a little over a year old and has been diagnosed with a heart murmur",
            "Today, I’m going to talk about the most important thing in the",
        ]
        self.assertListEqual(expected_output_sentence, batch_out_sentence)
        self.assertTrue(batch_out_sentence_tt != batch_out_sentence)  # token_type_ids should change output
        self.assertListEqual(expected_output_sentence, [non_padded_sentence, padded_sentence])

    @slow
    def test_model_from_pretrained(self):
        for model_name in GPTJ_PRETRAINED_MODEL_ARCHIVE_LIST[:1]:
            model = GPTJModel.from_pretrained(model_name, revision="float16", torch_dtype=torch.float16)
            self.assertIsNotNone(model)


@require_torch
class GPTJModelLanguageGenerationTest(unittest.TestCase):
    @slow
    def test_lm_generate_gptj(self):
        for checkpointing in [True, False]:
<<<<<<< HEAD
            model = GPTJForCausalLM.from_pretrained(
                "EleutherAI/gpt-j-6B", revision="float16", torch_dtype=torch.float16
            )
=======
            model = GPTJForCausalLM.from_pretrained("EleutherAI/gpt-j-6B")
>>>>>>> 0ecdf6de
            if checkpointing:
                model.gradient_checkpointing_enable()
            else:
                model.gradient_checkpointing_disable()
            model.to(torch_device)
            input_ids = torch.tensor([[464, 3290]], dtype=torch.long, device=torch_device)  # The dog
            # fmt: off
            # The dog is a man's best friend. It is a loyal companion, and it is a friend
            expected_output_ids = [464, 3290, 318, 257, 582, 338, 1266, 1545, 13, 632, 318, 257, 9112, 15185, 11, 290, 340, 318, 257, 1545]
            # fmt: on
            output_ids = model.generate(input_ids, do_sample=False)
            self.assertListEqual(output_ids[0].tolist(), expected_output_ids)

    @tooslow
    def test_gptj_sample(self):
        # Marked as @tooslow due to GPU OOM (issue #13676)
        tokenizer = AutoTokenizer.from_pretrained("EleutherAI/gpt-j-6B", revision="float16")
        model = GPTJForCausalLM.from_pretrained("EleutherAI/gpt-j-6B", revision="float16", torch_dtype=torch.float16)
        model.to(torch_device)

        torch.manual_seed(0)
        tokenized = tokenizer("Today is a nice day and", return_tensors="pt", return_token_type_ids=True)
        input_ids = tokenized.input_ids.to(torch_device)
        output_ids = model.generate(input_ids, do_sample=True)
        output_str = tokenizer.decode(output_ids[0], skip_special_tokens=True)

        token_type_ids = tokenized.token_type_ids.to(torch_device)
        output_seq = model.generate(input_ids=input_ids, do_sample=True, num_return_sequences=5)
        output_seq_tt = model.generate(
            input_ids=input_ids, token_type_ids=token_type_ids, do_sample=True, num_return_sequences=5
        )
        output_seq_strs = tokenizer.batch_decode(output_seq, skip_special_tokens=True)
        output_seq_tt_strs = tokenizer.batch_decode(output_seq_tt, skip_special_tokens=True)

        if torch_device == "cuda":
            EXPECTED_OUTPUT_STR = (
                "Today is a nice day and I've already been enjoying it. I walked to work with my wife"
            )
        else:
            EXPECTED_OUTPUT_STR = "Today is a nice day and one of those days that feels a bit more alive. I am ready"

        self.assertEqual(output_str, EXPECTED_OUTPUT_STR)
        self.assertTrue(
            all([output_seq_strs[idx] != output_seq_tt_strs[idx] for idx in range(len(output_seq_tt_strs))])
        )  # token_type_ids should change output

    @slow
    def test_gptj_sample_max_time(self):
        tokenizer = AutoTokenizer.from_pretrained("anton-l/gpt-j-tiny-random")
        model = GPTJForCausalLM.from_pretrained("anton-l/gpt-j-tiny-random")
        model.to(torch_device)

        torch.manual_seed(0)
        tokenized = tokenizer("Today is a nice day and", return_tensors="pt", return_token_type_ids=True)
        input_ids = tokenized.input_ids.to(torch_device)

        MAX_TIME = 0.5

        start = datetime.datetime.now()
        model.generate(input_ids, do_sample=True, max_time=MAX_TIME, max_length=256)
        duration = datetime.datetime.now() - start
        self.assertGreater(duration, datetime.timedelta(seconds=MAX_TIME))
        self.assertLess(duration, datetime.timedelta(seconds=1.5 * MAX_TIME))

        start = datetime.datetime.now()
        model.generate(input_ids, do_sample=False, max_time=MAX_TIME, max_length=256)
        duration = datetime.datetime.now() - start
        self.assertGreater(duration, datetime.timedelta(seconds=MAX_TIME))
        self.assertLess(duration, datetime.timedelta(seconds=1.5 * MAX_TIME))

        start = datetime.datetime.now()
        model.generate(input_ids, do_sample=False, num_beams=2, max_time=MAX_TIME, max_length=256)
        duration = datetime.datetime.now() - start
        self.assertGreater(duration, datetime.timedelta(seconds=MAX_TIME))
        self.assertLess(duration, datetime.timedelta(seconds=1.5 * MAX_TIME))

        start = datetime.datetime.now()
        model.generate(input_ids, do_sample=True, num_beams=2, max_time=MAX_TIME, max_length=256)
        duration = datetime.datetime.now() - start
        self.assertGreater(duration, datetime.timedelta(seconds=MAX_TIME))
        self.assertLess(duration, datetime.timedelta(seconds=1.5 * MAX_TIME))

        start = datetime.datetime.now()
        model.generate(input_ids, do_sample=False, max_time=None, max_length=256)
        duration = datetime.datetime.now() - start
        self.assertGreater(duration, datetime.timedelta(seconds=1.5 * MAX_TIME))<|MERGE_RESOLUTION|>--- conflicted
+++ resolved
@@ -467,13 +467,9 @@
     @slow
     def test_lm_generate_gptj(self):
         for checkpointing in [True, False]:
-<<<<<<< HEAD
             model = GPTJForCausalLM.from_pretrained(
                 "EleutherAI/gpt-j-6B", revision="float16", torch_dtype=torch.float16
             )
-=======
-            model = GPTJForCausalLM.from_pretrained("EleutherAI/gpt-j-6B")
->>>>>>> 0ecdf6de
             if checkpointing:
                 model.gradient_checkpointing_enable()
             else:
