# coding=utf-8
# Copyright 2020 The Microsoft Authors and The HuggingFace Inc. team.
#
# Licensed under the Apache License, Version 2.0 (the "License");
# you may not use this file except in compliance with the License.
# You may obtain a copy of the License at
#
#     http://www.apache.org/licenses/LICENSE-2.0
#
# Unless required by applicable law or agreed to in writing, software
# distributed under the License is distributed on an "AS IS" BASIS,
# WITHOUT WARRANTIES OR CONDITIONS OF ANY KIND, either express or implied.
# See the License for the specific language governing permissions and
# limitations under the License.
"""PyTorch ProphetNet model, ported from ProphetNet repo(fairsequery_states version)."""

import copy
import math
import warnings
from dataclasses import dataclass
from typing import Optional, Union

import torch
import torch.utils.checkpoint
from torch import Tensor, nn
from torch.nn import LayerNorm

from ...activations import ACT2FN
from ...cache_utils import Cache, EncoderDecoderCache
from ...generation import GenerationMixin
from ...modeling_layers import GradientCheckpointingLayer
from ...modeling_outputs import BaseModelOutput
from ...modeling_utils import PreTrainedModel
from ...utils import ModelOutput, auto_docstring, logging
from .configuration_prophetnet import ProphetNetConfig


logger = logging.get_logger(__name__)


def softmax(hidden_state, dim, onnx_trace=False):
    if onnx_trace:
        return nn.functional.softmax(hidden_state.float(), dim=dim)
    else:
        return nn.functional.softmax(hidden_state, dim=dim, dtype=torch.float32)


def ngram_attention_bias(sequence_length, ngram, device, dtype):
    """
    This function computes the bias for the predict stream
    """
    left_block = (
        torch.ones((ngram, sequence_length, sequence_length), device=device, dtype=dtype) * torch.finfo(dtype).min
    )
    right_block = left_block.detach().clone()
    # create bias
    for stream_idx in range(ngram):
        right_block[stream_idx].fill_diagonal_(0, wrap=False)
        left_block[stream_idx].triu_(-stream_idx + 1)

    left_block[:, :, 0] = 0
    return torch.cat([left_block, right_block], dim=2)


def compute_relative_buckets(num_buckets, max_distance, relative_positions, is_bidirectional=False):
    """
    This function computes individual parts of the relative position buckets. For more detail, see paper.
    """
    inv_relative_positions = -relative_positions
    rel_positions_bucket = 0

    if is_bidirectional:
        num_buckets = num_buckets // 2
        rel_positions_bucket = (
            rel_positions_bucket
            + torch.lt(inv_relative_positions, torch.zeros_like(inv_relative_positions)).int() * num_buckets
        )
        inv_relative_positions = torch.abs(inv_relative_positions)
    else:
        inv_relative_positions = torch.max(inv_relative_positions, torch.zeros_like(inv_relative_positions))

    max_exact = num_buckets // 2
    is_small = torch.lt(inv_relative_positions, max_exact)
    val_if_large = max_exact + torch.log(inv_relative_positions.float() / max_exact) / math.log(
        max_distance / max_exact
    ) * (num_buckets - max_exact)
    val_if_large = torch.min(val_if_large, torch.ones_like(val_if_large) * (num_buckets - 1)).int()
    rel_positions_bucket = rel_positions_bucket + torch.where(is_small, inv_relative_positions.int(), val_if_large)
    return rel_positions_bucket


def compute_all_stream_relative_buckets(num_buckets, max_distance, position_ids):
    """
    This function computes both main and predict relative position buckets. For more detail, see paper.
    """
    # main stream
    main_stream_relative_positions = position_ids.unsqueeze(1).repeat(1, position_ids.size(-1), 1)
    main_stream_relative_positions = main_stream_relative_positions - position_ids.unsqueeze(-1)

    # predicting stream
    predicting_stream_relative_positions = torch.cat((position_ids - 1, position_ids), dim=-1).unsqueeze(1)
    predicting_stream_relative_positions = predicting_stream_relative_positions.repeat(1, position_ids.size(-1), 1)
    predicting_stream_relative_positions = predicting_stream_relative_positions - position_ids.unsqueeze(-1)

    # get both position buckets
    main_relative_position_buckets = compute_relative_buckets(
        num_buckets, max_distance, main_stream_relative_positions, is_bidirectional=False
    )
    predict_relative_position_buckets = compute_relative_buckets(
        num_buckets, max_distance, predicting_stream_relative_positions, is_bidirectional=False
    )
    return main_relative_position_buckets, predict_relative_position_buckets


@dataclass
@auto_docstring(
    custom_intro="""
    Base class for sequence-to-sequence language models outputs.
    """
)
class ProphetNetSeq2SeqLMOutput(ModelOutput):
    r"""
    loss (`torch.FloatTensor` of shape `(1,)`, *optional*, returned when `labels` is provided):
        Language modeling loss.
    logits (`torch.FloatTensor` of shape `(batch_size, decoder_sequence_length, config.vocab_size)`):
        Prediction scores of the main stream language modeling head (scores for each vocabulary token before
        SoftMax).
    logits_ngram (`torch.FloatTensor` of shape `(batch_size, ngram * decoder_sequence_length, config.vocab_size)`):
        Prediction scores of the predict stream language modeling head (scores for each vocabulary token before
        SoftMax).
    past_key_values (`list[torch.FloatTensor]`, *optional*, returned when `use_cache=True` is passed or when `config.use_cache=True`):
        List of `torch.FloatTensor` of length `config.n_layers`, with each tensor of shape `(2, batch_size,
        num_attn_heads, decoder_sequence_length, embed_size_per_head)`).

        Contains pre-computed hidden-states (key and values in the attention blocks) of the decoder that can be
        used (see `past_key_values` input) to speed up sequential decoding.
    decoder_ngram_hidden_states (`tuple(torch.FloatTensor)`, *optional*, returned when `output_hidden_states=True` is passed or when `config.output_hidden_states=True`):
        Tuple of `torch.FloatTensor` (one for the output of the embeddings + one for the output of each layer) of
        shape `(batch_size, ngram * decoder_sequence_length, hidden_size)`.

        Hidden-states of the predict stream of the decoder at the output of each layer plus the initial embedding
        outputs.
    decoder_ngram_attentions (`tuple(torch.FloatTensor)`, *optional*, returned when `output_attentions=True` is passed or when `config.output_attentions=True`):
        Tuple of `torch.FloatTensor` (one for each layer) of shape `(batch_size, num_attn_heads,
        decoder_sequence_length, decoder_sequence_length)`.

        Attentions weights of the predict stream of the decoder, after the attention softmax, used to compute the
        weighted average in the self-attention heads.
    encoder_last_hidden_state (`torch.FloatTensor` of shape `(batch_size, encoder_sequence_length, hidden_size)`, *optional*):
        Sequence of hidden-states at the output of the last layer of the encoder of the model.
    """

    loss: Optional[torch.FloatTensor] = None
    logits: Optional[torch.FloatTensor] = None
    logits_ngram: Optional[torch.FloatTensor] = None
    past_key_values: Optional[tuple[torch.FloatTensor]] = None
    decoder_hidden_states: Optional[tuple[torch.FloatTensor]] = None
    decoder_ngram_hidden_states: Optional[tuple[torch.FloatTensor]] = None
    decoder_attentions: Optional[tuple[torch.FloatTensor]] = None
    decoder_ngram_attentions: Optional[tuple[torch.FloatTensor]] = None
    cross_attentions: Optional[tuple[torch.FloatTensor]] = None
    encoder_last_hidden_state: Optional[torch.FloatTensor] = None
    encoder_hidden_states: Optional[tuple[torch.FloatTensor]] = None
    encoder_attentions: Optional[tuple[torch.FloatTensor]] = None

    @property
    def decoder_cross_attentions(self):
        warnings.warn(
            "`decoder_cross_attentions` is deprecated and will be removed soon. Please use `cross_attentions`"
            " instead.",
            FutureWarning,
        )
        return self.cross_attentions


@dataclass
@auto_docstring(
    custom_intro="""
    Base class for model encoder's outputs that also contains : pre-computed hidden states that can speed up sequential
    decoding.
    """
)
class ProphetNetSeq2SeqModelOutput(ModelOutput):
    r"""
    last_hidden_state (`torch.FloatTensor` of shape `(batch_size, decoder_sequence_length, hidden_size)`):
        Sequence of main stream hidden-states at the output of the last layer of the decoder of the model.

        If `past_key_values` is used only the last hidden-state of the sequences of shape `(batch_size, 1,
        hidden_size)` is output.
    last_hidden_state_ngram (`torch.FloatTensor` of shape `(batch_size,ngram * decoder_sequence_length, config.vocab_size)`, *optional*):
        Sequence of predict stream hidden-states at the output of the last layer of the decoder of the model.
    past_key_values (`list[torch.FloatTensor]`, *optional*, returned when `use_cache=True` is passed or when `config.use_cache=True`):
        List of `torch.FloatTensor` of length `config.n_layers`, with each tensor of shape `(2, batch_size,
        num_attn_heads, decoder_sequence_length, embed_size_per_head)`).

        Contains pre-computed hidden-states (key and values in the attention blocks) of the decoder that can be
        used (see `past_key_values` input) to speed up sequential decoding.
    decoder_ngram_hidden_states (`tuple(torch.FloatTensor)`, *optional*, returned when `output_hidden_states=True` is passed or when `config.output_hidden_states=True`):
        Tuple of `torch.FloatTensor` (one for the output of the embeddings + one for the output of each layer) of
        shape `(batch_size, ngram * decoder_sequence_length, hidden_size)`.

        Hidden-states of the predict stream of the decoder at the output of each layer plus the initial embedding
        outputs.
    decoder_ngram_attentions (`tuple(torch.FloatTensor)`, *optional*, returned when `output_attentions=True` is passed or when `config.output_attentions=True`):
        Tuple of `torch.FloatTensor` (one for each layer) of shape `(batch_size, num_attn_heads,
        decoder_sequence_length, decoder_sequence_length)`.

        Attentions weights of the predict stream of the decoder, after the attention softmax, used to compute the
        weighted average in the
    encoder_last_hidden_state (`torch.FloatTensor` of shape `(batch_size, encoder_sequence_length, hidden_size)`, *optional*):
        Sequence of hidden-states at the output of the last layer of the encoder of the model.
    """

    last_hidden_state: torch.FloatTensor
    last_hidden_state_ngram: Optional[torch.FloatTensor] = None
    past_key_values: Optional[tuple[torch.FloatTensor]] = None
    decoder_hidden_states: Optional[tuple[torch.FloatTensor]] = None
    decoder_ngram_hidden_states: Optional[tuple[torch.FloatTensor]] = None
    decoder_attentions: Optional[tuple[torch.FloatTensor]] = None
    decoder_ngram_attentions: Optional[tuple[torch.FloatTensor]] = None
    cross_attentions: Optional[tuple[torch.FloatTensor]] = None
    encoder_last_hidden_state: Optional[torch.FloatTensor] = None
    encoder_hidden_states: Optional[tuple[torch.FloatTensor]] = None
    encoder_attentions: Optional[tuple[torch.FloatTensor]] = None

    @property
    def decoder_cross_attentions(self):
        warnings.warn(
            "`decoder_cross_attentions` is deprecated and will be removed soon. Please use `cross_attentions`"
            " instead.",
            FutureWarning,
        )
        return self.cross_attentions


@dataclass
@auto_docstring(
    custom_intro="""
    Base class for model's outputs that may also contain a past key/values (to speed up sequential decoding).
    """
)
class ProphetNetDecoderModelOutput(ModelOutput):
    r"""
    last_hidden_state (`torch.FloatTensor` of shape `(batch_size, decoder_sequence_length, hidden_size)`):
        Sequence of main stream hidden-states at the output of the last layer of the decoder of the model.

        If `past_key_values` is used only the last hidden-state of the sequences of shape `(batch_size, 1,
        hidden_size)` is output.
    last_hidden_state_ngram (`torch.FloatTensor` of shape `(batch_size, ngram * decoder_sequence_length, config.vocab_size)`):
        Sequence of predict stream hidden-states at the output of the last layer of the decoder of the model.
    past_key_values (`list[torch.FloatTensor]`, *optional*, returned when `use_cache=True` is passed or when `config.use_cache=True`):
        List of `torch.FloatTensor` of length `config.n_layers`, with each tensor of shape `(2, batch_size,
        num_attn_heads, decoder_sequence_length, embed_size_per_head)`).

        Contains pre-computed hidden-states (key and values in the attention blocks) of the decoder that can be
        used (see `past_key_values` input) to speed up sequential decoding.
    hidden_states_ngram (`tuple(torch.FloatTensor)`, *optional*, returned when `output_hidden_states=True` is passed or when `config.output_hidden_states=True`):
        Tuple of `torch.FloatTensor` (one for the output of the embeddings + one for the output of each layer) of
        shape `(batch_size, ngram * decoder_sequence_length, hidden_size)`.

        Hidden-states of the predict stream of the decoder at the output of each layer plus the initial embedding
        outputs.
    ngram_attentions (`tuple(torch.FloatTensor)`, *optional*, returned when `output_attentions=True` is passed or when `config.output_attentions=True`):
        Tuple of `torch.FloatTensor` (one for each layer) of shape `(batch_size, num_attn_heads,
        decoder_sequence_length, decoder_sequence_length)`.

        Attentions weights of the predict stream of the decoder, after the attention softmax, used to compute the
        weighted average in the
    """

    last_hidden_state: torch.FloatTensor
    last_hidden_state_ngram: Optional[torch.FloatTensor] = None
    past_key_values: Optional[tuple[torch.FloatTensor]] = None
    hidden_states: Optional[tuple[torch.FloatTensor]] = None
    hidden_states_ngram: Optional[tuple[torch.FloatTensor]] = None
    attentions: Optional[tuple[torch.FloatTensor]] = None
    ngram_attentions: Optional[tuple[torch.FloatTensor]] = None
    cross_attentions: Optional[tuple[torch.FloatTensor]] = None


@dataclass
@auto_docstring(
    custom_intro="""
    Base class for model's outputs that may also contain a past key/values (to speed up sequential decoding).
    """
)
class ProphetNetDecoderLMOutput(ModelOutput):
    r"""
    ngram_hidden_states (`tuple(torch.FloatTensor)`, *optional*, returned when `output_hidden_states=True` is passed or when `config.output_hidden_states=True`):
        Tuple of `torch.FloatTensor` (one for the output of the embeddings + one for the output of each layer) of
        shape `(batch_size, ngram * decoder_sequence_length, hidden_size)`.

        Hidden-states of the predict stream of the decoder at the output of each layer plus the initial embedding
        outputs.
    loss (`torch.FloatTensor` of shape `(1,)`, *optional*, returned when `labels` is provided):
        Language modeling loss.
    logits (`torch.FloatTensor` of shape `(batch_size, decoder_sequence_length, config.vocab_size)`):
        Prediction scores of the main stream language modeling head (scores for each vocabulary token before
        SoftMax).
    logits_ngram (`torch.FloatTensor` of shape `(batch_size, ngram * decoder_sequence_length, config.vocab_size)`):
        Prediction scores of the predict stream language modeling head (scores for each vocabulary token before
        SoftMax).
    past_key_values (`list[torch.FloatTensor]`, *optional*, returned when `use_cache=True` is passed or when `config.use_cache=True`):
        List of `torch.FloatTensor` of length `config.n_layers`, with each tensor of shape `(2, batch_size,
        num_attn_heads, decoder_sequence_length, embed_size_per_head)`).

        Contains pre-computed hidden-states (key and values in the attention blocks) of the decoder that can be
        used (see `past_key_values` input) to speed up sequential decoding.
    hidden_states_ngram (`tuple(torch.FloatTensor)`, *optional*, returned when `output_hidden_states=True` is passed or when `config.output_hidden_states=True`):
        Tuple of `torch.FloatTensor` (one for the output of the embeddings + one for the output of each layer) of
        shape `(batch_size, ngram * decoder_sequence_length, hidden_size)`.

        Hidden-states of the predict stream of the decoder at the output of each layer plus the initial embedding
        outputs.
    ngram_attentions (`tuple(torch.FloatTensor)`, *optional*, returned when `output_attentions=True` is passed or when `config.output_attentions=True`):
        Tuple of `torch.FloatTensor` (one for each layer) of shape `(batch_size, num_attn_heads,
        decoder_sequence_length, decoder_sequence_length)`.

        Attentions weights of the predict stream of the decoder, after the attention softmax, used to compute the
        weighted average in the
    """

    loss: Optional[torch.FloatTensor] = None
    logits: Optional[torch.FloatTensor] = None
    logits_ngram: Optional[torch.FloatTensor] = None
    past_key_values: Optional[tuple[torch.FloatTensor]] = None
    hidden_states: Optional[tuple[torch.FloatTensor]] = None
    hidden_states_ngram: Optional[tuple[torch.FloatTensor]] = None
    attentions: Optional[tuple[torch.FloatTensor]] = None
    ngram_attentions: Optional[tuple[torch.FloatTensor]] = None
    cross_attentions: Optional[tuple[torch.FloatTensor]] = None


@auto_docstring
class ProphetNetPreTrainedModel(PreTrainedModel):
    config_class = ProphetNetConfig
    base_model_prefix = "prophetnet"
    supports_gradient_checkpointing = True

    def _init_weights(self, module):
        if isinstance(module, nn.Linear):
            module.weight.data.normal_(mean=0.0, std=self.config.init_std)
            if module.bias is not None:
                module.bias.data.zero_()
        elif isinstance(module, nn.Embedding):
            module.weight.data.normal_(mean=0.0, std=self.config.init_std)
            if module.padding_idx is not None:
                module.weight.data[module.padding_idx].zero_()

    def _shift_right(self, input_ids):
        decoder_start_token_id = self.config.decoder_start_token_id
        pad_token_id = self.config.pad_token_id

        assert decoder_start_token_id is not None, (
            "self.model.config.decoder_start_token_id has to be defined. In ProphetNet it is usually set to the"
            " pad_token_id. See ProphetNet docs for more information"
        )

        # shift inputs to the right
        shifted_input_ids = input_ids.new_zeros(input_ids.shape)
        shifted_input_ids[..., 1:] = input_ids[..., :-1].clone()
        shifted_input_ids[..., 0] = decoder_start_token_id

        assert pad_token_id is not None, "self.model.config.pad_token_id has to be defined."
        # replace possible -100 values in labels by `pad_token_id`
        shifted_input_ids.masked_fill_(shifted_input_ids == -100, pad_token_id)

        assert torch.all(shifted_input_ids >= 0).item(), "Verify that `shifted_input_ids` has only positive values"

        return shifted_input_ids


class ProphetNetPositionalEmbeddings(nn.Embedding):
    """
    This module learns positional embeddings up to a fixed maximum size. Padding ids are ignored by either offsetting
    based on padding_idx or by setting padding_idx to None and ensuring that the appropriate position ids are passed to
    the forward function.
    """

    def __init__(self, config: ProphetNetConfig) -> None:
        self.max_length = config.max_position_embeddings
        super().__init__(config.max_position_embeddings, config.hidden_size, config.pad_token_id)

    def forward(self, inputs_shape, device, attention_mask=None, past_key_values=None, position_ids=None):
        assert (position_ids is None) or (self.padding_idx is None), (
            "If position_ids is pre-computed then padding_idx should not be set."
        )

        if position_ids is None:
            if past_key_values is not None and past_key_values.get_seq_length() != 0:
                # position_ids is the same for every token when decoding a single step
                # Without the int() cast, it doesn't work in some cases when exporting to ONNX
                prev_num_input_ids = past_key_values.get_seq_length()
                num_input_ids = inputs_shape[1] + prev_num_input_ids
                position_ids = torch.ones((1, 1), dtype=torch.long, device=device) * (
                    int(self.padding_idx + num_input_ids)
                )
            else:
                if attention_mask is None:
                    attention_mask = torch.ones(inputs_shape, dtype=torch.long, device=device)

                # retrieve position_ids from input_ids / attention_mask
                position_ids = (
                    torch.cumsum(attention_mask, dim=1).type_as(attention_mask) * attention_mask
                ).long() + self.padding_idx

                # make sure position_ids are not bigger then max_length
                position_ids = position_ids.clamp(0, self.max_length - 1)

        return super().forward(position_ids), position_ids

    def _forward(self, position_ids):
        return super().forward(position_ids)


class ProphetNetAttention(nn.Module):
    """Multi-headed attention from 'Attention Is All You Need' paper"""

    def __init__(self, config: ProphetNetConfig, num_attn_heads: int, layer_idx: Optional[int] = None):
        super().__init__()
        hidden_size = config.hidden_size

        self.attention_dropout = config.attention_dropout
        self.dropout = config.dropout
        self.num_attn_heads = num_attn_heads
        self.head_dim = hidden_size // num_attn_heads
        self.layer_idx = layer_idx

        assert self.head_dim * num_attn_heads == hidden_size, (
            "`config.hidden_size` must be divisible by `config.num_encoder_attention_heads` and"
            " `config.num_decoder_attention_heads`"
        )

        self.key_proj = nn.Linear(hidden_size, hidden_size)
        self.value_proj = nn.Linear(hidden_size, hidden_size)
        self.query_proj = nn.Linear(hidden_size, hidden_size)

        self.out_proj = nn.Linear(hidden_size, hidden_size)

    def forward(
        self,
        hidden_states,
        key_value_states: Optional[Tensor] = None,
        attention_mask: Optional[Tensor] = None,
        layer_head_mask: Optional[Tensor] = None,
<<<<<<< HEAD
        past_key_value: Optional[Cache] = None,
        output_attentions: Optional[bool] = False,
        cache_position: Optional[torch.Tensor] = None,
    ) -> Tuple[Tensor, Optional[Tensor]]:
=======
        past_key_value: Optional[tuple[Tensor]] = None,
        output_attentions: bool = False,
    ) -> tuple[Tensor, Optional[Tensor]]:
>>>>>>> 12838775
        batch_size, tgt_len, hidden_size = hidden_states.size()

        # if key_value_states are provided this layer is used as a cross-attention layer
        # for the decoder
        is_cross_attention = key_value_states is not None
        assert list(hidden_states.size()) == [
            batch_size,
            tgt_len,
            hidden_size,
        ], f"Size of hidden states should be {batch_size, tgt_len, hidden_size}, but is {hidden_states.size()}"

        # previous time steps are cached - no need to recompute key and value if they are static
        query_states = self.query_proj(hidden_states) / (self.head_dim**0.5)

        if past_key_value is not None:
            if isinstance(past_key_value, EncoderDecoderCache):
                is_updated = past_key_value.is_updated.get(self.layer_idx)
                if is_cross_attention:
                    # after the first generated id, we can subsequently re-use all key/value_states from cache
                    curr_past_key_value = past_key_value.cross_attention_cache
                else:
                    curr_past_key_value = past_key_value.self_attention_cache
            else:
                curr_past_key_value = past_key_value

        current_states = key_value_states if is_cross_attention else hidden_states
        if is_cross_attention and past_key_value is not None and is_updated:
            # reuse k,v, cross_attentions
            key_states = curr_past_key_value.key_cache[self.layer_idx]
            value_states = curr_past_key_value.value_cache[self.layer_idx]
        else:
            key_states = self.key_proj(current_states)
            value_states = self.value_proj(current_states)
            key_states = key_states.view(batch_size, -1, self.num_attn_heads, self.head_dim).transpose(1, 2)
            value_states = value_states.view(batch_size, -1, self.num_attn_heads, self.head_dim).transpose(1, 2)

            if past_key_value is not None:
                # save all key/value_states to cache to be re-used for fast auto-regressive generation
                cache_position = cache_position if not is_cross_attention else None
                key_states, value_states = curr_past_key_value.update(
                    key_states, value_states, self.layer_idx, {"cache_position": cache_position}
                )
                # set flag that curr layer for cross-attn is already updated so we can re-use in subsequent calls
                if is_cross_attention:
                    past_key_value.is_updated[self.layer_idx] = True

        query_states = query_states.view(batch_size, tgt_len, self.num_attn_heads, self.head_dim).transpose(1, 2)
        src_len = key_states.size(2)

        attn_weights = torch.einsum("bsij,bsjk->bsik", query_states, key_states.transpose(2, 3))
        expected_shape = (batch_size, self.num_attn_heads, tgt_len, src_len)
        if attn_weights.size() != expected_shape:
            raise ValueError(f"Attention weights should have size {expected_shape}, but is {attn_weights.size()}")

        # This is part of a workaround to get around fork/join parallelism not supporting Optional types.
        if attention_mask is not None and attention_mask.dim() == 0:
            attention_mask = None

        expected_shape = (batch_size, self.num_attn_heads, 1, src_len)
        if attention_mask is not None and attention_mask.size() != expected_shape:
            raise ValueError(f"Attention mask should have size {expected_shape}, but is {attention_mask.size()}")
        if attention_mask is not None:  # don't attend to padding symbols
            attn_weights = attn_weights + attention_mask
        if output_attentions:
            attn_weights_reshaped = attn_weights
        else:
            attn_weights_reshaped = None

        attn_weights = nn.functional.softmax(attn_weights, dim=-1)

        if layer_head_mask is not None:
            assert layer_head_mask.size() == (self.num_attn_heads,), (
                f"Head mask for a single layer should be of size {(self.num_attn_heads,)}, but is"
                f" {layer_head_mask.size()}"
            )
            attn_weights = layer_head_mask.view(1, -1, 1, 1) * attn_weights.view(
                batch_size, self.num_attn_heads, tgt_len, src_len
            )

            # apply head_mask also on attn_weights_reshaped which is used for n-gram attention inside the model
            attn_weights_reshaped = layer_head_mask.view(1, -1, 1, 1) * attn_weights_reshaped

        attn_probs = nn.functional.dropout(
            attn_weights,
            p=self.attention_dropout,
            training=self.training,
        )
        attn_output = torch.einsum("bsij,bsjk->bsik", attn_probs, value_states)
        expected_shape = (batch_size, self.num_attn_heads, tgt_len, self.head_dim)
        if attn_output.size() != expected_shape:
            raise ValueError(f"`attn_output` should have shape {expected_shape}, but is of shape {attn_output.size()}")

        attn_output = attn_output.transpose(1, 2).reshape(batch_size, tgt_len, hidden_size)
        attn_output = self.out_proj(attn_output)

        attn_output = nn.functional.dropout(attn_output, p=self.dropout, training=self.training)
        return attn_output, attn_weights_reshaped, past_key_value


class ProphetNetFeedForward(nn.Module):
    """
    This is the residual two feed-forward layer block based on the original Transformer implementation.
    """

    def __init__(self, config: ProphetNetConfig, ffn_dim: int):
        super().__init__()
        self.activation_fn = ACT2FN[config.activation_function]
        self.intermediate = nn.Linear(config.hidden_size, ffn_dim)
        self.output = nn.Linear(ffn_dim, config.hidden_size)
        self.activation_dropout = config.activation_dropout
        self.dropout = config.dropout

    def forward(self, hidden_states):
        hidden_states = self.intermediate(hidden_states)
        hidden_states = self.activation_fn(hidden_states)

        hidden_states = nn.functional.dropout(hidden_states, p=self.activation_dropout, training=self.training)
        hidden_states = self.output(hidden_states)
        hidden_states = nn.functional.dropout(hidden_states, p=self.dropout, training=self.training)
        return hidden_states


class ProphetNetNgramSelfAttention(nn.Module):
    def __init__(self, config: ProphetNetConfig, layer_idx=None):
        super().__init__()
        self.hidden_size = config.hidden_size

        self.num_buckets = config.num_buckets
        self.relative_max_distance = config.relative_max_distance
        self.num_attn_heads = config.num_decoder_attention_heads
        self.dropout = config.dropout
        self.attention_dropout = config.attention_dropout
        self.head_dim = config.hidden_size // self.num_attn_heads
        self.ngram = config.ngram
        self.layer_idx = layer_idx

        assert self.head_dim * self.num_attn_heads == config.hidden_size, (
            "config.hidden_size must be divisible by num_attn_heads"
        )
        # key, value, query projection
        self.key_proj = nn.Linear(config.hidden_size, config.hidden_size)
        self.value_proj = nn.Linear(config.hidden_size, config.hidden_size)
        self.query_proj = nn.Linear(config.hidden_size, config.hidden_size)

        # out projection
        self.out_proj = nn.Linear(config.hidden_size, config.hidden_size)

        # rel position embeddings
        self.relative_pos_embeddings = nn.Linear(config.hidden_size, self.num_buckets * self.num_attn_heads)

        # for onnx runtime
        self.onnx_trace = False

    def _shape(self, tensor, seq_len, batch_size):
        return tensor.view(batch_size, seq_len, self.num_attn_heads, self.head_dim).transpose(1, 2).contiguous()

    def prepare_for_onnx_export_(self):
        self.onnx_trace = True

    def forward(
        self,
        hidden_states,
        past_key_value: Optional[tuple[Tensor]] = None,
        attention_mask=None,
        layer_head_mask=None,
        extended_predict_attention_mask=None,
        main_relative_position_buckets=None,
        predict_relative_position_buckets=None,
        position_ids=None,
        cache_position=None,
    ):
        batch_size, ngram_sequence_length, hidden_size = hidden_states.size()
        assert list(hidden_states.size()) == [batch_size, ngram_sequence_length, hidden_size], (
            f"`hidden_states` should be of shape {batch_size, ngram_sequence_length, hidden_size}, but is of shape"
            f" {hidden_states.shape}"
        )

        # project
        query_states = self.query_proj(hidden_states)
        key_states = self.key_proj(hidden_states)
        value_states = self.value_proj(hidden_states)

        # normalize
        query_states = query_states / (self.head_dim**0.5)

        # reshape
        query_states = self._shape(query_states, ngram_sequence_length, batch_size)
        key_states = self._shape(key_states, -1, batch_size)
        value_states = self._shape(value_states, -1, batch_size)
        proj_shape = (batch_size, self.num_attn_heads, -1, self.head_dim)

        query_states = query_states.reshape(*proj_shape)
        key_states = key_states.reshape(*proj_shape)
        value_states = value_states.reshape(*proj_shape)

        # chunk into main stream and predict stream
        hidden_states_list = hidden_states.chunk(1 + self.ngram, dim=1)
        query_states_list = query_states.chunk(1 + self.ngram, dim=2)
        key_states_list = key_states.chunk(1 + self.ngram, dim=2)
        value_states_list = value_states.chunk(1 + self.ngram, dim=2)

        main_hidden_states, hidden_states_predict_list = hidden_states_list[0], hidden_states_list[1:]
        main_query_states, predict_query_states_list = query_states_list[0], query_states_list[1:]
        main_key_states, predict_key_states_list = key_states_list[0], key_states_list[1:]
        main_value_states, predict_value_states_list = value_states_list[0], value_states_list[1:]

        # ProphetNet has two separate attention layers, one for self and one for cross attention
        # We need to obtain the self attention only for this module, if `EncoderDecoderCache`
        if past_key_value is not None:
            if isinstance(past_key_value, EncoderDecoderCache):
                curr_past_key_value = past_key_value.self_attention_cache
            else:
                curr_past_key_value = past_key_value
            main_key_states, main_value_states = curr_past_key_value.update(
                main_key_states, main_value_states, self.layer_idx, {"cache_position": cache_position}
            )

        # get seq_length of main stream only
        sequence_length = ngram_sequence_length // (1 + self.ngram)

        # MAIN-STREAM
        # main attn weights
        # [batch_size, number_heads, sequence_length, head_dimesion]
        # x [batch_size, number_heads, head_dimesion, sequence_length]
        # -> [batch_size, number_heads, sequence_length, sequence_length]
        main_attn_weights = torch.einsum("bntc,bncs->bnts", main_query_states, main_key_states.transpose(2, 3))

        # retrieve relative position embeddings for each layer -> see paper for more details
        main_relative_pos_embeddings = self.get_main_relative_pos_embeddings(
            main_hidden_states, main_attn_weights, position_ids, main_relative_position_buckets
        )

        main_attn_weights = main_attn_weights + main_relative_pos_embeddings

        if attention_mask is not None:
            main_attn_weights = main_attn_weights + attention_mask

        main_attn_probs = softmax(
            main_attn_weights,
            dim=-1,
            onnx_trace=self.onnx_trace,
        ).type_as(main_attn_weights)

        if layer_head_mask is not None:
            assert layer_head_mask.size() == (self.num_attn_heads,), (
                f"Head mask for a single layer should be of size {(self.num_attn_heads,)}, but is"
                f" {layer_head_mask.size()}"
            )
            main_attn_probs = layer_head_mask.view(1, -1, 1, 1) * main_attn_probs.view(
                batch_size, self.num_attn_heads, -1, sequence_length
            )

        main_attn_probs = nn.functional.dropout(main_attn_probs, p=self.attention_dropout, training=self.training)
        # project to attn_output
        # [batch_size, number_heads, sequence_length, sequence_length]
        # x [batch_size, number_heads, sequence_length, head_dimesion]
        # -> [batch_size, number_heads, sequence_length, head_dimesion]
        main_attn_output = torch.einsum("bntc,bncs->bnts", main_attn_probs, main_value_states)
        # reshape so that num_heads dim is merged into last `head_dim` axis
        main_attn_output = main_attn_output.transpose(1, 2).reshape(batch_size, 1, sequence_length, hidden_size)
        main_attn_output = self.out_proj(main_attn_output)

        # PREDICT-STREAM
        # [batch_size, ngram, number_heads, sequence_length, head_dimesion]
        predict_query_states = torch.stack(predict_query_states_list, 1).view(
            batch_size, self.ngram, self.num_attn_heads, sequence_length, self.head_dim
        )

        # [batch_size, ngram, number_heads, 2*sequence_length, head_dimesion]
        predict_key_states = torch.stack([torch.cat([main_key_states, key], 2) for key in predict_key_states_list], 1)

        # [batch_size, sequence_length, ngram, hidden_size]
        predict_hidden_states = torch.stack(hidden_states_predict_list, dim=2)

        # [batch_size, number_heads, ngram, 2*sequence_length, head_dimesion]
        predict_value_states = torch.cat(
            [torch.cat([main_value_states, v_p], 2).unsqueeze(2) for v_p in predict_value_states_list], 2
        )

        # [batch_size, ngram, number_heads, sequence_length, head_dimesion]
        # x [batch_size, ngram, number_heads, 2*sequence_length, head_dimesion]
        # -> [batch_size, ngram, number_heads, sequence_length, 2*sequence_length]
        predict_attn_weights = torch.einsum("bnhtc,bnhsc->bnhts", (predict_query_states, predict_key_states))

        # retrieve relative position embeddings for each layer -> see paper for more details
        # [batch_size, ngram, number_heads, sequence_length, predict_relative_pos_embeddings]
        predict_relative_pos_embeddings = self.get_predict_relative_pos_embeddings(
            predict_hidden_states, predict_attn_weights, position_ids, predict_relative_position_buckets
        )

        # [batch_size, ngram, number_heads, sequence_length, 2*sequence_length]
        predict_attn_weights = predict_attn_weights + predict_relative_pos_embeddings

        if extended_predict_attention_mask is not None:
            # Permuting Predict attention mask to [batch_size, ngram, number_heads, sequence_length, 2*sequence_length]
            extended_predict_attention_mask = extended_predict_attention_mask.permute(0, 2, 1, 3, 4)
            extended_predict_attention_mask = extended_predict_attention_mask.to(predict_attn_weights.dtype)
            predict_attn_weights = predict_attn_weights + extended_predict_attention_mask

        predict_attn_probs = softmax(
            predict_attn_weights,
            dim=-1,
            onnx_trace=self.onnx_trace,
        ).type_as(predict_attn_weights)

        if layer_head_mask is not None:
            assert layer_head_mask.size() == (self.num_attn_heads,), (
                f"Head mask for a single layer should be of size {(self.num_attn_heads,)}, but is"
                f" {layer_head_mask.size()}"
            )
            predict_attn_probs = layer_head_mask.view(1, 1, -1, 1, 1) * predict_attn_probs

        predict_attn_probs = nn.functional.dropout(
            predict_attn_probs, p=self.attention_dropout, training=self.training
        )
        # project to attention output
        # [batch_size, ngram, number_heads, sequence_length, 2*sequence_length]
        # x [batch_size, ngram, number_heads, 2*sequence_length, head_dimesion]
        # -> [batch_size, ngram, number_heads, sequence_length, head_dimesion]
        predict_attn_output = torch.einsum(
            "bnhts,bnhsc->bnhtc", (predict_attn_probs, predict_value_states.transpose(1, 2))
        )

        # reshape so that num_heads dim is merged into last `head_dim` axis
        # [batch_size, ngram, number_heads, sequence_length, head_dimesion] -> [batch_size, ngram, sequence_length, hidden_size]
        predict_attn_output = predict_attn_output.transpose(2, 3)
        predict_attn_output = predict_attn_output.reshape(batch_size, self.ngram, sequence_length, hidden_size)
        predict_attn_output = self.out_proj(predict_attn_output)

        # concat to single attn output
        # [batch_size, (1+ngram)*sequence_length, hidden_size]
        attn_output = torch.cat([main_attn_output, predict_attn_output], 1).view(batch_size, -1, hidden_size)
        # reshape into better form for `config.output_attentions`
        main_attn_probs = main_attn_probs.view(batch_size, self.num_attn_heads, sequence_length, -1)

        attn_output = nn.functional.dropout(attn_output, p=self.dropout, training=self.training)

        return attn_output, main_attn_probs, predict_attn_probs, past_key_value

    def get_main_relative_pos_embeddings(
        self, hidden_states, attn_weights, position_ids, main_relative_position_buckets
    ):
        # input hidden_states [batch_size, sequence_length, hidden_size]
        # input attn_weights [batch_size, num_heads, sequence_length, sequence_length]
        # input position_ids [batch_size, sequence_length] or [1,1]
        batch_size, num_attn_heads, tgt_len, src_len = attn_weights.shape
        attn_weights = attn_weights.view(batch_size, num_attn_heads, tgt_len, src_len)
        if main_relative_position_buckets is None:
            batch_size, sequence_length = hidden_states.shape[:2]
            relative_positions = (
                torch.arange(1, attn_weights.shape[-1] + 1)
                .unsqueeze(0)
                .unsqueeze(0)
                .repeat(batch_size, sequence_length, 1)
                .to(position_ids.device)
            )
            # [batch_size, sequence_length, sequence_length+1]
            relative_positions = relative_positions - position_ids.unsqueeze(0).repeat(batch_size, sequence_length, 1)
            main_relative_position_buckets = compute_relative_buckets(
                self.num_buckets, self.relative_max_distance, relative_positions, False
            )

        # [batch_size, sequence_length, num_buckets * num_heads]
        rel_pos_embeddings = self.relative_pos_embeddings(hidden_states)
        rel_pos_embeddings = rel_pos_embeddings.view(
            rel_pos_embeddings.shape[:2] + (self.num_buckets, self.num_attn_heads)
        )
        rel_pos_embeddings = rel_pos_embeddings.permute(0, 3, 1, 2)
        # [batch_size, num_heads, sequence_length, num_buckets]
        rel_pos_embeddings = rel_pos_embeddings.reshape(attn_weights.shape[:3] + (-1,))

        main_relative_position_buckets = main_relative_position_buckets.repeat(1, self.num_attn_heads, 1)
        # [batch_size * num_heads * sequence_length, sequence_length]
        main_relative_position_buckets = main_relative_position_buckets.view(
            -1, main_relative_position_buckets.shape[-1]
        )
        main_relative_position_buckets = main_relative_position_buckets.long()
        # [batch_size * num_heads * sequence_length, sequence_length]
        rel_pos_embeddings = rel_pos_embeddings.reshape(-1, rel_pos_embeddings.size(-1))

        main_relative_pos_embeddings = torch.gather(rel_pos_embeddings, dim=1, index=main_relative_position_buckets)
        main_relative_pos_embeddings = main_relative_pos_embeddings.view(batch_size, num_attn_heads, tgt_len, -1)
        return main_relative_pos_embeddings

    def get_predict_relative_pos_embeddings(
        self, hidden_states, attn_weights, position_ids, predict_relative_position_buckets
    ):
        # input hidden_states [batch_size, sequence_length, ngram, hidden_size]
        # input attn_weights [batch_size, ngram, num_heads, sequence_length, 2*sequence_length]
        # input position_ids [batch_size, sequence_length] or [1,1]
        # input predict_relative_position_buckets [batch_size, sequence_length, 2*sequence_length] or None
        batch_size, sequence_length = hidden_states.shape[0:2]

        if predict_relative_position_buckets is None:
            key_sequence_length = attn_weights.shape[-1]
            assert position_ids[0][0] == key_sequence_length - 1, (
                "`position_ids` are incorrect. They should be of the format 1 2 3 4 5 ... (key_sequence_length - 1)"
            )
            relative_positions = (
                torch.arange(0, key_sequence_length)
                .unsqueeze(0)
                .unsqueeze(0)
                .repeat(batch_size, sequence_length, 1)
                .to(position_ids.device)
            )

            relative_positions = relative_positions - position_ids.unsqueeze(0).repeat(batch_size, sequence_length, 1)
            predict_relative_position_buckets = compute_relative_buckets(
                self.num_buckets, self.relative_max_distance, relative_positions, False
            )

        # [batch_size, ngram, sequence_length, hidden_size]
        hidden_states = hidden_states.transpose(1, 2)
        rel_pos_embeddings = self.relative_pos_embeddings(hidden_states)

        # [batch_size, ngram, sequence_length, num_buckets, num_heads]
        rel_pos_embeddings = rel_pos_embeddings.view(
            hidden_states.shape[:-1] + (self.num_buckets, self.num_attn_heads)
        )
        rel_pos_embeddings = rel_pos_embeddings.permute(0, 2, 1, 4, 3)
        # [batch_size * ngram * sequence_length * num_heads, num_buckets]
        rel_pos_embeddings = rel_pos_embeddings.reshape(-1, self.num_buckets)
        # [ngram, batch_size, num_heads * sequence_length, -1]
        predict_relative_position_buckets = predict_relative_position_buckets.unsqueeze(0)
        predict_relative_position_buckets = predict_relative_position_buckets.repeat(
            self.ngram, 1, self.num_attn_heads, 1
        )
        # [ngram * batch_size * num_heads * sequence_length, -1]
        predict_relative_position_buckets = predict_relative_position_buckets.view(
            -1, predict_relative_position_buckets.size(-1)
        ).long()

        predict_relative_pos_embeddings = torch.gather(
            rel_pos_embeddings, dim=1, index=predict_relative_position_buckets
        )

        # [batch_size, gram, num_heads, sequence_length, -1]
        predict_relative_pos_embeddings = predict_relative_pos_embeddings.view(
            batch_size, self.ngram, self.num_attn_heads, sequence_length, -1
        )

        return predict_relative_pos_embeddings


class ProphetNetEncoderLayer(GradientCheckpointingLayer):
    """
    Encoder block for Prophetnet
    """

    def __init__(self, config: ProphetNetConfig):
        super().__init__()
        # 1st residual block
        self.self_attn = ProphetNetAttention(config, config.num_encoder_attention_heads)
        self.self_attn_layer_norm = LayerNorm(config.hidden_size)

        # 2nd residual block
        self.feed_forward = ProphetNetFeedForward(config, config.encoder_ffn_dim)
        self.feed_forward_layer_norm = LayerNorm(config.hidden_size)

    def forward(
        self,
        hidden_states,
        attention_mask,
        layer_head_mask,
        output_attentions: bool = False,
    ):
        # 1st residual block
        attention_output, attn_weights, _ = self.self_attn(
            hidden_states=hidden_states,
            attention_mask=attention_mask,
            layer_head_mask=layer_head_mask,
            output_attentions=output_attentions,
        )
        hidden_states = self.self_attn_layer_norm(attention_output + hidden_states)

        # 2nd residual block
        feed_forward_output = self.feed_forward(hidden_states)
        hidden_states = self.feed_forward_layer_norm(feed_forward_output + hidden_states)

        outputs = (hidden_states,)

        if output_attentions:
            outputs += (attn_weights,)

        return outputs


class ProphetNetDecoderLayer(GradientCheckpointingLayer):
    """
    Decoder block for Prophetnet
    """

    def __init__(self, config: ProphetNetConfig, layer_idx=None):
        super().__init__()
        # 1st residual block
        self.self_attn = ProphetNetNgramSelfAttention(config, layer_idx=layer_idx)
        self.self_attn_layer_norm = LayerNorm(config.hidden_size)

        # 2nd residual block
        if config.add_cross_attention:
            self.cross_attn = ProphetNetAttention(config, config.num_decoder_attention_heads, layer_idx=layer_idx)
            self.cross_attn_layer_norm = LayerNorm(config.hidden_size)

        # 3rd residual block
        self.feed_forward = ProphetNetFeedForward(config, config.decoder_ffn_dim)
        self.feed_forward_layer_norm = LayerNorm(config.hidden_size)

    def forward(
        self,
        hidden_states,
        attention_mask=None,
        encoder_hidden_states=None,
        encoder_attn_mask=None,
        layer_head_mask=None,
        cross_attn_layer_head_mask=None,
        extended_predict_attention_mask=None,
        main_relative_position_buckets=None,
        predict_relative_position_buckets=None,
        position_ids=None,
        past_key_value=None,
        use_cache: Optional[bool] = True,
        output_attentions: Optional[bool] = False,
        cache_position: Optional[torch.Tensor] = None,
    ):
        # 1st residual block
        ngram_attention_output, self_attn_weights, self_attn_weights_ngram, past_key_value = self.self_attn(
            hidden_states=hidden_states,
            past_key_value=past_key_value,
            attention_mask=attention_mask,
            layer_head_mask=layer_head_mask,
            extended_predict_attention_mask=extended_predict_attention_mask,
            main_relative_position_buckets=main_relative_position_buckets,
            predict_relative_position_buckets=predict_relative_position_buckets,
            position_ids=position_ids,
        )
        hidden_states = self.self_attn_layer_norm(hidden_states + ngram_attention_output)

        cross_attn_weights = None
        if encoder_hidden_states is not None:
            # 2nd residual block
            attention_output, cross_attn_weights, past_key_value = self.cross_attn(
                hidden_states=hidden_states,
                key_value_states=encoder_hidden_states,
                attention_mask=encoder_attn_mask,
                layer_head_mask=cross_attn_layer_head_mask,
                past_key_value=past_key_value,
                output_attentions=output_attentions,
            )
            hidden_states = self.cross_attn_layer_norm(attention_output + hidden_states)

        # 3rd residual block
        feed_forward_output = self.feed_forward(hidden_states)
        hidden_states = self.feed_forward_layer_norm(feed_forward_output + hidden_states)

        outputs = (hidden_states,)

        if output_attentions:
            outputs += (self_attn_weights, self_attn_weights_ngram, cross_attn_weights)

        if use_cache:
            outputs += (past_key_value,)

        return outputs


@auto_docstring(
    custom_intro="""
    The standalone encoder part of the ProphetNetModel.
    """
)
class ProphetNetEncoder(ProphetNetPreTrainedModel):
    def __init__(self, config: ProphetNetConfig, word_embeddings: nn.Embedding = None):
        r"""
        word_embeddings (`torch.nn.Embeddings` of shape `(config.vocab_size, config.hidden_size)`, *optional*):
            The word embedding parameters. This can be used to initialize [`ProphetNetEncoder`] with pre-defined word
            embeddings instead of randomly initialized word embeddings.
        """
        super().__init__(config)

        self.word_embeddings = (
            word_embeddings
            if word_embeddings is not None
            else nn.Embedding(config.vocab_size, config.hidden_size, padding_idx=config.pad_token_id)
        )
        self.position_embeddings = ProphetNetPositionalEmbeddings(config)
        self.embeddings_layer_norm = LayerNorm(config.hidden_size)

        self.layers = nn.ModuleList([ProphetNetEncoderLayer(config) for _ in range(config.num_encoder_layers)])

        self.gradient_checkpointing = False
        # Initialize weights and apply final processing
        self.post_init()

    def get_input_embeddings(self):
        return self.word_embeddings

    def set_input_embeddings(self, value):
        self.word_embeddings = value

    @auto_docstring
    def forward(
        self,
        input_ids: Optional[torch.Tensor] = None,
        attention_mask: Optional[torch.Tensor] = None,
        head_mask: Optional[torch.Tensor] = None,
        inputs_embeds: Optional[torch.Tensor] = None,
        output_attentions: Optional[bool] = None,
        output_hidden_states: Optional[bool] = None,
        return_dict: Optional[bool] = None,
    ) -> Union[tuple, BaseModelOutput]:
        r"""
        Example:

        ```python
        >>> from transformers import AutoTokenizer, ProphetNetEncoder
        >>> import torch

        >>> tokenizer = AutoTokenizer.from_pretrained("microsoft/prophetnet-large-uncased")
        >>> model = ProphetNetEncoder.from_pretrained("patrickvonplaten/prophetnet-large-uncased-standalone")
        >>> inputs = tokenizer("Hello, my dog is cute", return_tensors="pt")
        >>> outputs = model(**inputs)

        >>> last_hidden_states = outputs.last_hidden_state
        ```"""

        output_attentions = output_attentions if output_attentions is not None else self.config.output_attentions
        output_hidden_states = (
            output_hidden_states if output_hidden_states is not None else self.config.output_hidden_states
        )
        return_dict = return_dict if return_dict is not None else self.config.use_return_dict

        if input_ids is None and inputs_embeds is None:
            raise ValueError("Either input_ids or inputs_embeds has to be passed.")
        elif input_ids is not None and inputs_embeds is not None:
            raise ValueError("Make sure to only pass input_ids or inputs_embeds.")
        elif input_ids is not None and inputs_embeds is None:
            inputs_embeds = self.word_embeddings(input_ids)

        # prepare attention mask
        if attention_mask is not None:
            extended_attention_mask = (
                1.0 - attention_mask[:, None, None, :].repeat(1, self.config.num_encoder_attention_heads, 1, 1)
            ) * torch.finfo(self.dtype).min
            extended_attention_mask = extended_attention_mask.to(inputs_embeds.dtype)
        else:
            extended_attention_mask = None

        position_embeddings, position_ids = self.position_embeddings(inputs_embeds.shape[:2], inputs_embeds.device)

        hidden_states = inputs_embeds + position_embeddings
        hidden_states = self.embeddings_layer_norm(hidden_states)
        hidden_states = nn.functional.dropout(hidden_states, p=self.config.dropout, training=self.training)

        encoder_hidden_states = () if output_hidden_states else None
        all_attentions = () if output_attentions else None

        # check if head_mask has a correct number of layers specified if desired
        if head_mask is not None:
            assert head_mask.size()[0] == (len(self.layers)), (
                f"The head_mask should be specified for {len(self.layers)} layers, but it is for {head_mask.size()[0]}."
            )
        for idx, encoder_layer in enumerate(self.layers):
            if output_hidden_states:
                encoder_hidden_states = encoder_hidden_states + (hidden_states,)

            layer_outputs = encoder_layer(
                hidden_states,
                attention_mask=extended_attention_mask,
                layer_head_mask=(head_mask[idx] if head_mask is not None else None),
                output_attentions=output_attentions,
            )

            hidden_states = layer_outputs[0]

            if output_attentions:
                all_attentions = all_attentions + (layer_outputs[1],)

        if output_hidden_states:
            encoder_hidden_states = encoder_hidden_states + (hidden_states,)

        if not return_dict:
            return tuple(v for v in [hidden_states, encoder_hidden_states, all_attentions] if v is not None)
        return BaseModelOutput(
            last_hidden_state=hidden_states, hidden_states=encoder_hidden_states, attentions=all_attentions
        )


@auto_docstring(
    custom_intro="""
    The standalone decoder part of the ProphetNetModel.
    """
)
class ProphetNetDecoder(ProphetNetPreTrainedModel):
    def __init__(self, config: ProphetNetConfig, word_embeddings: Optional[nn.Embedding] = None):
        r"""
        word_embeddings (`torch.nn.Embeddings` of shape `(config.vocab_size, config.hidden_size)`, *optional*):
            The word embedding parameters. This can be used to initialize [`ProphetNetEncoder`] with pre-defined word
            embeddings instead of randomly initialized word embeddings.
        """
        super().__init__(config)

        self.ngram = config.ngram
        self.num_buckets = config.num_buckets
        self.relative_max_distance = config.relative_max_distance
        self.dropout = config.dropout
        self.max_target_positions = config.max_position_embeddings

        self.word_embeddings = (
            word_embeddings
            if word_embeddings is not None
            else nn.Embedding(config.vocab_size, config.hidden_size, padding_idx=config.pad_token_id)
        )
        self.position_embeddings = ProphetNetPositionalEmbeddings(config)

        self.ngram_embeddings = nn.Embedding(self.ngram, config.hidden_size, None)
        self.layers = nn.ModuleList(
            [ProphetNetDecoderLayer(config, layer_idx=i) for i in range(config.num_decoder_layers)]
        )
        self.embeddings_layer_norm = LayerNorm(config.hidden_size)

        self.gradient_checkpointing = False
        # Initialize weights and apply final processing
        self.post_init()

    def get_input_embeddings(self):
        return self.word_embeddings

    def set_input_embeddings(self, value):
        self.word_embeddings = value

    @auto_docstring
    def forward(
        self,
        input_ids: Optional[torch.Tensor] = None,
        attention_mask: Optional[torch.Tensor] = None,
        encoder_hidden_states: Optional[torch.Tensor] = None,
        encoder_attention_mask: Optional[torch.Tensor] = None,
        head_mask: Optional[torch.Tensor] = None,
        cross_attn_head_mask: Optional[torch.Tensor] = None,
        past_key_values: Optional[tuple[tuple[torch.Tensor]]] = None,
        inputs_embeds: Optional[torch.Tensor] = None,
        use_cache: Optional[bool] = None,
        output_attentions: Optional[bool] = None,
        output_hidden_states: Optional[bool] = None,
        return_dict: Optional[bool] = None,
<<<<<<< HEAD
        cache_position: Optional[torch.Tensor] = None,
    ) -> Union[Tuple, ProphetNetDecoderModelOutput]:
=======
    ) -> Union[tuple, ProphetNetDecoderModelOutput]:
>>>>>>> 12838775
        r"""
        cross_attn_head_mask (`torch.Tensor` of shape `(decoder_layers, decoder_attention_heads)`, *optional*):
            Mask to nullify selected heads of the cross-attention modules. Mask values selected in `[0, 1]`:

            - 1 indicates the head is **not masked**,
            - 0 indicates the head is **masked**.

        Example:

        ```python
        >>> from transformers import AutoTokenizer, ProphetNetDecoder
        >>> import torch

        >>> tokenizer = AutoTokenizer.from_pretrained("microsoft/prophetnet-large-uncased")
        >>> model = ProphetNetDecoder.from_pretrained("microsoft/prophetnet-large-uncased", add_cross_attention=False)
        >>> inputs = tokenizer("Hello, my dog is cute", return_tensors="pt")
        >>> outputs = model(**inputs)

        >>> last_hidden_states = outputs.last_hidden_state
        ```"""
        use_cache = use_cache if use_cache is not None else self.config.use_cache
        output_attentions = output_attentions if output_attentions is not None else self.config.output_attentions
        output_hidden_states = (
            output_hidden_states if output_hidden_states is not None else self.config.output_hidden_states
        )
        return_dict = return_dict if return_dict is not None else self.config.use_return_dict

        if input_ids is None and inputs_embeds is None:
            raise ValueError("Either `decoder_input_ids` or `decoder_inputs_embeds` has to be passed.")
        elif input_ids is not None and inputs_embeds is not None:
            raise ValueError("Make sure to only pass `decoder_input_ids` or `decoder_inputs_embeds`.")
        elif input_ids is not None and inputs_embeds is None:
            inputs_embeds = self.word_embeddings(input_ids)

        batch_size, sequence_length = inputs_embeds.shape[:2]

        if self.gradient_checkpointing and self.training:
            if use_cache:
                logger.warning_once(
                    "`use_cache=True` is incompatible with gradient checkpointing. Setting `use_cache=False`..."
                )
                use_cache = False

        return_legacy_cache = False
        if use_cache and not isinstance(past_key_values, Cache):
            logger.warning_once(
                "Passing a tuple of `past_key_values` is deprecated and will be removed in Transformers v4.58.0. "
                "You should pass an instance of `EncoderDecoderCache` instead, e.g. "
                "`past_key_values=EncoderDecoderCache.from_legacy_cache(past_key_values)`."
            )
            return_legacy_cache = True
            past_key_values = EncoderDecoderCache.from_legacy_cache(past_key_values)

        past_key_values_length = past_key_values.get_seq_length() if past_key_values is not None else 0

        main_stream_pos_embed, position_ids = self.position_embeddings(
            (batch_size, sequence_length),
            device=inputs_embeds.device,
            past_key_values=past_key_values,
        )

        if past_key_values_length != 0:
            main_relative_position_buckets, predict_relative_position_buckets = None, None
        else:
            (
                main_relative_position_buckets,
                predict_relative_position_buckets,
            ) = self.compute_buffered_relative_buckets(position_ids)
        predicting_stream_pos_embed = self.position_embeddings._forward(position_ids + 1)

        # add position embeddings
        hidden_states = inputs_embeds + main_stream_pos_embed

        ngram_embeddings = self.ngram_embeddings.weight

        # prepare attention mask
        if past_key_values_length != 0:
            assert hidden_states.size(1) == 1, (
                "At the moment `use_cache` is only supported for `decoder_input_ids` of length 1"
            )

            ngram_hidden_states = [
                (ngram_embeddings[ngram - 1] + predicting_stream_pos_embed).repeat(batch_size, 1, 1)
                for ngram in range(self.ngram)
            ]
            extended_attention_mask = None
            extended_predict_attention_mask = None
        else:
            ngram_hidden_states = [
                (ngram_embeddings[ngram - 1] + predicting_stream_pos_embed) for ngram in range(self.ngram)
            ]
            extended_attention_mask = self.prepare_attention_mask(hidden_states, attention_mask)
            extended_predict_attention_mask = self.prepare_predict_attention_mask(hidden_states, attention_mask)

        # prepare encoder attention mask
        if encoder_attention_mask is not None:
            extended_encoder_attention_mask = (
                1.0 - encoder_attention_mask[:, None, None, :].repeat(1, self.config.num_decoder_attention_heads, 1, 1)
            ) * torch.finfo(self.dtype).min
            extended_encoder_attention_mask = extended_encoder_attention_mask.to(inputs_embeds.dtype)
        else:
            extended_encoder_attention_mask = None

        hidden_states = torch.cat([hidden_states] + ngram_hidden_states, 1)

        if self.embeddings_layer_norm:
            hidden_states = self.embeddings_layer_norm(hidden_states)

        hidden_states = nn.functional.dropout(hidden_states, p=self.dropout, training=self.training)

        # init attentions, hidden_states and cache with empty tuples
        all_main_stream_hidden_states = () if output_hidden_states else None
        all_ngram_stream_hidden_states = () if output_hidden_states and self.config.ngram > 0 else None

        all_main_stream_attns = () if output_attentions else None
        all_ngram_stream_attns = () if output_attentions else None
        all_cross_attns = () if output_attentions and self.config.add_cross_attention else None
        next_decoder_cache = None

        # check if head_mask/cross_attn_head_mask has a correct number of layers specified if desired
        for attn_mask, mask_name in zip([head_mask, cross_attn_head_mask], ["head_mask", "cross_attn_head_mask"]):
            if attn_mask is not None:
                assert attn_mask.size()[0] == (len(self.layers)), (
                    f"The `{mask_name}` should be specified for {len(self.layers)} layers, but it is for"
                    f" {head_mask.size()[0]}."
                )
        for idx, decoder_layer in enumerate(self.layers):
            if output_hidden_states:
                # grad cannot be kept because tensor is sliced
                all_main_stream_hidden_states += (hidden_states[:, :sequence_length],)
                if self.config.ngram > 0:
                    all_ngram_stream_hidden_states += (hidden_states[:, sequence_length:],)

<<<<<<< HEAD
            if self.gradient_checkpointing and self.training:
                layer_outputs = self._gradient_checkpointing_func(
                    decoder_layer.__call__,
                    hidden_states,
                    extended_attention_mask,
                    encoder_hidden_states,
                    extended_encoder_attention_mask,
                    (head_mask[idx] if head_mask is not None else None),
                    (cross_attn_head_mask[idx] if cross_attn_head_mask is not None else None),
                    extended_predict_attention_mask,
                    main_relative_position_buckets,
                    predict_relative_position_buckets,
                    position_ids,
                    None,
                    use_cache,
                    output_attentions,
                    cache_position,
                )
            else:
                layer_outputs = decoder_layer(
                    hidden_states,
                    attention_mask=extended_attention_mask,
                    encoder_hidden_states=encoder_hidden_states,
                    encoder_attn_mask=extended_encoder_attention_mask,
                    layer_head_mask=(head_mask[idx] if head_mask is not None else None),
                    cross_attn_layer_head_mask=(
                        cross_attn_head_mask[idx] if cross_attn_head_mask is not None else None
                    ),
                    extended_predict_attention_mask=extended_predict_attention_mask,
                    main_relative_position_buckets=main_relative_position_buckets,
                    predict_relative_position_buckets=predict_relative_position_buckets,
                    position_ids=position_ids,
                    past_key_value=past_key_values,
                    use_cache=use_cache,
                    output_attentions=output_attentions,
                    cache_position=cache_position,
                )
=======
            past_key_value = past_key_values[idx] if past_key_values is not None else None

            layer_outputs = decoder_layer(
                hidden_states,
                extended_attention_mask,
                encoder_hidden_states,  # as a positional argument for gradient checkpointing
                encoder_attn_mask=extended_encoder_attention_mask,
                layer_head_mask=(head_mask[idx] if head_mask is not None else None),
                cross_attn_layer_head_mask=(cross_attn_head_mask[idx] if cross_attn_head_mask is not None else None),
                extended_predict_attention_mask=extended_predict_attention_mask,
                main_relative_position_buckets=main_relative_position_buckets,
                predict_relative_position_buckets=predict_relative_position_buckets,
                position_ids=position_ids,
                past_key_value=past_key_value,
                use_cache=use_cache,
                output_attentions=output_attentions,
            )
>>>>>>> 12838775

            hidden_states = layer_outputs[0]

            if use_cache:
                next_decoder_cache = layer_outputs[4 if output_attentions else 1]

            if output_attentions:
                all_main_stream_attns += (layer_outputs[1],)
                all_ngram_stream_attns += (layer_outputs[2],)

                if self.config.add_cross_attention:
                    all_cross_attns += (layer_outputs[3],)

        if output_hidden_states:
            all_main_stream_hidden_states += (hidden_states[:, :sequence_length],)
            if self.config.ngram > 0:
                all_ngram_stream_hidden_states += (hidden_states[:, sequence_length:],)

        next_cache = next_decoder_cache if use_cache else None
        if return_legacy_cache:
            next_cache = past_key_values.to_legacy_cache()

        # split last_hidden_state for return
        last_hidden_state = hidden_states[:, :sequence_length]
        last_hidden_state_ngram = hidden_states[:, sequence_length:] if self.config.ngram > 0 else None

        if not return_dict:
            return tuple(
                v
                for v in [
                    last_hidden_state,
                    last_hidden_state_ngram,
                    next_cache,
                    all_main_stream_hidden_states,
                    all_ngram_stream_hidden_states,
                    all_main_stream_attns,
                    all_ngram_stream_attns,
                    all_cross_attns,
                ]
                if v is not None
            )
        return ProphetNetDecoderModelOutput(
            last_hidden_state=last_hidden_state,
            last_hidden_state_ngram=last_hidden_state_ngram,
            past_key_values=next_cache,
            hidden_states=all_main_stream_hidden_states,
            hidden_states_ngram=all_ngram_stream_hidden_states,
            attentions=all_main_stream_attns,
            ngram_attentions=all_ngram_stream_attns,
            cross_attentions=all_cross_attns,
        )

    def compute_buffered_relative_buckets(self, position_ids):
        batch_size, sequence_length = position_ids.shape

        position_ids = torch.arange(1, self.max_target_positions).to(position_ids.device).repeat(1, 1)
        main_relative_buckets, predict_relative_buckets = compute_all_stream_relative_buckets(
            self.num_buckets, self.relative_max_distance, position_ids
        )

        # buffer relative buckets
        main_relative_buckets = main_relative_buckets[:, :sequence_length, :sequence_length].repeat(batch_size, 1, 1)
        predict_relative_buckets = torch.cat(
            [
                predict_relative_buckets[:, :sequence_length, :sequence_length],
                predict_relative_buckets[
                    :, :sequence_length, self.max_target_positions : self.max_target_positions + sequence_length
                ],
            ],
            2,
        ).repeat(batch_size, 1, 1)

        return main_relative_buckets, predict_relative_buckets

    def prepare_attention_mask(self, hidden_states, attention_mask):
        batch_size, seq_length = hidden_states.shape[:2]

        # get causal mask
        causal_mask = torch.full(
            (seq_length, seq_length),
            torch.finfo(hidden_states.dtype).min,
            dtype=hidden_states.dtype,
            device=hidden_states.device,
        )
        causal_mask = torch.triu(causal_mask, 1)

        extended_causal_mask = causal_mask[:seq_length, :seq_length][None, None, :, :].expand(
            (batch_size, self.config.num_decoder_attention_heads) + causal_mask.shape
        )

        # add usual attention mask
        if attention_mask is not None:
            extended_attention_mask = (1.0 - attention_mask[:, None, None, :]) * torch.finfo(self.dtype).min
            extended_attention_mask = extended_causal_mask + extended_attention_mask
        else:
            extended_attention_mask = extended_causal_mask
        return extended_attention_mask.to(hidden_states.dtype)

    def prepare_predict_attention_mask(self, hidden_states, attention_mask):
        batch_size, seq_length = hidden_states.shape[:2]

        # get causal mask
        predict_causal_mask = ngram_attention_bias(
            self.max_target_positions, self.ngram, hidden_states.device, hidden_states.dtype
        )
        predict_causal_mask = torch.cat(
            [
                predict_causal_mask[:, :seq_length, :seq_length],
                predict_causal_mask[
                    :, :seq_length, self.max_target_positions : self.max_target_positions + seq_length
                ],
            ],
            dim=-1,
        )
        extended_predict_causal_mask = predict_causal_mask[None, None, :, :, :].expand(
            (batch_size, self.config.num_decoder_attention_heads) + predict_causal_mask.shape
        )

        # add usual attention mask
        if attention_mask is not None:
            extended_attention_mask = (1.0 - attention_mask[:, None, None, None, :]) * torch.finfo(self.dtype).min
            extended_attention_mask = extended_attention_mask.expand(
                (batch_size, self.config.num_decoder_attention_heads, self.ngram, seq_length, seq_length)
            )
            # predicted stream attention_mask should always be 0
            extended_attention_mask = torch.cat(
                [extended_attention_mask, torch.zeros_like(extended_attention_mask)], dim=-1
            )
            extended_predict_attention_mask = extended_predict_causal_mask + extended_attention_mask
        else:
            extended_predict_attention_mask = extended_predict_causal_mask
        return extended_predict_attention_mask.to(hidden_states.dtype)


@auto_docstring
class ProphetNetModel(ProphetNetPreTrainedModel):
    _tied_weights_keys = ["encoder.word_embeddings.weight", "decoder.word_embeddings.weight"]

    def __init__(self, config: ProphetNetConfig):
        super().__init__(config)
        self.word_embeddings = nn.Embedding(config.vocab_size, config.hidden_size, padding_idx=config.pad_token_id)

        encoder_config = copy.deepcopy(config)
        encoder_config.is_encoder_decoder = False
        encoder_config.use_cache = False
        self.encoder = ProphetNetEncoder(encoder_config, self.word_embeddings)

        decoder_config = copy.deepcopy(config)
        decoder_config.is_decoder = True
        decoder_config.is_encoder_decoder = False
        self.decoder = ProphetNetDecoder(decoder_config, self.word_embeddings)

        # Initialize weights and apply final processing
        self.post_init()

    def get_input_embeddings(self):
        return self.word_embeddings

    def set_input_embeddings(self, value):
        self.word_embeddings = value
        self.encoder.word_embeddings = self.word_embeddings
        self.decoder.word_embeddings = self.word_embeddings

    def _tie_weights(self):
        if self.config.tie_word_embeddings:
            self._tie_or_clone_weights(self.encoder.word_embeddings, self.word_embeddings)
            self._tie_or_clone_weights(self.decoder.word_embeddings, self.word_embeddings)

    def get_encoder(self):
        return self.encoder

    def get_decoder(self):
        return self.decoder

    @auto_docstring
    def forward(
        self,
        input_ids: Optional[torch.Tensor] = None,
        attention_mask: Optional[torch.Tensor] = None,
        decoder_input_ids: Optional[torch.Tensor] = None,
        decoder_attention_mask: Optional[torch.BoolTensor] = None,
        head_mask: Optional[torch.Tensor] = None,
        decoder_head_mask: Optional[torch.Tensor] = None,
        cross_attn_head_mask: Optional[torch.Tensor] = None,
        encoder_outputs: Optional[tuple] = None,
        past_key_values: Optional[tuple[tuple[torch.Tensor]]] = None,
        inputs_embeds: Optional[torch.Tensor] = None,
        decoder_inputs_embeds: Optional[torch.Tensor] = None,
        use_cache: Optional[bool] = None,
        output_attentions: Optional[bool] = None,
        output_hidden_states: Optional[bool] = None,
        return_dict: Optional[bool] = None,
<<<<<<< HEAD
        cache_position: Optional[torch.Tensor] = None,
    ) -> Union[Tuple, ProphetNetSeq2SeqModelOutput]:
=======
    ) -> Union[tuple, ProphetNetSeq2SeqModelOutput]:
>>>>>>> 12838775
        r"""
        decoder_input_ids (`torch.LongTensor` of shape `(batch_size, target_sequence_length)`, *optional*):
            Indices of decoder input sequence tokens in the vocabulary.

            Indices can be obtained using [`AutoTokenizer`]. See [`PreTrainedTokenizer.encode`] and
            [`PreTrainedTokenizer.__call__`] for details.

            [What are decoder input IDs?](../glossary#decoder-input-ids)

            ProphetNet uses the `eos_token_id` as the starting token for `decoder_input_ids` generation. If
            `past_key_values` is used, optionally only the last `decoder_input_ids` have to be input (see
            `past_key_values`).
        decoder_attention_mask (`torch.BoolTensor` of shape `(batch_size, target_sequence_length)`, *optional*):
            Default behavior: generate a tensor that ignores pad tokens in `decoder_input_ids`. Causal mask will also
            be used by default.
        cross_attn_head_mask (`torch.Tensor` of shape `(decoder_layers, decoder_attention_heads)`, *optional*):
            Mask to nullify selected heads of the cross-attention modules. Mask values selected in `[0, 1]`:

            - 1 indicates the head is **not masked**,
            - 0 indicates the head is **masked**.

        Example:

        ```python
        >>> from transformers import AutoTokenizer, ProphetNetModel

        >>> tokenizer = AutoTokenizer.from_pretrained("microsoft/prophetnet-large-uncased")
        >>> model = ProphetNetModel.from_pretrained("microsoft/prophetnet-large-uncased")

        >>> input_ids = tokenizer(
        ...     "Studies have been shown that owning a dog is good for you", return_tensors="pt"
        ... ).input_ids  # Batch size 1
        >>> decoder_input_ids = tokenizer("Studies show that", return_tensors="pt").input_ids  # Batch size 1
        >>> outputs = model(input_ids=input_ids, decoder_input_ids=decoder_input_ids)

        >>> last_hidden_states = outputs.last_hidden_state  # main stream hidden states
        >>> last_hidden_states_ngram = outputs.last_hidden_state_ngram  # predict hidden states
        ```"""
        use_cache = use_cache if use_cache is not None else self.config.use_cache
        output_attentions = output_attentions if output_attentions is not None else self.config.output_attentions
        output_hidden_states = (
            output_hidden_states if output_hidden_states is not None else self.config.output_hidden_states
        )
        return_dict = return_dict if return_dict is not None else self.config.use_return_dict

        if encoder_outputs is None:
            encoder_outputs = self.encoder(
                input_ids=input_ids,
                attention_mask=attention_mask,
                head_mask=head_mask,
                inputs_embeds=inputs_embeds,
                output_attentions=output_attentions,
                output_hidden_states=output_hidden_states,
                return_dict=return_dict,
            )

        # decoder outputs consists of (dec_features, past_key_values, dec_hidden, dec_attn)
        decoder_outputs = self.decoder(
            input_ids=decoder_input_ids,
            attention_mask=decoder_attention_mask,
            encoder_hidden_states=encoder_outputs[0],
            encoder_attention_mask=attention_mask,
            head_mask=decoder_head_mask,
            cross_attn_head_mask=cross_attn_head_mask,
            past_key_values=past_key_values,
            inputs_embeds=decoder_inputs_embeds,
            output_attentions=output_attentions,
            output_hidden_states=output_hidden_states,
            use_cache=use_cache,
            return_dict=return_dict,
            cache_position=cache_position,
        )

        if not return_dict:
            return decoder_outputs + encoder_outputs
        return ProphetNetSeq2SeqModelOutput(
            last_hidden_state=decoder_outputs.last_hidden_state,
            last_hidden_state_ngram=decoder_outputs.last_hidden_state_ngram,
            past_key_values=decoder_outputs.past_key_values,
            decoder_hidden_states=decoder_outputs.hidden_states,
            decoder_ngram_hidden_states=decoder_outputs.hidden_states_ngram,
            decoder_attentions=decoder_outputs.attentions,
            decoder_ngram_attentions=decoder_outputs.ngram_attentions,
            cross_attentions=decoder_outputs.cross_attentions,
            encoder_last_hidden_state=encoder_outputs.last_hidden_state,
            encoder_hidden_states=encoder_outputs.hidden_states,
            encoder_attentions=encoder_outputs.attentions,
        )


@auto_docstring(
    custom_intro="""
    The ProphetNet Model with a language modeling head. Can be used for sequence generation tasks.
    """
)
class ProphetNetForConditionalGeneration(ProphetNetPreTrainedModel, GenerationMixin):
    _tied_weights_keys = ["encoder.word_embeddings.weight", "decoder.word_embeddings.weight", "lm_head.weight"]

    def __init__(self, config: ProphetNetConfig):
        super().__init__(config)
        self.prophetnet = ProphetNetModel(config)
        self.padding_idx = config.pad_token_id
        self.disable_ngram_loss = config.disable_ngram_loss

        self.lm_head = nn.Linear(config.hidden_size, config.vocab_size, bias=False)

        # Initialize weights and apply final processing
        self.post_init()

    def get_output_embeddings(self):
        return self.lm_head

    def set_output_embeddings(self, new_embeddings):
        self.lm_head = new_embeddings

    def _tie_weights(self):
        if self.config.tie_word_embeddings:
            self._tie_or_clone_weights(self.prophetnet.word_embeddings, self.lm_head)

    def get_input_embeddings(self):
        return self.prophetnet.word_embeddings

    @auto_docstring
    def forward(
        self,
        input_ids: Optional[torch.Tensor] = None,
        attention_mask: Optional[torch.Tensor] = None,
        decoder_input_ids: Optional[torch.Tensor] = None,
        decoder_attention_mask: Optional[torch.BoolTensor] = None,
        head_mask: Optional[torch.Tensor] = None,
        decoder_head_mask: Optional[torch.Tensor] = None,
        cross_attn_head_mask: Optional[torch.Tensor] = None,
        encoder_outputs: Optional[torch.Tensor] = None,
        past_key_values: Optional[tuple[tuple[torch.Tensor]]] = None,
        inputs_embeds: Optional[torch.Tensor] = None,
        decoder_inputs_embeds: Optional[torch.Tensor] = None,
        labels: Optional[torch.Tensor] = None,
        use_cache: Optional[bool] = None,
        output_attentions: Optional[bool] = None,
        output_hidden_states: Optional[bool] = None,
        return_dict: Optional[bool] = None,
<<<<<<< HEAD
        cache_position: Optional[torch.Tensor] = None,
    ) -> Union[Tuple, ProphetNetSeq2SeqLMOutput]:
=======
    ) -> Union[tuple, ProphetNetSeq2SeqLMOutput]:
>>>>>>> 12838775
        r"""
        decoder_input_ids (`torch.LongTensor` of shape `(batch_size, target_sequence_length)`, *optional*):
            Indices of decoder input sequence tokens in the vocabulary.

            Indices can be obtained using [`AutoTokenizer`]. See [`PreTrainedTokenizer.encode`] and
            [`PreTrainedTokenizer.__call__`] for details.

            [What are decoder input IDs?](../glossary#decoder-input-ids)

            ProphetNet uses the `eos_token_id` as the starting token for `decoder_input_ids` generation. If
            `past_key_values` is used, optionally only the last `decoder_input_ids` have to be input (see
            `past_key_values`).
        decoder_attention_mask (`torch.BoolTensor` of shape `(batch_size, target_sequence_length)`, *optional*):
            Default behavior: generate a tensor that ignores pad tokens in `decoder_input_ids`. Causal mask will also
            be used by default.
        cross_attn_head_mask (`torch.Tensor` of shape `(decoder_layers, decoder_attention_heads)`, *optional*):
            Mask to nullify selected heads of the cross-attention modules. Mask values selected in `[0, 1]`:

            - 1 indicates the head is **not masked**,
            - 0 indicates the head is **masked**.
        labels (`torch.LongTensor` of shape `(batch_size,)`, *optional*):
            Labels for computing the sequence classification/regression loss. Indices should be in `[-100, 0, ...,
            config.vocab_size - 1]`. All labels set to `-100` are ignored (masked), the loss is only computed for
            labels in `[0, ..., config.vocab_size]`

        Example:

        ```python
        >>> from transformers import AutoTokenizer, ProphetNetForConditionalGeneration

        >>> tokenizer = AutoTokenizer.from_pretrained("microsoft/prophetnet-large-uncased")
        >>> model = ProphetNetForConditionalGeneration.from_pretrained("microsoft/prophetnet-large-uncased")

        >>> input_ids = tokenizer(
        ...     "Studies have been shown that owning a dog is good for you", return_tensors="pt"
        ... ).input_ids  # Batch size 1
        >>> decoder_input_ids = tokenizer("Studies show that", return_tensors="pt").input_ids  # Batch size 1
        >>> outputs = model(input_ids=input_ids, decoder_input_ids=decoder_input_ids)

        >>> logits_next_token = outputs.logits  # logits to predict next token as usual
        >>> logits_ngram_next_tokens = outputs.logits_ngram  # logits to predict 2nd, 3rd, ... next tokens
        ```"""
        return_dict = return_dict if return_dict is not None else self.config.use_return_dict

        if labels is not None and decoder_input_ids is None and decoder_inputs_embeds is None:
            # get decoder inputs from shifting lm labels to the right
            decoder_input_ids = self._shift_right(labels)

        outputs = self.prophetnet(
            input_ids=input_ids,
            attention_mask=attention_mask,
            decoder_input_ids=decoder_input_ids,
            decoder_attention_mask=decoder_attention_mask,
            head_mask=head_mask,
            decoder_head_mask=decoder_head_mask,
            cross_attn_head_mask=cross_attn_head_mask,
            encoder_outputs=encoder_outputs,
            past_key_values=past_key_values,
            inputs_embeds=inputs_embeds,
            decoder_inputs_embeds=decoder_inputs_embeds,
            use_cache=use_cache,
            output_attentions=output_attentions,
            output_hidden_states=output_hidden_states,
            return_dict=return_dict,
            cache_position=cache_position,
        )
        batch_size, sequence_length = (
            decoder_input_ids.shape if decoder_input_ids is not None else decoder_inputs_embeds.shape[:2]
        )

        predicting_streams = outputs[1].view(batch_size, self.config.ngram, sequence_length, -1)
        predict_logits = self.lm_head(predicting_streams)

        logits = predict_logits[:, 0]
        logits_ngram = predict_logits[:, 1:] if self.config.ngram > 1 else None

        # To use .view in loss computation, make sure that logits is contiguous.
        if not logits.is_contiguous():
            logits = logits.contiguous()

        loss = None
        if labels is not None:
            loss = self._compute_loss(predict_logits, labels)

        if not return_dict:
            all_logits = tuple(v for v in [logits, logits_ngram] if v is not None)
            return (loss,) + all_logits + outputs[2:] if loss is not None else all_logits + outputs[2:]
        else:
            return ProphetNetSeq2SeqLMOutput(
                loss=loss,
                logits=logits,
                logits_ngram=logits_ngram,
                past_key_values=outputs.past_key_values,
                decoder_hidden_states=outputs.decoder_hidden_states,
                decoder_ngram_hidden_states=outputs.decoder_ngram_hidden_states,
                decoder_attentions=outputs.decoder_attentions,
                decoder_ngram_attentions=outputs.decoder_ngram_attentions,
                cross_attentions=outputs.cross_attentions,
                encoder_last_hidden_state=outputs.encoder_last_hidden_state,
                encoder_hidden_states=outputs.encoder_hidden_states,
                encoder_attentions=outputs.encoder_attentions,
            )

    def _compute_loss(self, logits, labels, ignore_index=-100):
        expend_targets = labels.new_zeros(self.config.ngram, labels.size(0), labels.size(1)).fill_(ignore_index)

        for i in range(self.config.ngram):
            if i > 0 and self.disable_ngram_loss:
                break
            expend_targets[i, :, :] = labels

        logits = logits.transpose(0, 1).contiguous()
        lprobs = nn.functional.log_softmax(
            logits.view(-1, logits.size(-1)),
            dim=-1,
            dtype=torch.float32,
        )

        loss = nn.functional.nll_loss(lprobs, expend_targets.view(-1), reduction="mean")

        if self.config.eps > 0.0:
            smooth_loss = -lprobs.sum(dim=-1, keepdim=True)
            non_masked_tokens = expend_targets.ne(ignore_index).view(-1)
            smooth_loss = smooth_loss[non_masked_tokens]
            smooth_loss = smooth_loss.mean()

            eps_i = self.config.eps / lprobs.size(-1)
            loss = (1.0 - self.config.eps) * loss + eps_i * smooth_loss

        return loss

    def prepare_decoder_input_ids_from_labels(self, labels: torch.Tensor):
        return self._shift_right(labels)

    def get_encoder(self):
        return self.prophetnet.encoder

    def get_decoder(self):
        return self.prophetnet.decoder


@auto_docstring(
    custom_intro="""
    The standalone decoder part of the ProphetNetModel with a lm head on top. The model can be used for causal
    """
)
class ProphetNetForCausalLM(ProphetNetPreTrainedModel, GenerationMixin):
    _tied_weights_keys = [
        "prophetnet.word_embeddings.weight",
        "prophetnet.decoder.word_embeddings.weight",
        "lm_head.weight",
    ]

    def __init__(self, config: ProphetNetConfig):
        # set config for CLM
        config = copy.deepcopy(config)
        config.is_decoder = True
        config.is_encoder_decoder = False
        super().__init__(config)
        self.prophetnet = ProphetNetDecoderWrapper(config)

        self.padding_idx = config.pad_token_id
        self.disable_ngram_loss = config.disable_ngram_loss

        self.lm_head = nn.Linear(config.hidden_size, config.vocab_size, bias=False)

        # Initialize weights and apply final processing
        self.post_init()

    def get_input_embeddings(self):
        return self.prophetnet.decoder.word_embeddings

    def set_input_embeddings(self, value):
        self.prophetnet.decoder.word_embeddings = value

    def get_output_embeddings(self):
        return self.lm_head

    def set_output_embeddings(self, new_embeddings):
        self.lm_head = new_embeddings

    def _tie_weights(self):
        if self.config.tie_word_embeddings:
            self._tie_or_clone_weights(self.prophetnet.decoder.word_embeddings, self.lm_head)

    def set_decoder(self, decoder):
        self.prophetnet.decoder = decoder

    def get_decoder(self):
        return self.prophetnet.decoder

    @auto_docstring
    def forward(
        self,
        input_ids: Optional[torch.Tensor] = None,
        attention_mask: Optional[torch.Tensor] = None,
        encoder_hidden_states: Optional[torch.Tensor] = None,
        encoder_attention_mask: Optional[torch.Tensor] = None,
        head_mask: Optional[torch.Tensor] = None,
        cross_attn_head_mask: Optional[torch.Tensor] = None,
        past_key_values: Optional[tuple[tuple[torch.Tensor]]] = None,
        inputs_embeds: Optional[torch.Tensor] = None,
        labels: Optional[torch.Tensor] = None,
        use_cache: Optional[bool] = None,
        output_attentions: Optional[bool] = None,
        output_hidden_states: Optional[bool] = None,
        return_dict: Optional[bool] = None,
    ) -> Union[tuple, ProphetNetDecoderLMOutput]:
        r"""
        cross_attn_head_mask (`torch.Tensor` of shape `(decoder_layers, decoder_attention_heads)`, *optional*):
            Mask to nullify selected heads of the cross-attention modules. Mask values selected in `[0, 1]`:

            - 1 indicates the head is **not masked**,
            - 0 indicates the head is **masked**.
        labels (`torch.LongTensor` of shape `(batch_size, sequence_length)`, *optional*):
            Labels for computing the left-to-right language modeling loss (next word prediction). Indices should be in
            `[-100, 0, ..., config.vocab_size]` (see `input_ids` docstring) Tokens with indices set to `-100` are
            ignored (masked), the loss is only computed for the tokens with labels n `[0, ..., config.vocab_size]`

        Example:

        ```python
        >>> from transformers import AutoTokenizer, ProphetNetForCausalLM
        >>> import torch

        >>> tokenizer = AutoTokenizer.from_pretrained("microsoft/prophetnet-large-uncased")
        >>> model = ProphetNetForCausalLM.from_pretrained("microsoft/prophetnet-large-uncased")
        >>> assert model.config.is_decoder, f"{model.__class__} has to be configured as a decoder."
        >>> inputs = tokenizer("Hello, my dog is cute", return_tensors="pt")
        >>> outputs = model(**inputs)

        >>> logits = outputs.logits

        >>> # Model can also be used with EncoderDecoder framework
        >>> from transformers import BertTokenizer, EncoderDecoderModel, AutoTokenizer
        >>> import torch

        >>> tokenizer_enc = BertTokenizer.from_pretrained("google-bert/bert-large-uncased")
        >>> tokenizer_dec = AutoTokenizer.from_pretrained("microsoft/prophetnet-large-uncased")
        >>> model = EncoderDecoderModel.from_encoder_decoder_pretrained(
        ...     "google-bert/bert-large-uncased", "microsoft/prophetnet-large-uncased"
        ... )

        >>> ARTICLE = (
        ...     "the us state department said wednesday it had received no "
        ...     "formal word from bolivia that it was expelling the us ambassador there "
        ...     "but said the charges made against him are `` baseless ."
        ... )
        >>> input_ids = tokenizer_enc(ARTICLE, return_tensors="pt").input_ids
        >>> labels = tokenizer_dec(
        ...     "us rejects charges against its ambassador in bolivia", return_tensors="pt"
        ... ).input_ids
        >>> outputs = model(input_ids=input_ids, decoder_input_ids=labels[:, :-1], labels=labels[:, 1:])

        >>> loss = outputs.loss
        ```"""
        return_dict = return_dict if return_dict is not None else self.config.use_return_dict

        # decoder outputs consists of (dec_features, past_key_values, dec_hidden, dec_attn)
        outputs = self.prophetnet.decoder(
            input_ids=input_ids,
            attention_mask=attention_mask,
            encoder_hidden_states=encoder_hidden_states,
            encoder_attention_mask=encoder_attention_mask,
            head_mask=head_mask,
            cross_attn_head_mask=cross_attn_head_mask,
            past_key_values=past_key_values,
            inputs_embeds=inputs_embeds,
            use_cache=use_cache,
            output_attentions=output_attentions,
            output_hidden_states=output_hidden_states,
            return_dict=return_dict,
        )

        batch_size, sequence_length = input_ids.shape if input_ids is not None else inputs_embeds.shape[:2]

        predicting_streams = outputs[1].view(batch_size, self.config.ngram, sequence_length, -1)
        predict_logits = self.lm_head(predicting_streams)

        logits = predict_logits[:, 0]
        logits_ngram = predict_logits[:, 1:] if self.config.ngram > 1 else None

        loss = None
        if labels is not None:
            loss = self._compute_loss(predict_logits, labels)

        if not return_dict:
            all_logits = tuple(v for v in [logits, logits_ngram] if v is not None)
            return (loss,) + all_logits + outputs[2:] if loss is not None else all_logits + outputs[2:]
        else:
            return ProphetNetDecoderLMOutput(
                loss=loss,
                logits=logits,
                logits_ngram=logits_ngram,
                past_key_values=outputs.past_key_values,
                hidden_states=outputs.hidden_states,
                hidden_states_ngram=outputs.hidden_states_ngram,
                attentions=outputs.attentions,
                ngram_attentions=outputs.ngram_attentions,
                cross_attentions=outputs.cross_attentions,
            )

    def _compute_loss(self, logits, labels, ignore_index=-100):
        expend_targets = labels.new_zeros(self.config.ngram, labels.size(0), labels.size(1)).fill_(ignore_index)

        for i in range(self.config.ngram):
            if i > 0 and self.disable_ngram_loss:
                break
            expend_targets[i, :, :] = labels

        logits = logits.transpose(0, 1).contiguous()
        lprobs = nn.functional.log_softmax(
            logits.view(-1, logits.size(-1)),
            dim=-1,
            dtype=torch.float32,
        )

        loss = nn.functional.nll_loss(lprobs, expend_targets.view(-1), reduction="mean")

        if self.config.eps > 0.0:
            smooth_loss = -lprobs.sum(dim=-1, keepdim=True)
            non_masked_tokens = expend_targets.ne(ignore_index).view(-1)
            smooth_loss = smooth_loss[non_masked_tokens]
            smooth_loss = smooth_loss.mean()

            eps_i = self.config.eps / lprobs.size(-1)
            loss = (1.0 - self.config.eps) * loss + eps_i * smooth_loss

        return loss

    def prepare_inputs_for_generation(
        self,
        input_ids,
        past_key_values=None,
        attention_mask=None,
        head_mask=None,
        use_cache=None,
        **kwargs,
    ):
        # Overwritten -- our tests complain if we use GenerationMixin.prepare_inputs_for_generation

        # if model is used as a decoder in encoder-decoder model, the decoder attention mask is created on the fly
        if attention_mask is None:
            attention_mask = input_ids.new_ones(input_ids.shape)

        if past_key_values:
            input_ids = input_ids[:, -1:]
        # first step, decoder_cached_states are empty
        return {
            "input_ids": input_ids,  # encoder_outputs is defined. input_ids not needed
            "attention_mask": attention_mask,
            "head_mask": head_mask,
            "past_key_values": past_key_values,
            "use_cache": use_cache,
        }


class ProphetNetDecoderWrapper(ProphetNetPreTrainedModel):
    """
    This is a wrapper class, so that [`ProphetNetForCausalLM`] can correctly be loaded from pretrained prophetnet
    classes.
    """

    def __init__(self, config: ProphetNetConfig):
        super().__init__(config)

        self.word_embeddings = nn.Embedding(config.vocab_size, config.hidden_size, padding_idx=config.pad_token_id)
        self.decoder = ProphetNetDecoder(config, word_embeddings=self.word_embeddings)

        # Initialize weights and apply final processing
        self.post_init()

    def _tie_weights(self):
        self._tie_or_clone_weights(self.word_embeddings, self.decoder.get_input_embeddings())

    def forward(self, *args, **kwargs):
        return self.decoder(*args, **kwargs)


__all__ = [
    "ProphetNetDecoder",
    "ProphetNetEncoder",
    "ProphetNetForCausalLM",
    "ProphetNetForConditionalGeneration",
    "ProphetNetModel",
    "ProphetNetPreTrainedModel",
]<|MERGE_RESOLUTION|>--- conflicted
+++ resolved
@@ -443,16 +443,10 @@
         key_value_states: Optional[Tensor] = None,
         attention_mask: Optional[Tensor] = None,
         layer_head_mask: Optional[Tensor] = None,
-<<<<<<< HEAD
         past_key_value: Optional[Cache] = None,
         output_attentions: Optional[bool] = False,
         cache_position: Optional[torch.Tensor] = None,
-    ) -> Tuple[Tensor, Optional[Tensor]]:
-=======
-        past_key_value: Optional[tuple[Tensor]] = None,
-        output_attentions: bool = False,
     ) -> tuple[Tensor, Optional[Tensor]]:
->>>>>>> 12838775
         batch_size, tgt_len, hidden_size = hidden_states.size()
 
         # if key_value_states are provided this layer is used as a cross-attention layer
@@ -1198,12 +1192,8 @@
         output_attentions: Optional[bool] = None,
         output_hidden_states: Optional[bool] = None,
         return_dict: Optional[bool] = None,
-<<<<<<< HEAD
         cache_position: Optional[torch.Tensor] = None,
-    ) -> Union[Tuple, ProphetNetDecoderModelOutput]:
-=======
     ) -> Union[tuple, ProphetNetDecoderModelOutput]:
->>>>>>> 12838775
         r"""
         cross_attn_head_mask (`torch.Tensor` of shape `(decoder_layers, decoder_attention_heads)`, *optional*):
             Mask to nullify selected heads of the cross-attention modules. Mask values selected in `[0, 1]`:
@@ -1337,47 +1327,6 @@
                 if self.config.ngram > 0:
                     all_ngram_stream_hidden_states += (hidden_states[:, sequence_length:],)
 
-<<<<<<< HEAD
-            if self.gradient_checkpointing and self.training:
-                layer_outputs = self._gradient_checkpointing_func(
-                    decoder_layer.__call__,
-                    hidden_states,
-                    extended_attention_mask,
-                    encoder_hidden_states,
-                    extended_encoder_attention_mask,
-                    (head_mask[idx] if head_mask is not None else None),
-                    (cross_attn_head_mask[idx] if cross_attn_head_mask is not None else None),
-                    extended_predict_attention_mask,
-                    main_relative_position_buckets,
-                    predict_relative_position_buckets,
-                    position_ids,
-                    None,
-                    use_cache,
-                    output_attentions,
-                    cache_position,
-                )
-            else:
-                layer_outputs = decoder_layer(
-                    hidden_states,
-                    attention_mask=extended_attention_mask,
-                    encoder_hidden_states=encoder_hidden_states,
-                    encoder_attn_mask=extended_encoder_attention_mask,
-                    layer_head_mask=(head_mask[idx] if head_mask is not None else None),
-                    cross_attn_layer_head_mask=(
-                        cross_attn_head_mask[idx] if cross_attn_head_mask is not None else None
-                    ),
-                    extended_predict_attention_mask=extended_predict_attention_mask,
-                    main_relative_position_buckets=main_relative_position_buckets,
-                    predict_relative_position_buckets=predict_relative_position_buckets,
-                    position_ids=position_ids,
-                    past_key_value=past_key_values,
-                    use_cache=use_cache,
-                    output_attentions=output_attentions,
-                    cache_position=cache_position,
-                )
-=======
-            past_key_value = past_key_values[idx] if past_key_values is not None else None
-
             layer_outputs = decoder_layer(
                 hidden_states,
                 extended_attention_mask,
@@ -1389,11 +1338,11 @@
                 main_relative_position_buckets=main_relative_position_buckets,
                 predict_relative_position_buckets=predict_relative_position_buckets,
                 position_ids=position_ids,
-                past_key_value=past_key_value,
+                past_key_value=past_key_values,
                 use_cache=use_cache,
                 output_attentions=output_attentions,
-            )
->>>>>>> 12838775
+                cache_position=cache_position,
+            )
 
             hidden_states = layer_outputs[0]
 
@@ -1586,12 +1535,8 @@
         output_attentions: Optional[bool] = None,
         output_hidden_states: Optional[bool] = None,
         return_dict: Optional[bool] = None,
-<<<<<<< HEAD
         cache_position: Optional[torch.Tensor] = None,
-    ) -> Union[Tuple, ProphetNetSeq2SeqModelOutput]:
-=======
     ) -> Union[tuple, ProphetNetSeq2SeqModelOutput]:
->>>>>>> 12838775
         r"""
         decoder_input_ids (`torch.LongTensor` of shape `(batch_size, target_sequence_length)`, *optional*):
             Indices of decoder input sequence tokens in the vocabulary.
@@ -1733,12 +1678,8 @@
         output_attentions: Optional[bool] = None,
         output_hidden_states: Optional[bool] = None,
         return_dict: Optional[bool] = None,
-<<<<<<< HEAD
         cache_position: Optional[torch.Tensor] = None,
-    ) -> Union[Tuple, ProphetNetSeq2SeqLMOutput]:
-=======
     ) -> Union[tuple, ProphetNetSeq2SeqLMOutput]:
->>>>>>> 12838775
         r"""
         decoder_input_ids (`torch.LongTensor` of shape `(batch_size, target_sequence_length)`, *optional*):
             Indices of decoder input sequence tokens in the vocabulary.
