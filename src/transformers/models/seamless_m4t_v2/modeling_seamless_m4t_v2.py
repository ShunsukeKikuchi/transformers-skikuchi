--- conflicted
+++ resolved
@@ -906,18 +906,11 @@
         self,
         hidden_states: torch.Tensor,
         encoder_hidden_states: Optional[torch.Tensor] = None,
-<<<<<<< HEAD
         past_key_value: Optional[Cache] = None,
         attention_mask: Optional[torch.Tensor] = None,
         output_attentions: bool = False,
         cache_position: Optional[torch.Tensor] = None,
-    ) -> Tuple[torch.Tensor, Optional[torch.Tensor], Optional[Tuple[torch.Tensor]]]:
-=======
-        past_key_value: Optional[tuple[torch.Tensor]] = None,
-        attention_mask: Optional[torch.Tensor] = None,
-        output_attentions: bool = False,
     ) -> tuple[torch.Tensor, Optional[torch.Tensor], Optional[tuple[torch.Tensor]]]:
->>>>>>> 12838775
         """Input shape: Batch x Time x Channel"""
 
         is_cross_attention = encoder_hidden_states is not None
@@ -1067,15 +1060,10 @@
 
 
 # Copied from transformers.models.seamless_m4t.modeling_seamless_m4t.SeamlessM4TDecoderLayer with SeamlessM4T->SeamlessM4Tv2
-<<<<<<< HEAD
-class SeamlessM4Tv2DecoderLayer(nn.Module):
+class SeamlessM4Tv2DecoderLayer(GradientCheckpointingLayer):
     def __init__(
         self, config: SeamlessM4Tv2Config, decoder_ffn_dim=None, decoder_attention_heads=None, layer_idx=None
     ):
-=======
-class SeamlessM4Tv2DecoderLayer(GradientCheckpointingLayer):
-    def __init__(self, config: SeamlessM4Tv2Config, decoder_ffn_dim=None, decoder_attention_heads=None):
->>>>>>> 12838775
         super().__init__()
         decoder_ffn_dim = config.decoder_ffn_dim if decoder_ffn_dim is None else decoder_ffn_dim
         decoder_attention_heads = (
@@ -1115,11 +1103,7 @@
         attention_mask: Optional[torch.Tensor] = None,
         encoder_hidden_states: Optional[torch.Tensor] = None,
         encoder_attention_mask: Optional[torch.Tensor] = None,
-<<<<<<< HEAD
         past_key_value: Optional[Cache] = None,
-=======
-        past_key_value: Optional[tuple[torch.Tensor]] = None,
->>>>>>> 12838775
         output_attentions: Optional[bool] = False,
         use_cache: Optional[bool] = True,
         cache_position: Optional[torch.Tensor] = None,
@@ -1841,12 +1825,8 @@
         output_attentions: Optional[bool] = None,
         output_hidden_states: Optional[bool] = None,
         return_dict: Optional[bool] = None,
-<<<<<<< HEAD
         cache_position: Optional[torch.Tensor] = None,
-    ) -> Union[Tuple, BaseModelOutputWithPastAndCrossAttentions]:
-=======
     ) -> Union[tuple, BaseModelOutputWithPastAndCrossAttentions]:
->>>>>>> 12838775
         output_attentions = output_attentions if output_attentions is not None else self.config.output_attentions
         output_hidden_states = (
             output_hidden_states if output_hidden_states is not None else self.config.output_hidden_states
@@ -1922,43 +1902,16 @@
                 if dropout_probability < self.layerdrop:
                     continue
 
-<<<<<<< HEAD
-            if self.gradient_checkpointing and self.training:
-                layer_outputs = self._gradient_checkpointing_func(
-                    decoder_layer.__call__,
-                    hidden_states,
-                    attention_mask,
-                    encoder_hidden_states,
-                    encoder_attention_mask,
-                    None,
-                    output_attentions,
-                    use_cache,
-                    cache_position,
-                )
-            else:
-                layer_outputs = decoder_layer(
-                    hidden_states,
-                    attention_mask=attention_mask,
-                    encoder_hidden_states=encoder_hidden_states,
-                    encoder_attention_mask=encoder_attention_mask,
-                    past_key_value=past_key_values,
-                    output_attentions=output_attentions,
-                    use_cache=use_cache,
-                    cache_position=cache_position,
-                )
-=======
-            past_key_value = past_key_values[idx] if past_key_values is not None else None
-
             layer_outputs = decoder_layer(
                 hidden_states,
                 attention_mask,
                 encoder_hidden_states,  # as a positional argument for gradient checkpointing
                 encoder_attention_mask=encoder_attention_mask,
-                past_key_value=past_key_value,
+                past_key_value=past_key_values,
                 output_attentions=output_attentions,
                 use_cache=use_cache,
-            )
->>>>>>> 12838775
+                cache_position=cache_position,
+            )
             hidden_states = layer_outputs[0]
 
             if use_cache:
@@ -3360,12 +3313,8 @@
         output_attentions: Optional[bool] = None,
         output_hidden_states: Optional[bool] = None,
         return_dict: Optional[bool] = None,
-<<<<<<< HEAD
         cache_position: Optional[torch.Tensor] = None,
-    ) -> Union[Seq2SeqLMOutput, Tuple[torch.FloatTensor]]:
-=======
     ) -> Union[Seq2SeqLMOutput, tuple[torch.FloatTensor]]:
->>>>>>> 12838775
         r"""
         labels (`torch.LongTensor` of shape `(batch_size, sequence_length)`, *optional*):
             Labels for computing the masked language modeling loss. Indices should be in `[-100, 0, ...,
