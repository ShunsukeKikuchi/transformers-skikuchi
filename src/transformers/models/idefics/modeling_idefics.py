--- conflicted
+++ resolved
@@ -878,14 +878,8 @@
     supports_gradient_checkpointing = True
     _no_split_modules = ["IdeficsDecoderLayer", "IdeficsGatedCrossAttentionLayer"]
     _supports_sdpa = True
-<<<<<<< HEAD
-
-    _supports_flash_attn_2 = True
-    _supports_flash_attn_3 = True
-=======
-    _supports_cache_class = True
+
     _supports_flash_attn = True
->>>>>>> 2b79f143
     _supports_static_cache = False  # IDEFICS cannot compile due to dynamic control flow when checking inputs
     _supports_attention_backend = True
 
