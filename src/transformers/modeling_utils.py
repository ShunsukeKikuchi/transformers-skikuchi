# coding=utf-8
# Copyright 2018 The Google AI Language Team Authors, Facebook AI Research authors and The HuggingFace Inc. team.
# Copyright (c) 2018, NVIDIA CORPORATION.  All rights reserved.
#
# Licensed under the Apache License, Version 2.0 (the "License");
# you may not use this file except in compliance with the License.
# You may obtain a copy of the License at
#
#     http://www.apache.org/licenses/LICENSE-2.0
#
# Unless required by applicable law or agreed to in writing, software
# distributed under the License is distributed on an "AS IS" BASIS,
# WITHOUT WARRANTIES OR CONDITIONS OF ANY KIND, either express or implied.
# See the License for the specific language governing permissions and
# limitations under the License.
import collections
import copy
import functools
import gc
import importlib.metadata
import inspect
import itertools
import json
import os
import re
import shutil
import tempfile
import warnings
from collections import defaultdict
from collections.abc import MutableMapping
from contextlib import contextmanager
from dataclasses import dataclass
from enum import Enum
from functools import partial, wraps
from threading import Thread
from typing import Any, Callable, Dict, List, Optional, Set, Tuple, Type, TypeVar, Union
from zipfile import is_zipfile

import torch
import torch.distributed.tensor
from huggingface_hub import split_torch_state_dict_into_shards
from packaging import version
from torch import Tensor, nn
from torch.distributions import constraints
from torch.nn import CrossEntropyLoss, Identity
from torch.utils.checkpoint import checkpoint

from transformers.utils import is_torchao_available


if is_torchao_available():
    from torchao.quantization import Int4WeightOnlyConfig

from .activations import get_activation
from .configuration_utils import PretrainedConfig
from .dynamic_module_utils import custom_object_save
from .generation import CompileConfig, GenerationConfig
from .integrations import PeftAdapterMixin, deepspeed_config, is_deepspeed_zero3_enabled
from .integrations.accelerate import find_tied_parameters, init_empty_weights
from .integrations.deepspeed import _load_state_dict_into_zero3_model
from .integrations.flash_attention import flash_attention_forward
from .integrations.flex_attention import flex_attention_forward
from .integrations.sdpa_attention import sdpa_attention_forward
from .integrations.tensor_parallel import (
<<<<<<< HEAD
    ALL_PARALLEL_STYLES,
    initialize_tensor_parallelism,
=======
    SUPPORTED_TP_STYLES,
    _get_parameter_tp_plan,
    repack_weights,
    replace_state_dict_local_with_dtensor,
>>>>>>> 0a52bd24
    shard_and_distribute_module,
    verify_tp_plan,
)
from .loss.loss_utils import LOSS_MAPPING
from .pytorch_utils import (  # noqa: F401
    Conv1D,
    apply_chunking_to_forward,
    find_pruneable_heads_and_indices,
    id_tensor_storage,
    prune_conv1d_layer,
    prune_layer,
    prune_linear_layer,
)
from .quantizers import AutoHfQuantizer, HfQuantizer
from .quantizers.quantizers_utils import get_module_from_name
from .safetensors_conversion import auto_conversion
from .utils import (
    ADAPTER_SAFE_WEIGHTS_NAME,
    ADAPTER_WEIGHTS_NAME,
    CONFIG_NAME,
    DUMMY_INPUTS,
    FLAX_WEIGHTS_NAME,
    SAFE_WEIGHTS_INDEX_NAME,
    SAFE_WEIGHTS_NAME,
    TF2_WEIGHTS_NAME,
    TF_WEIGHTS_NAME,
    WEIGHTS_INDEX_NAME,
    WEIGHTS_NAME,
    ContextManagers,
    ModelOutput,
    PushToHubMixin,
    cached_file,
    check_torch_load_is_safe,
    copy_func,
    download_url,
    extract_commit_hash,
    has_file,
    is_accelerate_available,
    is_bitsandbytes_available,
    is_flash_attn_2_available,
    is_kernels_available,
    is_offline_mode,
    is_optimum_available,
    is_peft_available,
    is_remote_url,
    is_safetensors_available,
    is_torch_flex_attn_available,
    is_torch_greater_or_equal,
    is_torch_mlu_available,
    is_torch_npu_available,
    is_torch_sdpa_available,
    is_torch_xla_available,
    is_torch_xpu_available,
    logging,
    replace_return_docstrings,
    strtobool,
)
from .utils.hub import create_and_tag_model_card, get_checkpoint_shard_files
from .utils.import_utils import (
    ENV_VARS_TRUE_VALUES,
    is_huggingface_hub_greater_or_equal,
    is_sagemaker_mp_enabled,
    is_torch_fx_proxy,
    is_torchdynamo_compiling,
)
from .utils.quantization_config import BitsAndBytesConfig, QuantizationMethod


XLA_USE_BF16 = os.environ.get("XLA_USE_BF16", "0").upper()
XLA_DOWNCAST_BF16 = os.environ.get("XLA_DOWNCAST_BF16", "0").upper()


if is_accelerate_available():
    from accelerate import dispatch_model, infer_auto_device_map
    from accelerate.hooks import add_hook_to_module
    from accelerate.utils import (
        check_tied_parameters_on_same_device,
        extract_model_from_parallel,
        get_balanced_memory,
        get_max_memory,
        load_offloaded_weights,
        offload_weight,
        save_offload_index,
    )

    accelerate_version = version.parse(importlib.metadata.version("accelerate"))
    if accelerate_version >= version.parse("0.31"):
        from accelerate.utils.modeling import get_state_dict_from_offload

if is_safetensors_available():
    from safetensors import safe_open
    from safetensors.torch import load_file as safe_load_file
    from safetensors.torch import save_file as safe_save_file


if is_kernels_available():
    from kernels import get_kernel

logger = logging.get_logger(__name__)


_init_weights = True
_is_quantized = False
_is_ds_init_called = False
_torch_distributed_available = torch.distributed.is_available()

if _torch_distributed_available and is_torch_greater_or_equal("2.5"):
    from torch.distributed.tensor import DTensor


def is_fsdp_enabled():
    return (
        torch.distributed.is_available()
        and torch.distributed.is_initialized()
        and strtobool(os.environ.get("ACCELERATE_USE_FSDP", "False")) == 1
        and strtobool(os.environ.get("FSDP_CPU_RAM_EFFICIENT_LOADING", "False")) == 1
    )


def is_local_dist_rank_0():
    return (
        torch.distributed.is_available()
        and torch.distributed.is_initialized()
        and int(os.environ.get("LOCAL_RANK", -1)) == 0
    )


if is_sagemaker_mp_enabled():
    import smdistributed.modelparallel.torch as smp
    from smdistributed.modelparallel import __version__ as SMP_VERSION

    IS_SAGEMAKER_MP_POST_1_10 = version.parse(SMP_VERSION) >= version.parse("1.10")
else:
    IS_SAGEMAKER_MP_POST_1_10 = False

if is_peft_available():
    from .utils import find_adapter_config_file


SpecificPreTrainedModelType = TypeVar("SpecificPreTrainedModelType", bound="PreTrainedModel")

TORCH_INIT_FUNCTIONS = {
    "uniform_": nn.init.uniform_,
    "normal_": nn.init.normal_,
    "trunc_normal_": nn.init.trunc_normal_,
    "constant_": nn.init.constant_,
    "xavier_uniform_": nn.init.xavier_uniform_,
    "xavier_normal_": nn.init.xavier_normal_,
    "kaiming_uniform_": nn.init.kaiming_uniform_,
    "kaiming_normal_": nn.init.kaiming_normal_,
    "uniform": nn.init.uniform,
    "normal": nn.init.normal,
    "xavier_uniform": nn.init.xavier_uniform,
    "xavier_normal": nn.init.xavier_normal,
    "kaiming_uniform": nn.init.kaiming_uniform,
    "kaiming_normal": nn.init.kaiming_normal,
}

# DO NOT MODIFY, KEPT FOR BC ONLY
VLMS = [
    "aria",
    "ayavision",
    "emu3",
    "fuyu",
    "gotocr2",
    "gemma3",
    "internvl",
    "llava",  # all llava prefixed models fall under this check
    "mistral3",
    "mllama",
    "paligemma",
    "qwen2vl",
    "qwen2_5_vl",
    "videollava",
    "vipllava",
]


@contextmanager
def no_init_weights():
    """
    Context manager to globally disable weight initialization to speed up loading large models.
    """
    global _init_weights
    old_init_weights = _init_weights

    _init_weights = False

    def _skip_init(*args, **kwargs):
        pass

    # Save the original initialization functions
    for name, init_func in TORCH_INIT_FUNCTIONS.items():
        setattr(torch.nn.init, name, _skip_init)

    try:
        yield
    finally:
        _init_weights = old_init_weights
        # Restore the original initialization functions
        for name, init_func in TORCH_INIT_FUNCTIONS.items():
            setattr(torch.nn.init, name, init_func)


@contextmanager
def set_quantized_state():
    global _is_quantized
    _is_quantized = True
    try:
        yield
    finally:
        _is_quantized = False


# Skip recursive calls to deepspeed.zero.Init to avoid pinning errors.
# This issue occurs with ZeRO stage 3 when using NVMe offloading.
# For more details, refer to issue #34429.
@contextmanager
def set_zero3_state():
    global _is_ds_init_called
    _is_ds_init_called = True
    try:
        yield
    finally:
        _is_ds_init_called = False


def restore_default_torch_dtype(func):
    """
    Decorator to restore the default torch dtype
    at the end of the function. Serves
    as a backup in case calling the function raises
    an error after the function has changed the default dtype but before it could restore it.
    """

    @wraps(func)
    def _wrapper(*args, **kwargs):
        old_dtype = torch.get_default_dtype()
        try:
            return func(*args, **kwargs)
        finally:
            torch.set_default_dtype(old_dtype)

    return _wrapper


def get_torch_context_manager_or_global_device():
    """
    Test if a device context manager is currently in use, or if it is not the case, check if the default device
    is not "cpu". This is used to infer the correct device to load the model on, in case `device_map` is not provided.
    """
    device_in_context = torch.tensor([]).device
    default_device = torch.get_default_device()
    # This case means no context manager was used -> we still check if the default that was potentially set is not cpu
    if device_in_context == default_device:
        if default_device != torch.device("cpu"):
            return default_device
        return None
    return device_in_context


def get_parameter_device(parameter: Union[nn.Module, "ModuleUtilsMixin"]):
    try:
        return next(parameter.parameters()).device
    except StopIteration:
        # For nn.DataParallel compatibility in PyTorch 1.5

        def find_tensor_attributes(module: nn.Module) -> List[Tuple[str, Tensor]]:
            tuples = [(k, v) for k, v in module.__dict__.items() if torch.is_tensor(v)]
            return tuples

        gen = parameter._named_members(get_members_fn=find_tensor_attributes)
        first_tuple = next(gen)
        return first_tuple[1].device


def get_parameter_dtype(parameter: Union[nn.Module, "ModuleUtilsMixin"]):
    """
    Returns the first found floating dtype in parameters if there is one, otherwise returns the last dtype it found.
    """
    last_dtype = None
    for t in parameter.parameters():
        last_dtype = t.dtype
        if t.is_floating_point():
            # Adding fix for https://github.com/pytorch/xla/issues/4152
            # Fixes issue where the model code passes a value that is out of range for XLA_USE_BF16=1
            # and XLA_DOWNCAST_BF16=1 so the conversion would cast it to -inf
            # NOTE: `is_torch_xla_available()` is checked last as it induces a graph break in torch dynamo
            if XLA_USE_BF16 in ENV_VARS_TRUE_VALUES and is_torch_xla_available():
                return torch.bfloat16
            if XLA_DOWNCAST_BF16 in ENV_VARS_TRUE_VALUES and is_torch_xla_available():
                if t.dtype == torch.float:
                    return torch.bfloat16
                if t.dtype == torch.double:
                    return torch.float32
            return t.dtype

    if last_dtype is not None:
        # if no floating dtype was found return whatever the first dtype is
        return last_dtype

    # For nn.DataParallel compatibility in PyTorch > 1.5
    def find_tensor_attributes(module: nn.Module) -> List[Tuple[str, Tensor]]:
        tuples = [(k, v) for k, v in module.__dict__.items() if torch.is_tensor(v)]
        return tuples

    gen = parameter._named_members(get_members_fn=find_tensor_attributes)
    last_tuple = None
    for tuple in gen:
        last_tuple = tuple
        if tuple[1].is_floating_point():
            return tuple[1].dtype

    if last_tuple is not None:
        # fallback to the last dtype
        return last_tuple[1].dtype

    # fallback to buffer dtype
    for t in parameter.buffers():
        last_dtype = t.dtype
        if t.is_floating_point():
            return t.dtype
    return last_dtype


def get_state_dict_dtype(state_dict):
    """
    Returns the first found floating dtype in `state_dict` if there is one, otherwise returns the first dtype.
    """
    for t in state_dict.values():
        if t.is_floating_point():
            return t.dtype

    # if no floating dtype was found return whatever the first dtype is
    else:
        return next(state_dict.values()).dtype


def load_sharded_checkpoint(model, folder, strict=True, prefer_safe=True):
    """
    This is the same as
    [`torch.nn.Module.load_state_dict`](https://pytorch.org/docs/stable/generated/torch.nn.Module.html?highlight=load_state_dict#torch.nn.Module.load_state_dict)
    but for a sharded checkpoint.

    This load is performed efficiently: each checkpoint shard is loaded one by one in RAM and deleted after being
    loaded in the model.

    Args:
        model (`torch.nn.Module`): The model in which to load the checkpoint.
        folder (`str` or `os.PathLike`): A path to a folder containing the sharded checkpoint.
        strict (`bool`, *optional*, defaults to `True`):
            Whether to strictly enforce that the keys in the model state dict match the keys in the sharded checkpoint.
        prefer_safe (`bool`, *optional*, defaults to `False`):
            If both safetensors and PyTorch save files are present in checkpoint and `prefer_safe` is True, the
            safetensors files will be loaded. Otherwise, PyTorch files are always loaded when possible.

    Returns:
        `NamedTuple`: A named tuple with `missing_keys` and `unexpected_keys` fields
            - `missing_keys` is a list of str containing the missing keys
            - `unexpected_keys` is a list of str containing the unexpected keys
    """
    # Load the index
    index_file = os.path.join(folder, WEIGHTS_INDEX_NAME)
    safe_index_file = os.path.join(folder, SAFE_WEIGHTS_INDEX_NAME)

    index_present = os.path.isfile(index_file)
    safe_index_present = os.path.isfile(safe_index_file)

    if not index_present and not (safe_index_present and is_safetensors_available()):
        filenames = (
            (WEIGHTS_INDEX_NAME, SAFE_WEIGHTS_INDEX_NAME) if is_safetensors_available() else (WEIGHTS_INDEX_NAME,)
        )
        raise ValueError(f"Can't find a checkpoint index ({' or '.join(filenames)}) in {folder}.")

    load_safe = False
    if safe_index_present:
        if prefer_safe:
            if is_safetensors_available():
                load_safe = True  # load safe due to preference
            else:
                logger.warning(
                    f"Cannot load sharded checkpoint at {folder} safely since safetensors is not installed!"
                )
        elif not index_present:
            load_safe = True  # load safe since we have no other choice

    load_index = safe_index_file if load_safe else index_file

    with open(load_index, "r", encoding="utf-8") as f:
        index = json.load(f)

    shard_files = list(set(index["weight_map"].values()))

    # If strict=True, error before loading any of the state dicts.
    loaded_keys = index["weight_map"].keys()
    model_keys = model.state_dict().keys()
    missing_keys = [key for key in model_keys if key not in loaded_keys]
    unexpected_keys = [key for key in loaded_keys if key not in model_keys]
    if strict and (len(missing_keys) > 0 or len(unexpected_keys) > 0):
        error_message = f"Error(s) in loading state_dict for {model.__class__.__name__}"
        if len(missing_keys) > 0:
            str_missing_keys = ",".join([f'"{k}"' for k in missing_keys])
            error_message += f"\nMissing key(s): {str_missing_keys}."
        if len(unexpected_keys) > 0:
            str_unexpected_keys = ",".join([f'"{k}"' for k in unexpected_keys])
            error_message += f"\nMissing key(s): {str_unexpected_keys}."
        raise RuntimeError(error_message)

    if load_safe:
        loader = safe_load_file
    else:
        check_torch_load_is_safe()
        loader = partial(torch.load, map_location="cpu", weights_only=True)

    for shard_file in shard_files:
        state_dict = loader(os.path.join(folder, shard_file))
        model.load_state_dict(state_dict, strict=False)

        # Make sure memory is freed before we load the next state dict.
        del state_dict
        gc.collect()

    # Return the same thing as PyTorch load_state_dict function.
    return torch.nn.modules.module._IncompatibleKeys(missing_keys, unexpected_keys)


str_to_torch_dtype = {
    "BOOL": torch.bool,
    "U8": torch.uint8,
    "I8": torch.int8,
    "I16": torch.int16,
    "F16": torch.float16,
    "BF16": torch.bfloat16,
    "I32": torch.int32,
    "F32": torch.float32,
    "F64": torch.float64,
    "I64": torch.int64,
    "F8_E4M3": torch.float8_e4m3fn,
    "F8_E5M2": torch.float8_e5m2,
}


if is_torch_greater_or_equal("2.3.0"):
    str_to_torch_dtype["U16"] = torch.uint16
    str_to_torch_dtype["U32"] = torch.uint32
    str_to_torch_dtype["U64"] = torch.uint64


def load_state_dict(
    checkpoint_file: Union[str, os.PathLike],
    is_quantized: bool = False,
    map_location: Optional[Union[str, torch.device]] = "cpu",
    weights_only: bool = True,
):
    """
    Reads a `safetensor` or a `.bin` checkpoint file. We load the checkpoint on "cpu" by default.
    """
    # Use safetensors if possible
    if checkpoint_file.endswith(".safetensors") and is_safetensors_available():
        with safe_open(checkpoint_file, framework="pt") as f:
            metadata = f.metadata()

            if metadata is not None and metadata.get("format") not in ["pt", "tf", "flax", "mlx"]:
                raise OSError(
                    f"The safetensors archive passed at {checkpoint_file} does not contain the valid metadata. Make sure "
                    "you save your model with the `save_pretrained` method."
                )
            state_dict = {}
            for k in f.keys():
                if map_location == "meta":
                    _slice = f.get_slice(k)
                    k_dtype = _slice.get_dtype()
                    if k_dtype in str_to_torch_dtype:
                        dtype = str_to_torch_dtype[k_dtype]
                    else:
                        raise ValueError(f"Cannot load safetensors of unknown dtype {k_dtype}")
                    state_dict[k] = torch.empty(size=_slice.get_shape(), dtype=dtype, device="meta")
                else:
                    state_dict[k] = f.get_tensor(k)
            return state_dict

    # Fallback to torch.load (if weights_only was explicitly False, do not check safety as this is known to be unsafe)
    if weights_only:
        check_torch_load_is_safe()
    try:
        if map_location is None:
            if (
                (
                    is_deepspeed_zero3_enabled()
                    and torch.distributed.is_initialized()
                    and torch.distributed.get_rank() > 0
                )
                or (is_fsdp_enabled() and not is_local_dist_rank_0())
            ) and not is_quantized:
                map_location = "meta"
            else:
                map_location = "cpu"
        extra_args = {}
        # mmap can only be used with files serialized with zipfile-based format.
        if isinstance(checkpoint_file, str) and map_location != "meta" and is_zipfile(checkpoint_file):
            extra_args = {"mmap": True}
        return torch.load(
            checkpoint_file,
            map_location=map_location,
            weights_only=weights_only,
            **extra_args,
        )
    except Exception as e:
        try:
            with open(checkpoint_file) as f:
                if f.read(7) == "version":
                    raise OSError(
                        "You seem to have cloned a repository without having git-lfs installed. Please install "
                        "git-lfs and run `git lfs install` followed by `git lfs pull` in the folder "
                        "you cloned."
                    )
                else:
                    raise ValueError(
                        f"Unable to locate the file {checkpoint_file} which is necessary to load this pretrained "
                        "model. Make sure you have saved the model properly."
                    ) from e
        except (UnicodeDecodeError, ValueError):
            raise OSError(
                f"Unable to load weights from pytorch checkpoint file for '{checkpoint_file}' "
                f"at '{checkpoint_file}'. "
                "If you tried to load a PyTorch model from a TF 2.0 checkpoint, please set from_tf=True."
            )


def set_initialized_submodules(model, state_dict_keys):
    """
    Sets the `_is_hf_initialized` flag in all submodules of a given model when all its weights are in the loaded state
    dict.
    """
    state_dict_keys = set(state_dict_keys)
    not_initialized_submodules = {}
    for module_name, module in model.named_modules():
        if module_name == "":
            # When checking if the root module is loaded there's no need to prepend module_name.
            module_keys = set(module.state_dict())
        else:
            module_keys = {f"{module_name}.{k}" for k in module.state_dict()}
        if module_keys.issubset(state_dict_keys):
            module._is_hf_initialized = True
        else:
            not_initialized_submodules[module_name] = module
    return not_initialized_submodules


def _end_ptr(tensor: torch.Tensor) -> int:
    # extract the end of the pointer if the tensor is a slice of a bigger tensor
    if tensor.nelement():
        stop = tensor.view(-1)[-1].data_ptr() + tensor.element_size()
    else:
        stop = tensor.data_ptr()
    return stop


def _get_tied_weight_keys(module: nn.Module, prefix=""):
    tied_weight_keys = []
    if getattr(module, "_tied_weights_keys", None) is not None:
        names = [f"{prefix}.{k}" if prefix else k for k in module._tied_weights_keys]
        tied_weight_keys.extend(names)
    if getattr(module, "_dynamic_tied_weights_keys", None) is not None:
        names = [f"{prefix}.{k}" if prefix else k for k in module._dynamic_tied_weights_keys]
        tied_weight_keys.extend(names)
    for name, submodule in module.named_children():
        local_prefix = f"{prefix}.{name}" if prefix else name
        tied_weight_keys.extend(_get_tied_weight_keys(submodule, prefix=local_prefix))
    return tied_weight_keys


def _find_disjoint(tensors: List[Set[str]], state_dict: Dict[str, torch.Tensor]) -> Tuple[List[Set[str]], List[str]]:
    filtered_tensors = []
    for shared in tensors:
        if len(shared) < 2:
            filtered_tensors.append(shared)
            continue

        areas = []
        for name in shared:
            tensor = state_dict[name]
            areas.append((tensor.data_ptr(), _end_ptr(tensor), name))
        areas.sort()

        _, last_stop, last_name = areas[0]
        filtered_tensors.append({last_name})
        for start, stop, name in areas[1:]:
            if start >= last_stop:
                filtered_tensors.append({name})
            else:
                filtered_tensors[-1].add(name)
            last_stop = stop
    disjoint_tensors = []
    shared_tensors = []
    for tensors in filtered_tensors:
        if len(tensors) == 1:
            disjoint_tensors.append(tensors.pop())
        else:
            shared_tensors.append(tensors)
    return shared_tensors, disjoint_tensors


def _find_identical(tensors: List[Set[str]], state_dict: Dict[str, torch.Tensor]) -> Tuple[List[Set[str]], Set[str]]:
    shared_tensors = []
    identical = []
    for shared in tensors:
        if len(shared) < 2:
            continue

        areas = collections.defaultdict(set)
        for name in shared:
            tensor = state_dict[name]
            area = (tensor.device, tensor.data_ptr(), _end_ptr(tensor))
            areas[area].add(name)
        if len(areas) == 1:
            identical.append(shared)
        else:
            shared_tensors.append(shared)
    return shared_tensors, identical


def _infer_parameter_dtype(
    model: "PreTrainedModel",
    param_name: str,
    empty_param: torch.Tensor,
    keep_in_fp32_regex: Optional[re.Pattern] = None,
    hf_quantizer: Optional[HfQuantizer] = None,
) -> Union[bool, Optional[torch.dtype]]:
    try:
        old_param = model.get_parameter_or_buffer(param_name)
    except Exception as e:
        if hf_quantizer is not None and hf_quantizer.quantization_config.quant_method in {
            QuantizationMethod.HQQ,
            QuantizationMethod.QUARK,
        }:
            return True, None
        else:
            raise e
    is_torch_e4m3fn_available = hasattr(torch, "float8_e4m3fn")
    # We convert floating dtypes to the `dtype` passed except for float8_e4m3fn type. We also want to keep the buffers/params
    # in int/uint/bool and not cast them.
    casting_dtype = None
    is_param_float8_e4m3fn = is_torch_e4m3fn_available and empty_param.dtype == torch.float8_e4m3fn
    if empty_param.dtype.is_floating_point and not is_param_float8_e4m3fn:
        # First fp32 if part of the exception list
        if keep_in_fp32_regex is not None and keep_in_fp32_regex.search(param_name):
            casting_dtype = torch.float32
        # Then dtype that was instantiated in the meta model -- note that this respects subconfigs dtypes
        elif hf_quantizer is not None:
            casting_dtype = model.config._pre_quantization_dtype
        else:
            casting_dtype = old_param.dtype
    return old_param is not None and old_param.is_contiguous(), casting_dtype


def _load_parameter_into_model(model: "PreTrainedModel", param_name: str, tensor: torch.Tensor):
    """Cast a single parameter `param_name` into the `model`, with value `tensor`."""
    module, param_type = get_module_from_name(model, param_name)
    # This will check potential shape mismatch if skipped before
    module.load_state_dict({param_type: tensor}, strict=False, assign=True)


@torch.no_grad()
def _load_state_dict_into_meta_model(
    model: "PreTrainedModel",
    state_dict: Dict,
    shard_file: str,
    expected_keys: List[str],
    reverse_renaming_mapping: Dict[str, str],
    device_map: Optional[Dict] = None,
    disk_offload_folder: Optional[str] = None,
    disk_offload_index: Optional[Dict] = None,
    cpu_offload_folder: Optional[str] = None,
    cpu_offload_index: Optional[Dict] = None,
    hf_quantizer: Optional[HfQuantizer] = None,
    is_safetensors: bool = False,
    keep_in_fp32_regex: Optional[re.Pattern] = None,
    unexpected_keys: Optional[List[str]] = None,  # passing `unexpected` for cleanup from quantization items
    device_mesh: Optional["torch.distributed.device_mesh.DeviceMesh"] = None,
) -> Tuple[Optional[Dict], Optional[Dict]]:
    """Load parameters from `meta_state_dict` into the model. The parameters of the `meta_state_dict` are on the meta
    device in order to easily infer the shapes and dtypes that they will have. Then proper parameters are then loaded
    from `shard_file`, which is the actual state dict file on disk.
    This function takes care of correctly casting dtypes, devices, and sharding tensors in case of tensor parallelism.
    """
    tensor_device = "cpu"
    if device_map is not None and device_map.get("", None) is not None:
        if device_map[""] not in ("cpu", torch.device("cpu")):
            tensor_device = device_map[""].index if isinstance(device_map[""], torch.device) else device_map[""]
    if device_map is not None:
        device_map_regex = "|".join([re.escape(k) for k in sorted(device_map.keys(), reverse=True)])

    is_quantized = hf_quantizer is not None
    is_hqq_or_bnb = is_quantized and hf_quantizer.quantization_config.quant_method in {
        QuantizationMethod.HQQ,
        QuantizationMethod.BITS_AND_BYTES,
    }
    is_meta_state_dict = shard_file.endswith(".safetensors") and not is_hqq_or_bnb
    file_pointer = None
    if is_meta_state_dict:
        file_pointer = safe_open(shard_file, framework="pt", device=tensor_device)

    for param_name, empty_param in state_dict.items():
        if param_name not in expected_keys:
            continue

        # we need to use serialized_param_name as file pointer is untouched
        if is_meta_state_dict:
            # This is the name of the parameter as it appears on disk file
            serialized_param_name = reverse_renaming_mapping[param_name]
            param = file_pointer.get_slice(serialized_param_name)
        else:
            param = empty_param.to(tensor_device)  # It is actually not empty!

        to_contiguous, casting_dtype = _infer_parameter_dtype(
            model,
            param_name,
            empty_param,
            keep_in_fp32_regex,
            hf_quantizer,
        )

        if device_mesh is not None:  # In this case, the param is already on the correct device!
            shard_and_distribute_module(
                model,
                param,
                empty_param,
                param_name,
                casting_dtype,
                to_contiguous,
                device_mesh.get_local_rank(),
                device_mesh,
            )
        else:
            param = param[...]
            if casting_dtype is not None:
                param = param.to(casting_dtype)
            if to_contiguous:
                param = param.contiguous()

            if device_map is None:
                param_device = "cpu"
            else:
                module_layer = re.search(device_map_regex, param_name)
                if not module_layer:
                    raise ValueError(f"{param_name} doesn't have any device set.")
                else:
                    param_device = device_map[module_layer.group()]

            if param_device == "disk":
                if not is_safetensors:
                    disk_offload_index = offload_weight(param, param_name, disk_offload_folder, disk_offload_index)
            elif param_device == "cpu" and cpu_offload_index is not None:
                cpu_offload_index = offload_weight(param, param_name, cpu_offload_folder, cpu_offload_index)
            elif (
                not is_quantized
                or (not hf_quantizer.requires_parameters_quantization)
                or (
                    not hf_quantizer.check_quantized_param(
                        model,
                        param,
                        param_name,
                        state_dict,
                        param_device=param_device,
                        device_map=device_map,
                    )
                )
            ):
                if is_fsdp_enabled():
                    param_device = "cpu" if is_local_dist_rank_0() else "meta"

                _load_parameter_into_model(model, param_name, param.to(param_device))

            else:
                hf_quantizer.create_quantized_param(
                    model, param, param_name, param_device, state_dict, unexpected_keys
                )
                # For quantized modules with FSDP/DeepSpeed Stage 3, we need to quantize the parameter on the GPU
                # and then cast it to CPU to avoid excessive memory usage on each GPU
                # in comparison to the sharded model across GPUs.
                if is_fsdp_enabled() or is_deepspeed_zero3_enabled():
                    module, param_type = get_module_from_name(model, param_name)
                    value = getattr(module, param_type)
                    param_to = "cpu"
                    if is_fsdp_enabled() and not is_local_dist_rank_0():
                        param_to = "meta"
                    val_kwargs = {}
                    if hasattr(module, "weight") and module.weight.__class__.__name__ == "Int8Params":
                        val_kwargs["requires_grad"] = False
                    value = type(value)(value.data.to(param_to), **val_kwargs, **value.__dict__)
                    setattr(module, param_type, value)

    if file_pointer is not None:
        file_pointer.__exit__(None, None, None)

    return disk_offload_index, cpu_offload_index


def _add_variant(weights_name: str, variant: Optional[str] = None) -> str:
    if variant is not None:
        path, name = weights_name.rsplit(".", 1)
        weights_name = f"{path}.{variant}.{name}"
    return weights_name


def _get_resolved_checkpoint_files(
    pretrained_model_name_or_path: Optional[Union[str, os.PathLike]],
    subfolder: str,
    variant: Optional[str],
    gguf_file: Optional[str],
    from_tf: bool,
    from_flax: bool,
    use_safetensors: bool,
    cache_dir: str,
    force_download: bool,
    proxies: Optional[Dict[str, str]],
    local_files_only: bool,
    token: Optional[Union[str, bool]],
    user_agent: dict,
    revision: str,
    commit_hash: Optional[str],
    transformers_explicit_filename: Optional[str] = None,
) -> Tuple[Optional[List[str]], Optional[Dict]]:
    """Get all the checkpoint filenames based on `pretrained_model_name_or_path`, and optional metadata if the
    checkpoints are sharded.
    This function will download the data if necessary.
    """
    is_sharded = False

    if pretrained_model_name_or_path is not None and gguf_file is None:
        pretrained_model_name_or_path = str(pretrained_model_name_or_path)
        is_local = os.path.isdir(pretrained_model_name_or_path)
        if is_local:
            if transformers_explicit_filename is not None:
                # If the filename is explicitly defined, load this by default.
                archive_file = os.path.join(pretrained_model_name_or_path, subfolder, transformers_explicit_filename)
                is_sharded = transformers_explicit_filename.endswith(".safetensors.index.json")
            elif from_tf and os.path.isfile(
                os.path.join(pretrained_model_name_or_path, subfolder, TF_WEIGHTS_NAME + ".index")
            ):
                # Load from a TF 1.0 checkpoint in priority if from_tf
                archive_file = os.path.join(pretrained_model_name_or_path, subfolder, TF_WEIGHTS_NAME + ".index")
            elif from_tf and os.path.isfile(os.path.join(pretrained_model_name_or_path, subfolder, TF2_WEIGHTS_NAME)):
                # Load from a TF 2.0 checkpoint in priority if from_tf
                archive_file = os.path.join(pretrained_model_name_or_path, subfolder, TF2_WEIGHTS_NAME)
            elif from_flax and os.path.isfile(
                os.path.join(pretrained_model_name_or_path, subfolder, FLAX_WEIGHTS_NAME)
            ):
                # Load from a Flax checkpoint in priority if from_flax
                archive_file = os.path.join(pretrained_model_name_or_path, subfolder, FLAX_WEIGHTS_NAME)
            elif use_safetensors is not False and os.path.isfile(
                os.path.join(pretrained_model_name_or_path, subfolder, _add_variant(SAFE_WEIGHTS_NAME, variant))
            ):
                # Load from a safetensors checkpoint
                archive_file = os.path.join(
                    pretrained_model_name_or_path, subfolder, _add_variant(SAFE_WEIGHTS_NAME, variant)
                )
            elif use_safetensors is not False and os.path.isfile(
                os.path.join(pretrained_model_name_or_path, subfolder, _add_variant(SAFE_WEIGHTS_INDEX_NAME, variant))
            ):
                # Load from a sharded safetensors checkpoint
                archive_file = os.path.join(
                    pretrained_model_name_or_path, subfolder, _add_variant(SAFE_WEIGHTS_INDEX_NAME, variant)
                )
                is_sharded = True
            elif not use_safetensors and os.path.isfile(
                os.path.join(pretrained_model_name_or_path, subfolder, _add_variant(WEIGHTS_NAME, variant))
            ):
                # Load from a PyTorch checkpoint
                archive_file = os.path.join(
                    pretrained_model_name_or_path, subfolder, _add_variant(WEIGHTS_NAME, variant)
                )
            elif not use_safetensors and os.path.isfile(
                os.path.join(pretrained_model_name_or_path, subfolder, _add_variant(WEIGHTS_INDEX_NAME, variant))
            ):
                # Load from a sharded PyTorch checkpoint
                archive_file = os.path.join(
                    pretrained_model_name_or_path, subfolder, _add_variant(WEIGHTS_INDEX_NAME, variant)
                )
                is_sharded = True
            # At this stage we don't have a weight file so we will raise an error.
            elif not use_safetensors and (
                os.path.isfile(os.path.join(pretrained_model_name_or_path, subfolder, TF_WEIGHTS_NAME + ".index"))
                or os.path.isfile(os.path.join(pretrained_model_name_or_path, subfolder, TF2_WEIGHTS_NAME))
            ):
                raise EnvironmentError(
                    f"Error no file named {_add_variant(WEIGHTS_NAME, variant)} found in directory"
                    f" {pretrained_model_name_or_path} but there is a file for TensorFlow weights. Use"
                    " `from_tf=True` to load this model from those weights."
                )
            elif not use_safetensors and os.path.isfile(
                os.path.join(pretrained_model_name_or_path, subfolder, FLAX_WEIGHTS_NAME)
            ):
                raise EnvironmentError(
                    f"Error no file named {_add_variant(WEIGHTS_NAME, variant)} found in directory"
                    f" {pretrained_model_name_or_path} but there is a file for Flax weights. Use `from_flax=True`"
                    " to load this model from those weights."
                )
            elif use_safetensors:
                raise EnvironmentError(
                    f"Error no file named {_add_variant(SAFE_WEIGHTS_NAME, variant)} found in directory"
                    f" {pretrained_model_name_or_path}."
                )
            else:
                raise EnvironmentError(
                    f"Error no file named {_add_variant(WEIGHTS_NAME, variant)}, {_add_variant(SAFE_WEIGHTS_NAME, variant)},"
                    f" {TF2_WEIGHTS_NAME}, {TF_WEIGHTS_NAME + '.index'} or {FLAX_WEIGHTS_NAME} found in directory"
                    f" {pretrained_model_name_or_path}."
                )
        elif os.path.isfile(os.path.join(subfolder, pretrained_model_name_or_path)):
            archive_file = pretrained_model_name_or_path
            is_local = True
        elif os.path.isfile(os.path.join(subfolder, pretrained_model_name_or_path + ".index")):
            if not from_tf:
                raise ValueError(
                    f"We found a TensorFlow checkpoint at {pretrained_model_name_or_path + '.index'}, please set "
                    "from_tf to True to load from this checkpoint."
                )
            archive_file = os.path.join(subfolder, pretrained_model_name_or_path + ".index")
            is_local = True
        elif is_remote_url(pretrained_model_name_or_path):
            filename = pretrained_model_name_or_path
            resolved_archive_file = download_url(pretrained_model_name_or_path)
        else:
            # set correct filename
            if transformers_explicit_filename is not None:
                filename = transformers_explicit_filename
                is_sharded = transformers_explicit_filename.endswith(".safetensors.index.json")
            elif from_tf:
                filename = TF2_WEIGHTS_NAME
            elif from_flax:
                filename = FLAX_WEIGHTS_NAME
            elif use_safetensors is not False:
                filename = _add_variant(SAFE_WEIGHTS_NAME, variant)
            else:
                filename = _add_variant(WEIGHTS_NAME, variant)

            try:
                # Load from URL or cache if already cached
                cached_file_kwargs = {
                    "cache_dir": cache_dir,
                    "force_download": force_download,
                    "proxies": proxies,
                    "local_files_only": local_files_only,
                    "token": token,
                    "user_agent": user_agent,
                    "revision": revision,
                    "subfolder": subfolder,
                    "_raise_exceptions_for_gated_repo": False,
                    "_raise_exceptions_for_missing_entries": False,
                    "_commit_hash": commit_hash,
                }
                resolved_archive_file = cached_file(pretrained_model_name_or_path, filename, **cached_file_kwargs)

                # Since we set _raise_exceptions_for_missing_entries=False, we don't get an exception but a None
                # result when internet is up, the repo and revision exist, but the file does not.
                if resolved_archive_file is None and filename == _add_variant(SAFE_WEIGHTS_NAME, variant):
                    # Maybe the checkpoint is sharded, we try to grab the index name in this case.
                    resolved_archive_file = cached_file(
                        pretrained_model_name_or_path,
                        _add_variant(SAFE_WEIGHTS_INDEX_NAME, variant),
                        **cached_file_kwargs,
                    )
                    if resolved_archive_file is not None:
                        is_sharded = True
                    elif use_safetensors:
                        if revision == "main":
                            resolved_archive_file, revision, is_sharded = auto_conversion(
                                pretrained_model_name_or_path, **cached_file_kwargs
                            )
                        cached_file_kwargs["revision"] = revision
                        if resolved_archive_file is None:
                            raise EnvironmentError(
                                f"{pretrained_model_name_or_path} does not appear to have a file named"
                                f" {_add_variant(SAFE_WEIGHTS_NAME, variant)} or {_add_variant(SAFE_WEIGHTS_INDEX_NAME, variant)} "
                                "and thus cannot be loaded with `safetensors`. Please make sure that the model has "
                                "been saved with `safe_serialization=True` or do not set `use_safetensors=True`."
                            )
                    else:
                        # This repo has no safetensors file of any kind, we switch to PyTorch.
                        filename = _add_variant(WEIGHTS_NAME, variant)
                        resolved_archive_file = cached_file(
                            pretrained_model_name_or_path, filename, **cached_file_kwargs
                        )
                if resolved_archive_file is None and filename == _add_variant(WEIGHTS_NAME, variant):
                    # Maybe the checkpoint is sharded, we try to grab the index name in this case.
                    resolved_archive_file = cached_file(
                        pretrained_model_name_or_path,
                        _add_variant(WEIGHTS_INDEX_NAME, variant),
                        **cached_file_kwargs,
                    )
                    if resolved_archive_file is not None:
                        is_sharded = True
                if not local_files_only and not is_offline_mode():
                    if resolved_archive_file is not None:
                        if filename in [WEIGHTS_NAME, WEIGHTS_INDEX_NAME]:
                            # If the PyTorch file was found, check if there is a safetensors file on the repository
                            # If there is no safetensors file on the repositories, start an auto conversion
                            safe_weights_name = SAFE_WEIGHTS_INDEX_NAME if is_sharded else SAFE_WEIGHTS_NAME
                            has_file_kwargs = {
                                "revision": revision,
                                "proxies": proxies,
                                "token": token,
                                "cache_dir": cache_dir,
                                "local_files_only": local_files_only,
                            }
                            cached_file_kwargs = {
                                "cache_dir": cache_dir,
                                "force_download": force_download,
                                "local_files_only": local_files_only,
                                "user_agent": user_agent,
                                "subfolder": subfolder,
                                "_raise_exceptions_for_gated_repo": False,
                                "_raise_exceptions_for_missing_entries": False,
                                "_commit_hash": commit_hash,
                                **has_file_kwargs,
                            }
                            if not has_file(pretrained_model_name_or_path, safe_weights_name, **has_file_kwargs):
                                Thread(
                                    target=auto_conversion,
                                    args=(pretrained_model_name_or_path,),
                                    kwargs={"ignore_errors_during_conversion": True, **cached_file_kwargs},
                                    name="Thread-auto_conversion",
                                ).start()
                    else:
                        # Otherwise, no PyTorch file was found, maybe there is a TF or Flax model file.
                        # We try those to give a helpful error message.
                        has_file_kwargs = {
                            "revision": revision,
                            "proxies": proxies,
                            "token": token,
                            "cache_dir": cache_dir,
                            "local_files_only": local_files_only,
                        }
                        if has_file(pretrained_model_name_or_path, TF2_WEIGHTS_NAME, **has_file_kwargs):
                            raise EnvironmentError(
                                f"{pretrained_model_name_or_path} does not appear to have a file named"
                                f" {_add_variant(WEIGHTS_NAME, variant)} but there is a file for TensorFlow weights."
                                " Use `from_tf=True` to load this model from those weights."
                            )
                        elif has_file(pretrained_model_name_or_path, FLAX_WEIGHTS_NAME, **has_file_kwargs):
                            raise EnvironmentError(
                                f"{pretrained_model_name_or_path} does not appear to have a file named"
                                f" {_add_variant(WEIGHTS_NAME, variant)} but there is a file for Flax weights. Use"
                                " `from_flax=True` to load this model from those weights."
                            )
                        elif variant is not None and has_file(
                            pretrained_model_name_or_path, WEIGHTS_NAME, **has_file_kwargs
                        ):
                            raise EnvironmentError(
                                f"{pretrained_model_name_or_path} does not appear to have a file named"
                                f" {_add_variant(WEIGHTS_NAME, variant)} but there is a file without the variant"
                                f" {variant}. Use `variant=None` to load this model from those weights."
                            )
                        else:
                            raise EnvironmentError(
                                f"{pretrained_model_name_or_path} does not appear to have a file named"
                                f" {_add_variant(WEIGHTS_NAME, variant)}, {_add_variant(SAFE_WEIGHTS_NAME, variant)},"
                                f" {TF2_WEIGHTS_NAME}, {TF_WEIGHTS_NAME} or {FLAX_WEIGHTS_NAME}."
                            )

            except EnvironmentError:
                # Raise any environment error raise by `cached_file`. It will have a helpful error message adapted
                # to the original exception.
                raise
            except Exception as e:
                # For any other exception, we throw a generic error.
                raise EnvironmentError(
                    f"Can't load the model for '{pretrained_model_name_or_path}'. If you were trying to load it"
                    " from 'https://huggingface.co/models', make sure you don't have a local directory with the"
                    f" same name. Otherwise, make sure '{pretrained_model_name_or_path}' is the correct path to a"
                    f" directory containing a file named {_add_variant(WEIGHTS_NAME, variant)},"
                    f" {TF2_WEIGHTS_NAME}, {TF_WEIGHTS_NAME} or {FLAX_WEIGHTS_NAME}."
                ) from e

        if is_local:
            logger.info(f"loading weights file {archive_file}")
            resolved_archive_file = archive_file
        else:
            logger.info(f"loading weights file {filename} from cache at {resolved_archive_file}")

    elif gguf_file:
        # Case 1: the GGUF file is present locally
        if os.path.isfile(gguf_file):
            resolved_archive_file = gguf_file
        # Case 2: The GGUF path is a location on the Hub
        # Load from URL or cache if already cached
        else:
            cached_file_kwargs = {
                "cache_dir": cache_dir,
                "force_download": force_download,
                "proxies": proxies,
                "local_files_only": local_files_only,
                "token": token,
                "user_agent": user_agent,
                "revision": revision,
                "subfolder": subfolder,
                "_raise_exceptions_for_gated_repo": False,
                "_raise_exceptions_for_missing_entries": False,
                "_commit_hash": commit_hash,
            }

            resolved_archive_file = cached_file(pretrained_model_name_or_path, gguf_file, **cached_file_kwargs)

    # We now download and resolve all checkpoint files if the checkpoint is sharded
    sharded_metadata = None
    if is_sharded:
        checkpoint_files, sharded_metadata = get_checkpoint_shard_files(
            pretrained_model_name_or_path,
            resolved_archive_file,
            cache_dir=cache_dir,
            force_download=force_download,
            proxies=proxies,
            local_files_only=local_files_only,
            token=token,
            user_agent=user_agent,
            revision=revision,
            subfolder=subfolder,
            _commit_hash=commit_hash,
        )
    else:
        checkpoint_files = [resolved_archive_file] if pretrained_model_name_or_path is not None else None

    return checkpoint_files, sharded_metadata


def _get_torch_dtype(
    cls,
    torch_dtype: Optional[Union[str, torch.dtype, Dict]],
    checkpoint_files: Optional[List[str]],
    config: PretrainedConfig,
    sharded_metadata: Optional[Dict],
    state_dict: Optional[Dict],
    weights_only: bool,
) -> Tuple[PretrainedConfig, Optional[torch.dtype], Optional[torch.dtype]]:
    """Find the correct `torch_dtype` to use based on provided arguments. Also update the `config` based on the
    inferred dtype. We do the following:
    1. If torch_dtype is not None, we use that dtype
    2. If torch_dtype is "auto", we auto-detect dtype from the loaded state_dict, by checking its first
        weights entry that is of a floating type - we assume all floating dtype weights are of the same dtype
    we also may have config.torch_dtype available, but we won't rely on it till v5
    """
    dtype_orig = None
    is_sharded = sharded_metadata is not None

    if torch_dtype is not None:
        if isinstance(torch_dtype, str):
            if torch_dtype == "auto":
                if hasattr(config, "torch_dtype") and config.torch_dtype is not None:
                    torch_dtype = config.torch_dtype
                    logger.info(f"Will use torch_dtype={torch_dtype} as defined in model's config object")
                else:
                    if is_sharded and "dtype" in sharded_metadata:
                        torch_dtype = sharded_metadata["dtype"]
                    elif state_dict is not None:
                        torch_dtype = get_state_dict_dtype(state_dict)
                    else:
                        state_dict = load_state_dict(
                            checkpoint_files[0], map_location="meta", weights_only=weights_only
                        )
                        torch_dtype = get_state_dict_dtype(state_dict)
                    logger.info(
                        "Since the `torch_dtype` attribute can't be found in model's config object, "
                        "will use torch_dtype={torch_dtype} as derived from model's weights"
                    )
            elif hasattr(torch, torch_dtype):
                torch_dtype = getattr(torch, torch_dtype)
                config.torch_dtype = torch_dtype
                for sub_config_key in config.sub_configs.keys():
                    sub_config = getattr(config, sub_config_key)
                    sub_config.torch_dtype = torch_dtype
        elif isinstance(torch_dtype, torch.dtype):
            config.torch_dtype = torch_dtype
            for sub_config_key in config.sub_configs.keys():
                sub_config = getattr(config, sub_config_key)
                sub_config.torch_dtype = torch_dtype
        elif isinstance(torch_dtype, dict):
            for key, curr_dtype in torch_dtype.items():
                if hasattr(config, key):
                    value = getattr(config, key)
                    curr_dtype = curr_dtype if not isinstance(curr_dtype, str) else getattr(torch, curr_dtype)
                    value.torch_dtype = curr_dtype
            # main torch dtype for modules that aren't part of any sub-config
            torch_dtype = torch_dtype.get("")
            torch_dtype = torch_dtype if not isinstance(torch_dtype, str) else getattr(torch, torch_dtype)
            config.torch_dtype = torch_dtype
            if torch_dtype is None:
                torch_dtype = torch.float32
        else:
            raise ValueError(
                f"`torch_dtype` can be one of: `torch.dtype`, `'auto'`, a string of a valid `torch.dtype` or a `dict` with valid `torch_dtype` "
                f"for each sub-config in composite configs, but received {torch_dtype}"
            )

        dtype_orig = cls._set_default_torch_dtype(torch_dtype)
    else:
        # set fp32 as the default dtype for BC
        default_dtype = torch.get_default_dtype()
        config.torch_dtype = default_dtype
        for key in config.sub_configs.keys():
            value = getattr(config, key)
            value.torch_dtype = default_dtype

    return config, torch_dtype, dtype_orig


def _get_device_map(
    model: "PreTrainedModel",
    device_map: Optional[Union[str, Dict]],
    max_memory: Optional[Dict],
    hf_quantizer: Optional[HfQuantizer],
    torch_dtype: Optional[torch.dtype],
    keep_in_fp32_regex: Optional[re.Pattern],
) -> Dict:
    """Compute the final `device_map` to use if we passed a value in ['auto', 'balanced', 'balanced_low_0', 'sequential'].
    Otherwise, we check for any device inconsistencies in the device_map.
    """
    if isinstance(device_map, str):
        special_dtypes = {}
        if hf_quantizer is not None:
            special_dtypes.update(hf_quantizer.get_special_dtypes_update(model, torch_dtype))
        if keep_in_fp32_regex is not None:
            special_dtypes.update(
                {name: torch.float32 for name, _ in model.named_parameters() if keep_in_fp32_regex.search(name)}
            )

        target_dtype = torch_dtype

        if hf_quantizer is not None:
            target_dtype = hf_quantizer.adjust_target_dtype(target_dtype)

        no_split_modules = model._get_no_split_modules(device_map)
        device_map_kwargs = {"no_split_module_classes": no_split_modules}

        if "special_dtypes" in inspect.signature(infer_auto_device_map).parameters:
            device_map_kwargs["special_dtypes"] = special_dtypes
        elif len(special_dtypes) > 0:
            logger.warning(
                "This model has some weights that should be kept in higher precision, you need to upgrade "
                "`accelerate` to properly deal with them (`pip install --upgrade accelerate`)."
            )

        if device_map != "sequential":
            inferred_max_memory = get_balanced_memory(
                model,
                dtype=target_dtype,
                low_zero=(device_map == "balanced_low_0"),
                max_memory=max_memory,
                **device_map_kwargs,
            )
        else:
            inferred_max_memory = get_max_memory(max_memory)
        if hf_quantizer is not None:
            inferred_max_memory = hf_quantizer.adjust_max_memory(inferred_max_memory)

        # `inferred_max_memory` contains non-reserved memory. There may be *unused* reserved memory in the GPU,
        # which we can use to allocate parameters.
        for device_name in inferred_max_memory.keys():
            if isinstance(device_name, int):  # it's a GPU device
                if is_torch_xpu_available():
                    unused_memory = torch.xpu.memory_reserved(device_name) - torch.xpu.memory_allocated(device_name)
                else:
                    unused_memory = torch.cuda.memory_reserved(device_name) - torch.cuda.memory_allocated(device_name)
                inferred_max_memory[device_name] += unused_memory
            # respect the `max_memory` passed by the user
            if max_memory is not None and device_name in max_memory:
                inferred_max_memory[device_name] = min(inferred_max_memory[device_name], max_memory[device_name])
        device_map_kwargs["max_memory"] = inferred_max_memory

        device_map = infer_auto_device_map(model, dtype=target_dtype, **device_map_kwargs)

        if hf_quantizer is not None:
            hf_quantizer.validate_environment(device_map=device_map)

    elif device_map is not None:
        tied_params = find_tied_parameters(model)
        # check if we don't have tied param in different devices
        check_tied_parameters_on_same_device(tied_params, device_map)

    return device_map


def _find_missing_and_unexpected_keys(
    cls,
    model: "PreTrainedModel",
    original_checkpoint_keys: List[str],
    checkpoint_keys: List[str],
    loading_base_model_from_task_state_dict: bool,
    hf_quantizer: Optional[HfQuantizer],
    device_map: Dict,
) -> Tuple[List[str], List[str]]:
    """Find missing keys (keys that are part of the model parameters but were NOT found in the loaded state dict keys) and unexpected keys
    (keys found in the loaded state dict keys, but that are NOT part of the model parameters)
    """
    prefix = model.base_model_prefix

    # Compute expected keys, i.e. keys that the FULL model (not model_to_load) expects
    expected_keys = list(model.state_dict().keys())
    if hf_quantizer is not None:
        expected_keys = hf_quantizer.update_expected_keys(model, expected_keys, checkpoint_keys)

    # Adjust prefix of the keys to make them match loaded keys before removing them
    missing_keys = sorted(set(expected_keys) - set(checkpoint_keys))
    unexpected_keys = set(checkpoint_keys) - set(expected_keys)
    # If a module has the same name under the base and task specific model, we have to re-add it to unexpected keys
    if loading_base_model_from_task_state_dict:
        task_specific_keys = [k for k in original_checkpoint_keys if not k.startswith(f"{prefix}.")]
        unexpected_keys.update(task_specific_keys)

    # Remove nonpersistent buffers from unexpected keys: they are not in the expected keys (model state dict), but
    # may be in the loaded keys. Note that removing all buffers does the job, as they were part of the expected keys anyway
    model_buffers = {n for n, _ in model.named_buffers()}
    unexpected_keys = sorted(unexpected_keys - model_buffers)

    # Old checkpoints may have keys for rotary_emb.inv_freq for each layer, however we moved this buffer to the main model
    # (so the buffer name has changed). Remove them in such a case
    has_inv_freq_buffers = any(buffer.endswith("rotary_emb.inv_freq") for buffer in model_buffers)
    if has_inv_freq_buffers:
        unexpected_keys = [k for k in unexpected_keys if "rotary_emb.inv_freq" not in k]

    tied_params = find_tied_parameters(model)
    for group in tied_params:
        missing_in_group = [k for k in missing_keys if k in group]
        if len(missing_in_group) > 0 and len(missing_in_group) < len(group):
            missing_keys = [k for k in missing_keys if k not in missing_in_group]

    if hf_quantizer is not None:
        missing_keys = hf_quantizer.update_missing_keys(model, missing_keys, prefix)
        unexpected_keys = hf_quantizer.update_unexpected_keys(model, unexpected_keys, prefix)

    # Model-specific exceptions for missing and unexpected keys (e.g. if the modeling change over time, or any other reason...)
    if cls._keys_to_ignore_on_load_missing is not None:
        for pattern in cls._keys_to_ignore_on_load_missing:
            missing_keys = [k for k in missing_keys if re.search(pattern, k) is None]

    if cls._keys_to_ignore_on_load_unexpected is not None:
        for pattern in cls._keys_to_ignore_on_load_unexpected:
            unexpected_keys = [k for k in unexpected_keys if re.search(pattern, k) is None]

    return missing_keys, unexpected_keys


def _find_mismatched_keys(
    model: "PreTrainedModel",
    state_dict: Optional[Dict],
    checkpoint_files: Optional[List[str]],
    ignore_mismatched_sizes: bool,
    keys_to_rename_mapping: Dict[str, str],
    is_quantized: bool,
    weights_only: bool,
) -> Tuple[List[str], List[Tuple[int, int]]]:
    """
    Find potential shape mismatch between the different state dicts and the model parameters, but only if `ignore_mismatched_sizes`
    is True. Otherwise, return immediately and any shape mismatch that may exist will be raised later on. This avoids checking
    every parameter in advance, as shape mismatch are extremely rare in practice. If we want to ignore them however, we do
    need to check in advance as we need to know which parameters we need to move back from meta to cpu, and initialize
    correctly. Indeed, as our model initialization takes place at the module level, and not the weight level, in the
    case of a sharded checkpoint we cannot correctly initialize the weights according to `model._init_weights()` if we perform
    this check on each state dict at loading time (after the first loaded checkpoint, there are no way to initialize only the
    mismatched weights if any, without overwriting the previously loaded weights as well because all the module will be
    initialized, not only the weights that are mismatched).
    """

    # An error will be raised later on anyway if there is a mismatch - this avoids running the rest of this function
    # if there are no mismatch (which is almost always the case)
    if not ignore_mismatched_sizes:
        return [], []

    if state_dict is not None:
        checkpoint_files = [""]

    model_state_dict = model.state_dict()
    mismatched_keys = []
    mismatched_shapes = []
    for shard_file in checkpoint_files:
        # If shard_file is "", we use the existing state_dict instead of loading it
        if shard_file != "":
            state_dict = load_state_dict(
                shard_file, is_quantized=is_quantized, map_location="meta", weights_only=weights_only
            )

        # Fix the key names
        new_state_dict = {keys_to_rename_mapping[k]: v for k, v in state_dict.items() if k in keys_to_rename_mapping}

        for key in new_state_dict.keys():
            if key in model_state_dict and new_state_dict[key].shape != model_state_dict[key].shape:
                # This skips size mismatches for 4-bit weights. Two 4-bit values share an 8-bit container, causing size differences.
                # Without matching with module type or parameter type it seems like a practical way to detect valid 4bit weights.
                if not (
                    new_state_dict[key].shape[-1] == 1
                    and new_state_dict[key].numel() * 2 == model_state_dict[key].numel()
                ):
                    mismatched_keys.append(key)
                    mismatched_shapes.append((new_state_dict[key].shape, model_state_dict[key].shape))

    return mismatched_keys, mismatched_shapes


class PipelineParallel(Enum):
    inputs: 0
    outputs: 1


class ModuleUtilsMixin:
    """
    A few utilities for `torch.nn.Modules`, to be used as a mixin.
    """

    @staticmethod
    def _hook_rss_memory_pre_forward(module, *args, **kwargs):
        try:
            import psutil
        except ImportError:
            raise ImportError("You need to install psutil (pip install psutil) to use memory tracing.")

        process = psutil.Process(os.getpid())
        mem = process.memory_info()
        module.mem_rss_pre_forward = mem.rss
        return None

    @staticmethod
    def _hook_rss_memory_post_forward(module, *args, **kwargs):
        try:
            import psutil
        except ImportError:
            raise ImportError("You need to install psutil (pip install psutil) to use memory tracing.")

        process = psutil.Process(os.getpid())
        mem = process.memory_info()
        module.mem_rss_post_forward = mem.rss
        mem_rss_diff = module.mem_rss_post_forward - module.mem_rss_pre_forward
        module.mem_rss_diff = mem_rss_diff + (module.mem_rss_diff if hasattr(module, "mem_rss_diff") else 0)
        return None

    def add_memory_hooks(self):
        """
        Add a memory hook before and after each sub-module forward pass to record increase in memory consumption.

        Increase in memory consumption is stored in a `mem_rss_diff` attribute for each module and can be reset to zero
        with `model.reset_memory_hooks_state()`.
        """
        for module in self.modules():
            module.register_forward_pre_hook(self._hook_rss_memory_pre_forward)
            module.register_forward_hook(self._hook_rss_memory_post_forward)
        self.reset_memory_hooks_state()

    def reset_memory_hooks_state(self):
        """
        Reset the `mem_rss_diff` attribute of each module (see [`~modeling_utils.ModuleUtilsMixin.add_memory_hooks`]).
        """
        for module in self.modules():
            module.mem_rss_diff = 0
            module.mem_rss_post_forward = 0
            module.mem_rss_pre_forward = 0

    @property
    def device(self) -> torch.device:
        """
        `torch.device`: The device on which the module is (assuming that all the module parameters are on the same
        device).
        """
        return get_parameter_device(self)

    @property
    def dtype(self) -> torch.dtype:
        """
        `torch.dtype`: The dtype of the module (assuming that all the module parameters have the same dtype).
        """
        return get_parameter_dtype(self)

    def invert_attention_mask(self, encoder_attention_mask: Tensor) -> Tensor:
        """
        Invert an attention mask (e.g., switches 0. and 1.).

        Args:
            encoder_attention_mask (`torch.Tensor`): An attention mask.

        Returns:
            `torch.Tensor`: The inverted attention mask.
        """
        if encoder_attention_mask.dim() == 3:
            encoder_extended_attention_mask = encoder_attention_mask[:, None, :, :]
        if encoder_attention_mask.dim() == 2:
            encoder_extended_attention_mask = encoder_attention_mask[:, None, None, :]
        # T5 has a mask that can compare sequence ids, we can simulate this here with this transposition
        # Cf. https://github.com/tensorflow/mesh/blob/8d2465e9bc93129b913b5ccc6a59aa97abd96ec6/mesh_tensorflow
        # /transformer/transformer_layers.py#L270
        # encoder_extended_attention_mask = (encoder_extended_attention_mask ==
        # encoder_extended_attention_mask.transpose(-1, -2))
        encoder_extended_attention_mask = encoder_extended_attention_mask.to(dtype=self.dtype)  # fp16 compatibility
        encoder_extended_attention_mask = (1.0 - encoder_extended_attention_mask) * torch.finfo(self.dtype).min

        return encoder_extended_attention_mask

    @staticmethod
    def create_extended_attention_mask_for_decoder(input_shape, attention_mask, device=None):
        if device is not None:
            warnings.warn(
                "The `device` argument is deprecated and will be removed in v5 of Transformers.", FutureWarning
            )
        else:
            device = attention_mask.device
        batch_size, seq_length = input_shape
        seq_ids = torch.arange(seq_length, device=device)
        causal_mask = seq_ids[None, None, :].repeat(batch_size, seq_length, 1) <= seq_ids[None, :, None]
        # in case past_key_values are used we need to add a prefix ones mask to the causal mask
        causal_mask = causal_mask.to(attention_mask.dtype)

        if causal_mask.shape[1] < attention_mask.shape[1]:
            prefix_seq_len = attention_mask.shape[1] - causal_mask.shape[1]
            causal_mask = torch.cat(
                [
                    torch.ones((batch_size, seq_length, prefix_seq_len), device=device, dtype=causal_mask.dtype),
                    causal_mask,
                ],
                axis=-1,
            )

        extended_attention_mask = causal_mask[:, None, :, :] * attention_mask[:, None, None, :]
        return extended_attention_mask

    def get_extended_attention_mask(
        self, attention_mask: Tensor, input_shape: Tuple[int], device: torch.device = None, dtype: torch.float = None
    ) -> Tensor:
        """
        Makes broadcastable attention and causal masks so that future and masked tokens are ignored.

        Arguments:
            attention_mask (`torch.Tensor`):
                Mask with ones indicating tokens to attend to, zeros for tokens to ignore.
            input_shape (`Tuple[int]`):
                The shape of the input to the model.

        Returns:
            `torch.Tensor` The extended attention mask, with a the same dtype as `attention_mask.dtype`.
        """
        if dtype is None:
            dtype = self.dtype

        if not (attention_mask.dim() == 2 and self.config.is_decoder):
            # show warning only if it won't be shown in `create_extended_attention_mask_for_decoder`
            if device is not None:
                warnings.warn(
                    "The `device` argument is deprecated and will be removed in v5 of Transformers.", FutureWarning
                )
        # We can provide a self-attention mask of dimensions [batch_size, from_seq_length, to_seq_length]
        # ourselves in which case we just need to make it broadcastable to all heads.
        if attention_mask.dim() == 3:
            extended_attention_mask = attention_mask[:, None, :, :]
        elif attention_mask.dim() == 2:
            # Provided a padding mask of dimensions [batch_size, seq_length]
            # - if the model is a decoder, apply a causal mask in addition to the padding mask
            # - if the model is an encoder, make the mask broadcastable to [batch_size, num_heads, seq_length, seq_length]
            if self.config.is_decoder:
                extended_attention_mask = ModuleUtilsMixin.create_extended_attention_mask_for_decoder(
                    input_shape, attention_mask, device
                )
            else:
                extended_attention_mask = attention_mask[:, None, None, :]
        else:
            raise ValueError(
                f"Wrong shape for input_ids (shape {input_shape}) or attention_mask (shape {attention_mask.shape})"
            )

        # Since attention_mask is 1.0 for positions we want to attend and 0.0 for
        # masked positions, this operation will create a tensor which is 0.0 for
        # positions we want to attend and the dtype's smallest value for masked positions.
        # Since we are adding it to the raw scores before the softmax, this is
        # effectively the same as removing these entirely.
        extended_attention_mask = extended_attention_mask.to(dtype=dtype)  # fp16 compatibility
        extended_attention_mask = (1.0 - extended_attention_mask) * torch.finfo(dtype).min
        return extended_attention_mask

    def get_head_mask(
        self, head_mask: Optional[Tensor], num_hidden_layers: int, is_attention_chunked: bool = False
    ) -> Tensor:
        """
        Prepare the head mask if needed.

        Args:
            head_mask (`torch.Tensor` with shape `[num_heads]` or `[num_hidden_layers x num_heads]`, *optional*):
                The mask indicating if we should keep the heads or not (1.0 for keep, 0.0 for discard).
            num_hidden_layers (`int`):
                The number of hidden layers in the model.
            is_attention_chunked (`bool`, *optional*, defaults to `False`):
                Whether or not the attentions scores are computed by chunks or not.

        Returns:
            `torch.Tensor` with shape `[num_hidden_layers x batch x num_heads x seq_length x seq_length]` or list with
            `[None]` for each layer.
        """
        if head_mask is not None:
            head_mask = self._convert_head_mask_to_5d(head_mask, num_hidden_layers)
            if is_attention_chunked is True:
                head_mask = head_mask.unsqueeze(-1)
        else:
            head_mask = [None] * num_hidden_layers

        return head_mask

    def _convert_head_mask_to_5d(self, head_mask, num_hidden_layers):
        """-> [num_hidden_layers x batch x num_heads x seq_length x seq_length]"""
        if head_mask.dim() == 1:
            head_mask = head_mask.unsqueeze(0).unsqueeze(0).unsqueeze(-1).unsqueeze(-1)
            head_mask = head_mask.expand(num_hidden_layers, -1, -1, -1, -1)
        elif head_mask.dim() == 2:
            head_mask = head_mask.unsqueeze(1).unsqueeze(-1).unsqueeze(-1)  # We can specify head_mask for each layer
        assert head_mask.dim() == 5, f"head_mask.dim != 5, instead {head_mask.dim()}"
        head_mask = head_mask.to(dtype=self.dtype)  # switch to float if need + fp16 compatibility
        return head_mask

    def num_parameters(self, only_trainable: bool = False, exclude_embeddings: bool = False) -> int:
        """
        Get number of (optionally, trainable or non-embeddings) parameters in the module.

        Args:
            only_trainable (`bool`, *optional*, defaults to `False`):
                Whether or not to return only the number of trainable parameters

            exclude_embeddings (`bool`, *optional*, defaults to `False`):
                Whether or not to return only the number of non-embeddings parameters

        Returns:
            `int`: The number of parameters.
        """

        if exclude_embeddings:
            embedding_param_names = [
                f"{name}.weight" for name, module_type in self.named_modules() if isinstance(module_type, nn.Embedding)
            ]
            total_parameters = [
                parameter for name, parameter in self.named_parameters() if name not in embedding_param_names
            ]
        else:
            total_parameters = list(self.parameters())

        total_numel = []
        is_loaded_in_4bit = getattr(self, "is_loaded_in_4bit", False)

        if is_loaded_in_4bit:
            if is_bitsandbytes_available():
                import bitsandbytes as bnb
            else:
                raise ValueError(
                    "bitsandbytes is not installed but it seems that the model has been loaded in 4bit precision, something went wrong"
                    " make sure to install bitsandbytes with `pip install bitsandbytes`. You also need a GPU. "
                )

        for param in total_parameters:
            if param.requires_grad or not only_trainable:
                # For 4bit models, we need to multiply the number of parameters by 2 as half of the parameters are
                # used for the 4bit quantization (uint8 tensors are stored)
                if is_loaded_in_4bit and isinstance(param, bnb.nn.Params4bit):
                    if hasattr(param, "element_size"):
                        num_bytes = param.element_size()
                    elif hasattr(param, "quant_storage"):
                        num_bytes = param.quant_storage.itemsize
                    else:
                        num_bytes = 1
                    total_numel.append(param.numel() * 2 * num_bytes)
                else:
                    total_numel.append(param.numel())

        return sum(total_numel)

    def estimate_tokens(self, input_dict: Dict[str, Union[torch.Tensor, Any]]) -> int:
        """
        Helper function to estimate the total number of tokens from the model inputs.

        Args:
            inputs (`dict`): The model inputs.

        Returns:
            `int`: The total number of tokens.
        """
        if not hasattr(self, "warnings_issued"):
            self.warnings_issued = {}
        if self.main_input_name in input_dict:
            return input_dict[self.main_input_name].numel()
        elif "estimate_tokens" not in self.warnings_issued:
            logger.warning(
                "Could not estimate the number of tokens of the input, floating-point operations will not be computed"
            )
            self.warnings_issued["estimate_tokens"] = True
        return 0

    def floating_point_ops(
        self, input_dict: Dict[str, Union[torch.Tensor, Any]], exclude_embeddings: bool = True
    ) -> int:
        """
        Get number of (optionally, non-embeddings) floating-point operations for the forward and backward passes of a
        batch with this transformer model. Default approximation neglects the quadratic dependency on the number of
        tokens (valid if `12 * d_model << sequence_length`) as laid out in [this
        paper](https://arxiv.org/pdf/2001.08361.pdf) section 2.1. Should be overridden for transformers with parameter
        re-use e.g. Albert or Universal Transformers, or if doing long-range modeling with very high sequence lengths.

        Args:
            batch_size (`int`):
                The batch size for the forward pass.

            sequence_length (`int`):
                The number of tokens in each line of the batch.

            exclude_embeddings (`bool`, *optional*, defaults to `True`):
                Whether or not to count embedding and softmax operations.

        Returns:
            `int`: The number of floating-point operations.
        """

        return 6 * self.estimate_tokens(input_dict) * self.num_parameters(exclude_embeddings=exclude_embeddings)


class PreTrainedModel(nn.Module, ModuleUtilsMixin, PushToHubMixin, PeftAdapterMixin):
    r"""
    Base class for all models.

    [`PreTrainedModel`] takes care of storing the configuration of the models and handles methods for loading,
    downloading and saving models as well as a few methods common to all models to:

        - resize the input embeddings,
        - prune heads in the self-attention heads.

    Class attributes (overridden by derived classes):

        - **config_class** ([`PretrainedConfig`]) -- A subclass of [`PretrainedConfig`] to use as configuration class
          for this model architecture.
        - **load_tf_weights** (`Callable`) -- A python *method* for loading a TensorFlow checkpoint in a PyTorch model,
          taking as arguments:

            - **model** ([`PreTrainedModel`]) -- An instance of the model on which to load the TensorFlow checkpoint.
            - **config** ([`PreTrainedConfig`]) -- An instance of the configuration associated to the model.
            - **path** (`str`) -- A path to the TensorFlow checkpoint.

        - **base_model_prefix** (`str`) -- A string indicating the attribute associated to the base model in derived
          classes of the same architecture adding modules on top of the base model.
        - **is_parallelizable** (`bool`) -- A flag indicating whether this model supports model parallelization.
        - **main_input_name** (`str`) -- The name of the principal input to the model (often `input_ids` for NLP
          models, `pixel_values` for vision models and `input_values` for speech models).
    """

    config_class = None
    base_model_prefix = ""
    main_input_name = "input_ids"
    model_tags = None

    _checkpoint_conversion_mapping = {}  # used for BC support in VLMs, not meant to be used by new models

    _auto_class = None
    _no_split_modules = None
    _skip_keys_device_placement = None
    _keep_in_fp32_modules = None

    # a list of `re` patterns of `state_dict` keys that should be removed from the list of missing
    # keys we find (keys inside the model but not in the checkpoint) and avoid unnecessary warnings.
    _keys_to_ignore_on_load_missing = None
    # a list of `re` patterns of `state_dict` keys that should be removed from the list of
    # unexpected keys we find (keys inside the checkpoint but not the model) and avoid unnecessary
    # warnings.
    _keys_to_ignore_on_load_unexpected = None
    # a list of `state_dict` keys to ignore when saving the model (useful for keys that aren't
    # trained, but which are either deterministic or tied variables)
    _keys_to_ignore_on_save = None
    # a list of `state_dict` keys that are potentially tied to another key in the state_dict.
    _tied_weights_keys = None

    is_parallelizable = False
    supports_gradient_checkpointing = False
    _is_stateful = False

    # Flash Attention 2 support
    _supports_flash_attn_2 = False

    # SDPA support
    _supports_sdpa = False

    # Flex Attention support
    _supports_flex_attn = False

    # Has support for a `Cache` instance as `past_key_values`? Does it support a `StaticCache`?
    _supports_cache_class = False
    _supports_static_cache = False

    # Has support for a `QuantoQuantizedCache` instance as `past_key_values`
    _supports_quantized_cache = False

    # A tensor parallel plan to be applied to the model when TP is enabled. For
    # top-level models, this attribute is currently defined in respective model
    # code. For base models, this attribute comes from
    # `config.base_model_tp_plan` during `__init__`.
    # It should identify the layers exactly: if you want to TP model.language_model.layers.fc1
    # by passing `tp_plan` to the init, it should be {"model.language_model.layers.fc1":"colwise"}
    # for example.
    _tp_plan = None

    # tensor parallel degree to which model is sharded to.
    _tp_size = None

    # A pipeline parallel plan specifying the layers which may not be present
    # on all ranks when PP is enabled. For top-level models, this attribute is
    # currently defined in respective model code. For base models, this
    # attribute comes from `config.base_model_pp_plan` during `post_init`.
    #
    # The variable names for the inputs and outputs of the specified layers can
    # be indexed using the `PipelineParallel` enum as follows:
    # - `_pp_plan["layers"][PipelineParallel.inputs]`
    # - `_pp_plan["layers"][PipelineParallel.outputs]`
    _pp_plan = None

    # This flag signal that the model can be used as an efficient backend in TGI and vLLM
    # In practice, it means that they support attention interface functions, fully pass the kwargs
    # through all modules up to the Attention layer, can slice logits with Tensor, and have a default TP plan
    _supports_attention_backend = False

    @property
    def dummy_inputs(self) -> Dict[str, torch.Tensor]:
        """
        `Dict[str, torch.Tensor]`: Dummy inputs to do a forward pass in the network.
        """
        return {"input_ids": torch.tensor(DUMMY_INPUTS)}

    @property
    def framework(self) -> str:
        """
        :str: Identifies that this is a PyTorch model.
        """
        return "pt"

    def __init__(self, config: PretrainedConfig, *inputs, **kwargs):
        super().__init__()
        if not isinstance(config, PretrainedConfig):
            raise ValueError(
                f"Parameter config in `{self.__class__.__name__}(config)` should be an instance of class "
                "`PretrainedConfig`. To create a model from a pretrained model use "
                f"`model = {self.__class__.__name__}.from_pretrained(PRETRAINED_MODEL_NAME)`"
            )
        if not getattr(config, "_attn_implementation_autoset", False):
            # config usually has a `torch_dtype` but we need the next line for the `no_super_init` tests
            dtype = config.torch_dtype if hasattr(config, "torch_dtype") else torch.get_default_dtype()
            config = self._autoset_attn_implementation(config, torch_dtype=dtype, check_device_map=False)
        self.config = config

        # for initialization of the loss
        loss_type = self.__class__.__name__
        if loss_type not in LOSS_MAPPING:
            loss_groups = f"({'|'.join(LOSS_MAPPING)})"
            loss_type = re.findall(loss_groups, self.__class__.__name__)
            if len(loss_type) > 0:
                loss_type = loss_type[0]
            else:
                loss_type = None
        self.loss_type = loss_type

        self.name_or_path = config.name_or_path
        self.warnings_issued = {}
        self.generation_config = GenerationConfig.from_model_config(config) if self.can_generate() else None
        # Overwrite the class attribute to make it an instance attribute, so models like
        # `InstructBlipForConditionalGeneration` can dynamically update it without modifying the class attribute
        # when a different component (e.g. language_model) is used.
        self._keep_in_fp32_modules = copy.copy(self.__class__._keep_in_fp32_modules)

        self._no_split_modules = self._no_split_modules or []

    def post_init(self):
        """
        A method executed at the end of each Transformer model initialization, to execute code that needs the model's
        modules properly initialized (such as weight initialization).
        """
        self.init_weights()
        self._backward_compatibility_gradient_checkpointing()

        # Make sure the modules correctly exist if the flag is active
        if self._keep_in_fp32_modules is not None:
            all_parameters = {name for name, _ in self.named_parameters() if len(name) > 0}
            unique_module_names = set()
            # Get all unique module names in the module graph, without the prefixes
            for param in all_parameters:
                unique_module_names.update(
                    [name for name in param.split(".") if not name.isnumeric() and name not in ["weight", "bias"]]
                )
            # Check that every module in the keep_in_fp32 list is part of the module graph
            for module in self._keep_in_fp32_modules:
                if module not in unique_module_names:
                    raise ValueError(
                        f"{module} was specified in the `_keep_in_fp32_modules` list, but is not part of the modules in"
                        f" {self.__class__.__name__}"
                    )

        # If current model is a base model, attach `base_model_tp_plan` and `base_model_pp_plan` from config
        self._pp_plan = self.config.base_model_pp_plan.copy() if self.config.base_model_pp_plan is not None else None
        self._tp_plan = self.config.base_model_tp_plan.copy() if self.config.base_model_tp_plan is not None else {}
        for name, module in self.named_children():
            if plan := getattr(module, "_tp_plan", None):
                self._tp_plan.update({f"{name}.{k}": v for k, v in plan.copy().items()})

        if self._tp_plan is not None and is_torch_greater_or_equal("2.3"):
            for _, v in self._tp_plan.items():
                if v not in ALL_PARALLEL_STYLES:
                    raise ValueError(
                        f"Unsupported tensor parallel style {v}. Supported styles are {ALL_PARALLEL_STYLES}"
                    )

    def dequantize(self):
        """
        Potentially dequantize the model in case it has been quantized by a quantization method that support
        dequantization.
        """
        hf_quantizer = getattr(self, "hf_quantizer", None)

        if hf_quantizer is None:
            raise ValueError("You need to first quantize your model in order to dequantize it")

        return hf_quantizer.dequantize(self)

    def _backward_compatibility_gradient_checkpointing(self):
        if self.supports_gradient_checkpointing and getattr(self.config, "gradient_checkpointing", False):
            self.gradient_checkpointing_enable()
            # Remove the attribute now that is has been consumed, so it's no saved in the config.
            delattr(self.config, "gradient_checkpointing")

    def add_model_tags(self, tags: Union[List[str], str]) -> None:
        r"""
        Add custom tags into the model that gets pushed to the Hugging Face Hub. Will
        not overwrite existing tags in the model.

        Args:
            tags (`Union[List[str], str]`):
                The desired tags to inject in the model

        Examples:

        ```python
        from transformers import AutoModel

        model = AutoModel.from_pretrained("google-bert/bert-base-cased")

        model.add_model_tags(["custom", "custom-bert"])

        # Push the model to your namespace with the name "my-custom-bert".
        model.push_to_hub("my-custom-bert")
        ```
        """
        if isinstance(tags, str):
            tags = [tags]

        if self.model_tags is None:
            self.model_tags = []

        for tag in tags:
            if tag not in self.model_tags:
                self.model_tags.append(tag)

    @classmethod
    @restore_default_torch_dtype
    def _from_config(cls, config, **kwargs):
        """
        All context managers that the model should be initialized under go here.

        Args:
            torch_dtype (`torch.dtype`, *optional*):
                Override the default `torch.dtype` and load the model under this dtype.
        """
        # when we init a model from within another model (e.g. VLMs) and dispatch on FA2
        # a warning is raised that dtype should be fp16. Since we never pass dtype from within
        # modeling code, we can try to infer it here same way as done in `from_pretrained`
        torch_dtype = kwargs.pop("torch_dtype", config.torch_dtype)
        if isinstance(torch_dtype, str):
            torch_dtype = getattr(torch, torch_dtype)

        use_flash_attention_2 = kwargs.pop("use_flash_attention_2", False)

        # override default dtype if needed
        dtype_orig = None
        if torch_dtype is not None:
            dtype_orig = cls._set_default_torch_dtype(torch_dtype)

        config = copy.deepcopy(config)  # We do not want to modify the config inplace in _from_config.

        if config._attn_implementation_internal is not None:
            # In this case, the config has been created with the attn_implementation set by the user, which we
            # should respect.
            attn_implementation = config._attn_implementation_internal
        else:
            attn_implementation = None

        config._attn_implementation = kwargs.pop("attn_implementation", attn_implementation)
        if not getattr(config, "_attn_implementation_autoset", False):
            config = cls._autoset_attn_implementation(
                config,
                use_flash_attention_2=use_flash_attention_2,
                check_device_map=False,
                torch_dtype=torch_dtype,
            )

        if is_deepspeed_zero3_enabled() and not _is_quantized and not _is_ds_init_called:
            logger.info("Detected DeepSpeed ZeRO-3: activating zero.init() for this model")
            # this immediately partitions the model across all gpus, to avoid the overhead in time
            # and memory copying it on CPU or each GPU first
            import deepspeed

            init_contexts = [deepspeed.zero.Init(config_dict_or_path=deepspeed_config()), set_zero3_state()]
            with ContextManagers(init_contexts):
                model = cls(config, **kwargs)

        else:
            model = cls(config, **kwargs)

        # restore default dtype if it was modified
        if dtype_orig is not None:
            torch.set_default_dtype(dtype_orig)

        return model

    @classmethod
    def _autoset_attn_implementation(
        cls,
        config,
        use_flash_attention_2: bool = False,
        torch_dtype: Optional[torch.dtype] = None,
        device_map: Optional[Union[str, Dict[str, int]]] = None,
        check_device_map: bool = True,
    ):
        """
        Automatically checks and dispatches to a default attention implementation. In order of priority:
            1. An implementation specified in `config._attn_implementation` (due for example to the argument attn_implementation="sdpa" in from_pretrained).
            2. DEPRECATED: if use_flash_attention_2 is set to `True` and `flash_attn` is available, flash attention. (`LlamaFlashAttention` for example)
            3. SDPA implementation, if available and supported by the model type. (`LlamaSdpaAttention` for example)
            4. The default model's implementation otherwise (`LlamaAttention` for example) .
        """
        # Here we use config._attn_implementation_internal to check whether the attention implementation was explicitly set by the user.
        # The property `PretrainedConfig._attn_implementation` is never `None`, for backward compatibility (always fall back on "eager").
        # The `hasattr` here is used as some Transformers tests for some reason do not call PretrainedConfig __init__ (e.g. test_no_super_init_config_and_model)
        requested_attn_implementation = None
        if hasattr(config, "_attn_implementation_internal") and config._attn_implementation_internal is not None:
            if config._attn_implementation != "flash_attention_2" and use_flash_attention_2:
                raise ValueError(
                    f'Both attn_implementation="{config._attn_implementation}" and `use_flash_attention_2=True` were used when loading the model, which are not compatible.'
                    ' We recommend to just use `attn_implementation="flash_attention_2"` when loading the model.'
                )

            if isinstance(config._attn_implementation, str) and re.match(
                r"^[^/:]+/[^/:]+:[^/:]+$", config._attn_implementation
            ):
                if not is_kernels_available():
                    raise ValueError("kernels is not installed. Please install it with `pip install kernels`.")

                # Extract repo_id and kernel_name from the string
                repo_id, kernel_name = config._attn_implementation.split(":")
                kernel_name = kernel_name.strip()
                repo_id = repo_id.strip()

                try:
                    kernel = get_kernel(repo_id)
                    ALL_ATTENTION_FUNCTIONS.register(
                        f"kernel_{repo_id.replace('/', '_')}", getattr(kernel, kernel_name)
                    )
                    config._attn_implementation = f"kernel_{repo_id.replace('/', '_')}"
                except FileNotFoundError as e:
                    logger.warning(
                        f"Could not find a kernel repository '{repo_id}' compatible with your devicein the hub: {e}. Using eager attention implementation instead."
                    )
                    config._attn_implementation = "eager"
                except AttributeError:
                    raise ValueError(
                        "the kernel function name or class specified in the attn_implementation argument is not valid. \
                                     Please check the documentation for the correct format, \
                                     and check that the kernel exports the class and the function correctly."
                    )

            if (
                not isinstance(config._attn_implementation, dict)
                and config._attn_implementation not in ["eager"] + ALL_ATTENTION_FUNCTIONS.valid_keys()
            ):
                message = f'Specified `attn_implementation="{config._attn_implementation}"` is not supported. The only possible arguments are `attn_implementation="eager"` (manual attention implementation)'
                if cls._supports_flash_attn_2:
                    message += ', `"attn_implementation=flash_attention_2"` (implementation using flash attention 2)'
                if cls._supports_sdpa:
                    message += ', `"attn_implementation=sdpa"` (implementation using torch.nn.functional.scaled_dot_product_attention)'
                if cls._supports_flex_attn:
                    message += (
                        ', `"attn_implementation=flex_attention"` (implementation using torch\'s flex_attention)'
                    )
                raise ValueError(message + ".")

            # If a config is passed with a preset attn_implementation, we skip the automatic dispatch and use the user-provided config, with hard checks that the requested attention implementation is available.
            requested_attn_implementation = config._attn_implementation_internal

        # Composite models consisting of several PretrainedModels have to specify attention impl as a dict
        # where keys are sub-config names. But most people will specify one `str` which means that should dispatch it
        # for all sub-models.
        # Below we check if a config is composite and manually prepare a dict of attn impl if not already passed as a dict.
        # Later each sub-module will dispatch with its own attn impl, by calling `XXXModel._from_config(config.text_config)`
        # If any of sub-modules doesn't support requested attn, an error will be raised. See https://github.com/huggingface/transformers/pull/32238
        for key in config.sub_configs.keys():
            sub_config = getattr(config, key)
            curr_attn_implementation = (
                requested_attn_implementation
                if not isinstance(requested_attn_implementation, dict)
                else requested_attn_implementation.get(key, None)
            )
            # For models with backbone sub-config might be not initialized
            if sub_config is not None:
                sub_config._attn_implementation_internal = curr_attn_implementation

        if use_flash_attention_2:
            logger.warning_once(
                'The model was loaded with use_flash_attention_2=True, which is deprecated and may be removed in a future release. Please use `attn_implementation="flash_attention_2"` instead.'
            )
            config._attn_implementation = "flash_attention_2"

        if config._attn_implementation == "flash_attention_2":
            cls._check_and_enable_flash_attn_2(
                config,
                torch_dtype=torch_dtype,
                device_map=device_map,
                hard_check_only=False,
                check_device_map=check_device_map,
            )
        elif requested_attn_implementation == "flex_attention":
            config = cls._check_and_enable_flex_attn(config, hard_check_only=True)
        elif requested_attn_implementation in [None, "sdpa"] and not is_torch_xla_available():
            # use_flash_attention_2 takes priority over SDPA, hence SDPA treated in this elif.
            config = cls._check_and_enable_sdpa(
                config,
                hard_check_only=False if requested_attn_implementation is None else True,
            )

            if (
                torch.version.hip is not None
                and config._attn_implementation == "sdpa"
                and torch.cuda.device_count() > 1
                and version.parse(torch.__version__) < version.parse("2.4.1")
            ):
                logger.warning_once(
                    "Using the `SDPA` attention implementation on multi-gpu setup with ROCM may lead to performance issues due to the FA backend. Disabling it to use alternative backends."
                )
                torch.backends.cuda.enable_flash_sdp(False)
        elif requested_attn_implementation in ALL_ATTENTION_FUNCTIONS.valid_keys():
            config._attn_implementation = requested_attn_implementation
        elif isinstance(requested_attn_implementation, dict):
            config._attn_implementation = None
        else:
            config._attn_implementation = "eager"

        config._attn_implementation_autoset = True
        return config

    @classmethod
    def _set_default_torch_dtype(cls, dtype: torch.dtype) -> torch.dtype:
        """
        Change the default dtype and return the previous one. This is needed when wanting to instantiate the model
        under specific dtype.

        Args:
            dtype (`torch.dtype`):
                a floating dtype to set to.

        Returns:
            `torch.dtype`: the original `dtype` that can be used to restore `torch.set_default_dtype(dtype)` if it was
            modified. If it wasn't, returns `None`.

        Note `set_default_dtype` currently only works with floating-point types and asserts if for example,
        `torch.int64` is passed. So if a non-float `dtype` is passed this functions will throw an exception.
        """
        if not dtype.is_floating_point:
            raise ValueError(
                f"Can't instantiate {cls.__name__} model under dtype={dtype} since it is not a floating point dtype"
            )

        logger.info(f"Instantiating {cls.__name__} model under default dtype {dtype}.")
        dtype_orig = torch.get_default_dtype()
        torch.set_default_dtype(dtype)
        return dtype_orig

    @property
    def base_model(self) -> nn.Module:
        """
        `torch.nn.Module`: The main body of the model.
        """
        return getattr(self, self.base_model_prefix, self)

    @classmethod
    def can_generate(cls) -> bool:
        """
        Returns whether this model can generate sequences with `.generate()` from the `GenerationMixin`.

        Under the hood, on classes where this function returns True, some generation-specific changes are triggered:
        for instance, the model instance will have a populated `generation_config` attribute.

        Returns:
            `bool`: Whether this model can generate sequences with `.generate()`.
        """
        # Directly inherits `GenerationMixin` -> can generate
        if "GenerationMixin" in str(cls.__bases__):
            return True
        # The class inherits from a class that can generate (recursive check) -> can generate
        for base in cls.__bases__:
            if not hasattr(base, "can_generate"):
                continue
            if "PreTrainedModel" not in str(base) and base.can_generate():
                return True
        # Detects whether `prepare_inputs_for_generation` has been overwritten in the model. Prior to v4.45, this
        # was how we detected whether a model could generate.
        if hasattr(cls, "prepare_inputs_for_generation"):  # implicit: doesn't inherit `GenerationMixin`
            logger.warning(
                f"{cls.__name__} has generative capabilities, as `prepare_inputs_for_generation` is explicitly "
                "defined. However, it doesn't directly inherit from `GenerationMixin`. From 👉v4.50👈 onwards, "
                "`PreTrainedModel` will NOT inherit from `GenerationMixin`, and this model will lose the ability "
                "to call `generate` and other related functions."
                "\n  - If you're using `trust_remote_code=True`, you can get rid of this warning by loading the "
                "model with an auto class. See https://huggingface.co/docs/transformers/en/model_doc/auto#auto-classes"
                "\n  - If you are the owner of the model architecture code, please modify your model class such that "
                "it inherits from `GenerationMixin` (after `PreTrainedModel`, otherwise you'll get an exception)."
                "\n  - If you are not the owner of the model architecture class, please contact the model code owner "
                "to update it."
            )
        # Otherwise, can't generate
        return False

    @classmethod
    def _check_and_enable_flash_attn_2(
        cls,
        config,
        torch_dtype: Optional[torch.dtype] = None,
        device_map: Optional[Union[str, Dict[str, int]]] = None,
        check_device_map: bool = True,
        hard_check_only: bool = False,
    ) -> PretrainedConfig:
        """
        Checks the availability of Flash Attention 2 and compatibility with the current model.

        If all checks pass and `hard_check_only` is False, the method will set the config attribute `attn_implementation` to "flash_attention_2" so that the model can initialize the correct attention module.
        """
        if not cls._supports_flash_attn_2:
            raise ValueError(
                f"{cls.__name__} does not support Flash Attention 2.0 yet. Please request to add support where"
                f" the model is hosted, on its model hub page: https://huggingface.co/{config._name_or_path}/discussions/new"
                " or in the Transformers GitHub repo: https://github.com/huggingface/transformers/issues/new"
            )

        if not is_flash_attn_2_available():
            preface = "FlashAttention2 has been toggled on, but it cannot be used due to the following error:"
            install_message = "Please refer to the documentation of https://huggingface.co/docs/transformers/perf_infer_gpu_one#flashattention-2 to install Flash Attention 2."

            if importlib.util.find_spec("flash_attn") is None:
                # package `flash-attn` can not be installed on Ascend NPU, ignore related validation logic and early exit.
                if is_torch_npu_available():
                    if not hard_check_only:
                        config._attn_implementation = "flash_attention_2"

                    logger.info("Detect using FlashAttention2 on Ascend NPU.")
                    return config
                else:
                    raise ImportError(f"{preface} the package flash_attn seems to be not installed. {install_message}")

            flash_attention_version = version.parse(importlib.metadata.version("flash_attn"))
            if torch.version.cuda:
                if flash_attention_version < version.parse("2.1.0"):
                    raise ImportError(
                        f"{preface} you need flash_attn package version to be greater or equal than 2.1.0. Detected version {flash_attention_version}. {install_message}"
                    )
                elif not torch.cuda.is_available():
                    raise ValueError(
                        f"{preface} Flash Attention 2 is not available on CPU. Please make sure torch can access a CUDA device."
                    )
                else:
                    raise ImportError(f"{preface} Flash Attention 2 is not available. {install_message}")
            elif torch.version.hip:
                if flash_attention_version < version.parse("2.0.4"):
                    raise ImportError(
                        f"{preface} you need flash_attn package version to be greater or equal than 2.0.4. Make sure to have that version installed - detected version {flash_attention_version}. {install_message}"
                    )
                else:
                    raise ImportError(f"{preface} Flash Attention 2 is not available. {install_message}")

        _is_bettertransformer = getattr(cls, "use_bettertransformer", False)

        if _is_bettertransformer:
            raise ValueError(
                "Flash Attention 2 and BetterTransformer API are not compatible. Please make sure to disable BetterTransformers by doing model.reverse_bettertransformer()"
            )

        if torch_dtype is None:
            logger.warning_once(
                "You are attempting to use Flash Attention 2.0 without specifying a torch dtype. This might lead to unexpected behaviour"
            )
        elif torch_dtype is not None and torch_dtype not in [torch.float16, torch.bfloat16]:
            logger.warning_once(
                "Flash Attention 2.0 only supports torch.float16 and torch.bfloat16 dtypes, but"
                f" the current dype in {cls.__name__} is {torch_dtype}. You should run training or inference using Automatic Mixed-Precision via the `with torch.autocast(device_type='torch_device'):` decorator,"
                ' or load the model with the `torch_dtype` argument. Example: `model = AutoModel.from_pretrained("openai/whisper-tiny", attn_implementation="flash_attention_2", torch_dtype=torch.float16)`'
            )

        # The check `torch.empty(0).device.type != "cuda"` is needed as the model may be initialized after `torch.set_default_device` has been called,
        # or the model may be initialized under the context manager `with torch.device("cuda"):`.
        if check_device_map and device_map is None and torch.empty(0).device.type not in ["cuda", "mlu"]:
            if torch.cuda.is_available():
                logger.warning_once(
                    "You are attempting to use Flash Attention 2.0 with a model not initialized on GPU. Make sure to move the model to GPU"
                    " after initializing it on CPU with `model.to('cuda')`."
                )
            elif is_torch_mlu_available():
                logger.warning_once(
                    "You are attempting to use Flash Attention 2.0 with a model not initialized on MLU. Make sure to move the model to MLU"
                    " after initializing it on CPU with `model.to('mlu')`."
                )
            else:
                raise ValueError(
                    "You are attempting to use Flash Attention 2.0 with a model not initialized on GPU and with no GPU available. "
                    "This is not supported yet. Please make sure to have access to a GPU and either initialise the model on a GPU by passing a device_map "
                    "or initialising the model on CPU and then moving it to GPU."
                )
        elif (
            check_device_map
            and device_map is not None
            and isinstance(device_map, dict)
            and ("cpu" in device_map.values() or "disk" in device_map.values())
        ):
            raise ValueError(
                "You are attempting to use Flash Attention 2.0 with a model dispatched on CPU or disk. This is not supported. Please make sure to "
                "initialise the model on a GPU by passing a device_map that contains only GPU devices as keys."
            )
        if not hard_check_only:
            config._attn_implementation = "flash_attention_2"
        return config

    @classmethod
    def _check_and_enable_sdpa(cls, config, hard_check_only: bool = False) -> PretrainedConfig:
        """
        Checks the availability of SDPA for a given model.

        If all checks pass and `hard_check_only` is False, the method will set the config attribute `_attn_implementation` to "sdpa" so that the model can initialize the correct attention module.
        """
        if hard_check_only:
            if not cls._supports_sdpa:
                raise ValueError(
                    f"{cls.__name__} does not support an attention implementation through torch.nn.functional.scaled_dot_product_attention yet."
                    " Please request the support for this architecture: https://github.com/huggingface/transformers/issues/28005. If you believe"
                    ' this error is a bug, please open an issue in Transformers GitHub repository and load your model with the argument `attn_implementation="eager"` meanwhile. Example: `model = AutoModel.from_pretrained("openai/whisper-tiny", attn_implementation="eager")`'
                )
            if not is_torch_sdpa_available():
                raise ImportError(
                    "PyTorch SDPA requirements in Transformers are not met. Please install torch>=2.1.1."
                )

        if not is_torch_sdpa_available() or not cls._supports_sdpa:
            return config

        _is_bettertransformer = getattr(cls, "use_bettertransformer", False)
        if _is_bettertransformer:
            return config

        if not hard_check_only:
            config._attn_implementation = "sdpa"
        return config

    @classmethod
    def _check_and_enable_flex_attn(cls, config, hard_check_only: bool = False) -> PretrainedConfig:
        """
        Checks the availability of Flex Attention for a given model.

        If all checks pass and `hard_check_only` is False, the method will set the config attribute `_attn_implementation` to "flex_attention" so that the model can initialize the correct attention module.
        """
        if hard_check_only:
            if not cls._supports_flex_attn:
                raise ValueError(
                    f"{cls.__name__} does not support an attention implementation through torch's flex_attention."
                    " Please request the support for this architecture: https://github.com/huggingface/transformers/issues/34809."
                    " If you believe this error is a bug, please open an issue in Transformers GitHub repository"
                    ' and load your model with the argument `attn_implementation="eager"` meanwhile.'
                    ' Example: `model = AutoModel.from_pretrained("openai/whisper-tiny", attn_implementation="eager")`'
                )
            if not is_torch_flex_attn_available():
                raise ImportError(
                    "PyTorch Flex Attention requirements in Transformers are not met. Please install torch>=2.5.0."
                )

        if not is_torch_flex_attn_available() or not cls._supports_flex_attn:
            return config

        if not hard_check_only:
            config._attn_implementation = "flex_attention"

        return config

    def enable_input_require_grads(self):
        """
        Enables the gradients for the input embeddings. This is useful for fine-tuning adapter weights while keeping
        the model weights fixed.
        """

        def make_inputs_require_grads(module, input, output):
            output.requires_grad_(True)

        self._require_grads_hook = self.get_input_embeddings().register_forward_hook(make_inputs_require_grads)

    def disable_input_require_grads(self):
        """
        Removes the `_require_grads_hook`.
        """
        self._require_grads_hook.remove()

    def get_input_embeddings(self) -> nn.Module:
        """
        Returns the model's input embeddings.

        Returns:
            `nn.Module`: A torch module mapping vocabulary to hidden states.
        """
        base_model = getattr(self, self.base_model_prefix, self)
        if base_model is not self:
            return base_model.get_input_embeddings()
        else:
            raise NotImplementedError

    def set_input_embeddings(self, value: nn.Module):
        """
        Set model's input embeddings.

        Args:
            value (`nn.Module`): A module mapping vocabulary to hidden states.
        """
        base_model = getattr(self, self.base_model_prefix, self)
        if base_model is not self:
            base_model.set_input_embeddings(value)
        else:
            raise NotImplementedError

    def get_output_embeddings(self) -> nn.Module:
        """
        Returns the model's output embeddings.

        Returns:
            `nn.Module`: A torch module mapping hidden states to vocabulary.
        """
        return None  # Overwrite for models with output embeddings

    def _init_weights(self, module):
        """
        Initialize the weights. This method should be overridden by derived class and is
        the only initialization method that will be called when loading a checkpoint
        using `from_pretrained`. Any attempt to initialize outside of this function
        will be useless as the torch.nn.init function are all replaced with skip.
        """
        pass

    def _initialize_weights(self, module):
        """
        Initialize the weights if they are not already initialized.
        """
        if getattr(module, "_is_hf_initialized", False):
            return
        self._init_weights(module)
        module._is_hf_initialized = True

    @torch.no_grad()
    def initialize_weights(self):
        """
        This is equivalent to calling `self.apply(self._initialize_weights)`, but correctly handles composite models.
        This function dynamically dispatches the correct `init_weights` function to the modules as we advance in the
        module graph along the recursion. It can handle an arbitrary number of sub-models. Without it, every composite
        model would have to recurse a second time on all sub-models explicitly in the outer-most `_init_weights`, which
        is extremely error prone and inefficient.

        Note that the `torch.no_grad()` decorator is very important as well, as most of our `_init_weights` do not use
        `torch.nn.init` functions (which are all no_grad by default), but simply do in-place ops such as
        `module.weight.data.zero_()`.
        """
        if not hasattr(torch.nn.Module, "smart_apply"):
            # This function is equivalent to `torch.nn.Module.apply`, except that it dynamically adjust the function
            # to apply as we go down the graph
            def smart_apply(self, fn):
                for module in self.children():
                    # We found a sub-model: recursively dispatch its own init function now!
                    if hasattr(module, "_init_weights"):
                        module.smart_apply(module._initialize_weights)
                    else:
                        module.smart_apply(fn)
                fn(self)
                return self

            torch.nn.Module.smart_apply = smart_apply

        # Let the magic happen with this simple call
        self.smart_apply(self._initialize_weights)

    def tie_weights(self):
        """
        Tie the weights between the input embeddings and the output embeddings.

        If the `torchscript` flag is set in the configuration, can't handle parameter sharing so we are cloning the
        weights instead.
        """
        if getattr(self.config.get_text_config(decoder=True), "tie_word_embeddings", True):
            output_embeddings = self.get_output_embeddings()
            if output_embeddings is not None:
                self._tie_or_clone_weights(output_embeddings, self.get_input_embeddings())

        if getattr(self.config, "is_encoder_decoder", False) and getattr(self.config, "tie_encoder_decoder", False):
            if hasattr(self, self.base_model_prefix):
                self = getattr(self, self.base_model_prefix)
            tied_weights = self._tie_encoder_decoder_weights(
                self.encoder, self.decoder, self.base_model_prefix, "encoder"
            )
            # Setting a dynamic variable instead of `_tied_weights_keys` because it's a class
            # attributed not an instance member, therefore modifying it will modify the entire class
            # Leading to issues on subsequent calls by different tests or subsequent calls.
            self._dynamic_tied_weights_keys = tied_weights

        for module in self.modules():
            if hasattr(module, "_tie_weights"):
                module._tie_weights()

    @staticmethod
    def _tie_encoder_decoder_weights(
        encoder: nn.Module, decoder: nn.Module, base_model_prefix: str, base_encoder_name: str
    ):
        uninitialized_encoder_weights: List[str] = []
        tied_weights: List[str] = []
        if decoder.__class__ != encoder.__class__:
            logger.info(
                f"{decoder.__class__} and {encoder.__class__} are not equal. In this case make sure that all encoder"
                " weights are correctly initialized."
            )

        def tie_encoder_to_decoder_recursively(
            decoder_pointer: nn.Module,
            encoder_pointer: nn.Module,
            module_name: str,
            base_encoder_name: str,
            uninitialized_encoder_weights: List[str],
            depth=0,
            total_decoder_name="",
            total_encoder_name="",
        ):
            assert isinstance(decoder_pointer, nn.Module) and isinstance(encoder_pointer, nn.Module), (
                f"{decoder_pointer} and {encoder_pointer} have to be of type nn.Module"
            )
            if hasattr(decoder_pointer, "weight"):
                assert hasattr(encoder_pointer, "weight")
                encoder_pointer.weight = decoder_pointer.weight
                tied_weights.append(f"{base_encoder_name}{total_encoder_name}.weight")
                if hasattr(decoder_pointer, "bias"):
                    assert hasattr(encoder_pointer, "bias")
                    tied_weights.append(f"{base_encoder_name}{total_encoder_name}.bias")
                    encoder_pointer.bias = decoder_pointer.bias
                return

            encoder_modules = encoder_pointer._modules
            decoder_modules = decoder_pointer._modules
            if len(decoder_modules) > 0:
                assert len(encoder_modules) > 0, (
                    f"Encoder module {encoder_pointer} does not match decoder module {decoder_pointer}"
                )

                all_encoder_weights = {module_name + "/" + sub_name for sub_name in encoder_modules.keys()}
                encoder_layer_pos = 0
                for name, module in decoder_modules.items():
                    if name.isdigit():
                        encoder_name = str(int(name) + encoder_layer_pos)
                        decoder_name = name
                        if not isinstance(decoder_modules[decoder_name], type(encoder_modules[encoder_name])) and len(
                            encoder_modules
                        ) != len(decoder_modules):
                            # this can happen if the name corresponds to the position in a list module list of layers
                            # in this case the decoder has added a cross-attention that the encoder does not have
                            # thus skip this step and subtract one layer pos from encoder
                            encoder_layer_pos -= 1
                            continue
                    elif name not in encoder_modules:
                        continue
                    elif depth > 500:
                        raise ValueError(
                            "Max depth of recursive function `tie_encoder_to_decoder` reached. It seems that there is"
                            " a circular dependency between two or more `nn.Modules` of your model."
                        )
                    else:
                        decoder_name = encoder_name = name
                    tie_encoder_to_decoder_recursively(
                        decoder_modules[decoder_name],
                        encoder_modules[encoder_name],
                        module_name + "/" + name,
                        base_encoder_name,
                        uninitialized_encoder_weights,
                        depth=depth + 1,
                        total_encoder_name=f"{total_encoder_name}.{encoder_name}",
                        total_decoder_name=f"{total_decoder_name}.{decoder_name}",
                    )
                    all_encoder_weights.remove(module_name + "/" + encoder_name)

                uninitialized_encoder_weights += list(all_encoder_weights)

        # tie weights recursively
        tie_encoder_to_decoder_recursively(
            decoder, encoder, base_model_prefix, base_encoder_name, uninitialized_encoder_weights
        )

        if len(uninitialized_encoder_weights) > 0:
            logger.warning(
                f"The following encoder weights were not tied to the decoder {uninitialized_encoder_weights}"
            )
        return tied_weights

    def _tie_or_clone_weights(self, output_embeddings, input_embeddings):
        """Tie or clone module weights depending of whether we are using TorchScript or not"""
        if self.config.torchscript:
            output_embeddings.weight = nn.Parameter(input_embeddings.weight.clone())
        else:
            output_embeddings.weight = input_embeddings.weight

        if getattr(output_embeddings, "bias", None) is not None:
            output_embeddings.bias.data = nn.functional.pad(
                output_embeddings.bias.data,
                (
                    0,
                    output_embeddings.weight.shape[0] - output_embeddings.bias.shape[0],
                ),
                "constant",
                0,
            )
        if hasattr(output_embeddings, "out_features") and hasattr(input_embeddings, "num_embeddings"):
            output_embeddings.out_features = input_embeddings.num_embeddings

    def _get_no_split_modules(self, device_map: str):
        """
        Get the modules of the model that should not be spit when using device_map. We iterate through the modules to
        get the underlying `_no_split_modules`.

        Args:
            device_map (`str`):
                The device map value. Options are ["auto", "balanced", "balanced_low_0", "sequential"]

        Returns:
            `List[str]`: List of modules that should not be split
        """
        _no_split_modules = set()
        modules_to_check = [self]
        while len(modules_to_check) > 0:
            module = modules_to_check.pop(-1)
            # if the module does not appear in _no_split_modules, we also check the children
            if module.__class__.__name__ not in _no_split_modules:
                if isinstance(module, PreTrainedModel):
                    if module._no_split_modules is None:
                        raise ValueError(
                            f"{module.__class__.__name__} does not support `device_map='{device_map}'`. To implement support, the model "
                            "class needs to implement the `_no_split_modules` attribute."
                        )
                    else:
                        _no_split_modules = _no_split_modules | set(module._no_split_modules)
                modules_to_check += list(module.children())
        return list(_no_split_modules)

    def resize_token_embeddings(
        self,
        new_num_tokens: Optional[int] = None,
        pad_to_multiple_of: Optional[int] = None,
        mean_resizing: bool = True,
    ) -> nn.Embedding:
        """
        Resizes input token embeddings matrix of the model if `new_num_tokens != config.vocab_size`.

        Takes care of tying weights embeddings afterwards if the model class has a `tie_weights()` method.

        Arguments:
            new_num_tokens (`int`, *optional*):
                The new number of tokens in the embedding matrix. Increasing the size will add newly initialized
                vectors at the end. Reducing the size will remove vectors from the end. If not provided or `None`, just
                returns a pointer to the input tokens `torch.nn.Embedding` module of the model without doing anything.
            pad_to_multiple_of (`int`, *optional*):
                If set will pad the embedding matrix to a multiple of the provided value.If `new_num_tokens` is set to
                `None` will just pad the embedding to a multiple of `pad_to_multiple_of`.

                This is especially useful to enable the use of Tensor Cores on NVIDIA hardware with compute capability
                `>= 7.5` (Volta), or on TPUs which benefit from having sequence lengths be a multiple of 128. For more
                details about this, or help on choosing the correct value for resizing, refer to this guide:
                https://docs.nvidia.com/deeplearning/performance/dl-performance-matrix-multiplication/index.html#requirements-tc
            mean_resizing (`bool`):
                Whether to initialize the added embeddings from a multivariate normal distribution that has old embeddings' mean and
                covariance or to initialize them with a normal distribution that has a mean of zero and std equals `config.initializer_range`.

                Setting `mean_resizing` to `True` is useful when increasing the size of the embeddings of causal language models,
                where the generated tokens' probabilities won't be affected by the added embeddings because initializing the new embeddings with the
                old embeddings' mean will reduce the kl-divergence between the next token probability before and after adding the new embeddings.
                Refer to this article for more information: https://nlp.stanford.edu/~johnhew/vocab-expansion.html

        Return:
            `torch.nn.Embedding`: Pointer to the input tokens Embeddings Module of the model.
        """
        model_embeds = self._resize_token_embeddings(new_num_tokens, pad_to_multiple_of, mean_resizing)
        if new_num_tokens is None and pad_to_multiple_of is None:
            return model_embeds

        # Since we are basically reusing the same old embeddings with new weight values, gathering is required
        is_quantized = hasattr(self, "hf_quantizer") and self.hf_quantizer is not None
        if is_deepspeed_zero3_enabled() and not is_quantized:
            import deepspeed

            with deepspeed.zero.GatheredParameters(model_embeds.weight, modifier_rank=None):
                vocab_size = model_embeds.weight.shape[0]
        else:
            vocab_size = model_embeds.weight.shape[0]

        # Update base model and current model config.
        self.config.get_text_config().vocab_size = vocab_size
        self.vocab_size = vocab_size

        # Tie weights again if needed
        self.tie_weights()

        return model_embeds

    def _resize_token_embeddings(self, new_num_tokens, pad_to_multiple_of=None, mean_resizing=True):
        old_embeddings = self.get_input_embeddings()
        new_embeddings = self._get_resized_embeddings(
            old_embeddings, new_num_tokens, pad_to_multiple_of, mean_resizing
        )
        if hasattr(old_embeddings, "_hf_hook"):
            hook = old_embeddings._hf_hook
            add_hook_to_module(new_embeddings, hook)
        old_embeddings_requires_grad = old_embeddings.weight.requires_grad
        new_embeddings.requires_grad_(old_embeddings_requires_grad)
        self.set_input_embeddings(new_embeddings)
        is_quantized = hasattr(self, "hf_quantizer") and self.hf_quantizer is not None

        # Update new_num_tokens with the actual size of new_embeddings
        if pad_to_multiple_of is not None:
            if is_deepspeed_zero3_enabled() and not is_quantized:
                import deepspeed

                with deepspeed.zero.GatheredParameters(new_embeddings.weight, modifier_rank=None):
                    new_num_tokens = new_embeddings.weight.shape[0]
            else:
                new_num_tokens = new_embeddings.weight.shape[0]

        # if word embeddings are not tied, make sure that lm head is resized as well
        if (
            self.get_output_embeddings() is not None
            and not self.config.get_text_config(decoder=True).tie_word_embeddings
        ):
            old_lm_head = self.get_output_embeddings()
            if isinstance(old_lm_head, torch.nn.Embedding):
                new_lm_head = self._get_resized_embeddings(old_lm_head, new_num_tokens, mean_resizing=mean_resizing)
            else:
                new_lm_head = self._get_resized_lm_head(old_lm_head, new_num_tokens, mean_resizing=mean_resizing)
            if hasattr(old_lm_head, "_hf_hook"):
                hook = old_lm_head._hf_hook
                add_hook_to_module(new_lm_head, hook)
            old_lm_head_requires_grad = old_lm_head.weight.requires_grad
            new_lm_head.requires_grad_(old_lm_head_requires_grad)
            self.set_output_embeddings(new_lm_head)

        return self.get_input_embeddings()

    def _get_resized_embeddings(
        self,
        old_embeddings: nn.Embedding,
        new_num_tokens: Optional[int] = None,
        pad_to_multiple_of: Optional[int] = None,
        mean_resizing: bool = True,
    ) -> nn.Embedding:
        """
        Build a resized Embedding Module from a provided token Embedding Module. Increasing the size will add newly
        initialized vectors at the end. Reducing the size will remove vectors from the end

        Args:
            old_embeddings (`torch.nn.Embedding`):
                Old embeddings to be resized.
            new_num_tokens (`int`, *optional*):
                New number of tokens in the embedding matrix.

                Increasing the size will add newly initialized vectors at the end. Reducing the size will remove
                vectors from the end. If not provided or `None`, just returns a pointer to the input tokens
                `torch.nn.Embedding` module of the model without doing anything.
            pad_to_multiple_of (`int`, *optional*):
                If set will pad the embedding matrix to a multiple of the provided value. If `new_num_tokens` is set to
                `None` will just pad the embedding to a multiple of `pad_to_multiple_of`.

                This is especially useful to enable the use of Tensor Cores on NVIDIA hardware with compute capability
                `>= 7.5` (Volta), or on TPUs which benefit from having sequence lengths be a multiple of 128. For more
                details about this, or help on choosing the correct value for resizing, refer to this guide:
                https://docs.nvidia.com/deeplearning/performance/dl-performance-matrix-multiplication/index.html#requirements-tc
            mean_resizing (`bool`):
                Whether to initialize the added embeddings from a multivariate normal distribution that has old embeddings' mean and
                covariance or to initialize them with a normal distribution that has a mean of zero and std equals `config.initializer_range`.

                Setting `mean_resizing` to `True` is useful when increasing the size of the embeddings of causal language models,
                where the generated tokens' probabilities will not be affected by the added embeddings because initializing the new embeddings with the
                old embeddings' mean will reduce the kl-divergence between the next token probability before and after adding the new embeddings.
                Refer to this article for more information: https://nlp.stanford.edu/~johnhew/vocab-expansion.html


        Return:
            `torch.nn.Embedding`: Pointer to the resized Embedding Module or the old Embedding Module if
            `new_num_tokens` is `None`
        """

        if pad_to_multiple_of is not None:
            if not isinstance(pad_to_multiple_of, int):
                raise ValueError(
                    f"Asking to pad the embedding matrix to a multiple of `{pad_to_multiple_of}`, which is not and integer. Please make sure to pass an integer"
                )
            if new_num_tokens is None:
                new_num_tokens = old_embeddings.weight.shape[0]
            new_num_tokens = ((new_num_tokens + pad_to_multiple_of - 1) // pad_to_multiple_of) * pad_to_multiple_of
        else:
            logger.info(
                "You are resizing the embedding layer without providing a `pad_to_multiple_of` parameter. This means that the new embedding"
                f" dimension will be {new_num_tokens}. This might induce some performance reduction as *Tensor Cores* will not be available."
                " For more details about this, or help on choosing the correct value for resizing, refer to this guide:"
                " https://docs.nvidia.com/deeplearning/performance/dl-performance-matrix-multiplication/index.html#requirements-tc"
            )

        if new_num_tokens is None:
            return old_embeddings

        is_quantized = hasattr(self, "hf_quantizer") and self.hf_quantizer is not None
        if is_deepspeed_zero3_enabled() and not is_quantized:
            import deepspeed

            with deepspeed.zero.GatheredParameters(old_embeddings.weight, modifier_rank=None):
                old_num_tokens, old_embedding_dim = old_embeddings.weight.size()
        else:
            old_num_tokens, old_embedding_dim = old_embeddings.weight.size()

        if old_num_tokens == new_num_tokens and not is_deepspeed_zero3_enabled():
            return old_embeddings

        if not isinstance(old_embeddings, nn.Embedding):
            raise TypeError(
                f"Old embeddings are of type {type(old_embeddings)}, which is not an instance of {nn.Embedding}. You"
                " should either use a different resize function or make sure that `old_embeddings` are an instance of"
                f" {nn.Embedding}."
            )

        # Build new embeddings

        # When using DeepSpeed ZeRO-3, we shouldn't create new embeddings with DeepSpeed init
        # because the shape of the new embedding layer is used across various modeling files
        # as well as to update config vocab size. Shape will be 0 when using DeepSpeed init leading
        # to errors when training.
        new_embeddings = nn.Embedding(
            new_num_tokens,
            old_embedding_dim,
            device=old_embeddings.weight.device,
            dtype=old_embeddings.weight.dtype,
        )

        if new_num_tokens > old_num_tokens and not mean_resizing:
            # initialize new embeddings (in particular added tokens) with a mean of 0 and std equals `config.initializer_range`.
            self._init_weights(new_embeddings)

        elif new_num_tokens > old_num_tokens and mean_resizing:
            # initialize new embeddings  (in particular added tokens). The new embeddings will be initialized
            # from a multivariate normal distribution that has old embeddings' mean and covariance.
            # as described in this article: https://nlp.stanford.edu/~johnhew/vocab-expansion.html
            logger.warning_once(
                "The new embeddings will be initialized from a multivariate normal distribution that has old embeddings' mean and covariance. "
                "As described in this article: https://nlp.stanford.edu/~johnhew/vocab-expansion.html. "
                "To disable this, use `mean_resizing=False`"
            )

            added_num_tokens = new_num_tokens - old_num_tokens
            if is_deepspeed_zero3_enabled() and not is_quantized:
                import deepspeed

                with deepspeed.zero.GatheredParameters([old_embeddings.weight], modifier_rank=None):
                    self._init_added_embeddings_weights_with_mean(
                        old_embeddings, new_embeddings, old_embedding_dim, old_num_tokens, added_num_tokens
                    )
            else:
                self._init_added_embeddings_weights_with_mean(
                    old_embeddings, new_embeddings, old_embedding_dim, old_num_tokens, added_num_tokens
                )

        # Copy token embeddings from the previous weights

        # numbers of tokens to copy
        n = min(old_num_tokens, new_num_tokens)

        if is_deepspeed_zero3_enabled() and not is_quantized:
            import deepspeed

            params = [old_embeddings.weight, new_embeddings.weight]
            with deepspeed.zero.GatheredParameters(params, modifier_rank=0):
                new_embeddings.weight.data[:n, :] = old_embeddings.weight.data[:n, :]
        else:
            new_embeddings.weight.data[:n, :] = old_embeddings.weight.data[:n, :]

        # Replace weights in old_embeddings and return to maintain the same embedding type.
        # This ensures correct functionality when a Custom Embedding class is passed as input.
        # The input and output embedding types remain consistent. (c.f. https://github.com/huggingface/transformers/pull/31979)
        if is_deepspeed_zero3_enabled() and not is_quantized:
            import deepspeed

            params = [old_embeddings.weight, new_embeddings.weight]
            with deepspeed.zero.GatheredParameters(params, modifier_rank=0):
                old_embeddings.weight = new_embeddings.weight
                old_embeddings.num_embeddings = new_embeddings.weight.data.shape[0]

                # If the new number of tokens is smaller than the original `padding_idx`, the `padding_idx`
                # will be set to `None` in the resized embeddings.
                if old_embeddings.padding_idx is not None and (new_num_tokens - 1) < old_embeddings.padding_idx:
                    old_embeddings.padding_idx = None
        else:
            old_embeddings.weight.data = new_embeddings.weight.data
            old_embeddings.num_embeddings = new_embeddings.weight.data.shape[0]
            if old_embeddings.padding_idx is not None and (new_num_tokens - 1) < old_embeddings.padding_idx:
                old_embeddings.padding_idx = None

        return old_embeddings

    def _get_resized_lm_head(
        self,
        old_lm_head: nn.Linear,
        new_num_tokens: Optional[int] = None,
        transposed: Optional[bool] = False,
        mean_resizing: bool = True,
    ) -> nn.Linear:
        """
        Build a resized Linear Module from a provided old Linear Module. Increasing the size will add newly initialized
        vectors at the end. Reducing the size will remove vectors from the end

        Args:
            old_lm_head (`torch.nn.Linear`):
                Old lm head liner layer to be resized.
            new_num_tokens (`int`, *optional*):
                New number of tokens in the linear matrix.

                Increasing the size will add newly initialized vectors at the end. Reducing the size will remove
                vectors from the end. If not provided or `None`, just returns a pointer to the input tokens
                `torch.nn.Linear` module of the model without doing anything. transposed (`bool`, *optional*, defaults
                to `False`): Whether `old_lm_head` is transposed or not. If True `old_lm_head.size()` is `lm_head_dim,
                vocab_size` else `vocab_size, lm_head_dim`.
            mean_resizing (`bool`):
                Whether to initialize the added embeddings from a multivariate normal distribution that has old embeddings' mean and
                covariance or to initialize them with a normal distribution that has a mean of zero and std equals `config.initializer_range`.

                Setting `mean_resizing` to `True` is useful when increasing the size of the embeddings of causal language models,
                where the generated tokens' probabilities will not be affected by the added embeddings because initializing the new embeddings with the
                old embeddings' mean will reduce the kl-divergence between the next token probability before and after adding the new embeddings.
                Refer to this article for more information: https://nlp.stanford.edu/~johnhew/vocab-expansion.html

        Return:
            `torch.nn.Linear`: Pointer to the resized Linear Module or the old Linear Module if `new_num_tokens` is
            `None`
        """

        if new_num_tokens is None:
            return old_lm_head

        is_quantized = hasattr(self, "hf_quantizer") and self.hf_quantizer is not None
        if is_deepspeed_zero3_enabled() and not is_quantized:
            import deepspeed

            with deepspeed.zero.GatheredParameters(old_lm_head.weight, modifier_rank=None):
                old_num_tokens, old_lm_head_dim = (
                    old_lm_head.weight.size() if not transposed else old_lm_head.weight.t().size()
                )
        else:
            old_num_tokens, old_lm_head_dim = (
                old_lm_head.weight.size() if not transposed else old_lm_head.weight.t().size()
            )

        if old_num_tokens == new_num_tokens and not is_deepspeed_zero3_enabled():
            return old_lm_head

        if not isinstance(old_lm_head, nn.Linear):
            raise TypeError(
                f"Old language model head is of type {type(old_lm_head)}, which is not an instance of {nn.Linear}. You"
                " should either use a different resize function or make sure that `old_lm_head` are an instance of"
                f" {nn.Linear}."
            )

        # Build new lm head
        new_lm_head_shape = (old_lm_head_dim, new_num_tokens) if not transposed else (new_num_tokens, old_lm_head_dim)
        has_new_lm_head_bias = old_lm_head.bias is not None

        # When using DeepSpeed ZeRO-3, we shouldn't create new embeddings with DeepSpeed init
        # because the shape of the new embedding layer is used across various modeling files
        # as well as to update config vocab size. Shape will be 0 when using DeepSpeed init leading
        # to errors when training.
        new_lm_head = nn.Linear(
            *new_lm_head_shape,
            bias=has_new_lm_head_bias,
            device=old_lm_head.weight.device,
            dtype=old_lm_head.weight.dtype,
        )

        if new_num_tokens > old_num_tokens and not mean_resizing:
            # initialize new embeddings (in particular added tokens) with a mean of 0 and std equals `config.initializer_range`.
            self._init_weights(new_lm_head)

        elif new_num_tokens > old_num_tokens and mean_resizing:
            # initialize new lm_head weights (in particular added tokens). The new lm_head weights
            # will be initialized from a multivariate normal distribution that has old embeddings' mean and covariance.
            # as described in this article: https://nlp.stanford.edu/~johnhew/vocab-expansion.html
            logger.warning_once(
                "The new lm_head weights will be initialized from a multivariate normal distribution that has old embeddings' mean and covariance. "
                "As described in this article: https://nlp.stanford.edu/~johnhew/vocab-expansion.html. "
                "To disable this, use `mean_resizing=False`"
            )

            added_num_tokens = new_num_tokens - old_num_tokens
            if is_deepspeed_zero3_enabled() and not is_quantized:
                import deepspeed

                params = [old_lm_head.weight]
                if has_new_lm_head_bias:
                    params += [old_lm_head.bias]
                with deepspeed.zero.GatheredParameters(params, modifier_rank=None):
                    self._init_added_lm_head_weights_with_mean(
                        old_lm_head, new_lm_head, old_lm_head_dim, old_num_tokens, added_num_tokens, transposed
                    )
                    if has_new_lm_head_bias:
                        self._init_added_lm_head_bias_with_mean(old_lm_head, new_lm_head, added_num_tokens)

            else:
                self._init_added_lm_head_weights_with_mean(
                    old_lm_head, new_lm_head, old_lm_head_dim, old_num_tokens, added_num_tokens, transposed
                )
                if has_new_lm_head_bias:
                    self._init_added_lm_head_bias_with_mean(old_lm_head, new_lm_head, added_num_tokens)

        num_tokens_to_copy = min(old_num_tokens, new_num_tokens)

        if is_deepspeed_zero3_enabled() and not is_quantized:
            import deepspeed

            params = [old_lm_head.weight, old_lm_head.bias, new_lm_head.weight, new_lm_head.bias]
            with deepspeed.zero.GatheredParameters(params, modifier_rank=0):
                self._copy_lm_head_original_to_resized(
                    new_lm_head, old_lm_head, num_tokens_to_copy, transposed, has_new_lm_head_bias
                )
        else:
            self._copy_lm_head_original_to_resized(
                new_lm_head, old_lm_head, num_tokens_to_copy, transposed, has_new_lm_head_bias
            )

        return new_lm_head

    def _init_added_embeddings_weights_with_mean(
        self, old_embeddings, new_embeddings, old_embedding_dim, old_num_tokens, added_num_tokens
    ):
        old_embeddings_weight = old_embeddings.weight.data.to(torch.float32)
        mean_embeddings = torch.mean(old_embeddings_weight, axis=0)
        old_centered_embeddings = old_embeddings_weight - mean_embeddings
        covariance = old_centered_embeddings.T @ old_centered_embeddings / old_num_tokens

        # Check if the covariance is positive definite.
        epsilon = 1e-9
        is_covariance_psd = constraints.positive_definite.check(epsilon * covariance).all()
        if is_covariance_psd:
            # If covariances is positive definite, a distribution can be created. and we can sample new weights from it.
            distribution = torch.distributions.multivariate_normal.MultivariateNormal(
                mean_embeddings, covariance_matrix=epsilon * covariance
            )
            new_embeddings.weight.data[-1 * added_num_tokens :, :] = distribution.sample(
                sample_shape=(added_num_tokens,)
            ).to(old_embeddings.weight.dtype)
        else:
            # Otherwise, just initialize with the mean. because distribution will not be created.
            new_embeddings.weight.data[-1 * added_num_tokens :, :] = (
                mean_embeddings[None, :].repeat(added_num_tokens, 1).to(old_embeddings.weight.dtype)
            )

    def _init_added_lm_head_weights_with_mean(
        self,
        old_lm_head,
        new_lm_head,
        old_lm_head_dim,
        old_num_tokens,
        added_num_tokens,
        transposed=False,
    ):
        if transposed:
            # Transpose to the desired shape for the function.
            new_lm_head.weight.data = new_lm_head.weight.data.T
            old_lm_head.weight.data = old_lm_head.weight.data.T

        # The same initialization logic as Embeddings.
        self._init_added_embeddings_weights_with_mean(
            old_lm_head, new_lm_head, old_lm_head_dim, old_num_tokens, added_num_tokens
        )

        if transposed:
            # Transpose again to the correct shape.
            new_lm_head.weight.data = new_lm_head.weight.data.T
            old_lm_head.weight.data = old_lm_head.weight.data.T

    def _init_added_lm_head_bias_with_mean(self, old_lm_head, new_lm_head, added_num_tokens):
        bias_mean = torch.mean(old_lm_head.bias.data, axis=0, dtype=torch.float32)
        bias_std = torch.std(old_lm_head.bias.data, axis=0).to(torch.float32)
        new_lm_head.bias.data[-1 * added_num_tokens :].normal_(mean=bias_mean, std=1e-9 * bias_std)

    def _copy_lm_head_original_to_resized(
        self, new_lm_head, old_lm_head, num_tokens_to_copy, transposed, has_new_lm_head_bias
    ):
        # Copy old lm head weights to new lm head
        if not transposed:
            new_lm_head.weight.data[:num_tokens_to_copy, :] = old_lm_head.weight.data[:num_tokens_to_copy, :]
        else:
            new_lm_head.weight.data[:, :num_tokens_to_copy] = old_lm_head.weight.data[:, :num_tokens_to_copy]

        # Copy bias weights to new lm head
        if has_new_lm_head_bias:
            new_lm_head.bias.data[:num_tokens_to_copy] = old_lm_head.bias.data[:num_tokens_to_copy]

    def resize_position_embeddings(self, new_num_position_embeddings: int):
        raise NotImplementedError(
            f"`resize_position_embeddings` is not implemented for {self.__class__}`. To implement it, you should "
            f"overwrite this method in the class {self.__class__} in `modeling_{self.__class__.__module__}.py`"
        )

    def get_position_embeddings(self) -> Union[nn.Embedding, Tuple[nn.Embedding]]:
        raise NotImplementedError(
            f"`get_position_embeddings` is not implemented for {self.__class__}`. To implement it, you should "
            f"overwrite this method in the class {self.__class__} in `modeling_{self.__class__.__module__}.py`"
        )

    def init_weights(self):
        """
        If needed prunes and maybe initializes weights. If using a custom `PreTrainedModel`, you need to implement any
        initialization logic in `_init_weights`.
        """
        # Prune heads if needed
        if self.config.pruned_heads:
            self.prune_heads(self.config.pruned_heads)

        if _init_weights:
            # Initialize weights
            self.initialize_weights()

            # Tie weights should be skipped when not initializing all weights
            # since from_pretrained(...) calls tie weights anyways
            self.tie_weights()

    def prune_heads(self, heads_to_prune: Dict[int, List[int]]):
        """
        Prunes heads of the base model.

        Arguments:
            heads_to_prune (`Dict[int, List[int]]`):
                Dictionary with keys being selected layer indices (`int`) and associated values being the list of heads
                to prune in said layer (list of `int`). For instance {1: [0, 2], 2: [2, 3]} will prune heads 0 and 2 on
                layer 1 and heads 2 and 3 on layer 2.
        """
        # save new sets of pruned heads as union of previously stored pruned heads and newly pruned heads
        for layer, heads in heads_to_prune.items():
            union_heads = set(self.config.pruned_heads.get(layer, [])) | set(heads)
            self.config.pruned_heads[layer] = list(union_heads)  # Unfortunately we have to store it as list for JSON

        self.base_model._prune_heads(heads_to_prune)

    def gradient_checkpointing_enable(self, gradient_checkpointing_kwargs=None):
        """
        Activates gradient checkpointing for the current model.

        Note that in other frameworks this feature can be referred to as "activation checkpointing" or "checkpoint
        activations".

        We pass the `__call__` method of the modules instead of `forward` because `__call__` attaches all the hooks of
        the module. https://discuss.pytorch.org/t/any-different-between-model-input-and-model-forward-input/3690/2

        Args:
            gradient_checkpointing_kwargs (dict, *optional*):
                Additional keyword arguments passed along to the `torch.utils.checkpoint.checkpoint` function.
        """
        if not self.supports_gradient_checkpointing:
            raise ValueError(f"{self.__class__.__name__} does not support gradient checkpointing.")

        if gradient_checkpointing_kwargs is None:
            gradient_checkpointing_kwargs = {"use_reentrant": True}

        gradient_checkpointing_func = functools.partial(checkpoint, **gradient_checkpointing_kwargs)

        # For old GC format (transformers < 4.35.0) for models that live on the Hub
        # we will fall back to the overwritten `_set_gradient_checkpointing` method
        _is_using_old_format = "value" in inspect.signature(self._set_gradient_checkpointing).parameters

        if not _is_using_old_format:
            self._set_gradient_checkpointing(enable=True, gradient_checkpointing_func=gradient_checkpointing_func)
        else:
            self.apply(partial(self._set_gradient_checkpointing, value=True))
            logger.warning(
                "You are using an old version of the checkpointing format that is deprecated (We will also silently ignore `gradient_checkpointing_kwargs` in case you passed it)."
                "Please update to the new format on your modeling file. To use the new format, you need to completely remove the definition of the method `_set_gradient_checkpointing` in your model."
            )

        if getattr(self, "_hf_peft_config_loaded", False):
            # When using PEFT + gradient checkpointing + Trainer we need to make sure the input has requires_grad=True
            # we do it also on PEFT: https://github.com/huggingface/peft/blob/85013987aa82aa1af3da1236b6902556ce3e483e/src/peft/peft_model.py#L334
            # When training with PEFT, only LoRA layers will have requires grad set to True, but the output of frozen layers need to propagate
            # the gradients to make sure the gradient flows.
            self.enable_input_require_grads()

    def _set_gradient_checkpointing(self, enable: bool = True, gradient_checkpointing_func: Callable = checkpoint):
        is_gradient_checkpointing_set = False

        # Apply it on the top-level module in case the top-level modules supports it
        # for example, LongT5Stack inherits from `PreTrainedModel`.
        if hasattr(self, "gradient_checkpointing"):
            self._gradient_checkpointing_func = gradient_checkpointing_func
            self.gradient_checkpointing = enable
            is_gradient_checkpointing_set = True

        for module in self.modules():
            if hasattr(module, "gradient_checkpointing"):
                module._gradient_checkpointing_func = gradient_checkpointing_func
                module.gradient_checkpointing = enable
                is_gradient_checkpointing_set = True

        if not is_gradient_checkpointing_set:
            raise ValueError(
                f"{self.__class__.__name__} is not compatible with gradient checkpointing. Make sure all the architecture support it by setting a boolean attribute"
                " `gradient_checkpointing` to modules of the model that uses checkpointing."
            )

    def gradient_checkpointing_disable(self):
        """
        Deactivates gradient checkpointing for the current model.

        Note that in other frameworks this feature can be referred to as "activation checkpointing" or "checkpoint
        activations".
        """
        if self.supports_gradient_checkpointing:
            # For old GC format (transformers < 4.35.0) for models that live on the Hub
            # we will fall back to the overwritten `_set_gradient_checkpointing` method
            _is_using_old_format = "value" in inspect.signature(self._set_gradient_checkpointing).parameters
            if not _is_using_old_format:
                self._set_gradient_checkpointing(enable=False)
            else:
                logger.warning(
                    "You are using an old version of the checkpointing format that is deprecated (We will also silently ignore `gradient_checkpointing_kwargs` in case you passed it)."
                    "Please update to the new format on your modeling file. To use the new format, you need to completely remove the definition of the method `_set_gradient_checkpointing` in your model."
                )
                self.apply(partial(self._set_gradient_checkpointing, value=False))

        if getattr(self, "_hf_peft_config_loaded", False):
            self.disable_input_require_grads()

    @property
    def is_gradient_checkpointing(self) -> bool:
        """
        Whether gradient checkpointing is activated for this model or not.

        Note that in other frameworks this feature can be referred to as "activation checkpointing" or "checkpoint
        activations".
        """
        return any(hasattr(m, "gradient_checkpointing") and m.gradient_checkpointing for m in self.modules())

    def save_pretrained(
        self,
        save_directory: Union[str, os.PathLike],
        is_main_process: bool = True,
        state_dict: Optional[dict] = None,
        save_function: Callable = torch.save,
        push_to_hub: bool = False,
        max_shard_size: Union[int, str] = "5GB",
        safe_serialization: bool = True,
        variant: Optional[str] = None,
        token: Optional[Union[str, bool]] = None,
        save_peft_format: bool = True,
        **kwargs,
    ):
        """
        Save a model and its configuration file to a directory, so that it can be re-loaded using the
        [`~PreTrainedModel.from_pretrained`] class method.

        Arguments:
            save_directory (`str` or `os.PathLike`):
                Directory to which to save. Will be created if it doesn't exist.
            is_main_process (`bool`, *optional*, defaults to `True`):
                Whether the process calling this is the main process or not. Useful when in distributed training like
                TPUs and need to call this function on all processes. In this case, set `is_main_process=True` only on
                the main process to avoid race conditions.
            state_dict (nested dictionary of `torch.Tensor`):
                The state dictionary of the model to save. Will default to `self.state_dict()`, but can be used to only
                save parts of the model or if special precautions need to be taken when recovering the state dictionary
                of a model (like when using model parallelism).
            save_function (`Callable`):
                The function to use to save the state dictionary. Useful on distributed training like TPUs when one
                need to replace `torch.save` by another method.
            push_to_hub (`bool`, *optional*, defaults to `False`):
                Whether or not to push your model to the Hugging Face model hub after saving it. You can specify the
                repository you want to push to with `repo_id` (will default to the name of `save_directory` in your
                namespace).
            max_shard_size (`int` or `str`, *optional*, defaults to `"5GB"`):
                The maximum size for a checkpoint before being sharded. Checkpoints shard will then be each of size
                lower than this size. If expressed as a string, needs to be digits followed by a unit (like `"5MB"`).
                We default it to 5GB in order for models to be able to run easily on free-tier google colab instances
                without CPU OOM issues.

                <Tip warning={true}>

                If a single weight of the model is bigger than `max_shard_size`, it will be in its own checkpoint shard
                which will be bigger than `max_shard_size`.

                </Tip>

            safe_serialization (`bool`, *optional*, defaults to `True`):
                Whether to save the model using `safetensors` or the traditional PyTorch way (that uses `pickle`).
            variant (`str`, *optional*):
                If specified, weights are saved in the format pytorch_model.<variant>.bin.
            token (`str` or `bool`, *optional*):
                The token to use as HTTP bearer authorization for remote files. If `True`, or not specified, will use
                the token generated when running `huggingface-cli login` (stored in `~/.huggingface`).
            save_peft_format (`bool`, *optional*, defaults to `True`):
                For backward compatibility with PEFT library, in case adapter weights are attached to the model, all
                keys of the state dict of adapters needs to be prepended with `base_model.model`. Advanced users can
                disable this behaviours by setting `save_peft_format` to `False`.
            kwargs (`Dict[str, Any]`, *optional*):
                Additional key word arguments passed along to the [`~utils.PushToHubMixin.push_to_hub`] method.
        """
        use_auth_token = kwargs.pop("use_auth_token", None)
        ignore_metadata_errors = kwargs.pop("ignore_metadata_errors", False)

        if use_auth_token is not None:
            warnings.warn(
                "The `use_auth_token` argument is deprecated and will be removed in v5 of Transformers. Please use `token` instead.",
                FutureWarning,
            )
            if token is not None:
                raise ValueError(
                    "`token` and `use_auth_token` are both specified. Please set only the argument `token`."
                )
            token = use_auth_token

        if token is not None:
            kwargs["token"] = token

        _hf_peft_config_loaded = getattr(self, "_hf_peft_config_loaded", False)

        hf_quantizer = getattr(self, "hf_quantizer", None)
        quantization_serializable = (
            hf_quantizer is not None
            and isinstance(hf_quantizer, HfQuantizer)
            and hf_quantizer.is_serializable(safe_serialization=safe_serialization)
        )

        if hf_quantizer is not None and not _hf_peft_config_loaded and not quantization_serializable:
            raise ValueError(
                f"The model is quantized with {hf_quantizer.quantization_config.quant_method} and is not serializable - check out the warnings from"
                " the logger on the traceback to understand the reason why the quantized model is not serializable."
            )

        if "save_config" in kwargs:
            warnings.warn(
                "`save_config` is deprecated and will be removed in v5 of Transformers. Use `is_main_process` instead."
            )
            is_main_process = kwargs.pop("save_config")
        if safe_serialization and not is_safetensors_available():
            raise ImportError("`safe_serialization` requires the `safetensors library: `pip install safetensors`.")

        # we need to check against tp_size, not tp_plan, as tp_plan is substituted to the class one
        if self._tp_size is not None and not is_huggingface_hub_greater_or_equal("0.31.4"):
            raise ImportError(
                "Saving a model with tensor parallelism requires `huggingface_hub` version 0.31.4 or higher."
            )

        if os.path.isfile(save_directory):
            logger.error(f"Provided path ({save_directory}) should be a directory, not a file")
            return

        os.makedirs(save_directory, exist_ok=True)

        if push_to_hub:
            commit_message = kwargs.pop("commit_message", None)
            repo_id = kwargs.pop("repo_id", save_directory.split(os.path.sep)[-1])
            repo_id = self._create_repo(repo_id, **kwargs)
            files_timestamps = self._get_files_timestamps(save_directory)

        # Only save the model itself if we are using distributed training
        model_to_save = unwrap_model(self)

        # save the string version of dtype to the config, e.g. convert torch.float32 => "float32"
        # we currently don't use this setting automatically, but may start to use with v5
        dtype = get_parameter_dtype(model_to_save)
        model_to_save.config.torch_dtype = str(dtype).split(".")[1]

        # Attach architecture to the config
        model_to_save.config.architectures = [model_to_save.__class__.__name__]

        # If we have a custom model, we copy the file defining it in the folder and set the attributes so it can be
        # loaded from the Hub.
        if self._auto_class is not None:
            custom_object_save(self, save_directory, config=self.config)

        # Save the config
        if is_main_process:
            if not _hf_peft_config_loaded:
                # If the model config has set attributes that should be in the generation config, move them there.
                misplaced_generation_parameters = model_to_save.config._get_non_default_generation_parameters()
                if self.can_generate() and len(misplaced_generation_parameters) > 0:
                    warnings.warn(
                        "Moving the following attributes in the config to the generation config: "
                        f"{misplaced_generation_parameters}. You are seeing this warning because you've set "
                        "generation parameters in the model config, as opposed to in the generation config.",
                        UserWarning,
                    )
                    for param_name, param_value in misplaced_generation_parameters.items():
                        setattr(model_to_save.generation_config, param_name, param_value)
                        setattr(model_to_save.config, param_name, None)

                model_to_save.config.save_pretrained(save_directory)
            if self.can_generate():
                model_to_save.generation_config.save_pretrained(save_directory)

            if _hf_peft_config_loaded:
                logger.info(
                    "Detected adapters on the model, saving the model in the PEFT format, only adapter weights will be saved."
                )
                state_dict = model_to_save.get_adapter_state_dict(state_dict=state_dict)

                if save_peft_format:
                    logger.info(
                        "To match the expected format of the PEFT library, all keys of the state dict of adapters will be prepended with `base_model.model`."
                    )
                    peft_state_dict = {}
                    for key, value in state_dict.items():
                        peft_state_dict[f"base_model.model.{key}"] = value
                    state_dict = peft_state_dict

                active_adapter = self.active_adapters()

                if len(active_adapter) > 1:
                    raise ValueError(
                        "Multiple active adapters detected, saving multiple active adapters is not supported yet. You can save adapters separately one by one "
                        "by iteratively calling `model.set_adapter(adapter_name)` then `model.save_pretrained(...)`"
                    )
                active_adapter = active_adapter[0]

                current_peft_config = self.peft_config[active_adapter]
                current_peft_config.save_pretrained(save_directory)

        # for offloaded modules
        module_map = {}

        # Save the model
        if state_dict is None:
            # if any model parameters are offloaded, make module map
            if (
                hasattr(self, "hf_device_map")
                and len(set(self.hf_device_map.values())) > 1
                and ("cpu" in self.hf_device_map.values() or "disk" in self.hf_device_map.values())
            ):
                warnings.warn(
                    "Attempting to save a model with offloaded modules. Ensure that unallocated cpu memory exceeds the `shard_size` (5GB default)"
                )
                for name, module in model_to_save.named_modules():
                    if name == "":
                        continue
                    module_state_dict = module.state_dict()

                    for key in module_state_dict:
                        module_map[name + f".{key}"] = module
            state_dict = model_to_save.state_dict()

        if any(allowed_name in self.__class__.__name__.lower() for allowed_name in VLMS):
            reverse_key_mapping = {v: k for k, v in self._checkpoint_conversion_mapping.items()}

            original_state_dict = {}
            for key, value in state_dict.items():
                for pattern, replacement in reverse_key_mapping.items():
                    replacement = replacement.lstrip("^")  # strip off un-needed chars and patterns
                    replacement = re.sub(r"\(.*?\)", "", pattern)
                    key, n_replace = re.subn(pattern, replacement, key)
                    # Early exit of the loop
                    if n_replace > 0:
                        break
                original_state_dict[key] = value
            state_dict = original_state_dict

        # Translate state_dict from smp to hf if saving with smp >= 1.10
        if IS_SAGEMAKER_MP_POST_1_10:
            for smp_to_hf, _ in smp.state.module_manager.translate_functions:
                state_dict = smp_to_hf(state_dict)

        # Handle the case where some state_dict keys shouldn't be saved
        if self._keys_to_ignore_on_save is not None:
            for ignore_key in self._keys_to_ignore_on_save:
                if ignore_key in state_dict.keys():
                    del state_dict[ignore_key]

        # Rename state_dict keys before saving to file. Do nothing unless overridden in a particular model.
        # (initially introduced with TimmWrapperModel to remove prefix and make checkpoints compatible with timm)
        state_dict = self._fix_state_dict_keys_on_save(state_dict)
        # If model was sharded, we cannot properly determine sizes of tensors that `local_*` strategy was used,
        # therefore we replace them with DTensors that are equivalently sharded
        if self._tp_size is not None:
            state_dict = replace_state_dict_local_with_dtensor(state_dict, self._tp_plan, self._device_mesh)

        if safe_serialization:
            # TODO: fix safe_serialization for tied weights
            # Safetensors does not allow tensor aliasing.
            # We're going to remove aliases before saving
            ptrs = collections.defaultdict(list)
            for name, tensor in state_dict.items():
                # Sometimes in the state_dict we have non-tensor objects.
                # e.g. in bitsandbytes we have some `str` objects in the state_dict
                if isinstance(tensor, torch.Tensor) or isinstance(tensor, DTensor):
                    ptrs[id_tensor_storage(tensor)].append(name)
                else:
                    # In the non-tensor case, fall back to the pointer of the object itself
                    ptrs[id(tensor)].append(name)

            # These are all the pointers of shared tensors
            if hasattr(self, "hf_device_map"):
                # if the model has offloaded parameters, we must check using find_tied_parameters()
                tied_params = find_tied_parameters(self)
                if tied_params:
                    tied_names = tied_params[0]
                    shared_ptrs = {
                        ptr: names for ptr, names in ptrs.items() if any(name in tied_names for name in names)
                    }
                else:
                    shared_ptrs = {}
            else:
                shared_ptrs = {ptr: names for ptr, names in ptrs.items() if len(names) > 1}

            # Recursively descend to find tied weight keys
            _tied_weights_keys = _get_tied_weight_keys(self)
            error_names = []
            to_delete_names = set()
            for names in shared_ptrs.values():
                # Removing the keys which are declared as known duplicates on
                # load. This allows to make sure the name which is kept is consistent.
                if _tied_weights_keys is not None:
                    found = 0
                    for name in sorted(names):
                        matches_pattern = any(re.search(pat, name) for pat in _tied_weights_keys)
                        if matches_pattern and name in state_dict:
                            found += 1
                            if found < len(names):
                                to_delete_names.add(name)
            # We are entering a place where the weights and the transformers configuration do NOT match.
            shared_names, disjoint_names = _find_disjoint(shared_ptrs.values(), state_dict)
            # Those are actually tensor sharing but disjoint from each other, we can safely clone them
            # Reloaded won't have the same property, but it shouldn't matter in any meaningful way.
            for name in disjoint_names:
                state_dict[name] = state_dict[name].clone()

            # When not all duplicates have been cleaned, still remove those keys, but put a clear warning.
            # If the link between tensors was done at runtime then `from_pretrained` will not get
            # the key back leading to random tensor. A proper warning will be shown
            # during reload (if applicable), but since the file is not necessarily compatible with
            # the config, better show a proper warning.
            shared_names, identical_names = _find_identical(shared_names, state_dict)
            # delete tensors that have identical storage
            for inames in identical_names:
                known = inames.intersection(to_delete_names)
                for name in known:
                    del state_dict[name]
                unknown = inames.difference(to_delete_names)
                if len(unknown) > 1:
                    error_names.append(unknown)

            if shared_names:
                error_names.append(set(shared_names))

            if len(error_names) > 0:
                raise RuntimeError(
                    f"The weights trying to be saved contained shared tensors {error_names} that are mismatching the transformers base configuration. Try saving using `safe_serialization=False` or remove this tensor sharing.",
                )

        # Shard the model if it is too big.
        if not _hf_peft_config_loaded:
            weights_name = SAFE_WEIGHTS_NAME if safe_serialization else WEIGHTS_NAME
            weights_name = _add_variant(weights_name, variant)
        else:
            weights_name = ADAPTER_SAFE_WEIGHTS_NAME if safe_serialization else ADAPTER_WEIGHTS_NAME

        filename_pattern = weights_name.replace(".bin", "{suffix}.bin").replace(".safetensors", "{suffix}.safetensors")
        state_dict_split = split_torch_state_dict_into_shards(
            state_dict, filename_pattern=filename_pattern, max_shard_size=max_shard_size
        )
        # Save index if sharded
        index = None
        if state_dict_split.is_sharded:
            index = {
                "metadata": state_dict_split.metadata,
                "weight_map": state_dict_split.tensor_to_filename,
            }

        # Clean the folder from a previous save
        for filename in os.listdir(save_directory):
            full_filename = os.path.join(save_directory, filename)
            # If we have a shard file that is not going to be replaced, we delete it, but only from the main process
            # in distributed settings to avoid race conditions.
            weights_no_suffix = weights_name.replace(".bin", "").replace(".safetensors", "")

            # make sure that file to be deleted matches format of sharded file, e.g. pytorch_model-00001-of-00005
            filename_no_suffix = filename.replace(".bin", "").replace(".safetensors", "")
            reg = re.compile(r"(.*?)-\d{5}-of-\d{5}")

            if (
                filename.startswith(weights_no_suffix)
                and os.path.isfile(full_filename)
                and filename not in state_dict_split.filename_to_tensors.keys()
                and is_main_process
                and reg.fullmatch(filename_no_suffix) is not None
            ):
                os.remove(full_filename)
        # Save the model
        filename_to_tensors = state_dict_split.filename_to_tensors.items()
        if module_map:
            filename_to_tensors = logging.tqdm(filename_to_tensors, desc="Saving checkpoint shards")
        for shard_file, tensors in filename_to_tensors:
            shard = {}
            for tensor in tensors:
                if isinstance(state_dict[tensor], DTensor):
                    full_tensor = state_dict[tensor].full_tensor()
                    # to get the correctly ordered tensor we need to repack if packed
                    if _get_parameter_tp_plan(tensor, self._tp_plan) in ("local_packed_rowwise",):
                        full_tensor = repack_weights(full_tensor, -1, self._tp_size, 2)
                    shard[tensor] = full_tensor.contiguous()  # only do contiguous after it's permuted correctly
                else:
                    shard[tensor] = state_dict[tensor].contiguous()
                # delete reference, see https://github.com/huggingface/transformers/pull/34890
                del state_dict[tensor]

            # remake shard with onloaded parameters if necessary
            if module_map:
                if accelerate_version < version.parse("0.31"):
                    raise ImportError(
                        f"You need accelerate version to be greater or equal than 0.31 to save models with offloaded parameters. Detected version {accelerate_version}. "
                        f"Please upgrade accelerate with `pip install -U accelerate`"
                    )
                # init state_dict for this shard
                shard_state_dict = dict.fromkeys(shard, "")
                for module_name in shard:
                    # skip to collect this weight again
                    if shard_state_dict.get(module_name) != "":
                        continue
                    module = module_map[module_name]
                    # update state dict with onloaded parameters
                    shard_state_dict = get_state_dict_from_offload(module, module_name, shard_state_dict)

                # assign shard to be the completed state dict
                shard = shard_state_dict
                del shard_state_dict
                gc.collect()

            if safe_serialization:
                # At some point we will need to deal better with save_function (used for TPU and other distributed
                # joyfulness), but for now this enough.
                safe_save_file(shard, os.path.join(save_directory, shard_file), metadata={"format": "pt"})
            else:
                save_function(shard, os.path.join(save_directory, shard_file))

        del state_dict

        if index is None:
            path_to_weights = os.path.join(save_directory, weights_name)
            logger.info(f"Model weights saved in {path_to_weights}")
        else:
            save_index_file = SAFE_WEIGHTS_INDEX_NAME if safe_serialization else WEIGHTS_INDEX_NAME
            save_index_file = os.path.join(save_directory, _add_variant(save_index_file, variant))
            # Save the index as well
            with open(save_index_file, "w", encoding="utf-8") as f:
                content = json.dumps(index, indent=2, sort_keys=True) + "\n"
                f.write(content)
            logger.info(
                f"The model is bigger than the maximum size per checkpoint ({max_shard_size}) and is going to be "
                f"split in {len(state_dict_split.filename_to_tensors)} checkpoint shards. You can find where each parameters has been saved in the "
                f"index located at {save_index_file}."
            )

        if push_to_hub:
            # Eventually create an empty model card
            model_card = create_and_tag_model_card(
                repo_id, self.model_tags, token=token, ignore_metadata_errors=ignore_metadata_errors
            )

            # Update model card if needed:
            model_card.save(os.path.join(save_directory, "README.md"))

            self._upload_modified_files(
                save_directory,
                repo_id,
                files_timestamps,
                commit_message=commit_message,
                token=token,
            )

    @wraps(PushToHubMixin.push_to_hub)
    def push_to_hub(self, *args, **kwargs):
        tags = self.model_tags if self.model_tags is not None else []

        tags_kwargs = kwargs.get("tags", [])
        if isinstance(tags_kwargs, str):
            tags_kwargs = [tags_kwargs]

        for tag in tags_kwargs:
            if tag not in tags:
                tags.append(tag)

        if tags:
            kwargs["tags"] = tags
        return super().push_to_hub(*args, **kwargs)

    def get_memory_footprint(self, return_buffers=True):
        r"""
        Get the memory footprint of a model. This will return the memory footprint of the current model in bytes.
        Useful to benchmark the memory footprint of the current model and design some tests. Solution inspired from the
        PyTorch discussions: https://discuss.pytorch.org/t/gpu-memory-that-model-uses/56822/2

        Arguments:
            return_buffers (`bool`, *optional*, defaults to `True`):
                Whether to return the size of the buffer tensors in the computation of the memory footprint. Buffers
                are tensors that do not require gradients and not registered as parameters. E.g. mean and std in batch
                norm layers. Please see: https://discuss.pytorch.org/t/what-pytorch-means-by-buffers/120266/2
        """
        mem = sum([param.nelement() * param.element_size() for param in self.parameters()])
        if return_buffers:
            mem_bufs = sum([buf.nelement() * buf.element_size() for buf in self.buffers()])
            mem = mem + mem_bufs
        return mem

    @wraps(torch.nn.Module.cuda)
    def cuda(self, *args, **kwargs):
        if getattr(self, "quantization_method", None) == QuantizationMethod.HQQ:
            raise ValueError("`.cuda` is not supported for HQQ-quantized models.")
        # Checks if the model has been loaded in 4-bit or 8-bit with BNB
        if getattr(self, "quantization_method", None) == QuantizationMethod.BITS_AND_BYTES:
            if getattr(self, "is_loaded_in_8bit", False):
                raise ValueError(
                    "Calling `cuda()` is not supported for `8-bit` quantized models. "
                    " Please use the model as it is, since the model has already been set to the correct devices."
                )
            elif version.parse(importlib.metadata.version("bitsandbytes")) < version.parse("0.43.2"):
                raise ValueError(
                    "Calling `cuda()` is not supported for `4-bit` quantized models with the installed version of bitsandbytes. "
                    f"The current device is `{self.device}`. If you intended to move the model, please install bitsandbytes >= 0.43.2."
                )
        else:
            return super().cuda(*args, **kwargs)

    @wraps(torch.nn.Module.to)
    def to(self, *args, **kwargs):
        # For BNB/GPTQ models, we prevent users from casting the model to another dtype to restrict unwanted behaviours.
        # the correct API should be to load the model with the desired dtype directly through `from_pretrained`.
        dtype_present_in_args = "dtype" in kwargs

        if not dtype_present_in_args:
            for arg in args:
                if isinstance(arg, torch.dtype):
                    dtype_present_in_args = True
                    break

        if getattr(self, "quantization_method", None) == QuantizationMethod.HQQ:
            raise ValueError("`.to` is not supported for HQQ-quantized models.")

        if dtype_present_in_args and getattr(self, "quantization_method", None) == QuantizationMethod.QUARK:
            raise ValueError("Casting a Quark quantized model to a new `dtype` is not supported.")

        # Checks if the model has been loaded in 4-bit or 8-bit with BNB
        if getattr(self, "quantization_method", None) == QuantizationMethod.BITS_AND_BYTES:
            if dtype_present_in_args:
                raise ValueError(
                    "You cannot cast a bitsandbytes model in a new `dtype`. Make sure to load the model using `from_pretrained` using the"
                    " desired `dtype` by passing the correct `torch_dtype` argument."
                )

            if getattr(self, "is_loaded_in_8bit", False):
                raise ValueError(
                    "`.to` is not supported for `8-bit` bitsandbytes models. Please use the model as it is, since the"
                    " model has already been set to the correct devices and casted to the correct `dtype`."
                )
            elif version.parse(importlib.metadata.version("bitsandbytes")) < version.parse("0.43.2"):
                raise ValueError(
                    "Calling `to()` is not supported for `4-bit` quantized models with the installed version of bitsandbytes. "
                    f"The current device is `{self.device}`. If you intended to move the model, please install bitsandbytes >= 0.43.2."
                )
        elif getattr(self, "quantization_method", None) == QuantizationMethod.GPTQ:
            if dtype_present_in_args:
                raise ValueError(
                    "You cannot cast a GPTQ model in a new `dtype`. Make sure to load the model using `from_pretrained` using the desired"
                    " `dtype` by passing the correct `torch_dtype` argument."
                )
        return super().to(*args, **kwargs)

    def half(self, *args):
        # Checks if the model is quantized
        if getattr(self, "is_quantized", False):
            raise ValueError(
                "`.half()` is not supported for quantized model. Please use the model as it is, since the"
                " model has already been casted to the correct `dtype`."
            )
        else:
            return super().half(*args)

    def float(self, *args):
        # Checks if the model is quantized
        if getattr(self, "is_quantized", False):
            raise ValueError(
                "`.float()` is not supported for quantized model. Please use the model as it is, since the"
                " model has already been casted to the correct `dtype`."
            )
        else:
            return super().float(*args)

    @classmethod
    def get_init_context(cls, is_quantized: bool, _is_ds_init_called: bool):
        if is_deepspeed_zero3_enabled():
            import deepspeed

            init_contexts = [no_init_weights()]
            # We cannot initialize the model on meta device with deepspeed when not quantized
            if not is_quantized and not _is_ds_init_called:
                logger.info("Detected DeepSpeed ZeRO-3: activating zero.init() for this model")
                init_contexts.extend([deepspeed.zero.Init(config_dict_or_path=deepspeed_config()), set_zero3_state()])
            elif is_quantized:
                init_contexts.extend([init_empty_weights(), set_quantized_state()])
        else:
            init_contexts = [no_init_weights(), init_empty_weights()]

        return init_contexts

    @classmethod
    @restore_default_torch_dtype
    def from_pretrained(
        cls: Type[SpecificPreTrainedModelType],
        pretrained_model_name_or_path: Optional[Union[str, os.PathLike]],
        *model_args,
        config: Optional[Union[PretrainedConfig, str, os.PathLike]] = None,
        cache_dir: Optional[Union[str, os.PathLike]] = None,
        ignore_mismatched_sizes: bool = False,
        force_download: bool = False,
        local_files_only: bool = False,
        token: Optional[Union[str, bool]] = None,
        revision: str = "main",
        use_safetensors: Optional[bool] = None,
        weights_only: bool = True,
        **kwargs,
    ) -> SpecificPreTrainedModelType:
        r"""
        Instantiate a pretrained pytorch model from a pre-trained model configuration.

        The model is set in evaluation mode by default using `model.eval()` (Dropout modules are deactivated). To train
        the model, you should first set it back in training mode with `model.train()`.

        The warning *Weights from XXX not initialized from pretrained model* means that the weights of XXX do not come
        pretrained with the rest of the model. It is up to you to train those weights with a downstream fine-tuning
        task.

        The warning *Weights from XXX not used in YYY* means that the layer XXX is not used by YYY, therefore those
        weights are discarded.

        Parameters:
            pretrained_model_name_or_path (`str` or `os.PathLike`, *optional*):
                Can be either:

                    - A string, the *model id* of a pretrained model hosted inside a model repo on huggingface.co.
                    - A path to a *directory* containing model weights saved using
                      [`~PreTrainedModel.save_pretrained`], e.g., `./my_model_directory/`.
                    - A path or url to a *tensorflow index checkpoint file* (e.g, `./tf_model/model.ckpt.index`). In
                      this case, `from_tf` should be set to `True` and a configuration object should be provided as
                      `config` argument. This loading path is slower than converting the TensorFlow checkpoint in a
                      PyTorch model using the provided conversion scripts and loading the PyTorch model afterwards.
                    - A path or url to a model folder containing a *flax checkpoint file* in *.msgpack* format (e.g,
                      `./flax_model/` containing `flax_model.msgpack`). In this case, `from_flax` should be set to
                      `True`.
                    - `None` if you are both providing the configuration and state dictionary (resp. with keyword
                      arguments `config` and `state_dict`).
            model_args (sequence of positional arguments, *optional*):
                All remaining positional arguments will be passed to the underlying model's `__init__` method.
            config (`Union[PretrainedConfig, str, os.PathLike]`, *optional*):
                Can be either:

                    - an instance of a class derived from [`PretrainedConfig`],
                    - a string or path valid as input to [`~PretrainedConfig.from_pretrained`].

                Configuration for the model to use instead of an automatically loaded configuration. Configuration can
                be automatically loaded when:

                    - The model is a model provided by the library (loaded with the *model id* string of a pretrained
                      model).
                    - The model was saved using [`~PreTrainedModel.save_pretrained`] and is reloaded by supplying the
                      save directory.
                    - The model is loaded by supplying a local directory as `pretrained_model_name_or_path` and a
                      configuration JSON file named *config.json* is found in the directory.
            state_dict (`Dict[str, torch.Tensor]`, *optional*):
                A state dictionary to use instead of a state dictionary loaded from saved weights file.

                This option can be used if you want to create a model from a pretrained configuration but load your own
                weights. In this case though, you should check if using [`~PreTrainedModel.save_pretrained`] and
                [`~PreTrainedModel.from_pretrained`] is not a simpler option.
            cache_dir (`Union[str, os.PathLike]`, *optional*):
                Path to a directory in which a downloaded pretrained model configuration should be cached if the
                standard cache should not be used.
            from_tf (`bool`, *optional*, defaults to `False`):
                Load the model weights from a TensorFlow checkpoint save file (see docstring of
                `pretrained_model_name_or_path` argument).
            from_flax (`bool`, *optional*, defaults to `False`):
                Load the model weights from a Flax checkpoint save file (see docstring of
                `pretrained_model_name_or_path` argument).
            ignore_mismatched_sizes (`bool`, *optional*, defaults to `False`):
                Whether or not to raise an error if some of the weights from the checkpoint do not have the same size
                as the weights of the model (if for instance, you are instantiating a model with 10 labels from a
                checkpoint with 3 labels).
            force_download (`bool`, *optional*, defaults to `False`):
                Whether or not to force the (re-)download of the model weights and configuration files, overriding the
                cached versions if they exist.
            resume_download:
                Deprecated and ignored. All downloads are now resumed by default when possible.
                Will be removed in v5 of Transformers.
            proxies (`Dict[str, str]`, *optional*):
                A dictionary of proxy servers to use by protocol or endpoint, e.g., `{'http': 'foo.bar:3128',
                'http://hostname': 'foo.bar:4012'}`. The proxies are used on each request.
            output_loading_info(`bool`, *optional*, defaults to `False`):
                Whether ot not to also return a dictionary containing missing keys, unexpected keys and error messages.
            local_files_only(`bool`, *optional*, defaults to `False`):
                Whether or not to only look at local files (i.e., do not try to download the model).
            token (`str` or `bool`, *optional*):
                The token to use as HTTP bearer authorization for remote files. If `True`, or not specified, will use
                the token generated when running `huggingface-cli login` (stored in `~/.huggingface`).
            revision (`str`, *optional*, defaults to `"main"`):
                The specific model version to use. It can be a branch name, a tag name, or a commit id, since we use a
                git-based system for storing models and other artifacts on huggingface.co, so `revision` can be any
                identifier allowed by git.

                <Tip>

                To test a pull request you made on the Hub, you can pass `revision="refs/pr/<pr_number>"`.

                </Tip>
            attn_implementation (`str`, *optional*):
                The attention implementation to use in the model (if relevant). Can be any of `"eager"` (manual implementation of the attention), `"sdpa"` (using [`F.scaled_dot_product_attention`](https://pytorch.org/docs/master/generated/torch.nn.functional.scaled_dot_product_attention.html)), or `"flash_attention_2"` (using [Dao-AILab/flash-attention](https://github.com/Dao-AILab/flash-attention)). By default, if available, SDPA will be used for torch>=2.1.1. The default is otherwise the manual `"eager"` implementation.

            > Parameters for big model inference

            torch_dtype (`str` or `torch.dtype`, *optional*):
                Override the default `torch.dtype` and load the model under a specific `dtype`. The different options
                are:

                1. `torch.float16` or `torch.bfloat16` or `torch.float`: load in a specified
                  `dtype`, ignoring the model's `config.torch_dtype` if one exists. If not specified
                  - the model will get loaded in `torch.float` (fp32).

                2. `"auto"` - A `torch_dtype` entry in the `config.json` file of the model will be
                  attempted to be used. If this entry isn't found then next check the `dtype` of the first weight in
                  the checkpoint that's of a floating point type and use that as `dtype`. This will load the model
                  using the `dtype` it was saved in at the end of the training. It can't be used as an indicator of how
                  the model was trained. Since it could be trained in one of half precision dtypes, but saved in fp32.

                3. A string that is a valid `torch.dtype`. E.g. "float32" loads the model in `torch.float32`, "float16" loads in `torch.float16` etc.

                <Tip>

                For some models the `dtype` they were trained in is unknown - you may try to check the model's paper or
                reach out to the authors and ask them to add this information to the model's card and to insert the
                `torch_dtype` entry in `config.json` on the hub.

                </Tip>

            device_map (`str` or `Dict[str, Union[int, str, torch.device]]` or `int` or `torch.device`, *optional*):
                A map that specifies where each submodule should go. It doesn't need to be refined to each
                parameter/buffer name, once a given module name is inside, every submodule of it will be sent to the
                same device. If we only pass the device (*e.g.*, `"cpu"`, `"cuda:1"`, `"mps"`, or a GPU ordinal rank
                like `1`) on which the model will be allocated, the device map will map the entire model to this
                device. Passing `device_map = 0` means put the whole model on GPU 0.

                To have Accelerate compute the most optimized `device_map` automatically, set `device_map="auto"`. For
                more information about each option see [designing a device
                map](https://hf.co/docs/accelerate/main/en/usage_guides/big_modeling#designing-a-device-map).
            max_memory (`Dict`, *optional*):
                A dictionary device identifier to maximum memory if using `device_map`. Will default to the maximum memory available for each
                GPU and the available CPU RAM if unset.
            tp_plan (`str`, *optional*):
                A torch tensor parallel plan, see [here](https://pytorch.org/tutorials/intermediate/TP_tutorial.html). Currently, it only accepts
                `tp_plan="auto"` to use predefined plan based on the model. Note that if you use it, you should launch your script accordingly with
                `torchrun [args] script.py`. This will be much faster than using a `device_map`, but has limitations.
            tp_size (`str`, *optional*):
                A torch tensor parallel degree. If not provided would default to world size.
            device_mesh (`torch.distributed.DeviceMesh`, *optional*):
                A torch device mesh. If not provided would default to world size. Used only for tensor parallel for now.
            offload_folder (`str` or `os.PathLike`, *optional*):
                If the `device_map` contains any value `"disk"`, the folder where we will offload weights.
            offload_state_dict (`bool`, *optional*):
                If `True`, will temporarily offload the CPU state dict to the hard drive to avoid getting out of CPU
                RAM if the weight of the CPU state dict + the biggest shard of the checkpoint does not fit. Defaults to
                `True` when there is some disk offload.
            offload_buffers (`bool`, *optional*):
                Whether or not to offload the buffers with the model parameters.
            quantization_config (`Union[QuantizationConfigMixin,Dict]`, *optional*):
                A dictionary of configuration parameters or a QuantizationConfigMixin object for quantization (e.g
                bitsandbytes, gptq). There may be other quantization-related kwargs, including `load_in_4bit` and
                `load_in_8bit`, which are parsed by QuantizationConfigParser. Supported only for bitsandbytes
                quantizations and not preferred. consider inserting all such arguments into quantization_config
                instead.
            subfolder (`str`, *optional*, defaults to `""`):
                In case the relevant files are located inside a subfolder of the model repo on huggingface.co, you can
                specify the folder name here.
            variant (`str`, *optional*):
                If specified load weights from `variant` filename, *e.g.* pytorch_model.<variant>.bin. `variant` is
                ignored when using `from_tf` or `from_flax`.
            use_safetensors (`bool`, *optional*, defaults to `None`):
                Whether or not to use `safetensors` checkpoints. Defaults to `None`. If not specified and `safetensors`
                is not installed, it will be set to `False`.
            weights_only (`bool`, *optional*, defaults to `True`):
                Indicates whether unpickler should be restricted to loading only tensors, primitive types,
                dictionaries and any types added via torch.serialization.add_safe_globals().
                When set to False, we can load wrapper tensor subclass weights.
            key_mapping (`Dict[str, str], *optional*):
                A potential mapping of the weight names if using a model on the Hub which is compatible to a Transformers
                architecture, but was not converted accordingly.
            kwargs (remaining dictionary of keyword arguments, *optional*):
                Can be used to update the configuration object (after it being loaded) and initiate the model (e.g.,
                `output_attentions=True`). Behaves differently depending on whether a `config` is provided or
                automatically loaded:

                    - If a configuration is provided with `config`, `**kwargs` will be directly passed to the
                      underlying model's `__init__` method (we assume all relevant updates to the configuration have
                      already been done)
                    - If a configuration is not provided, `kwargs` will be first passed to the configuration class
                      initialization function ([`~PretrainedConfig.from_pretrained`]). Each key of `kwargs` that
                      corresponds to a configuration attribute will be used to override said attribute with the
                      supplied `kwargs` value. Remaining keys that do not correspond to any configuration attribute
                      will be passed to the underlying model's `__init__` function.

        <Tip>

        Activate the special ["offline-mode"](https://huggingface.co/transformers/installation.html#offline-mode) to
        use this method in a firewalled environment.

        </Tip>

        Examples:

        ```python
        >>> from transformers import BertConfig, BertModel

        >>> # Download model and configuration from huggingface.co and cache.
        >>> model = BertModel.from_pretrained("google-bert/bert-base-uncased")
        >>> # Model was saved using *save_pretrained('./test/saved_model/')* (for example purposes, not runnable).
        >>> model = BertModel.from_pretrained("./test/saved_model/")
        >>> # Update configuration during loading.
        >>> model = BertModel.from_pretrained("google-bert/bert-base-uncased", output_attentions=True)
        >>> assert model.config.output_attentions == True
        >>> # Loading from a TF checkpoint file instead of a PyTorch model (slower, for example purposes, not runnable).
        >>> config = BertConfig.from_json_file("./tf_model/my_tf_model_config.json")
        >>> model = BertModel.from_pretrained("./tf_model/my_tf_checkpoint.ckpt.index", from_tf=True, config=config)
        >>> # Loading from a Flax checkpoint file instead of a PyTorch model (slower)
        >>> model = BertModel.from_pretrained("google-bert/bert-base-uncased", from_flax=True)
        ```
        """
        state_dict = kwargs.pop("state_dict", None)
        from_tf = kwargs.pop("from_tf", False)
        from_flax = kwargs.pop("from_flax", False)
        proxies = kwargs.pop("proxies", None)
        output_loading_info = kwargs.pop("output_loading_info", False)
        use_auth_token = kwargs.pop("use_auth_token", None)
        from_pipeline = kwargs.pop("_from_pipeline", None)
        from_auto_class = kwargs.pop("_from_auto", False)
        torch_dtype = kwargs.pop("torch_dtype", None)
        device_map = kwargs.pop("device_map", None)
        max_memory = kwargs.pop("max_memory", None)
        offload_folder = kwargs.pop("offload_folder", None)
        offload_state_dict = kwargs.pop("offload_state_dict", False)
        offload_buffers = kwargs.pop("offload_buffers", False)
        load_in_8bit = kwargs.pop("load_in_8bit", False)
        load_in_4bit = kwargs.pop("load_in_4bit", False)
        quantization_config = kwargs.pop("quantization_config", None)
        subfolder = kwargs.pop("subfolder", "")
        commit_hash = kwargs.pop("_commit_hash", None)
        variant = kwargs.pop("variant", None)
        adapter_kwargs = kwargs.pop("adapter_kwargs", {})
        adapter_name = kwargs.pop("adapter_name", "default")
        use_flash_attention_2 = kwargs.pop("use_flash_attention_2", False)
        generation_config = kwargs.pop("generation_config", None)
        gguf_file = kwargs.pop("gguf_file", None)
        tp_plan = kwargs.pop("tp_plan", None)
        tp_size = kwargs.pop("tp_size", None)
<<<<<<< HEAD
        device_mesh = kwargs.pop("device_mesh", None)
        key_mapping = kwargs.pop("key_mapping", None)
=======
        trust_remote_code = kwargs.pop("trust_remote_code", None)

        # Load models with hardcoded key mapping on class for VLMs only,  to keep BC and standardize model
        if any(allowed_name in cls.__name__.lower() for allowed_name in VLMS):
            key_mapping = kwargs.pop("key_mapping", cls._checkpoint_conversion_mapping)
        else:
            key_mapping = kwargs.pop("key_mapping", None)

>>>>>>> 0a52bd24
        # Not used anymore -- remove them from the kwargs
        _ = kwargs.pop("resume_download", None)
        _ = kwargs.pop("mirror", None)
        _ = kwargs.pop("_fast_init", True)
        _ = kwargs.pop("low_cpu_mem_usage", None)

        if state_dict is not None and (pretrained_model_name_or_path is not None or gguf_file is not None):
            raise ValueError(
                "`state_dict` cannot be passed together with a model name or a `gguf_file`. Use one of the two loading strategies."
            )
        if tp_size is not None and tp_plan is None:
            raise ValueError("tp_plan has to be set when tp_size is passed.")
        if tp_plan is not None and tp_plan != "auto":
            # TODO: we can relax this check when we support taking tp_plan from a json file, for example.
            raise ValueError(f"tp_plan supports 'auto' only for now but got {tp_plan}.")
        if tp_plan is not None and device_map is not None:
            raise ValueError(
                "`tp_plan` and `device_map` are mutually exclusive. Choose either one for parallelization."
            )

        # If torchrun was used, make sure to TP by default. This way people don't need to change tp or device map
        if device_map == "auto" and tp_plan is None and int(os.environ.get("WORLD_SIZE", 0)):
            tp_plan = "auto"  # device_map = "auto" in torchrun equivalent to TP plan = AUTO!
            device_map = None

        # We need to correctly dispatch the model on the current process device. The easiest way for this is to use a simple
        # `device_map` pointing to the correct device
        if device_mesh is None:
            tp_plan, device_map, device_mesh = initialize_tensor_parallelism(tp_plan, tp_size=None)
        else:
            # TODO: make device_mesh support multiple dimensions
            if device_mesh.ndim == 1:
                raise ValueError("device_mesh must be 1 dimensional and will be used for TP")
            device_map = torch.device(device_mesh.device_type, int(os.environ["LOCAL_RANK"]))

        if use_auth_token is not None:
            warnings.warn(
                "The `use_auth_token` argument is deprecated and will be removed in v5 of Transformers. Please use `token` instead.",
                FutureWarning,
            )
            if token is not None:
                raise ValueError(
                    "`token` and `use_auth_token` are both specified. Please set only the argument `token`."
                )
            token = use_auth_token

        if token is not None and adapter_kwargs is not None and "token" not in adapter_kwargs:
            adapter_kwargs["token"] = token

        if use_safetensors is None and not is_safetensors_available():
            use_safetensors = False

        if gguf_file is not None and not is_accelerate_available():
            raise ValueError("accelerate is required when loading a GGUF file `pip install accelerate`.")

        if commit_hash is None:
            if not isinstance(config, PretrainedConfig):
                # We make a call to the config file first (which may be absent) to get the commit hash as soon as possible
                resolved_config_file = cached_file(
                    pretrained_model_name_or_path,
                    CONFIG_NAME,
                    cache_dir=cache_dir,
                    force_download=force_download,
                    proxies=proxies,
                    local_files_only=local_files_only,
                    token=token,
                    revision=revision,
                    subfolder=subfolder,
                    _raise_exceptions_for_gated_repo=False,
                    _raise_exceptions_for_missing_entries=False,
                    _raise_exceptions_for_connection_errors=False,
                )
                commit_hash = extract_commit_hash(resolved_config_file, commit_hash)
            else:
                commit_hash = getattr(config, "_commit_hash", None)

        if is_peft_available():
            _adapter_model_path = adapter_kwargs.pop("_adapter_model_path", None)

            if _adapter_model_path is None:
                _adapter_model_path = find_adapter_config_file(
                    pretrained_model_name_or_path,
                    cache_dir=cache_dir,
                    force_download=force_download,
                    proxies=proxies,
                    local_files_only=local_files_only,
                    _commit_hash=commit_hash,
                    **adapter_kwargs,
                )
            if _adapter_model_path is not None and os.path.isfile(_adapter_model_path):
                with open(_adapter_model_path, "r", encoding="utf-8") as f:
                    _adapter_model_path = pretrained_model_name_or_path
                    pretrained_model_name_or_path = json.load(f)["base_model_name_or_path"]
        else:
            _adapter_model_path = None

        # Potentially detect context manager or global device, and use it (only if no device_map was provided)
        if device_map is None and not is_deepspeed_zero3_enabled():
            device_in_context = get_torch_context_manager_or_global_device()
            if device_in_context == torch.device("meta"):
                # TODO Cyril: raise an error instead of the warning in v4.53 (and change the test to check for raise instead of success)
                logger.warning(
                    "We detected that you are using `from_pretrained` with a meta device context manager or `torch.set_default_device('meta')`\n"
                    "This is an anti-pattern and will raise an Error in version v4.53\nIf you want to initialize a model on the meta device, use "
                    "the context manager or global device with `from_config`, or `ModelClass(config)`"
                )
            device_map = device_in_context

        # change device_map into a map if we passed an int, a str or a torch.device
        if isinstance(device_map, torch.device):
            device_map = {"": device_map}
        elif isinstance(device_map, str) and device_map not in ["auto", "balanced", "balanced_low_0", "sequential"]:
            try:
                device_map = {"": torch.device(device_map)}
            except RuntimeError:
                raise ValueError(
                    "When passing device_map as a string, the value needs to be a device name (e.g. cpu, cuda:0) or "
                    f"'auto', 'balanced', 'balanced_low_0', 'sequential' but found {device_map}."
                )
        elif isinstance(device_map, int):
            if device_map < 0:
                raise ValueError(
                    "You can't pass device_map as a negative int. If you want to put the model on the cpu, pass device_map = 'cpu' "
                )
            else:
                device_map = {"": device_map}

        if device_map is not None:
            if is_deepspeed_zero3_enabled():
                raise ValueError("DeepSpeed Zero-3 is not compatible with passing a `device_map`.")
            if not is_accelerate_available():
                raise ValueError(
                    (
                        "Using a `device_map`, `tp_plan`, `torch.device` context manager or setting `torch.set_default_device(device)` "
                        "requires `accelerate`. You can install it with `pip install accelerate`"
                    )
                )

        # handling bnb config from kwargs, remove after `load_in_{4/8}bit` deprecation.
        if load_in_4bit or load_in_8bit:
            if quantization_config is not None:
                raise ValueError(
                    "You can't pass `load_in_4bit`or `load_in_8bit` as a kwarg when passing "
                    "`quantization_config` argument at the same time."
                )

            # preparing BitsAndBytesConfig from kwargs
            config_dict = {k: v for k, v in kwargs.items() if k in inspect.signature(BitsAndBytesConfig).parameters}
            config_dict = {**config_dict, "load_in_4bit": load_in_4bit, "load_in_8bit": load_in_8bit}
            quantization_config, kwargs = BitsAndBytesConfig.from_dict(
                config_dict=config_dict, return_unused_kwargs=True, **kwargs
            )
            logger.warning(
                "The `load_in_4bit` and `load_in_8bit` arguments are deprecated and will be removed in the future versions. "
                "Please, pass a `BitsAndBytesConfig` object in `quantization_config` argument instead."
            )

        from_pt = not (from_tf | from_flax)

        user_agent = {"file_type": "model", "framework": "pytorch", "from_auto_class": from_auto_class}
        if from_pipeline is not None:
            user_agent["using_pipeline"] = from_pipeline

        if is_offline_mode() and not local_files_only:
            logger.info("Offline mode: forcing local_files_only=True")
            local_files_only = True

        # Load config if we don't provide a configuration
        if not isinstance(config, PretrainedConfig):
            config_path = config if config is not None else pretrained_model_name_or_path
            config, model_kwargs = cls.config_class.from_pretrained(
                config_path,
                cache_dir=cache_dir,
                return_unused_kwargs=True,
                force_download=force_download,
                proxies=proxies,
                local_files_only=local_files_only,
                token=token,
                revision=revision,
                subfolder=subfolder,
                gguf_file=gguf_file,
                _from_auto=from_auto_class,
                _from_pipeline=from_pipeline,
                **kwargs,
            )
            if "gguf_file" in model_kwargs:
                model_kwargs.pop("gguf_file")
        else:
            # In case one passes a config to `from_pretrained` + "attn_implementation"
            # override the `_attn_implementation` attribute to `attn_implementation` of the kwargs
            # Please see: https://github.com/huggingface/transformers/issues/28038

            # Overwrite `config._attn_implementation` by the one from the kwargs --> in auto-factory
            # we pop attn_implementation from the kwargs but this handles the case where users
            # passes manually the config to `from_pretrained`.
            config = copy.deepcopy(config)

            kwarg_attn_imp = kwargs.pop("attn_implementation", None)
            if kwarg_attn_imp is not None:
                config._attn_implementation = kwarg_attn_imp

            model_kwargs = kwargs

        transformers_explicit_filename = getattr(config, "transformers_weights", None)

        if transformers_explicit_filename is not None:
            if not transformers_explicit_filename.endswith(
                ".safetensors"
            ) and not transformers_explicit_filename.endswith(".safetensors.index.json"):
                raise ValueError(
                    "The transformers file in the config seems to be incorrect: it is neither a safetensors file "
                    "(*.safetensors) nor a safetensors index file (*.safetensors.index.json): "
                    f"{transformers_explicit_filename}"
                )

        pre_quantized = hasattr(config, "quantization_config")
        if pre_quantized and not AutoHfQuantizer.supports_quant_method(config.quantization_config):
            pre_quantized = False

        if pre_quantized or quantization_config is not None:
            if pre_quantized:
                config.quantization_config = AutoHfQuantizer.merge_quantization_configs(
                    config.quantization_config, quantization_config
                )
            else:
                config.quantization_config = quantization_config

            hf_quantizer = AutoHfQuantizer.from_config(
                config.quantization_config,
                pre_quantized=pre_quantized,
            )
        else:
            hf_quantizer = None

        if hf_quantizer is not None:
            hf_quantizer.validate_environment(
                torch_dtype=torch_dtype,
                from_tf=from_tf,
                from_flax=from_flax,
                device_map=device_map,
                weights_only=weights_only,
            )
            torch_dtype = hf_quantizer.update_torch_dtype(torch_dtype)
            device_map = hf_quantizer.update_device_map(device_map)
            config = hf_quantizer.update_tp_plan(config)

            # In order to ensure popular quantization methods are supported. Can be disable with `disable_telemetry`
            if hasattr(hf_quantizer.quantization_config.quant_method, "value"):
                user_agent["quant"] = hf_quantizer.quantization_config.quant_method.value
            else:
                user_agent["quant"] = hf_quantizer.quantization_config.quant_method

        if gguf_file is not None and hf_quantizer is not None:
            raise ValueError(
                "You cannot combine Quantization and loading a model from a GGUF file, try again by making sure you did not passed a `quantization_config` or that you did not load a quantized model from the Hub."
            )

        if (
            gguf_file
            and device_map is not None
            and ((isinstance(device_map, dict) and "disk" in device_map.values()) or "disk" in device_map)
        ):
            raise RuntimeError(
                "One or more modules is configured to be mapped to disk. Disk offload is not supported for models "
                "loaded from GGUF files."
            )

        checkpoint_files, sharded_metadata = _get_resolved_checkpoint_files(
            pretrained_model_name_or_path=pretrained_model_name_or_path,
            subfolder=subfolder,
            variant=variant,
            gguf_file=gguf_file,
            from_tf=from_tf,
            from_flax=from_flax,
            use_safetensors=use_safetensors,
            cache_dir=cache_dir,
            force_download=force_download,
            proxies=proxies,
            local_files_only=local_files_only,
            token=token,
            user_agent=user_agent,
            revision=revision,
            commit_hash=commit_hash,
            transformers_explicit_filename=transformers_explicit_filename,
        )

        is_sharded = sharded_metadata is not None
        is_quantized = hf_quantizer is not None
        is_from_file = pretrained_model_name_or_path is not None or gguf_file is not None

        if (
            is_safetensors_available()
            and is_from_file
            and not is_sharded
            and checkpoint_files[0].endswith(".safetensors")
        ):
            with safe_open(checkpoint_files[0], framework="pt") as f:
                metadata = f.metadata()

            if metadata is None:
                # Assume it's a pytorch checkpoint (introduced for timm checkpoints)
                pass
            elif metadata.get("format") == "pt":
                pass
            elif metadata.get("format") == "tf":
                from_tf = True
                logger.info("A TensorFlow safetensors file is being loaded in a PyTorch model.")
            elif metadata.get("format") == "flax":
                from_flax = True
                logger.info("A Flax safetensors file is being loaded in a PyTorch model.")
            elif metadata.get("format") == "mlx":
                # This is a mlx file, we assume weights are compatible with pt
                pass
            else:
                raise ValueError(
                    f"Incompatible safetensors file. File metadata is not ['pt', 'tf', 'flax', 'mlx'] but {metadata.get('format')}"
                )

        from_pt = not (from_tf | from_flax)

        if from_pt:
            if gguf_file:
                from .modeling_gguf_pytorch_utils import load_gguf_checkpoint

                # we need a dummy model to get the state_dict - for this reason, we keep the state_dict as if it was
                # passed directly as a kwarg from now on
                with torch.device("meta"):
                    dummy_model = cls(config)
                state_dict = load_gguf_checkpoint(checkpoint_files[0], return_tensors=True, model_to_load=dummy_model)[
                    "tensors"
                ]

            # Find the correct dtype based on current state
            config, torch_dtype, dtype_orig = _get_torch_dtype(
                cls, torch_dtype, checkpoint_files, config, sharded_metadata, state_dict, weights_only
            )

        config.name_or_path = pretrained_model_name_or_path

        # Instantiate model.
        model_init_context = cls.get_init_context(is_quantized, _is_ds_init_called)

        config = copy.deepcopy(config)  # We do not want to modify the config inplace in from_pretrained.
        if not getattr(config, "_attn_implementation_autoset", False):
            config = cls._autoset_attn_implementation(
                config,
                use_flash_attention_2=use_flash_attention_2,
                torch_dtype=torch_dtype,
                device_map=device_map,
            )

        with ContextManagers(model_init_context):
            # Let's make sure we don't run the init function of buffer modules
            model = cls(config, *model_args, **model_kwargs)

        # Make sure to tie the weights correctly
        model.tie_weights()

        # Last check for tp
        if device_mesh is not None and not model.supports_tp_plan:
            if config.base_model_tp_plan is None and config.get_text_config().base_model_tp_plan is None:
                raise NotImplementedError("This model does not have a tensor parallel plan.")

        # make sure we use the model's config since the __init__ call might have copied it
        config = model.config

        # Find fp32 modules if needed
        keep_in_fp32_regex = None
        # The _keep_in_fp32_modules flag is only used to avoid bf16 -> fp16 casting precision issues. It was introduced
        # in case of force loading a model that should stay bf16 in fp16 (which includes a few quantizers as this is a pre-processing
        # step for e.g. bitsandbytes). See https://github.com/huggingface/transformers/issues/20287 for details.
        if model._keep_in_fp32_modules is not None and (
            torch_dtype == torch.float16 or getattr(hf_quantizer, "use_keep_in_fp32_modules", False)
        ):
            # We need to match exact layers, so we add either `.` on each side, or start/end of string
            keep_in_fp32_regex = re.compile(
                "|".join([rf"((^|\.){module}($|\.))" for module in model._keep_in_fp32_modules])
            )

        if hf_quantizer is not None:
            hf_quantizer.preprocess_model(
                model=model, device_map=device_map, keep_in_fp32_modules=model._keep_in_fp32_modules, config=config
            )
            # We store the original dtype for quantized models as we cannot easily retrieve it
            # once the weights have been quantized
            # Note that once you have loaded a quantized model, you can't change its dtype so this will
            # remain a single source of truth
            original_dtype = torch_dtype if torch_dtype is not None else torch.get_default_dtype()

            def _assign_original_dtype(module):
                for child in module.children():
                    if isinstance(child, PreTrainedModel):
                        child.config._pre_quantization_dtype = original_dtype
                    _assign_original_dtype(child)

            config._pre_quantization_dtype = original_dtype
            _assign_original_dtype(model)

        # Prepare the full device map
        if device_map is not None:
            device_map = _get_device_map(model, device_map, max_memory, hf_quantizer, torch_dtype, keep_in_fp32_regex)

        # Finalize model weight initialization
        if from_tf:
            model, loading_info = cls._load_from_tf(model, config, checkpoint_files)
        elif from_flax:
            model = cls._load_from_flax(model, checkpoint_files)
        elif from_pt:
            # restore default dtype
            if dtype_orig is not None:
                torch.set_default_dtype(dtype_orig)

            (
                model,
                missing_keys,
                unexpected_keys,
                mismatched_keys,
                offload_index,
                error_msgs,
            ) = cls._load_pretrained_model(
                model,
                state_dict,
                checkpoint_files,
                pretrained_model_name_or_path,
                ignore_mismatched_sizes=ignore_mismatched_sizes,
                sharded_metadata=sharded_metadata,
                device_map=device_map,
                disk_offload_folder=offload_folder,
                offload_state_dict=offload_state_dict,
                dtype=torch_dtype,
                hf_quantizer=hf_quantizer,
                keep_in_fp32_regex=keep_in_fp32_regex,
                device_mesh=device_mesh,
                key_mapping=key_mapping,
                weights_only=weights_only,
            )

        # record tp degree the model sharded to
        model._tp_size = tp_size
        model._device_mesh = device_mesh

        # make sure token embedding weights are still tied if needed
        model.tie_weights()

        # Set model in evaluation mode to deactivate DropOut modules by default
        model.eval()

        # If it is a model with generation capabilities, attempt to load generation files (generation config,
        # custom generate function)
        if model.can_generate() and generation_config is not None:
            logger.info("The user-defined `generation_config` will be used to override the default generation config.")
            model.generation_config = model.generation_config.from_dict(generation_config.to_dict())
        elif model.can_generate() and pretrained_model_name_or_path is not None:
            repo_loading_kwargs = {
                "cache_dir": cache_dir,
                "force_download": force_download,
                "proxies": proxies,
                "local_files_only": local_files_only,
                "token": token,
                "revision": revision,
                "subfolder": subfolder,
                **kwargs,
            }
            # Load generation config
            try:
                model.generation_config = GenerationConfig.from_pretrained(
                    pretrained_model_name_or_path,
                    _from_auto=from_auto_class,
                    _from_pipeline=from_pipeline,
                    **repo_loading_kwargs,
                )
            except OSError:
                logger.info(
                    "Generation config file not found, using a generation config created from the model config."
                )
                pass
            # Load custom generate function if `pretrained_model_name_or_path` defines it (and override `generate`)
            if hasattr(model, "load_custom_generate"):
                try:
                    custom_generate = model.load_custom_generate(
                        pretrained_model_name_or_path, trust_remote_code=trust_remote_code, **repo_loading_kwargs
                    )
                    model.generate = functools.partial(custom_generate, model=model)
                except OSError:  # there is no custom generate function
                    pass

        # Dispatch model with hooks on all devices if necessary (not needed with a tp_plan, so we skip it as it slightly
        # harm performances)
        if device_map is not None and device_mesh is None:
            device_map_kwargs = {
                "device_map": device_map,
                "offload_dir": offload_folder,
                "offload_index": offload_index,
                "offload_buffers": offload_buffers,
            }
            if "skip_keys" in inspect.signature(dispatch_model).parameters:
                device_map_kwargs["skip_keys"] = model._skip_keys_device_placement
            # For HQQ method we force-set the hooks for single GPU envs
            if (
                "force_hooks" in inspect.signature(dispatch_model).parameters
                and hf_quantizer is not None
                and hf_quantizer.quantization_config.quant_method == QuantizationMethod.HQQ
            ):
                device_map_kwargs["force_hooks"] = True
            if (
                hf_quantizer is not None
                and hf_quantizer.quantization_config.quant_method == QuantizationMethod.FBGEMM_FP8
                and isinstance(device_map, dict)
                and ("cpu" in device_map.values() or "disk" in device_map.values())
            ):
                device_map_kwargs["offload_buffers"] = True

            if not is_fsdp_enabled() and not is_deepspeed_zero3_enabled():
                dispatch_model(model, **device_map_kwargs)

        if hf_quantizer is not None:
            hf_quantizer.postprocess_model(model, config=config)
            model.hf_quantizer = hf_quantizer

        if _adapter_model_path is not None:
            model.load_adapter(
                _adapter_model_path,
                adapter_name=adapter_name,
                token=token,
                adapter_kwargs=adapter_kwargs,
            )

        if output_loading_info:
            if from_pt:
                loading_info = {
                    "missing_keys": missing_keys,
                    "unexpected_keys": unexpected_keys,
                    "mismatched_keys": mismatched_keys,
                    "error_msgs": error_msgs,
                }
            elif from_flax:
                loading_info = None
            return model, loading_info
        return model

    @staticmethod
    def _fix_state_dict_key_on_load(key: str) -> Tuple[str, bool]:
        """Replace legacy parameter names with their modern equivalents. E.g. beta -> bias, gamma -> weight."""
        # Rename LayerNorm beta & gamma params for some early models ported from Tensorflow (e.g. Bert)
        # This rename is logged.
        if key.endswith("LayerNorm.beta"):
            return key.replace("LayerNorm.beta", "LayerNorm.bias"), True
        if key.endswith("LayerNorm.gamma"):
            return key.replace("LayerNorm.gamma", "LayerNorm.weight"), True

        # Rename weight norm parametrizations to match changes across torch versions.
        # Impacts a number of speech/wav2vec models. e.g. Hubert, Wav2Vec2, and others.
        # This rename is not logged.
        if hasattr(nn.utils.parametrizations, "weight_norm"):
            if key.endswith("weight_g"):
                return key.replace("weight_g", "parametrizations.weight.original0"), True
            if key.endswith("weight_v"):
                return key.replace("weight_v", "parametrizations.weight.original1"), True
        else:
            if key.endswith("parametrizations.weight.original0"):
                return key.replace("parametrizations.weight.original0", "weight_g"), True
            if key.endswith("parametrizations.weight.original1"):
                return key.replace("parametrizations.weight.original1", "weight_v"), True

        return key, False

    def _get_key_renaming_mapping(
        self,
        checkpoint_keys: List[str],
        key_mapping: Optional[Dict[str, str]] = None,
        loading_base_model_from_task_state_dict: bool = False,
        loading_task_model_from_base_state_dict: bool = False,
    ):
        """
        Compute a mapping between the serialized keys on disk `checkpoint_keys`, and the keys that the model
        that we are loading expects. This is the single entry point for key renaming that will be used during
        loading.
        Log if any parameters have been renamed.
        """
        prefix = self.base_model_prefix
        _prefix = f"{prefix}."

        renamed_keys = {}
        key_renaming_mapping = {}
        for key in checkpoint_keys:
            # Class specific rename
            new_key, has_changed = self._fix_state_dict_key_on_load(key)

            # Optionally map the key according to `key_mapping`
            if key_mapping is not None:
                for pattern, replacement in key_mapping.items():
                    new_key, n_replace = re.subn(pattern, replacement, new_key)
                    # Early exit of the loop
                    if n_replace > 0:
                        has_changed = True
                        break

            # In this case, we need to add the prefix to the keys, to match them to the expected keys
            if loading_task_model_from_base_state_dict:
                new_key = ".".join([prefix, new_key])
            # In this case we need to remove the prefix from the key to match them to the expected keys, and use
            # only the keys starting with the prefix
            elif loading_base_model_from_task_state_dict:
                if not new_key.startswith(_prefix):
                    continue
                new_key = new_key[len(_prefix) :]

            key_renaming_mapping[key] = new_key

            # track gamma/beta rename for logging
            if has_changed:
                if key.endswith("LayerNorm.gamma"):
                    renamed_keys["LayerNorm.gamma"] = (key, new_key)
                elif key.endswith("LayerNorm.beta"):
                    renamed_keys["LayerNorm.beta"] = (key, new_key)

        if renamed_keys:
            warning_msg = f"A pretrained model of type `{self.__class__.__name__}` "
            warning_msg += "contains parameters that have been renamed internally (a few are listed below but more are present in the model):\n"
            for old_key, new_key in renamed_keys.values():
                warning_msg += f"* `{old_key}` -> `{new_key}`\n"
            warning_msg += "If you are using a model from the Hub, consider submitting a PR to adjust these weights and help future users."
            logger.info_once(warning_msg)

        return key_renaming_mapping

    @staticmethod
    def _fix_state_dict_key_on_save(key) -> Tuple[str, bool]:
        """
        Similar to `_fix_state_dict_key_on_load` allows to define hook for state dict key renaming on model save.
        Do nothing by default, but can be overridden in particular models.
        """
        return key, False

    def _fix_state_dict_keys_on_save(self, state_dict):
        """
        Similar to `_fix_state_dict_keys_on_load` allows to define hook for state dict key renaming on model save.
        Apply `_fix_state_dict_key_on_save` to all keys in `state_dict`.
        """
        return {self._fix_state_dict_key_on_save(key)[0]: value for key, value in state_dict.items()}

    @classmethod
    def _load_pretrained_model(
        cls,
        model: "PreTrainedModel",
        state_dict: Optional[Dict],
        checkpoint_files: Optional[List[str]],
        pretrained_model_name_or_path: Optional[str],
        ignore_mismatched_sizes: bool = False,
        sharded_metadata: Optional[Dict] = None,
        device_map: Optional[Dict] = None,
        disk_offload_folder: Optional[str] = None,
        offload_state_dict: Optional[bool] = None,
        dtype: Optional[torch.dtype] = None,
        hf_quantizer: Optional[HfQuantizer] = None,
        keep_in_fp32_regex: Optional[re.Pattern] = None,
        device_mesh: Optional["torch.distributed.device_mesh.DeviceMesh"] = None,
        key_mapping: Optional[Dict[str, str]] = None,
        weights_only: bool = True,
    ):
        # Useful flags
        is_quantized = hf_quantizer is not None
        is_hqq_or_quark = is_quantized and hf_quantizer.quantization_config.quant_method in {
            QuantizationMethod.HQQ,
            QuantizationMethod.QUARK,
        }
        is_hqq_or_bnb = is_quantized and hf_quantizer.quantization_config.quant_method in {
            QuantizationMethod.HQQ,
            QuantizationMethod.BITS_AND_BYTES,
        }

        # Get all the keys of the state dicts that we have to initialize the model
        if sharded_metadata is not None:
            original_checkpoint_keys = sharded_metadata["all_checkpoint_keys"]
        elif state_dict is not None:
            original_checkpoint_keys = list(state_dict.keys())
        else:
            original_checkpoint_keys = list(
                load_state_dict(checkpoint_files[0], map_location="meta", weights_only=weights_only).keys()
            )

        # Check if we are in a special state, i.e. loading from a state dict coming from a different architecture
        prefix = model.base_model_prefix
        _prefix = f"{prefix}."
        has_prefix_module = any(s.startswith(prefix) for s in original_checkpoint_keys) if len(prefix) > 0 else False
        expects_prefix_module = hasattr(model, prefix) if len(prefix) > 0 else False
        loading_task_model_from_base_state_dict = not has_prefix_module and expects_prefix_module
        loading_base_model_from_task_state_dict = has_prefix_module and not expects_prefix_module

        # Find the key names that the model expects from the serialized keys
        key_renaming_mapping = model._get_key_renaming_mapping(
            original_checkpoint_keys,
            key_mapping,
            loading_base_model_from_task_state_dict,
            loading_task_model_from_base_state_dict,
        )
        checkpoint_keys = list(key_renaming_mapping.values())

        # Find missing and unexpected keys from the state dict
        missing_keys, unexpected_keys = _find_missing_and_unexpected_keys(
            cls,
            model,
            original_checkpoint_keys,
            checkpoint_keys,
            loading_base_model_from_task_state_dict,
            hf_quantizer,
            device_map,
        )
        # Find all the keys with shape mismatch (if we ignore the mismatch, the weights need to be newly initialized the
        # same way as missing keys)
        mismatched_keys, mismatched_shapes = _find_mismatched_keys(
            model,
            state_dict,
            checkpoint_files,
            ignore_mismatched_sizes,
            key_renaming_mapping,
            is_quantized,
            weights_only,
        )

        # We need to update both the mapping and the list of checkpoint keys to remove the mismatched ones
        key_renaming_mapping = {k: v for k, v in key_renaming_mapping.items() if v not in mismatched_keys}
        checkpoint_keys = list(key_renaming_mapping.values())

        # Move missing (and potentially mismatched) keys back to cpu from meta device (because they won't be moved when
        # loading the weights as they are not in the loaded state dict)
        model._move_missing_keys_from_meta_to_cpu(missing_keys + mismatched_keys, unexpected_keys, dtype, hf_quantizer)

        # correctly initialize the missing (and potentially mismatched) keys
        model._initialize_missing_keys(checkpoint_keys, ignore_mismatched_sizes, is_quantized)

        # Set some modules to fp32 if needed
        if keep_in_fp32_regex is not None:
            for name, param in model.named_parameters():
                if keep_in_fp32_regex.search(name):
                    # param = param.to(torch.float32) does not work here as only in the local scope.
                    param.data = param.data.to(torch.float32)

        # Make sure we are able to load base models as well as derived models (specific task models, with heads)
        model_to_load = model
        # In this case, we load a ForTaskModel with keys from a BaseModel -> only load keys to the BaseModel
        if loading_task_model_from_base_state_dict:
            model_to_load = getattr(model, prefix)
            # Here we need to remove the prefix we added to correctly find missing/unexpected keys, as we will load
            # in the submodule
            key_renaming_mapping = {k: v[len(_prefix) :] for k, v in key_renaming_mapping.items()}
            checkpoint_keys = list(key_renaming_mapping.values())
            # We need to update the device map as well
            if device_map is not None:
                device_map = {k[len(_prefix) :] if k.startswith(_prefix) else k: v for k, v in device_map.items()}
            # small sanity check: the base model should not contain task-specific head keys
            task_specific_expected_keys = [s for s in model.state_dict().keys() if not s.startswith(_prefix)]
            base_model_expected_keys = list(model_to_load.state_dict().keys())
            if any(
                key in task_specific_expected_keys and key not in base_model_expected_keys for key in checkpoint_keys
            ):
                raise ValueError(
                    "The state dictionary of the model you are trying to load is corrupted. Are you sure it was "
                    "properly saved?"
                )

        # Get reverse key mapping
        reverse_key_renaming_mapping = {v: k for k, v in key_renaming_mapping.items()}

        is_offloaded_safetensors = False
        # This offload index if for params explicitly on the "disk" in the device_map
        disk_offload_index = None
        disk_only_shard_files = []
        # Prepare parameters offloading if needed
        if device_map is not None and "disk" in device_map.values():
            if offload_state_dict is None:
                offload_state_dict = True
            if disk_offload_folder is not None:
                os.makedirs(disk_offload_folder, exist_ok=True)
            is_offloaded_safetensors = checkpoint_files is not None and checkpoint_files[0].endswith(".safetensors")
            if disk_offload_folder is None and not is_offloaded_safetensors:
                raise ValueError(
                    "The current `device_map` had weights offloaded to the disk. Please provide an `offload_folder`"
                    " for them. Alternatively, make sure you have `safetensors` installed if the model you are using"
                    " offers the weights in this format."
                )
            if is_offloaded_safetensors:
                param_device_map = expand_device_map(device_map, checkpoint_keys)
                str_dtype = str(dtype).replace("torch.", "") if dtype is not None else "float32"
                if sharded_metadata is None:
                    weight_map = dict.fromkeys(checkpoint_keys, checkpoint_files[0])
                else:
                    folder = os.path.sep.join(checkpoint_files[0].split(os.path.sep)[:-1])
                    # Fix the weight map keys according to the key mapping
                    weight_map = {
                        key_renaming_mapping[k]: v
                        for k, v in sharded_metadata["weight_map"].items()
                        if k in key_renaming_mapping
                    }
                    weight_map = {k: os.path.join(folder, v) for k, v in weight_map.items()}
                    # Find potential checkpoints containing only offloaded weights
                    disk_only_shard_files = get_disk_only_shard_files(device_map, weight_map)
                disk_offload_index = {
                    name: {
                        "safetensors_file": file,
                        "weight_name": reverse_key_renaming_mapping[name],
                        "dtype": str_dtype,
                    }
                    for name, file in weight_map.items()
                    if param_device_map[name] == "disk"
                }
            else:
                disk_offload_index = {}

        # This offload index if for params that are supposed to be on the "cpu", either with or without a device_map
        # It allows to load parameters one-by-one from the state dict, avoiding a memory peak of 2 x state_dict_size,
        # i.e. 1x to load it, and 1x to copy it to model
        cpu_offload_folder = None
        cpu_offload_index = None
        if offload_state_dict:
            cpu_offload_folder = tempfile.mkdtemp()
            cpu_offload_index = {}

        # For nice tqdm bars
        if checkpoint_files is not None and len(checkpoint_files) > 1:
            checkpoint_files = logging.tqdm(checkpoint_files, desc="Loading checkpoint shards")
        # To be able to iterate, even if we don't use it if the state_dict is already provided
        elif state_dict is not None:
            checkpoint_files = [""]

        # Compute expected model keys
        expected_keys = list(model_to_load.state_dict().keys())
        if hf_quantizer is not None:
            expected_keys = hf_quantizer.update_expected_keys(model_to_load, expected_keys, checkpoint_keys)

        if logger.level >= logging.WARNING:
            verify_tp_plan(expected_keys, getattr(model_to_load, "_tp_plan", None))

        # Warmup cuda to load the weights much faster on devices
        if device_map is not None and not is_hqq_or_quark:
            expanded_device_map = expand_device_map(device_map, expected_keys)
            caching_allocator_warmup(model_to_load, expanded_device_map, hf_quantizer)

        error_msgs = []
        # Iterate on all the shards to load the weights
        for shard_file in checkpoint_files:
            # Skip the load for shards that only contain disk-offloaded weights
            if shard_file in disk_only_shard_files:
                continue

            map_location = "cpu"
            if (
                shard_file.endswith(".safetensors")
                and not is_hqq_or_bnb
                and not (is_deepspeed_zero3_enabled() and not is_quantized)
            ):
                map_location = "meta"
            elif (
                device_map is not None
                and hf_quantizer is not None
                and hf_quantizer.quantization_config.quant_method == QuantizationMethod.TORCHAO
                and (
                    hf_quantizer.quantization_config.quant_type in ["int4_weight_only", "autoquant"]
                    or isinstance(hf_quantizer.quantization_config.quant_type, Int4WeightOnlyConfig)
                )
            ):
                map_location = torch.device([d for d in device_map.values() if d not in ["cpu", "disk"]][0])

            # If shard_file is "", we use the existing state_dict instead of loading it
            if shard_file != "":
                state_dict = load_state_dict(
                    shard_file, is_quantized=is_quantized, map_location=map_location, weights_only=weights_only
                )

            # Fix the key names
            state_dict = {key_renaming_mapping[k]: v for k, v in state_dict.items() if k in key_renaming_mapping}

            if is_deepspeed_zero3_enabled() and not is_quantized:
                error_msgs += _load_state_dict_into_zero3_model(model_to_load, state_dict)
            # Skip it with fsdp on ranks other than 0
            elif not (is_fsdp_enabled() and not is_local_dist_rank_0() and not is_quantized):
                disk_offload_index, cpu_offload_index = _load_state_dict_into_meta_model(
                    model_to_load,
                    state_dict,
                    shard_file,
                    expected_keys,
                    reverse_key_renaming_mapping,
                    device_map=device_map,
                    disk_offload_folder=disk_offload_folder,
                    disk_offload_index=disk_offload_index,
                    cpu_offload_folder=cpu_offload_folder,
                    cpu_offload_index=cpu_offload_index,
                    hf_quantizer=hf_quantizer,
                    is_safetensors=is_offloaded_safetensors,
                    keep_in_fp32_regex=keep_in_fp32_regex,
                    unexpected_keys=unexpected_keys,
                    device_mesh=device_mesh,
                )

            # force memory release if loading multiple shards, to avoid having 2 state dicts in memory in next loop
            del state_dict

        # Adjust offloaded weights name and save if needed
        if disk_offload_index is not None and len(disk_offload_index) > 0:
            if loading_task_model_from_base_state_dict:
                # We need to add the prefix of the base model
                prefix = cls.base_model_prefix
                if not is_offloaded_safetensors:
                    for weight_name in disk_offload_index:
                        shutil.move(
                            os.path.join(disk_offload_folder, f"{weight_name}.dat"),
                            os.path.join(disk_offload_folder, f"{prefix}.{weight_name}.dat"),
                        )
                disk_offload_index = {f"{prefix}.{key}": value for key, value in disk_offload_index.items()}
            if not is_offloaded_safetensors:
                save_offload_index(disk_offload_index, disk_offload_folder)
                disk_offload_index = None

        # one-at-a-time param loading for the cpu offloaded params
        if offload_state_dict:
            # Load back temporarily offloaded state dict
            load_offloaded_weights(model_to_load, cpu_offload_index, cpu_offload_folder)
            shutil.rmtree(cpu_offload_folder)

        if hf_quantizer is not None:
            missing_keys = hf_quantizer.update_missing_keys_after_loading(model_to_load, missing_keys, prefix)

        # Post-processing for tensor parallelism
        if device_mesh is not None:
            # When using TP, the device map is a single device for all parameters
            tp_device = list(device_map.values())[0]
            # This is needed for the RotaryEmbedding, which was not initialized on the correct device as it is
            # not part of the state_dict (persistent=False)
            for buffer in model.buffers():
                if buffer.device != tp_device:
                    buffer.data = buffer.to(tp_device)

            # In this case, the top-most task module weights were not moved to device and parallelized as they
            # were not part of the loaded weights: do it now
            if loading_task_model_from_base_state_dict:
                parameters_to_initialize = {
                    name: param for name, param in model.named_parameters() if not name.startswith(prefix)
                }
                for name, param in parameters_to_initialize.items():
                    # If it is still on meta here, it means that it's a tied weight that will be tied later anyway -> skip it
                    if param.device.type == "meta":
                        continue
                    # Shard the param
                    to_contiguous, casting_dtype = _infer_parameter_dtype(model, name, param, keep_in_fp32_regex)
                    shard_and_distribute_module(
                        model,
                        param.to(tp_device),
                        param,
                        name,
                        casting_dtype,
                        to_contiguous,
                        device_mesh.get_local_rank(),
                        device_mesh,
                    )

        # All potential warnings/infos
        if len(error_msgs) > 0:
            error_msg = "\n\t".join(error_msgs)
            if "size mismatch" in error_msg:
                error_msg += (
                    "\n\tYou may consider adding `ignore_mismatched_sizes=True` in the model `from_pretrained` method."
                )
            raise RuntimeError(f"Error(s) in loading state_dict for {model.__class__.__name__}:\n\t{error_msg}")
        if len(unexpected_keys) > 0:
            archs = [] if model.config.architectures is None else model.config.architectures
            warner = logger.warning if model.__class__.__name__ in archs else logger.info
            warner(
                f"Some weights of the model checkpoint at {pretrained_model_name_or_path} were not used when"
                f" initializing {model.__class__.__name__}: {unexpected_keys}\n- This IS expected if you are"
                f" initializing {model.__class__.__name__} from the checkpoint of a model trained on another task or"
                " with another architecture (e.g. initializing a BertForSequenceClassification model from a"
                " BertForPreTraining model).\n- This IS NOT expected if you are initializing"
                f" {model.__class__.__name__} from the checkpoint of a model that you expect to be exactly identical"
                " (initializing a BertForSequenceClassification model from a BertForSequenceClassification model)."
            )
        else:
            logger.info(f"All model checkpoint weights were used when initializing {model.__class__.__name__}.\n")
        if len(missing_keys) > 0:
            logger.warning(
                f"Some weights of {model.__class__.__name__} were not initialized from the model checkpoint at"
                f" {pretrained_model_name_or_path} and are newly initialized: {missing_keys}\nYou should probably"
                " TRAIN this model on a down-stream task to be able to use it for predictions and inference."
            )
        elif len(mismatched_keys) == 0:
            logger.info(
                f"All the weights of {model.__class__.__name__} were initialized from the model checkpoint at"
                f" {pretrained_model_name_or_path}.\nIf your task is similar to the task the model of the checkpoint"
                f" was trained on, you can already use {model.__class__.__name__} for predictions without further"
                " training."
            )
        if len(mismatched_keys) > 0:
            mismatched_warning = "\n".join(
                [
                    f"- {key}: found shape {shape1} in the checkpoint and {shape2} in the model instantiated"
                    for key, (shape1, shape2) in zip(mismatched_keys, mismatched_shapes)
                ]
            )
            logger.warning(
                f"Some weights of {model.__class__.__name__} were not initialized from the model checkpoint at"
                f" {pretrained_model_name_or_path} and are newly initialized because the shapes did not"
                f" match:\n{mismatched_warning}\nYou should probably TRAIN this model on a down-stream task to be able"
                " to use it for predictions and inference."
            )

        return model, missing_keys, unexpected_keys, mismatched_keys, disk_offload_index, error_msgs

    @classmethod
    def _load_from_tf(cls, model, config, checkpoint_files):
        if checkpoint_files[0].endswith(".index"):
            # Load from a TensorFlow 1.X checkpoint - provided by original authors
            model = cls.load_tf_weights(model, config, checkpoint_files[0][:-6])  # Remove the '.index'
            loading_info = None
        else:
            # Load from our TensorFlow 2.0 checkpoints
            try:
                from .modeling_tf_pytorch_utils import load_tf2_checkpoint_in_pytorch_model

                model, loading_info = load_tf2_checkpoint_in_pytorch_model(
                    model, checkpoint_files[0], allow_missing_keys=True, output_loading_info=True
                )
            except ImportError:
                logger.error(
                    "Loading a TensorFlow model in PyTorch, requires both PyTorch and TensorFlow to be installed."
                    " Please see https://pytorch.org/ and https://www.tensorflow.org/install/ for installation"
                    " instructions."
                )
                raise
        return model, loading_info

    @classmethod
    def _load_from_flax(cls, model, checkpoint_files):
        try:
            from .modeling_flax_pytorch_utils import load_flax_checkpoint_in_pytorch_model

            model = load_flax_checkpoint_in_pytorch_model(model, checkpoint_files[0])
        except ImportError:
            logger.error(
                "Loading a Flax model in PyTorch, requires both PyTorch and Flax to be installed. Please see"
                " https://pytorch.org/ and https://flax.readthedocs.io/en/latest/installation.html for"
                " installation instructions."
            )
            raise
        return model

    def retrieve_modules_from_names(self, names, add_prefix=False, remove_prefix=False):
        module_keys = {".".join(key.split(".")[:-1]) for key in names}

        # torch.nn.ParameterList is a special case where two parameter keywords
        # are appended to the module name, *e.g.* bert.special_embeddings.0
        module_keys = module_keys.union(
            {".".join(key.split(".")[:-2]) for key in names if len(key) > 0 and key[-1].isdigit()}
        )

        retrieved_modules = []
        # retrieve all modules that has at least one missing weight name
        for name, module in self.named_modules():
            if remove_prefix:
                _prefix = f"{self.base_model_prefix}."
                name = name[len(_prefix) :] if name.startswith(_prefix) else name
            elif add_prefix:
                name = ".".join([self.base_model_prefix, name]) if len(name) > 0 else self.base_model_prefix

            if name in module_keys:
                retrieved_modules.append(module)

        return retrieved_modules

    @classmethod
    def register_for_auto_class(cls, auto_class="AutoModel"):
        """
        Register this class with a given auto class. This should only be used for custom models as the ones in the
        library are already mapped with an auto class.

        <Tip warning={true}>

        This API is experimental and may have some slight breaking changes in the next releases.

        </Tip>

        Args:
            auto_class (`str` or `type`, *optional*, defaults to `"AutoModel"`):
                The auto class to register this new model with.
        """
        if not isinstance(auto_class, str):
            auto_class = auto_class.__name__

        import transformers.models.auto as auto_module

        if not hasattr(auto_module, auto_class):
            raise ValueError(f"{auto_class} is not a valid auto class.")

        cls._auto_class = auto_class

    def to_bettertransformer(self) -> "PreTrainedModel":
        """
        Converts the model to use [PyTorch's native attention
        implementation](https://pytorch.org/docs/stable/generated/torch.nn.MultiheadAttention.html), integrated to
        Transformers through [Optimum library](https://huggingface.co/docs/optimum/bettertransformer/overview). Only a
        subset of all Transformers models are supported.

        PyTorch's attention fastpath allows to speed up inference through kernel fusions and the use of [nested
        tensors](https://pytorch.org/docs/stable/nested.html). Detailed benchmarks can be found in [this blog
        post](https://medium.com/pytorch/bettertransformer-out-of-the-box-performance-for-huggingface-transformers-3fbe27d50ab2).

        Returns:
            [`PreTrainedModel`]: The model converted to BetterTransformer.
        """
        if not is_optimum_available():
            raise ImportError("The package `optimum` is required to use Better Transformer.")

        from optimum.version import __version__ as optimum_version

        if version.parse(optimum_version) < version.parse("1.7.0"):
            raise ImportError(
                f"Please install optimum>=1.7.0 to use Better Transformer. The version {optimum_version} was found."
            )

        from optimum.bettertransformer import BetterTransformer

        return BetterTransformer.transform(self)

    def reverse_bettertransformer(self):
        """
        Reverts the transformation from [`~PreTrainedModel.to_bettertransformer`] so that the original modeling is
        used, for example in order to save the model.

        Returns:
            [`PreTrainedModel`]: The model converted back to the original modeling.
        """
        if not is_optimum_available():
            raise ImportError("The package `optimum` is required to use Better Transformer.")

        from optimum.version import __version__ as optimum_version

        if version.parse(optimum_version) < version.parse("1.7.0"):
            raise ImportError(
                f"Please install optimum>=1.7.0 to use Better Transformer. The version {optimum_version} was found."
            )

        from optimum.bettertransformer import BetterTransformer

        return BetterTransformer.reverse(self)

    def warn_if_padding_and_no_attention_mask(self, input_ids, attention_mask):
        """
        Shows a one-time warning if the input_ids appear to contain padding and no attention mask was given.
        """

        # Skip the check during tracing.
        if is_torch_fx_proxy(input_ids) or torch.jit.is_tracing() or is_torchdynamo_compiling():
            return

        if (attention_mask is not None) or (self.config.pad_token_id is None):
            return

        # Check only the first and last input IDs to reduce overhead.
        if self.config.pad_token_id in input_ids[:, [-1, 0]]:
            warn_string = (
                "We strongly recommend passing in an `attention_mask` since your input_ids may be padded. See "
                "https://huggingface.co/docs/transformers/troubleshooting"
                "#incorrect-output-when-padding-tokens-arent-masked."
            )

            # If the pad token is equal to either BOS, EOS, or SEP, we do not know whether the user should use an
            # attention_mask or not. In this case, we should still show a warning because this is a rare case.
            if (
                (self.config.bos_token_id is not None and self.config.bos_token_id == self.config.pad_token_id)
                or (self.config.eos_token_id is not None and self.config.eos_token_id == self.config.pad_token_id)
                or (self.config.sep_token_id is not None and self.config.sep_token_id == self.config.pad_token_id)
            ):
                warn_string += (
                    f"\nYou may ignore this warning if your `pad_token_id` ({self.config.pad_token_id}) is identical "
                    f"to the `bos_token_id` ({self.config.bos_token_id}), `eos_token_id` ({self.config.eos_token_id}), "
                    f"or the `sep_token_id` ({self.config.sep_token_id}), and your input is not padded."
                )

            logger.warning_once(warn_string)

    @property
    def supports_tp_plan(self):
        """
        Returns whether the model has a tensor parallelism plan.
        """
        if self._tp_plan is not None:
            return True
        # Check if base model has a TP plan
        if getattr(self.base_model, "_tp_plan", None) is not None:
            return True
        return False

    @property
    def tp_size(self):
        """
        Returns the model's tensor parallelism degree.
        """
        # if None, the model didn't undergo tensor parallel sharding
        return self._tp_size

    @property
    def supports_pp_plan(self):
        if self._pp_plan is not None:
            return True
        # Check if base model has PP plan
        if getattr(self.base_model, "_pp_plan", None) is not None:
            return True
        return False

    @property
    def loss_function(self):
        if hasattr(self, "_loss_function"):
            return self._loss_function

        loss_type = getattr(self, "loss_type", None)

        if loss_type is None or loss_type not in LOSS_MAPPING:
            logger.warning_once(
                f"`loss_type={loss_type}` was set in the config but it is unrecognised."
                f"Using the default loss: `ForCausalLMLoss`."
            )
            loss_type = "ForCausalLM"
        return LOSS_MAPPING[loss_type]

    @loss_function.setter
    def loss_function(self, value):
        self._loss_function = value

    def get_compiled_call(self, compile_config: Optional[CompileConfig]) -> Callable:
        """Return a `torch.compile`'d version of `self.__call__`. This is useful to dynamically choose between
        non-compiled/compiled `forward` during inference, especially to switch between prefill (where we don't
        want to use compiled version to avoid recomputing the graph with new shapes) and iterative decoding
        (where we want the speed-ups of compiled version with static shapes)."""
        # Only reset it if not present or different from previous config
        if "llama4" in self.config.model_type:  # TODO try to enable for FULL COMPILE HYBRID CACHE SUPPORT
            return self.__call__
        compile_config = compile_config or CompileConfig()
        default_config = getattr(self.generation_config, "compile_config", None) or CompileConfig()
        if (
            not hasattr(self, "_compiled_call")
            or getattr(self, "_last_compile_config", default_config) != compile_config
        ):
            self._last_compile_config = compile_config
            self._compiled_call = torch.compile(self.__call__, **compile_config.to_dict())
        return self._compiled_call

    @classmethod
    def is_backend_compatible(cls):
        return cls._supports_attention_backend

    def _move_missing_keys_from_meta_to_cpu(
        self,
        missing_keys: List[str],
        unexpected_keys: List[str],
        dtype: Optional[torch.dtype],
        hf_quantizer: Optional[HfQuantizer],
    ) -> "PreTrainedModel":
        """Move the missing keys (keys that are part of the model parameters, but were NOT found in the loaded state dicts) back
        from meta device to cpu.
        """
        is_quantized = hf_quantizer is not None

        # In this case we need to move everything back
        if is_fsdp_enabled() and not is_local_dist_rank_0() and not is_quantized:
            # We only do it for the parameters, as the buffers are not initialized on the meta device by default
            for key, param in self.named_parameters():
                value = torch.empty_like(param, dtype=dtype, device="cpu")
                _load_parameter_into_model(self, key, value)
            return

        model_state_dict = self.state_dict()
        for key in missing_keys:
            param = model_state_dict[key]
            # Buffers are not initialized on the meta device, so we still need this check to avoid overwriting them
            if param.device == torch.device("meta"):
                value = torch.empty_like(param, dtype=dtype, device="cpu")
                if (
                    not is_quantized
                    or (getattr(hf_quantizer, "requires_parameters_quantization", False))
                    or not hf_quantizer.check_quantized_param(self, param_value=value, param_name=key, state_dict={})
                ):
                    _load_parameter_into_model(self, key, value)
                else:
                    hf_quantizer.create_quantized_param(self, value, key, "cpu", model_state_dict, unexpected_keys)

    def _initialize_missing_keys(
        self,
        loaded_keys: List[str],
        ignore_mismatched_sizes: bool,
        is_quantized: bool,
    ) -> "PreTrainedModel":
        """Initialize the missing keys (keys that are part of the model parameters, but were NOT found in the loaded state dicts), according to
        `_initialize_weights`. Indeed, since the corresponding weights are missing from the state dict, they will not be replaced and need to
        be initialized correctly (i.e. weight initialization distribution).
        Also take care of setting the `_is_hf_initialized` flag for keys that are not missing.
        """
        if not ignore_mismatched_sizes:
            not_initialized_submodules = set_initialized_submodules(self, loaded_keys)
            # If we're about to tie the output embeds to the input embeds we don't need to init them
            if (
                hasattr(self.config.get_text_config(decoder=True), "tie_word_embeddings")
                and self.config.get_text_config(decoder=True).tie_word_embeddings
            ):
                output_embeddings = self.get_output_embeddings()
                if output_embeddings is not None:
                    # Still need to initialize if there is a bias term since biases are not tied.
                    if not hasattr(output_embeddings, "bias") or output_embeddings.bias is None:
                        output_embeddings._is_hf_initialized = True
        else:
            not_initialized_submodules = dict(self.named_modules())
        # This will only initialize submodules that are not marked as initialized by the line above.
        if is_deepspeed_zero3_enabled() and not is_quantized:
            import deepspeed

            not_initialized_parameters = list(
                set(
                    itertools.chain.from_iterable(
                        submodule.parameters(recurse=False) for submodule in not_initialized_submodules.values()
                    )
                )
            )
            with deepspeed.zero.GatheredParameters(not_initialized_parameters, modifier_rank=0):
                self.initialize_weights()
        else:
            self.initialize_weights()

    def get_parameter_or_buffer(self, target: str):
        """
        Return the parameter or buffer given by `target` if it exists, otherwise throw an error. This combines
        `get_parameter()` and `get_buffer()` in a single handy function. Note that it only work if `target` is a
        leaf of the model.
        """
        try:
            return self.get_parameter(target)
        except AttributeError:
            pass
        try:
            return self.get_buffer(target)
        except AttributeError:
            pass
        raise AttributeError(f"`{target}` is neither a parameter nor a buffer.")


PreTrainedModel.push_to_hub = copy_func(PreTrainedModel.push_to_hub)
if PreTrainedModel.push_to_hub.__doc__ is not None:
    PreTrainedModel.push_to_hub.__doc__ = PreTrainedModel.push_to_hub.__doc__.format(
        object="model", object_class="AutoModel", object_files="model file"
    )


class PoolerStartLogits(nn.Module):
    """
    Compute SQuAD start logits from sequence hidden states.

    Args:
        config ([`PretrainedConfig`]):
            The config used by the model, will be used to grab the `hidden_size` of the model.
    """

    def __init__(self, config: PretrainedConfig):
        super().__init__()
        self.dense = nn.Linear(config.hidden_size, 1)
        logger.warning_once(
            "[DEPRECATION WARNING] `PoolerStartLogits` is deprecated and will be removed in v4.53. "
            "Please use model-specific class, e.g. `XLMPoolerStartLogits`."
        )

    def forward(
        self, hidden_states: torch.FloatTensor, p_mask: Optional[torch.FloatTensor] = None
    ) -> torch.FloatTensor:
        """
        Args:
            hidden_states (`torch.FloatTensor` of shape `(batch_size, seq_len, hidden_size)`):
                The final hidden states of the model.
            p_mask (`torch.FloatTensor` of shape `(batch_size, seq_len)`, *optional*):
                Mask for tokens at invalid position, such as query and special symbols (PAD, SEP, CLS). 1.0 means token
                should be masked.

        Returns:
            `torch.FloatTensor`: The start logits for SQuAD.
        """
        x = self.dense(hidden_states).squeeze(-1)

        if p_mask is not None:
            if get_parameter_dtype(self) == torch.float16:
                x = x * (1 - p_mask) - 65500 * p_mask
            else:
                x = x * (1 - p_mask) - 1e30 * p_mask

        return x


class PoolerEndLogits(nn.Module):
    """
    Compute SQuAD end logits from sequence hidden states.

    Args:
        config ([`PretrainedConfig`]):
            The config used by the model, will be used to grab the `hidden_size` of the model and the `layer_norm_eps`
            to use.
    """

    def __init__(self, config: PretrainedConfig):
        super().__init__()
        self.dense_0 = nn.Linear(config.hidden_size * 2, config.hidden_size)
        self.activation = nn.Tanh()
        self.LayerNorm = nn.LayerNorm(config.hidden_size, eps=config.layer_norm_eps)
        self.dense_1 = nn.Linear(config.hidden_size, 1)
        logger.warning_once(
            "[DEPRECATION WARNING] `PoolerEndLogits` is deprecated and will be removed in v4.53. "
            "Please use model-specific class, e.g. `XLMPoolerEndLogits`."
        )

    def forward(
        self,
        hidden_states: torch.FloatTensor,
        start_states: Optional[torch.FloatTensor] = None,
        start_positions: Optional[torch.LongTensor] = None,
        p_mask: Optional[torch.FloatTensor] = None,
    ) -> torch.FloatTensor:
        """
        Args:
            hidden_states (`torch.FloatTensor` of shape `(batch_size, seq_len, hidden_size)`):
                The final hidden states of the model.
            start_states (`torch.FloatTensor` of shape `(batch_size, seq_len, hidden_size)`, *optional*):
                The hidden states of the first tokens for the labeled span.
            start_positions (`torch.LongTensor` of shape `(batch_size,)`, *optional*):
                The position of the first token for the labeled span.
            p_mask (`torch.FloatTensor` of shape `(batch_size, seq_len)`, *optional*):
                Mask for tokens at invalid position, such as query and special symbols (PAD, SEP, CLS). 1.0 means token
                should be masked.

        <Tip>

        One of `start_states` or `start_positions` should be not `None`. If both are set, `start_positions` overrides
        `start_states`.

        </Tip>

        Returns:
            `torch.FloatTensor`: The end logits for SQuAD.
        """
        assert start_states is not None or start_positions is not None, (
            "One of start_states, start_positions should be not None"
        )
        if start_positions is not None:
            slen, hsz = hidden_states.shape[-2:]
            start_positions = start_positions[:, None, None].expand(-1, -1, hsz)  # shape (bsz, 1, hsz)
            start_states = hidden_states.gather(-2, start_positions)  # shape (bsz, 1, hsz)
            start_states = start_states.expand(-1, slen, -1)  # shape (bsz, slen, hsz)

        x = self.dense_0(torch.cat([hidden_states, start_states], dim=-1))
        x = self.activation(x)
        x = self.LayerNorm(x)
        x = self.dense_1(x).squeeze(-1)

        if p_mask is not None:
            if get_parameter_dtype(self) == torch.float16:
                x = x * (1 - p_mask) - 65500 * p_mask
            else:
                x = x * (1 - p_mask) - 1e30 * p_mask

        return x


class PoolerAnswerClass(nn.Module):
    """
    Compute SQuAD 2.0 answer class from classification and start tokens hidden states.

    Args:
        config ([`PretrainedConfig`]):
            The config used by the model, will be used to grab the `hidden_size` of the model.
    """

    def __init__(self, config):
        super().__init__()
        self.dense_0 = nn.Linear(config.hidden_size * 2, config.hidden_size)
        self.activation = nn.Tanh()
        self.dense_1 = nn.Linear(config.hidden_size, 1, bias=False)
        logger.warning_once(
            "[DEPRECATION WARNING] `PoolerAnswerClass` is deprecated and will be removed in v4.53. "
            "Please use model-specific class, e.g. `XLMPoolerAnswerClass`."
        )

    def forward(
        self,
        hidden_states: torch.FloatTensor,
        start_states: Optional[torch.FloatTensor] = None,
        start_positions: Optional[torch.LongTensor] = None,
        cls_index: Optional[torch.LongTensor] = None,
    ) -> torch.FloatTensor:
        """
        Args:
            hidden_states (`torch.FloatTensor` of shape `(batch_size, seq_len, hidden_size)`):
                The final hidden states of the model.
            start_states (`torch.FloatTensor` of shape `(batch_size, seq_len, hidden_size)`, *optional*):
                The hidden states of the first tokens for the labeled span.
            start_positions (`torch.LongTensor` of shape `(batch_size,)`, *optional*):
                The position of the first token for the labeled span.
            cls_index (`torch.LongTensor` of shape `(batch_size,)`, *optional*):
                Position of the CLS token for each sentence in the batch. If `None`, takes the last token.

        <Tip>

        One of `start_states` or `start_positions` should be not `None`. If both are set, `start_positions` overrides
        `start_states`.

        </Tip>

        Returns:
            `torch.FloatTensor`: The SQuAD 2.0 answer class.
        """
        # No dependency on end_feature so that we can obtain one single `cls_logits` for each sample.
        hsz = hidden_states.shape[-1]
        assert start_states is not None or start_positions is not None, (
            "One of start_states, start_positions should be not None"
        )
        if start_positions is not None:
            start_positions = start_positions[:, None, None].expand(-1, -1, hsz)  # shape (bsz, 1, hsz)
            start_states = hidden_states.gather(-2, start_positions).squeeze(-2)  # shape (bsz, hsz)

        if cls_index is not None:
            cls_index = cls_index[:, None, None].expand(-1, -1, hsz)  # shape (bsz, 1, hsz)
            cls_token_state = hidden_states.gather(-2, cls_index).squeeze(-2)  # shape (bsz, hsz)
        else:
            cls_token_state = hidden_states[:, -1, :]  # shape (bsz, hsz)

        x = self.dense_0(torch.cat([start_states, cls_token_state], dim=-1))
        x = self.activation(x)
        x = self.dense_1(x).squeeze(-1)

        return x


@dataclass
class SquadHeadOutput(ModelOutput):
    """
    Base class for outputs of question answering models using a [`~modeling_utils.SQuADHead`].

    Args:
        loss (`torch.FloatTensor` of shape `(1,)`, *optional*, returned if both `start_positions` and `end_positions` are provided):
            Classification loss as the sum of start token, end token (and is_impossible if provided) classification
            losses.
        start_top_log_probs (`torch.FloatTensor` of shape `(batch_size, config.start_n_top)`, *optional*, returned if `start_positions` or `end_positions` is not provided):
            Log probabilities for the top config.start_n_top start token possibilities (beam-search).
        start_top_index (`torch.LongTensor` of shape `(batch_size, config.start_n_top)`, *optional*, returned if `start_positions` or `end_positions` is not provided):
            Indices for the top config.start_n_top start token possibilities (beam-search).
        end_top_log_probs (`torch.FloatTensor` of shape `(batch_size, config.start_n_top * config.end_n_top)`, *optional*, returned if `start_positions` or `end_positions` is not provided):
            Log probabilities for the top `config.start_n_top * config.end_n_top` end token possibilities
            (beam-search).
        end_top_index (`torch.LongTensor` of shape `(batch_size, config.start_n_top * config.end_n_top)`, *optional*, returned if `start_positions` or `end_positions` is not provided):
            Indices for the top `config.start_n_top * config.end_n_top` end token possibilities (beam-search).
        cls_logits (`torch.FloatTensor` of shape `(batch_size,)`, *optional*, returned if `start_positions` or `end_positions` is not provided):
            Log probabilities for the `is_impossible` label of the answers.

    """

    loss: Optional[torch.FloatTensor] = None
    start_top_log_probs: Optional[torch.FloatTensor] = None
    start_top_index: Optional[torch.LongTensor] = None
    end_top_log_probs: Optional[torch.FloatTensor] = None
    end_top_index: Optional[torch.LongTensor] = None
    cls_logits: Optional[torch.FloatTensor] = None

    def __post_init__(self):
        logger.warning_once(
            "[DEPRECATION WARNING] `SquadHeadOutput` is deprecated and will be removed in v4.53. "
            "Please use model-specific class, e.g. `XLMSquadHeadOutput`."
        )


class SQuADHead(nn.Module):
    r"""
    A SQuAD head inspired by XLNet.

    Args:
        config ([`PretrainedConfig`]):
            The config used by the model, will be used to grab the `hidden_size` of the model and the `layer_norm_eps`
            to use.
    """

    def __init__(self, config):
        super().__init__()
        self.start_n_top = config.start_n_top
        self.end_n_top = config.end_n_top

        self.start_logits = PoolerStartLogits(config)
        self.end_logits = PoolerEndLogits(config)
        self.answer_class = PoolerAnswerClass(config)

        logger.warning_once(
            "[DEPRECATION WARNING] `SQuADHead` is deprecated and will be removed in v4.53. "
            "Please use model-specific class, e.g. `XLMSQuADHead`."
        )

    @replace_return_docstrings(output_type=SquadHeadOutput, config_class=PretrainedConfig)
    def forward(
        self,
        hidden_states: torch.FloatTensor,
        start_positions: Optional[torch.LongTensor] = None,
        end_positions: Optional[torch.LongTensor] = None,
        cls_index: Optional[torch.LongTensor] = None,
        is_impossible: Optional[torch.LongTensor] = None,
        p_mask: Optional[torch.FloatTensor] = None,
        return_dict: bool = False,
    ) -> Union[SquadHeadOutput, Tuple[torch.FloatTensor]]:
        """
        Args:
            hidden_states (`torch.FloatTensor` of shape `(batch_size, seq_len, hidden_size)`):
                Final hidden states of the model on the sequence tokens.
            start_positions (`torch.LongTensor` of shape `(batch_size,)`, *optional*):
                Positions of the first token for the labeled span.
            end_positions (`torch.LongTensor` of shape `(batch_size,)`, *optional*):
                Positions of the last token for the labeled span.
            cls_index (`torch.LongTensor` of shape `(batch_size,)`, *optional*):
                Position of the CLS token for each sentence in the batch. If `None`, takes the last token.
            is_impossible (`torch.LongTensor` of shape `(batch_size,)`, *optional*):
                Whether the question has a possible answer in the paragraph or not.
            p_mask (`torch.FloatTensor` of shape `(batch_size, seq_len)`, *optional*):
                Mask for tokens at invalid position, such as query and special symbols (PAD, SEP, CLS). 1.0 means token
                should be masked.
            return_dict (`bool`, *optional*, defaults to `False`):
                Whether or not to return a [`~utils.ModelOutput`] instead of a plain tuple.

        Returns:
        """
        start_logits = self.start_logits(hidden_states, p_mask=p_mask)

        if start_positions is not None and end_positions is not None:
            # If we are on multi-GPU, let's remove the dimension added by batch splitting
            for x in (start_positions, end_positions, cls_index, is_impossible):
                if x is not None and x.dim() > 1:
                    x.squeeze_(-1)

            # during training, compute the end logits based on the ground truth of the start position
            end_logits = self.end_logits(hidden_states, start_positions=start_positions, p_mask=p_mask)

            loss_fct = CrossEntropyLoss()
            start_loss = loss_fct(start_logits, start_positions)
            end_loss = loss_fct(end_logits, end_positions)
            total_loss = (start_loss + end_loss) / 2

            if cls_index is not None and is_impossible is not None:
                # Predict answerability from the representation of CLS and START
                cls_logits = self.answer_class(hidden_states, start_positions=start_positions, cls_index=cls_index)
                loss_fct_cls = nn.BCEWithLogitsLoss()
                cls_loss = loss_fct_cls(cls_logits, is_impossible)

                # note(zhiliny): by default multiply the loss by 0.5 so that the scale is comparable to start_loss and end_loss
                total_loss += cls_loss * 0.5

            return SquadHeadOutput(loss=total_loss) if return_dict else (total_loss,)

        else:
            # during inference, compute the end logits based on beam search
            bsz, slen, hsz = hidden_states.size()
            start_log_probs = nn.functional.softmax(start_logits, dim=-1)  # shape (bsz, slen)

            start_top_log_probs, start_top_index = torch.topk(
                start_log_probs, self.start_n_top, dim=-1
            )  # shape (bsz, start_n_top)
            start_top_index_exp = start_top_index.unsqueeze(-1).expand(-1, -1, hsz)  # shape (bsz, start_n_top, hsz)
            start_states = torch.gather(hidden_states, -2, start_top_index_exp)  # shape (bsz, start_n_top, hsz)
            start_states = start_states.unsqueeze(1).expand(-1, slen, -1, -1)  # shape (bsz, slen, start_n_top, hsz)

            hidden_states_expanded = hidden_states.unsqueeze(2).expand_as(
                start_states
            )  # shape (bsz, slen, start_n_top, hsz)
            p_mask = p_mask.unsqueeze(-1) if p_mask is not None else None
            end_logits = self.end_logits(hidden_states_expanded, start_states=start_states, p_mask=p_mask)
            end_log_probs = nn.functional.softmax(end_logits, dim=1)  # shape (bsz, slen, start_n_top)

            end_top_log_probs, end_top_index = torch.topk(
                end_log_probs, self.end_n_top, dim=1
            )  # shape (bsz, end_n_top, start_n_top)
            end_top_log_probs = end_top_log_probs.view(-1, self.start_n_top * self.end_n_top)
            end_top_index = end_top_index.view(-1, self.start_n_top * self.end_n_top)

            start_states = torch.einsum("blh,bl->bh", hidden_states, start_log_probs)
            cls_logits = self.answer_class(hidden_states, start_states=start_states, cls_index=cls_index)

            if not return_dict:
                return (start_top_log_probs, start_top_index, end_top_log_probs, end_top_index, cls_logits)
            else:
                return SquadHeadOutput(
                    start_top_log_probs=start_top_log_probs,
                    start_top_index=start_top_index,
                    end_top_log_probs=end_top_log_probs,
                    end_top_index=end_top_index,
                    cls_logits=cls_logits,
                )


class SequenceSummary(nn.Module):
    r"""
    Compute a single vector summary of a sequence hidden states.

    Args:
        config ([`PretrainedConfig`]):
            The config used by the model. Relevant arguments in the config class of the model are (refer to the actual
            config class of your model for the default values it uses):

            - **summary_type** (`str`) -- The method to use to make this summary. Accepted values are:

                - `"last"` -- Take the last token hidden state (like XLNet)
                - `"first"` -- Take the first token hidden state (like Bert)
                - `"mean"` -- Take the mean of all tokens hidden states
                - `"cls_index"` -- Supply a Tensor of classification token position (GPT/GPT-2)
                - `"attn"` -- Not implemented now, use multi-head attention

            - **summary_use_proj** (`bool`) -- Add a projection after the vector extraction.
            - **summary_proj_to_labels** (`bool`) -- If `True`, the projection outputs to `config.num_labels` classes
              (otherwise to `config.hidden_size`).
            - **summary_activation** (`Optional[str]`) -- Set to `"tanh"` to add a tanh activation to the output,
              another string or `None` will add no activation.
            - **summary_first_dropout** (`float`) -- Optional dropout probability before the projection and activation.
            - **summary_last_dropout** (`float`)-- Optional dropout probability after the projection and activation.
    """

    def __init__(self, config: PretrainedConfig):
        super().__init__()

        self.summary_type = getattr(config, "summary_type", "last")
        if self.summary_type == "attn":
            # We should use a standard multi-head attention module with absolute positional embedding for that.
            # Cf. https://github.com/zihangdai/xlnet/blob/master/modeling.py#L253-L276
            # We can probably just use the multi-head attention module of PyTorch >=1.1.0
            raise NotImplementedError

        self.summary = Identity()
        if hasattr(config, "summary_use_proj") and config.summary_use_proj:
            if hasattr(config, "summary_proj_to_labels") and config.summary_proj_to_labels and config.num_labels > 0:
                num_classes = config.num_labels
            else:
                num_classes = config.hidden_size
            self.summary = nn.Linear(config.hidden_size, num_classes)

        activation_string = getattr(config, "summary_activation", None)
        self.activation: Callable = get_activation(activation_string) if activation_string else Identity()

        self.first_dropout = Identity()
        if hasattr(config, "summary_first_dropout") and config.summary_first_dropout > 0:
            self.first_dropout = nn.Dropout(config.summary_first_dropout)

        self.last_dropout = Identity()
        if hasattr(config, "summary_last_dropout") and config.summary_last_dropout > 0:
            self.last_dropout = nn.Dropout(config.summary_last_dropout)

        logger.warning_once(
            "[DEPRECATION WARNING] `SequenceSummary` is deprecated and will be removed in v4.53. "
            "Please use model-specific class, e.g. `XLMSequenceSummary`."
        )

    def forward(
        self, hidden_states: torch.FloatTensor, cls_index: Optional[torch.LongTensor] = None
    ) -> torch.FloatTensor:
        """
        Compute a single vector summary of a sequence hidden states.

        Args:
            hidden_states (`torch.FloatTensor` of shape `[batch_size, seq_len, hidden_size]`):
                The hidden states of the last layer.
            cls_index (`torch.LongTensor` of shape `[batch_size]` or `[batch_size, ...]` where ... are optional leading dimensions of `hidden_states`, *optional*):
                Used if `summary_type == "cls_index"` and takes the last token of the sequence as classification token.

        Returns:
            `torch.FloatTensor`: The summary of the sequence hidden states.
        """
        if self.summary_type == "last":
            output = hidden_states[:, -1]
        elif self.summary_type == "first":
            output = hidden_states[:, 0]
        elif self.summary_type == "mean":
            output = hidden_states.mean(dim=1)
        elif self.summary_type == "cls_index":
            if cls_index is None:
                cls_index = torch.full_like(
                    hidden_states[..., :1, :],
                    hidden_states.shape[-2] - 1,
                    dtype=torch.long,
                )
            else:
                cls_index = cls_index.unsqueeze(-1).unsqueeze(-1)
                cls_index = cls_index.expand((-1,) * (cls_index.dim() - 1) + (hidden_states.size(-1),))
            # shape of cls_index: (bsz, XX, 1, hidden_size) where XX are optional leading dim of hidden_states
            output = hidden_states.gather(-2, cls_index).squeeze(-2)  # shape (bsz, XX, hidden_size)
        elif self.summary_type == "attn":
            raise NotImplementedError

        output = self.first_dropout(output)
        output = self.summary(output)
        output = self.activation(output)
        output = self.last_dropout(output)

        return output


def unwrap_model(model: nn.Module, recursive: bool = False) -> nn.Module:
    """
    Recursively unwraps a model from potential containers (as used in distributed training).

    Args:
        model (`torch.nn.Module`): The model to unwrap.
        recursive (`bool`, *optional*, defaults to `False`):
            Whether to recursively extract all cases of `module.module` from `model` as well as unwrap child sublayers
            recursively, not just the top-level distributed containers.
    """
    # Use accelerate implementation if available (should always be the case when using torch)
    # This is for pytorch, as we also have to handle things like dynamo
    if is_accelerate_available():
        kwargs = {}
        if recursive:
            if not is_accelerate_available("0.29.0"):
                raise RuntimeError(
                    "Setting `recursive=True` to `unwrap_model` requires `accelerate` v0.29.0. Please upgrade your version of accelerate"
                )
            else:
                kwargs["recursive"] = recursive
        return extract_model_from_parallel(model, **kwargs)
    else:
        # since there could be multiple levels of wrapping, unwrap recursively
        if hasattr(model, "module"):
            return unwrap_model(model.module)
        else:
            return model


def expand_device_map(device_map, param_names):
    """
    Expand a device map to return the correspondence parameter name to device.
    """
    new_device_map = {}
    for module, device in device_map.items():
        new_device_map.update(
            {p: device for p in param_names if p == module or p.startswith(f"{module}.") or module == ""}
        )
    return new_device_map


def is_accelerator_device(device: Union[str, int, torch.device]) -> bool:
    """Check if the device is an accelerator. We need to function, as device_map can be "disk" as well, which is not
    a proper `torch.device`.
    """
    if device == "disk":
        return False
    else:
        return torch.device(device).type not in ["meta", "cpu"]


def caching_allocator_warmup(model: PreTrainedModel, expanded_device_map: Dict, hf_quantizer: Optional[HfQuantizer]):
    """This function warm-ups the caching allocator based on the size of the model tensors that will reside on each
    device. It allows to have one large call to Malloc, instead of recursively calling it later when loading
    the model, which is actually the loading speed bottleneck.
    Calling this function allows to cut the model loading time by a very large margin.

    A few facts related to loading speed (taking into account the use of this function):
    - When loading a model the first time, it is usually slower than the subsequent times, because the OS is very likely
    to cache the different state dicts (if enough resources/RAM are available)
    - Trying to force the OS to cache the files in advance (by e.g. accessing a small portion of them) is really hard,
    and not a good idea in general as this is low level OS optimizations that depend on resource usage anyway
    - As of 18/03/2025, loading a Llama 70B model with TP takes ~1 min without file cache, and ~13s with full file cache.
    The baseline, i.e. only loading the tensor shards on device and adjusting dtype (i.e. copying them) is ~5s with full cache.
    These numbers are reported for TP on 4 H100 GPUs.
    - It is useless to pre-allocate more than the model size in this function (i.e. using an `allocation_factor` > 1) as
    cudaMalloc is not a bottleneck at all anymore
    - Loading speed bottleneck is now almost only tensor copy (i.e. changing the dtype) and moving the tensors to the devices.
    However, we cannot really improve on those aspects obviously, as the data needs to be moved/copied in the end.
    """
    factor = 2 if hf_quantizer is None else hf_quantizer.get_cuda_warm_up_factor()

    # Remove disk, cpu and meta devices, and cast to proper torch.device
    accelerator_device_map = {
        param: torch.device(device) for param, device in expanded_device_map.items() if is_accelerator_device(device)
    }
    if not len(accelerator_device_map):
        return

    tp_plan_regex = (
        re.compile("|".join([re.escape(plan) for plan in model._tp_plan]))
        if _torch_distributed_available and torch.distributed.is_initialized()
        else None
    )
    total_byte_count = defaultdict(lambda: 0)
    for param_name, device in accelerator_device_map.items():
        param = model.get_parameter_or_buffer(param_name)
        # The dtype of different parameters may be different with composite models or `keep_in_fp32_modules`
        param_byte_count = param.numel() * param.element_size()

        if tp_plan_regex is not None:
            generic_name = re.sub(r"\.\d+\.", ".*.", param_name)
            param_byte_count //= torch.distributed.get_world_size() if tp_plan_regex.search(generic_name) else 1

        total_byte_count[device] += param_byte_count

    # This will kick off the caching allocator to avoid having to Malloc afterwards
    for device, byte_count in total_byte_count.items():
        if device.type == "cuda":
            index = device.index if device.index is not None else torch.cuda.current_device()
            device_memory = torch.cuda.mem_get_info(index)[0]
            # Allow up to (max device memory - 1.2 GiB) in resource-constrained hardware configurations. Trying to reserve more
            # than that amount might sometimes lead to unnecessary cuda OOM, if the last parameter to be loaded on the device is large,
            # and the remaining reserved memory portion is smaller than the param size -> torch will then try to fully re-allocate all
            # the param size, instead of using the remaining reserved part, and allocating only the difference, which can lead
            # to OOM. See https://github.com/huggingface/transformers/issues/37436#issuecomment-2808982161 for more details.
            # Note that we use an absolute value instead of device proportion here, as a 8GiB device could still allocate too much
            # if using e.g. 90% of device size, while a 140GiB device would allocate too little
            byte_count = min(byte_count, max(0, int(device_memory - 1.2 * 1024**3)))
            # If there is *unused* reserved cuda memory, we can skip/reduce the allocation.
            unused_memory = torch.cuda.memory_reserved(index) - torch.cuda.memory_allocated(index)
            byte_count = max(0, byte_count - unused_memory)
        # Allocate memory
        _ = torch.empty(byte_count // factor, dtype=torch.float16, device=device, requires_grad=False)


def get_disk_only_shard_files(device_map, weight_map):
    """
    Returns the list of shard files containing only weights offloaded to disk.
    """
    files_content = collections.defaultdict(list)
    for weight_name, filename in weight_map.items():
        while len(weight_name) > 0 and weight_name not in device_map:
            weight_name = ".".join(weight_name.split(".")[:-1])
        files_content[filename].append(device_map[weight_name])

    return [fname for fname, devices in files_content.items() if set(devices) == {"disk"}]


class AttentionInterface(MutableMapping):
    """
    Dict-like object keeping track of allowed attention functions. You can easily add a new attention function
    with a call to `register()`. If a model needs to locally overwrite an existing attention function, say `sdpa`,
    it needs to declare a new instance of this class inside the `modeling_<model>.py`, and declare it on that instance.
    """

    # Class instance object, so that a call to `register` can be reflected into all other files correctly, even if
    # a new instance is created (in order to locally override a given function)
    _global_mapping = {
        "flash_attention_2": flash_attention_forward,
        "flex_attention": flex_attention_forward,
        "sdpa": sdpa_attention_forward,
    }

    def __init__(self):
        self._local_mapping = {}

    def __getitem__(self, key):
        # First check if instance has a local override
        if key in self._local_mapping:
            return self._local_mapping[key]
        return self._global_mapping[key]

    def __setitem__(self, key, value):
        # Allow local update of the default functions without impacting other instances
        self._local_mapping.update({key: value})

    def __delitem__(self, key):
        del self._local_mapping[key]

    def __iter__(self):
        # Ensure we use all keys, with the overwritten ones on top
        return iter({**self._global_mapping, **self._local_mapping})

    def __len__(self):
        return len(self._global_mapping.keys() | self._local_mapping.keys())

    @classmethod
    def register(cls, key: str, value: Callable):
        cls._global_mapping.update({key: value})

    def valid_keys(self) -> List[str]:
        return list(self.keys())


# Global AttentionInterface shared by all models which do not need to overwrite any of the existing ones
ALL_ATTENTION_FUNCTIONS: AttentionInterface = AttentionInterface()<|MERGE_RESOLUTION|>--- conflicted
+++ resolved
@@ -62,15 +62,11 @@
 from .integrations.flex_attention import flex_attention_forward
 from .integrations.sdpa_attention import sdpa_attention_forward
 from .integrations.tensor_parallel import (
-<<<<<<< HEAD
     ALL_PARALLEL_STYLES,
     initialize_tensor_parallelism,
-=======
-    SUPPORTED_TP_STYLES,
     _get_parameter_tp_plan,
     repack_weights,
     replace_state_dict_local_with_dtensor,
->>>>>>> 0a52bd24
     shard_and_distribute_module,
     verify_tp_plan,
 )
@@ -4145,10 +4141,7 @@
         gguf_file = kwargs.pop("gguf_file", None)
         tp_plan = kwargs.pop("tp_plan", None)
         tp_size = kwargs.pop("tp_size", None)
-<<<<<<< HEAD
         device_mesh = kwargs.pop("device_mesh", None)
-        key_mapping = kwargs.pop("key_mapping", None)
-=======
         trust_remote_code = kwargs.pop("trust_remote_code", None)
 
         # Load models with hardcoded key mapping on class for VLMs only,  to keep BC and standardize model
@@ -4157,7 +4150,6 @@
         else:
             key_mapping = kwargs.pop("key_mapping", None)
 
->>>>>>> 0a52bd24
         # Not used anymore -- remove them from the kwargs
         _ = kwargs.pop("resume_download", None)
         _ = kwargs.pop("mirror", None)
