--- conflicted
+++ resolved
@@ -880,15 +880,9 @@
     def get_decoder(self):
         return self.model
 
-<<<<<<< HEAD
-=======
-    @can_return_tuple
-    @add_start_docstrings_to_model_forward(NEMOTRON_INPUTS_DOCSTRING)
-    @replace_return_docstrings(output_type=CausalLMOutputWithPast, config_class=_CONFIG_FOR_DOC)
->>>>>>> b6d65e40
-    # Ignore copy (doc string different)
     @can_return_tuple
     @auto_docstring
+    # Ignore copy (doc string different)
     def forward(
         self,
         input_ids: Optional[torch.LongTensor] = None,
