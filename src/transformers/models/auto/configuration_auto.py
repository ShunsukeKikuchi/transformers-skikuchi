--- conflicted
+++ resolved
@@ -108,12 +108,9 @@
         ("ernie_m", "ErnieMConfig"),
         ("esm", "EsmConfig"),
         ("falcon", "FalconConfig"),
-<<<<<<< HEAD
         ("falcon_mamba", "FalconMambaConfig"),
         ("fastspeech2_conformer", "FastSpeech2ConformerConfig"),
-=======
         ("fast", "FastConfig"),
->>>>>>> ea3444f7
         ("flaubert", "FlaubertConfig"),
         ("flava", "FlavaConfig"),
         ("fnet", "FNetConfig"),
@@ -424,13 +421,10 @@
         ("ernie_m", "ErnieM"),
         ("esm", "ESM"),
         ("falcon", "Falcon"),
-<<<<<<< HEAD
         ("falcon3", "Falcon3"),
         ("falcon_mamba", "FalconMamba"),
         ("fastspeech2_conformer", "FastSpeech2Conformer"),
-=======
         ("fast", "FAST"),
->>>>>>> ea3444f7
         ("flan-t5", "FLAN-T5"),
         ("flan-ul2", "FLAN-UL2"),
         ("flaubert", "FlauBERT"),
