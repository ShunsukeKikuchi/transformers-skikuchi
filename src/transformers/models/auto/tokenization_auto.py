# coding=utf-8
# Copyright 2018 The HuggingFace Inc. team.
#
# Licensed under the Apache License, Version 2.0 (the "License");
# you may not use this file except in compliance with the License.
# You may obtain a copy of the License at
#
#     http://www.apache.org/licenses/LICENSE-2.0
#
# Unless required by applicable law or agreed to in writing, software
# distributed under the License is distributed on an "AS IS" BASIS,
# WITHOUT WARRANTIES OR CONDITIONS OF ANY KIND, either express or implied.
# See the License for the specific language governing permissions and
# limitations under the License.
"""Auto Tokenizer class."""

import importlib
import json
import os
import warnings
from collections import OrderedDict
from typing import TYPE_CHECKING, Dict, Optional, Tuple, Union

from ...configuration_utils import PretrainedConfig
from ...dynamic_module_utils import get_class_from_dynamic_module, resolve_trust_remote_code
from ...modeling_gguf_pytorch_utils import load_gguf_checkpoint
from ...tokenization_utils import PreTrainedTokenizer
from ...tokenization_utils_base import TOKENIZER_CONFIG_FILE
from ...utils import (
    cached_file,
    extract_commit_hash,
    is_g2p_en_available,
    is_sentencepiece_available,
    is_tokenizers_available,
    logging,
)
from ..encoder_decoder import EncoderDecoderConfig
from .auto_factory import _LazyAutoMapping
from .configuration_auto import (
    CONFIG_MAPPING_NAMES,
    AutoConfig,
    config_class_to_model_type,
    model_type_to_module_name,
    replace_list_option_in_docstrings,
)


if is_tokenizers_available():
    from ...tokenization_utils_fast import PreTrainedTokenizerFast
else:
    PreTrainedTokenizerFast = None


logger = logging.get_logger(__name__)

if TYPE_CHECKING:
    # This significantly improves completion suggestion performance when
    # the transformers package is used with Microsoft's Pylance language server.
    TOKENIZER_MAPPING_NAMES: OrderedDict[str, Tuple[Optional[str], Optional[str]]] = OrderedDict()
else:
    TOKENIZER_MAPPING_NAMES = OrderedDict(
        [
            (
                "albert",
                (
                    "AlbertTokenizer" if is_sentencepiece_available() else None,
                    "AlbertTokenizerFast" if is_tokenizers_available() else None,
                ),
            ),
            ("align", ("BertTokenizer", "BertTokenizerFast" if is_tokenizers_available() else None)),
            ("aria", ("LlamaTokenizer", "LlamaTokenizerFast" if is_tokenizers_available() else None)),
            ("aya_vision", (None, "CohereTokenizerFast" if is_tokenizers_available() else None)),
            ("bark", ("BertTokenizer", "BertTokenizerFast" if is_tokenizers_available() else None)),
            ("bart", ("BartTokenizer", "BartTokenizerFast")),
            (
                "barthez",
                (
                    "BarthezTokenizer" if is_sentencepiece_available() else None,
                    "BarthezTokenizerFast" if is_tokenizers_available() else None,
                ),
            ),
            ("bartpho", ("BartphoTokenizer", None)),
            ("bert", ("BertTokenizer", "BertTokenizerFast" if is_tokenizers_available() else None)),
            ("bert-generation", ("BertGenerationTokenizer" if is_sentencepiece_available() else None, None)),
            ("bert-japanese", ("BertJapaneseTokenizer", None)),
            ("bertweet", ("BertweetTokenizer", None)),
            (
                "big_bird",
                (
                    "BigBirdTokenizer" if is_sentencepiece_available() else None,
                    "BigBirdTokenizerFast" if is_tokenizers_available() else None,
                ),
            ),
            ("bigbird_pegasus", ("PegasusTokenizer", "PegasusTokenizerFast" if is_tokenizers_available() else None)),
            ("biogpt", ("BioGptTokenizer", None)),
            ("bitnet", (None, "PreTrainedTokenizerFast" if is_tokenizers_available() else None)),
            ("blenderbot", ("BlenderbotTokenizer", "BlenderbotTokenizerFast")),
            ("blenderbot-small", ("BlenderbotSmallTokenizer", None)),
            ("blip", ("BertTokenizer", "BertTokenizerFast" if is_tokenizers_available() else None)),
            ("blip-2", ("GPT2Tokenizer", "GPT2TokenizerFast" if is_tokenizers_available() else None)),
            ("bloom", (None, "BloomTokenizerFast" if is_tokenizers_available() else None)),
            ("bridgetower", ("RobertaTokenizer", "RobertaTokenizerFast" if is_tokenizers_available() else None)),
            ("bros", ("BertTokenizer", "BertTokenizerFast" if is_tokenizers_available() else None)),
            ("byt5", ("ByT5Tokenizer", None)),
            (
                "camembert",
                (
                    "CamembertTokenizer" if is_sentencepiece_available() else None,
                    "CamembertTokenizerFast" if is_tokenizers_available() else None,
                ),
            ),
            ("canine", ("CanineTokenizer", None)),
            (
<<<<<<< HEAD
                "character_bert",
                ("CharacterBertTokenizer", None),
=======
                "chameleon",
                (
                    "LlamaTokenizer" if is_sentencepiece_available() else None,
                    "LlamaTokenizerFast" if is_tokenizers_available() else None,
                ),
>>>>>>> 8e8025b3
            ),
            ("chinese_clip", ("BertTokenizer", "BertTokenizerFast" if is_tokenizers_available() else None)),
            (
                "clap",
                (
                    "RobertaTokenizer",
                    "RobertaTokenizerFast" if is_tokenizers_available() else None,
                ),
            ),
            (
                "clip",
                (
                    "CLIPTokenizer",
                    "CLIPTokenizerFast" if is_tokenizers_available() else None,
                ),
            ),
            (
                "clipseg",
                (
                    "CLIPTokenizer",
                    "CLIPTokenizerFast" if is_tokenizers_available() else None,
                ),
            ),
            ("clvp", ("ClvpTokenizer", None)),
            (
                "code_llama",
                (
                    "CodeLlamaTokenizer" if is_sentencepiece_available() else None,
                    "CodeLlamaTokenizerFast" if is_tokenizers_available() else None,
                ),
            ),
            ("codegen", ("CodeGenTokenizer", "CodeGenTokenizerFast" if is_tokenizers_available() else None)),
            ("cohere", (None, "CohereTokenizerFast" if is_tokenizers_available() else None)),
            ("cohere2", (None, "CohereTokenizerFast" if is_tokenizers_available() else None)),
            ("colpali", ("LlamaTokenizer", "LlamaTokenizerFast" if is_tokenizers_available() else None)),
            ("convbert", ("ConvBertTokenizer", "ConvBertTokenizerFast" if is_tokenizers_available() else None)),
            (
                "cpm",
                (
                    "CpmTokenizer" if is_sentencepiece_available() else None,
                    "CpmTokenizerFast" if is_tokenizers_available() else None,
                ),
            ),
            ("cpmant", ("CpmAntTokenizer", None)),
            ("ctrl", ("CTRLTokenizer", None)),
            ("data2vec-audio", ("Wav2Vec2CTCTokenizer", None)),
            ("data2vec-text", ("RobertaTokenizer", "RobertaTokenizerFast" if is_tokenizers_available() else None)),
            ("dbrx", ("GPT2Tokenizer", "GPT2TokenizerFast" if is_tokenizers_available() else None)),
            ("deberta", ("DebertaTokenizer", "DebertaTokenizerFast" if is_tokenizers_available() else None)),
            (
                "deberta-v2",
                (
                    "DebertaV2Tokenizer" if is_sentencepiece_available() else None,
                    "DebertaV2TokenizerFast" if is_tokenizers_available() else None,
                ),
            ),
            (
                "deepseek_v3",
                (
                    "LlamaTokenizer" if is_sentencepiece_available() else None,
                    "LlamaTokenizerFast" if is_tokenizers_available() else None,
                ),
            ),
            (
                "diffllama",
                (
                    "LlamaTokenizer" if is_sentencepiece_available() else None,
                    "LlamaTokenizerFast" if is_tokenizers_available() else None,
                ),
            ),
            ("distilbert", ("DistilBertTokenizer", "DistilBertTokenizerFast" if is_tokenizers_available() else None)),
            (
                "dpr",
                (
                    "DPRQuestionEncoderTokenizer",
                    "DPRQuestionEncoderTokenizerFast" if is_tokenizers_available() else None,
                ),
            ),
            ("electra", ("ElectraTokenizer", "ElectraTokenizerFast" if is_tokenizers_available() else None)),
            ("emu3", ("GPT2Tokenizer", "GPT2TokenizerFast" if is_tokenizers_available() else None)),
            ("ernie", ("BertTokenizer", "BertTokenizerFast" if is_tokenizers_available() else None)),
            ("ernie_m", ("ErnieMTokenizer" if is_sentencepiece_available() else None, None)),
            ("esm", ("EsmTokenizer", None)),
            ("falcon", (None, "PreTrainedTokenizerFast" if is_tokenizers_available() else None)),
            ("falcon_mamba", (None, "GPTNeoXTokenizerFast" if is_tokenizers_available() else None)),
            (
                "fastspeech2_conformer",
                ("FastSpeech2ConformerTokenizer" if is_g2p_en_available() else None, None),
            ),
            ("flaubert", ("FlaubertTokenizer", None)),
            ("fnet", ("FNetTokenizer", "FNetTokenizerFast" if is_tokenizers_available() else None)),
            ("fsmt", ("FSMTTokenizer", None)),
            ("funnel", ("FunnelTokenizer", "FunnelTokenizerFast" if is_tokenizers_available() else None)),
            (
                "gemma",
                (
                    "GemmaTokenizer" if is_sentencepiece_available() else None,
                    "GemmaTokenizerFast" if is_tokenizers_available() else None,
                ),
            ),
            (
                "gemma2",
                (
                    "GemmaTokenizer" if is_sentencepiece_available() else None,
                    "GemmaTokenizerFast" if is_tokenizers_available() else None,
                ),
            ),
            (
                "gemma3",
                (
                    "GemmaTokenizer" if is_sentencepiece_available() else None,
                    "GemmaTokenizerFast" if is_tokenizers_available() else None,
                ),
            ),
            (
                "gemma3_text",
                (
                    "GemmaTokenizer" if is_sentencepiece_available() else None,
                    "GemmaTokenizerFast" if is_tokenizers_available() else None,
                ),
            ),
            ("git", ("BertTokenizer", "BertTokenizerFast" if is_tokenizers_available() else None)),
            ("glm", (None, "PreTrainedTokenizerFast" if is_tokenizers_available() else None)),
            ("glm4", (None, "PreTrainedTokenizerFast" if is_tokenizers_available() else None)),
            ("gpt-sw3", ("GPTSw3Tokenizer" if is_sentencepiece_available() else None, None)),
            ("gpt2", ("GPT2Tokenizer", "GPT2TokenizerFast" if is_tokenizers_available() else None)),
            ("gpt_bigcode", ("GPT2Tokenizer", "GPT2TokenizerFast" if is_tokenizers_available() else None)),
            ("gpt_neo", ("GPT2Tokenizer", "GPT2TokenizerFast" if is_tokenizers_available() else None)),
            ("gpt_neox", (None, "GPTNeoXTokenizerFast" if is_tokenizers_available() else None)),
            ("gpt_neox_japanese", ("GPTNeoXJapaneseTokenizer", None)),
            ("gptj", ("GPT2Tokenizer", "GPT2TokenizerFast" if is_tokenizers_available() else None)),
            ("gptsan-japanese", ("GPTSanJapaneseTokenizer", None)),
            ("grounding-dino", ("BertTokenizer", "BertTokenizerFast" if is_tokenizers_available() else None)),
            ("groupvit", ("CLIPTokenizer", "CLIPTokenizerFast" if is_tokenizers_available() else None)),
            ("helium", (None, "PreTrainedTokenizerFast" if is_tokenizers_available() else None)),
            ("herbert", ("HerbertTokenizer", "HerbertTokenizerFast" if is_tokenizers_available() else None)),
            ("hubert", ("Wav2Vec2CTCTokenizer", None)),
            ("ibert", ("RobertaTokenizer", "RobertaTokenizerFast" if is_tokenizers_available() else None)),
            ("idefics", (None, "LlamaTokenizerFast" if is_tokenizers_available() else None)),
            ("idefics2", ("LlamaTokenizer", "LlamaTokenizerFast" if is_tokenizers_available() else None)),
            ("idefics3", ("LlamaTokenizer", "LlamaTokenizerFast" if is_tokenizers_available() else None)),
            ("instructblip", ("GPT2Tokenizer", "GPT2TokenizerFast" if is_tokenizers_available() else None)),
            ("instructblipvideo", ("GPT2Tokenizer", "GPT2TokenizerFast" if is_tokenizers_available() else None)),
            ("internvl", ("Qwen2Tokenizer", "Qwen2TokenizerFast" if is_tokenizers_available() else None)),
            (
                "jamba",
                (
                    "LlamaTokenizer" if is_sentencepiece_available() else None,
                    "LlamaTokenizerFast" if is_tokenizers_available() else None,
                ),
            ),
            ("janus", (None, "LlamaTokenizerFast" if is_tokenizers_available() else None)),
            (
                "jetmoe",
                (
                    "LlamaTokenizer" if is_sentencepiece_available() else None,
                    "LlamaTokenizerFast" if is_tokenizers_available() else None,
                ),
            ),
            ("jukebox", ("JukeboxTokenizer", None)),
            (
                "kosmos-2",
                (
                    "XLMRobertaTokenizer" if is_sentencepiece_available() else None,
                    "XLMRobertaTokenizerFast" if is_tokenizers_available() else None,
                ),
            ),
            ("layoutlm", ("LayoutLMTokenizer", "LayoutLMTokenizerFast" if is_tokenizers_available() else None)),
            ("layoutlmv2", ("LayoutLMv2Tokenizer", "LayoutLMv2TokenizerFast" if is_tokenizers_available() else None)),
            ("layoutlmv3", ("LayoutLMv3Tokenizer", "LayoutLMv3TokenizerFast" if is_tokenizers_available() else None)),
            ("layoutxlm", ("LayoutXLMTokenizer", "LayoutXLMTokenizerFast" if is_tokenizers_available() else None)),
            ("led", ("LEDTokenizer", "LEDTokenizerFast" if is_tokenizers_available() else None)),
            ("lilt", ("LayoutLMv3Tokenizer", "LayoutLMv3TokenizerFast" if is_tokenizers_available() else None)),
            (
                "llama",
                (
                    "LlamaTokenizer" if is_sentencepiece_available() else None,
                    "LlamaTokenizerFast" if is_tokenizers_available() else None,
                ),
            ),
            (
                "llama4",
                (
                    "LlamaTokenizer" if is_sentencepiece_available() else None,
                    "LlamaTokenizerFast" if is_tokenizers_available() else None,
                ),
            ),
            (
                "llama4_text",
                (
                    "LlamaTokenizer" if is_sentencepiece_available() else None,
                    "LlamaTokenizerFast" if is_tokenizers_available() else None,
                ),
            ),
            ("llava", ("LlamaTokenizer", "LlamaTokenizerFast" if is_tokenizers_available() else None)),
            ("llava_next", ("LlamaTokenizer", "LlamaTokenizerFast" if is_tokenizers_available() else None)),
            ("llava_next_video", ("LlamaTokenizer", "LlamaTokenizerFast" if is_tokenizers_available() else None)),
            ("llava_onevision", ("LlamaTokenizer", "LlamaTokenizerFast" if is_tokenizers_available() else None)),
            ("longformer", ("LongformerTokenizer", "LongformerTokenizerFast" if is_tokenizers_available() else None)),
            (
                "longt5",
                (
                    "T5Tokenizer" if is_sentencepiece_available() else None,
                    "T5TokenizerFast" if is_tokenizers_available() else None,
                ),
            ),
            ("luke", ("LukeTokenizer", None)),
            ("lxmert", ("LxmertTokenizer", "LxmertTokenizerFast" if is_tokenizers_available() else None)),
            ("m2m_100", ("M2M100Tokenizer" if is_sentencepiece_available() else None, None)),
            ("mamba", (None, "GPTNeoXTokenizerFast" if is_tokenizers_available() else None)),
            ("mamba2", (None, "GPTNeoXTokenizerFast" if is_tokenizers_available() else None)),
            ("marian", ("MarianTokenizer" if is_sentencepiece_available() else None, None)),
            (
                "mbart",
                (
                    "MBartTokenizer" if is_sentencepiece_available() else None,
                    "MBartTokenizerFast" if is_tokenizers_available() else None,
                ),
            ),
            (
                "mbart50",
                (
                    "MBart50Tokenizer" if is_sentencepiece_available() else None,
                    "MBart50TokenizerFast" if is_tokenizers_available() else None,
                ),
            ),
            ("mega", ("RobertaTokenizer", "RobertaTokenizerFast" if is_tokenizers_available() else None)),
            ("megatron-bert", ("BertTokenizer", "BertTokenizerFast" if is_tokenizers_available() else None)),
            ("mgp-str", ("MgpstrTokenizer", None)),
            (
                "mistral",
                (
                    "LlamaTokenizer" if is_sentencepiece_available() else None,
                    "LlamaTokenizerFast" if is_tokenizers_available() else None,
                ),
            ),
            (
                "mixtral",
                (
                    "LlamaTokenizer" if is_sentencepiece_available() else None,
                    "LlamaTokenizerFast" if is_tokenizers_available() else None,
                ),
            ),
            ("mllama", ("LlamaTokenizer", "LlamaTokenizerFast" if is_tokenizers_available() else None)),
            ("mluke", ("MLukeTokenizer" if is_sentencepiece_available() else None, None)),
            ("mobilebert", ("MobileBertTokenizer", "MobileBertTokenizerFast" if is_tokenizers_available() else None)),
            ("modernbert", (None, "PreTrainedTokenizerFast" if is_tokenizers_available() else None)),
            ("moonshine", (None, "PreTrainedTokenizerFast" if is_tokenizers_available() else None)),
            ("moshi", (None, "PreTrainedTokenizerFast" if is_tokenizers_available() else None)),
            ("mpnet", ("MPNetTokenizer", "MPNetTokenizerFast" if is_tokenizers_available() else None)),
            ("mpt", (None, "GPTNeoXTokenizerFast" if is_tokenizers_available() else None)),
            ("mra", ("RobertaTokenizer", "RobertaTokenizerFast" if is_tokenizers_available() else None)),
            (
                "mt5",
                (
                    "MT5Tokenizer" if is_sentencepiece_available() else None,
                    "MT5TokenizerFast" if is_tokenizers_available() else None,
                ),
            ),
            ("musicgen", ("T5Tokenizer", "T5TokenizerFast" if is_tokenizers_available() else None)),
            ("musicgen_melody", ("T5Tokenizer", "T5TokenizerFast" if is_tokenizers_available() else None)),
            ("mvp", ("MvpTokenizer", "MvpTokenizerFast" if is_tokenizers_available() else None)),
            ("myt5", ("MyT5Tokenizer", None)),
            ("nemotron", (None, "PreTrainedTokenizerFast" if is_tokenizers_available() else None)),
            ("nezha", ("BertTokenizer", "BertTokenizerFast" if is_tokenizers_available() else None)),
            (
                "nllb",
                (
                    "NllbTokenizer" if is_sentencepiece_available() else None,
                    "NllbTokenizerFast" if is_tokenizers_available() else None,
                ),
            ),
            (
                "nllb-moe",
                (
                    "NllbTokenizer" if is_sentencepiece_available() else None,
                    "NllbTokenizerFast" if is_tokenizers_available() else None,
                ),
            ),
            (
                "nystromformer",
                (
                    "AlbertTokenizer" if is_sentencepiece_available() else None,
                    "AlbertTokenizerFast" if is_tokenizers_available() else None,
                ),
            ),
            ("olmo", (None, "GPTNeoXTokenizerFast" if is_tokenizers_available() else None)),
            ("olmo2", (None, "GPTNeoXTokenizerFast" if is_tokenizers_available() else None)),
            ("olmoe", (None, "GPTNeoXTokenizerFast" if is_tokenizers_available() else None)),
            (
                "omdet-turbo",
                ("CLIPTokenizer", "CLIPTokenizerFast" if is_tokenizers_available() else None),
            ),
            ("oneformer", ("CLIPTokenizer", "CLIPTokenizerFast" if is_tokenizers_available() else None)),
            (
                "openai-gpt",
                ("OpenAIGPTTokenizer", "OpenAIGPTTokenizerFast" if is_tokenizers_available() else None),
            ),
            ("opt", ("GPT2Tokenizer", "GPT2TokenizerFast" if is_tokenizers_available() else None)),
            ("owlv2", ("CLIPTokenizer", "CLIPTokenizerFast" if is_tokenizers_available() else None)),
            ("owlvit", ("CLIPTokenizer", "CLIPTokenizerFast" if is_tokenizers_available() else None)),
            ("paligemma", ("LlamaTokenizer", "LlamaTokenizerFast" if is_tokenizers_available() else None)),
            (
                "pegasus",
                (
                    "PegasusTokenizer" if is_sentencepiece_available() else None,
                    "PegasusTokenizerFast" if is_tokenizers_available() else None,
                ),
            ),
            (
                "pegasus_x",
                (
                    "PegasusTokenizer" if is_sentencepiece_available() else None,
                    "PegasusTokenizerFast" if is_tokenizers_available() else None,
                ),
            ),
            (
                "perceiver",
                (
                    "PerceiverTokenizer",
                    None,
                ),
            ),
            (
                "persimmon",
                (
                    "LlamaTokenizer" if is_sentencepiece_available() else None,
                    "LlamaTokenizerFast" if is_tokenizers_available() else None,
                ),
            ),
            ("phi", ("CodeGenTokenizer", "CodeGenTokenizerFast" if is_tokenizers_available() else None)),
            ("phi3", ("LlamaTokenizer", "LlamaTokenizerFast" if is_tokenizers_available() else None)),
            ("phimoe", ("LlamaTokenizer", "LlamaTokenizerFast" if is_tokenizers_available() else None)),
            ("phobert", ("PhobertTokenizer", None)),
            ("pix2struct", ("T5Tokenizer", "T5TokenizerFast" if is_tokenizers_available() else None)),
            ("pixtral", (None, "PreTrainedTokenizerFast" if is_tokenizers_available() else None)),
            ("plbart", ("PLBartTokenizer" if is_sentencepiece_available() else None, None)),
            ("prophetnet", ("ProphetNetTokenizer", None)),
            ("qdqbert", ("BertTokenizer", "BertTokenizerFast" if is_tokenizers_available() else None)),
            (
                "qwen2",
                (
                    "Qwen2Tokenizer",
                    "Qwen2TokenizerFast" if is_tokenizers_available() else None,
                ),
            ),
            ("qwen2_5_omni", ("Qwen2Tokenizer", "Qwen2TokenizerFast" if is_tokenizers_available() else None)),
            ("qwen2_5_vl", ("Qwen2Tokenizer", "Qwen2TokenizerFast" if is_tokenizers_available() else None)),
            ("qwen2_audio", ("Qwen2Tokenizer", "Qwen2TokenizerFast" if is_tokenizers_available() else None)),
            (
                "qwen2_moe",
                (
                    "Qwen2Tokenizer",
                    "Qwen2TokenizerFast" if is_tokenizers_available() else None,
                ),
            ),
            ("qwen2_vl", ("Qwen2Tokenizer", "Qwen2TokenizerFast" if is_tokenizers_available() else None)),
            (
                "qwen3",
                (
                    "Qwen2Tokenizer",
                    "Qwen2TokenizerFast" if is_tokenizers_available() else None,
                ),
            ),
            (
                "qwen3_moe",
                (
                    "Qwen2Tokenizer",
                    "Qwen2TokenizerFast" if is_tokenizers_available() else None,
                ),
            ),
            ("rag", ("RagTokenizer", None)),
            ("realm", ("RealmTokenizer", "RealmTokenizerFast" if is_tokenizers_available() else None)),
            (
                "recurrent_gemma",
                (
                    "GemmaTokenizer" if is_sentencepiece_available() else None,
                    "GemmaTokenizerFast" if is_tokenizers_available() else None,
                ),
            ),
            (
                "reformer",
                (
                    "ReformerTokenizer" if is_sentencepiece_available() else None,
                    "ReformerTokenizerFast" if is_tokenizers_available() else None,
                ),
            ),
            (
                "rembert",
                (
                    "RemBertTokenizer" if is_sentencepiece_available() else None,
                    "RemBertTokenizerFast" if is_tokenizers_available() else None,
                ),
            ),
            ("retribert", ("RetriBertTokenizer", "RetriBertTokenizerFast" if is_tokenizers_available() else None)),
            ("roberta", ("RobertaTokenizer", "RobertaTokenizerFast" if is_tokenizers_available() else None)),
            (
                "roberta-prelayernorm",
                ("RobertaTokenizer", "RobertaTokenizerFast" if is_tokenizers_available() else None),
            ),
            ("roc_bert", ("RoCBertTokenizer", None)),
            ("roformer", ("RoFormerTokenizer", "RoFormerTokenizerFast" if is_tokenizers_available() else None)),
            ("rwkv", (None, "GPTNeoXTokenizerFast" if is_tokenizers_available() else None)),
            (
                "seamless_m4t",
                (
                    "SeamlessM4TTokenizer" if is_sentencepiece_available() else None,
                    "SeamlessM4TTokenizerFast" if is_tokenizers_available() else None,
                ),
            ),
            (
                "seamless_m4t_v2",
                (
                    "SeamlessM4TTokenizer" if is_sentencepiece_available() else None,
                    "SeamlessM4TTokenizerFast" if is_tokenizers_available() else None,
                ),
            ),
            (
                "shieldgemma2",
                (
                    "GemmaTokenizer" if is_sentencepiece_available() else None,
                    "GemmaTokenizerFast" if is_tokenizers_available() else None,
                ),
            ),
            ("siglip", ("SiglipTokenizer" if is_sentencepiece_available() else None, None)),
            (
                "siglip2",
                (
                    "GemmaTokenizer" if is_sentencepiece_available() else None,
                    "GemmaTokenizerFast" if is_tokenizers_available() else None,
                ),
            ),
            ("speech_to_text", ("Speech2TextTokenizer" if is_sentencepiece_available() else None, None)),
            ("speech_to_text_2", ("Speech2Text2Tokenizer", None)),
            ("speecht5", ("SpeechT5Tokenizer" if is_sentencepiece_available() else None, None)),
            ("splinter", ("SplinterTokenizer", "SplinterTokenizerFast")),
            (
                "squeezebert",
                ("SqueezeBertTokenizer", "SqueezeBertTokenizerFast" if is_tokenizers_available() else None),
            ),
            ("stablelm", (None, "GPTNeoXTokenizerFast" if is_tokenizers_available() else None)),
            ("starcoder2", ("GPT2Tokenizer", "GPT2TokenizerFast" if is_tokenizers_available() else None)),
            (
                "switch_transformers",
                (
                    "T5Tokenizer" if is_sentencepiece_available() else None,
                    "T5TokenizerFast" if is_tokenizers_available() else None,
                ),
            ),
            (
                "t5",
                (
                    "T5Tokenizer" if is_sentencepiece_available() else None,
                    "T5TokenizerFast" if is_tokenizers_available() else None,
                ),
            ),
            ("tapas", ("TapasTokenizer", None)),
            ("tapex", ("TapexTokenizer", None)),
            ("transfo-xl", ("TransfoXLTokenizer", None)),
            ("tvp", ("BertTokenizer", "BertTokenizerFast" if is_tokenizers_available() else None)),
            (
                "udop",
                (
                    "UdopTokenizer" if is_sentencepiece_available() else None,
                    "UdopTokenizerFast" if is_tokenizers_available() else None,
                ),
            ),
            (
                "umt5",
                (
                    "T5Tokenizer" if is_sentencepiece_available() else None,
                    "T5TokenizerFast" if is_tokenizers_available() else None,
                ),
            ),
            ("video_llava", ("LlamaTokenizer", "LlamaTokenizerFast" if is_tokenizers_available() else None)),
            ("vilt", ("BertTokenizer", "BertTokenizerFast" if is_tokenizers_available() else None)),
            ("vipllava", ("LlamaTokenizer", "LlamaTokenizerFast" if is_tokenizers_available() else None)),
            ("visual_bert", ("BertTokenizer", "BertTokenizerFast" if is_tokenizers_available() else None)),
            ("vits", ("VitsTokenizer", None)),
            ("wav2vec2", ("Wav2Vec2CTCTokenizer", None)),
            ("wav2vec2-bert", ("Wav2Vec2CTCTokenizer", None)),
            ("wav2vec2-conformer", ("Wav2Vec2CTCTokenizer", None)),
            ("wav2vec2_phoneme", ("Wav2Vec2PhonemeCTCTokenizer", None)),
            ("whisper", ("WhisperTokenizer", "WhisperTokenizerFast" if is_tokenizers_available() else None)),
            ("xclip", ("CLIPTokenizer", "CLIPTokenizerFast" if is_tokenizers_available() else None)),
            (
                "xglm",
                (
                    "XGLMTokenizer" if is_sentencepiece_available() else None,
                    "XGLMTokenizerFast" if is_tokenizers_available() else None,
                ),
            ),
            ("xlm", ("XLMTokenizer", None)),
            ("xlm-prophetnet", ("XLMProphetNetTokenizer" if is_sentencepiece_available() else None, None)),
            (
                "xlm-roberta",
                (
                    "XLMRobertaTokenizer" if is_sentencepiece_available() else None,
                    "XLMRobertaTokenizerFast" if is_tokenizers_available() else None,
                ),
            ),
            (
                "xlm-roberta-xl",
                (
                    "XLMRobertaTokenizer" if is_sentencepiece_available() else None,
                    "XLMRobertaTokenizerFast" if is_tokenizers_available() else None,
                ),
            ),
            (
                "xlnet",
                (
                    "XLNetTokenizer" if is_sentencepiece_available() else None,
                    "XLNetTokenizerFast" if is_tokenizers_available() else None,
                ),
            ),
            (
                "xmod",
                (
                    "XLMRobertaTokenizer" if is_sentencepiece_available() else None,
                    "XLMRobertaTokenizerFast" if is_tokenizers_available() else None,
                ),
            ),
            (
                "yoso",
                (
                    "AlbertTokenizer" if is_sentencepiece_available() else None,
                    "AlbertTokenizerFast" if is_tokenizers_available() else None,
                ),
            ),
            (
                "zamba",
                (
                    "LlamaTokenizer" if is_sentencepiece_available() else None,
                    "LlamaTokenizerFast" if is_tokenizers_available() else None,
                ),
            ),
            (
                "zamba2",
                (
                    "LlamaTokenizer" if is_sentencepiece_available() else None,
                    "LlamaTokenizerFast" if is_tokenizers_available() else None,
                ),
            ),
        ]
    )

TOKENIZER_MAPPING = _LazyAutoMapping(CONFIG_MAPPING_NAMES, TOKENIZER_MAPPING_NAMES)

CONFIG_TO_TYPE = {v: k for k, v in CONFIG_MAPPING_NAMES.items()}


def tokenizer_class_from_name(class_name: str):
    if class_name == "PreTrainedTokenizerFast":
        return PreTrainedTokenizerFast

    for module_name, tokenizers in TOKENIZER_MAPPING_NAMES.items():
        if class_name in tokenizers:
            module_name = model_type_to_module_name(module_name)

            module = importlib.import_module(f".{module_name}", "transformers.models")
            try:
                return getattr(module, class_name)
            except AttributeError:
                continue

    for config, tokenizers in TOKENIZER_MAPPING._extra_content.items():
        for tokenizer in tokenizers:
            if getattr(tokenizer, "__name__", None) == class_name:
                return tokenizer

    # We did not fine the class, but maybe it's because a dep is missing. In that case, the class will be in the main
    # init and we return the proper dummy to get an appropriate error message.
    main_module = importlib.import_module("transformers")
    if hasattr(main_module, class_name):
        return getattr(main_module, class_name)

    return None


def get_tokenizer_config(
    pretrained_model_name_or_path: Union[str, os.PathLike],
    cache_dir: Optional[Union[str, os.PathLike]] = None,
    force_download: bool = False,
    resume_download: Optional[bool] = None,
    proxies: Optional[Dict[str, str]] = None,
    token: Optional[Union[bool, str]] = None,
    revision: Optional[str] = None,
    local_files_only: bool = False,
    subfolder: str = "",
    **kwargs,
):
    """
    Loads the tokenizer configuration from a pretrained model tokenizer configuration.

    Args:
        pretrained_model_name_or_path (`str` or `os.PathLike`):
            This can be either:

            - a string, the *model id* of a pretrained model configuration hosted inside a model repo on
              huggingface.co.
            - a path to a *directory* containing a configuration file saved using the
              [`~PreTrainedTokenizer.save_pretrained`] method, e.g., `./my_model_directory/`.

        cache_dir (`str` or `os.PathLike`, *optional*):
            Path to a directory in which a downloaded pretrained model configuration should be cached if the standard
            cache should not be used.
        force_download (`bool`, *optional*, defaults to `False`):
            Whether or not to force to (re-)download the configuration files and override the cached versions if they
            exist.
        resume_download:
            Deprecated and ignored. All downloads are now resumed by default when possible.
            Will be removed in v5 of Transformers.
        proxies (`Dict[str, str]`, *optional*):
            A dictionary of proxy servers to use by protocol or endpoint, e.g., `{'http': 'foo.bar:3128',
            'http://hostname': 'foo.bar:4012'}.` The proxies are used on each request.
        token (`str` or *bool*, *optional*):
            The token to use as HTTP bearer authorization for remote files. If `True`, will use the token generated
            when running `huggingface-cli login` (stored in `~/.huggingface`).
        revision (`str`, *optional*, defaults to `"main"`):
            The specific model version to use. It can be a branch name, a tag name, or a commit id, since we use a
            git-based system for storing models and other artifacts on huggingface.co, so `revision` can be any
            identifier allowed by git.
        local_files_only (`bool`, *optional*, defaults to `False`):
            If `True`, will only try to load the tokenizer configuration from local files.
        subfolder (`str`, *optional*, defaults to `""`):
            In case the tokenizer config is located inside a subfolder of the model repo on huggingface.co, you can
            specify the folder name here.

    <Tip>

    Passing `token=True` is required when you want to use a private model.

    </Tip>

    Returns:
        `Dict`: The configuration of the tokenizer.

    Examples:

    ```python
    # Download configuration from huggingface.co and cache.
    tokenizer_config = get_tokenizer_config("google-bert/bert-base-uncased")
    # This model does not have a tokenizer config so the result will be an empty dict.
    tokenizer_config = get_tokenizer_config("FacebookAI/xlm-roberta-base")

    # Save a pretrained tokenizer locally and you can reload its config
    from transformers import AutoTokenizer

    tokenizer = AutoTokenizer.from_pretrained("google-bert/bert-base-cased")
    tokenizer.save_pretrained("tokenizer-test")
    tokenizer_config = get_tokenizer_config("tokenizer-test")
    ```"""
    use_auth_token = kwargs.pop("use_auth_token", None)
    if use_auth_token is not None:
        warnings.warn(
            "The `use_auth_token` argument is deprecated and will be removed in v5 of Transformers. Please use `token` instead.",
            FutureWarning,
        )
        if token is not None:
            raise ValueError("`token` and `use_auth_token` are both specified. Please set only the argument `token`.")
        token = use_auth_token

    commit_hash = kwargs.get("_commit_hash", None)
    resolved_config_file = cached_file(
        pretrained_model_name_or_path,
        TOKENIZER_CONFIG_FILE,
        cache_dir=cache_dir,
        force_download=force_download,
        resume_download=resume_download,
        proxies=proxies,
        token=token,
        revision=revision,
        local_files_only=local_files_only,
        subfolder=subfolder,
        _raise_exceptions_for_gated_repo=False,
        _raise_exceptions_for_missing_entries=False,
        _raise_exceptions_for_connection_errors=False,
        _commit_hash=commit_hash,
    )
    if resolved_config_file is None:
        logger.info("Could not locate the tokenizer configuration file, will try to use the model config instead.")
        return {}
    commit_hash = extract_commit_hash(resolved_config_file, commit_hash)

    with open(resolved_config_file, encoding="utf-8") as reader:
        result = json.load(reader)
    result["_commit_hash"] = commit_hash
    return result


class AutoTokenizer:
    r"""
    This is a generic tokenizer class that will be instantiated as one of the tokenizer classes of the library when
    created with the [`AutoTokenizer.from_pretrained`] class method.

    This class cannot be instantiated directly using `__init__()` (throws an error).
    """

    def __init__(self):
        raise EnvironmentError(
            "AutoTokenizer is designed to be instantiated "
            "using the `AutoTokenizer.from_pretrained(pretrained_model_name_or_path)` method."
        )

    @classmethod
    @replace_list_option_in_docstrings(TOKENIZER_MAPPING_NAMES)
    def from_pretrained(cls, pretrained_model_name_or_path, *inputs, **kwargs):
        r"""
        Instantiate one of the tokenizer classes of the library from a pretrained model vocabulary.

        The tokenizer class to instantiate is selected based on the `model_type` property of the config object (either
        passed as an argument or loaded from `pretrained_model_name_or_path` if possible), or when it's missing, by
        falling back to using pattern matching on `pretrained_model_name_or_path`:

        List options

        Params:
            pretrained_model_name_or_path (`str` or `os.PathLike`):
                Can be either:

                    - A string, the *model id* of a predefined tokenizer hosted inside a model repo on huggingface.co.
                    - A path to a *directory* containing vocabulary files required by the tokenizer, for instance saved
                      using the [`~PreTrainedTokenizer.save_pretrained`] method, e.g., `./my_model_directory/`.
                    - A path or url to a single saved vocabulary file if and only if the tokenizer only requires a
                      single vocabulary file (like Bert or XLNet), e.g.: `./my_model_directory/vocab.txt`. (Not
                      applicable to all derived classes)
            inputs (additional positional arguments, *optional*):
                Will be passed along to the Tokenizer `__init__()` method.
            config ([`PretrainedConfig`], *optional*)
                The configuration object used to determine the tokenizer class to instantiate.
            cache_dir (`str` or `os.PathLike`, *optional*):
                Path to a directory in which a downloaded pretrained model configuration should be cached if the
                standard cache should not be used.
            force_download (`bool`, *optional*, defaults to `False`):
                Whether or not to force the (re-)download the model weights and configuration files and override the
                cached versions if they exist.
            resume_download:
                Deprecated and ignored. All downloads are now resumed by default when possible.
                Will be removed in v5 of Transformers.
            proxies (`Dict[str, str]`, *optional*):
                A dictionary of proxy servers to use by protocol or endpoint, e.g., `{'http': 'foo.bar:3128',
                'http://hostname': 'foo.bar:4012'}`. The proxies are used on each request.
            revision (`str`, *optional*, defaults to `"main"`):
                The specific model version to use. It can be a branch name, a tag name, or a commit id, since we use a
                git-based system for storing models and other artifacts on huggingface.co, so `revision` can be any
                identifier allowed by git.
            subfolder (`str`, *optional*):
                In case the relevant files are located inside a subfolder of the model repo on huggingface.co (e.g. for
                facebook/rag-token-base), specify it here.
            use_fast (`bool`, *optional*, defaults to `True`):
                Use a [fast Rust-based tokenizer](https://huggingface.co/docs/tokenizers/index) if it is supported for
                a given model. If a fast tokenizer is not available for a given model, a normal Python-based tokenizer
                is returned instead.
            tokenizer_type (`str`, *optional*):
                Tokenizer type to be loaded.
            trust_remote_code (`bool`, *optional*, defaults to `False`):
                Whether or not to allow for custom models defined on the Hub in their own modeling files. This option
                should only be set to `True` for repositories you trust and in which you have read the code, as it will
                execute code present on the Hub on your local machine.
            kwargs (additional keyword arguments, *optional*):
                Will be passed to the Tokenizer `__init__()` method. Can be used to set special tokens like
                `bos_token`, `eos_token`, `unk_token`, `sep_token`, `pad_token`, `cls_token`, `mask_token`,
                `additional_special_tokens`. See parameters in the `__init__()` for more details.

        Examples:

        ```python
        >>> from transformers import AutoTokenizer

        >>> # Download vocabulary from huggingface.co and cache.
        >>> tokenizer = AutoTokenizer.from_pretrained("google-bert/bert-base-uncased")

        >>> # Download vocabulary from huggingface.co (user-uploaded) and cache.
        >>> tokenizer = AutoTokenizer.from_pretrained("dbmdz/bert-base-german-cased")

        >>> # If vocabulary files are in a directory (e.g. tokenizer was saved using *save_pretrained('./test/saved_model/')*)
        >>> # tokenizer = AutoTokenizer.from_pretrained("./test/bert_saved_model/")

        >>> # Download vocabulary from huggingface.co and define model-specific arguments
        >>> tokenizer = AutoTokenizer.from_pretrained("FacebookAI/roberta-base", add_prefix_space=True)
        ```"""
        use_auth_token = kwargs.pop("use_auth_token", None)
        if use_auth_token is not None:
            warnings.warn(
                "The `use_auth_token` argument is deprecated and will be removed in v5 of Transformers. Please use `token` instead.",
                FutureWarning,
            )
            if kwargs.get("token", None) is not None:
                raise ValueError(
                    "`token` and `use_auth_token` are both specified. Please set only the argument `token`."
                )
            kwargs["token"] = use_auth_token

        config = kwargs.pop("config", None)
        kwargs["_from_auto"] = True

        use_fast = kwargs.pop("use_fast", True)
        tokenizer_type = kwargs.pop("tokenizer_type", None)
        trust_remote_code = kwargs.pop("trust_remote_code", None)
        gguf_file = kwargs.get("gguf_file", None)

        # First, let's see whether the tokenizer_type is passed so that we can leverage it
        if tokenizer_type is not None:
            tokenizer_class = None
            tokenizer_class_tuple = TOKENIZER_MAPPING_NAMES.get(tokenizer_type, None)

            if tokenizer_class_tuple is None:
                raise ValueError(
                    f"Passed `tokenizer_type` {tokenizer_type} does not exist. `tokenizer_type` should be one of "
                    f"{', '.join(c for c in TOKENIZER_MAPPING_NAMES.keys())}."
                )

            tokenizer_class_name, tokenizer_fast_class_name = tokenizer_class_tuple

            if use_fast:
                if tokenizer_fast_class_name is not None:
                    tokenizer_class = tokenizer_class_from_name(tokenizer_fast_class_name)
                else:
                    logger.warning(
                        "`use_fast` is set to `True` but the tokenizer class does not have a fast version. "
                        " Falling back to the slow version."
                    )
            if tokenizer_class is None:
                tokenizer_class = tokenizer_class_from_name(tokenizer_class_name)

            if tokenizer_class is None:
                raise ValueError(f"Tokenizer class {tokenizer_class_name} is not currently imported.")

            return tokenizer_class.from_pretrained(pretrained_model_name_or_path, *inputs, **kwargs)

        # Next, let's try to use the tokenizer_config file to get the tokenizer class.
        tokenizer_config = get_tokenizer_config(pretrained_model_name_or_path, **kwargs)
        if "_commit_hash" in tokenizer_config:
            kwargs["_commit_hash"] = tokenizer_config["_commit_hash"]
        config_tokenizer_class = tokenizer_config.get("tokenizer_class")
        tokenizer_auto_map = None
        if "auto_map" in tokenizer_config:
            if isinstance(tokenizer_config["auto_map"], (tuple, list)):
                # Legacy format for dynamic tokenizers
                tokenizer_auto_map = tokenizer_config["auto_map"]
            else:
                tokenizer_auto_map = tokenizer_config["auto_map"].get("AutoTokenizer", None)

        # If that did not work, let's try to use the config.
        if config_tokenizer_class is None:
            if not isinstance(config, PretrainedConfig):
                if gguf_file:
                    gguf_path = cached_file(pretrained_model_name_or_path, gguf_file, **kwargs)
                    config_dict = load_gguf_checkpoint(gguf_path, return_tensors=False)["config"]
                    config = AutoConfig.for_model(**config_dict)
                else:
                    config = AutoConfig.from_pretrained(
                        pretrained_model_name_or_path, trust_remote_code=trust_remote_code, **kwargs
                    )
            config_tokenizer_class = config.tokenizer_class
            if hasattr(config, "auto_map") and "AutoTokenizer" in config.auto_map:
                tokenizer_auto_map = config.auto_map["AutoTokenizer"]

        has_remote_code = tokenizer_auto_map is not None
        has_local_code = type(config) in TOKENIZER_MAPPING or (
            config_tokenizer_class is not None
            and (
                tokenizer_class_from_name(config_tokenizer_class) is not None
                or tokenizer_class_from_name(config_tokenizer_class + "Fast") is not None
            )
        )
        trust_remote_code = resolve_trust_remote_code(
            trust_remote_code, pretrained_model_name_or_path, has_local_code, has_remote_code
        )

        if has_remote_code and trust_remote_code:
            if use_fast and tokenizer_auto_map[1] is not None:
                class_ref = tokenizer_auto_map[1]
            else:
                class_ref = tokenizer_auto_map[0]
            tokenizer_class = get_class_from_dynamic_module(class_ref, pretrained_model_name_or_path, **kwargs)
            _ = kwargs.pop("code_revision", None)
            if os.path.isdir(pretrained_model_name_or_path):
                tokenizer_class.register_for_auto_class()
            return tokenizer_class.from_pretrained(
                pretrained_model_name_or_path, *inputs, trust_remote_code=trust_remote_code, **kwargs
            )
        elif config_tokenizer_class is not None:
            tokenizer_class = None
            if use_fast and not config_tokenizer_class.endswith("Fast"):
                tokenizer_class_candidate = f"{config_tokenizer_class}Fast"
                tokenizer_class = tokenizer_class_from_name(tokenizer_class_candidate)
            if tokenizer_class is None:
                tokenizer_class_candidate = config_tokenizer_class
                tokenizer_class = tokenizer_class_from_name(tokenizer_class_candidate)
            if tokenizer_class is None:
                raise ValueError(
                    f"Tokenizer class {tokenizer_class_candidate} does not exist or is not currently imported."
                )
            return tokenizer_class.from_pretrained(pretrained_model_name_or_path, *inputs, **kwargs)

        # Otherwise we have to be creative.
        # if model is an encoder decoder, the encoder tokenizer class is used by default
        if isinstance(config, EncoderDecoderConfig):
            if type(config.decoder) is not type(config.encoder):  # noqa: E721
                logger.warning(
                    f"The encoder model config class: {config.encoder.__class__} is different from the decoder model "
                    f"config class: {config.decoder.__class__}. It is not recommended to use the "
                    "`AutoTokenizer.from_pretrained()` method in this case. Please use the encoder and decoder "
                    "specific tokenizer classes."
                )
            config = config.encoder

        model_type = config_class_to_model_type(type(config).__name__)
        if model_type is not None:
            tokenizer_class_py, tokenizer_class_fast = TOKENIZER_MAPPING[type(config)]

            if tokenizer_class_fast and (use_fast or tokenizer_class_py is None):
                return tokenizer_class_fast.from_pretrained(pretrained_model_name_or_path, *inputs, **kwargs)
            else:
                if tokenizer_class_py is not None:
                    return tokenizer_class_py.from_pretrained(pretrained_model_name_or_path, *inputs, **kwargs)
                else:
                    raise ValueError(
                        "This tokenizer cannot be instantiated. Please make sure you have `sentencepiece` installed "
                        "in order to use this tokenizer."
                    )

        raise ValueError(
            f"Unrecognized configuration class {config.__class__} to build an AutoTokenizer.\n"
            f"Model type should be one of {', '.join(c.__name__ for c in TOKENIZER_MAPPING.keys())}."
        )

    @staticmethod
    def register(config_class, slow_tokenizer_class=None, fast_tokenizer_class=None, exist_ok=False):
        """
        Register a new tokenizer in this mapping.


        Args:
            config_class ([`PretrainedConfig`]):
                The configuration corresponding to the model to register.
            slow_tokenizer_class ([`PretrainedTokenizer`], *optional*):
                The slow tokenizer to register.
            fast_tokenizer_class ([`PretrainedTokenizerFast`], *optional*):
                The fast tokenizer to register.
        """
        if slow_tokenizer_class is None and fast_tokenizer_class is None:
            raise ValueError("You need to pass either a `slow_tokenizer_class` or a `fast_tokenizer_class")
        if slow_tokenizer_class is not None and issubclass(slow_tokenizer_class, PreTrainedTokenizerFast):
            raise ValueError("You passed a fast tokenizer in the `slow_tokenizer_class`.")
        if fast_tokenizer_class is not None and issubclass(fast_tokenizer_class, PreTrainedTokenizer):
            raise ValueError("You passed a slow tokenizer in the `fast_tokenizer_class`.")

        if (
            slow_tokenizer_class is not None
            and fast_tokenizer_class is not None
            and issubclass(fast_tokenizer_class, PreTrainedTokenizerFast)
            and fast_tokenizer_class.slow_tokenizer_class != slow_tokenizer_class
        ):
            raise ValueError(
                "The fast tokenizer class you are passing has a `slow_tokenizer_class` attribute that is not "
                "consistent with the slow tokenizer class you passed (fast tokenizer has "
                f"{fast_tokenizer_class.slow_tokenizer_class} and you passed {slow_tokenizer_class}. Fix one of those "
                "so they match!"
            )

        # Avoid resetting a set slow/fast tokenizer if we are passing just the other ones.
        if config_class in TOKENIZER_MAPPING._extra_content:
            existing_slow, existing_fast = TOKENIZER_MAPPING[config_class]
            if slow_tokenizer_class is None:
                slow_tokenizer_class = existing_slow
            if fast_tokenizer_class is None:
                fast_tokenizer_class = existing_fast

        TOKENIZER_MAPPING.register(config_class, (slow_tokenizer_class, fast_tokenizer_class), exist_ok=exist_ok)


__all__ = ["TOKENIZER_MAPPING", "AutoTokenizer"]<|MERGE_RESOLUTION|>--- conflicted
+++ resolved
@@ -110,17 +110,12 @@
                 ),
             ),
             ("canine", ("CanineTokenizer", None)),
-            (
-<<<<<<< HEAD
-                "character_bert",
-                ("CharacterBertTokenizer", None),
-=======
-                "chameleon",
-                (
-                    "LlamaTokenizer" if is_sentencepiece_available() else None,
-                    "LlamaTokenizerFast" if is_tokenizers_available() else None,
-                ),
->>>>>>> 8e8025b3
+            ("character_bert", ("CharacterBertTokenizer", None)),
+            (    "chameleon",
+                (
+                    "LlamaTokenizer" if is_sentencepiece_available() else None,
+                    "LlamaTokenizerFast" if is_tokenizers_available() else None,
+                ),
             ),
             ("chinese_clip", ("BertTokenizer", "BertTokenizerFast" if is_tokenizers_available() else None)),
             (
