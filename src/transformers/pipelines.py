# coding=utf-8
# Copyright 2018 The HuggingFace Inc. team.
#
# Licensed under the Apache License, Version 2.0 (the "License");
# you may not use this file except in compliance with the License.
# You may obtain a copy of the License at
#
#     http://www.apache.org/licenses/LICENSE-2.0
#
# Unless required by applicable law or agreed to in writing, software
# distributed under the License is distributed on an "AS IS" BASIS,
# WITHOUT WARRANTIES OR CONDITIONS OF ANY KIND, either express or implied.
# See the License for the specific language governing permissions and
# limitations under the License.


import csv
import json
import logging
import os
import pickle
import sys
import uuid
from abc import ABC, abstractmethod
from contextlib import contextmanager
from itertools import chain
from os.path import abspath, exists
from typing import TYPE_CHECKING, Any, Dict, Iterable, List, Optional, Sequence, Tuple, Union
from uuid import UUID

import numpy as np

from .configuration_auto import AutoConfig
from .configuration_utils import PretrainedConfig
from .data import SquadExample, squad_convert_examples_to_features
from .file_utils import is_tf_available, is_torch_available
from .modelcard import ModelCard
from .tokenization_auto import AutoTokenizer
from .tokenization_bert import BasicTokenizer
from .tokenization_utils import PreTrainedTokenizer
from .tokenization_utils_base import BatchEncoding, PaddingStrategy


if is_tf_available():
    import tensorflow as tf
    from .modeling_tf_auto import (
        TFAutoModel,
        TFAutoModelForSequenceClassification,
        TFAutoModelForQuestionAnswering,
        TFAutoModelForTokenClassification,
        TFAutoModelWithLMHead,
        TF_MODEL_WITH_LM_HEAD_MAPPING,
        TF_MODEL_FOR_SEQUENCE_CLASSIFICATION_MAPPING,
        TF_MODEL_FOR_TOKEN_CLASSIFICATION_MAPPING,
        TF_MODEL_FOR_QUESTION_ANSWERING_MAPPING,
    )

if is_torch_available():
    import torch
    from .modeling_auto import (
        AutoModel,
        AutoModelForSequenceClassification,
        AutoModelForQuestionAnswering,
        AutoModelForTokenClassification,
        AutoModelForSeq2SeqLM,
        AutoModelForCausalLM,
        AutoModelForMaskedLM,
        MODEL_FOR_SEQUENCE_CLASSIFICATION_MAPPING,
        MODEL_FOR_TOKEN_CLASSIFICATION_MAPPING,
        MODEL_FOR_QUESTION_ANSWERING_MAPPING,
        MODEL_FOR_SEQ_TO_SEQ_CAUSAL_LM_MAPPING,
        MODEL_FOR_MASKED_LM_MAPPING,
    )

if TYPE_CHECKING:
    from .modeling_utils import PreTrainedModel
    from .modeling_tf_utils import TFPreTrainedModel


logger = logging.getLogger(__name__)


def get_framework(model=None):
    """ Select framework (TensorFlow/PyTorch) to use.
        If both frameworks are installed and no specific model is provided, defaults to using PyTorch.
    """
    if is_tf_available() and is_torch_available() and model is not None and not isinstance(model, str):
        # Both framework are available but the user supplied a model class instance.
        # Try to guess which framework to use from the model classname
        framework = "tf" if model.__class__.__name__.startswith("TF") else "pt"
    elif not is_tf_available() and not is_torch_available():
        raise RuntimeError(
            "At least one of TensorFlow 2.0 or PyTorch should be installed. "
            "To install TensorFlow 2.0, read the instructions at https://www.tensorflow.org/install/ "
            "To install PyTorch, read the instructions at https://pytorch.org/."
        )
    else:
        # framework = 'tf' if is_tf_available() else 'pt'
        framework = "pt" if is_torch_available() else "tf"
    return framework


class PipelineException(Exception):
    """
    Raised by pipelines when handling __call__
    """

    def __init__(self, task: str, model: str, reason: str):
        super().__init__(reason)

        self.task = task
        self.model = model


class ArgumentHandler(ABC):
    """
    Base interface for handling varargs for each Pipeline
    """

    @abstractmethod
    def __call__(self, *args, **kwargs):
        raise NotImplementedError()


class DefaultArgumentHandler(ArgumentHandler):
    """
    Default varargs argument parser handling parameters for each Pipeline
    """

    @staticmethod
    def handle_kwargs(kwargs: Dict) -> List:
        if len(kwargs) == 1:
            output = list(kwargs.values())
        else:
            output = list(chain(kwargs.values()))

        return DefaultArgumentHandler.handle_args(output)

    @staticmethod
    def handle_args(args: Sequence[Any]) -> List[str]:

        # Only one argument, let's do case by case
        if len(args) == 1:
            if isinstance(args[0], str):
                return [args[0]]
            elif not isinstance(args[0], list):
                return list(args)
            else:
                return args[0]

        # Multiple arguments (x1, x2, ...)
        elif len(args) > 1:
            if all([isinstance(arg, str) for arg in args]):
                return list(args)

            # If not instance of list, then it should instance of iterable
            elif isinstance(args, Iterable):
                return list(chain.from_iterable(chain(args)))
            else:
                raise ValueError(
                    "Invalid input type {}. Pipeline supports Union[str, Iterable[str]]".format(type(args))
                )
        else:
            return []

    def __call__(self, *args, **kwargs):
        if len(kwargs) > 0 and len(args) > 0:
            raise ValueError("Pipeline cannot handle mixed args and kwargs")

        if len(kwargs) > 0:
            return DefaultArgumentHandler.handle_kwargs(kwargs)
        else:
            return DefaultArgumentHandler.handle_args(args)


class PipelineDataFormat:
    """
    Base class for all the pipeline supported data format both for reading and writing.
    Supported data formats currently includes:
     - JSON
     - CSV
     - stdin/stdout (pipe)

    PipelineDataFormat also includes some utilities to work with multi-columns like mapping from datasets columns
    to pipelines keyword arguments through the `dataset_kwarg_1=dataset_column_1` format.
    """

    SUPPORTED_FORMATS = ["json", "csv", "pipe"]

    def __init__(
        self, output_path: Optional[str], input_path: Optional[str], column: Optional[str], overwrite=False,
    ):
        self.output_path = output_path
        self.input_path = input_path
        self.column = column.split(",") if column is not None else [""]
        self.is_multi_columns = len(self.column) > 1

        if self.is_multi_columns:
            self.column = [tuple(c.split("=")) if "=" in c else (c, c) for c in self.column]

        if output_path is not None and not overwrite:
            if exists(abspath(self.output_path)):
                raise OSError("{} already exists on disk".format(self.output_path))

        if input_path is not None:
            if not exists(abspath(self.input_path)):
                raise OSError("{} doesnt exist on disk".format(self.input_path))

    @abstractmethod
    def __iter__(self):
        raise NotImplementedError()

    @abstractmethod
    def save(self, data: dict):
        """
        Save the provided data object with the representation for the current `DataFormat`.
        :param data: data to store
        :return:
        """
        raise NotImplementedError()

    def save_binary(self, data: Union[dict, List[dict]]) -> str:
        """
        Save the provided data object as a pickle-formatted binary data on the disk.
        :param data: data to store
        :return: (str) Path where the data has been saved
        """
        path, _ = os.path.splitext(self.output_path)
        binary_path = os.path.extsep.join((path, "pickle"))

        with open(binary_path, "wb+") as f_output:
            pickle.dump(data, f_output)

        return binary_path

    @staticmethod
    def from_str(
        format: str, output_path: Optional[str], input_path: Optional[str], column: Optional[str], overwrite=False,
    ):
        if format == "json":
            return JsonPipelineDataFormat(output_path, input_path, column, overwrite=overwrite)
        elif format == "csv":
            return CsvPipelineDataFormat(output_path, input_path, column, overwrite=overwrite)
        elif format == "pipe":
            return PipedPipelineDataFormat(output_path, input_path, column, overwrite=overwrite)
        else:
            raise KeyError("Unknown reader {} (Available reader are json/csv/pipe)".format(format))


class CsvPipelineDataFormat(PipelineDataFormat):
    def __init__(
        self, output_path: Optional[str], input_path: Optional[str], column: Optional[str], overwrite=False,
    ):
        super().__init__(output_path, input_path, column, overwrite=overwrite)

    def __iter__(self):
        with open(self.input_path, "r") as f:
            reader = csv.DictReader(f)
            for row in reader:
                if self.is_multi_columns:
                    yield {k: row[c] for k, c in self.column}
                else:
                    yield row[self.column[0]]

    def save(self, data: List[dict]):
        with open(self.output_path, "w") as f:
            if len(data) > 0:
                writer = csv.DictWriter(f, list(data[0].keys()))
                writer.writeheader()
                writer.writerows(data)


class JsonPipelineDataFormat(PipelineDataFormat):
    def __init__(
        self, output_path: Optional[str], input_path: Optional[str], column: Optional[str], overwrite=False,
    ):
        super().__init__(output_path, input_path, column, overwrite=overwrite)

        with open(input_path, "r") as f:
            self._entries = json.load(f)

    def __iter__(self):
        for entry in self._entries:
            if self.is_multi_columns:
                yield {k: entry[c] for k, c in self.column}
            else:
                yield entry[self.column[0]]

    def save(self, data: dict):
        with open(self.output_path, "w") as f:
            json.dump(data, f)


class PipedPipelineDataFormat(PipelineDataFormat):
    """
    Read data from piped input to the python process.
    For multi columns data, columns should separated by \t

    If columns are provided, then the output will be a dictionary with {column_x: value_x}
    """

    def __iter__(self):
        for line in sys.stdin:
            # Split for multi-columns
            if "\t" in line:

                line = line.split("\t")
                if self.column:
                    # Dictionary to map arguments
                    yield {kwargs: l for (kwargs, _), l in zip(self.column, line)}
                else:
                    yield tuple(line)

            # No dictionary to map arguments
            else:
                yield line

    def save(self, data: dict):
        print(data)

    def save_binary(self, data: Union[dict, List[dict]]) -> str:
        if self.output_path is None:
            raise KeyError(
                "When using piped input on pipeline outputting large object requires an output file path. "
                "Please provide such output path through --output argument."
            )

        return super().save_binary(data)


class _ScikitCompat(ABC):
    """
    Interface layer for the Scikit and Keras compatibility.
    """

    @abstractmethod
    def transform(self, X):
        raise NotImplementedError()

    @abstractmethod
    def predict(self, X):
        raise NotImplementedError()


class Pipeline(_ScikitCompat):
    """
    The Pipeline class is the class from which all pipelines inherit. Refer to this class for methods shared across
    different pipelines.

    Base class implementing pipelined operations.
    Pipeline workflow is defined as a sequence of the following operations:

        Input -> Tokenization -> Model Inference -> Post-Processing (Task dependent) -> Output

    Pipeline supports running on CPU or GPU through the device argument. Users can specify
    device argument as an integer, -1 meaning "CPU", >= 0 referring the CUDA device ordinal.

    Some pipeline, like for instance FeatureExtractionPipeline ('feature-extraction') outputs large
    tensor object as nested-lists. In order to avoid dumping such large structure as textual data we
    provide the binary_output constructor argument. If set to True, the output will be stored in the
    pickle format.

    Arguments:
        model (:obj:`~transformers.PreTrainedModel` or :obj:`~transformers.TFPreTrainedModel`):
            The model that will be used by the pipeline to make predictions. This needs to be a model inheriting from
            :class:`~transformers.PreTrainedModel` for PyTorch and :class:`~transformers.TFPreTrainedModel` for
            TensorFlow.
        tokenizer (:obj:`~transformers.PreTrainedTokenizer`):
            The tokenizer that will be used by the pipeline to encode data for the model. This object inherits from
            :class:`~transformers.PreTrainedTokenizer`.
        modelcard (:obj:`str` or :class:`~transformers.ModelCard`, `optional`, defaults to :obj:`None`):
            Model card attributed to the model for this pipeline.
        framework (:obj:`str`, `optional`, defaults to :obj:`None`):
            The framework to use, either "pt" for PyTorch or "tf" for TensorFlow. The specified framework must be
            installed.

            If no framework is specified, will default to the one currently installed. If no framework is specified
            and both frameworks are installed, will default to PyTorch.
        args_parser (:class:`~transformers.pipelines.ArgumentHandler`, `optional`, defaults to :obj:`None`):
            Reference to the object in charge of parsing supplied pipeline parameters.
        device (:obj:`int`, `optional`, defaults to :obj:`-1`):
            Device ordinal for CPU/GPU supports. Setting this to -1 will leverage CPU, >=0 will run the model
            on the associated CUDA device id.
        binary_output (:obj:`bool`, `optional`, defaults to :obj:`False`):
            Flag indicating if the output the pipeline should happen in a binary format (i.e. pickle) or as raw text.

    Return:
        :obj:`List` or :obj:`Dict`:
        Pipeline returns list or dictionary depending on:

         - Whether the user supplied multiple samples
         - Whether the pipeline exposes multiple fields in the output object
    """

    default_input_names = None

    def __init__(
        self,
        model: Union["PreTrainedModel", "TFPreTrainedModel"],
        tokenizer: PreTrainedTokenizer,
        modelcard: Optional[ModelCard] = None,
        framework: Optional[str] = None,
        task: str = "",
        args_parser: ArgumentHandler = None,
        device: int = -1,
        binary_output: bool = False,
    ):

        if framework is None:
            framework = get_framework()

        self.task = task
        self.model = model
        self.tokenizer = tokenizer
        self.modelcard = modelcard
        self.framework = framework
        self.device = device if framework == "tf" else torch.device("cpu" if device < 0 else "cuda:{}".format(device))
        self.binary_output = binary_output
        self._args_parser = args_parser or DefaultArgumentHandler()

        # Special handling
        if self.framework == "pt" and self.device.type == "cuda":
            self.model = self.model.to(self.device)

        # Update config with task specific parameters
        task_specific_params = self.model.config.task_specific_params
        if task_specific_params is not None and task in task_specific_params:
            self.model.config.update(task_specific_params.get(task))

    def save_pretrained(self, save_directory):
        """
        Save the pipeline's model and tokenizer to the specified save_directory
        """
        if os.path.isfile(save_directory):
            logger.error("Provided path ({}) should be a directory, not a file".format(save_directory))
            return
        os.makedirs(save_directory, exist_ok=True)

        self.model.save_pretrained(save_directory)
        self.tokenizer.save_pretrained(save_directory)
        if self.modelcard is not None:
            self.modelcard.save_pretrained(save_directory)

    def transform(self, X):
        """
        Scikit / Keras interface to transformers' pipelines. This method will forward to __call__().
        """
        return self(X=X)

    def predict(self, X):
        """
        Scikit / Keras interface to transformers' pipelines. This method will forward to __call__().
        """
        return self(X=X)

    @contextmanager
    def device_placement(self):
        """
        Context Manager allowing tensor allocation on the user-specified device in framework agnostic way.
        example:
            # Explicitly ask for tensor allocation on CUDA device :0
            nlp = pipeline(..., device=0)
            with nlp.device_placement():
                # Every framework specific tensor allocation will be done on the request device
                output = nlp(...)
        Returns:
            Context manager
        """
        if self.framework == "tf":
            with tf.device("/CPU:0" if self.device == -1 else "/device:GPU:{}".format(self.device)):
                yield
        else:
            if self.device.type == "cuda":
                torch.cuda.set_device(self.device)

            yield

    def ensure_tensor_on_device(self, **inputs):
        """
        Ensure PyTorch tensors are on the specified device.
        :param inputs:
        :return:
        """
        return {name: tensor.to(self.device) for name, tensor in inputs.items()}

    def check_model_type(self, supported_models):
        """
        Check if the model class is in the supported class list of the pipeline.
        """
        if not isinstance(supported_models, list):  # Create from a model mapping
            supported_models = [item[1].__name__ for item in supported_models.items()]
        if self.model.__class__.__name__ not in supported_models:
            raise PipelineException(
                self.task,
                self.model.base_model_prefix,
                f"The model '{self.model.__class__.__name__}' is not supported for {self.task}. Supported models are {supported_models}",
            )

    def _parse_and_tokenize(self, *args, padding=True, add_special_tokens=True, **kwargs):
        """
        Parse arguments and tokenize
        """
        # Parse arguments
        inputs = self._args_parser(*args, **kwargs)
        inputs = self.tokenizer(
            inputs, add_special_tokens=add_special_tokens, return_tensors=self.framework, padding=padding,
        )

        return inputs

    def __call__(self, *args, **kwargs):
        inputs = self._parse_and_tokenize(*args, **kwargs)
        return self._forward(inputs)

    def _forward(self, inputs, return_tensors=False):
        """
        Internal framework specific forward dispatching.
        Args:
            inputs: dict holding all the keyworded arguments for required by the model forward method.
            return_tensors: Whether to return native framework (pt/tf) tensors rather than numpy array.
        Returns:
            Numpy array
        """
        # Encode for forward
        with self.device_placement():
            if self.framework == "tf":
                # TODO trace model
                predictions = self.model(inputs.data, training=False)[0]
            else:
                with torch.no_grad():
                    inputs = self.ensure_tensor_on_device(**inputs)
                    predictions = self.model(**inputs)[0].cpu()

        if return_tensors:
            return predictions
        else:
            return predictions.numpy()


class FeatureExtractionPipeline(Pipeline):
    """
    Feature extraction pipeline using Model head. This pipeline extracts the hidden states from the base transformer,
    which can be used as features in downstream tasks.

    This feature extraction pipeline can currently be loaded from the :func:`~transformers.pipeline` method using
    the following task identifier(s):

    - "feature-extraction", for extracting features of a sequence.

    All models may be used for this pipeline. See a list of all models, including community-contributed models on
    `huggingface.co/models <https://huggingface.co/models>`__.

    Arguments:
        model (:obj:`~transformers.PreTrainedModel` or :obj:`~transformers.TFPreTrainedModel`):
            The model that will be used by the pipeline to make predictions. This needs to be a model inheriting from
            :class:`~transformers.PreTrainedModel` for PyTorch and :class:`~transformers.TFPreTrainedModel` for
            TensorFlow.
        tokenizer (:obj:`~transformers.PreTrainedTokenizer`):
            The tokenizer that will be used by the pipeline to encode data for the model. This object inherits from
            :class:`~transformers.PreTrainedTokenizer`.
        modelcard (:obj:`str` or :class:`~transformers.ModelCard`, `optional`, defaults to :obj:`None`):
            Model card attributed to the model for this pipeline.
        framework (:obj:`str`, `optional`, defaults to :obj:`None`):
            The framework to use, either "pt" for PyTorch or "tf" for TensorFlow. The specified framework must be
            installed.

            If no framework is specified, will default to the one currently installed. If no framework is specified
            and both frameworks are installed, will default to PyTorch.
        args_parser (:class:`~transformers.pipelines.ArgumentHandler`, `optional`, defaults to :obj:`None`):
            Reference to the object in charge of parsing supplied pipeline parameters.
        device (:obj:`int`, `optional`, defaults to :obj:`-1`):
            Device ordinal for CPU/GPU supports. Setting this to -1 will leverage CPU, >=0 will run the model
            on the associated CUDA device id.
    """

    def __init__(
        self,
        model: Union["PreTrainedModel", "TFPreTrainedModel"],
        tokenizer: PreTrainedTokenizer,
        modelcard: Optional[ModelCard] = None,
        framework: Optional[str] = None,
        args_parser: ArgumentHandler = None,
        device: int = -1,
        task: str = "",
    ):
        super().__init__(
            model=model,
            tokenizer=tokenizer,
            modelcard=modelcard,
            framework=framework,
            args_parser=args_parser,
            device=device,
            binary_output=True,
            task=task,
        )

    def __call__(self, *args, **kwargs):
        return super().__call__(*args, **kwargs).tolist()


class TextGenerationPipeline(Pipeline):
    """
    Language generation pipeline using any ModelWithLMHead head. This pipeline predicts the words that will follow a specified text prompt.

    This language generation pipeline can currently be loaded from the :func:`~transformers.pipeline` method using
    the following task identifier(s):

    - "text-generation", for generating text from a specified prompt.

    The models that this pipeline can use are models that have been trained with an autoregressive language modeling objective,
    which includes the uni-directional models in the library (e.g. gpt2).
    See the list of available community models on
    `huggingface.co/models <https://huggingface.co/models?search=&filter=lm-head>`__.
    """

    # Padding text to help Transformer-XL and XLNet with short prompts as proposed by Aman Rusia
    # in https://github.com/rusiaaman/XLNet-gen#methodology
    # and https://medium.com/@amanrusia/xlnet-speaks-comparison-to-gpt-2-ea1a4e9ba39e

    PADDING_TEXT = """In 1991, the remains of Russian Tsar Nicholas II and his family
    (except for Alexei and Maria) are discovered.
    The voice of Nicholas's young son, Tsarevich Alexei Nikolaevich, narrates the
    remainder of the story. 1883 Western Siberia,
    a young Grigori Rasputin is asked by his father and a group of men to perform magic.
    Rasputin has a vision and denounces one of the men as a horse thief. Although his
    father initially slaps him for making such an accusation, Rasputin watches as the
    man is chased outside and beaten. Twenty years later, Rasputin sees a vision of
    the Virgin Mary, prompting him to become a priest. Rasputin quickly becomes famous,
    with people, even a bishop, begging for his blessing. """

    ALLOWED_MODELS = [
        "XLNetLMHeadModel",
        "TransfoXLLMHeadModel",
        "ReformerModelWithLMHead",
        "GPT2LMHeadModel",
        "OpenAIGPTLMHeadModel",
        "CTRLLMHeadModel",
        "TFXLNetLMHeadModel",
        "TFTransfoXLLMHeadModel",
        "TFGPT2LMHeadModel",
        "TFOpenAIGPTLMHeadModel",
        "TFCTRLLMHeadModel",
    ]

    def __init__(self, *args, **kwargs):
        super().__init__(*args, **kwargs)

        self.check_model_type(self.ALLOWED_MODELS)

    # overriding _parse_and_tokenize to allow for unusual language-modeling tokenizer arguments

    def _parse_and_tokenize(self, *args, padding=True, add_special_tokens=True, **kwargs):
        """
        Parse arguments and tokenize
        """
        # Parse arguments
        if self.model.__class__.__name__ in ["TransfoXLLMHeadModel"]:
            tokenizer_kwargs = {"add_space_before_punct_symbol": True}
        else:
            tokenizer_kwargs = {}
        inputs = self._args_parser(*args, **kwargs)
        inputs = self.tokenizer(
            inputs,
            add_special_tokens=add_special_tokens,
            return_tensors=self.framework,
            padding=padding,
            **tokenizer_kwargs,
        )

        return inputs

    def __call__(
        self, *args, return_tensors=False, return_text=True, clean_up_tokenization_spaces=False, **generate_kwargs
    ):

        text_inputs = self._args_parser(*args)

        results = []
        for prompt_text in text_inputs:
            # Manage correct placement of the tensors
            with self.device_placement():
                if self.model.__class__.__name__ in [
                    "XLNetLMHeadModel",
                    "TransfoXLLMHeadModel",
                    "TFXLNetLMHeadModel",
                    "TFTransfoXLLMHeadModel",
                ]:
                    # For XLNet and TransformerXL we had an article to the prompt to give more state to the model.
                    padding_text = self.PADDING_TEXT + self.tokenizer.eos_token
                    padding = self._parse_and_tokenize(padding_text, padding=False, add_special_tokens=False)
                    # This impacts max_length and min_length argument that need adjusting.
                    padding_length = padding["input_ids"].shape[-1]
                    if "max_length" in generate_kwargs and generate_kwargs["max_length"] is not None:
                        generate_kwargs["max_length"] += padding_length
                    if "min_length" in generate_kwargs and generate_kwargs["min_length"] is not None:
                        generate_kwargs["min_length"] += padding_length

                    inputs = self._parse_and_tokenize(
                        padding_text + prompt_text, padding=False, add_special_tokens=False
                    )
                else:
                    inputs = self._parse_and_tokenize(prompt_text, padding=False, add_special_tokens=False)

                # set input_ids to None to allow empty prompt
                if inputs["input_ids"].shape[-1] == 0:
                    inputs["input_ids"] = None
                    inputs["attention_mask"] = None

                if self.framework == "pt" and inputs["input_ids"] is not None:
                    inputs = self.ensure_tensor_on_device(**inputs)

                input_ids = inputs["input_ids"]

                # Ensure that batch size = 1 (batch generation not allowed for now)
                assert (
                    input_ids is None or input_ids.shape[0] == 1
                ), "Batch generation is currently not supported. See https://github.com/huggingface/transformers/issues/3021 for more information."

                output_sequences = self.model.generate(input_ids=input_ids, **generate_kwargs)  # BS x SL

            result = []
            for generated_sequence in output_sequences:
                if self.framework == "pt" and generated_sequence is not None:
                    generated_sequence = generated_sequence.cpu()
                generated_sequence = generated_sequence.numpy().tolist()
                record = {}
                if return_tensors:
                    record["generated_token_ids"] = generated_sequence
                if return_text:
                    # Decode text
                    text = self.tokenizer.decode(
                        generated_sequence,
                        skip_special_tokens=True,
                        clean_up_tokenization_spaces=clean_up_tokenization_spaces,
                    )

                    # Remove PADDING prompt of the sequence if XLNet or Transfo-XL model is used
                    if input_ids is None:
                        prompt_length = 0
                    else:
                        prompt_length = len(
                            self.tokenizer.decode(
                                input_ids[0],
                                skip_special_tokens=True,
                                clean_up_tokenization_spaces=clean_up_tokenization_spaces,
                            )
                        )

                    record["generated_text"] = prompt_text + text[prompt_length:]

                result.append(record)
            results += [result]

        if len(results) == 1:
            return results[0]

        return results


class TextClassificationPipeline(Pipeline):
    """
    Text classification pipeline using ModelForSequenceClassification head. See the
    `sequence classification usage <../usage.html#sequence-classification>`__ examples for more information.

    This text classification pipeline can currently be loaded from the :func:`~transformers.pipeline` method using
    the following task identifier(s):

    - "sentiment-analysis", for classifying sequences according to positive or negative sentiments.

    The models that this pipeline can use are models that have been fine-tuned on a sequence classification task.
    See the up-to-date list of available models on
    `huggingface.co/models <https://huggingface.co/models?filter=text-classification>`__.

    Arguments:
        model (:obj:`~transformers.PreTrainedModel` or :obj:`~transformers.TFPreTrainedModel`):
            The model that will be used by the pipeline to make predictions. This needs to be a model inheriting from
            :class:`~transformers.PreTrainedModel` for PyTorch and :class:`~transformers.TFPreTrainedModel` for
            TensorFlow.
        tokenizer (:obj:`~transformers.PreTrainedTokenizer`):
            The tokenizer that will be used by the pipeline to encode data for the model. This object inherits from
            :class:`~transformers.PreTrainedTokenizer`.
        modelcard (:obj:`str` or :class:`~transformers.ModelCard`, `optional`, defaults to :obj:`None`):
            Model card attributed to the model for this pipeline.
        framework (:obj:`str`, `optional`, defaults to :obj:`None`):
            The framework to use, either "pt" for PyTorch or "tf" for TensorFlow. The specified framework must be
            installed.

            If no framework is specified, will default to the one currently installed. If no framework is specified
            and both frameworks are installed, will default to PyTorch.
        args_parser (:class:`~transformers.pipelines.ArgumentHandler`, `optional`, defaults to :obj:`None`):
            Reference to the object in charge of parsing supplied pipeline parameters.
        device (:obj:`int`, `optional`, defaults to :obj:`-1`):
            Device ordinal for CPU/GPU supports. Setting this to -1 will leverage CPU, >=0 will run the model
            on the associated CUDA device id.
    """

    def __init__(self, return_all_scores: bool = False, **kwargs):
        super().__init__(**kwargs)

        self.check_model_type(
            TF_MODEL_FOR_SEQUENCE_CLASSIFICATION_MAPPING
            if self.framework == "tf"
            else MODEL_FOR_SEQUENCE_CLASSIFICATION_MAPPING
        )

        self.return_all_scores = return_all_scores

    def __call__(self, *args, **kwargs):
        outputs = super().__call__(*args, **kwargs)
        scores = np.exp(outputs) / np.exp(outputs).sum(-1, keepdims=True)
        if self.return_all_scores:
            return [
                [{"label": self.model.config.id2label[i], "score": score.item()} for i, score in enumerate(item)]
                for item in scores
            ]
        else:
            return [
                {"label": self.model.config.id2label[item.argmax()], "score": item.max().item()} for item in scores
            ]


class ZeroShotClassificationArgumentHandler(ArgumentHandler):
    """
    Handles arguments for zero-shot for text classification by turning each possible label into an NLI
    premise/hypothesis pair.
    """

    def _parse_labels(self, labels):
        if isinstance(labels, str):
            labels = [label.strip() for label in labels.split(",")]
        return labels

    def __call__(self, sequences, labels, hypothesis_template):
        if len(labels) == 0 or len(sequences) == 0:
            raise ValueError("You must include at least one label and at least one sequence.")
        if hypothesis_template.format(labels[0]) == hypothesis_template:
            raise ValueError(
                (
                    'The provided hypothesis_template "{}" was not able to be formatted with the target labels. '
                    "Make sure the passed template includes formatting syntax such as {{}} where the label should go."
                ).format(hypothesis_template)
            )

        if isinstance(sequences, str):
            sequences = [sequences]
        labels = self._parse_labels(labels)

        sequence_pairs = []
        for sequence in sequences:
            sequence_pairs.extend([[sequence, hypothesis_template.format(label)] for label in labels])

        return sequence_pairs


class ZeroShotClassificationPipeline(Pipeline):
    """
    NLI-based zero-shot classification pipeline using a ModelForSequenceClassification head with models trained on
    NLI tasks.

    Any combination of sequences and labels can be passed and each combination will be posed as a premise/hypothesis
    pair and passed to the pre-trained model. Then logit for `entailment` is then taken as the logit for the
    candidate label being valid. Any NLI model can be used as long as the first output logit corresponds to
    `contradiction` and the last to `entailment`.

    This pipeline can currently be loaded from the :func:`~transformers.pipeline` method using the following task
    identifier(s):

    - "zero-shot-classification"

    The models that this pipeline can use are models that have been fine-tuned on a Natural Language Inference task.
    See the up-to-date list of available models on
    `huggingface.co/models <https://huggingface.co/models?search=nli>`__.

    Arguments:
        model (:obj:`~transformers.PreTrainedModel` or :obj:`~transformers.TFPreTrainedModel`):
            The model that will be used by the pipeline to make predictions. This needs to be a model inheriting from
            :class:`~transformers.PreTrainedModel` for PyTorch and :class:`~transformers.TFPreTrainedModel` for
            TensorFlow.
        tokenizer (:obj:`~transformers.PreTrainedTokenizer`):
            The tokenizer that will be used by the pipeline to encode data for the model. This object inherits from
            :class:`~transformers.PreTrainedTokenizer`.
        modelcard (:obj:`str` or :class:`~transformers.ModelCard`, `optional`, defaults to :obj:`None`):
            Model card attributed to the model for this pipeline.
        framework (:obj:`str`, `optional`, defaults to :obj:`None`):
            The framework to use, either "pt" for PyTorch or "tf" for TensorFlow. The specified framework must be
            installed.

            If no framework is specified, will default to the one currently installed. If no framework is specified
            and both frameworks are installed, will default to PyTorch.
        args_parser (:class:`~transformers.pipelines.ArgumentHandler`, `optional`, defaults to :obj:`None`):
            Reference to the object in charge of parsing supplied pipeline parameters.
        device (:obj:`int`, `optional`, defaults to :obj:`-1`):
            Device ordinal for CPU/GPU supports. Setting this to -1 will leverage CPU, >=0 will run the model
            on the associated CUDA device id.
    """

    def __init__(self, args_parser=ZeroShotClassificationArgumentHandler(), *args, **kwargs):
        super().__init__(*args, args_parser=args_parser, **kwargs)

    def _parse_and_tokenize(self, *args, padding=True, add_special_tokens=True, **kwargs):
        """
        Parse arguments and tokenize only_first so that hypothesis (label) is not truncated
        """
        inputs = self._args_parser(*args, **kwargs)
        inputs = self.tokenizer(
            inputs,
            add_special_tokens=add_special_tokens,
            return_tensors=self.framework,
            padding=padding,
            truncation="only_first",
        )

        return inputs

    def __call__(self, sequences, candidate_labels, hypothesis_template="This example is {}.", multi_class=False):
        """
        NLI-based zero-shot classification. Any combination of sequences and labels can be passed and each
        combination will be posed as a premise/hypothesis pair and passed to the pre-trained model. Then logit for
        `entailment` is then taken as the logit for the candidate label being valid. Any NLI model can be used as
        long as the first output logit corresponds to `contradiction` and the last to `entailment`.

        Args:
            sequences (:obj:`str` or obj:`List`):
                The sequence or sequences to classify. Truncated if model input is too large.
            candidate_labels (:obj:`str` or obj:`List`):
                The set of possible class labels to classify each sequence into. Can be a single label, a string of
                comma-separated labels, or a list of labels.
            hypothesis_template (obj:`str`, defaults to "This example is {}."):
                The template used to turn each label into an NLI-style hypothesis. This template must include a {}
                or similar syntax for the candidate label to be inserted into the template. For example, the default
                template is "This example is {}." With the candidate label "sports", this would be fed into the model
                like `<cls> sequence to classify <sep> This example is sports . <sep>`. The default template works
                well in many cases, but it may be worthwhile to experiment with different templates depending on the
                task setting.
            multi_class (obj:`bool`, defaults to False):
                When False, it is assumed that only one candidate label can be true, and the scores are normalized
                such that the sum of the label likelihoods for each sequence is 1. When True, the labels are
                considered independent and probabilities are normalized for each candidate by doing a of softmax of
                the entailment score vs. the contradiction score.
        """
        outputs = super().__call__(sequences, candidate_labels, hypothesis_template)
        num_sequences = 1 if isinstance(sequences, str) else len(sequences)
        candidate_labels = self._args_parser._parse_labels(candidate_labels)
        reshaped_outputs = outputs.reshape((num_sequences, len(candidate_labels), -1))

        if len(candidate_labels) == 1:
            multi_class = True

        if not multi_class:
            # softmax the "entailment" logits over all candidate labels
            entail_logits = reshaped_outputs[..., -1]
            scores = np.exp(entail_logits) / np.exp(entail_logits).sum(-1, keepdims=True)
        else:
            # softmax over the entailment vs. contradiction dim for each label independently
            entail_contr_logits = reshaped_outputs[..., [0, -1]]
            scores = np.exp(entail_contr_logits) / np.exp(entail_contr_logits).sum(-1, keepdims=True)
            scores = scores[..., 1]

        result = []
        for iseq in range(num_sequences):
            top_inds = list(reversed(scores[iseq].argsort()))
            result.append(
                {
                    "sequence": sequences if isinstance(sequences, str) else sequences[iseq],
                    "labels": [candidate_labels[i] for i in top_inds],
                    "scores": scores[iseq][top_inds].tolist(),
                }
            )

        if len(result) == 1:
            return result[0]
        return result


class FillMaskPipeline(Pipeline):
    """
    Masked language modeling prediction pipeline using ModelWithLMHead head. See the
    `masked language modeling usage <../usage.html#masked-language-modeling>`__ examples for more information.

    This mask filling pipeline can currently be loaded from the :func:`~transformers.pipeline` method using
    the following task identifier(s):

    - "fill-mask", for predicting masked tokens in a sequence.

    The models that this pipeline can use are models that have been trained with a masked language modeling objective,
    which includes the bi-directional models in the library.
    See the up-to-date list of available models on
    `huggingface.co/models <https://huggingface.co/models?filter=lm-head>`__.

    Arguments:
        model (:obj:`~transformers.PreTrainedModel` or :obj:`~transformers.TFPreTrainedModel`):
            The model that will be used by the pipeline to make predictions. This needs to be a model inheriting from
            :class:`~transformers.PreTrainedModel` for PyTorch and :class:`~transformers.TFPreTrainedModel` for
            TensorFlow.
        tokenizer (:obj:`~transformers.PreTrainedTokenizer`):
            The tokenizer that will be used by the pipeline to encode data for the model. This object inherits from
            :class:`~transformers.PreTrainedTokenizer`.
        modelcard (:obj:`str` or :class:`~transformers.ModelCard`, `optional`, defaults to :obj:`None`):
            Model card attributed to the model for this pipeline.
        framework (:obj:`str`, `optional`, defaults to :obj:`None`):
            The framework to use, either "pt" for PyTorch or "tf" for TensorFlow. The specified framework must be
            installed.

            If no framework is specified, will default to the one currently installed. If no framework is specified
            and both frameworks are installed, will default to PyTorch.
        args_parser (:class:`~transformers.pipelines.ArgumentHandler`, `optional`, defaults to :obj:`None`):
            Reference to the object in charge of parsing supplied pipeline parameters.
        device (:obj:`int`, `optional`, defaults to :obj:`-1`):
            Device ordinal for CPU/GPU supports. Setting this to -1 will leverage CPU, >=0 will run the model
            on the associated CUDA device id.
    """

    def __init__(
        self,
        model: Union["PreTrainedModel", "TFPreTrainedModel"],
        tokenizer: PreTrainedTokenizer,
        modelcard: Optional[ModelCard] = None,
        framework: Optional[str] = None,
        args_parser: ArgumentHandler = None,
        device: int = -1,
        topk=5,
        task: str = "",
    ):
        super().__init__(
            model=model,
            tokenizer=tokenizer,
            modelcard=modelcard,
            framework=framework,
            args_parser=args_parser,
            device=device,
            binary_output=True,
            task=task,
        )

        self.check_model_type(TF_MODEL_WITH_LM_HEAD_MAPPING if self.framework == "tf" else MODEL_FOR_MASKED_LM_MAPPING)

        self.topk = topk

    def ensure_exactly_one_mask_token(self, masked_index: np.ndarray):
        numel = np.prod(masked_index.shape)
        if numel > 1:
            raise PipelineException(
                "fill-mask",
                self.model.base_model_prefix,
                f"More than one mask_token ({self.tokenizer.mask_token}) is not supported",
            )
        elif numel < 1:
            raise PipelineException(
                "fill-mask",
                self.model.base_model_prefix,
                f"No mask_token ({self.tokenizer.mask_token}) found on the input",
            )

    def __call__(self, *args, **kwargs):
        inputs = self._parse_and_tokenize(*args, **kwargs)
        outputs = self._forward(inputs, return_tensors=True)

        results = []
        batch_size = outputs.shape[0] if self.framework == "tf" else outputs.size(0)

        for i in range(batch_size):
            input_ids = inputs["input_ids"][i]
            result = []

            if self.framework == "tf":
                masked_index = tf.where(input_ids == self.tokenizer.mask_token_id).numpy()

                # Fill mask pipeline supports only one ${mask_token} per sample
                self.ensure_exactly_one_mask_token(masked_index)

                logits = outputs[i, masked_index.item(), :]
                probs = tf.nn.softmax(logits)
                topk = tf.math.top_k(probs, k=self.topk)
                values, predictions = topk.values.numpy(), topk.indices.numpy()
            else:
                masked_index = (input_ids == self.tokenizer.mask_token_id).nonzero()

                # Fill mask pipeline supports only one ${mask_token} per sample
                self.ensure_exactly_one_mask_token(masked_index.numpy())

                logits = outputs[i, masked_index.item(), :]
                probs = logits.softmax(dim=0)
                values, predictions = probs.topk(self.topk)

            for v, p in zip(values.tolist(), predictions.tolist()):
                tokens = input_ids.numpy()
                tokens[masked_index] = p
                # Filter padding out:
                tokens = tokens[np.where(tokens != self.tokenizer.pad_token_id)]
                result.append(
                    {
                        "sequence": self.tokenizer.decode(tokens),
                        "score": v,
                        "token": p,
                        "token_str": self.tokenizer.convert_ids_to_tokens(p),
                    }
                )

            # Append
            results += [result]

        if len(results) == 1:
            return results[0]
        return results


class TokenClassificationPipeline(Pipeline):
    """
    Named Entity Recognition pipeline using ModelForTokenClassification head. See the
    `named entity recognition usage <../usage.html#named-entity-recognition>`__ examples for more information.

    This token recognition pipeline can currently be loaded from the :func:`~transformers.pipeline` method using
    the following task identifier(s):

    - "ner", for predicting the classes of tokens in a sequence: person, organisation, location or miscellaneous.

    The models that this pipeline can use are models that have been fine-tuned on a token classification task.
    See the up-to-date list of available models on
    `huggingface.co/models <https://huggingface.co/models?filter=token-classification>`__.

    Arguments:
        model (:obj:`~transformers.PreTrainedModel` or :obj:`~transformers.TFPreTrainedModel`):
            The model that will be used by the pipeline to make predictions. This needs to be a model inheriting from
            :class:`~transformers.PreTrainedModel` for PyTorch and :class:`~transformers.TFPreTrainedModel` for
            TensorFlow.
        tokenizer (:obj:`~transformers.PreTrainedTokenizer`):
            The tokenizer that will be used by the pipeline to encode data for the model. This object inherits from
            :class:`~transformers.PreTrainedTokenizer`.
        modelcard (:obj:`str` or :class:`~transformers.ModelCard`, `optional`, defaults to :obj:`None`):
            Model card attributed to the model for this pipeline.
        framework (:obj:`str`, `optional`, defaults to :obj:`None`):
            The framework to use, either "pt" for PyTorch or "tf" for TensorFlow. The specified framework must be
            installed.

            If no framework is specified, will default to the one currently installed. If no framework is specified
            and both frameworks are installed, will default to PyTorch.
        args_parser (:class:`~transformers.pipelines.ArgumentHandler`, `optional`, defaults to :obj:`None`):
            Reference to the object in charge of parsing supplied pipeline parameters.
        device (:obj:`int`, `optional`, defaults to :obj:`-1`):
            Device ordinal for CPU/GPU supports. Setting this to -1 will leverage CPU, >=0 will run the model
            on the associated CUDA device id.
    """

    default_input_names = "sequences"

    def __init__(
        self,
        model: Union["PreTrainedModel", "TFPreTrainedModel"],
        tokenizer: PreTrainedTokenizer,
        modelcard: Optional[ModelCard] = None,
        framework: Optional[str] = None,
        args_parser: ArgumentHandler = None,
        device: int = -1,
        binary_output: bool = False,
        ignore_labels=["O"],
        task: str = "",
        grouped_entities: bool = False,
    ):
        super().__init__(
            model=model,
            tokenizer=tokenizer,
            modelcard=modelcard,
            framework=framework,
            args_parser=args_parser,
            device=device,
            binary_output=binary_output,
            task=task,
        )

        self.check_model_type(
            TF_MODEL_FOR_TOKEN_CLASSIFICATION_MAPPING
            if self.framework == "tf"
            else MODEL_FOR_TOKEN_CLASSIFICATION_MAPPING
        )

        self._basic_tokenizer = BasicTokenizer(do_lower_case=False)
        self.ignore_labels = ignore_labels
        self.grouped_entities = grouped_entities

    def __call__(self, *args, **kwargs):
        inputs = self._args_parser(*args, **kwargs)
        answers = []
        for sentence in inputs:

            # Manage correct placement of the tensors
            with self.device_placement():

                tokens = self.tokenizer(
                    sentence, return_attention_mask=False, return_tensors=self.framework, truncation=True,
                )

                # Forward
                if self.framework == "tf":
                    entities = self.model(tokens.data)[0][0].numpy()
                    input_ids = tokens["input_ids"].numpy()[0]
                else:
                    with torch.no_grad():
                        tokens = self.ensure_tensor_on_device(**tokens)
                        entities = self.model(**tokens)[0][0].cpu().numpy()
                        input_ids = tokens["input_ids"].cpu().numpy()[0]

            score = np.exp(entities) / np.exp(entities).sum(-1, keepdims=True)
            labels_idx = score.argmax(axis=-1)

            entities = []
            # Filter to labels not in `self.ignore_labels`
            filtered_labels_idx = [
                (idx, label_idx)
                for idx, label_idx in enumerate(labels_idx)
                if self.model.config.id2label[label_idx] not in self.ignore_labels
            ]

            for idx, label_idx in filtered_labels_idx:

                entity = {
                    "word": self.tokenizer.convert_ids_to_tokens(int(input_ids[idx])),
                    "score": score[idx][label_idx].item(),
                    "entity": self.model.config.id2label[label_idx],
                    "index": idx,
                }

                entities += [entity]

            # Append grouped entities
            if self.grouped_entities:
                answers += [self.group_entities(entities)]
            # Append ungrouped entities
            else:
                answers += [entities]

        if len(answers) == 1:
            return answers[0]
        return answers

    def group_sub_entities(self, entities: List[dict]) -> dict:
        """
        Returns grouped sub entities
        """
        # Get the first entity in the entity group
        entity = entities[0]["entity"]
        scores = np.mean([entity["score"] for entity in entities])
        tokens = [entity["word"] for entity in entities]

        entity_group = {
            "entity_group": entity,
            "score": np.mean(scores),
            "word": self.tokenizer.convert_tokens_to_string(tokens),
        }
        return entity_group

    def group_entities(self, entities: List[dict]) -> List[dict]:
        """
        Returns grouped entities
        """

        entity_groups = []
        entity_group_disagg = []

        if entities:
            last_idx = entities[-1]["index"]

        for entity in entities:
            is_last_idx = entity["index"] == last_idx
            if not entity_group_disagg:
                entity_group_disagg += [entity]
                if is_last_idx:
                    entity_groups += [self.group_sub_entities(entity_group_disagg)]
                continue

            # If the current entity is similar and adjacent to the previous entity, append it to the disaggregated entity group
            # The split is meant to account for the "B" and "I" suffixes
            if (
                entity["entity"].split("-")[-1] == entity_group_disagg[-1]["entity"].split("-")[-1]
                and entity["index"] == entity_group_disagg[-1]["index"] + 1
            ):
                entity_group_disagg += [entity]
                # Group the entities at the last entity
                if is_last_idx:
                    entity_groups += [self.group_sub_entities(entity_group_disagg)]
            # If the current entity is different from the previous entity, aggregate the disaggregated entity group
            else:
                entity_groups += [self.group_sub_entities(entity_group_disagg)]
                entity_group_disagg = [entity]
                # If it's the last entity, add it to the entity groups
                if is_last_idx:
                    entity_groups += [self.group_sub_entities(entity_group_disagg)]

        return entity_groups


NerPipeline = TokenClassificationPipeline


class QuestionAnsweringArgumentHandler(ArgumentHandler):
    """
    QuestionAnsweringPipeline requires the user to provide multiple arguments (i.e. question & context) to be mapped
    to internal SquadExample / SquadFeature structures.

    QuestionAnsweringArgumentHandler manages all the possible to create SquadExample from the command-line supplied
    arguments.
    """

    def __call__(self, *args, **kwargs):
        # Position args, handling is sensibly the same as X and data, so forwarding to avoid duplicating
        if args is not None and len(args) > 0:
            if len(args) == 1:
                kwargs["X"] = args[0]
            else:
                kwargs["X"] = list(args)

        # Generic compatibility with sklearn and Keras
        # Batched data
        if "X" in kwargs or "data" in kwargs:
            inputs = kwargs["X"] if "X" in kwargs else kwargs["data"]

            if isinstance(inputs, dict):
                inputs = [inputs]
            else:
                # Copy to avoid overriding arguments
                inputs = [i for i in inputs]

            for i, item in enumerate(inputs):
                if isinstance(item, dict):
                    if any(k not in item for k in ["question", "context"]):
                        raise KeyError("You need to provide a dictionary with keys {question:..., context:...}")

                    inputs[i] = QuestionAnsweringPipeline.create_sample(**item)

                elif not isinstance(item, SquadExample):
                    raise ValueError(
                        "{} argument needs to be of type (list[SquadExample | dict], SquadExample, dict)".format(
                            "X" if "X" in kwargs else "data"
                        )
                    )

            # Tabular input
        elif "question" in kwargs and "context" in kwargs:
            if isinstance(kwargs["question"], str):
                kwargs["question"] = [kwargs["question"]]

            if isinstance(kwargs["context"], str):
                kwargs["context"] = [kwargs["context"]]

            inputs = [
                QuestionAnsweringPipeline.create_sample(q, c) for q, c in zip(kwargs["question"], kwargs["context"])
            ]
        else:
            raise ValueError("Unknown arguments {}".format(kwargs))

        if not isinstance(inputs, list):
            inputs = [inputs]

        return inputs


class QuestionAnsweringPipeline(Pipeline):
    """
    Question Answering pipeline using ModelForQuestionAnswering head. See the
    `question answering usage <../usage.html#question-answering>`__ examples for more information.

    This question answering can currently be loaded from the :func:`~transformers.pipeline` method using
    the following task identifier(s):

    - "question-answering", for answering questions given a context.

    The models that this pipeline can use are models that have been fine-tuned on a question answering task.
    See the up-to-date list of available models on
    `huggingface.co/models <https://huggingface.co/models?filter=question-answering>`__.

    Arguments:
        model (:obj:`~transformers.PreTrainedModel` or :obj:`~transformers.TFPreTrainedModel`):
            The model that will be used by the pipeline to make predictions. This needs to be a model inheriting from
            :class:`~transformers.PreTrainedModel` for PyTorch and :class:`~transformers.TFPreTrainedModel` for
            TensorFlow.
        tokenizer (:obj:`~transformers.PreTrainedTokenizer`):
            The tokenizer that will be used by the pipeline to encode data for the model. This object inherits from
            :class:`~transformers.PreTrainedTokenizer`.
        modelcard (:obj:`str` or :class:`~transformers.ModelCard`, `optional`, defaults to :obj:`None`):
            Model card attributed to the model for this pipeline.
        framework (:obj:`str`, `optional`, defaults to :obj:`None`):
            The framework to use, either "pt" for PyTorch or "tf" for TensorFlow. The specified framework must be
            installed.

            If no framework is specified, will default to the one currently installed. If no framework is specified
            and both frameworks are installed, will default to PyTorch.
        args_parser (:class:`~transformers.pipelines.ArgumentHandler`, `optional`, defaults to :obj:`None`):
            Reference to the object in charge of parsing supplied pipeline parameters.
        device (:obj:`int`, `optional`, defaults to :obj:`-1`):
            Device ordinal for CPU/GPU supports. Setting this to -1 will leverage CPU, >=0 will run the model
            on the associated CUDA device id.
    """

    default_input_names = "question,context"

    def __init__(
        self,
        model: Union["PreTrainedModel", "TFPreTrainedModel"],
        tokenizer: PreTrainedTokenizer,
        modelcard: Optional[ModelCard] = None,
        framework: Optional[str] = None,
        device: int = -1,
        task: str = "",
        **kwargs
    ):
        super().__init__(
            model=model,
            tokenizer=tokenizer,
            modelcard=modelcard,
            framework=framework,
            args_parser=QuestionAnsweringArgumentHandler(),
            device=device,
            task=task,
            **kwargs,
        )

        self.check_model_type(
            TF_MODEL_FOR_QUESTION_ANSWERING_MAPPING if self.framework == "tf" else MODEL_FOR_QUESTION_ANSWERING_MAPPING
        )

    @staticmethod
    def create_sample(
        question: Union[str, List[str]], context: Union[str, List[str]]
    ) -> Union[SquadExample, List[SquadExample]]:
        """
        QuestionAnsweringPipeline leverages the SquadExample/SquadFeatures internally.
        This helper method encapsulate all the logic for converting question(s) and context(s) to SquadExample(s).
        We currently support extractive question answering.
        Arguments:
             question: (str, List[str]) The question to be ask for the associated context
             context: (str, List[str]) The context in which we will look for the answer.

        Returns:
            SquadExample initialized with the corresponding question and context.
        """
        if isinstance(question, list):
            return [SquadExample(None, q, c, None, None, None) for q, c in zip(question, context)]
        else:
            return SquadExample(None, question, context, None, None, None)

    def __call__(self, *args, **kwargs):
        """
        Args:
            We support multiple use-cases, the following are exclusive:
            X: sequence of SquadExample
            data: sequence of SquadExample
            question: (str, List[str]), batch of question(s) to map along with context
            context: (str, List[str]), batch of context(s) associated with the provided question keyword argument
        Returns:
            dict: {'answer': str, 'score": float, 'start": int, "end": int}
            answer: the textual answer in the intial context
            score: the score the current answer scored for the model
            start: the character index in the original string corresponding to the beginning of the answer' span
            end: the character index in the original string corresponding to the ending of the answer' span
        """
        # Set defaults values
        kwargs.setdefault("topk", 1)
        kwargs.setdefault("doc_stride", 128)
        kwargs.setdefault("max_answer_len", 15)
        kwargs.setdefault("max_seq_len", 384)
        kwargs.setdefault("max_question_len", 64)
        kwargs.setdefault("handle_impossible_answer", False)

        if kwargs["topk"] < 1:
            raise ValueError("topk parameter should be >= 1 (got {})".format(kwargs["topk"]))

        if kwargs["max_answer_len"] < 1:
            raise ValueError("max_answer_len parameter should be >= 1 (got {})".format(kwargs["max_answer_len"]))

        # Convert inputs to features
        examples = self._args_parser(*args, **kwargs)
        features_list = [
            squad_convert_examples_to_features(
                examples=[example],
                tokenizer=self.tokenizer,
                max_seq_length=kwargs["max_seq_len"],
                doc_stride=kwargs["doc_stride"],
                max_query_length=kwargs["max_question_len"],
                padding_strategy=PaddingStrategy.DO_NOT_PAD.value,
                is_training=False,
                tqdm_enabled=False,
            )
            for example in examples
        ]
        all_answers = []
        for features, example in zip(features_list, examples):
            model_input_names = self.tokenizer.model_input_names + ["input_ids"]
            fw_args = {k: [feature.__dict__[k] for feature in features] for k in model_input_names}

            # Manage tensor allocation on correct device
            with self.device_placement():
                if self.framework == "tf":
                    fw_args = {k: tf.constant(v) for (k, v) in fw_args.items()}
                    start, end = self.model(fw_args)[:2]
                    start, end = start.numpy(), end.numpy()
                else:
                    with torch.no_grad():
                        # Retrieve the score for the context tokens only (removing question tokens)
                        fw_args = {k: torch.tensor(v, device=self.device) for (k, v) in fw_args.items()}
                        start, end = self.model(**fw_args)[:2]
                        start, end = start.cpu().numpy(), end.cpu().numpy()

            min_null_score = 1000000  # large and positive
            answers = []
            for (feature, start_, end_) in zip(features, start, end):
                # Ensure padded tokens & question tokens cannot belong to the set of candidate answers.
                undesired_tokens = np.abs(np.array(feature.p_mask) - 1) & feature.attention_mask

                # Generate mask
                undesired_tokens_mask = undesired_tokens == 0.0

                # Make sure non-context indexes in the tensor cannot contribute to the softmax
                start_ = np.where(undesired_tokens_mask, -10000.0, start_)
                end_ = np.where(undesired_tokens_mask, -10000.0, end_)

                # Normalize logits and spans to retrieve the answer
                start_ = np.exp(start_ - np.log(np.sum(np.exp(start_), axis=-1, keepdims=True)))
                end_ = np.exp(end_ - np.log(np.sum(np.exp(end_), axis=-1, keepdims=True)))

                if kwargs["handle_impossible_answer"]:
                    min_null_score = min(min_null_score, (start_[0] * end_[0]).item())

                # Mask CLS
                start_[0] = end_[0] = 0.0

                starts, ends, scores = self.decode(start_, end_, kwargs["topk"], kwargs["max_answer_len"])
                char_to_word = np.array(example.char_to_word_offset)

                # Convert the answer (tokens) back to the original text
                answers += [
                    {
                        "score": score.item(),
                        "start": np.where(char_to_word == feature.token_to_orig_map[s])[0][0].item(),
                        "end": np.where(char_to_word == feature.token_to_orig_map[e])[0][-1].item(),
                        "answer": " ".join(
                            example.doc_tokens[feature.token_to_orig_map[s] : feature.token_to_orig_map[e] + 1]
                        ),
                    }
                    for s, e, score in zip(starts, ends, scores)
                ]

            if kwargs["handle_impossible_answer"]:
                answers.append({"score": min_null_score, "start": 0, "end": 0, "answer": ""})

            answers = sorted(answers, key=lambda x: x["score"], reverse=True)[: kwargs["topk"]]
            all_answers += answers

        if len(all_answers) == 1:
            return all_answers[0]
        return all_answers

    def decode(self, start: np.ndarray, end: np.ndarray, topk: int, max_answer_len: int) -> Tuple:
        """
        Take the output of any QuestionAnswering head and will generate probalities for each span to be
        the actual answer.
        In addition, it filters out some unwanted/impossible cases like answer len being greater than
        max_answer_len or answer end position being before the starting position.
        The method supports output the k-best answer through the topk argument.

        Args:
            start: numpy array, holding individual start probabilities for each token
            end: numpy array, holding individual end probabilities for each token
            topk: int, indicates how many possible answer span(s) to extract from the model's output
            max_answer_len: int, maximum size of the answer to extract from the model's output
        """
        # Ensure we have batch axis
        if start.ndim == 1:
            start = start[None]

        if end.ndim == 1:
            end = end[None]

        # Compute the score of each tuple(start, end) to be the real answer
        outer = np.matmul(np.expand_dims(start, -1), np.expand_dims(end, 1))

        # Remove candidate with end < start and end - start > max_answer_len
        candidates = np.tril(np.triu(outer), max_answer_len - 1)

        #  Inspired by Chen & al. (https://github.com/facebookresearch/DrQA)
        scores_flat = candidates.flatten()
        if topk == 1:
            idx_sort = [np.argmax(scores_flat)]
        elif len(scores_flat) < topk:
            idx_sort = np.argsort(-scores_flat)
        else:
            idx = np.argpartition(-scores_flat, topk)[0:topk]
            idx_sort = idx[np.argsort(-scores_flat[idx])]

        start, end = np.unravel_index(idx_sort, candidates.shape)[1:]
        return start, end, candidates[0, start, end]

    def span_to_answer(self, text: str, start: int, end: int):
        """
        When decoding from token probalities, this method maps token indexes to actual word in
        the initial context.

        Args:
            text: str, the actual context to extract the answer from
            start: int, starting answer token index
            end: int, ending answer token index

        Returns:
            dict: {'answer': str, 'start': int, 'end': int}
        """
        words = []
        token_idx = char_start_idx = char_end_idx = chars_idx = 0

        for i, word in enumerate(text.split(" ")):
            token = self.tokenizer.tokenize(word)

            # Append words if they are in the span
            if start <= token_idx <= end:
                if token_idx == start:
                    char_start_idx = chars_idx

                if token_idx == end:
                    char_end_idx = chars_idx + len(word)

                words += [word]

            # Stop if we went over the end of the answer
            if token_idx > end:
                break

            # Append the subtokenization length to the running index
            token_idx += len(token)
            chars_idx += len(word) + 1

        # Join text with spaces
        return {
            "answer": " ".join(words),
            "start": max(0, char_start_idx),
            "end": min(len(text), char_end_idx),
        }


class SummarizationPipeline(Pipeline):
    """
    Summarize news articles and other documents

    Usage::

        # use bart in pytorch
        summarizer = pipeline("summarization")
        summarizer("Sam Shleifer writes the best docstring examples in the whole world.", min_length=5, max_length=20)

        # use t5 in tf
        summarizer = pipeline("summarization", model="t5-base", tokenizer="t5-base", framework="tf")
        summarizer("Sam Shleifer writes the best docstring examples in the whole world.", min_length=5, max_length=20)

    The models that this pipeline can use are models that have been fine-tuned on a summarization task,
    which is currently, '`bart-large-cnn`', '`t5-small`', '`t5-base`', '`t5-large`', '`t5-3b`', '`t5-11b`'.
    See the up-to-date list of available models on
    `huggingface.co/models <https://huggingface.co/models?filter=summarization>`__.

    Arguments:
        model (:obj:`str` or :obj:`~transformers.PreTrainedModel` or :obj:`~transformers.TFPreTrainedModel`, `optional`, defaults to :obj:`None`):
            The model that will be used by the pipeline to make predictions. This can be :obj:`None`, a string
            checkpoint identifier or an actual pre-trained model inheriting from
            :class:`~transformers.PreTrainedModel` for PyTorch and :class:`~transformers.TFPreTrainedModel` for
            TensorFlow.

            If :obj:`None`, the default of the pipeline will be loaded.
        tokenizer (:obj:`str` or :obj:`~transformers.PreTrainedTokenizer`, `optional`, defaults to :obj:`None`):
            The tokenizer that will be used by the pipeline to encode data for the model. This can be :obj:`None`,
            a string checkpoint identifier or an actual pre-trained tokenizer inheriting from
            :class:`~transformers.PreTrainedTokenizer`.

            If :obj:`None`, the default of the pipeline will be loaded.
        modelcard (:obj:`str` or :class:`~transformers.ModelCard`, `optional`, defaults to :obj:`None`):
            Model card attributed to the model for this pipeline.
        framework (:obj:`str`, `optional`, defaults to :obj:`None`):
            The framework to use, either "pt" for PyTorch or "tf" for TensorFlow. The specified framework must be
            installed.

            If no framework is specified, will default to the one currently installed. If no framework is specified
            and both frameworks are installed, will default to PyTorch.
        args_parser (:class:`~transformers.pipelines.ArgumentHandler`, `optional`, defaults to :obj:`None`):
            Reference to the object in charge of parsing supplied pipeline parameters.
        device (:obj:`int`, `optional`, defaults to :obj:`-1`):
            Device ordinal for CPU/GPU supports. Setting this to -1 will leverage CPU, >=0 will run the model
            on the associated CUDA device id.
    """

    def __init__(self, *args, **kwargs):
        kwargs.update(task="summarization")
        super().__init__(*args, **kwargs)

        self.check_model_type(
            TF_MODEL_WITH_LM_HEAD_MAPPING if self.framework == "tf" else MODEL_FOR_SEQ_TO_SEQ_CAUSAL_LM_MAPPING
        )

    def __call__(
        self, *documents, return_tensors=False, return_text=True, clean_up_tokenization_spaces=False, **generate_kwargs
    ):
        r"""
        Args:
            *documents: (list of strings) articles to be summarized
            return_text: (bool, default=True) whether to add a decoded "summary_text" to each result
            return_tensors: (bool, default=False) whether to return the raw "summary_token_ids" to each result

            clean_up_tokenization_spaces: (`optional`) bool whether to include extra spaces in the output
            **generate_kwargs: extra kwargs passed to `self.model.generate`_

        Returns:
            list of dicts with 'summary_text' and/or 'summary_token_ids' for each document_to_summarize

        .. _`self.model.generate`:
            https://huggingface.co/transformers/model_doc/bart.html#transformers.BartForConditionalGeneration.generate

        """
        assert return_tensors or return_text, "You must specify return_tensors=True or return_text=True"
        assert len(documents) > 0, "Please provide a document to summarize"

        if self.framework == "tf" and "BartForConditionalGeneration" in self.model.__class__.__name__:
            raise NotImplementedError(
                "Tensorflow is not yet supported for Bart. Please consider using T5, e.g. `t5-base`"
            )

        prefix = self.model.config.prefix if self.model.config.prefix is not None else ""

        if isinstance(documents[0], list):
            assert (
                self.tokenizer.pad_token_id is not None
            ), "Please make sure that the tokenizer has a pad_token_id when using a batch input"

            documents = ([prefix + document for document in documents[0]],)
            padding = True

        elif isinstance(documents[0], str):
            documents = (prefix + documents[0],)
            padding = False
        else:
            raise ValueError(
                " `documents[0]`: {} have the wrong format. The should be either of type `str` or type `list`".format(
                    documents[0]
                )
            )

        with self.device_placement():
            inputs = self._parse_and_tokenize(*documents, padding=padding)

            if self.framework == "pt":
                inputs = self.ensure_tensor_on_device(**inputs)
                input_length = inputs["input_ids"].shape[-1]
            elif self.framework == "tf":
                input_length = tf.shape(inputs["input_ids"])[-1].numpy()

            min_length = generate_kwargs.get("min_length", self.model.config.min_length)
            if input_length < min_length // 2:
                logger.warning(
                    "Your min_length is set to {}, but you input_length is only {}. You might consider decreasing min_length manually, e.g. summarizer('...', min_length=10)".format(
                        min_length, input_length
                    )
                )

            max_length = generate_kwargs.get("max_length", self.model.config.max_length)
            if input_length < max_length:
                logger.warning(
                    "Your max_length is set to {}, but you input_length is only {}. You might consider decreasing max_length manually, e.g. summarizer('...', max_length=50)".format(
                        max_length, input_length
                    )
                )

            summaries = self.model.generate(
                inputs["input_ids"], attention_mask=inputs["attention_mask"], **generate_kwargs,
            )

            results = []
            for summary in summaries:
                record = {}
                if return_tensors:
                    record["summary_token_ids"] = summary
                if return_text:
                    record["summary_text"] = self.tokenizer.decode(
                        summary, skip_special_tokens=True, clean_up_tokenization_spaces=clean_up_tokenization_spaces,
                    )
                results.append(record)
            return results


class TranslationPipeline(Pipeline):
    """
    Translates from one language to another.

    Usage::
        en_fr_translator = pipeline("translation_en_to_fr")
        en_fr_translator("How old are you?")

    The models that this pipeline can use are models that have been fine-tuned on a translation task,
    currently: "t5-small", "t5-base", "t5-large", "t5-3b", "t5-11b"
    See the up-to-date list of available models on
    `huggingface.co/models <https://huggingface.co/models?filter=translation>`__.

    Arguments:
        model (:obj:`str` or :obj:`~transformers.PreTrainedModel` or :obj:`~transformers.TFPreTrainedModel`, `optional`, defaults to :obj:`None`):
            The model that will be used by the pipeline to make predictions. This can be :obj:`None`, a string
            checkpoint identifier or an actual pre-trained model inheriting from
            :class:`~transformers.PreTrainedModel` for PyTorch and :class:`~transformers.TFPreTrainedModel` for
            TensorFlow.
            If :obj:`None`, the default of the pipeline will be loaded.
        tokenizer (:obj:`str` or :obj:`~transformers.PreTrainedTokenizer`, `optional`, defaults to :obj:`None`):
            The tokenizer that will be used by the pipeline to encode data for the model. This can be :obj:`None`,
            a string checkpoint identifier or an actual pre-trained tokenizer inheriting from
            :class:`~transformers.PreTrainedTokenizer`.
            If :obj:`None`, the default of the pipeline will be loaded.
        modelcard (:obj:`str` or :class:`~transformers.ModelCard`, `optional`, defaults to :obj:`None`):
            Model card attributed to the model for this pipeline.
        framework (:obj:`str`, `optional`, defaults to :obj:`None`):
            The framework to use, either "pt" for PyTorch or "tf" for TensorFlow. The specified framework must be
            installed.
            If no framework is specified, will default to the one currently installed. If no framework is specified
            and both frameworks are installed, will default to PyTorch.
        args_parser (:class:`~transformers.pipelines.ArgumentHandler`, `optional`, defaults to :obj:`None`):
            Reference to the object in charge of parsing supplied pipeline parameters.
        device (:obj:`int`, `optional`, defaults to :obj:`-1`):
            Device ordinal for CPU/GPU supports. Setting this to -1 will leverage CPU, >=0 will run the model
            on the associated CUDA device id.
    """

    def __init__(self, *args, **kwargs):
        super().__init__(*args, **kwargs)

        self.check_model_type(
            TF_MODEL_WITH_LM_HEAD_MAPPING if self.framework == "tf" else MODEL_FOR_SEQ_TO_SEQ_CAUSAL_LM_MAPPING
        )

    def __call__(
        self, *args, return_tensors=False, return_text=True, clean_up_tokenization_spaces=False, **generate_kwargs
    ):
        r"""
        Args:
            *args: (list of strings) texts to be translated
            return_text: (bool, default=True) whether to add a decoded "translation_text" to each result
            return_tensors: (bool, default=False) whether to return the raw "translation_token_ids" to each result

            **generate_kwargs: extra kwargs passed to `self.model.generate`_

        Returns:
            list of dicts with 'translation_text' and/or 'translation_token_ids' for each text_to_translate
        .. _`self.model.generate`:
            https://huggingface.co/transformers/model_doc/bart.html#transformers.BartForConditionalGeneration.generate
        """
        assert return_tensors or return_text, "You must specify return_tensors=True or return_text=True"

        prefix = self.model.config.prefix if self.model.config.prefix is not None else ""

        if isinstance(args[0], list):
            assert (
                self.tokenizer.pad_token_id is not None
            ), "Please make sure that the tokenizer has a pad_token_id when using a batch input"
            args = ([prefix + text for text in args[0]],)
            padding = True

        elif isinstance(args[0], str):
            args = (prefix + args[0],)
            padding = False
        else:
            raise ValueError(
                " `documents[0]`: {} have the wrong format. The should be either of type `str` or type `list`".format(
                    args[0]
                )
            )

        with self.device_placement():
            inputs = self._parse_and_tokenize(*args, padding=padding)

            if self.framework == "pt":
                inputs = self.ensure_tensor_on_device(**inputs)
                input_length = inputs["input_ids"].shape[-1]

            elif self.framework == "tf":
                input_length = tf.shape(inputs["input_ids"])[-1].numpy()

            max_length = generate_kwargs.get("max_length", self.model.config.max_length)
            if input_length > 0.9 * max_length:
                logger.warning(
                    "Your input_length: {} is bigger than 0.9 * max_length: {}. You might consider increasing your max_length manually, e.g. translator('...', max_length=400)".format(
                        input_length, max_length
                    )
                )

            translations = self.model.generate(
                inputs["input_ids"], attention_mask=inputs["attention_mask"], **generate_kwargs,
            )
            results = []
            for translation in translations:
                record = {}
                if return_tensors:
                    record["translation_token_ids"] = translation
                if return_text:
                    record["translation_text"] = self.tokenizer.decode(
                        translation,
                        skip_special_tokens=True,
                        clean_up_tokenization_spaces=clean_up_tokenization_spaces,
                    )
                results.append(record)
            return results


class Conversation:
    def __init__(self, text: str = None, conversation_id: UUID = None):
        if not conversation_id:
            conversation_id = uuid.uuid4()
        self.uuid: UUID = conversation_id
        self.past_user_inputs: List[str] = []
        self.generated_responses: List[str] = []
        self.history: List[int] = []
        self.new_user_input: Optional[str] = text

    def add_user_input(self, text: str, overwrite: bool = False):
        if self.new_user_input:
            if overwrite:
                logger.warning(
                    'User input added while unprocessed input was existing: "{}" was overwritten with: "{}".'.format(
                        self.new_user_input, text
                    )
                )
                self.new_user_input = text
            else:
                logger.warning(
                    'User input added while unprocessed input was existing: "{}" new input ignored: "{}". '
                    "Set `overwrite` to True to overwrite unprocessed user input".format(self.new_user_input, text)
                )
        else:
            self.new_user_input = text

    def mark_processed(self):
        if self.new_user_input:
            self.past_user_inputs.append(self.new_user_input)
        self.new_user_input = None

    def append_response(self, response: str):
        self.generated_responses.append(response)

    def set_history(self, history: List[int]):
        self.history = history

    def __repr__(self):
        output = "Conversation id: {} \n".format(self.uuid)
        for user_input, generated_response in zip(self.past_user_inputs, self.generated_responses):
            output += "user >> {} \n".format(user_input)
            output += "bot >> {} \n".format(generated_response)
        if self.new_user_input is not None:
            output += "user >> {} \n".format(self.new_user_input)
        return output


class ConversationalPipeline(Pipeline):
    """
    Multi-turn conversational pipeline.

    Usage::
        conversational_pipeline = pipeline("conversational")

        conversation_1 = Conversation("Going to the movies tonight - any suggestions?")
        conversation_2 = Conversation("What's the last book you have read?")

        conversational_pipeline([conversation_1, conversation_2])

        conversation_1.add_user_input("Is it an action movie?")

        conversational_pipeline([conversation_1, conversation_2])

    The models that this pipeline can use are models that have been fine-tuned on a multi-turn conversational task,
    currently: "microsoft/DialoGPT-small", "microsoft/DialoGPT-medium", "microsoft/DialoGPT-large"
    See the up-to-date list of available models on
    `huggingface.co/models <https://huggingface.co/models?filter=conversational>`__.

    Arguments:
        model (:obj:`str` or :obj:`~transformers.PreTrainedModel` or :obj:`~transformers.TFPreTrainedModel`, `optional`, defaults to :obj:`None`):
            The model that will be used by the pipeline to make predictions. This can be :obj:`None`, a string
            checkpoint identifier or an actual pre-trained model inheriting from
            :class:`~transformers.PreTrainedModel` for PyTorch and :class:`~transformers.TFPreTrainedModel` for
            TensorFlow.
            If :obj:`None`, the default of the pipeline will be loaded.
        tokenizer (:obj:`str` or :obj:`~transformers.PreTrainedTokenizer`, `optional`, defaults to :obj:`None`):
            The tokenizer that will be used by the pipeline to encode data for the model. This can be :obj:`None`,
            a string checkpoint identifier or an actual pre-trained tokenizer inheriting from
            :class:`~transformers.PreTrainedTokenizer`.
            If :obj:`None`, the default of the pipeline will be loaded.
        modelcard (:obj:`str` or :class:`~transformers.ModelCard`, `optional`, defaults to :obj:`None`):
            Model card attributed to the model for this pipeline.
        framework (:obj:`str`, `optional`, defaults to :obj:`None`):
            The framework to use, either "pt" for PyTorch or "tf" for TensorFlow. The specified framework must be
            installed.
            If no framework is specified, will default to the one currently installed. If no framework is specified
            and both frameworks are installed, will default to PyTorch.
        args_parser (:class:`~transformers.pipelines.ArgumentHandler`, `optional`, defaults to :obj:`None`):
            Reference to the object in charge of parsing supplied pipeline parameters.
        device (:obj:`int`, `optional`, defaults to :obj:`-1`):
            Device ordinal for CPU/GPU supports. Setting this to -1 will leverage CPU, >=0 will run the model
            on the associated CUDA device id.
    """

    def __init__(self, min_length_for_response=32, *args, **kwargs):
        super().__init__(*args, **kwargs)
        assert self.tokenizer.eos_token_id is not None, "DialoguePipeline tokenizer should have an EOS token set"
        if self.tokenizer.pad_token_id is not None:
            self.pad_token_id = self.tokenizer.pad_token_id
        else:
            self.pad_token_id = self.tokenizer.eos_token_id
        self.min_length_for_response = min_length_for_response

    def __call__(
        self,
        conversations: Union[Conversation, List[Conversation]],
        clean_up_tokenization_spaces=True,
        **generate_kwargs
    ):
        r"""
        Args:
            *conversations: (list of `:class:Conversation`) Conversations to generate responses for
            **generate_kwargs: extra kwargs passed to `self.model.generate`_

        Returns:
            list of conversations with updated generated responses for those containing a new user input
        """

        # Input validation
        if isinstance(conversations, list):
            for conversation in conversations:
                assert isinstance(
                    conversation, Conversation
                ), "DialoguePipeline expects a Conversation or list of Conversations as an input"
                if conversation.new_user_input is None:
                    raise ValueError(
                        "Conversation with UUID {} does not contain new user input to process. "
                        "Add user inputs with the conversation's `add_user_input` method".format(
                            type(conversation.uuid)
                        )
                    )
            assert (
                self.tokenizer.pad_token_id is not None or self.tokenizer.eos_token_id is not None
            ), "Please make sure that the tokenizer has a pad_token_id or eos_token_id when using a batch input"
        elif isinstance(conversations, Conversation):
            conversations = [conversations]
        else:
            raise ValueError("DialoguePipeline expects a Conversation or list of Conversations as an input")

        with self.device_placement():

            inputs = self._parse_and_tokenize([conversation.new_user_input for conversation in conversations])
            histories = [conversation.history for conversation in conversations]
            max_length = generate_kwargs.get("max_length", self.model.config.max_length)
            inputs = self._concat_inputs_history(inputs, histories, max_length)

            if self.framework == "pt":
                inputs = self.ensure_tensor_on_device(**inputs)
                input_length = inputs["input_ids"].shape[-1]

            elif self.framework == "tf":
                input_length = tf.shape(inputs["input_ids"])[-1].numpy()

            if input_length > 0.9 * max_length:
                logger.warning(
                    "Longest conversation length: {} is bigger than 0.9 * max_length: {}. "
                    "You might consider trimming the early phase of the conversation".format(input_length, max_length)
                )
            generated_responses = self.model.generate(
                inputs["input_ids"], attention_mask=inputs["attention_mask"], **generate_kwargs,
            )

            cleaned_history = self._clean_padding_history(generated_responses)
            output = []
            for conversation_index, conversation in enumerate(conversations):
                conversation.mark_processed()
                conversation.generated_responses.append(
                    self.tokenizer.decode(
                        cleaned_history[conversation_index][input_length:],
                        skip_special_tokens=True,
                        clean_up_tokenization_spaces=clean_up_tokenization_spaces,
                    )
                )
                conversation.set_history(cleaned_history[conversation_index])
                output.append(conversation)
            if len(output) == 1:
                return output[0]
            else:
                return output

    def _parse_and_tokenize(self, *args, **kwargs):
        """
        Parse arguments and tokenize, adding an EOS token at the end of the user input
        """
        # Parse arguments
        inputs = self._args_parser(*args, **kwargs)
        inputs = self.tokenizer.batch_encode_plus(inputs, add_special_tokens=False, padding=False).get("input_ids", [])
        for input in inputs:
            input.append(self.tokenizer.eos_token_id)
        return inputs

    def _clean_padding_history(self, generated_tensor) -> List[List[int]]:
        """
        Cleans the padding history. Padding may be generated in two places when multiple conversations are provided as
        an input:
            - at the end of the concatenated history and new user input, so that all input to the model have the same
                length
            - at the end of the generated response, as some responses will be longer than others
        This method cleans up these padding token so that the history for each conversation is not impacted by the
        batching process.
        """
        outputs = []
        for sequence in generated_tensor:
            sequence_tokens = []
            is_previous_pad = False
            for token in sequence:
                if token == self.pad_token_id:
                    if is_previous_pad:
                        continue
                    else:
                        is_previous_pad = True
                else:
                    is_previous_pad = False
                if self.framework == "pt":
                    sequence_tokens.append(token.item())
                else:
                    sequence_tokens.append(int(token.numpy()))

            outputs.append(sequence_tokens)
        return outputs

    def _concat_inputs_history(self, inputs: List[List[int]], histories: List[Optional[List[int]]], max_length: int):
        """
        Builds an input prepended by the history for this conversation, allowing multi-turn conversation with context
        """
        outputs = []
        for input, history in zip(inputs, histories):
            if history is not None:
                input = history + input
            if len(input) > max_length - self.min_length_for_response:
                cutoff_eos_index = 0
                while len(input) - cutoff_eos_index > max_length - self.min_length_for_response:
                    cutoff_eos_index = input[cutoff_eos_index:].index(self.tokenizer.eos_token_id)
                    if cutoff_eos_index == 0 or cutoff_eos_index == len(input) - 1:
                        break
                    else:
                        input = input[cutoff_eos_index + 1 :]
            outputs.append(input)
        max_len = max([len(item) for item in outputs])
        outputs = [output + [self.pad_token_id] * (max_len - len(output)) for output in outputs]
        outputs = BatchEncoding(
            {"input_ids": outputs, "attention_mask": [1] * len(outputs)}, tensor_type=self.framework
        )
        return outputs


# Register all the supported tasks here
SUPPORTED_TASKS = {
    "feature-extraction": {
        "impl": FeatureExtractionPipeline,
        "tf": TFAutoModel if is_tf_available() else None,
        "pt": AutoModel if is_torch_available() else None,
        "default": {"model": {"pt": "distilbert-base-cased", "tf": "distilbert-base-cased"}},
    },
    "sentiment-analysis": {
        "impl": TextClassificationPipeline,
        "tf": TFAutoModelForSequenceClassification if is_tf_available() else None,
        "pt": AutoModelForSequenceClassification if is_torch_available() else None,
        "default": {
            "model": {
                "pt": "distilbert-base-uncased-finetuned-sst-2-english",
                "tf": "distilbert-base-uncased-finetuned-sst-2-english",
            },
        },
    },
    "ner": {
        "impl": TokenClassificationPipeline,
        "tf": TFAutoModelForTokenClassification if is_tf_available() else None,
        "pt": AutoModelForTokenClassification if is_torch_available() else None,
        "default": {
            "model": {
                "pt": "dbmdz/bert-large-cased-finetuned-conll03-english",
                "tf": "dbmdz/bert-large-cased-finetuned-conll03-english",
            },
        },
    },
    "question-answering": {
        "impl": QuestionAnsweringPipeline,
        "tf": TFAutoModelForQuestionAnswering if is_tf_available() else None,
        "pt": AutoModelForQuestionAnswering if is_torch_available() else None,
        "default": {
            "model": {"pt": "distilbert-base-cased-distilled-squad", "tf": "distilbert-base-cased-distilled-squad"},
        },
    },
    "fill-mask": {
        "impl": FillMaskPipeline,
        "tf": TFAutoModelWithLMHead if is_tf_available() else None,
        "pt": AutoModelForMaskedLM if is_torch_available() else None,
        "default": {"model": {"pt": "distilroberta-base", "tf": "distilroberta-base"}},
    },
    "summarization": {
        "impl": SummarizationPipeline,
        "tf": TFAutoModelWithLMHead if is_tf_available() else None,
        "pt": AutoModelForSeq2SeqLM if is_torch_available() else None,
        "default": {"model": {"pt": "sshleifer/distilbart-cnn-12-6", "tf": "t5-small"}},
    },
    "translation_en_to_fr": {
        "impl": TranslationPipeline,
        "tf": TFAutoModelWithLMHead if is_tf_available() else None,
        "pt": AutoModelForSeq2SeqLM if is_torch_available() else None,
        "default": {"model": {"pt": "t5-base", "tf": "t5-base"}},
    },
    "translation_en_to_de": {
        "impl": TranslationPipeline,
        "tf": TFAutoModelWithLMHead if is_tf_available() else None,
        "pt": AutoModelForSeq2SeqLM if is_torch_available() else None,
        "default": {"model": {"pt": "t5-base", "tf": "t5-base"}},
    },
    "translation_en_to_ro": {
        "impl": TranslationPipeline,
        "tf": TFAutoModelWithLMHead if is_tf_available() else None,
        "pt": AutoModelForSeq2SeqLM if is_torch_available() else None,
        "default": {"model": {"pt": "t5-base", "tf": "t5-base"}},
    },
    "text-generation": {
        "impl": TextGenerationPipeline,
        "tf": TFAutoModelWithLMHead if is_tf_available() else None,
        "pt": AutoModelForCausalLM if is_torch_available() else None,
        "default": {"model": {"pt": "gpt2", "tf": "gpt2"}},
    },
<<<<<<< HEAD
    "conversational": {
        "impl": ConversationalPipeline,
        "tf": TFAutoModelWithLMHead if is_tf_available() else None,
        "pt": AutoModelWithLMHead if is_torch_available() else None,
        "default": {"model": {"pt": "microsoft/DialoGPT-medium", "tf": "microsoft/DialoGPT-medium"}},
=======
    "zero-shot-classification": {
        "impl": ZeroShotClassificationPipeline,
        "tf": TFAutoModelForSequenceClassification if is_tf_available() else None,
        "pt": AutoModelForSequenceClassification if is_torch_available() else None,
        "default": {
            "model": {"pt": "facebook/bart-large-mnli", "tf": "roberta-large-mnli"},
            "config": {"pt": "facebook/bart-large-mnli", "tf": "roberta-large-mnli"},
            "tokenizer": {"pt": "facebook/bart-large-mnli", "tf": "roberta-large-mnli"},
        },
>>>>>>> 91cb9546
    },
}


def pipeline(
    task: str,
    model: Optional = None,
    config: Optional[Union[str, PretrainedConfig]] = None,
    tokenizer: Optional[Union[str, PreTrainedTokenizer]] = None,
    framework: Optional[str] = None,
    **kwargs
) -> Pipeline:
    """
    Utility factory method to build a pipeline.

    Pipeline are made of:

        - A Tokenizer instance in charge of mapping raw textual input to token
        - A Model instance
        - Some (optional) post processing for enhancing model's output


    Args:
        task (:obj:`str`):
            The task defining which pipeline will be returned. Currently accepted tasks are:

            - "feature-extraction": will return a :class:`~transformers.FeatureExtractionPipeline`
            - "sentiment-analysis": will return a :class:`~transformers.TextClassificationPipeline`
            - "ner": will return a :class:`~transformers.TokenClassificationPipeline`
            - "question-answering": will return a :class:`~transformers.QuestionAnsweringPipeline`
            - "fill-mask": will return a :class:`~transformers.FillMaskPipeline`
            - "summarization": will return a :class:`~transformers.SummarizationPipeline`
            - "translation_xx_to_yy": will return a :class:`~transformers.TranslationPipeline`
            - "text-generation": will return a :class:`~transformers.TextGenerationPipeline`
        model (:obj:`str` or :obj:`~transformers.PreTrainedModel` or :obj:`~transformers.TFPreTrainedModel`, `optional`, defaults to :obj:`None`):
            The model that will be used by the pipeline to make predictions. This can be :obj:`None`,
            a model identifier or an actual pre-trained model inheriting from
            :class:`~transformers.PreTrainedModel` for PyTorch and :class:`~transformers.TFPreTrainedModel` for
            TensorFlow.

            If :obj:`None`, the default for this pipeline will be loaded.
        config (:obj:`str` or :obj:`~transformers.PretrainedConfig`, `optional`, defaults to :obj:`None`):
            The configuration that will be used by the pipeline to instantiate the model. This can be :obj:`None`,
            a model identifier or an actual pre-trained model configuration inheriting from
            :class:`~transformers.PretrainedConfig`.

            If :obj:`None`, the default for this pipeline will be loaded.
        tokenizer (:obj:`str` or :obj:`~transformers.PreTrainedTokenizer`, `optional`, defaults to :obj:`None`):
            The tokenizer that will be used by the pipeline to encode data for the model. This can be :obj:`None`,
            a model identifier or an actual pre-trained tokenizer inheriting from
            :class:`~transformers.PreTrainedTokenizer`.

            If :obj:`None`, the default for this pipeline will be loaded.
        framework (:obj:`str`, `optional`, defaults to :obj:`None`):
            The framework to use, either "pt" for PyTorch or "tf" for TensorFlow. The specified framework must be
            installed.

            If no framework is specified, will default to the one currently installed. If no framework is specified
            and both frameworks are installed, will default to PyTorch.

    Returns:
        :class:`~transformers.Pipeline`: Class inheriting from :class:`~transformers.Pipeline`, according to
        the task.

    Examples::

        from transformers import pipeline, AutoModelForTokenClassification, AutoTokenizer

        # Sentiment analysis pipeline
        pipeline('sentiment-analysis')

        # Question answering pipeline, specifying the checkpoint identifier
        pipeline('question-answering', model='distilbert-base-cased-distilled-squad', tokenizer='bert-base-cased')

        # Named entity recognition pipeline, passing in a specific model and tokenizer
        model = AutoModelForTokenClassification.from_pretrained("dbmdz/bert-large-cased-finetuned-conll03-english")
        tokenizer = AutoTokenizer.from_pretrained("bert-base-cased")
        pipeline('ner', model=model, tokenizer=tokenizer)
    """
    # Retrieve the task
    if task not in SUPPORTED_TASKS:
        raise KeyError("Unknown task {}, available tasks are {}".format(task, list(SUPPORTED_TASKS.keys())))

    framework = framework or get_framework(model)

    targeted_task = SUPPORTED_TASKS[task]
    task_class, model_class = targeted_task["impl"], targeted_task[framework]

    # Use default model/config/tokenizer for the task if no model is provided
    if model is None:
        model = targeted_task["default"]["model"][framework]

    # Try to infer tokenizer from model or config name (if provided as str)
    if tokenizer is None:
        if isinstance(model, str):
            tokenizer = model
        elif isinstance(config, str):
            tokenizer = config
        else:
            # Impossible to guest what is the right tokenizer here
            raise Exception(
                "Impossible to guess which tokenizer to use. "
                "Please provided a PretrainedTokenizer class or a path/identifier to a pretrained tokenizer."
            )

    modelcard = None
    # Try to infer modelcard from model or config name (if provided as str)
    if isinstance(model, str):
        modelcard = model
    elif isinstance(config, str):
        modelcard = config

    # Instantiate tokenizer if needed
    if isinstance(tokenizer, (str, tuple)):
        if isinstance(tokenizer, tuple):
            # For tuple we have (tokenizer name, {kwargs})
            tokenizer = AutoTokenizer.from_pretrained(tokenizer[0], **tokenizer[1])
        else:
            tokenizer = AutoTokenizer.from_pretrained(tokenizer)

    # Instantiate config if needed
    if isinstance(config, str):
        config = AutoConfig.from_pretrained(config)

    # Instantiate modelcard if needed
    if isinstance(modelcard, str):
        modelcard = ModelCard.from_pretrained(modelcard)

    # Instantiate model if needed
    if isinstance(model, str):
        # Handle transparent TF/PT model conversion
        model_kwargs = {}
        if framework == "pt" and model.endswith(".h5"):
            model_kwargs["from_tf"] = True
            logger.warning(
                "Model might be a TensorFlow model (ending with `.h5`) but TensorFlow is not available. "
                "Trying to load the model with PyTorch."
            )
        elif framework == "tf" and model.endswith(".bin"):
            model_kwargs["from_pt"] = True
            logger.warning(
                "Model might be a PyTorch model (ending with `.bin`) but PyTorch is not available. "
                "Trying to load the model with Tensorflow."
            )
        model = model_class.from_pretrained(model, config=config, **model_kwargs)

    return task_class(model=model, tokenizer=tokenizer, modelcard=modelcard, framework=framework, task=task, **kwargs)<|MERGE_RESOLUTION|>--- conflicted
+++ resolved
@@ -2218,13 +2218,6 @@
         "pt": AutoModelForCausalLM if is_torch_available() else None,
         "default": {"model": {"pt": "gpt2", "tf": "gpt2"}},
     },
-<<<<<<< HEAD
-    "conversational": {
-        "impl": ConversationalPipeline,
-        "tf": TFAutoModelWithLMHead if is_tf_available() else None,
-        "pt": AutoModelWithLMHead if is_torch_available() else None,
-        "default": {"model": {"pt": "microsoft/DialoGPT-medium", "tf": "microsoft/DialoGPT-medium"}},
-=======
     "zero-shot-classification": {
         "impl": ZeroShotClassificationPipeline,
         "tf": TFAutoModelForSequenceClassification if is_tf_available() else None,
@@ -2234,7 +2227,12 @@
             "config": {"pt": "facebook/bart-large-mnli", "tf": "roberta-large-mnli"},
             "tokenizer": {"pt": "facebook/bart-large-mnli", "tf": "roberta-large-mnli"},
         },
->>>>>>> 91cb9546
+    },
+    "conversational": {
+        "impl": ConversationalPipeline,
+        "tf": TFAutoModelWithLMHead if is_tf_available() else None,
+        "pt": AutoModelWithLMHead if is_torch_available() else None,
+        "default": {"model": {"pt": "microsoft/DialoGPT-medium", "tf": "microsoft/DialoGPT-medium"}},
     },
 }
 
