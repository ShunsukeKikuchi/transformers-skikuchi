# Copyright 2024 The HuggingFace Team. All rights reserved.
#
# Licensed under the Apache License, Version 2.0 (the "License");
# you may not use this file except in compliance with the License.
# You may obtain a copy of the License at
#
#     http://www.apache.org/licenses/LICENSE-2.0
#
# Unless required by applicable law or agreed to in writing, software
# distributed under the License is distributed on an "AS IS" BASIS,
# WITHOUT WARRANTIES OR CONDITIONS OF ANY KIND, either express or implied.
# See the License for the specific language governing permissions and
# limitations under the License.
from typing import TYPE_CHECKING

<<<<<<< HEAD
from ...utils import OptionalDependencyNotAvailable, _LazyModule, is_torch_available, is_vision_available


_import_structure = {
    "configuration_qwen2_vl": ["Qwen2VLConfig"],
    "processing_qwen2_vl": ["Qwen2VLProcessor"],
}


try:
    if not is_torch_available():
        raise OptionalDependencyNotAvailable()
except OptionalDependencyNotAvailable:
    pass
else:
    _import_structure["modeling_qwen2_vl"] = [
        "Qwen2VLForConditionalGeneration",
        "Qwen2VLModel",
        "Qwen2VLPreTrainedModel",
    ]

try:
    if not is_vision_available():
        raise OptionalDependencyNotAvailable()
except OptionalDependencyNotAvailable:
    pass
else:
    _import_structure["image_processing_qwen2_vl"] = ["Qwen2VLImageProcessor"]
    _import_structure["video_processing_qwen2_vl"] = ["Qwen2VLVideoProcessor"]


if TYPE_CHECKING:
    from .configuration_qwen2_vl import Qwen2VLConfig
    from .processing_qwen2_vl import Qwen2VLProcessor

    try:
        if not is_torch_available():
            raise OptionalDependencyNotAvailable()
    except OptionalDependencyNotAvailable:
        pass
    else:
        from .modeling_qwen2_vl import (
            Qwen2VLForConditionalGeneration,
            Qwen2VLModel,
            Qwen2VLPreTrainedModel,
        )

    try:
        if not is_vision_available():
            raise OptionalDependencyNotAvailable()
    except OptionalDependencyNotAvailable:
        pass
    else:
        from .image_processing_qwen2_vl import Qwen2VLImageProcessor
        from .video_processing_qwen2_vl import Qwen2VLVideoProcessor


=======
from ...utils import _LazyModule
from ...utils.import_utils import define_import_structure


if TYPE_CHECKING:
    from .configuration_qwen2_vl import *
    from .image_processing_qwen2_vl import *
    from .image_processing_qwen2_vl_fast import *
    from .modeling_qwen2_vl import *
    from .processing_qwen2_vl import *
>>>>>>> 72d1a4cd
else:
    import sys

    _file = globals()["__file__"]
    sys.modules[__name__] = _LazyModule(__name__, _file, define_import_structure(_file), module_spec=__spec__)<|MERGE_RESOLUTION|>--- conflicted
+++ resolved
@@ -13,65 +13,6 @@
 # limitations under the License.
 from typing import TYPE_CHECKING
 
-<<<<<<< HEAD
-from ...utils import OptionalDependencyNotAvailable, _LazyModule, is_torch_available, is_vision_available
-
-
-_import_structure = {
-    "configuration_qwen2_vl": ["Qwen2VLConfig"],
-    "processing_qwen2_vl": ["Qwen2VLProcessor"],
-}
-
-
-try:
-    if not is_torch_available():
-        raise OptionalDependencyNotAvailable()
-except OptionalDependencyNotAvailable:
-    pass
-else:
-    _import_structure["modeling_qwen2_vl"] = [
-        "Qwen2VLForConditionalGeneration",
-        "Qwen2VLModel",
-        "Qwen2VLPreTrainedModel",
-    ]
-
-try:
-    if not is_vision_available():
-        raise OptionalDependencyNotAvailable()
-except OptionalDependencyNotAvailable:
-    pass
-else:
-    _import_structure["image_processing_qwen2_vl"] = ["Qwen2VLImageProcessor"]
-    _import_structure["video_processing_qwen2_vl"] = ["Qwen2VLVideoProcessor"]
-
-
-if TYPE_CHECKING:
-    from .configuration_qwen2_vl import Qwen2VLConfig
-    from .processing_qwen2_vl import Qwen2VLProcessor
-
-    try:
-        if not is_torch_available():
-            raise OptionalDependencyNotAvailable()
-    except OptionalDependencyNotAvailable:
-        pass
-    else:
-        from .modeling_qwen2_vl import (
-            Qwen2VLForConditionalGeneration,
-            Qwen2VLModel,
-            Qwen2VLPreTrainedModel,
-        )
-
-    try:
-        if not is_vision_available():
-            raise OptionalDependencyNotAvailable()
-    except OptionalDependencyNotAvailable:
-        pass
-    else:
-        from .image_processing_qwen2_vl import Qwen2VLImageProcessor
-        from .video_processing_qwen2_vl import Qwen2VLVideoProcessor
-
-
-=======
 from ...utils import _LazyModule
 from ...utils.import_utils import define_import_structure
 
@@ -82,7 +23,6 @@
     from .image_processing_qwen2_vl_fast import *
     from .modeling_qwen2_vl import *
     from .processing_qwen2_vl import *
->>>>>>> 72d1a4cd
 else:
     import sys
 
