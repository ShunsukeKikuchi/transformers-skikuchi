# coding=utf-8
# Copyright 2024 the HuggingFace Inc. team. All rights reserved.
#
# Licensed under the Apache License, Version 2.0 (the "License");
# you may not use this file except in compliance with the License.
# You may obtain a copy of the License at
#
#     http://www.apache.org/licenses/LICENSE-2.0
#
# Unless required by applicable law or agreed to in writing, software
# distributed under the License is distributed on an "AS IS" BASIS,
# WITHOUT WARRANTIES OR CONDITIONS OF ANY KIND, either express or implied.
# See the License for the specific language governing permissions and
# limitations under the License.
"""PyTorch VideoLlava model."""

from dataclasses import dataclass
from typing import List, Optional, Tuple, Union

import torch
import torch.utils.checkpoint
from torch import nn

from ...activations import ACT2FN
from ...generation import GenerationMixin
from ...modeling_outputs import ModelOutput
from ...modeling_utils import PreTrainedModel
from ...utils import (
    add_start_docstrings,
    add_start_docstrings_to_model_forward,
    logging,
    replace_return_docstrings,
)
from ..auto import AutoModel, AutoModelForCausalLM
from .configuration_video_llava import VideoLlavaConfig


logger = logging.get_logger(__name__)

_CONFIG_FOR_DOC = "VideoLlavaConfig"


@dataclass
class VideoLlavaCausalLMOutputWithPast(ModelOutput):
    """
    Base class for VideoLlava causal language model (or autoregressive) outputs.

    Args:
        loss (`torch.FloatTensor` of shape `(1,)`, *optional*, returned when `labels` is provided):
            Language modeling loss (for next-token prediction).
        logits (`torch.FloatTensor` of shape `(batch_size, sequence_length, config.vocab_size)`):
            Prediction scores of the language modeling head (scores for each vocabulary token before SoftMax).
        past_key_values (`tuple(tuple(torch.FloatTensor))`, *optional*, returned when `use_cache=True` is passed or when `config.use_cache=True`):
            Tuple of `tuple(torch.FloatTensor)` of length `config.n_layers`, with each tuple having 2 tensors of shape
            `(batch_size, num_heads, sequence_length, embed_size_per_head)`)

            Contains pre-computed hidden-states (key and values in the self-attention blocks) that can be used (see
            `past_key_values` input) to speed up sequential decoding.
        hidden_states (`tuple(torch.FloatTensor)`, *optional*, returned when `output_hidden_states=True` is passed or when `config.output_hidden_states=True`):
            Tuple of `torch.FloatTensor` (one for the output of the embeddings, if the model has an embedding layer, +
            one for the output of each layer) of shape `(batch_size, sequence_length, hidden_size)`.

            Hidden-states of the model at the output of each layer plus the optional initial embedding outputs.
        attentions (`tuple(torch.FloatTensor)`, *optional*, returned when `output_attentions=True` is passed or when `config.output_attentions=True`):
            Tuple of `torch.FloatTensor` (one for each layer) of shape `(batch_size, num_heads, sequence_length,
            sequence_length)`.

            Attentions weights after the attention softmax, used to compute the weighted average in the self-attention
            heads.
        image_hidden_states (`torch.FloatTensor`, *optional*):
            A `torch.FloatTensor` of size (batch_size, num_images, sequence_length, hidden_size)`.
            image_hidden_states of the model produced by the vision encoder and after projecting the last hidden state.
        video_hidden_states (`torch.FloatTensor`, *optional*):
            A `torch.FloatTensor`  of size `(batch_size * num_frames, num_videos, sequence_length, hidden_size)`.
            video_hidden_states of the model produced by the vision encoder and after projecting the last hidden state.
    """

    loss: Optional[torch.FloatTensor] = None
    logits: torch.FloatTensor = None
    past_key_values: Optional[List[torch.FloatTensor]] = None
    hidden_states: Optional[Tuple[torch.FloatTensor]] = None
    attentions: Optional[Tuple[torch.FloatTensor]] = None
    image_hidden_states: Optional[torch.FloatTensor] = None
    video_hidden_states: Optional[torch.FloatTensor] = None


# Copied from transformers.models.llava.modeling_llava.LlavaMultiModalProjector with Llava->VideoLlava
class VideoLlavaMultiModalProjector(nn.Module):
    def __init__(self, config: VideoLlavaConfig):
        super().__init__()

        self.linear_1 = nn.Linear(config.vision_config.hidden_size, config.text_config.hidden_size, bias=True)
        self.act = ACT2FN[config.projector_hidden_act]
        self.linear_2 = nn.Linear(config.text_config.hidden_size, config.text_config.hidden_size, bias=True)

    def forward(self, image_features):
        hidden_states = self.linear_1(image_features)
        hidden_states = self.act(hidden_states)
        hidden_states = self.linear_2(hidden_states)
        return hidden_states


VIDEO_LLAVA_START_DOCSTRING = r"""
    This model inherits from [`PreTrainedModel`]. Check the superclass documentation for the generic methods the
    library implements for all its model (such as downloading or saving, resizing the input embeddings, pruning heads
    etc.)

    This model is also a PyTorch [torch.nn.Module](https://pytorch.org/docs/stable/nn.html#torch.nn.Module) subclass.
    Use it as a regular PyTorch Module and refer to the PyTorch documentation for all matter related to general usage
    and behavior.

    Parameters:
        config ([`VideoLlavaConfig`] or [`VideoLlavaVisionConfig`]):
            Model configuration class with all the parameters of the model. Initializing with a config file does not
            load the weights associated with the model, only the configuration. Check out the
            [`~PreTrainedModel.from_pretrained`] method to load the model weights.
"""


@add_start_docstrings(
    VIDEO_LLAVA_START_DOCSTRING,
)
class VideoLlavaPreTrainedModel(PreTrainedModel):
    config_class = VideoLlavaConfig
    base_model_prefix = "model"
    supports_gradient_checkpointing = True
    _no_split_modules = ["VideoLlavaVisionAttention"]
    _skip_keys_device_placement = "past_key_values"
    _supports_flash_attn_2 = True
    _supports_cache_class = True

    def _init_weights(self, module):
        std = (
            self.config.initializer_range
            if hasattr(self.config, "initializer_range")
            else self.config.text_config.initializer_range
        )

        if hasattr(module, "class_embedding"):
            module.class_embedding.data.normal_(mean=0.0, std=std)

        if isinstance(module, (nn.Linear, nn.Conv2d)):
            module.weight.data.normal_(mean=0.0, std=std)
            if module.bias is not None:
                module.bias.data.zero_()
        elif isinstance(module, nn.Embedding):
            module.weight.data.normal_(mean=0.0, std=std)
            if module.padding_idx is not None:
                module.weight.data[module.padding_idx].zero_()

    @property
    def _supports_sdpa(self):
        """
        Retrieve language_model's attribute to check whether the model supports
        SDPA or not.
        """
        return self.language_model._supports_sdpa


VIDEO_LLAVA_INPUTS_DOCSTRING = r"""
    Args:
        input_ids (`torch.LongTensor` of shape `(batch_size, sequence_length)`):
            Indices of input sequence tokens in the vocabulary. Padding will be ignored by default should you provide
            it.

            Indices can be obtained using [`AutoTokenizer`]. See [`PreTrainedTokenizer.encode`] and
            [`PreTrainedTokenizer.__call__`] for details.

            [What are input IDs?](../glossary#input-ids)
        pixel_values_images (`torch.FloatTensor` of shape `(batch_size, num_channels, image_size, image_size)):
            The tensors corresponding to the input images. Pixel values can be obtained using
            [`AutoImageProcessor`]. See [`VideoLlavaImageProcessor.__call__`] for details ([]`LlavaProcessor`] uses
            [`VideoLlavaImageProcessor`] for processing images).
        pixel_values_videos (`torch.FloatTensor` of shape `(batch_size, num_frames, num_channels, image_size, image_size)):
            The tensors corresponding to the input video. Pixel values can be obtained using
            [`AutoImageProcessor`]. See [`VideoLlavaImageProcessor.__call__`] for details ([]`LlavaProcessor`] uses
            [`VideoLlavaImageProcessor`] for processing videos).
        attention_mask (`torch.Tensor` of shape `(batch_size, sequence_length)`, *optional*):
            Mask to avoid performing attention on padding token indices. Mask values selected in `[0, 1]`:

            - 1 for tokens that are **not masked**,
            - 0 for tokens that are **masked**.

            [What are attention masks?](../glossary#attention-mask)

            Indices can be obtained using [`AutoTokenizer`]. See [`PreTrainedTokenizer.encode`] and
            [`PreTrainedTokenizer.__call__`] for details.

            If `past_key_values` is used, optionally only the last `decoder_input_ids` have to be input (see
            `past_key_values`).

            If you want to change padding behavior, you should read [`modeling_opt._prepare_decoder_attention_mask`]
            and modify to your needs. See diagram 1 in [the paper](https://arxiv.org/abs/1910.13461) for more
            information on the default strategy.

            - 1 indicates the head is **not masked**,
            - 0 indicates the head is **masked**.
        position_ids (`torch.LongTensor` of shape `(batch_size, sequence_length)`, *optional*):
            Indices of positions of each input sequence tokens in the position embeddings. Selected in the range `[0,
            config.n_positions - 1]`. [What are position IDs?](../glossary#position-ids)
        past_key_values (`tuple(tuple(torch.FloatTensor))`, *optional*, returned when `use_cache=True` is passed or when `config.use_cache=True`):
            Tuple of `tuple(torch.FloatTensor)` of length `config.n_layers`, with each tuple having 2 tensors of shape
            `(batch_size, num_heads, sequence_length, embed_size_per_head)`) and 2 additional tensors of shape
            `(batch_size, num_heads, encoder_sequence_length, embed_size_per_head)`.

            Contains pre-computed hidden-states (key and values in the self-attention blocks and in the cross-attention
            blocks) that can be used (see `past_key_values` input) to speed up sequential decoding.

            If `past_key_values` are used, the user can optionally input only the last `decoder_input_ids` (those that
            don't have their past key value states given to this model) of shape `(batch_size, 1)` instead of all
            `decoder_input_ids` of shape `(batch_size, sequence_length)`.
        inputs_embeds (`torch.FloatTensor` of shape `(batch_size, sequence_length, hidden_size)`, *optional*):
            Optionally, instead of passing `input_ids` you can choose to directly pass an embedded representation. This
            is useful if you want more control over how to convert `input_ids` indices into associated vectors than the
            model's internal embedding lookup matrix.
        vision_feature_layer (`int`, *optional*, defaults to -2):
            The index of the layer to select the vision feature.
        vision_feature_select_strategy (`str`, *optional*, defaults to `"default"`):
            The feature selection strategy used to select the vision feature from the vision backbone.
            Can be one of `"default"` or `"full"`
        use_cache (`bool`, *optional*):
            If set to `True`, `past_key_values` key value states are returned and can be used to speed up decoding (see
            `past_key_values`).
        output_attentions (`bool`, *optional*):
            Whether or not to return the attentions tensors of all attention layers. See `attentions` under returned
            tensors for more detail.
        output_hidden_states (`bool`, *optional*):
            Whether or not to return the hidden states of all layers. See `hidden_states` under returned tensors for
            more detail.
        return_dict (`bool`, *optional*):
            Whether or not to return a [`~utils.ModelOutput`] instead of a plain tuple.
        cache_position (`torch.LongTensor` of shape `(sequence_length)`, *optional*):
            Indices depicting the position of the input sequence tokens in the sequence. Contrarily to `position_ids`,
            this tensor is not affected by padding. It is used to update the cache in the correct position and to infer
            the complete sequence length.
"""


@add_start_docstrings(
    """The VideoLlava model which consists of a vision backbone and a language model.""",
    VIDEO_LLAVA_START_DOCSTRING,
)
class VideoLlavaForConditionalGeneration(VideoLlavaPreTrainedModel, GenerationMixin):
    def __init__(self, config: VideoLlavaConfig):
        super().__init__(config)
        self.video_tower = AutoModel.from_config(config.vision_config)
        self.image_tower = AutoModel.from_config(config.vision_config)

        self.multi_modal_projector = VideoLlavaMultiModalProjector(config)
        self.vocab_size = config.text_config.vocab_size
        self.language_model = AutoModelForCausalLM.from_config(
            config.text_config, attn_implementation=config._attn_implementation
        )
        self.pad_token_id = self.config.pad_token_id if self.config.pad_token_id is not None else -1
        self.post_init()

    def get_input_embeddings(self):
        return self.language_model.get_input_embeddings()

    def set_input_embeddings(self, value):
        self.language_model.set_input_embeddings(value)

    def get_output_embeddings(self):
        return self.language_model.get_output_embeddings()

    def set_output_embeddings(self, new_embeddings):
        self.language_model.set_output_embeddings(new_embeddings)

    def set_decoder(self, decoder):
        self.language_model.set_decoder(decoder)

    def get_decoder(self):
        return self.language_model.get_decoder()

    def tie_weights(self):
        return self.language_model.tie_weights()

    def resize_token_embeddings(self, new_num_tokens: Optional[int] = None, pad_to_multiple_of=None) -> nn.Embedding:
        model_embeds = self.language_model.resize_token_embeddings(new_num_tokens, pad_to_multiple_of)
        # update vocab size
        self.config.text_config.vocab_size = model_embeds.num_embeddings
        self.config.vocab_size = model_embeds.num_embeddings
        self.vocab_size = model_embeds.num_embeddings
        return model_embeds

    def _merge_input_ids_with_visual_features(
        self, visual_features, inputs_embeds, input_ids, attention_mask, labels, num_frames=1
    ):
        num_images, num_image_patches, embed_dim = visual_features.shape
        batch_size, sequence_length = input_ids.shape
        left_padding = not torch.sum(input_ids[:, -1] == torch.tensor(self.pad_token_id))
        special_vision_token = self.config.video_token_index if num_frames > 1 else self.config.image_token_index

        # 1. Create a mask to know where special image tokens are
        special_image_token_mask = input_ids == special_vision_token
        num_special_image_tokens = torch.sum(special_image_token_mask, dim=-1)
        # Compute the maximum embed dimension
        max_seq_len = (num_special_image_tokens.max() * (num_image_patches * num_frames - 1)) + sequence_length
        batch_indices, non_image_indices = torch.where(input_ids != special_vision_token)

        # 2. Compute the positions where text should be written
        # Calculate new positions for text tokens in merged image-text sequence.
        # `special_image_token_mask` identifies image tokens. Each image token will be replaced by `nb_text_tokens_per_images - 1` text tokens.
        # `torch.cumsum` computes how each image token shifts subsequent text token positions.
        # - 1 to adjust for zero-based indexing, as `cumsum` inherently increases indices by one.
        new_token_positions = (
            torch.cumsum((special_image_token_mask * (num_image_patches * num_frames - 1) + 1), dim=-1) - 1
        )
        nb_image_pad = max_seq_len - 1 - new_token_positions[:, -1]
        if left_padding:
            new_token_positions += nb_image_pad[:, None]  # offset for left padding
        text_to_overwrite = new_token_positions[batch_indices, non_image_indices]

        # 3. Create the full embedding, already padded to the maximum position
        # expand input ids so that the second "merge" with videos does not fail
        final_embedding = torch.zeros(
            batch_size, max_seq_len, embed_dim, dtype=inputs_embeds.dtype, device=inputs_embeds.device
        )
        final_attention_mask = torch.zeros(
            batch_size, max_seq_len, dtype=attention_mask.dtype, device=inputs_embeds.device
        )
        final_input_ids = torch.full(
            (batch_size, max_seq_len), self.pad_token_id, dtype=input_ids.dtype, device=inputs_embeds.device
        )
        # In case the Vision model or the Language model has been offloaded to CPU, we need to manually
        # set the corresponding tensors into their correct target device.
        target_device = inputs_embeds.device
        batch_indices, non_image_indices, text_to_overwrite = (
            batch_indices.to(target_device),
            non_image_indices.to(target_device),
            text_to_overwrite.to(target_device),
        )
        attention_mask = attention_mask.to(target_device)

        # 4. Fill the embeddings based on the mask. If we have ["hey" "<image>", "how", "are"]
        # we need to index copy on [0, 577, 578, 579] for the text and [1:576] for the image features
        final_embedding[batch_indices, text_to_overwrite] = inputs_embeds[batch_indices, non_image_indices]
        final_attention_mask[batch_indices, text_to_overwrite] = attention_mask[batch_indices, non_image_indices]
        final_input_ids[batch_indices, text_to_overwrite] = input_ids[batch_indices, non_image_indices]
        if labels is not None:
            final_labels = torch.full(
                (batch_size, max_seq_len), self.config.ignore_index, dtype=input_ids.dtype, device=input_ids.device
            )
            final_labels[batch_indices, text_to_overwrite] = labels[batch_indices, non_image_indices]
        else:
            final_labels = None

        # 5. Fill the embeddings corresponding to the images. Anything that is still zeros needs filling
        image_to_overwrite = torch.full((batch_size, max_seq_len), True, dtype=torch.bool, device=inputs_embeds.device)
        image_to_overwrite[batch_indices, text_to_overwrite] = False
        image_to_overwrite &= image_to_overwrite.cumsum(-1) - 1 >= nb_image_pad[:, None].to(target_device)

        if image_to_overwrite.sum() != visual_features.shape[:-1].numel():
            visual_type = "videos" if num_frames == 8 else "images"
            num_images //= num_frames
            raise ValueError(
                f"The input provided to the model are wrong. The number of {visual_type} tokens is {torch.sum(special_image_token_mask)} while"
                f" the number of {visual_type} given to the model is {num_images}. This prevents correct indexing and breaks batch generation."
            )

        final_embedding[image_to_overwrite] = visual_features.contiguous().reshape(-1, embed_dim).to(target_device)
        final_attention_mask |= image_to_overwrite
        position_ids = (final_attention_mask.cumsum(-1) - 1).masked_fill_((final_attention_mask == 0), 1)

        return final_embedding, final_attention_mask, final_labels, position_ids, final_input_ids

    def get_image_features(
        self, pixel_values_images: torch.FloatTensor, vision_feature_layer: int, vision_feature_select_strategy: str
    ):
        """
        Obtains image last hidden states from the vision tower and apply multimodal projection.

        Args:
            pixel_values_images (`torch.FloatTensor]` of shape `(batch_size, channels, height, width)`)
               The tensors corresponding to the input images.
            vision_feature_layer (`int`):
                The index of the layer to select the vision feature.
            vision_feature_select_strategy (`str`):
                The feature selection strategy used to select the vision feature from the vision backbone.
                Can be one of `"default"` or `"full"`
        Returns:
            image_features (`torch.Tensor`): Image feature tensor of shape `(num_images, image_length, embed_dim)`).
        """

        image_outputs = self.image_tower(pixel_values_images, output_hidden_states=True)
        image_outputs = image_outputs.hidden_states[vision_feature_layer].squeeze(1)

        if vision_feature_select_strategy == "default":
            image_outputs = image_outputs[:, 1:]
        elif vision_feature_select_strategy == "full":
            image_outputs = image_outputs
        else:
            raise ValueError(f"Unexpected select feature strategy: {self.config.vision_feature_select_strategy}")

        image_features = self.multi_modal_projector(image_outputs)

        return image_features

    def get_vision_features(self, pixel_values_videos: torch.FloatTensor, vision_feature_layer: int):
        """
        Obtains video last hidden states from the vision tower and apply multimodal projection.

        Args:
            pixel_values_videos (`torch.FloatTensor]` of shape `(batch_size, num_frames, channels, height, width)`)
               The tensors corresponding to the input videos.
            vision_feature_layer (`int`):
                The index of the layer to select the vision feature.
            vision_feature_select_strategy (`str`):
                The feature selection strategy used to select the vision feature from the vision backbone.
                Can be one of `"default"` or `"full"`
        Returns:
            video_features (`torch.Tensor`): Video feature tensor of shape `(num_videos * num_frames, image_length, embed_dim)`).
            frames (`int`): Number of frames the videos have.
        """
        batch_size_vid, num_frames, channels, height, width = pixel_values_videos.shape

        pixel_values = pixel_values_videos.reshape(batch_size_vid * num_frames, channels, height, width)
        video_outputs = self.video_tower(pixel_values, output_hidden_states=True)
        video_features = video_outputs.hidden_states[vision_feature_layer].squeeze(1)
        video_features = self.multi_modal_projector(video_features)

        return video_features, num_frames

    @add_start_docstrings_to_model_forward(VIDEO_LLAVA_INPUTS_DOCSTRING)
    @replace_return_docstrings(output_type=VideoLlavaCausalLMOutputWithPast, config_class=_CONFIG_FOR_DOC)
    def forward(
        self,
        input_ids: torch.LongTensor = None,
        pixel_values_images: torch.FloatTensor = None,
        pixel_values_videos: torch.FloatTensor = None,
        attention_mask: Optional[torch.Tensor] = None,
        position_ids: Optional[torch.LongTensor] = None,
        past_key_values: Optional[List[torch.FloatTensor]] = None,
        inputs_embeds: Optional[torch.FloatTensor] = None,
        vision_feature_layer: Optional[int] = None,
        vision_feature_select_strategy: Optional[str] = None,
        labels: Optional[torch.LongTensor] = None,
        use_cache: Optional[bool] = None,
        output_attentions: Optional[bool] = None,
        output_hidden_states: Optional[bool] = None,
        return_dict: Optional[bool] = None,
        cache_position: Optional[torch.LongTensor] = None,
        num_logits_to_keep: int = 0,
    ) -> Union[Tuple, VideoLlavaCausalLMOutputWithPast]:
        r"""
        Args:
            labels (`torch.LongTensor` of shape `(batch_size, sequence_length)`, *optional*):
                Labels for computing the masked language modeling loss. Indices should either be in `[0, ...,
                config.vocab_size]` or -100 (see `input_ids` docstring). Tokens with indices set to `-100` are ignored
                (masked), the loss is only computed for the tokens with labels in `[0, ..., config.vocab_size]`.

            num_logits_to_keep (`int`, *optional*):
                Calculate logits for the last `num_logits_to_keep` tokens. If `0`, calculate logits for all
                `input_ids` (special case). Only last token logits are needed for generation, and calculating them only for that
                token can save memory, which becomes pretty significant for long sequences or large vocabulary size.

        Returns:

        Example:

        ```python
        >>> from PIL import Image
        >>> import requests
        >>> import numpy as np
        >>> import av
        >>> from huggingface_hub import hf_hub_download
        >>> from transformers import VideoLlavaProcessor, VideoLlavaForConditionalGeneration


        >>> def read_video_pyav(container, indices):
        ...     '''
        ...     Decode the video with PyAV decoder.
        ...     Args:
        ...         container (`av.container.input.InputContainer`): PyAV container.
        ...         indices (`List[int]`): List of frame indices to decode.
        ...     Returns:
        ...         result (np.ndarray): np array of decoded frames of shape (num_frames, height, width, 3).
        ...     '''
        ...     frames = []
        ...     container.seek(0)
        ...     start_index = indices[0]
        ...     end_index = indices[-1]
        ...     for i, frame in enumerate(container.decode(video=0)):
        ...         if i > end_index:
        ...             break
        ...         if i >= start_index and i in indices:
        ...             frames.append(frame)
        ...     return np.stack([x.to_ndarray(format="rgb24") for x in frames])

        >>> model = VideoLlavaForConditionalGeneration.from_pretrained("LanguageBind/Video-LLaVA-7B-hf")
        >>> processor = VideoLlavaProcessor.from_pretrained("LanguageBind/Video-LLaVA-7B-hf")

        >>> prompt = "USER: <video>\nWhy is this video funny? ASSISTANT:"
        >>> video_path = hf_hub_download(repo_id="raushan-testing-hf/videos-test", filename="sample_demo_1.mp4", repo_type="dataset")
        >>> container = av.open(video_path)

        >>> # sample uniformly 8 frames from the video
        >>> total_frames = container.streams.video[0].frames
        >>> indices = np.arange(0, total_frames, total_frames / 8).astype(int)
        >>> clip = read_video_pyav(container, indices)

        >>> inputs = processor(text=prompt, videos=clip, return_tensors="pt")

        >>> # Generate
        >>> generate_ids = model.generate(**inputs, max_length=80)
        >>> processor.batch_decode(generate_ids, skip_special_tokens=True, clean_up_tokenization_spaces=False)[0]
        "USER:  Why is this video funny? ASSISTANT: The video is funny because the baby is playing with a Wii remote while sitting on the floor, and the baby is wearing glasses.Ъ. The baby's actions are amusing because it is a young child trying to interact with a video game, which is not a typical activity for a"

        >>> # to generate from image and video mix
        >>> url = "http://images.cocodataset.org/val2017/000000039769.jpg"
        >>> image = Image.open(requests.get(url, stream=True).raw)
        >>> prompt = [
        ...     "USER: <image>\nHow many cats do you see? ASSISTANT:",
        ...     "USER: <video>\nWhy is this video funny? ASSISTANT:"
        ... ]
        >>> inputs = processor(text=prompt, images=image, videos=clip, padding=True, return_tensors="pt")

        >>> # Generate
        >>> generate_ids = model.generate(**inputs, max_length=50)
        >>> processor.batch_decode(generate_ids, skip_special_tokens=True, clean_up_tokenization_spaces=True)
        ['USER:   How many cats do you see? ASSISTANT: There are two cats visible in the image. (or three, if you count the one in the background).', 'USER:  Why is this video funny? ASSISTANT: The video is funny because it shows a baby sitting on a bed and playing with a Wii remote.Ъ. The baby is holding the remote']
        ```
        """

        output_attentions = output_attentions if output_attentions is not None else self.config.output_attentions
        output_hidden_states = (
            output_hidden_states if output_hidden_states is not None else self.config.output_hidden_states
        )
        return_dict = return_dict if return_dict is not None else self.config.use_return_dict
        vision_feature_layer = (
            vision_feature_layer if vision_feature_layer is not None else self.config.vision_feature_layer
        )
        vision_feature_select_strategy = (
            vision_feature_select_strategy
            if vision_feature_select_strategy is not None
            else self.config.vision_feature_select_strategy
        )

        if (input_ids is None) ^ (inputs_embeds is not None):
            raise ValueError("You must specify exactly one of input_ids or inputs_embeds")

        if (pixel_values_images is not None or pixel_values_videos is not None) and inputs_embeds is not None:
            raise ValueError(
                "You cannot specify both pixel_values and inputs_embeds at the same time, and must specify either one"
            )

        legacy_processing = False
        if inputs_embeds is None:
            inputs_embeds = self.get_input_embeddings()(input_ids)

            # if the number of image/video tokens is more than image embeddings seq length, then prob we expanded it in processing
            # not very reliable, but we don't expect one to actually pass 500+ images for one prompt
            img_token_not_enough = (input_ids == self.config.image_token_index).sum(
                1
            ).max() < self.config.image_seq_length
            video_token_not_enough = (input_ids == self.config.video_token_index).sum(
                1
            ).max() < self.config.video_seq_length
            inputs_not_expanded = (img_token_not_enough and pixel_values_images is not None) or (
                video_token_not_enough and pixel_values_videos is not None
            )
            pixels_present = input_ids.shape[-1] == 1 and (
                pixel_values_images is not None or pixel_values_videos is not None
            )
            legacy_processing = inputs_not_expanded or pixels_present

        if pixel_values_images is not None:
            image_features = self.get_image_features(
                pixel_values_images,
                vision_feature_layer=vision_feature_layer,
                vision_feature_select_strategy=vision_feature_select_strategy,
            )

        if pixel_values_videos is not None:
            video_features, num_frames = self.get_video_features(pixel_values_videos=pixel_values_videos)

            if legacy_processing:
                logger.warning_once(
                    "Expanding inputs for image tokens in Video-LLaVa should be done in processing. "
                    "Please add `patch_size` and `vision_feature_select_strategy` to the model's processing config or set directly "
                    "with `processor.patch_size = {{patch_size}}` and processor.vision_feature_select_strategy = {{vision_feature_select_strategy}}`. "
                    "Using processors without these attributes in the config is deprecated and will throw an error in v4.47."
                )
                if input_ids.shape[1] != 1:
                    for features, frames in ((image_features, 1), (video_features, num_frames)):
                        if features is not None:
                            (
                                inputs_embeds,
                                attention_mask,
                                labels,
                                position_ids,
                                input_ids,
                            ) = self._merge_input_ids_with_visual_features(
                                features,
                                inputs_embeds,
                                input_ids,
                                attention_mask,
                                labels,
                                num_frames=frames,
                            )
                    cache_position = torch.arange(attention_mask.shape[1], device=attention_mask.device)
                else:
                    # Retrieve the first layer to inspect the logits and mask out the hidden states
                    # that are set to 0
                    first_layer_past_key_value = past_key_values[0][0][:, :, :, 0]

                    # Sum all dimensions of head_dim (-2) to avoid random errors such as: https://github.com/huggingface/transformers/pull/28032#issuecomment-1863691941
                    batch_index, non_attended_tokens = torch.where(first_layer_past_key_value.float().sum(-2) == 0)

                    target_length = input_ids.shape[1]
                    past_length = first_layer_past_key_value.shape[-1]

                    extended_attention_mask = torch.ones(
                        (attention_mask.shape[0], past_length),
                        dtype=attention_mask.dtype,
                        device=attention_mask.device,
                    )

                    # Filter out only the tokens that can be un-attended, this can happen
                    # if one uses Llava + Fused modules where the cache on the
                    # first iteration is already big enough, or if one passes custom cache
                    valid_indices = non_attended_tokens < extended_attention_mask.size(-1)
                    new_batch_index = batch_index[valid_indices]
                    new_non_attended_tokens = non_attended_tokens[valid_indices]

                    # Zero-out the places where we don't need to attend
                    extended_attention_mask[new_batch_index, new_non_attended_tokens] = 0

                    attention_mask = torch.cat((extended_attention_mask, attention_mask[:, -target_length:]), dim=1)
                    position_ids = torch.sum(attention_mask, dim=1).unsqueeze(-1) - 1
                    cache_position = torch.arange(attention_mask.shape[1], device=attention_mask.device)[
                        -target_length:
                    ]

            # TODO: @raushan retain only the new behavior after v4.47
            else:
<<<<<<< HEAD
                if pixel_values_images is not None:
=======
                if image_outputs is not None:
                    n_image_tokens = (input_ids == self.config.image_token_index).sum(dim=-1)[0].item()
                    n_image_features = image_features.shape[1]
                    if n_image_tokens != n_image_features:
                        raise ValueError(
                            f"Image features and image tokens do not match: tokens: {n_image_tokens}, features {n_image_features}"
                        )
>>>>>>> ca541bd4
                    special_image_mask = (
                        (input_ids == self.config.image_token_index)
                        .unsqueeze(-1)
                        .expand_as(inputs_embeds)
                        .to(inputs_embeds.device)
                    )
                    image_features = image_features.to(inputs_embeds.device, inputs_embeds.dtype)
                    inputs_embeds = inputs_embeds.masked_scatter(special_image_mask, image_features)
<<<<<<< HEAD

                if pixel_values_videos is not None:
=======
                if video_outputs is not None:
                    n_video_tokens = (input_ids == self.config.video_token_index).sum(dim=-1)[0].item()
                    n_video_features = video_features.shape[1]
                    if n_video_tokens != n_video_features:
                        raise ValueError(
                            f"Video features and video tokens do not match: tokens: {n_video_tokens}, features {n_video_features}"
                        )
>>>>>>> ca541bd4
                    special_image_mask = (
                        (input_ids == self.config.video_token_index)
                        .unsqueeze(-1)
                        .expand_as(inputs_embeds)
                        .to(inputs_embeds.device)
                    )
                    video_features = video_features.to(inputs_embeds.device, inputs_embeds.dtype)
                    inputs_embeds = inputs_embeds.masked_scatter(special_image_mask, video_features)

        outputs = self.language_model(
            attention_mask=attention_mask,
            position_ids=position_ids,
            past_key_values=past_key_values,
            inputs_embeds=inputs_embeds,
            use_cache=use_cache,
            output_attentions=output_attentions,
            output_hidden_states=output_hidden_states,
            return_dict=return_dict,
            cache_position=cache_position,
            num_logits_to_keep=num_logits_to_keep,
        )

        logits = outputs[0]

        loss = None
        if labels is not None:
            # Shift so that tokens < n predict n
            if attention_mask is not None:
                # we use the input attention mask to shift the logits and labels, because it is 2D.
                # we also crop attn mask in case it is longer, which happens in PrefixTuning with peft
                shift_attention_mask = attention_mask[:, -(logits.shape[1] - 1) :].to(logits.device)
                shift_logits = logits[..., :-1, :][shift_attention_mask.to(logits.device) != 0].contiguous()
                shift_labels = labels[..., 1:][shift_attention_mask.to(labels.device) != 0].contiguous()
            else:
                shift_logits = logits[..., :-1, :].contiguous()
                shift_labels = labels[..., 1:].contiguous()
            # Flatten the tokens
            loss_fct = nn.CrossEntropyLoss()
            loss = loss_fct(
                shift_logits.view(-1, shift_logits.size(-1)), shift_labels.view(-1).to(shift_logits.device)
            )

        if not return_dict:
            output = (logits,) + outputs[1:]
            return (loss,) + output if loss is not None else output

        return VideoLlavaCausalLMOutputWithPast(
            loss=loss,
            logits=logits,
            past_key_values=outputs.past_key_values,
            hidden_states=outputs.hidden_states,
            attentions=outputs.attentions,
            image_hidden_states=image_features if pixel_values_images is not None else None,
            video_hidden_states=video_features if pixel_values_videos is not None else None,
        )

    def prepare_inputs_for_generation(
        self,
        input_ids,
        past_key_values=None,
        inputs_embeds=None,
        pixel_values_images=None,
        pixel_values_videos=None,
        attention_mask=None,
        cache_position=None,
        num_logits_to_keep=None,
        **kwargs,
    ):
        # Overwritten -- in specific circumstances we don't want to forward image inputs to the model

        if input_ids is not None:
            img_token_not_enough = (input_ids == self.config.image_token_index).sum(
                1
            ).max() < self.config.image_seq_length
            video_token_not_enough = (input_ids == self.config.video_token_index).sum(
                1
            ).max() < self.config.video_seq_length
            legacy_processing = (img_token_not_enough and pixel_values_images is not None) or (
                video_token_not_enough and pixel_values_videos is not None
            )

        model_inputs = self.language_model.prepare_inputs_for_generation(
            input_ids,
            past_key_values=past_key_values,
            inputs_embeds=inputs_embeds,
            attention_mask=attention_mask,
            cache_position=cache_position,
            num_logits_to_keep=num_logits_to_keep,
            **kwargs,
        )

        if legacy_processing or cache_position[0] == 0:
            # If we're in cached decoding stage, pixel values should be None because input ids do not contain special image token anymore
            # Otherwise we need pixel values to be passed to model
            model_inputs["pixel_values_images"] = pixel_values_images
            model_inputs["pixel_values_videos"] = pixel_values_videos

        return model_inputs<|MERGE_RESOLUTION|>--- conflicted
+++ resolved
@@ -634,17 +634,13 @@
 
             # TODO: @raushan retain only the new behavior after v4.47
             else:
-<<<<<<< HEAD
                 if pixel_values_images is not None:
-=======
-                if image_outputs is not None:
                     n_image_tokens = (input_ids == self.config.image_token_index).sum(dim=-1)[0].item()
                     n_image_features = image_features.shape[1]
                     if n_image_tokens != n_image_features:
                         raise ValueError(
                             f"Image features and image tokens do not match: tokens: {n_image_tokens}, features {n_image_features}"
                         )
->>>>>>> ca541bd4
                     special_image_mask = (
                         (input_ids == self.config.image_token_index)
                         .unsqueeze(-1)
@@ -653,18 +649,14 @@
                     )
                     image_features = image_features.to(inputs_embeds.device, inputs_embeds.dtype)
                     inputs_embeds = inputs_embeds.masked_scatter(special_image_mask, image_features)
-<<<<<<< HEAD
 
                 if pixel_values_videos is not None:
-=======
-                if video_outputs is not None:
                     n_video_tokens = (input_ids == self.config.video_token_index).sum(dim=-1)[0].item()
                     n_video_features = video_features.shape[1]
                     if n_video_tokens != n_video_features:
                         raise ValueError(
                             f"Video features and video tokens do not match: tokens: {n_video_tokens}, features {n_video_features}"
                         )
->>>>>>> ca541bd4
                     special_image_mask = (
                         (input_ids == self.config.video_token_index)
                         .unsqueeze(-1)
