--- conflicted
+++ resolved
@@ -524,7 +524,6 @@
                         msg=f"Parameter {name} of model {model_class} seems not properly initialized",
                     )
 
-<<<<<<< HEAD
     @unittest.skip("No support for low_cpu_mem_usage=True.")
     def test_save_load_low_cpu_mem_usage(self):
         pass
@@ -536,7 +535,7 @@
     @unittest.skip("No support for low_cpu_mem_usage=True.")
     def test_save_load_low_cpu_mem_usage_no_safetensors(self):
         pass
-=======
+
     # Inspired by tests.test_modeling_common.ModelTesterMixin.test_tied_weights_keys
     def test_tied_weights_keys(self):
         for model_class in self.all_model_classes:
@@ -573,7 +572,6 @@
                 [],
                 f"Missing `_tied_weights_keys` for {model_class}: add all of {tied_params} except one.",
             )
->>>>>>> 6d4cabda
 
 
 TOLERANCE = 1e-4
