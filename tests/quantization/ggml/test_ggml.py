--- conflicted
+++ resolved
@@ -334,14 +334,11 @@
     q4_0_gemma3_qat_model_id = "gemma-3-1b-it-q4_0.gguf"
     bf16_gemma3_text_model_id = "gemma-3-1b-it-BF16.gguf"
     bf16_gemma3_vision_model_id = "gemma-3-4b-it-BF16.gguf"
-<<<<<<< HEAD
     deci_original_model_id = "Deci/DeciLM-7B"
     deci_model_id = "Deci/DeciLM-7B-instruct-GGUF"
     q8_0_deci_model_id = "decilm-7b-uniform-gqa-q8_0.gguf"
     fp16_deci_model_id = "decilm-7b-uniform-gqa-f16.gguf"
-=======
     q8_0_qwen3_model_id = "Qwen3-0.6B-Q8_0.gguf"
->>>>>>> 4f8f51be
 
     example_text = "Hello"
 
@@ -965,7 +962,6 @@
             else:
                 raise ValueError(f"Layer {layer_name} is not presented in GGUF model")
 
-<<<<<<< HEAD
     def test_deci_q8_0(self):
         """Test Deci model loading and inference with Q4_0 quantization."""
         tokenizer = AutoTokenizer.from_pretrained(self.deci_model_id, gguf_file=self.q8_0_deci_model_id)
@@ -1050,7 +1046,6 @@
 
         self.assertEqual(GGUF_TO_FAST_CONVERTERS["deci"], GGUFLlamaConverter)
         self.assertEqual(GGUF_TO_FAST_CONVERTERS["decilm"], GGUFLlamaConverter)
-=======
     @require_read_token
     @unittest.skipUnless(is_gguf_available("0.16.0"), "test requires gguf version >= 0.16.0")
     def test_qwen3_q8_0(self):
@@ -1065,5 +1060,4 @@
         out = model.generate(text, max_new_tokens=10)
 
         EXPECTED_TEXT = "HelloED\nI need to find the value of the"
-        self.assertEqual(tokenizer.decode(out[0], skip_special_tokens=True), EXPECTED_TEXT)
->>>>>>> 4f8f51be
+        self.assertEqual(tokenizer.decode(out[0], skip_special_tokens=True), EXPECTED_TEXT)