--- conflicted
+++ resolved
@@ -2,19 +2,7 @@
 from typing import Iterable, List, Optional
 
 from transformers import pipeline
-<<<<<<< HEAD
-from transformers.pipelines import (
-    FeatureExtractionPipeline,
-    FillMaskPipeline,
-    NerPipeline,
-    Pipeline,
-    QuestionAnsweringPipeline,
-    TextClassificationPipeline,
-    TextGenerationPipeline,
-)
-=======
 from transformers.pipelines import Pipeline
->>>>>>> 60a42ef1
 
 from .utils import require_tf, require_torch, slow
 
@@ -393,14 +381,6 @@
 class PipelineCommonTests(unittest.TestCase):
 
     pipelines = (
-<<<<<<< HEAD
-        NerPipeline,
-        FeatureExtractionPipeline,
-        QuestionAnsweringPipeline,
-        FillMaskPipeline,
-        TextClassificationPipeline,
-        TextGenerationPipeline,
-=======
         "ner",
         "feature-extraction",
         "question-answering",
@@ -410,7 +390,7 @@
         "translation_en_to_fr",
         "translation_en_to_de",
         "translation_en_to_ro",
->>>>>>> 60a42ef1
+        "text_generation",
     )
 
     @slow
