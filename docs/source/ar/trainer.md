# Trainer

تُتيح وحدة [`Trainer`] حلقة تدريب وتقييم متكاملة لنماذج PyTorch المطبقة في مكتبة Transformers. تحتاج فقط إلى تمرير المكونات الضرورية للتدريب (النموذج، والمجزىء النصى، ومجموعة البيانات، دالة التقييم، معلمات التدريب الفائقة، إلخ)، وستتولى فئة [`Trainer`] الباقي. هذا يُسهّل بدء التدريب بشكل أسرع دون كتابة حلقة التدريب الخاصة بك يدويًا. ولكن في الوقت نفسه، فإن [`Trainer`] قابل للتخصيص بدرجة كبيرة ويوفر العديد من خيارات التدريب حتى تتمكن من تخصيصه وفقًا لاحتياجات التدريب الخاصة بك بدقة.

<Tip>

بالإضافة إلى فئة [`Trainer`], توفر مكتبة Transformers أيضًا فئة [`Seq2SeqTrainer`] للمهام التسلسلية مثل الترجمة أو التلخيص. هناك أيضًا فئة [`~trl.SFTTrainer`] من مكتبة [TRL](https://hf.co/docs/trl) التي تغلّف فئة [`Trainer`] وهي مُحُسَّنة لتدريب نماذج اللغة مثل Llama-2 وMistral باستخدام تقنيات التوليد اللغوي. كما يدعم [`~trl.SFTTrainer`] ميزات مثل حزم التسلسلات، وLoRA، والقياس الكمي، وDeepSpeed مما يُمكّن من التدريب بكفاءة على نماذج ضخمة الحجم.

<br>

لا تتردد في الاطلاع على [مرجع API](./main_classes/trainer) لهذه الفئات الأخرى من النوع [`Trainer`] لمعرفة المزيد حول متى يتم استخدام كل منها. بشكل عام، [`Trainer`] هو الخيار الأكثر تنوعًا ومناسبًا لمجموعة واسعة من المهام. تم تصميم [`Seq2SeqTrainer`] للمهام التسلسلية ، و [`~trl.SFTTrainer`] مُصمم لتدريب نماذج اللغة الكبيرة.

</Tip>

قبل البدء، تأكد من تثبيت مكتبة [Accelerate](https://hf.co/docs/accelerate) - وهي مكتبة تُمكّن تشغيل تدريب PyTorch في بيئات مُوزعة.

```bash
pip install accelerate

# upgrade
pip install accelerate --upgrade
```

يوفر هذا الدليل نظرة عامة على فئة [`Trainer`].

## الاستخدام الأساسي

يتضمن [`Trainer`] جميع التعليمات البرمجية التي ستجدها في حلقة التدريب الأساسية:

1. قم بتنفيذ خطوة تدريب لحساب الخسارة
2. احسب المشتقات باستخدام طريقة [`~accelerate.Accelerator.backward`]
3. تحديث الأوزان بناءً على المشتقات
4. كرر هذه العملية حتى تصل إلى عدد محدد مسبقًا من الدورات (epochs).

تُجرد فئة [`Trainer`] كل هذه التعليمات البرمجية حتى لا تضطر إلى القلق بشأن كتابة حلقة تدريب يدويًا في كل مرة أما إذا كنت بدأت للتو في PyTorch والتدريب. كل ما عليك فعله هو توفير المكونات الأساسية اللازمة للتدريب، مثل النموذج ومجموعة بيانات، وتتعامل فئة [`Trainer`] مع كل شيء آخر.

إذا كنت تُريد تحديد أي خيارات تدريب أو معلمات فائقة، فيمكنك العثور عليها في فئة [`TrainingArguments`]. على سبيل المثال، دعنا نحدد أين يتم حفظ النموذج في `output_dir` ورفع النموذج إلى Hub بعد التدريب باستخدام `push_to_hub=True`.

```py
from transformers import TrainingArguments

training_args = TrainingArguments(
    output_dir="your-model"،
    learning_rate=2e-5,
    per_device_train_batch_size=16,
    per_device_eval_batch_size=16,
    num_train_epochs=2,
    weight_decay=0.01,
    eval_strategy="epoch"،
    save_strategy="epoch"،
    load_best_model_at_end=True,
    push_to_hub=True,
)
```
مرر `training_args` إلى [`Trainer`] جنبًا إلى جنب مع النموذج، ومجموعة بيانات، وشئ لمعالجة مجموعة البيانات مسبقًا (حسب نوع البيانات، فقد يكون محللًا رمزيًا أو مستخرج ميزات أو معالج صور)، وجامع بيانات، ودالة لحساب المقاييس التي تُريد تتبعها أثناء التدريب.

أخيرًا، استدعِ [`~Trainer.train`] لبدء التدريب!

```py
from transformers import Trainer

trainer = Trainer(
    model=model,
    args=training_args,
    train_dataset=dataset["train"]،
    eval_dataset=dataset["test"]،
    tokenizer=tokenizer,
    data_collator=data_collator,
    compute_metrics=compute_metrics,
)

trainer.train()
```

### نقاط الحفظ

تحفظ فئة [`Trainer`] نقاط الحفظ النموذج في الدليل المحدد في معامل `output_dir` من [`TrainingArguments`]. ستجد نقاط الحفظ في مجلد فرعي يسمى `checkpoint-000` حيث تتوافق الأرقام في النهاية مع خطوة التدريب. إن حفظ نقاط الحفظ مفيد لاستئناف التدريب لاحقًا.

```py
# استأنف من أحدث نقطة حفظ
trainer.train(resume_from_checkpoint=True)

# استأنف من نقطة حفظ محددة محفوظة في دليل الإخراج
trainer.train(resume_from_checkpoint="your-model/checkpoint-1000")
```

يمكنك حفظ نقاط الحفظ الخاصة بك (لا يتم حفظ حالة المُجزىء اللغوى تقائيًا)  إلى Hub عن طريق تعيين `push_to_hub=True` في [`TrainingArguments`] لرفعها. الخيارات الأخرى لاتخاذ القرار بشأن كيفية حفظ هذة النقاط الخاصة بك هي الإعداد في معامل [`hub_strategy`](https://huggingface.co/docs/transformers/main_classes/trainer#transformers.TrainingArguments.hub_strategy):

* `hub_strategy="checkpoint"` يدفع أحدث نقطة حفظ إلى مجلد فرعي يسمى "last-checkpoint" يمكنك استئناف التدريب منه
* `hub_strategy="all_checkpoints"` يدفع جميع نقاط الحفظ إلى الدليل المحدد في `output_dir` (سترى نقطة حفظ واحدة لكل مجلد في مستودع النموذج الخاص بك)

عند استئناف التدريب من نقطة حفظ، تُحاول [`Trainer`] الحفاظ على حالات RNG Python وNumPy وPyTorch كما كانت عندما تم حفظ نقطة الحفظ. ولكن لأن PyTorch لديها العديد من الإعدادات الافتراضية غير الحتمية مُتنوعة، فإن حالات RNG ليست مضمونة لتكون هي نفسها. إذا كنت تريد تمكين الحتمية الكاملة، فراجع دليل [التحكم في مصادر العشوائية](https://pytorch.org/docs/stable/notes/randomness#controlling-sources-of-randomness) لمعرفة ما يُمكنك تمكينه لجعل تدريبك حتميًا تمامًا. ضع في اعتبارك أنه من خلال جعل إعدادات معينة حتمية، فقد يكون التدريب أبطأ.

## تخصيص المدرب

في حين أن فئة [`Trainer`] مُصممة لتكون سهلة الوصول وسهلة الاستخدام، فإنها توفر أيضًا الكثير من قابلية التخصيص للمستخدمين المغامرين.  يُمكن إنشاء فئات فرعية من العديد من أساليب [`Trainer`] وتجاوزها لدعم الوظائف التي تُريدها، دون الحاجة إلى إعادة كتابة حلقة التدريب بأكملها من البداية لاستيعابها. تتضمن هذه الأساليب:

* [`~Trainer.get_train_dataloader`] ينشئ DataLoader للتدريب
* [`~Trainer.get_eval_dataloader`] ينشئ DataLoader للتقييم
* [`~Trainer.get_test_dataloader`] ينشئ DataLoader للاختبار
* [`~Trainer.log`] يسجل معلومات حول مختلف الكائنات التي تراقب التدريب
* [`~Trainer.create_optimizer_and_scheduler`] ينشئ محسنًا ومخططًا لمُعدل التعلم إذا لم يتم تمريرهما في `__init__`؛ يمكن أيضًا تخصيص هذه الوظائف بشكل منفصل باستخدام [`~Trainer.create_optimizer`] و [`~Trainer.create_scheduler`] على التوالي
* [`~Trainer.compute_loss`] يحسب دالة الخسارة على دفعة من مُدخلات التدريب
* [`~Trainer.training_step`] يُنفذ خطوة التدريب
* [`~Trainer.prediction_step`] يُنفذ خطوة التنبؤ والاختبار
* [`~Trainer.evaluate`] يُقيّم النموذج ويعيد مقاييس التقييم
* [`~Trainer.predict`] يُجري التنبؤات (مع المقاييس إذا كانت العلامات متاحة) على مجموعة الاختبار

على سبيل المثال، إذا كنت تريد تخصيص طريقة [`~Trainer.compute_loss`] لاستخدام دالة خسارة ذات ترجيح بدلاً من ذلك.


```py
from torch import nn
from transformers import Trainer

class CustomTrainer(Trainer):
    def compute_loss(self, model, inputs, return_outputs=False):
        labels = inputs.pop("labels")
        # forward pass
        outputs = model(**inputs)
        logits = outputs.get("logits")
        # compute custom loss for 3 labels with different weights
        loss_fct = nn.CrossEntropyLoss(weight=torch.tensor([1.0, 2.0, 3.0], device=model.device))
        loss = loss_fct(logits.view(-1, self.model.config.num_labels), labels.view(-1))
        return (loss, outputs) if return_outputs else loss
```

### دوال الاستدعاء Callbacks

خيار آخر لتخصيص [`Trainer`] هو استخدام [دوال الاستدعاء](callbacks). لا *تغير* دوال الاستدعاء أي شيء في حلقة التدريب. إنهم تفحص حالة حلقة التدريب ثم تُنفذ بعض الإجراءات (مثل الإيقاف المبكر أو تسجيل النتائج، إلخ) اعتمادًا على الحالة. وبعبارة أخرى، لا يمكن استخدام دالة الاستدعاء لتنفيذ شيء مثل دالة خسارة مخصصة، ويجب عليك تجاوز دالة [`~Trainer.compute_loss`] لذلك.

على سبيل المثال، إذا كنت تريد إضافة دالة استدعاء إيقاف مبكر إلى حلقة التدريب بعد 10 خطوات.

```py
from transformers import TrainerCallback

class EarlyStoppingCallback(TrainerCallback):
    def __init__(self, num_steps=10):
        self.num_steps = num_steps
    
    def on_step_end(self, args, state, control, **kwargs):
        if state.global_step >= self.num_steps:
            return {"should_training_stop": True}
        else:
            return {}
```

ثم مرره إلى معامل `callback` في [`Trainer`].

```py
from transformers import Trainer

trainer = Trainer(
    model=model,
    args=training_args,
    train_dataset=dataset["train"]،
    eval_dataset=dataset["test"]،
    tokenizer=tokenizer,
    data_collator=data_collator,
    compute_metrics=compute_metrics,
    callback=[EarlyStoppingCallback()],
)
```

## تسجيل الأحداث (Logging)

<Tip>

راجع مرجع [API](./main_classes/logging) للتسجيل للحصول على مزيد من المعلومات حول مستويات التسجيل المختلفة للأحداث.

</Tip>

يتم تعيين [`Trainer`] إلى `logging.INFO` افتراضيًا والذي يُبلغ عن الأخطاء والتحذيرات ومعلومات أساسية أخرى. يتم تعيين نسخة [`Trainer`] - في البيئات الموزعة - إلى `logging.WARNING` والتي يُبلغ فقط عن الأخطاء والتحذيرات. يمكنك تغيير مستوى تسجيل الأحداث باستخدام معاملي [`log_level`](https://huggingface.co/docs/transformers/main_classes/trainer#transformers.TrainingArguments.log_level) و [`log_level_replica`](https://huggingface.co/docs/transformers/main_classes/trainer#transformers.TrainingArguments.log_level_replica) في [`TrainingArguments`].

لتهيئة إعداد مُستوى تسجيل  اﻷحداث لكل عقدة، استخدم معامل [`log_on_each_node`](https://huggingface.co/docs/transformers/main/en/main_classes/trainer#transformers.TrainingArguments.log_on_each_node) لتحديد ما إذا كان سيتم استخدام مُستوى السجل على كل عقدة أو فقط على العقدة الرئيسية.

<Tip>

يحدد [`Trainer`] مُستوى التسجيل بشكل مُنفصل لكل عقدة في طريقة [`Trainer.__init__`]، لذا فقد ترغب في التفكير في تعيين هذا الإعداد في وقت سابق إذا كنت تستخدم وظائف Transformers الأخرى قبل إنشاء كائن [`Trainer`].

</Tip>

على سبيل المثال، لتعيين التعليمات البرمجية والوحدات النمطية الرئيسية الخاصة بك لاستخدام نفس مُستوى التسجيل وفقًا لكل عقدة:

```py
logger = logging.getLogger(__name__)

logging.basicConfig(
    format="%(asctime)s - %(levelname)s - %(name)s - %(message)s"،
    datefmt="%m/%d/%Y %H:%M:%S"،
    handlers=[logging.StreamHandler(sys.stdout)],
)

log_level = training_args.get_process_log_level()
logger.setLevel(log_level)
datasets.utils.logging.set_verbosity(log_level)
transformers.utils.logging.set_verbosity(log_level)

trainer = Trainer(...)
```

استخدم تركيبات مختلفة من `log_level` و `log_level_replica` لتهيئة ما يتم تسجيله على كل من العقد.


<hfoptions id="logging">
<hfoption id="single node">

```bash
my_app.py ... --log_level warning --log_level_replica error
```

</hfoption>
<hfoption id="multi-node">

أضف معلمة `log_on_each_node 0` لبيئات متعددة العقد.

```bash
my_app.py ... --log_level warning --log_level_replica error --log_on_each_node 0

# set to only report errors
my_app.py ... --log_level error --log_level_replica error --log_on_each_node 0
```

</hfoption>
</hfoptions>

## NEFTune

[NEFTune](https://hf.co/papers/2310.05914) هي تقنية يمكن أن تحسن الأداء عن طريق إضافة ضوضاء إلى مُتجهات التعلم أثناء التدريب. لتمكينه في [`Trainer`], قم بتعيين معامل `neftune_noise_alpha` في [`TrainingArguments`] للتحكم في مقدار الضوضاء المُضافة.

```py
from transformers import TrainingArguments, Trainer

training_args = TrainingArguments(..., neftune_noise_alpha=0.1)
trainer = Trainer(..., args=training_args)
```

يتم تعطيل NEFTune بعد التدريب لاستعادة طبقة التعلم الأصلية لتجنب أي سلوك غير متوقع.

## نواة Liger
[Liger-Kernel](https://github.com/linkedin/Liger-Kernel) Kernel هي مجموعة من نوى Triton التي طورتها Linkedin مُصممة خصيصًا لتدريب نماذج اللغة الكبيرة (LLM). لقد قمنا بتنفيذ RMSNorm و RoPE و SwiGLU و CrossEntropy و FusedLinearCrossEntropy مُتوافقة مع Hugging Face، والمزيد قادم. يُمكنها زيادة إنتاجية التدريب متعدد وحدات معالجة الرسومات (GPU) بنسبة 20٪ وتقليل استخدام الذاكرة بنسبة 60٪. تعمل النواة بشكل تلقائي مع flash attention و PyTorch FSDP و Microsoft DeepSpeed.

احصل على زيادة في الإنتاجية بنسبة 20٪ وتقليل استخدام الذاكرة بنسبة 60٪ على تدريب نماذج LLaMA 3-8B. حقق أطوال سياق أكبر وأحجام دفعات أكبر. كما أنها مُفيدة إذا كنت تُريد زيادة حجم نموذجك إلى تدريب بنماذج متعددة الرؤوس أو أحجام مُفردات ضخمة. أطلق العنان للتدريب بنماذج متعددة الرؤوس (medusa) والمزيد. راجع التفاصيل والأمثلة في [Liger](https://github.com/linkedin/Liger-Kernel/tree/main/examples)
تأكد أولاً من تثبيت مستودع Liger الرسمي:
```bash
pip install liger-kernel
```
يجب عليك تمرير `use_liger_kernel=True` لتطبيق نواة `liger` على نموذجك، على سبيل المثال:

```python
from transformers import TrainingArguments

training_args = TrainingArguments(
    output_dir="your-model",
    learning_rate=2e-5,
    per_device_train_batch_size=16,
    per_device_eval_batch_size=16,
    num_train_epochs=2,
    weight_decay=0.01,
    eval_strategy="epoch",
    save_strategy="epoch",
    load_best_model_at_end=True,
    push_to_hub=True,
    use_liger_kernel=True
)
```

تدعم النواة معماريات نماذج Llama و Gemma و Mistral و Mixtral. يُمكن العثور على أحدث قائمة بالنمائج المدعومة [هنا](https://github.com/linkedin/Liger-Kernel). عندما يتم تعيين `use_liger_kernel` إلى `True`، سيتم تصحيح الطبقات المُقابلة في النموذج الأصلي باستخدام تطبيق Liger الفعال، لذلك لا تحتاج إلى فعل أي شيء إضافي بخلاف تعيين قيمة المعامل.

## المُحسِّنات
يمكنك اختيار مُحسِّن مدمج للتدريب باستخدام:
```python
from transformers import TrainingArguments
training_args = TrainingArguments(..., optim="adamw_torch")
```
اطلع على [`OptimizerNames`](https://github.com/huggingface/transformers/blob/main/src/transformers/training_args.py) للاطلاع على القائمة الكاملة للخيارات. نُدرج أمثلة مُتقدمة في الأقسام أدناه.

يمكنك أيضًا استخدام مُحسِّن PyTorch عشوائي عبر:
```python
import torch

optimizer_cls = torch.optim.AdamW
optimizer_kwargs = {
    "lr": 4e-3,
    "betas": (0.9, 0.999),
    "weight_decay": 0.05,
}

from transformers import Trainer
trainer = Trainer(..., optimizer_cls_and_kwargs=(optimizer_cls, optimizer_kwargs))
```




### GaLore

إسقاط التدرج ذو الرتبة المنخفضة (GaLore) هو إستراتيجية تدريب ذات رتبة منخفضة فعّالة من حيث الذاكرة، تسمح بتعلم المعلمات الكاملة ولكنها أكثر كفاءة من حيث الذاكرة من أساليب التكيّف الشائعة ذات الرتبة المنخفضة، مثل LoRA.

أولاً، تأكد من تثبيت المستودع الرسمي لـ GaLore:

```bash
pip install galore-torch
```

ثم أضف ببساطة أحد `["galore_adamw"، "galore_adafactor"، "galore_adamw_8bit"]` في `optim` جنبًا إلى جنب مع `optim_target_modules`، والتي يمكن أن تكون قائمة من السلاسل أو التعبيرات النمطية regex أو المسار الكامل المطابق لأسماء الوحدات المستهدفة التي تريد تكييفها. فيما يلي مثال على النص البرمجي كامل(تأكد من `pip install trl datasets`):

```python
import datasets
from trl import SFTConfig, SFTTrainer

train_dataset = datasets.load_dataset('imdb', split='train')
args = SFTConfig(
    output_dir="./test-galore",
    max_steps=100,
    optim="galore_adamw",
    optim_target_modules=[r".*.attn.*", r".*.mlp.*"],
    gradient_checkpointing=True,
)
trainer = SFTTrainer(
    model="google/gemma-2b",
    args=args,
    train_dataset=train_dataset,
)
trainer.train()
```

لتمرير معامﻻت إضافية يدعمها  GaLore، يجب عليك تمرير `optim_args` بشكل صحيح، على سبيل المثال:

```python
import datasets
from trl import SFTConfig, SFTTrainer

train_dataset = datasets.load_dataset('imdb', split='train')
args = SFTConfig(
    output_dir="./test-galore",
    max_steps=100,
    optim="galore_adamw",
    optim_target_modules=[r".*.attn.*", r".*.mlp.*"],
    optim_args="rank=64, update_proj_gap=100, scale=0.10",
    gradient_checkpointing=True,
)
trainer = SFTTrainer(
    model="google/gemma-2b",
    args=args,
    train_dataset=train_dataset,
)
trainer.train()
```
يمكنك قراءة المزيد حول الطريقة في [المستودع الأصلي](https://github.com/jiaweizzhao/GaLore) أو [الورقة البحثية](https://arxiv.org/abs/2403.03507).

حاليًا، يمكنك فقط تدريب الطبقات الخطية التي تعتبر طبقات GaLore وستستخدم التحلل  ذو الرتبة المنخفضة للتدريب بينما سيتم تحسين الطبقات المتبقية بالطريقة التقليدية.

لاحظ أنه سيستغرق الأمر بعض الوقت قبل بدء التدريب (~3 دقائق لنموذج 2B على NVIDIA A100)، ولكن يجب أن يسير التدريب بسلاسة بعد ذلك.

يمكنك أيضًا إجراء تحسين طبقة تلو الأخرى عن طريق إضافة `layerwise` إلى اسم المُحسِّن كما هو موضح أدناه:

```python
import datasets
from trl import SFTConfig, SFTTrainer

train_dataset = datasets.load_dataset('imdb', split='train')
args = SFTConfig(
    output_dir="./test-galore",
    max_steps=100,
    optim="galore_adamw_layerwise",
    optim_target_modules=[r".*.attn.*", r".*.mlp.*"],
    gradient_checkpointing=True,
)
trainer = SFTTrainer(
    model="google/gemma-2b",
    args=args,
    train_dataset=train_dataset,
)
trainer.train()
```

لاحظ أن تحسين الطبقة تجريبي إلى حد ما ولا يدعم DDP (Distributed Data Parallel)، وبالتالي يمكنك تشغيل التعليمات البرمجية  للتدريب على وحدة معالجة الرسومات (GPU) واحدة فقط. يرجى الاطلاع على [هذا القسم المناسب](https://github.com/jiaweizzhao/GaLore?tab=readme-ov-file#train-7b-model-with-a-single-gpu-with-24gb-memory) لمزيد من التفاصيل. قد لا تدعم الميزات الأخرى مثل تقليم التدرجات أو DeepSpeed، إلخ. من الصندوق. يرجى [تقديم تقرير عن المشكلة على GitHub](https://github.com/huggingface/transformers/issues) إذا واجهتك مثل هذه المشكلة.

### محسنات LOMO

تم تقديم مُحسِّنات LOMO في [التدريب على المعلمات الكاملة لنماذج اللغة الكبيرة باستخدام موارد محدودة](https://hf.co/papers/2306.09782) و [AdaLomo: تحسين ذاكرة منخفضة بمعدل تعلم متكيف](https://hf.co/papers/2310.10195).
يتكون كلاهما من طريقة فعالة لضبط المعلمات الكاملة. تدمج محسنات LOMO حساب الاشتقاق وتحديث المعلمات في خطوة واحدة لتقليل استخدام الذاكرة. محسنات LOMO المدعومة هي `"lomo"` و `"adalomo"`. أولاً قم بتثبيت LOMO من pypi `pip install lomo-optim` أو قم بتثبيته من المصدر باستخدام `pip install git+https://github.com/OpenLMLab/LOMO.git`.

<Tip>

وفقًا للمؤلفين، يوصى باستخدام `AdaLomo` بدون `grad_norm` للحصول على أداء أفضل وسرعة أعلى.

</Tip>

فيما يلي نص برمجي بسيط يوضح كيفية ضبط نموذج [google/gemma-2b](https://huggingface.co/google/gemma-2b) على مجموعة بيانات IMDB في الدقة الكاملة:

```python
import datasets
from trl import SFTConfig, SFTTrainer

train_dataset = datasets.load_dataset('imdb', split='train')
args = SFTConfig(
    output_dir="./test-lomo",
    max_steps=100,
    optim="adalomo",
    gradient_checkpointing=True,
)
<<<<<<< HEAD
trainer = SFTTrainer(
    model="google/gemma-2b",
    args=args,
    train_dataset=train_dataset,
=======

model_id = "google/gemma-2b"

tokenizer = AutoTokenizer.from_pretrained(model_id)
model = AutoModelForCausalLM.from_pretrained(model_id).to(0)

trainer = trl.SFTTrainer(
    model=model،
    args=args،
    train_dataset=train_dataset،
    dataset_text_field='text'،
    max_seq_length=1024،
>>>>>>> 7f00b325
)
trainer.train()
```

### مُحسِّن GrokAdamW
تم تصميم مُحسِّن GrokAdamW لتعزيز أداء التدريب واستقراره، خاصةً للنماذج التي تستفيد من دوال إشارة `grokking`. لاستخدام `GrokAdamW`، قم أولاً بتثبيت حزمة المُحسِّن باستخدام `pip install grokadamw`.
<Tip>
يُعد GrokAdamW مفيدًا بشكل خاص للنماذج التي تتطلب تقنيات تحسين مُتقدمة لتحقيق أداء واستقرار أفضل.
</Tip>

فيما يلي نص برمجى بسيط لشرح كيفية ضبط [google/gemma-2b](https://huggingface.co/google/gemma-2b) بدقة على مجموعة بيانات IMDB باستخدام مُحسِّن GrokAdamW:
```python
import torch
import datasets
from transformers import TrainingArguments, AutoTokenizer, AutoModelForCausalLM, Trainer

# تحميل مجموعة البيانات IMDB
train_dataset = datasets.load_dataset('imdb', split='train')

# تعريف معامﻻت التدريب
args = TrainingArguments(
    output_dir="./test-grokadamw",
    max_steps=1000,
    per_device_train_batch_size=4,
    optim="grokadamw",
    logging_strategy="steps",
    logging_steps=1,
    learning_rate=2e-5,
    save_strategy="no",
    run_name="grokadamw-imdb",
)

# تحميل النموذج والمجزىء اللغوي
model_id = "google/gemma-2b"
tokenizer = AutoTokenizer.from_pretrained(model_id)
model = AutoModelForCausalLM.from_pretrained(model_id).to(0)

# تهيئة المدرب
trainer = Trainer(
    model=model,
    args=args,
    train_dataset=train_dataset,
)

# تدريب النموذج
trainer.train()
```
يوضح هذا النص البرمجى كيفية ضبط نموذج google/gemma-2b بدقة على مجموعة بيانات IMDB باستخدام مُحسِّن GrokAdamW. يتم تكوين TrainingArguments لاستخدام GrokAdamW، ويتم تمرير مجموعة البيانات إلى Trainer للتدريب.

### مُحسِّن بدون جدوله (Schedule Free Optimizer)
تم تقديم مُحسِّنات بدون جدوله في [The Road Less Scheduled](https://hf.co/papers/2405.15682).
يستبدل التعلم بدون جدوله زخم المُحسِّن الأساسي بمزيج من المتوسط ​​والتداخل، لإزالة الحاجة تمامًا إلى تخفيف مُعدل التعلم باستخدام جدوله تقليديه.
المُحسِّنات المدعومة لـ SFO هي "schedule_free_adamw" و "schedule_free_sgd". قم أولاً بتثبيت `schedulefree` من pypi باستخدام الأمر  `pip install schedulefree`.

فيما يلي نص برمجى بسيط لشرح كيفية ضبط [google/gemma-2b](https://huggingface.co/google/gemma-2b) بدقة على مجموعة بيانات IMDB بدقة كاملة:
```python
import datasets
from trl import SFTConfig, SFTTrainer

train_dataset = datasets.load_dataset('imdb', split='train')
args = SFTConfig(
    output_dir="./test-galore",
    max_steps=100,
    optim="schedule_free_adamw",
    gradient_checkpointing=True,
)
<<<<<<< HEAD
trainer = SFTTrainer(
    model="google/gemma-2b",
=======

model_id = "google/gemma-2b"

tokenizer = AutoTokenizer.from_pretrained(model_id)
model = AutoModelForCausalLM.from_pretrained(model_id).to(0)

trainer = trl.SFTTrainer(
    model=model, 
>>>>>>> 7f00b325
    args=args,
    train_dataset=train_dataset,
)
trainer.train()
```
## تسريع ومدرب

يتم تشغيل فئة [`Trainer`] بواسطة [تسريع](https://hf.co/docs/accelerate)، وهي مكتبة لتدريب نماذج PyTorch بسهولة في بيئات موزعة مع دعم عمليات التكامل مثل [FullyShardedDataParallel (FSDP)](https://pytorch.org/blog/introducing-pytorch-fully-sharded-data-parallel-api/) و [DeepSpeed](https://www.deepspeed.ai/).

<Tip>

تعرف على المزيد حول استراتيجيات تجزئة FSDP، وتفريغ وحدة المعالجة المركزية (CPU)، والمزيد مع [`Trainer`] في [دليل Fully Sharded Data Parallel](fsdp).

</Tip>

لاستخدام Accelerate مع [`Trainer`]]، قم بتشغيل الأمر [`accelerate.config`](https://huggingface.co/docs/accelerate/package_reference/cli#accelerate-config) لإعداد التدريب لبيئة التدريب الخاصة بك. نشئ هذا الأمر ملف `config_file.yaml` الذي سيتم استخدامه عند تشغيل نص للتدريب البرمجى. على سبيل المثال، بعض تكوينات المثال التي يمكنك إعدادها هي:

<hfoptions id="config">
<hfoption id="DistributedDataParallel">

```yml
compute_environment: LOCAL_MACHINE                                                                                             
distributed_type: MULTI_GPU                                                                                                    
downcast_bf16: 'no'
gpu_ids: all
machine_rank: 0 #change rank as per the node
main_process_ip: 192.168.20.1
main_process_port: 9898
main_training_function: main
mixed_precision: fp16
num_machines: 2
num_processes: 8
rdzv_backend: static
same_network: true
tpu_env: []
tpu_use_cluster: false
tpu_use_sudo: false
use_cpu: false
```

</hfoption>
<hfoption id="FSDP">

```yml
compute_environment: LOCAL_MACHINE
distributed_type: FSDP
downcast_bf16: 'no'
fsdp_config:
  fsdp_auto_wrap_policy: TRANSFORMER_BASED_WRAP
  fsdp_backward_prefetch_policy: BACKWARD_PRE
  fsdp_forward_prefetch: true
  fsdp_offload_params: false
  fsdp_sharding_strategy: 1
  fsdp_state_dict_type: FULL_STATE_DICT
  fsdp_sync_module_states: true
  fsdp_transformer_layer_cls_to_wrap: BertLayer
  fsdp_use_orig_params: true
machine_rank: 0
main_training_function: main
mixed_precision: bf16
num_machines: 1
num_processes: 2
rdzv_backend: static
same_network: true
tpu_env: []
tpu_use_cluster: false
tpu_use_sudo: false
use_cpu: false
```

</hfoption>
<hfoption id="DeepSpeed">

```yml
compute_environment: LOCAL_MACHINE
deepspeed_config:
  deepspeed_config_file: /home/user/configs/ds_zero3_config.json
  zero3_init_flag: true
distributed_type: DEEPSPEED
downcast_bf16: 'no'
machine_rank: 0
main_training_function: main
num_machines: 1
num_processes: 4
rdzv_backend: static
same_network: true
tpu_env: []
tpu_use_cluster: false
tpu_use_sudo: false
use_cpu: false
```

</hfoption>
<hfoption id="DeepSpeed with Accelerate plugin">

```yml
compute_environment: LOCAL_MACHINE                                                                                             
deepspeed_config:                                                                                                              
  gradient_accumulation_steps: 1
  gradient_clipping: 0.7
  offload_optimizer_device: cpu
  offload_param_device: cpu
  zero3_init_flag: true
  zero_stage: 2
distributed_type: DEEPSPEED
downcast_bf16: 'no'
machine_rank: 0
main_training_function: main
mixed_precision: bf16
num_machines: 1
num_processes: 4
rdzv_backend: static
same_network: true
tpu_env: []
tpu_use_cluster: false
tpu_use_sudo: false
use_cpu: false
```

</hfoption>

</hfoptions>
يُعد أمر  [`accelerate_launch`](https://huggingface.co/docs/accelerate/package_reference/cli#accelerate-launch) هو الطريقة المُوصى بها لتشغيل نص البرمجى للتدريب على نظام موزع باستخدام Accelerate و [`Trainer`] مع المعلمات المحددة في `config_file.yaml`. يتم حفظ هذا الملف في مجلد ذاكرة التخزين المؤقت لـ Accelerate ويتم تحميله تلقائيًا عند تشغيل `accelerate_launch`.

على سبيل المثال، لتشغيل النص البرنامجي للتدريب [run_glue.py](https://github.com/huggingface/transformers/blob/f4db565b695582891e43a5e042e5d318e28f20b8/examples/pytorch/text-classification/run_glue.py#L4) مع تكوين FSDP:

```bash
accelerate launch \
    ./examples/pytorch/text-classification/run_glue.py \
    --model_name_or_path google-bert/bert-base-cased \
    --task_name $TASK_NAME \
    --do_train \
    --do_eval \
    --max_seq_length 128 \
    --per_device_train_batch_size 16 \
    --learning_rate 5e-5 \
    --num_train_epochs 3 \
    --output_dir /tmp/$TASK_NAME/ \
    --overwrite_output_dir
```

يمكنك أيضًا تحديد المعلمات من ملف `config_file.yaml` مباشرة في سطر الأوامر:

```bash
accelerate launch --num_processes=2 \
    --use_fsdp \
    --mixed_precision=bf16 \
    --fsdp_auto_wrap_policy=TRANSFORMER_BASED_WRAP  \
    --fsdp_transformer_layer_cls_to_wrap="BertLayer" \
    --fsdp_sharding_strategy=1 \
    --fsdp_state_dict_type=FULL_STATE_DICT \
    ./examples/pytorch/text-classification/run_glue.py
    --model_name_or_path google-bert/bert-base-cased \
    --task_name $TASK_NAME \
    --do_train \
    --do_eval \
    --max_seq_length 128 \
    --per_device_train_batch_size 16 \
    --learning_rate 5e-5 \
    --num_train_epochs 3 \
    --output_dir /tmp/$TASK_NAME/ \
    --overwrite_output_dir
```

اطلع على برنامج تعليمي [Launching your Accelerate scripts](https://huggingface.co/docs/accelerate/basic_tutorials/launch) لمعرفة المزيد حول `accelerate_launch` والتكوينات المخصصة.<|MERGE_RESOLUTION|>--- conflicted
+++ resolved
@@ -401,25 +401,10 @@
     optim="adalomo",
     gradient_checkpointing=True,
 )
-<<<<<<< HEAD
 trainer = SFTTrainer(
     model="google/gemma-2b",
     args=args,
     train_dataset=train_dataset,
-=======
-
-model_id = "google/gemma-2b"
-
-tokenizer = AutoTokenizer.from_pretrained(model_id)
-model = AutoModelForCausalLM.from_pretrained(model_id).to(0)
-
-trainer = trl.SFTTrainer(
-    model=model،
-    args=args،
-    train_dataset=train_dataset،
-    dataset_text_field='text'،
-    max_seq_length=1024،
->>>>>>> 7f00b325
 )
 trainer.train()
 ```
@@ -486,19 +471,8 @@
     optim="schedule_free_adamw",
     gradient_checkpointing=True,
 )
-<<<<<<< HEAD
 trainer = SFTTrainer(
     model="google/gemma-2b",
-=======
-
-model_id = "google/gemma-2b"
-
-tokenizer = AutoTokenizer.from_pretrained(model_id)
-model = AutoModelForCausalLM.from_pretrained(model_id).to(0)
-
-trainer = trl.SFTTrainer(
-    model=model, 
->>>>>>> 7f00b325
     args=args,
     train_dataset=train_dataset,
 )
