.PHONY: deps_table_update modified_only_fixup extra_quality_checks quality style fixup fix-copies test test-examples docs


check_dirs := examples tests src utils

modified_only_fixup:
	$(eval modified_py_files := $(shell python utils/get_modified_files.py $(check_dirs)))
	@if test -n "$(modified_py_files)"; then \
		echo "Checking/fixing $(modified_py_files)"; \
		black $(modified_py_files); \
		isort $(modified_py_files); \
		flake8 $(modified_py_files); \
	else \
		echo "No library .py files were modified"; \
	fi

# Update src/transformers/dependency_versions_table.py

deps_table_update:
	@python setup.py deps_table_update

# autogenerating code

autogenerate_code: deps_table_update
	python utils/class_mapping_update.py

# Check that source code meets quality standards

extra_quality_checks:
	python utils/check_copies.py
	python utils/check_table.py
	python utils/check_dummies.py
	python utils/check_repo.py

# this target runs checks on all files
quality:
	black --check $(check_dirs)
	isort --check-only $(check_dirs)
	python utils/custom_init_isort.py --check_only
	flake8 $(check_dirs)
	${MAKE} extra_quality_checks

# Format source code automatically and check is there are any problems left that need manual fixing

<<<<<<< HEAD
extra_style_checks: deps_table_update
	python utils/custom_init_isort.py
	python utils/style_doc.py src/transformers docs/source --max_len 119
	python utils/class_mapping_update.py

# this target runs checks on all files
style:
	black $(check_dirs)
	isort $(check_dirs)
=======
extra_style_checks:
	python utils/custom_init_isort.py
	python utils/style_doc.py src/transformers docs/source --max_len 119

# this target runs checks on all files and potentially modifies some of them
style:
	black $(check_dirs)
	isort $(check_dirs)
	${MAKE} autogenerate_code
>>>>>>> b0595d33
	${MAKE} extra_style_checks

# Super fast fix and check target that only works on relevant modified files since the branch was made

<<<<<<< HEAD
fixup: modified_only_fixup extra_style_checks extra_quality_checks
=======
fixup: modified_only_fixup extra_style_checks autogenerate_code extra_quality_checks
>>>>>>> b0595d33

# Make marked copies of snippets of codes conform to the original

fix-copies:
	python utils/check_copies.py --fix_and_overwrite
	python utils/check_table.py --fix_and_overwrite
	python utils/check_dummies.py --fix_and_overwrite

# Run tests for the library

test:
	python -m pytest -n auto --dist=loadfile -s -v ./tests/

# Run tests for examples

test-examples:
	python -m pytest -n auto --dist=loadfile -s -v ./examples/

# Check that docs can build

docs:
	cd docs && make html SPHINXOPTS="-W -j 4"

# Release stuff

pre-release:
	python utils/release.py

pre-patch:
	python utils/release.py --patch

post-release:
	python utils/release.py --post_release

post-patch:
	python utils/release.py --post_release --patch<|MERGE_RESOLUTION|>--- conflicted
+++ resolved
@@ -42,17 +42,6 @@
 
 # Format source code automatically and check is there are any problems left that need manual fixing
 
-<<<<<<< HEAD
-extra_style_checks: deps_table_update
-	python utils/custom_init_isort.py
-	python utils/style_doc.py src/transformers docs/source --max_len 119
-	python utils/class_mapping_update.py
-
-# this target runs checks on all files
-style:
-	black $(check_dirs)
-	isort $(check_dirs)
-=======
 extra_style_checks:
 	python utils/custom_init_isort.py
 	python utils/style_doc.py src/transformers docs/source --max_len 119
@@ -62,16 +51,11 @@
 	black $(check_dirs)
 	isort $(check_dirs)
 	${MAKE} autogenerate_code
->>>>>>> b0595d33
 	${MAKE} extra_style_checks
 
 # Super fast fix and check target that only works on relevant modified files since the branch was made
 
-<<<<<<< HEAD
-fixup: modified_only_fixup extra_style_checks extra_quality_checks
-=======
 fixup: modified_only_fixup extra_style_checks autogenerate_code extra_quality_checks
->>>>>>> b0595d33
 
 # Make marked copies of snippets of codes conform to the original
 
