--- conflicted
+++ resolved
@@ -23,11 +23,7 @@
 
 from huggingface_hub import Repository, delete_repo, login
 from requests.exceptions import HTTPError
-<<<<<<< HEAD
-from transformers import AutoFeatureExtractor
-=======
 from transformers import AutoFeatureExtractor, Wav2Vec2FeatureExtractor
->>>>>>> 52d2e6f6
 from transformers.file_utils import is_torch_available, is_vision_available
 from transformers.testing_utils import PASS, USER, is_staging_test
 
@@ -131,8 +127,6 @@
     @classmethod
     def tearDownClass(cls):
         try:
-<<<<<<< HEAD
-=======
             delete_repo(token=cls._token, name="test-feature-extractor")
         except HTTPError:
             pass
@@ -143,13 +137,10 @@
             pass
 
         try:
->>>>>>> 52d2e6f6
             delete_repo(token=cls._token, name="test-dynamic-feature-extractor")
         except HTTPError:
             pass
 
-<<<<<<< HEAD
-=======
     def test_push_to_hub(self):
         feature_extractor = Wav2Vec2FeatureExtractor.from_pretrained(SAMPLE_FEATURE_EXTRACTION_CONFIG_DIR)
         with tempfile.TemporaryDirectory() as tmp_dir:
@@ -176,7 +167,6 @@
             for k, v in feature_extractor.__dict__.items():
                 self.assertEqual(v, getattr(new_feature_extractor, k))
 
->>>>>>> 52d2e6f6
     def test_push_to_hub_dynamic_feature_extractor(self):
         CustomFeatureExtractor.register_for_auto_class()
         feature_extractor = CustomFeatureExtractor.from_pretrained(SAMPLE_FEATURE_EXTRACTION_CONFIG_DIR)
