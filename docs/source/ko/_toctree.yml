- sections:
  - local: index
    title: 🤗 Transformers
  - local: quicktour
    title: 둘러보기
  - local: installation
    title: 설치방법
  title: 시작하기
- sections:
  - local: pipeline_tutorial
    title: Pipeline으로 추론하기
  - local: autoclass_tutorial
    title: AutoClass로 사전 학습된 인스턴스 로드하기
  - local: preprocessing
    title: 데이터 전처리하기
  - local: training
    title: 사전 학습된 모델 미세 조정하기
  - local: run_scripts
    title: 스크립트로 학습하기
  - local: accelerate
    title: 🤗 Accelerate로 분산 학습 구성하기
  - local: peft
    title: 🤗 PEFT로 어댑터 로드 및 학습하기
  - local: model_sharing
    title: 만든 모델 공유하기
  - local: transformers_agents
    title: 에이전트
  - local: llm_tutorial
    title: 대규모 언어 모델로 생성하기
  - local: conversations
    title: Transformers로 채팅하기
  title: 튜토리얼
- sections:
  - isExpanded: false
    sections:
      - local: tasks/sequence_classification
        title: 텍스트 분류
      - local: tasks/token_classification
        title: 토큰 분류
      - local: tasks/question_answering
        title: 질의 응답(Question Answering)
      - local: tasks/language_modeling
        title: 인과적 언어 모델링(Causal language modeling)
      - local: tasks/masked_language_modeling
        title: 마스킹된 언어 모델링(Masked language modeling)
      - local: tasks/translation
        title: 번역
      - local: tasks/summarization
        title: 요약
      - local: tasks/multiple_choice
        title: 객관식 문제(Multiple Choice)
    title: 자연어처리
  - isExpanded: false
    sections:
      - local: tasks/audio_classification
        title: 오디오 분류
      - local: tasks/asr
        title: 자동 음성 인식
    title: 오디오
  - isExpanded: false
    sections:
      - local: tasks/image_classification
        title: 이미지 분류
      - local: tasks/semantic_segmentation
        title: 의미적 분할(Semantic segmentation)
      - local: tasks/video_classification
        title: 영상 분류
      - local: tasks/object_detection
        title: 객체 탐지
      - local: tasks/zero_shot_object_detection
        title: 제로샷(zero-shot) 객체 탐지
      - local: tasks/zero_shot_image_classification
        title: 제로샷(zero-shot) 이미지 분류
      - local: tasks/monocular_depth_estimation
        title: 단일 영상 기반 깊이 추정
      - local: tasks/image_to_image
        title: Image-to-Image
      - local: tasks/image_feature_extraction
        title: 이미지 특징 추출
      - local: tasks/mask_generation
        title: 마스크 생성
      - local: tasks/knowledge_distillation_for_image_classification
        title: 컴퓨터 비전(이미지 분류)를 위한 지식 증류(knowledge distillation)
    title: 컴퓨터 비전
  - isExpanded: false
    sections:
      - local: tasks/image_captioning
        title: 이미지 캡셔닝
      - local: tasks/document_question_answering
        title: 문서 질의 응답(Document Question Answering)
      - local: tasks/visual_question_answering
        title: 시각적 질의응답 (Visual Question Answering)
      - local: in_translation
        title: (번역중) Text to speech
    title: 멀티모달
  - isExpanded: false
    sections:
    - local: generation_strategies
      title: 텍스트 생성 전략 사용자 정의
    title: 생성
  - isExpanded: false
    sections:
    - local: tasks/idefics
      title: IDEFICS를 이용한 이미지 작업
    - local: tasks/prompting
      title: 대규모 언어 모델 프롬프팅 가이드
    title: 프롬프팅
  title: 태스크 가이드
- sections:
  - local: fast_tokenizers
    title: 🤗 Tokenizers 라이브러리에서 토크나이저 사용하기
  - local: multilingual
    title: 다국어 모델 추론하기
  - local: create_a_model
    title: 모델별 API 사용하기
  - local: custom_models
    title: 사용자 정의 모델 공유하기
  - local: chat_templating
    title: 챗봇 템플릿 익히기
  - local: trainer
    title: Trainer 사용하기
  - local: sagemaker
    title: Amazon SageMaker에서 학습 실행하기
  - local: serialization
    title: ONNX로 내보내기
  - local: tflite
    title: TFLite로 내보내기
  - local: torchscript
    title: TorchScript로 내보내기
  - local: in_translation
    title: (번역중) Benchmarks
  - local: in_translation
    title: (번역중) Notebooks with examples
  - local: community
    title: 커뮤니티 리소스
  - local: troubleshooting
    title: 문제 해결
  - local: gguf
    title: GGUF 파일들과의 상호 운용성
  - local: modular_transformers
    title: transformers에서의 모듈성
  title: (번역중) 개발자 가이드
- sections:
  - local: in_translation
    title: (번역중) Getting started
  - local: quantization/bitsandbytes
    title: bitsandbytes
  - local: in_translation
    title: (번역중) GPTQ
  - local: quantization/awq
    title: AWQ
  - local: in_translation
    title: (번역중) AQLM
  - local: in_translation
    title: (번역중) Quanto
  - local: in_translation
    title: (번역중) EETQ
  - local: in_translation
    title: (번역중) HQQ
  - local: in_translation
    title: (번역중) Optimum
  - local: in_translation
    title: (번역중) Contribute new quantization method
  title: (번역중) 경량화 메소드
- sections:
  - local: in_translation
    title: (번역중) Getting started
  - local: in_translation
    title: (번역중) bitsandbytes
  - local: quantization/gptq
    title: GPTQ
  - local: in_translation
    title: (번역중) AWQ
  - local: in_translation
    title: (번역중) AQLM
  - local: quantization/quanto
    title: Quanto
  - local: quantization/eetq
    title: EETQ
  - local: in_translation
    title: (번역중) HQQ
  - local: in_translation
    title: (번역중) Optimum
  - local: in_translation
    title: (번역중) Contribute new quantization method
  title: (번역중) 경량화 메소드
- sections:
  - local: performance
    title: 성능 및 확장성
  - local: in_translation
    title: (번역중) Quantization
  - local: llm_optims
    title: LLM 추론 최적화
  - sections:
    - local: in_translation
      title: (번역중) Methods and tools for efficient training on a single GPU
    - local: perf_train_gpu_many
      title: 다중 GPU에서 훈련 진행하기
    - local: deepspeed
      title: DeepSpeed
    - local: fsdp
      title: 완전 분할 데이터 병렬 처리
    - local: perf_train_cpu
      title: CPU에서 훈련
    - local: perf_train_cpu_many
      title: 다중 CPU에서 훈련하기
    - local: perf_train_tpu_tf
      title: TensorFlow로 TPU에서 훈련하기
    - local: in_translation
      title: (번역중) PyTorch training on Apple silicon
    - local: perf_hardware
      title: 훈련용 사용자 맞춤형 하드웨어
    - local: hpo_train
      title: Trainer API를 사용한 하이퍼파라미터 탐색
    title: (번역중) 효율적인 학습 기술들
  - sections:
    - local: perf_infer_cpu
      title: CPU로 추론하기
    - local: perf_infer_gpu_one
      title: 하나의 GPU를 활용한 추론
    title: 추론 최적화하기
  - local: big_models
    title: 대형 모델을 인스턴스화
  - local: debugging
    title: 디버깅
  - local: tf_xla
    title: TensorFlow 모델을 위한 XLA 통합
  - local: in_translation
    title: (번역중) Optimize inference using `torch.compile()`
  title: (번역중) 성능 및 확장성
- sections:
    - local: contributing
      title: 🤗 Transformers에 기여하는 방법
    - local: add_new_model
      title: 🤗 Transformers에 새로운 모델을 추가하는 방법
    - local: add_new_pipeline
      title: 어떻게 🤗 Transformers에 파이프라인을 추가하나요?
    - local: testing
      title: 테스트
    - local: pr_checks
      title: Pull Request에 대한 검사
  title: 기여하기
- sections:
  - local: philosophy
    title: 이념과 목표
  - local: in_translation
    title: (번역중) Glossary
  - local: task_summary
    title: 🤗 Transformers로 할 수 있는 작업
  - local: tasks_explained
    title: 🤗 Transformers로 작업을 해결하는 방법
  - local: model_summary
    title: Transformer 모델군
  - local: tokenizer_summary
    title: 토크나이저 요약
  - local: attention
    title: 어텐션 매커니즘
  - local: pad_truncation
    title: 패딩과 잘라내기
  - local: bertology
    title: BERTology
  - local: perplexity
    title: 고정 길이 모델의 펄플렉서티(Perplexity)
  - local: pipeline_webserver
    title: 추론 웹 서버를 위한 파이프라인
  - local: model_memory_anatomy
    title: 모델 학습 해부하기
  - local: llm_tutorial_optimization
    title: LLM을 최대한 활용하기
  title: (번역중) 개념 가이드
- sections:
  - sections:
    - local: main_classes/agent
      title: 에이전트와 도구
    - local: model_doc/auto
      title: 자동 클래스
    - local: in_translation
      title: (번역중) Backbones
    - local: main_classes/callback
      title: 콜백
    - local: main_classes/configuration
      title: 구성
    - local: main_classes/data_collator
      title: 데이터 콜레이터
    - local: main_classes/keras_callbacks
      title: 케라스 콜백
    - local: main_classes/logging
      title: 로깅
    - local: main_classes/model
      title: Models
    - local: main_classes/text_generation
      title: 텍스트 생성
    - local: main_classes/onnx
      title: ONNX
    - local: in_translation
      title: (번역중) Optimization
    - local: in_translation
      title: 모델 출력
    - local: main_classes/output
      title: (번역중) Pipelines
    - local: in_translation
      title: (번역중) Processors
    - local: main_classes/quantization
      title: 양자화
    - local: in_translation
      title: (번역중) Tokenizer
    - local: main_classes/trainer
      title: Trainer
    - local: deepspeed
      title: DeepSpeed
    - local: main_classes/feature_extractor
      title: 특성 추출기
    - local: in_translation
      title: (번역중) Image Processor
    title: (번역중) 메인 클래스
  - sections:
    - isExpanded: false
      sections:
      - local: in_translation
        title: (번역중) ALBERT
      - local: model_doc/bart
        title: BART
      - local: in_translation
        title: (번역중) BARThez
      - local: in_translation
        title: (번역중) BARTpho
      - local: in_translation
        title: (번역중) BERT
      - local: in_translation
        title: (번역중) BertGeneration
      - local: in_translation
        title: (번역중) BertJapanese
      - local: model_doc/bertweet
        title: Bertweet
      - local: in_translation
        title: (번역중) BigBird
      - local: in_translation
        title: (번역중) BigBirdPegasus
      - local: model_doc/biogpt
        title: BioGpt
      - local: in_translation
        title: (번역중) Blenderbot
      - local: in_translation
        title: (번역중) Blenderbot Small
      - local: in_translation
        title: (번역중) BLOOM
      - local: in_translation
        title: (번역중) BORT
      - local: in_translation
        title: (번역중) ByT5
      - local: in_translation
        title: (번역중) CamemBERT
      - local: in_translation
        title: (번역중) CANINE
      - local: in_translation
        title: (번역중) CodeGen
      - local: model_doc/cohere
        title: Cohere
      - local: in_translation
        title: (번역중) ConvBERT
      - local: in_translation
        title: (번역중) CPM
      - local: in_translation
        title: (번역중) CPMANT
      - local: in_translation
        title: (번역중) CTRL
      - local: model_doc/dbrx
        title: DBRX
      - local: model_doc/deberta
        title: DeBERTa
      - local: model_doc/deberta-v2
        title: DeBERTa-v2
      - local: in_translation
        title: (번역중) DialoGPT
      - local: in_translation
        title: (번역중) DistilBERT
      - local: in_translation
        title: (번역중) DPR
      - local: in_translation
        title: (번역중) ELECTRA
      - local: in_translation
        title: (번역중) Encoder Decoder Models
      - local: in_translation
        title: (번역중) ERNIE
      - local: in_translation
        title: (번역중) ErnieM
      - local: model_doc/esm
        title: ESM
      - local: in_translation
        title: (번역중) FLAN-T5
      - local: in_translation
        title: (번역중) FLAN-UL2
      - local: in_translation
        title: (번역중) FlauBERT
      - local: in_translation
        title: (번역중) FNet
      - local: in_translation
        title: (번역중) FSMT
      - local: in_translation
        title: (번역중) Funnel Transformer
      - local: model_doc/gemma
        title: Gemma
      - local: model_doc/openai-gpt
        title: GPT
      - local: in_translation
        title: (번역중) GPT Neo
      - local: in_translation
        title: (번역중) GPT NeoX
      - local: model_doc/gpt_neox_japanese
        title: GPT NeoX Japanese
      - local: in_translation
        title: (번역중) GPT-J
      - local: in_translation
        title: (번역중) GPT2
      - local: in_translation
        title: (번역중) GPTBigCode
      - local: in_translation
        title: (번역중) GPTSAN Japanese
      - local: in_translation
        title: (번역중) GPTSw3
      - local: in_translation
        title: (번역중) HerBERT
      - local: in_translation
        title: (번역중) I-BERT
      - local: in_translation
        title: (번역중) Jukebox
      - local: in_translation
        title: (번역중) LED
      - local: model_doc/llama
        title: LLaMA
      - local: model_doc/llama2
        title: LLaMA2
      - local: model_doc/llama3
        title: LLaMA3
      - local: in_translation
        title: (번역중) Longformer
      - local: in_translation
        title: (번역중) LongT5
      - local: in_translation
        title: (번역중) LUKE
      - local: in_translation
        title: (번역중) M2M100
      - local: model_doc/mamba
        title: Mamba
      - local: model_doc/mamba2
        title: Mamba2
      - local: in_translation
        title: (번역중) MarianMT
      - local: in_translation
        title: (번역중) MarkupLM
      - local: in_translation
        title: (번역중) MBart and MBart-50
      - local: in_translation
        title: (번역중) MEGA
      - local: in_translation
        title: (번역중) MegatronBERT
      - local: in_translation
        title: (번역중) MegatronGPT2
      - local: model_doc/mistral
        title: Mistral
      - local: in_translation
        title: (번역중) mLUKE
      - local: in_translation
        title: (번역중) MobileBERT
      - local: in_translation
        title: (번역중) MPNet
      - local: in_translation
        title: (번역중) MT5
      - local: in_translation
        title: (번역중) MVP
      - local: in_translation
        title: (번역중) NEZHA
      - local: in_translation
        title: (번역중) NLLB
      - local: in_translation
        title: (번역중) NLLB-MoE
      - local: in_translation
        title: (번역중) Nyströmformer
      - local: in_translation
        title: (번역중) Open-Llama
      - local: in_translation
        title: (번역중) OPT
      - local: in_translation
        title: (번역중) Pegasus
      - local: in_translation
        title: (번역중) PEGASUS-X
      - local: in_translation
        title: (번역중) PhoBERT
      - local: in_translation
        title: (번역중) PLBart
      - local: in_translation
        title: (번역중) ProphetNet
      - local: in_translation
        title: (번역중) QDQBert
      - local: model_doc/rag
        title: RAG(검색 증강 생성)
      - local: in_translation
        title: (번역중) REALM
      - local: in_translation
        title: (번역중) Reformer
      - local: in_translation
        title: (번역중) RemBERT
      - local: in_translation
        title: (번역중) RetriBERT
      - local: in_translation
        title: (번역중) RoBERTa
      - local: in_translation
        title: (번역중) RoBERTa-PreLayerNorm
      - local: in_translation
        title: (번역중) RoCBert
      - local: in_translation
        title: (번역중) RoFormer
      - local: in_translation
        title: (번역중) Splinter
      - local: in_translation
        title: (번역중) SqueezeBERT
      - local: in_translation
        title: (번역중) SwitchTransformers
      - local: in_translation
        title: (번역중) T5
      - local: in_translation
        title: (번역중) T5v1.1
      - local: in_translation
        title: (번역중) TAPEX
      - local: in_translation
        title: (번역중) Transformer XL
      - local: in_translation
        title: (번역중) UL2
      - local: in_translation
        title: (번역중) X-MOD
      - local: in_translation
        title: (번역중) XGLM
      - local: in_translation
        title: (번역중) XLM
      - local: in_translation
        title: (번역중) XLM-ProphetNet
      - local: in_translation
        title: (번역중) XLM-RoBERTa
      - local: in_translation
        title: (번역중) XLM-RoBERTa-XL
      - local: in_translation
        title: (번역중) XLM-V
      - local: in_translation
        title: (번역중) XLNet
      - local: in_translation
        title: (번역중) YOSO
      title: (번역중) 텍스트 모델
    - isExpanded: false
      sections:
      - local: in_translation
        title: (번역중) BEiT
      - local: in_translation
        title: (번역중) BiT
      - local: in_translation
        title: (번역중) Conditional DETR
      - local: in_translation
        title: (번역중) ConvNeXT
      - local: in_translation
        title: (번역중) ConvNeXTV2
      - local: in_translation
        title: (번역중) CvT
      - local: in_translation
        title: (번역중) Deformable DETR
      - local: in_translation
        title: (번역중) DeiT
      - local: in_translation
        title: (번역중) DETA
      - local: in_translation
        title: (번역중) DETR
      - local: in_translation
        title: (번역중) DiNAT
      - local: in_translation
        title: (번역중) DiT
      - local: in_translation
        title: (번역중) DPT
      - local: in_translation
        title: (번역중) EfficientFormer
      - local: in_translation
        title: (번역중) EfficientNet
      - local: in_translation
        title: (번역중) FocalNet
      - local: in_translation
        title: (번역중) GLPN
      - local: in_translation
        title: (번역중) ImageGPT
      - local: in_translation
        title: (번역중) LeViT
      - local: in_translation
        title: (번역중) Mask2Former
      - local: in_translation
        title: (번역중) MaskFormer
      - local: in_translation
        title: (번역중) MobileNetV1
      - local: in_translation
        title: (번역중) MobileNetV2
      - local: in_translation
        title: (번역중) MobileViT
      - local: in_translation
        title: (번역중) NAT
      - local: in_translation
        title: (번역중) PoolFormer
      - local: in_translation
        title: (번역중) RegNet
      - local: in_translation
        title: (번역중) ResNet
      - local: in_translation
        title: (번역중) SegFormer
      - local: model_doc/swin
        title: Swin Transformer
      - local: model_doc/swinv2
        title: Swin Transformer V2
      - local: model_doc/swin2sr
        title: Swin2SR
      - local: in_translation
        title: (번역중) Table Transformer
      - local: in_translation
        title: (번역중) TimeSformer
      - local: in_translation
        title: (번역중) UperNet
      - local: in_translation
        title: (번역중) VAN
      - local: in_translation
        title: (번역중) VideoMAE
      - local: in_translation
        title: Vision Transformer (ViT)
      - local: model_doc/vit
        title: (번역중) ViT Hybrid
      - local: in_translation
        title: (번역중) ViTMAE
      - local: in_translation
        title: (번역중) ViTMSN
      - local: in_translation
        title: (번역중) YOLOS
      title: (번역중) 비전 모델
    - isExpanded: false
      sections:
      - local: in_translation
        title: (번역중) Audio Spectrogram Transformer
      - local: in_translation
        title: (번역중) CLAP
      - local: in_translation
        title: (번역중) Hubert
      - local: in_translation
        title: (번역중) MCTCT
      - local: in_translation
        title: (번역중) SEW
      - local: in_translation
        title: (번역중) SEW-D
      - local: in_translation
        title: (번역중) Speech2Text
      - local: in_translation
        title: (번역중) Speech2Text2
      - local: in_translation
        title: (번역중) SpeechT5
      - local: in_translation
        title: (번역중) UniSpeech
      - local: in_translation
        title: (번역중) UniSpeech-SAT
      - local: in_translation
        title: (번역중) Wav2Vec2
      - local: in_translation
        title: (번역중) Wav2Vec2-Conformer
      - local: in_translation
        title: (번역중) Wav2Vec2Phoneme
      - local: in_translation
        title: (번역중) WavLM
      - local: model_doc/whisper
        title: Whisper
      - local: in_translation
        title: (번역중) XLS-R
      - local: in_translation
        title: (번역중) XLSR-Wav2Vec2
      title: (번역중) 오디오 모델
    - isExpanded: false
      sections:
      - local: in_translation
        title: (번역중) ALIGN
      - local: in_translation
        title: (번역중) AltCLIP
<<<<<<< HEAD
      - local: in_translation
        title: (번역중) BLIP
      - local: model_doc/blip-2
        title: BLIP-2
=======
      - local: model_doc/blip
        title: BLIP
      - local: in_translation
        title: (번역중) BLIP-2
>>>>>>> 70b07d97
      - local: in_translation
        title: (번역중) BridgeTower
      - local: model_doc/chameleon
        title: Chameleon
      - local: in_translation
        title: (번역중) Chinese-CLIP
      - local: model_doc/clip
        title: CLIP
      - local: in_translation
        title: (번역중) CLIPSeg
      - local: in_translation
        title: (번역중) Data2Vec
      - local: in_translation
        title: (번역중) DePlot
      - local: in_translation
        title: (번역중) Donut
      - local: in_translation
        title: (번역중) FLAVA
      - local: in_translation
        title: (번역중) GIT
      - local: in_translation
        title: (번역중) GroupViT
      - local: in_translation
        title: (번역중) LayoutLM
      - local: in_translation
        title: (번역중) LayoutLMV2
      - local: in_translation
        title: (번역중) LayoutLMV3
      - local: in_translation
        title: (번역중) LayoutXLM
      - local: in_translation
        title: (번역중) LiLT
      - local: in_translation
        title: (번역중) LXMERT
      - local: in_translation
        title: (번역중) MatCha
      - local: in_translation
        title: (번역중) MGP-STR
      - local: in_translation
        title: (번역중) OneFormer
      - local: in_translation
        title: (번역중) OWL-ViT
      - local: model_doc/paligemma
        title: PaliGemma
      - local: in_translation
        title: (번역중) Perceiver
      - local: in_translation
        title: (번역중) Pix2Struct
      - local: in_translation
        title: (번역중) Segment Anything
      - local: in_translation
        title: (번역중) Speech Encoder Decoder Models
      - local: in_translation
        title: (번역중) TAPAS
      - local: in_translation
        title: (번역중) TrOCR
      - local: in_translation
        title: (번역중) TVLT
      - local: in_translation
        title: (번역중) ViLT
      - local: in_translation
        title: (번역중) Vision Encoder Decoder Models
      - local: in_translation
        title: (번역중) Vision Text Dual Encoder
      - local: in_translation
        title: (번역중) VisualBERT
      - local: in_translation
        title: (번역중) X-CLIP
      title: (번역중) 멀티모달 모델
    - isExpanded: false
      sections:
      - local: in_translation
        title: (번역중) Decision Transformer
      - local: model_doc/trajectory_transformer
        title: 궤적 트랜스포머
      title: (번역중) 강화학습 모델
    - isExpanded: false
      sections:
      - local: model_doc/autoformer
        title: Autoformer
      - local: model_doc/informer
        title: Informer
      - local: model_doc/patchtsmixer
        title: PatchTSMixer
      - local: model_doc/patchtst
        title: PatchTST
      - local: model_doc/time_series_transformer
        title: 시계열 트랜스포머
      title: 시계열 모델
    - isExpanded: false
      sections:
      - local: model_doc/graphormer
        title: Graphormer
      title: 그래프 모델
    title: (번역중) 모델
  - sections:
    - local: internal/modeling_utils
      title: 사용자 정의 레이어 및 유틸리티
    - local: internal/pipelines_utils
      title: 파이프라인을 위한 유틸리티
    - local: internal/tokenization_utils
      title: 토크나이저를 위한 유틸리티
    - local: in_translation
      title: (번역중) Utilities for Trainer
    - local: internal/generation_utils
      title: 생성을 위한 유틸리티
    - local: internal/image_processing_utils
      title: 이미지 프로세서를 위한 유틸리티
    - local: internal/audio_utils
      title: 오디오 처리를 위한 유틸리티
    - local: internal/file_utils
      title: 일반 유틸리티
    - local: internal/time_series_utils
      title: 시계열을 위한 유틸리티
    title: (번역중) Internal Helpers
  title: (번역중) API<|MERGE_RESOLUTION|>--- conflicted
+++ resolved
@@ -677,17 +677,10 @@
         title: (번역중) ALIGN
       - local: in_translation
         title: (번역중) AltCLIP
-<<<<<<< HEAD
-      - local: in_translation
-        title: (번역중) BLIP
       - local: model_doc/blip-2
         title: BLIP-2
-=======
       - local: model_doc/blip
         title: BLIP
-      - local: in_translation
-        title: (번역중) BLIP-2
->>>>>>> 70b07d97
       - local: in_translation
         title: (번역중) BridgeTower
       - local: model_doc/chameleon
