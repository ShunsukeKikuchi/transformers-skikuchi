--- conflicted
+++ resolved
@@ -675,11 +675,7 @@
         # 2. to shard -> reduce_scatter
         if outputs.placements != output_layouts:
             outputs = outputs.redistribute(placements=output_layouts, async_op=True)
-<<<<<<< HEAD
-        outputs = outputs.to_local()
-=======
         outputs = outputs.to_local()  # otherwise the `+=` op will gather
->>>>>>> 738c1a38
         if hasattr(mod, "_bias"):
             outputs += mod._bias
         # back to local tensor if use_local_output is True
