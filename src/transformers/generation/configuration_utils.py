# coding=utf-8
# Copyright 2022 The HuggingFace Inc. team.
#
# Licensed under the Apache License, Version 2.0 (the "License");
# you may not use this file except in compliance with the License.
# You may obtain a copy of the License at
#
#     http://www.apache.org/licenses/LICENSE-2.0
#
# Unless required by applicable law or agreed to in writing, software
# distributed under the License is distributed on an "AS IS" BASIS,
# WITHOUT WARRANTIES OR CONDITIONS OF ANY KIND, either express or implied.
# See the License for the specific language governing permissions and
# limitations under the License.
""" Generation configuration class and utilities."""

import copy
import json
import os
import warnings
from typing import Any, Dict, Optional, Union

from .. import __version__
from ..configuration_utils import PretrainedConfig
from ..utils import (
    GENERATION_CONFIG_NAME,
    PushToHubMixin,
    cached_file,
    download_url,
    extract_commit_hash,
    is_remote_url,
    logging,
)


logger = logging.get_logger(__name__)


class GenerationConfig(PushToHubMixin):
    r"""
    Class that holds a configuration for a generation task. A `generate` call supports the following generation methods
    for text-decoder, text-to-text, speech-to-text, and vision-to-text models:

        - *greedy decoding* by calling [`~generation.GenerationMixin.greedy_search`] if `num_beams=1` and
            `do_sample=False`
        - *contrastive search* by calling [`~generation.GenerationMixin.contrastive_search`] if `penalty_alpha>0.`
            and `top_k>1`
        - *multinomial sampling* by calling [`~generation.GenerationMixin.sample`] if `num_beams=1` and
            `do_sample=True`
        - *beam-search decoding* by calling [`~generation.GenerationMixin.beam_search`] if `num_beams>1` and
            `do_sample=False`
        - *beam-search multinomial sampling* by calling [`~generation.GenerationMixin.beam_sample`] if
            `num_beams>1` and `do_sample=True`
        - *diverse beam-search decoding* by calling [`~generation.GenerationMixin.group_beam_search`], if
            `num_beams>1` and `num_beam_groups>1`
        - *constrained beam-search decoding* by calling [`~generation.GenerationMixin.constrained_beam_search`], if
            `constraints!=None` or `force_words_ids!=None`
        - *assisted decoding* by calling [`~generation.GenerationMixin.assisted_decoding`], if
            `assistant_model` is passed to `.generate()`

    You do not need to call any of the above methods directly. Pass custom parameter values to '.generate()'. To learn
    more about decoding strategies refer to the [text generation strategies guide](../generation_strategies).

    Arg:
        > Parameters that control the length of the output

        max_length (`int`, *optional*, defaults to 20):
            The maximum length the generated tokens can have. Corresponds to the length of the input prompt +
            `max_new_tokens`. Its effect is overridden by `max_new_tokens`, if also set.
        max_new_tokens (`int`, *optional*):
            The maximum numbers of tokens to generate, ignoring the number of tokens in the prompt.
        min_length (`int`, *optional*, defaults to 0):
            The minimum length of the sequence to be generated. Corresponds to the length of the input prompt +
            `min_new_tokens`. Its effect is overridden by `min_new_tokens`, if also set.
        min_new_tokens (`int`, *optional*):
            The minimum numbers of tokens to generate, ignoring the number of tokens in the prompt.
        early_stopping (`bool` or `str`, *optional*, defaults to `False`):
            Controls the stopping condition for beam-based methods, like beam-search. It accepts the following values:
            `True`, where the generation stops as soon as there are `num_beams` complete candidates; `False`, where an
            heuristic is applied and the generation stops when is it very unlikely to find better candidates;
            `"never"`, where the beam search procedure only stops when there cannot be better candidates (canonical
            beam search algorithm).
        max_time(`float`, *optional*):
            The maximum amount of time you allow the computation to run for in seconds. generation will still finish
            the current pass after allocated time has been passed.

        > Parameters that control the generation strategy used

        do_sample (`bool`, *optional*, defaults to `False`):
            Whether or not to use sampling ; use greedy decoding otherwise.
        num_beams (`int`, *optional*, defaults to 1):
            Number of beams for beam search. 1 means no beam search.
        num_beam_groups (`int`, *optional*, defaults to 1):
            Number of groups to divide `num_beams` into in order to ensure diversity among different groups of beams.
            [this paper](https://arxiv.org/pdf/1610.02424.pdf) for more details.
        penalty_alpha (`float`, *optional*):
            The values balance the model confidence and the degeneration penalty in contrastive search decoding.
        use_cache (`bool`, *optional*, defaults to `True`):
            Whether or not the model should use the past last key/values attentions (if applicable to the model) to
            speed up decoding.

        > Parameters for manipulation of the model output logits

        temperature (`float`, *optional*, defaults to 1.0):
            The value used to modulate the next token probabilities.
        top_k (`int`, *optional*, defaults to 50):
            The number of highest probability vocabulary tokens to keep for top-k-filtering.
        top_p (`float`, *optional*, defaults to 1.0):
            If set to float < 1, only the smallest set of most probable tokens with probabilities that add up to
            `top_p` or higher are kept for generation.
        typical_p (`float`, *optional*, defaults to 1.0):
            Local typicality measures how similar the conditional probability of predicting a target token next is to
            the expected conditional probability of predicting a random token next, given the partial text already
            generated. If set to float < 1, the smallest set of the most locally typical tokens with probabilities that
            add up to `typical_p` or higher are kept for generation. See [this
            paper](https://arxiv.org/pdf/2202.00666.pdf) for more details.
        epsilon_cutoff (`float`, *optional*, defaults to 0.0):
            If set to float strictly between 0 and 1, only tokens with a conditional probability greater than
            `epsilon_cutoff` will be sampled. In the paper, suggested values range from 3e-4 to 9e-4, depending on the
            size of the model. See [Truncation Sampling as Language Model
            Desmoothing](https://arxiv.org/abs/2210.15191) for more details.
        eta_cutoff (`float`, *optional*, defaults to 0.0):
            Eta sampling is a hybrid of locally typical sampling and epsilon sampling. If set to float strictly between
            0 and 1, a token is only considered if it is greater than either `eta_cutoff` or `sqrt(eta_cutoff) *
            exp(-entropy(softmax(next_token_logits)))`. The latter term is intuitively the expected next token
            probability, scaled by `sqrt(eta_cutoff)`. In the paper, suggested values range from 3e-4 to 2e-3,
            depending on the size of the model. See [Truncation Sampling as Language Model
            Desmoothing](https://arxiv.org/abs/2210.15191) for more details.
        diversity_penalty (`float`, *optional*, defaults to 0.0):
            This value is subtracted from a beam's score if it generates a token same as any beam from other group at a
            particular time. Note that `diversity_penalty` is only effective if `group beam search` is enabled.
        repetition_penalty (`float`, *optional*, defaults to 1.0):
            The parameter for repetition penalty. 1.0 means no penalty. See [this
            paper](https://arxiv.org/pdf/1909.05858.pdf) for more details.
        encoder_repetition_penalty (`float`, *optional*, defaults to 1.0):
            The paramater for encoder_repetition_penalty. An exponential penalty on sequences that are not in the
            original input. 1.0 means no penalty.
        length_penalty (`float`, *optional*, defaults to 1.0):
            Exponential penalty to the length that is used with beam-based generation. It is applied as an exponent to
            the sequence length, which in turn is used to divide the score of the sequence. Since the score is the log
            likelihood of the sequence (i.e. negative), `length_penalty` > 0.0 promotes longer sequences, while
            `length_penalty` < 0.0 encourages shorter sequences.
        no_repeat_ngram_size (`int`, *optional*, defaults to 0):
            If set to int > 0, all ngrams of that size can only occur once.
        bad_words_ids(`List[List[int]]`, *optional*):
            List of list of token ids that are not allowed to be generated. Check
            [`~generation.NoBadWordsLogitsProcessor`] for further documentation and examples.
        force_words_ids(`List[List[int]]` or `List[List[List[int]]]`, *optional*):
            List of token ids that must be generated. If given a `List[List[int]]`, this is treated as a simple list of
            words that must be included, the opposite to `bad_words_ids`. If given `List[List[List[int]]]`, this
            triggers a [disjunctive constraint](https://github.com/huggingface/transformers/issues/14081), where one
            can allow different forms of each word.
        renormalize_logits (`bool`, *optional*, defaults to `False`):
            Whether to renormalize the logits after applying all the logits processors or warpers (including the custom
            ones). It's highly recommended to set this flag to `True` as the search algorithms suppose the score logits
            are normalized but some logit processors or warpers break the normalization.
        constraints (`List[Constraint]`, *optional*):
            Custom constraints that can be added to the generation to ensure that the output will contain the use of
            certain tokens as defined by `Constraint` objects, in the most sensible way possible.
        forced_bos_token_id (`int`, *optional*, defaults to `model.config.forced_bos_token_id`):
            The id of the token to force as the first generated token after the `decoder_start_token_id`. Useful for
            multilingual models like [mBART](../model_doc/mbart) where the first generated token needs to be the target
            language token.
        forced_eos_token_id (`Union[int, List[int]]`, *optional*, defaults to `model.config.forced_eos_token_id`):
            The id of the token to force as the last generated token when `max_length` is reached. Optionally, use a
            list to set multiple *end-of-sequence* tokens.
        remove_invalid_values (`bool`, *optional*, defaults to `model.config.remove_invalid_values`):
            Whether to remove possible *nan* and *inf* outputs of the model to prevent the generation method to crash.
            Note that using `remove_invalid_values` can slow down generation.
        exponential_decay_length_penalty (`tuple(int, float)`, *optional*):
            This Tuple adds an exponentially increasing length penalty, after a certain amount of tokens have been
            generated. The tuple shall consist of: `(start_index, decay_factor)` where `start_index` indicates where
            penalty starts and `decay_factor` represents the factor of exponential decay
        suppress_tokens  (`List[int]`, *optional*):
            A list of tokens that will be suppressed at generation. The `SupressTokens` logit processor will set their
            log probs to `-inf` so that they are not sampled.
        begin_suppress_tokens  (`List[int]`, *optional*):
            A list of tokens that will be suppressed at the beginning of the generation. The `SupressBeginTokens` logit
            processor will set their log probs to `-inf` so that they are not sampled.
        forced_decoder_ids (`List[List[int]]`, *optional*):
            A list of pairs of integers which indicates a mapping from generation indices to token indices that will be
            forced before sampling. For example, `[[1, 123]]` means the second generated token will always be a token
            of index 123.
<<<<<<< HEAD
        low_memory (`bool`, *optional*, defaults to False):
            Switch to sequential topk for contrastive search to reduce peak memory. Used with contrastive search.
=======
        sequence_bias (`Dict[Tuple[int], float]`, *optional*)):
            Dictionary that maps a sequence of tokens to its bias term. Positive biases increase the odds of the
            sequence being selected, while negative biases do the opposite. Check
            [`~generation.SequenceBiasLogitsProcessor`] for further documentation and examples.
        guidance_scale (`float`, *optional*):
            The guidance scale for classifier free guidance (CFG). CFG is enabled by setting `guidance_scale > 1`.
            Higher guidance scale encourages the model to generate samples that are more closely linked to the input
            prompt, usually at the expense of poorer quality.
>>>>>>> b19c7b5c

        > Parameters that define the output variables of `generate`

        num_return_sequences(`int`, *optional*, defaults to 1):
            The number of independently computed returned sequences for each element in the batch.
        output_attentions (`bool`, *optional*, defaults to `False`):
            Whether or not to return the attentions tensors of all attention layers. See `attentions` under returned
            tensors for more details.
        output_hidden_states (`bool`, *optional*, defaults to `False`):
            Whether or not to return the hidden states of all layers. See `hidden_states` under returned tensors for
            more details.
        output_scores (`bool`, *optional*, defaults to `False`):
            Whether or not to return the prediction scores. See `scores` under returned tensors for more details.
        return_dict_in_generate (`bool`, *optional*, defaults to `False`):
            Whether or not to return a [`~utils.ModelOutput`] instead of a plain tuple.

        > Special tokens that can be used at generation time

        pad_token_id (`int`, *optional*):
            The id of the *padding* token.
        bos_token_id (`int`, *optional*):
            The id of the *beginning-of-sequence* token.
        eos_token_id (`Union[int, List[int]]`, *optional*):
            The id of the *end-of-sequence* token. Optionally, use a list to set multiple *end-of-sequence* tokens.

        > Generation parameters exclusive to encoder-decoder models

        encoder_no_repeat_ngram_size (`int`, *optional*, defaults to 0):
            If set to int > 0, all ngrams of that size that occur in the `encoder_input_ids` cannot occur in the
            `decoder_input_ids`.
        decoder_start_token_id (`int`, *optional*):
            If an encoder-decoder model starts decoding with a different token than *bos*, the id of that token.

        > Wild card

        generation_kwargs:
            Additional generation kwargs will be forwarded to the `generate` function of the model. Kwargs that are not
            present in `generate`'s signature will be used in the model forward pass.
    """

    def __init__(self, **kwargs):
        # Parameters that control the length of the output
        self.max_length = kwargs.pop("max_length", 20)
        self.max_new_tokens = kwargs.pop("max_new_tokens", None)
        self.min_length = kwargs.pop("min_length", 0)
        self.min_new_tokens = kwargs.pop("min_new_tokens", None)
        self.early_stopping = kwargs.pop("early_stopping", False)
        self.max_time = kwargs.pop("max_time", None)

        # Parameters that control the generation strategy used
        self.do_sample = kwargs.pop("do_sample", False)
        self.num_beams = kwargs.pop("num_beams", 1)
        self.num_beam_groups = kwargs.pop("num_beam_groups", 1)
        self.penalty_alpha = kwargs.pop("penalty_alpha", None)
        self.use_cache = kwargs.pop("use_cache", True)

        # Parameters for manipulation of the model output logits
        self.temperature = kwargs.pop("temperature", 1.0)
        self.top_k = kwargs.pop("top_k", 50)
        self.top_p = kwargs.pop("top_p", 1.0)
        self.typical_p = kwargs.pop("typical_p", 1.0)
        self.epsilon_cutoff = kwargs.pop("epsilon_cutoff", 0.0)
        self.eta_cutoff = kwargs.pop("eta_cutoff", 0.0)
        self.diversity_penalty = kwargs.pop("diversity_penalty", 0.0)
        self.repetition_penalty = kwargs.pop("repetition_penalty", 1.0)
        self.encoder_repetition_penalty = kwargs.pop("encoder_repetition_penalty", 1.0)
        self.length_penalty = kwargs.pop("length_penalty", 1.0)
        self.no_repeat_ngram_size = kwargs.pop("no_repeat_ngram_size", 0)
        self.bad_words_ids = kwargs.pop("bad_words_ids", None)
        self.force_words_ids = kwargs.pop("force_words_ids", None)
        self.renormalize_logits = kwargs.pop("renormalize_logits", False)
        self.constraints = kwargs.pop("constraints", None)
        self.forced_bos_token_id = kwargs.pop("forced_bos_token_id", None)
        self.forced_eos_token_id = kwargs.pop("forced_eos_token_id", None)
        self.remove_invalid_values = kwargs.pop("remove_invalid_values", False)
        self.exponential_decay_length_penalty = kwargs.pop("exponential_decay_length_penalty", None)
        self.suppress_tokens = kwargs.pop("suppress_tokens", None)
        self.begin_suppress_tokens = kwargs.pop("begin_suppress_tokens", None)
        self.forced_decoder_ids = kwargs.pop("forced_decoder_ids", None)
<<<<<<< HEAD
        self.low_memory = kwargs.pop("low_memory", False)
=======
        self.sequence_bias = kwargs.pop("sequence_bias", None)
        self.guidance_scale = kwargs.pop("guidance_scale", None)
>>>>>>> b19c7b5c

        # Parameters that define the output variables of `generate`
        self.num_return_sequences = kwargs.pop("num_return_sequences", 1)
        self.output_attentions = kwargs.pop("output_attentions", False)
        self.output_hidden_states = kwargs.pop("output_hidden_states", False)
        self.output_scores = kwargs.pop("output_scores", False)
        self.return_dict_in_generate = kwargs.pop("return_dict_in_generate", False)

        # Special tokens that can be used at generation time
        self.pad_token_id = kwargs.pop("pad_token_id", None)
        self.bos_token_id = kwargs.pop("bos_token_id", None)
        self.eos_token_id = kwargs.pop("eos_token_id", None)

        # Generation parameters exclusive to encoder-decoder models
        self.encoder_no_repeat_ngram_size = kwargs.pop("encoder_no_repeat_ngram_size", 0)
        self.decoder_start_token_id = kwargs.pop("decoder_start_token_id", None)

        # Wild card
        self.generation_kwargs = kwargs.pop("generation_kwargs", {})

        # The remaining attributes do not parametrize `.generate()`, but are informative and/or used by the the hub
        # interface.
        self._from_model_config = kwargs.pop("_from_model_config", False)
        self._commit_hash = kwargs.pop("_commit_hash", None)
        self.transformers_version = kwargs.pop("transformers_version", __version__)

        # Additional attributes without default values
        if not self._from_model_config:
            # we don't want to copy values from the model config if we're initializing a `GenerationConfig` from a
            # model's default configuration file
            for key, value in kwargs.items():
                try:
                    setattr(self, key, value)
                except AttributeError as err:
                    logger.error(f"Can't set {key} with value {value} for {self}")
                    raise err

        # Validate the values of the attributes
        self.validate()

    def __eq__(self, other):
        if not isinstance(other, GenerationConfig):
            return False

        self_dict = self.__dict__.copy()
        other_dict = other.__dict__.copy()
        # ignore metadata
        for metadata_field in ("_from_model_config", "_commit_hash", "transformers_version"):
            self_dict.pop(metadata_field, None)
            other_dict.pop(metadata_field, None)
        return self_dict == other_dict

    def __repr__(self):
        return f"{self.__class__.__name__} {self.to_json_string()}"

    def validate(self):
        """
        Validates the values of the attributes of the GenerationConfig instance, and raises a `ValueError` if any of
        the values are invalid.
        """
        if self.early_stopping not in {True, False, "never"}:
            raise ValueError(f"`early_stopping` must be a boolean or 'never', but is {self.early_stopping}.")

    def save_pretrained(
        self,
        save_directory: Union[str, os.PathLike],
        config_file_name: Optional[Union[str, os.PathLike]] = None,
        push_to_hub: bool = False,
        **kwargs,
    ):
        r"""
        Save a generation configuration object to the directory `save_directory`, so that it can be re-loaded using the
        [`~GenerationConfig.from_pretrained`] class method.

        Args:
            save_directory (`str` or `os.PathLike`):
                Directory where the configuration JSON file will be saved (will be created if it does not exist).
            config_file_name (`str` or `os.PathLike`, *optional*, defaults to `"generation_config.json"`):
                Name of the generation configuration JSON file to be saved in `save_directory`.
            push_to_hub (`bool`, *optional*, defaults to `False`):
                Whether or not to push your model to the Hugging Face model hub after saving it. You can specify the
                repository you want to push to with `repo_id` (will default to the name of `save_directory` in your
                namespace).
            kwargs:
                Additional key word arguments passed along to the [`~utils.PushToHubMixin.push_to_hub`] method.
        """
        config_file_name = config_file_name if config_file_name is not None else GENERATION_CONFIG_NAME

        if os.path.isfile(save_directory):
            raise AssertionError(f"Provided path ({save_directory}) should be a directory, not a file")

        os.makedirs(save_directory, exist_ok=True)

        if push_to_hub:
            commit_message = kwargs.pop("commit_message", None)
            repo_id = kwargs.pop("repo_id", save_directory.split(os.path.sep)[-1])
            repo_id = self._create_repo(repo_id, **kwargs)
            files_timestamps = self._get_files_timestamps(save_directory)

        output_config_file = os.path.join(save_directory, config_file_name)

        self.to_json_file(output_config_file, use_diff=True)
        logger.info(f"Configuration saved in {output_config_file}")

        if push_to_hub:
            self._upload_modified_files(
                save_directory,
                repo_id,
                files_timestamps,
                commit_message=commit_message,
                token=kwargs.get("use_auth_token"),
            )

    @classmethod
    def from_pretrained(
        cls,
        pretrained_model_name: Union[str, os.PathLike],
        config_file_name: Optional[Union[str, os.PathLike]] = None,
        cache_dir: Optional[Union[str, os.PathLike]] = None,
        force_download: bool = False,
        local_files_only: bool = False,
        token: Optional[Union[str, bool]] = None,
        revision: str = "main",
        **kwargs,
    ) -> "GenerationConfig":
        r"""
        Instantiate a [`GenerationConfig`] from a generation configuration file.

        Args:
            pretrained_model_name (`str` or `os.PathLike`):
                This can be either:

                - a string, the *model id* of a pretrained model configuration hosted inside a model repo on
                  huggingface.co. Valid model ids can be located at the root-level, like `bert-base-uncased`, or
                  namespaced under a user or organization name, like `dbmdz/bert-base-german-cased`.
                - a path to a *directory* containing a configuration file saved using the
                  [`~GenerationConfig.save_pretrained`] method, e.g., `./my_model_directory/`.
            config_file_name (`str` or `os.PathLike`, *optional*, defaults to `"generation_config.json"`):
                Name of the generation configuration JSON file to be loaded from `pretrained_model_name`.
            cache_dir (`str` or `os.PathLike`, *optional*):
                Path to a directory in which a downloaded pretrained model configuration should be cached if the
                standard cache should not be used.
            force_download (`bool`, *optional*, defaults to `False`):
                Whether or not to force to (re-)download the configuration files and override the cached versions if
                they exist.
            resume_download (`bool`, *optional*, defaults to `False`):
                Whether or not to delete incompletely received file. Attempts to resume the download if such a file
                exists.
            proxies (`Dict[str, str]`, *optional*):
                A dictionary of proxy servers to use by protocol or endpoint, e.g., `{'http': 'foo.bar:3128',
                'http://hostname': 'foo.bar:4012'}.` The proxies are used on each request.
            token (`str` or `bool`, *optional*):
                The token to use as HTTP bearer authorization for remote files. If `True`, or not specified, will use
                the token generated when running `huggingface-cli login` (stored in `~/.huggingface`).
            revision (`str`, *optional*, defaults to `"main"`):
                The specific model version to use. It can be a branch name, a tag name, or a commit id, since we use a
                git-based system for storing models and other artifacts on huggingface.co, so `revision` can be any
                identifier allowed by git.

                <Tip>

                To test a pull request you made on the Hub, you can pass `revision="refs/pr/<pr_number>".

                </Tip>

            return_unused_kwargs (`bool`, *optional*, defaults to `False`):
                If `False`, then this function returns just the final configuration object.

                If `True`, then this functions returns a `Tuple(config, unused_kwargs)` where *unused_kwargs* is a
                dictionary consisting of the key/value pairs whose keys are not configuration attributes: i.e., the
                part of `kwargs` which has not been used to update `config` and is otherwise ignored.
            subfolder (`str`, *optional*, defaults to `""`):
                In case the relevant files are located inside a subfolder of the model repo on huggingface.co, you can
                specify the folder name here.
            kwargs (`Dict[str, Any]`, *optional*):
                The values in kwargs of any keys which are configuration attributes will be used to override the loaded
                values. Behavior concerning key/value pairs whose keys are *not* configuration attributes is controlled
                by the `return_unused_kwargs` keyword parameter.

        Returns:
            [`GenerationConfig`]: The configuration object instantiated from this pretrained model.

        Examples:

        ```python
        >>> from transformers import GenerationConfig

        >>> # Download configuration from huggingface.co and cache.
        >>> generation_config = GenerationConfig.from_pretrained("gpt2")

        >>> # E.g. config was saved using *save_pretrained('./test/saved_model/')*
        >>> generation_config.save_pretrained("./test/saved_model/")
        >>> generation_config = GenerationConfig.from_pretrained("./test/saved_model/")

        >>> # You can also specify configuration names to your generation configuration file
        >>> generation_config.save_pretrained("./test/saved_model/", config_file_name="my_configuration.json")
        >>> generation_config = GenerationConfig.from_pretrained("./test/saved_model/", "my_configuration.json")

        >>> # If you'd like to try a minor variation to an existing configuration, you can also pass generation
        >>> # arguments to `.from_pretrained()`. Be mindful that typos and unused arguments will be ignored
        >>> generation_config, unused_kwargs = GenerationConfig.from_pretrained(
        ...     "gpt2", top_k=1, foo=False, return_unused_kwargs=True
        ... )
        >>> generation_config.top_k
        1

        >>> unused_kwargs
        {'foo': False}
        ```"""
        config_file_name = config_file_name if config_file_name is not None else GENERATION_CONFIG_NAME

        resume_download = kwargs.pop("resume_download", False)
        proxies = kwargs.pop("proxies", None)
        use_auth_token = kwargs.pop("use_auth_token", None)
        subfolder = kwargs.pop("subfolder", "")
        from_pipeline = kwargs.pop("_from_pipeline", None)
        from_auto_class = kwargs.pop("_from_auto", False)
        commit_hash = kwargs.pop("_commit_hash", None)

        if use_auth_token is not None:
            warnings.warn(
                "The `use_auth_token` argument is deprecated and will be removed in v5 of Transformers.", FutureWarning
            )
            if token is not None:
                raise ValueError(
                    "`token` and `use_auth_token` are both specified. Please set only the argument `token`."
                )
            token = use_auth_token

        user_agent = {"file_type": "config", "from_auto_class": from_auto_class}
        if from_pipeline is not None:
            user_agent["using_pipeline"] = from_pipeline

        config_path = os.path.join(pretrained_model_name, config_file_name)
        config_path = str(config_path)

        is_local = os.path.exists(config_path)
        if os.path.isfile(os.path.join(subfolder, config_path)):
            # Special case when config_path is a local file
            resolved_config_file = config_path
            is_local = True
        elif is_remote_url(config_path):
            configuration_file = config_path
            resolved_config_file = download_url(config_path)
        else:
            configuration_file = config_file_name
            try:
                # Load from local folder or from cache or download from model Hub and cache
                resolved_config_file = cached_file(
                    pretrained_model_name,
                    configuration_file,
                    cache_dir=cache_dir,
                    force_download=force_download,
                    proxies=proxies,
                    resume_download=resume_download,
                    local_files_only=local_files_only,
                    use_auth_token=token,
                    user_agent=user_agent,
                    revision=revision,
                    subfolder=subfolder,
                    _commit_hash=commit_hash,
                )
                commit_hash = extract_commit_hash(resolved_config_file, commit_hash)
            except EnvironmentError:
                # Raise any environment error raise by `cached_file`. It will have a helpful error message adapted to
                # the original exception.
                raise
            except Exception:
                # For any other exception, we throw a generic error.
                raise EnvironmentError(
                    f"Can't load the configuration of '{pretrained_model_name}'. If you were trying to load it"
                    " from 'https://huggingface.co/models', make sure you don't have a local directory with the same"
                    f" name. Otherwise, make sure '{pretrained_model_name}' is the correct path to a directory"
                    f" containing a {configuration_file} file"
                )

        try:
            # Load config dict
            config_dict = cls._dict_from_json_file(resolved_config_file)
            config_dict["_commit_hash"] = commit_hash
        except (json.JSONDecodeError, UnicodeDecodeError):
            raise EnvironmentError(
                f"It looks like the config file at '{resolved_config_file}' is not a valid JSON file."
            )

        if is_local:
            logger.info(f"loading configuration file {resolved_config_file}")
        else:
            logger.info(f"loading configuration file {configuration_file} from cache at {resolved_config_file}")

        return cls.from_dict(config_dict, **kwargs)

    @classmethod
    def _dict_from_json_file(cls, json_file: Union[str, os.PathLike]):
        with open(json_file, "r", encoding="utf-8") as reader:
            text = reader.read()
        return json.loads(text)

    @classmethod
    def from_dict(cls, config_dict: Dict[str, Any], **kwargs) -> "GenerationConfig":
        """
        Instantiates a [`GenerationConfig`] from a Python dictionary of parameters.

        Args:
            config_dict (`Dict[str, Any]`):
                Dictionary that will be used to instantiate the configuration object.
            kwargs (`Dict[str, Any]`):
                Additional parameters from which to initialize the configuration object.

        Returns:
            [`GenerationConfig`]: The configuration object instantiated from those parameters.
        """
        return_unused_kwargs = kwargs.pop("return_unused_kwargs", False)
        # Those arguments may be passed along for our internal telemetry.
        # We remove them so they don't appear in `return_unused_kwargs`.
        kwargs.pop("_from_auto", None)
        kwargs.pop("_from_pipeline", None)
        # The commit hash might have been updated in the `config_dict`, we don't want the kwargs to erase that update.
        if "_commit_hash" in kwargs and "_commit_hash" in config_dict:
            kwargs["_commit_hash"] = config_dict["_commit_hash"]

        # The line below allows model-specific config to be loaded as well through kwargs, with safety checks.
        # See https://github.com/huggingface/transformers/pull/21269
        config = cls(**{**config_dict, **kwargs})
        unused_kwargs = config.update(**kwargs)

        logger.info(f"Generate config {config}")
        if return_unused_kwargs:
            return config, unused_kwargs
        else:
            return config

    def dict_torch_dtype_to_str(self, d: Dict[str, Any]) -> None:
        """
        Checks whether the passed dictionary and its nested dicts have a *torch_dtype* key and if it's not None,
        converts torch.dtype to a string of just the type. For example, `torch.float32` get converted into *"float32"*
        string, which can then be stored in the json format.
        """
        if d.get("torch_dtype", None) is not None and not isinstance(d["torch_dtype"], str):
            d["torch_dtype"] = str(d["torch_dtype"]).split(".")[1]
        for value in d.values():
            if isinstance(value, dict):
                self.dict_torch_dtype_to_str(value)

    def to_diff_dict(self) -> Dict[str, Any]:
        """
        Removes all attributes from config which correspond to the default config attributes for better readability and
        serializes to a Python dictionary.

        Returns:
            `Dict[str, Any]`: Dictionary of all the attributes that make up this configuration instance,
        """
        config_dict = self.to_dict()

        # get the default config dict
        default_config_dict = GenerationConfig().to_dict()

        serializable_config_dict = {}

        # only serialize values that differ from the default config
        for key, value in config_dict.items():
            if key not in default_config_dict or key == "transformers_version" or value != default_config_dict[key]:
                serializable_config_dict[key] = value

        self.dict_torch_dtype_to_str(serializable_config_dict)
        return serializable_config_dict

    def to_dict(self) -> Dict[str, Any]:
        """
        Serializes this instance to a Python dictionary.

        Returns:
            `Dict[str, Any]`: Dictionary of all the attributes that make up this configuration instance.
        """
        output = copy.deepcopy(self.__dict__)
        if "_commit_hash" in output:
            del output["_commit_hash"]

        # Transformers version when serializing this file
        output["transformers_version"] = __version__

        self.dict_torch_dtype_to_str(output)
        return output

    def to_json_string(self, use_diff: bool = True) -> str:
        """
        Serializes this instance to a JSON string.

        Args:
            use_diff (`bool`, *optional*, defaults to `True`):
                If set to `True`, only the difference between the config instance and the default `GenerationConfig()`
                is serialized to JSON string.

        Returns:
            `str`: String containing all the attributes that make up this configuration instance in JSON format.
        """
        if use_diff is True:
            config_dict = self.to_diff_dict()
        else:
            config_dict = self.to_dict()
        return json.dumps(config_dict, indent=2, sort_keys=True) + "\n"

    def to_json_file(self, json_file_path: Union[str, os.PathLike], use_diff: bool = True):
        """
        Save this instance to a JSON file.

        Args:
            json_file_path (`str` or `os.PathLike`):
                Path to the JSON file in which this configuration instance's parameters will be saved.
            use_diff (`bool`, *optional*, defaults to `True`):
                If set to `True`, only the difference between the config instance and the default `GenerationConfig()`
                is serialized to JSON file.
        """
        with open(json_file_path, "w", encoding="utf-8") as writer:
            writer.write(self.to_json_string(use_diff=use_diff))

    @classmethod
    def from_model_config(cls, model_config: PretrainedConfig) -> "GenerationConfig":
        """
        Instantiates a [`GenerationConfig`] from a [`PretrainedConfig`]. This function is useful to convert legacy
        [`PretrainedConfig`] objects, which may contain generation parameters, into a stand-alone [`GenerationConfig`].

        Args:
            model_config (`PretrainedConfig`):
                The model config that will be used to instantiate the generation config.

        Returns:
            [`GenerationConfig`]: The configuration object instantiated from those parameters.
        """
        config_dict = model_config.to_dict()
        config_dict.pop("_from_model_config", None)
        config = cls.from_dict(config_dict, return_unused_kwargs=False, _from_model_config=True)

        # Special case: some models have generation attributes set in the decoder. Use them if still unset in the
        # generation config.
        for decoder_name in ("decoder", "generator", "text_config"):
            if decoder_name in config_dict:
                default_generation_config = GenerationConfig()
                decoder_config = config_dict[decoder_name]
                for attr in config.to_dict().keys():
                    if attr in decoder_config and getattr(config, attr) == getattr(default_generation_config, attr):
                        setattr(config, attr, decoder_config[attr])

        return config

    def update(self, **kwargs):
        """
        Updates attributes of this class instance with attributes from `kwargs` if they match existing atributtes,
        returning all the unused kwargs.

        Args:
            kwargs (`Dict[str, Any]`):
                Dictionary of attributes to tentatively update this class.

        Returns:
            `Dict[str, Any]`: Dictionary containing all the key-value pairs that were not used to update the instance.
        """
        to_remove = []
        for key, value in kwargs.items():
            if hasattr(self, key):
                setattr(self, key, value)
                to_remove.append(key)

        # remove all the attributes that were updated, without modifying the input dict
        unused_kwargs = {key: value for key, value in kwargs.items() if key not in to_remove}
        return unused_kwargs<|MERGE_RESOLUTION|>--- conflicted
+++ resolved
@@ -181,10 +181,6 @@
             A list of pairs of integers which indicates a mapping from generation indices to token indices that will be
             forced before sampling. For example, `[[1, 123]]` means the second generated token will always be a token
             of index 123.
-<<<<<<< HEAD
-        low_memory (`bool`, *optional*, defaults to False):
-            Switch to sequential topk for contrastive search to reduce peak memory. Used with contrastive search.
-=======
         sequence_bias (`Dict[Tuple[int], float]`, *optional*)):
             Dictionary that maps a sequence of tokens to its bias term. Positive biases increase the odds of the
             sequence being selected, while negative biases do the opposite. Check
@@ -193,7 +189,9 @@
             The guidance scale for classifier free guidance (CFG). CFG is enabled by setting `guidance_scale > 1`.
             Higher guidance scale encourages the model to generate samples that are more closely linked to the input
             prompt, usually at the expense of poorer quality.
->>>>>>> b19c7b5c
+        low_memory (`bool`, *optional*, defaults to False):
+            Switch to sequential topk for contrastive search to reduce peak memory. Used with contrastive search.
+
 
         > Parameters that define the output variables of `generate`
 
@@ -273,12 +271,9 @@
         self.suppress_tokens = kwargs.pop("suppress_tokens", None)
         self.begin_suppress_tokens = kwargs.pop("begin_suppress_tokens", None)
         self.forced_decoder_ids = kwargs.pop("forced_decoder_ids", None)
-<<<<<<< HEAD
-        self.low_memory = kwargs.pop("low_memory", False)
-=======
         self.sequence_bias = kwargs.pop("sequence_bias", None)
         self.guidance_scale = kwargs.pop("guidance_scale", None)
->>>>>>> b19c7b5c
+        self.low_memory = kwargs.pop("low_memory", False)
 
         # Parameters that define the output variables of `generate`
         self.num_return_sequences = kwargs.pop("num_return_sequences", 1)
