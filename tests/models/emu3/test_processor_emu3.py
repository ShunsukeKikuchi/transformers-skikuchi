# Copyright 2024 The HuggingFace Inc. team. All rights reserved.
#
# Licensed under the Apache License, Version 2.0 (the "License");
# you may not use this file except in compliance with the License.
# You may obtain a copy of the License at
#
#     http://www.apache.org/licenses/LICENSE-2.0
#
# Unless required by applicable law or agreed to in writing, software
# distributed under the License is distributed on an "AS IS" BASIS,
# WITHOUT WARRANTIES OR CONDITIONS OF ANY KIND, either express or implied.
# See the License for the specific language governing permissions and
# limitations under the License.
"""Testing suite for the PyTorch emu3 model."""

import tempfile
import unittest

import numpy as np

from transformers import Emu3Processor, GPT2TokenizerFast
from transformers.utils import is_vision_available

from ...test_processing_common import ProcessorTesterMixin


if is_vision_available():
    from transformers import Emu3ImageProcessor


class Emu3ProcessorTest(ProcessorTesterMixin, unittest.TestCase):
    processor_class = Emu3Processor

<<<<<<< HEAD
    def setUp(self):
        self.tmpdirname = tempfile.mkdtemp()
        image_processor = Emu3ImageProcessor(min_pixels=28 * 28, max_pixels=56 * 56)
=======
    @classmethod
    def setUpClass(cls):
        cls.tmpdirname = tempfile.mkdtemp()
        image_processor = Emu3ImageProcessor()
>>>>>>> c7064cdb
        extra_special_tokens = extra_special_tokens = {
            "image_token": "<image>",
            "boi_token": "<|image start|>",
            "eoi_token": "<|image end|>",
            "image_wrapper_token": "<|image token|>",
            "eof_token": "<|extra_201|>",
        }
        tokenizer = GPT2TokenizerFast.from_pretrained(
            "openai-community/gpt2", extra_special_tokens=extra_special_tokens
        )
        tokenizer.pad_token_id = 0
        tokenizer.sep_token_id = 1
        processor = cls.processor_class(
            image_processor=image_processor, tokenizer=tokenizer, chat_template="dummy_template"
        )
<<<<<<< HEAD
        processor.save_pretrained(self.tmpdirname)
        self.image_token = processor.image_token
=======
        processor.save_pretrained(cls.tmpdirname)
>>>>>>> c7064cdb

    @staticmethod
    def prepare_processor_dict():
        return {
            "chat_template": "{% for message in messages %}{% if message['role'] != 'system' %}{{ message['role'].upper() + ': '}}{% endif %}{# Render all images first #}{% for content in message['content'] | selectattr('type', 'equalto', 'image') %}{{ '<image>' }}{% endfor %}{# Render all text next #}{% if message['role'] != 'assistant' %}{% for content in message['content'] | selectattr('type', 'equalto', 'text') %}{{ content['text'] + ' '}}{% endfor %}{% else %}{% for content in message['content'] | selectattr('type', 'equalto', 'text') %}{% generation %}{{ content['text'] + ' '}}{% endgeneration %}{% endfor %}{% endif %}{% endfor %}{% if add_generation_prompt %}{{ 'ASSISTANT:' }}{% endif %}",
        }  # fmt: skip

    def test_processor_for_generation(self):
        processor_components = self.prepare_components()
        processor = self.processor_class(**processor_components)

        # we don't need an image as input because the model will generate one
        input_str = "lower newer"
        image_input = self.prepare_image_inputs()
        inputs = processor(text=input_str, return_for_image_generation=True, return_tensors="pt")
        self.assertListEqual(list(inputs.keys()), ["input_ids", "attention_mask", "image_sizes"])
        self.assertEqual(inputs[self.text_input_name].shape[-1], 8)

        # when `return_for_image_generation` is set, we raise an error that image should not be provided
        with self.assertRaises(ValueError):
            inputs = processor(
                text=input_str, images=image_input, return_for_image_generation=True, return_tensors="pt"
            )

    def test_processor_postprocess(self):
        processor_components = self.prepare_components()
        processor = self.processor_class(**processor_components)

        input_str = "lower newer"
        orig_image_input = self.prepare_image_inputs()
        orig_image = np.array(orig_image_input).transpose(2, 0, 1)

        inputs = processor(text=input_str, images=orig_image, do_resize=False, return_tensors="np")
        normalized_image_input = inputs.pixel_values
        unnormalized_images = processor.postprocess(normalized_image_input, return_tensors="np")["pixel_values"]

        # For an image where pixels go from 0 to 255 the diff can be 1 due to some numerical precision errors when scaling and unscaling
        self.assertTrue(np.abs(orig_image - unnormalized_images).max() >= 1)<|MERGE_RESOLUTION|>--- conflicted
+++ resolved
@@ -31,16 +31,10 @@
 class Emu3ProcessorTest(ProcessorTesterMixin, unittest.TestCase):
     processor_class = Emu3Processor
 
-<<<<<<< HEAD
-    def setUp(self):
-        self.tmpdirname = tempfile.mkdtemp()
-        image_processor = Emu3ImageProcessor(min_pixels=28 * 28, max_pixels=56 * 56)
-=======
     @classmethod
     def setUpClass(cls):
         cls.tmpdirname = tempfile.mkdtemp()
-        image_processor = Emu3ImageProcessor()
->>>>>>> c7064cdb
+        image_processor = Emu3ImageProcessor(min_pixels=28 * 28, max_pixels=56 * 56)
         extra_special_tokens = extra_special_tokens = {
             "image_token": "<image>",
             "boi_token": "<|image start|>",
@@ -56,12 +50,8 @@
         processor = cls.processor_class(
             image_processor=image_processor, tokenizer=tokenizer, chat_template="dummy_template"
         )
-<<<<<<< HEAD
-        processor.save_pretrained(self.tmpdirname)
-        self.image_token = processor.image_token
-=======
         processor.save_pretrained(cls.tmpdirname)
->>>>>>> c7064cdb
+        cls.image_token = processor.image_token
 
     @staticmethod
     def prepare_processor_dict():
