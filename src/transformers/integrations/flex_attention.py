"""
Partially inspired by torchtune's flex attention implementation

Citation:
@software{torchtune,
  title = {torchtune: PyTorch's finetuning library},
  author = {torchtune maintainers and contributors},
  url = {https//github.com/pytorch/torchtune},
  license = {BSD-3-Clause},
  month = apr,
  year = {2024}
}
"""
# coding=utf-8
# Copyright 2025 The HuggingFace Inc. team.
#
# Licensed under the Apache License, Version 2.0 (the "License");
# you may not use this file except in compliance with the License.
# You may obtain a copy of the License at
#
#     http://www.apache.org/licenses/LICENSE-2.0
#
# Unless required by applicable law or agreed to in writing, software
# distributed under the License is distributed on an "AS IS" BASIS,
# WITHOUT WARRANTIES OR CONDITIONS OF ANY KIND, either express or implied.
# See the License for the specific language governing permissions and
# limitations under the License.

from typing import Optional, Tuple, Union

import torch

from ..utils import is_torch_flex_attn_available
from ..utils.import_utils import _torch_version


if is_torch_flex_attn_available():
    from torch.nn.attention.flex_attention import BlockMask, flex_attention
    from torch.nn.attention.flex_attention import (
        create_block_mask as create_block_causal_mask_flex,
    )


class WrappedFlexAttention:
    """
    We are doing a singleton class so that flex attention is compiled once when it's first called.
    """

    _instance = None
    _is_flex_compiled = False
    _compiled_flex_attention = None

    def __new__(cls, *args, **kwargs):
        if cls._instance is None:
            # Create a new instance if one doesn't already exist
            cls._instance = super().__new__(cls)
        return cls._instance

    @torch.compiler.disable(recursive=False)
    def __init__(self, training):
        """
        Initialize or update the singleton instance.
        """
<<<<<<< HEAD
        if not self._is_flex_compiled:
            # In PyTorch 2.6.0, there's a known issue with flex attention compilation which may
            # cause errors. The suggested fix is to compile with "max-autotune-no-cudagraphs"
            # see https://github.com/pytorch/pytorch/issues/146260 for training
=======
        if not self._is_flex_compiled or training != self.training:
            # In PyTorch 2.6.0, there's a known issue with flex attention compilation which may
            # cause errors. The suggested fix is to compile with "max-autotune-no-cudagraphs"
            # see https://github.com/pytorch/pytorch/issues/146260 for training
            self.training = training
>>>>>>> e032d12e
            if _torch_version == "2.6.0" and training:
                self._compiled_flex_attention = torch.compile(
                    flex_attention, dynamic=False, mode="max-autotune-no-cudagraphs"
                )
            else:
<<<<<<< HEAD
                self._compiled_flex_attention = torch.compile(flex_attention, dynamic=False)
=======
                self._compiled_flex_attention = torch.compile(flex_attention)
>>>>>>> e032d12e
            self._is_flex_compiled = True

    def __call__(self):
        return self._compiled_flex_attention


Offset = Union[torch.Tensor, int]


def make_flex_block_causal_mask(
    attention_mask_2d: torch.Tensor,
    attention_chunk_size: Optional[int] = None,
    query_length=None,
    key_length=None,
    offsets: Optional[Tuple[Offset, Offset]] = None,
) -> "BlockMask":
    """
    Create a block causal document mask for a batch of sequences, both packed and unpacked.
    Create Block causal logic and passing it into :func:`torch.nn.attention.flex_attention.create_block_mask`.
    The resultant BlockMask is a compressed representation of the full block causal
    mask. BlockMask is essential for performant computation of flex attention.
    See: https://pytorch.org/blog/flexattention/

    Args:
        attention_mask_2d (torch.Tensor): Attention mask for packed and padded sequences
        of shape (batch_size, total_seq_len). e.g.

        For unpacked sequence:
        [[1, 1, 1, 1, 0, 0, 0],
         [1, 1, 1, 1, 1, 0, 0]]

        For packed sequence:
        [[1, 1, 1, 2, 2, 2, 0],
         [1, 1, 2, 2, 2, 3, 3]]

    Returns:
        BlockMask
    """
    batch_size, total_seq_len = attention_mask_2d.shape
    if not key_length:
        key_length = total_seq_len
    if not query_length:
        query_length = total_seq_len
    attention_mask_2d = torch.nn.functional.pad(attention_mask_2d, value=0, pad=(0, key_length))
    device = attention_mask_2d.device
    document_ids = attention_mask_2d.clone()

    if attention_chunk_size is not None:
        # we create an arange, then we just // by chunk size to get [0, 0, 0, 1, 1, 1, 2, 2, 2, 3, 3, 3]
        document_ids = (document_ids.fill_(1).cumsum(-1) - 1) // (attention_chunk_size)

    # Instead of passing a tensor mask, flex attention requires a mask_mod function
    # that determines which elements of QK^T should be included in the attention
    # computation prior to the softmax. For sample packing, we need both the
    # logic for both causal mask and document mask. See PyTorch's official
    # blog post for more details: https://pytorch.org/blog/flexattention/#mask-mods
    def causal_mask_mod(batch_idx, head_idx, q_idx, kv_idx):
        """
        Defines the logic of a block causal mask by combining both a standard causal mask
        and a block diagonal document mask.

        See :func:`~torchtune.modules.attention_utils.create_block_causal_mask`
        for an illustration.
        """
        causal_mask = q_idx >= kv_idx  # not valid when decoding
        document_mask = document_ids[batch_idx, q_idx] == document_ids[batch_idx, kv_idx]
        padding_mask = attention_mask_2d[batch_idx, q_idx] > 0
        final_mask = causal_mask & padding_mask & document_mask
        return final_mask

    if offsets is not None:
        q_offset = offsets[0]
        kv_offset = offsets[1]

        def mask_mod(batch_idx, head_idx, q_idx, kv_idx):
            offset_q = q_idx + q_offset
            offset_kv = kv_idx + kv_offset
            return causal_mask_mod(batch_idx, head_idx, offset_q, offset_kv)
    else:
        mask_mod = causal_mask_mod
    return create_block_causal_mask_flex(
        mask_mod=mask_mod,
        B=batch_size,
        H=None,  # attention head
        Q_LEN=query_length,
        KV_LEN=key_length,
        device=device,
        _compile=True,
    )


@torch.compiler.disable(recursive=False)
def compile_friendly_flex_attention(
    query: torch.Tensor,
    key: torch.Tensor,
    value: torch.Tensor,
    training=False,
    **kwargs,
) -> torch.Tensor:
    # First call initialise singleton wrapper object, second call invokes the object method to return compiled flex attention
    flex_attention_compiled = WrappedFlexAttention(training)()
    return flex_attention_compiled(
        query,
        key,
        value,
        **kwargs,
    )


def repeat_kv(hidden_states: torch.Tensor, n_rep: int) -> torch.Tensor:
    """
    This is the equivalent of torch.repeat_interleave(x, dim=1, repeats=n_rep). The hidden states go from (batch,
    num_key_value_heads, seqlen, head_dim) to (batch, num_attention_heads, seqlen, head_dim)
    """
    batch, num_key_value_heads, slen, head_dim = hidden_states.shape
    if n_rep == 1:
        return hidden_states
    hidden_states = hidden_states[:, :, None, :, :].expand(batch, num_key_value_heads, n_rep, slen, head_dim)
    return hidden_states.reshape(batch, num_key_value_heads * n_rep, slen, head_dim)


def flex_attention_forward(
    module: torch.nn.Module,
    query: torch.Tensor,
    key: torch.Tensor,
    value: torch.Tensor,
    attention_mask: Union[torch.Tensor, "BlockMask"],
    scaling: Optional[float] = None,
    softcap: Optional[float] = None,
    head_mask: Optional[torch.Tensor] = None,
    **kwargs,
) -> Tuple[torch.Tensor, torch.Tensor]:
    block_mask = None
    causal_mask = None
    if isinstance(attention_mask, BlockMask):
        block_mask = attention_mask
    else:
        causal_mask = attention_mask

    if causal_mask is not None:
        causal_mask = causal_mask[:, :, :, : key.shape[-2]]

    def score_mod(score, batch_idx, head_idx, q_idx, kv_idx):
        if softcap is not None:
            score = softcap * torch.tanh(score / softcap)
        if causal_mask is not None:
            score = score + causal_mask[batch_idx][0][q_idx][kv_idx]
        if head_mask is not None:
            score = score + head_mask[batch_idx][head_idx][0][0]
        return score

    enable_gqa = True
    num_local_query_heads = query.shape[1]

    # When running TP this helps:
    if not ((num_local_query_heads & (num_local_query_heads - 1)) == 0):
        key = repeat_kv(key, query.shape[1] // key.shape[1])
        value = repeat_kv(value, query.shape[1] // value.shape[1])
        enable_gqa = False

    kernel_options = kwargs.get("kernel_options", None)
    attn_output, attention_weights = compile_friendly_flex_attention(
        query,
        key,
        value,
        score_mod=score_mod,
        block_mask=block_mask,
        enable_gqa=enable_gqa,
        scale=scaling,
        kernel_options=kernel_options,
        # Last time checked on PyTorch == 2.5.1: Flex Attention always computes the lse regardless.
        # For simplification, we thus always return it as no additional computations are introduced.
        return_lse=True,
        training=module.training,
    )
    # lse is returned in float32
    attention_weights = attention_weights.to(value.dtype)
    attn_output = attn_output.transpose(1, 2).contiguous()

    return attn_output, attention_weights<|MERGE_RESOLUTION|>--- conflicted
+++ resolved
@@ -61,28 +61,17 @@
         """
         Initialize or update the singleton instance.
         """
-<<<<<<< HEAD
-        if not self._is_flex_compiled:
-            # In PyTorch 2.6.0, there's a known issue with flex attention compilation which may
-            # cause errors. The suggested fix is to compile with "max-autotune-no-cudagraphs"
-            # see https://github.com/pytorch/pytorch/issues/146260 for training
-=======
         if not self._is_flex_compiled or training != self.training:
             # In PyTorch 2.6.0, there's a known issue with flex attention compilation which may
             # cause errors. The suggested fix is to compile with "max-autotune-no-cudagraphs"
             # see https://github.com/pytorch/pytorch/issues/146260 for training
             self.training = training
->>>>>>> e032d12e
             if _torch_version == "2.6.0" and training:
                 self._compiled_flex_attention = torch.compile(
                     flex_attention, dynamic=False, mode="max-autotune-no-cudagraphs"
                 )
             else:
-<<<<<<< HEAD
-                self._compiled_flex_attention = torch.compile(flex_attention, dynamic=False)
-=======
                 self._compiled_flex_attention = torch.compile(flex_attention)
->>>>>>> e032d12e
             self._is_flex_compiled = True
 
     def __call__(self):
