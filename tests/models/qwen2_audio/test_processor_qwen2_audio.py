# Copyright 2024 The HuggingFace Team. All rights reserved.
#
# Licensed under the Apache License, Version 2.0 (the "License");
# you may not use this file except in compliance with the License.
# You may obtain a copy of the License at
#
#     http://www.apache.org/licenses/LICENSE-2.0
#
# Unless required by applicable law or agreed to in writing, software
# distributed under the License is distributed on an "AS IS" BASIS,
# WITHOUT WARRANTIES OR CONDITIONS OF ANY KIND, either express or implied.
# See the License for the specific language governing permissions and
# limitations under the License.
import shutil
import tempfile
import unittest

from transformers import AutoProcessor, AutoTokenizer, Qwen2AudioProcessor, WhisperFeatureExtractor
from transformers.testing_utils import require_torch, require_torchaudio
from transformers.utils import is_torch_available

from ...test_processing_common import ProcessorTesterMixin


if is_torch_available:
    pass


@require_torch
@require_torchaudio
class Qwen2AudioProcessorTest(ProcessorTesterMixin, unittest.TestCase):
    processor_class = Qwen2AudioProcessor

    @classmethod
    def setUpClass(cls):
        cls.checkpoint = "Qwen/Qwen2-Audio-7B-Instruct"
        cls.tmpdirname = tempfile.mkdtemp()
<<<<<<< HEAD
        cls.addClassCleanup(lambda tempdir=cls.tmpdirname: shutil.rmtree(tempdir))
=======
>>>>>>> c7064cdb

        processor_kwargs = cls.prepare_processor_dict()
        processor = Qwen2AudioProcessor.from_pretrained(cls.checkpoint, **processor_kwargs)
        processor.save_pretrained(cls.tmpdirname)
<<<<<<< HEAD
        cls.audio_token = processor.audio_token
=======
>>>>>>> c7064cdb

    def get_tokenizer(self, **kwargs):
        return AutoProcessor.from_pretrained(self.tmpdirname, **kwargs).tokenizer

    def get_audio_processor(self, **kwargs):
        return AutoProcessor.from_pretrained(self.tmpdirname, **kwargs).audio_processor

<<<<<<< HEAD
=======
    @classmethod
    def tearDownClass(cls):
        shutil.rmtree(cls.tmpdirname, ignore_errors=True)

>>>>>>> c7064cdb
    @staticmethod
    def prepare_processor_dict():
        return {
            "chat_template": "{% set audio_count = namespace(value=0) %}{% for message in messages %}{% if loop.first and message['role'] != 'system' %}<|im_start|>system\nYou are a helpful assistant.<|im_end|>\n{% endif %}<|im_start|>{{ message['role'] }}\n{% if message['content'] is string %}{{ message['content'] }}<|im_end|>\n{% else %}{% for content in message['content'] %}{% if 'audio' in content or 'audio_url' in content or content['type'] == 'audio' %}{% set audio_count.value = audio_count.value + 1 %}Audio {{ audio_count.value }}: <|audio_bos|><|AUDIO|><|audio_eos|>\n{% elif 'text' in content %}{{ content['text'] }}{% endif %}{% endfor %}<|im_end|>\n{% endif %}{% endfor %}{% if add_generation_prompt %}<|im_start|>assistant\n{% endif %}",
        }

    def test_can_load_various_tokenizers(self):
        processor = Qwen2AudioProcessor.from_pretrained(self.checkpoint)
        tokenizer = AutoTokenizer.from_pretrained(self.checkpoint)
        self.assertEqual(processor.tokenizer.__class__, tokenizer.__class__)

    def test_save_load_pretrained_default(self):
        tokenizer = AutoTokenizer.from_pretrained(self.checkpoint)
        processor = Qwen2AudioProcessor.from_pretrained(self.checkpoint)
        feature_extractor = processor.feature_extractor

        processor = Qwen2AudioProcessor(tokenizer=tokenizer, feature_extractor=feature_extractor)

        with tempfile.TemporaryDirectory() as tmpdir:
            processor.save_pretrained(tmpdir)
            processor = Qwen2AudioProcessor.from_pretrained(tmpdir)

        self.assertEqual(processor.tokenizer.get_vocab(), tokenizer.get_vocab())
        self.assertEqual(processor.feature_extractor.to_json_string(), feature_extractor.to_json_string())
        self.assertIsInstance(processor.feature_extractor, WhisperFeatureExtractor)

    def test_tokenizer_integration(self):
        slow_tokenizer = AutoTokenizer.from_pretrained(self.checkpoint, use_fast=False)
        fast_tokenizer = AutoTokenizer.from_pretrained(self.checkpoint, from_slow=True, legacy=False)

        prompt = "<|im_start|>system\nAnswer the questions.<|im_end|><|im_start|>user\n<|audio_bos|><|AUDIO|><|audio_eos|>\nWhat is it in this audio?<|im_end|><|im_start|>assistant\n"
        EXPECTED_OUTPUT = [
            "<|im_start|>",
            "system",
            "Ċ",
            "Answer",
            "Ġthe",
            "Ġquestions",
            ".",
            "<|im_end|>",
            "<|im_start|>",
            "user",
            "Ċ",
            "<|audio_bos|>",
            "<|AUDIO|>",
            "<|audio_eos|>",
            "Ċ",
            "What",
            "Ġis",
            "Ġit",
            "Ġin",
            "Ġthis",
            "Ġaudio",
            "?",
            "<|im_end|>",
            "<|im_start|>",
            "assistant",
            "Ċ",
        ]

        self.assertEqual(slow_tokenizer.tokenize(prompt), EXPECTED_OUTPUT)
        self.assertEqual(fast_tokenizer.tokenize(prompt), EXPECTED_OUTPUT)

    def test_chat_template(self):
        processor = AutoProcessor.from_pretrained(self.checkpoint)
        expected_prompt = "<|im_start|>system\nYou are a helpful assistant.<|im_end|>\n<|im_start|>user\nAudio 1: <|audio_bos|><|AUDIO|><|audio_eos|>\nWhat's that sound?<|im_end|>\n<|im_start|>assistant\nIt is the sound of glass shattering.<|im_end|>\n<|im_start|>user\nAudio 2: <|audio_bos|><|AUDIO|><|audio_eos|>\nHow about this one?<|im_end|>\n<|im_start|>assistant\n"

        messages = [
            {"role": "system", "content": "You are a helpful assistant."},
            {
                "role": "user",
                "content": [
                    {
                        "type": "audio",
                        "audio_url": "https://qianwen-res.oss-cn-beijing.aliyuncs.com/Qwen2-Audio/audio/glass-breaking-151256.mp3",
                    },
                    {"type": "text", "text": "What's that sound?"},
                ],
            },
            {"role": "assistant", "content": "It is the sound of glass shattering."},
            {
                "role": "user",
                "content": [
                    {
                        "type": "audio",
                        "audio_url": "https://qianwen-res.oss-cn-beijing.aliyuncs.com/Qwen2-Audio/audio/f2641_0_throatclearing.wav",
                    },
                    {"type": "text", "text": "How about this one?"},
                ],
            },
        ]

        formatted_prompt = processor.apply_chat_template(messages, tokenize=False, add_generation_prompt=True)
        self.assertEqual(expected_prompt, formatted_prompt)<|MERGE_RESOLUTION|>--- conflicted
+++ resolved
@@ -35,18 +35,11 @@
     def setUpClass(cls):
         cls.checkpoint = "Qwen/Qwen2-Audio-7B-Instruct"
         cls.tmpdirname = tempfile.mkdtemp()
-<<<<<<< HEAD
-        cls.addClassCleanup(lambda tempdir=cls.tmpdirname: shutil.rmtree(tempdir))
-=======
->>>>>>> c7064cdb
 
         processor_kwargs = cls.prepare_processor_dict()
         processor = Qwen2AudioProcessor.from_pretrained(cls.checkpoint, **processor_kwargs)
         processor.save_pretrained(cls.tmpdirname)
-<<<<<<< HEAD
         cls.audio_token = processor.audio_token
-=======
->>>>>>> c7064cdb
 
     def get_tokenizer(self, **kwargs):
         return AutoProcessor.from_pretrained(self.tmpdirname, **kwargs).tokenizer
@@ -54,13 +47,10 @@
     def get_audio_processor(self, **kwargs):
         return AutoProcessor.from_pretrained(self.tmpdirname, **kwargs).audio_processor
 
-<<<<<<< HEAD
-=======
     @classmethod
     def tearDownClass(cls):
         shutil.rmtree(cls.tmpdirname, ignore_errors=True)
 
->>>>>>> c7064cdb
     @staticmethod
     def prepare_processor_dict():
         return {
