--- conflicted
+++ resolved
@@ -20,11 +20,8 @@
 import os
 
 import h5py
-<<<<<<< HEAD
-
-=======
+
 import numpy as np
->>>>>>> eb59e9f7
 import tensorflow as tf
 from tensorflow.python.keras.saving import hdf5_format
 
