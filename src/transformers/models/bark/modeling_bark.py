# coding=utf-8
# Copyright 2023 The Suno AI Authors and The HuggingFace Inc. team. All rights reserved.
#
# Licensed under the Apache License, Version 2.0 (the "License");
# you may not use this file except in compliance with the License.
# You may obtain a copy of the License at
#
#     http://www.apache.org/licenses/LICENSE-2.0
#
# Unless required by applicable law or agreed to in writing, software
# distributed under the License is distributed on an "AS IS" BASIS,
# WITHOUT WARRANTIES OR CONDITIONS OF ANY KIND, either express or implied.
# See the License for the specific language governing permissions and
# limitations under the License.
"""PyTorch BARK model."""

import math
import warnings
from typing import Optional, Union

import numpy as np
import torch
from torch import nn
from torch.nn import functional as F

from ...cache_utils import Cache, DynamicCache
from ...generation import GenerationMixin
from ...generation.logits_process import (
    AlternatingCodebooksLogitsProcessor,
    BarkEosPrioritizerLogitsProcessor,
    SuppressTokensLogitsProcessor,
)
from ...modeling_attn_mask_utils import _prepare_4d_attention_mask
from ...modeling_flash_attention_utils import flash_attn_supports_top_left_mask, is_flash_attn_available
from ...modeling_layers import GradientCheckpointingLayer
from ...modeling_outputs import CausalLMOutputWithPast, MaskedLMOutput
from ...modeling_utils import PreTrainedModel, get_parameter_device
from ...utils import (
    auto_docstring,
    is_accelerate_available,
    is_torch_accelerator_available,
    logging,
)
from ..auto import AutoModel
from .configuration_bark import (
    BarkCoarseConfig,
    BarkConfig,
    BarkFineConfig,
    BarkSemanticConfig,
    BarkSubModelConfig,
)
from .generation_configuration_bark import (
    BarkCoarseGenerationConfig,
    BarkFineGenerationConfig,
    BarkSemanticGenerationConfig,
)


if is_flash_attn_available():
    from ...modeling_flash_attention_utils import _flash_attention_forward


logger = logging.get_logger(__name__)


class BarkSelfAttention(nn.Module):
    # adapted from GPTNeoSelfAttention and Bark code
    # BarkSelfAttention can have two attention type, i.e full attention or causal attention

    def __init__(self, config, is_causal=False, layer_idx=None):
        super().__init__()

        # regularization
        self.dropout = config.dropout
        self.attn_dropout = nn.Dropout(config.dropout)
        self.resid_dropout = nn.Dropout(config.dropout)

        self.embed_dim = config.hidden_size
        self.num_heads = config.num_heads
        self.head_dim = self.embed_dim // self.num_heads

        if config.hidden_size % config.num_heads != 0:
            raise ValueError(
                f"embed_dim must be divisible by num_heads (got `embed_dim`: {self.embed_dim} and `num_heads`:"
                f" {self.num_heads})."
            )

        # key, query, value projections for all heads, but in a batch
        self.att_proj = nn.Linear(config.hidden_size, 3 * config.hidden_size, bias=config.bias)
        # output projection
        self.out_proj = nn.Linear(config.hidden_size, config.hidden_size, bias=config.bias)

        self.is_causal = is_causal
        self.layer_idx = layer_idx
        if is_causal:
            block_size = config.block_size
            bias = torch.tril(torch.ones((block_size, block_size), dtype=bool)).view(1, 1, block_size, block_size)
            self.register_buffer("bias", bias)

    # Copied from transformers.models.gpt_neo.modeling_gpt_neo.GPTNeoSelfAttention._split_heads
    def _split_heads(self, tensor, num_heads, attn_head_size):
        """
        Splits hidden_size dim into attn_head_size and num_heads
        """
        new_shape = tensor.size()[:-1] + (num_heads, attn_head_size)
        tensor = tensor.view(new_shape)
        return tensor.permute(0, 2, 1, 3)  # (batch, head, seq_length, head_features)

    def _merge_heads(self, tensor, num_heads, attn_head_size):
        """
        Merges attn_head_size dim and num_attn_heads dim into hidden_size
        """

        # re-assemble all head outputs side by side
        # (batch, num_heads, seq_len, attn_head_size) -> (batch, seq_len, num_heads*attn_head_size)
        tensor = tensor.transpose(1, 2).contiguous()
        tensor = tensor.view(tensor.size()[:-2] + (num_heads * attn_head_size,))

        return tensor

    def _attn(self, query, key, value, attention_mask=None, head_mask=None):
        # unlike GPTNeo's SelfAttention, divide by the square root of the dimension of the query and the key
        attn_weights = torch.matmul(query, key.transpose(-1, -2)) * (1.0 / math.sqrt(self.head_dim))

        if self.is_causal:
            query_length, key_length = query.size(-2), key.size(-2)

            # fill the upper left part of the attention weights with inf
            attn_weights = attn_weights.masked_fill(
                self.bias[:, :, key_length - query_length : key_length, :key_length] == 0,
                torch.finfo(attn_weights.dtype).min,
            )

        if attention_mask is not None:
            # Apply the attention mask
            attn_weights = attn_weights + attention_mask

        attn_weights = nn.functional.softmax(attn_weights, dim=-1)
        attn_weights = attn_weights.to(value.dtype)
        attn_weights = self.attn_dropout(attn_weights)

        # Mask heads if we want to
        if head_mask is not None:
            attn_weights = attn_weights * head_mask

        # (batch, num_heads, seq_len, seq_len) x (batch, num_heads, seq_len, attn_head_size)
        # -> (batch, num_heads, seq_len, attn_head_size)
        attn_output = torch.matmul(attn_weights, value)

        return attn_output, attn_weights

    def forward(
        self,
        hidden_states,
        attention_mask=None,
        past_key_values=None,
        head_mask=None,
        use_cache=False,
        output_attentions=False,
        cache_position=None,
    ):
        # calculate query, key, values for all heads in batch and move head forward to be the batch dim
        query, key, value = self.att_proj(hidden_states).split(self.embed_dim, dim=2)

        query = self._split_heads(query, self.num_heads, self.head_dim)
        key = self._split_heads(key, self.num_heads, self.head_dim)
        value = self._split_heads(value, self.num_heads, self.head_dim)

        if past_key_values is not None:
            key, value = past_key_values.update(key, value, self.layer_idx, {"cache_position": cache_position})

        attn_output, attn_weights = self._attn(query, key, value, attention_mask, head_mask)

        attn_output = self._merge_heads(attn_output, self.num_heads, self.head_dim)
        attn_output = self.out_proj(attn_output)
        attn_output = self.resid_dropout(attn_output)

        return attn_output, attn_weights


class BarkSelfFlashAttention2(BarkSelfAttention):
    """
    Bark flash attention module. This module inherits from `BarkSelfAttention` as the weights of the module stays
    untouched. The only required change would be on the forward pass where it needs to correctly call the public API of
    flash attention and deal with padding tokens in case the input contains any of them.
    """

    def __init__(self, *args, **kwargs):
        super().__init__(*args, **kwargs)

        # TODO: Should be removed once Flash Attention for RoCm is bumped to 2.1.
        # flash_attn<2.1 generates top-left aligned causal mask, while what is needed here is bottom-right alignment, that was made default for flash_attn>=2.1. This attribute is used to handle this difference. Reference: https://github.com/Dao-AILab/flash-attention/releases/tag/v2.1.0.
        # Beware that with flash_attn<2.1, using q_seqlen != k_seqlen (except for the case q_seqlen == 1) produces a wrong mask (top-left).
        self._flash_attn_uses_top_left_mask = flash_attn_supports_top_left_mask()

    def _split_heads(self, tensor, num_heads, attn_head_size):
        """
        Splits hidden_size dim into attn_head_size and num_heads
        """
        new_shape = tensor.size()[:-1] + (num_heads, attn_head_size)
        tensor = tensor.view(new_shape)
        # Flash attention requires the input to have the shape
        # batch_size x seq_length x head_dim x hidden_dim - (batch, seq_length, head, head_features)
        return tensor

    def _merge_heads(self, tensor, num_heads, attn_head_size):
        """
        Merges attn_head_size dim and num_attn_heads dim into hidden_size
        """
        # re-assemble all head outputs side by side
        # (batch, seq_len, num_heads, attn_head_size) -> (batch, seq_len, num_heads*attn_head_size)
        tensor = tensor.view(tensor.size()[:-2] + (num_heads * attn_head_size,))
        return tensor

    def forward(
        self,
        hidden_states,
        attention_mask=None,
        past_key_values=None,
        head_mask=None,
        use_cache=False,
        output_attentions=False,
        cache_position=None,
    ):
        batch_size, query_len, _ = hidden_states.size()

        # calculate query, key, values for all heads in batch and move head forward to be the batch dim
        query, key, value = self.att_proj(hidden_states).split(self.embed_dim, dim=2)

        query = self._split_heads(query, self.num_heads, self.head_dim)
        key = self._split_heads(key, self.num_heads, self.head_dim)
        value = self._split_heads(value, self.num_heads, self.head_dim)

        if past_key_values is not None:
            key, value = past_key_values.update(key, value, self.layer_idx, {"cache_position": cache_position})

        attn_output = _flash_attention_forward(
            query,
            key,
            value,
            attention_mask,
            query_len,
            dropout=self.dropout if self.training else 0.0,
            use_top_left_mask=self._flash_attn_uses_top_left_mask,
            is_causal=self.is_causal,
        )

        attn_output = self._merge_heads(attn_output, self.num_heads, self.head_dim)
        attn_output = self.out_proj(attn_output)
        attn_output = self.resid_dropout(attn_output)

        return attn_output, None


BARK_ATTENTION_CLASSES = {
    "eager": BarkSelfAttention,
    "flash_attention_2": BarkSelfFlashAttention2,
}


class BarkMLP(nn.Module):
    def __init__(self, config):
        super().__init__()
        self.in_proj = nn.Linear(config.hidden_size, 4 * config.hidden_size, bias=config.bias)
        self.out_proj = nn.Linear(4 * config.hidden_size, config.hidden_size, bias=config.bias)
        self.dropout = nn.Dropout(config.dropout)
        self.gelu = nn.GELU()

    def forward(self, hidden_states):
        hidden_states = self.in_proj(hidden_states)
        hidden_states = self.gelu(hidden_states)
        hidden_states = self.out_proj(hidden_states)
        hidden_states = self.dropout(hidden_states)
        return hidden_states


class BarkBlock(GradientCheckpointingLayer):
    def __init__(self, config, is_causal=False, layer_idx=None):
        super().__init__()

        if is_causal:
            # if causal, the layerNorm bias is optional to stick with Bark choice of leaving optional bias
            # in AutoRegressive models (corresponding to the "Text" and the "Coarse" modules)
            self.layernorm_1 = nn.LayerNorm(config.hidden_size, bias=config.bias)
            self.layernorm_2 = nn.LayerNorm(config.hidden_size, bias=config.bias)
        else:
            self.layernorm_1 = nn.LayerNorm(config.hidden_size)
            self.layernorm_2 = nn.LayerNorm(config.hidden_size)

        self.attn = BARK_ATTENTION_CLASSES[config._attn_implementation](
            config, is_causal=is_causal, layer_idx=layer_idx
        )

        self.mlp = BarkMLP(config)

    def forward(
        self,
        hidden_states,
        past_key_values=None,
        attention_mask=None,
        head_mask=None,
        use_cache=False,
        output_attentions=False,
        cache_position=None,
    ):
        intermediary_hidden_states = self.layernorm_1(hidden_states)

        attn_outputs = self.attn(
            intermediary_hidden_states,
            past_key_values=past_key_values,
            attention_mask=attention_mask,
            head_mask=head_mask,
            use_cache=use_cache,
            output_attentions=output_attentions,
            cache_position=cache_position,
        )

        attn_output = attn_outputs[0]  # output_attn: output, present_key_values, (attn_weights)
        outputs = attn_outputs[1:]

        intermediary_hidden_states = hidden_states + attn_output
        intermediary_hidden_states = intermediary_hidden_states + self.mlp(
            self.layernorm_2(intermediary_hidden_states)
        )

        return (intermediary_hidden_states,) + outputs


@auto_docstring
class BarkPreTrainedModel(PreTrainedModel):
    config: BarkConfig
    supports_gradient_checkpointing = False
    _supports_flash_attn = True

    def _init_weights(self, module):
        """Initialize the weights."""
        if isinstance(module, (nn.Linear,)):
            # Slightly different from the TF version which uses truncated_normal for initialization
            # cf https://github.com/pytorch/pytorch/pull/5617
            module.weight.data.normal_(mean=0.0, std=self.config.initializer_range)
            if module.bias is not None:
                module.bias.data.zero_()
        elif isinstance(module, nn.Embedding):
            module.weight.data.normal_(mean=0.0, std=self.config.initializer_range)
            if module.padding_idx is not None:
                module.weight.data[module.padding_idx].zero_()
        elif isinstance(module, nn.LayerNorm):
            module.bias.data.zero_()
            module.weight.data.fill_(1.0)

    def __init__(self, *inputs, **kwargs):
        super().__init__(*inputs, **kwargs)

    @property
    def device(self) -> torch.device:
        """
        `torch.device`: The device on which the module is (assuming that all the module parameters are on the same
        device).
        """

        # if has _hf_hook, has been offloaded so the device has to be found in the hook
        if not hasattr(self, "_hf_hook"):
            return get_parameter_device(self)
        for module in self.modules():
            if (
                hasattr(module, "_hf_hook")
                and hasattr(module._hf_hook, "execution_device")
                and module._hf_hook.execution_device is not None
            ):
                return torch.device(module._hf_hook.execution_device)

        return get_parameter_device(self)


# GPT2-like autoregressive model
class BarkCausalModel(BarkPreTrainedModel, GenerationMixin):
    config: BarkSubModelConfig

    def __init__(self, config):
        super().__init__(config)
        self.config = config

        # initialize as an autoregressive GPT-like model
        self.input_embeds_layer = nn.Embedding(config.input_vocab_size, config.hidden_size)
        self.position_embeds_layer = nn.Embedding(config.block_size, config.hidden_size)

        self.drop = nn.Dropout(config.dropout)

        self.layers = nn.ModuleList([BarkBlock(config, is_causal=True, layer_idx=i) for i in range(config.num_layers)])
        self._use_flash_attention_2 = config._attn_implementation == "flash_attention_2"

        self.layernorm_final = nn.LayerNorm(config.hidden_size, bias=config.bias)

        self.lm_head = nn.Linear(config.hidden_size, config.output_vocab_size, bias=False)
        self.gradient_checkpointing = False

        # Initialize weights and apply final processing
        self.post_init()

    def get_output_embeddings(self):
        # NOTE: get_output_embeddings() must return None to prevent accidental weight tying.
        # See e.g. https://github.com/huggingface/transformers/pull/39339#discussion_r2219126400
        return None

    def get_input_embeddings(self):
        return self.input_embeds_layer

    def set_input_embeddings(self, new_embeddings):
        self.input_embeds_layer = new_embeddings

<<<<<<< HEAD
    def prepare_inputs_for_generation(self, input_ids, past_key_values=None, cache_position=None, **kwargs):
        # Overwritten -- bark has a model-specific hack
        input_embeds = kwargs.get("input_embeds")

        attention_mask = kwargs.get("attention_mask")
        position_ids = kwargs.get("position_ids")

        if cache_position[0] != 0:
            # Omit tokens covered by past_key_values
            seq_len = input_ids.shape[1]
            past_length = past_key_values.get_seq_length()

            # Some generation methods already pass only the last input ID
            if input_ids.shape[1] > past_length:
                remove_prefix_length = past_length
            else:
                # Default to old behavior: keep only final ID
                remove_prefix_length = input_ids.shape[1] - 1

            input_ids = input_ids[:, remove_prefix_length:]

            # input_embeds have already been used and is not required anymore
            input_embeds = None
        else:
            if input_embeds is not None and kwargs.get("use_cache"):
                seq_len = input_embeds.shape[1]
            else:
                seq_len = input_ids.shape[1]
=======
    def prepare_inputs_for_generation(
        self,
        input_ids,
        attention_mask=None,
        input_embeds=None,
        past_key_values=None,
        position_ids=None,
        use_cache=None,
        cache_position=None,
        **kwargs,
    ):
        # Overwritten -- bark uses `input_embeds` not `inputS_embeds`
>>>>>>> cbede296

        model_inputs = super().prepare_inputs_for_generation(
            input_ids,
            attention_mask=attention_mask,
            inputs_embeds=input_embeds,
            past_key_values=past_key_values,
            position_ids=position_ids,
            use_cache=use_cache,
            cache_position=cache_position,
            **kwargs,
        )
        model_inputs["input_embeds"] = model_inputs.pop("inputs_embeds", None)
        return model_inputs

    @auto_docstring
    def forward(
        self,
        input_ids: Optional[torch.Tensor] = None,
        past_key_values: Optional[tuple[torch.FloatTensor]] = None,
        attention_mask: Optional[torch.Tensor] = None,
        position_ids: Optional[torch.Tensor] = None,
        head_mask: Optional[torch.Tensor] = None,
        labels: Optional[torch.LongTensor] = None,
        input_embeds: Optional[torch.Tensor] = None,
        use_cache: Optional[bool] = None,
        output_attentions: Optional[bool] = None,
        output_hidden_states: Optional[bool] = None,
        return_dict: Optional[bool] = None,
        cache_position: Optional[torch.Tensor] = None,
    ) -> Union[tuple[torch.Tensor], CausalLMOutputWithPast]:
        r"""
        input_embeds (`torch.FloatTensor` of shape `(batch_size, input_sequence_length, hidden_size)`, *optional*):
            Optionally, instead of passing `input_ids` you can choose to directly pass an embedded representation.
            Here, due to `Bark` particularities, if `past_key_values` is used, `input_embeds` will be ignored and you
            have to use `input_ids`. If `past_key_values` is not used and `use_cache` is set to `True`, `input_embeds`
            is used in priority instead of `input_ids`.
        """
        output_attentions = output_attentions if output_attentions is not None else self.config.output_attentions
        output_hidden_states = (
            output_hidden_states if output_hidden_states is not None else self.config.output_hidden_states
        )
        use_cache = use_cache if use_cache is not None else self.config.use_cache
        return_dict = return_dict if return_dict is not None else self.config.use_return_dict

        loss = None
        if labels is not None:
            raise NotImplementedError(
                "Training is not implemented yet for Bark - ensure you do not pass `labels` to the model."
            )

        # Verify if input_embeds already exists
        # then compute embeddings.
        if input_ids is not None and input_embeds is not None:
            raise ValueError("You cannot specify both input_ids and input_embeds at the same time")
        elif input_embeds is not None and past_key_values is None:
            # we want to return the input_embeds in priority so that it is in line with a weird hack
            # of Bark which concatenate two bits of the input_embeds on the first forward pass of the semantic model
            pass
        elif input_ids is not None:
            input_embeds = self.input_embeds_layer(input_ids)  # token embeddings of shape (b, t, n_embd)
        elif input_embeds is not None:
            pass
        else:
            raise ValueError("You have to specify either input_ids or input_embeds")

        input_shape = input_embeds.size()[:-1]
        batch_size = input_embeds.shape[0]
        seq_length = input_shape[-1]

        device = input_ids.device if input_ids is not None else input_embeds.device

        if self.gradient_checkpointing and self.training:
            if use_cache:
                logger.warning_once(
                    "`use_cache=True` is incompatible with gradient checkpointing. Setting `use_cache=False`..."
                )
                use_cache = False

        return_legacy_cache = False
        if use_cache and not isinstance(past_key_values, Cache):
            logger.warning_once(
                "Passing a tuple of `past_key_values` is deprecated and will be removed in Transformers v4.58.0. "
                "You should pass an instance of `DynamicCache` instead, e.g. "
                "`past_key_values=DynamicCache.from_legacy_cache(past_key_values)`."
            )
            return_legacy_cache = True
            past_key_values = DynamicCache.from_legacy_cache(past_key_values)

        past_length = past_key_values.get_seq_length() if past_key_values is not None else 0

        if position_ids is None:
            position_ids = torch.arange(past_length, seq_length + past_length, dtype=torch.long, device=device)
            position_ids = position_ids.unsqueeze(0)  # shape (1, seq_length)

        position_embeds = self.position_embeds_layer(position_ids)  # position embeddings of shape (1, t, n_embd)

        # Attention mask.
        if attention_mask is not None:
            if batch_size <= 0:
                raise ValueError("batch_size has to be defined and > 0")
            if self._use_flash_attention_2:
                attention_mask = attention_mask if 0 in attention_mask else None
            else:
                attention_mask = attention_mask.view(batch_size, -1)
                # [bsz, to_seq_length] -> [bsz, 1, 1, to_seq_length]
                # from_seq_length is 1 to easily broadcast
                attention_mask = _prepare_4d_attention_mask(attention_mask, input_embeds.dtype, tgt_len=1)

        # Prepare head mask if needed
        # 1.0 in head_mask indicate we keep the head
        # attention_probs has shape bsz x num_heads x N x N
        # head_mask has shape num_layers x batch x num_heads x N x N
        head_mask = self.get_head_mask(head_mask, self.config.num_layers)

        hidden_states = self.drop(input_embeds + position_embeds)
        output_shape = input_shape + (hidden_states.size(-1),)

        all_self_attentions = () if output_attentions else None
        all_hidden_states = () if output_hidden_states else None

        for i, block in enumerate(self.layers):
            if output_hidden_states:
                all_hidden_states = all_hidden_states + (hidden_states,)

            outputs = block(
                hidden_states,
                past_key_values=past_key_values,
                attention_mask=attention_mask,
                head_mask=head_mask[i],
                use_cache=use_cache,
                output_attentions=output_attentions,
                cache_position=cache_position,
            )

            hidden_states = outputs[0]

            if output_attentions:
                all_self_attentions = all_self_attentions + (outputs[1],)

        hidden_states = self.layernorm_final(hidden_states)

        hidden_states = hidden_states.view(output_shape)

        # Add last hidden state
        if output_hidden_states:
            all_hidden_states = all_hidden_states + (hidden_states,)

        logits = self.lm_head(hidden_states)

        if return_legacy_cache:
            past_key_values = past_key_values.to_legacy_cache()

        if not return_dict:
            return tuple(
                v for v in [None, logits, past_key_values, all_hidden_states, all_self_attentions] if v is not None
            )

        return CausalLMOutputWithPast(
            loss=loss,
            logits=logits,
            past_key_values=past_key_values,
            hidden_states=all_hidden_states,
            attentions=all_self_attentions,
        )


@auto_docstring(
    custom_intro="""
    Bark semantic (or text) model. It shares the same architecture as the coarse model.
    It is a GPT-2 like autoregressive model with a language modeling head on top.
    """
)
class BarkSemanticModel(BarkCausalModel):
    base_model_prefix = "semantic"
    config: BarkSemanticConfig

    def generate(
        self,
        input_ids: torch.Tensor,
        semantic_generation_config: BarkSemanticGenerationConfig = None,
        history_prompt: Optional[dict[str, torch.Tensor]] = None,
        attention_mask: Optional[torch.Tensor] = None,
        **kwargs,
    ) -> torch.LongTensor:
        """
        Generates text semantic tokens from an input prompt and an additional optional `Bark` speaker prompt.

        Args:
            input_ids (`Optional[torch.Tensor]` of shape (batch_size, seq_len), *optional*):
                Input ids, i.e tokenized input sentences. Will be truncated up to
                semantic_generation_config.max_input_semantic_length tokens. Note that the output audios will be as
                long as the longest generation among the batch.
            semantic_generation_config (`BarkSemanticGenerationConfig`):
                Generation config indicating how to generate the semantic tokens.
            history_prompt (`Optional[dict[str,torch.Tensor]]`, *optional*):
                Optional `Bark` speaker prompt.
            attention_mask (`Optional[torch.Tensor]`, *optional*):
                Mask to avoid performing attention on padding token indices. Mask values selected in `[0, 1]`:

                - 1 for tokens that are **not masked**,
                - 0 for tokens that are **masked**.

                [What are attention masks?](../glossary#attention-mask)
        Returns:
            torch.LongTensor: Output semantic tokens.
        """
        if semantic_generation_config is None:
            raise ValueError("`semantic_generation_config` has to be provided")

        batch_size = input_ids.shape[0]

        max_input_semantic_length = semantic_generation_config.max_input_semantic_length

        input_ids = input_ids + semantic_generation_config.text_encoding_offset

        if attention_mask is not None:
            input_ids = input_ids.masked_fill((1 - attention_mask).bool(), semantic_generation_config.text_pad_token)

        if history_prompt is not None:
            semantic_history = history_prompt["semantic_prompt"][-max_input_semantic_length:]
            semantic_history = nn.functional.pad(
                semantic_history,
                (0, max_input_semantic_length - len(semantic_history)),
                value=semantic_generation_config.semantic_pad_token,
                mode="constant",
            )
        else:
            semantic_history = torch.tensor(
                [semantic_generation_config.semantic_pad_token] * max_input_semantic_length, dtype=torch.int
            ).to(self.device)

        semantic_history = torch.repeat_interleave(semantic_history[None], batch_size, dim=0)

        infer_array = torch.tensor(
            [[semantic_generation_config.semantic_infer_token]] * batch_size, dtype=torch.int
        ).to(self.device)

        input_embeds = torch.cat(
            [
                self.input_embeds_layer(input_ids[:, :max_input_semantic_length])
                + self.input_embeds_layer(semantic_history[:, : max_input_semantic_length + 1]),
                self.input_embeds_layer(infer_array),
            ],
            dim=1,
        )

        tokens_to_suppress = list(
            range(semantic_generation_config.semantic_vocab_size, semantic_generation_config.semantic_pad_token)
        )
        tokens_to_suppress.extend(
            list(range(semantic_generation_config.semantic_pad_token + 1, self.config.output_vocab_size))
        )

        suppress_tokens_logits_processor = SuppressTokensLogitsProcessor(tokens_to_suppress, device=input_ids.device)

        min_eos_p = kwargs.get("min_eos_p", semantic_generation_config.min_eos_p)
        early_stopping_logits_processor = BarkEosPrioritizerLogitsProcessor(
            eos_token_id=semantic_generation_config.eos_token_id, min_eos_p=min_eos_p, device=input_ids.device
        )

        # pass input_ids in order to stay consistent with the transformers generate method even though it is not used
        # (except to get the input seq_len - that's why we keep the first 257 tokens)
        semantic_output = super().generate(
            torch.ones((batch_size, max_input_semantic_length + 1), dtype=torch.int, device=self.device),
            input_embeds=input_embeds,
            logits_processor=[suppress_tokens_logits_processor, early_stopping_logits_processor],
            generation_config=semantic_generation_config,
            **kwargs,
        )  # size: 10048

        # take the generated semantic tokens
        semantic_output = semantic_output[:, max_input_semantic_length + 1 :]

        return semantic_output


@auto_docstring(
    custom_intro="""
    Bark coarse acoustics model.
    It shares the same architecture as the semantic (or text) model. It is a GPT-2 like autoregressive model with a
    language modeling head on top.
    """
)
class BarkCoarseModel(BarkCausalModel):
    base_model_prefix = "coarse_acoustics"
    config: BarkCoarseConfig

    def preprocess_histories(
        self,
        max_coarse_history: int,
        semantic_to_coarse_ratio: int,
        batch_size: int,
        semantic_generation_config: int,
        codebook_size: int,
        history_prompt: Optional[dict[str, torch.Tensor]] = None,
    ):
        """
        Preprocess the optional `Bark` speaker prompts before `self.generate`.

        Args:
            max_coarse_history (`int`):
                Maximum size of coarse tokens used.
            semantic_to_coarse_ratio (`int`):
                Ratio of semantic to coarse frequency
            batch_size (`int`):
                Batch size, i.e the number of samples.
            semantic_generation_config (`BarkSemanticGenerationConfig`):
                Generation config indicating how to generate the semantic tokens.
            codebook_size (`int`):
                Codebook channel size, i.e. the size of the output vocabulary per codebook channel.
            history_prompt (`Optional[dict[str,torch.Tensor]]`):
                Optional `Bark` speaker prompt.
        Returns: Returns:
            `tuple(torch.FloatTensor)`:
            - **x_semantic_history** (`torch.FloatTensor` -- Processed semantic speaker prompt.
            - **x_coarse_history** (`torch.FloatTensor`) -- Processed coarse speaker prompt.
        """
        if history_prompt is not None:
            x_semantic_history = torch.repeat_interleave(history_prompt["semantic_prompt"][None], batch_size, dim=0)
            # clone to avoid modifying history_prompt.coarse_prompt
            x_coarse_history = history_prompt["coarse_prompt"].clone()

            # offset x_coarse_history
            if codebook_size is not None:
                for n in range(1, x_coarse_history.shape[0]):
                    # offset
                    x_coarse_history[n, :] += codebook_size * n

            # flatten x_coarse_history
            x_coarse_history = torch.transpose(x_coarse_history, 0, 1).reshape(-1)

            x_coarse_history = x_coarse_history + semantic_generation_config.semantic_vocab_size

            x_coarse_history = torch.repeat_interleave(x_coarse_history[None], batch_size, dim=0)
            # e.g: after SEMANTIC_VOCAB_SIZE (10000), 1024 tokens dedicated to first codebook, 1024 next tokens
            # dedicated to second codebook.

            max_semantic_history = int(np.floor(max_coarse_history / semantic_to_coarse_ratio))
            # trim histories correctly
            n_semantic_hist_provided = min(
                [
                    max_semantic_history,
                    x_semantic_history.shape[1] - x_semantic_history.shape[1] % 2,
                    int(np.floor(x_coarse_history.shape[1] / semantic_to_coarse_ratio)),
                ]
            )

            n_coarse_hist_provided = int(round(n_semantic_hist_provided * semantic_to_coarse_ratio))

            x_semantic_history = x_semantic_history[:, -n_semantic_hist_provided:].int()
            x_coarse_history = x_coarse_history[:, -n_coarse_hist_provided:].int()
            # bit of a hack for time alignment (sounds better) - from Bark original implementation
            x_coarse_history = x_coarse_history[:, :-2]

        else:
            # shape: (batch_size, 0)
            x_semantic_history = torch.tensor([[]] * batch_size, dtype=torch.int, device=self.device)
            x_coarse_history = torch.tensor([[]] * batch_size, dtype=torch.int, device=self.device)

        return x_semantic_history, x_coarse_history

    def generate(
        self,
        semantic_output: torch.Tensor,
        semantic_generation_config: BarkSemanticGenerationConfig = None,
        coarse_generation_config: BarkCoarseGenerationConfig = None,
        codebook_size: int = 1024,
        history_prompt: Optional[dict[str, torch.Tensor]] = None,
        return_output_lengths: Optional[bool] = None,
        **kwargs,
    ) -> Union[torch.LongTensor, tuple[torch.LongTensor, torch.LongTensor]]:
        """
        Generates coarse acoustics tokens from input text semantic tokens and an additional optional `Bark` speaker
        prompt.

        Args:
            semantic_output (`torch.Tensor` of shape (batch_size, seq_len), *optional*):
                Input text semantic ids, i.e the output of `BarkSemanticModel.generate`.
            semantic_generation_config (`BarkSemanticGenerationConfig`):
                Generation config indicating how to generate the semantic tokens.
            coarse_generation_config (`BarkCoarseGenerationConfig`):
                Generation config indicating how to generate the coarse tokens.
            codebook_size (`int`, *optional*, defaults to 1024):
                Codebook channel size, i.e. the size of the output vocabulary per codebook channel.
            history_prompt (`Optional[dict[str,torch.Tensor]]`, *optional*):
                Optional `Bark` speaker prompt.
            return_output_lengths (`bool`, *optional*):
                Whether or not to return the output lengths. Useful when batching.
        Returns:
            By default:
                torch.LongTensor: Output coarse acoustics tokens.
            If `return_output_lengths=True`:
                `Tuple(torch.Tensor, torch.Tensor): The output coarse acoustics tokens, and the length of each sample
                of the batch.
        """

        if semantic_generation_config is None:
            raise ValueError("`semantic_generation_config` has to be provided")

        if coarse_generation_config is None:
            raise ValueError("`coarse_generation_config` has to be provided")

        max_coarse_input_length = coarse_generation_config.max_coarse_input_length
        max_coarse_history = coarse_generation_config.max_coarse_history
        sliding_window_len = coarse_generation_config.sliding_window_len

        # replace semantic_pad_token (eos_tok and pad_tok here) with coarse_semantic_pad_token i.e the pad_token
        # used in the next model
        semantic_output.masked_fill_(
            semantic_output == semantic_generation_config.semantic_pad_token,
            coarse_generation_config.coarse_semantic_pad_token,
        )

        semantic_to_coarse_ratio = (
            coarse_generation_config.coarse_rate_hz
            / semantic_generation_config.semantic_rate_hz
            * coarse_generation_config.n_coarse_codebooks
        )
        max_semantic_history = int(np.floor(max_coarse_history / semantic_to_coarse_ratio))

        output_lengths = (semantic_output != coarse_generation_config.coarse_semantic_pad_token).sum(1)
        output_lengths = torch.floor(
            output_lengths * semantic_to_coarse_ratio / coarse_generation_config.n_coarse_codebooks
        )
        output_lengths = torch.round(output_lengths * coarse_generation_config.n_coarse_codebooks).int()

        max_generated_len = torch.max(output_lengths).item()

        batch_size = semantic_output.shape[0]

        x_semantic_history, x_coarse = self.preprocess_histories(
            history_prompt=history_prompt,
            max_coarse_history=max_coarse_history,
            semantic_to_coarse_ratio=semantic_to_coarse_ratio,
            batch_size=batch_size,
            semantic_generation_config=semantic_generation_config,
            codebook_size=codebook_size,
        )
        base_semantic_idx = x_semantic_history.shape[1]

        semantic_output = torch.hstack([x_semantic_history, semantic_output])

        n_window_steps = int(np.ceil(max_generated_len / sliding_window_len))

        total_generated_len = 0

        len_coarse_history = x_coarse.shape[1]

        for _ in range(n_window_steps):
            semantic_idx = base_semantic_idx + int(round(total_generated_len / semantic_to_coarse_ratio))

            # pad from right side
            input_coarse = semantic_output[:, np.max([0, semantic_idx - max_semantic_history]) :]
            input_coarse = input_coarse[:, :max_coarse_input_length]
            input_coarse = F.pad(
                input_coarse,
                (0, max_coarse_input_length - input_coarse.shape[-1]),
                "constant",
                coarse_generation_config.coarse_semantic_pad_token,
            )

            input_coarse = torch.hstack(
                [
                    input_coarse,
                    torch.tensor([[coarse_generation_config.coarse_infer_token]] * batch_size, device=self.device),
                    x_coarse[:, -max_coarse_history:],
                ]
            )

            alternatingLogitsProcessor = AlternatingCodebooksLogitsProcessor(
                input_coarse.shape[1],
                semantic_generation_config.semantic_vocab_size,
                codebook_size,
            )

            output_coarse = super().generate(
                input_coarse,
                logits_processor=[alternatingLogitsProcessor],
                max_new_tokens=min(sliding_window_len, max_generated_len - total_generated_len),
                generation_config=coarse_generation_config,
                **kwargs,
            )

            input_coarse_len = input_coarse.shape[1]

            x_coarse = torch.hstack([x_coarse, output_coarse[:, input_coarse_len:]])
            total_generated_len = x_coarse.shape[1] - len_coarse_history

            del output_coarse

        coarse_output = x_coarse[:, len_coarse_history:]

        if return_output_lengths:
            return coarse_output, output_lengths

        return coarse_output


@auto_docstring(
    custom_intro="""
    Bark fine acoustics model. It is a non-causal GPT-like model with `config.n_codes_total` embedding layers and
    language modeling heads, one for each codebook.
    """
)
class BarkFineModel(BarkPreTrainedModel):
    base_model_prefix = "fine_acoustics"
    config: BarkFineConfig
    main_input_name = "codebook_idx"

    def __init__(self, config):
        # non-causal gpt-like model with one embedding layer and one lm_head for each codebook of Encodec
        super().__init__(config)
        self.config = config

        # initialize a modified non causal GPT-like model
        # note that for there is one embedding layer and one lm_head for each codebook of Encodec
        self.input_embeds_layers = nn.ModuleList(
            [nn.Embedding(config.input_vocab_size, config.hidden_size) for _ in range(config.n_codes_total)]
        )
        self.position_embeds_layer = nn.Embedding(config.block_size, config.hidden_size)

        self.drop = nn.Dropout(config.dropout)

        self.layers = nn.ModuleList(
            [BarkBlock(config, is_causal=False, layer_idx=i) for i in range(config.num_layers)]
        )
        self._use_flash_attention_2 = config._attn_implementation == "flash_attention_2"

        self.layernorm_final = nn.LayerNorm(config.hidden_size)

        self.lm_heads = nn.ModuleList(
            [
                nn.Linear(config.hidden_size, config.output_vocab_size, bias=False)
                for _ in range(config.n_codes_given, config.n_codes_total)
            ]
        )
        self.gradient_checkpointing = False
        self.n_codes_total = config.n_codes_total

        # Initialize weights and apply final processing
        self.post_init()

    def get_input_embeddings(self):
        # one embedding layers for each codebook
        return self.input_embeds_layers

    def set_input_embeddings(self, new_embeddings):
        # one embedding layers for each codebook
        self.input_embeds_layers = new_embeddings

    def get_output_embeddings(self):
        # one lm_head for each codebook
        return self.lm_heads

    def set_output_embeddings(self, new_output_embeddings):
        # one lm_head for each codebook
        self.lm_heads = new_output_embeddings

    def _resize_token_embeddings(self, new_num_tokens, pad_to_multiple_of=None, mean_resizing=True):
        old_embeddings_list = self.get_input_embeddings()
        new_embeddings_list = nn.ModuleList(
            [
                self._get_resized_embeddings(old_embeddings, new_num_tokens, pad_to_multiple_of, mean_resizing)
                for old_embeddings in old_embeddings_list
            ]
        )
        self.set_input_embeddings(new_embeddings_list)
        new_num_tokens = new_embeddings_list[0].weight.shape[0]

        # if word embeddings are not tied, make sure that lm head is resized as well
        if self.get_output_embeddings() is not None and not self.config.tie_word_embeddings:
            old_lm_head_list = self.get_output_embeddings()
            new_lm_head_list = nn.ModuleList(
                [self._get_resized_lm_head(old_lm_head, new_num_tokens) for old_lm_head in old_lm_head_list]
            )
            self.set_output_embeddings(new_lm_head_list)

        return self.get_input_embeddings()

    def resize_token_embeddings(
        self,
        new_num_tokens: Optional[int] = None,
        pad_to_multiple_of: Optional[int] = None,
        mean_resizing: bool = True,
    ) -> nn.Embedding:
        """
        Resizes input token embeddings matrix of the model if `new_num_tokens != config.vocab_size`.

        Takes care of tying weights embeddings afterwards if the model class has a `tie_weights()` method.

        Arguments:
            new_num_tokens (`int`, *optional*):
                The number of new tokens in the embedding matrix. Increasing the size will add newly initialized
                vectors at the end. Reducing the size will remove vectors from the end. If not provided or `None`, just
                returns a pointer to the input tokens `torch.nn.Embedding` module of the model without doing anything.
            pad_to_multiple_of (`int`, *optional*):
                If set will pad the embedding matrix to a multiple of the provided value.

                This is especially useful to enable the use of Tensor Cores on NVIDIA hardware with compute capability
                `>= 7.5` (Volta), or on TPUs which benefit from having sequence lengths be a multiple of 128. For more
                details about this, or help on choosing the correct value for resizing, refer to this guide:
                https://docs.nvidia.com/deeplearning/performance/dl-performance-matrix-multiplication/index.html#requirements-tc
            mean_resizing (`bool`):
                Whether to initialize the added embeddings from a multivariate normal distribution that has old embeddings' mean and
                covariance or to initialize them with a normal distribution that has a mean of zero and std equals `config.initializer_range`.

                Setting `mean_resizing` to `True` is useful when increasing the size of the embeddings of causal language models,
                where the generated tokens' probabilities won't be affected by the added embeddings because initializing the new embeddings with the
                old embeddings' mean will reduce the kl-divergence between the next token probability before and after adding the new embeddings.
                Refer to this article for more information: https://nlp.stanford.edu/~johnhew/vocab-expansion.html

        Return:
            `torch.nn.Embedding`: Pointer to the input tokens Embeddings Module of the model.
        """
        model_embeds = self._resize_token_embeddings(new_num_tokens, pad_to_multiple_of, mean_resizing)
        if new_num_tokens is None and pad_to_multiple_of is None:
            return model_embeds

        # Update base model and current model config
        self.config.output_vocab_size = model_embeds[0].weight.shape[0]
        self.config.vocab_size = model_embeds[0].weight.shape[0]
        self.output_vocab_size = model_embeds[0].weight.shape[0]
        self.vocab_size = model_embeds[0].weight.shape[0]

        # Tie weights again if needed
        self.tie_weights()

        return model_embeds

    def _tie_weights(self):
        if getattr(self.config, "tie_word_embeddings", True):
            self._tied_weights_keys = []
            output_embeddings = self.get_output_embeddings()
            input_embeddings = self.get_input_embeddings()

            for i in range(self.config.n_codes_total - self.config.n_codes_given):
                # self.input_embeds_layers[i + 1].weight = self.lm_heads[i].weight
                self._tie_or_clone_weights(output_embeddings[i], input_embeddings[i + 1])
                self._tied_weights_keys.append(f"lm_heads.{i}.weight")

    def tie_weights(self):
        """
        Tie the weights between the input embeddings list and the output embeddings list.

        If the `torchscript` flag is set in the configuration, can't handle parameter sharing so we are cloning the
        weights instead.
        """
        if getattr(self.config, "tie_word_embeddings", True):
            self._tied_weights_keys = []
            output_embeddings = self.get_output_embeddings()
            input_embeddings = self.get_input_embeddings()

            for i in range(self.config.n_codes_total - self.config.n_codes_given):
                # self.input_embeds_layers[i + 1].weight = self.lm_heads[i].weight
                self._tie_or_clone_weights(output_embeddings[i], input_embeddings[i + 1])
                self._tied_weights_keys.append(f"lm_heads.{i}.weight")

        for module in self.modules():
            if hasattr(module, "_tie_weights"):
                module._tie_weights()

    @auto_docstring
    def forward(
        self,
        codebook_idx: int,  # an additional idx corresponding to the id of the codebook that will be predicted
        input_ids: Optional[torch.Tensor] = None,
        attention_mask: Optional[torch.Tensor] = None,
        position_ids: Optional[torch.Tensor] = None,
        head_mask: Optional[torch.Tensor] = None,
        labels: Optional[torch.LongTensor] = None,
        input_embeds: Optional[torch.Tensor] = None,
        output_attentions: Optional[bool] = None,
        output_hidden_states: Optional[bool] = None,
        return_dict: Optional[bool] = None,
    ) -> Union[tuple[torch.Tensor], MaskedLMOutput]:
        r"""
        codebook_idx (`int`):
            Index of the codebook that will be predicted.
        labels (`torch.LongTensor` of shape `(batch_size, sequence_length)`, *optional*):
            NOT IMPLEMENTED YET.
        input_embeds (`torch.FloatTensor` of shape `(batch_size, input_sequence_length, hidden_size)`, *optional*):
            Optionally, instead of passing `input_ids` you can choose to directly pass an embedded representation. If
            `past_key_values` is used, optionally only the last `input_embeds` have to be input (see
            `past_key_values`). This is useful if you want more control over how to convert `input_ids` indices into
            associated vectors than the model's internal embedding lookup matrix.
        """
        output_attentions = output_attentions if output_attentions is not None else self.config.output_attentions
        output_hidden_states = (
            output_hidden_states if output_hidden_states is not None else self.config.output_hidden_states
        )
        return_dict = return_dict if return_dict is not None else self.config.use_return_dict

        loss = None
        if labels is not None:
            raise NotImplementedError("Training is not implemented yet")

        if codebook_idx == 0:
            raise ValueError("Cannot predict 0th codebook - 0th codebook should be predicted by the coarse model")

        if input_ids is not None and input_embeds is not None:
            raise ValueError("You cannot specify both input_ids and input_embeds at the same time")

        if input_ids is None and input_embeds is None:
            raise ValueError("You have to specify either input_ids or input_embeds")

        if input_ids is not None:
            # the input_embeddings are the sum of the j previous codebooks embeddings before
            # the current codebook_idx codebook

            # forward the GPT model itself
            input_embeds = [
                input_embeds_layer(input_ids[:, :, i]).unsqueeze(-1)
                for i, input_embeds_layer in enumerate(self.input_embeds_layers)
            ]  # token embeddings of shape (b, t, n_embd)
            input_embeds = torch.cat(input_embeds, dim=-1)
            input_embeds = input_embeds[:, :, :, : codebook_idx + 1].sum(dim=-1)

        input_shape = input_embeds.size()[:-1]
        batch_size = input_embeds.shape[0]
        seq_length = input_shape[1]

        device = input_ids.device if input_ids is not None else input_embeds.device

        if position_ids is None:
            position_ids = torch.arange(0, seq_length, dtype=torch.long, device=device)
            position_ids = position_ids.unsqueeze(0)  # shape (1, seq_length)

        position_embeds = self.position_embeds_layer(position_ids)  # position embeddings of shape (1, t, n_embd)

        # Attention mask.
        if attention_mask is not None:
            if batch_size <= 0:
                raise ValueError("batch_size has to be defined and > 0")
            if self._use_flash_attention_2:
                attention_mask = attention_mask if 0 in attention_mask else None
            else:
                # [bsz, to_seq_length] -> [bsz, 1, 1, to_seq_length]
                # from_seq_length is 1 to easily broadcast
                attention_mask = _prepare_4d_attention_mask(attention_mask, input_embeds.dtype, tgt_len=1)

        head_mask = self.get_head_mask(head_mask, self.config.num_layers)

        hidden_states = self.drop(input_embeds + position_embeds)
        output_shape = input_shape + (hidden_states.size(-1),)

        all_self_attentions = () if output_attentions else None
        all_hidden_states = () if output_hidden_states else None

        for i, block in enumerate(self.layers):
            if output_hidden_states:
                all_hidden_states = all_hidden_states + (hidden_states,)

            outputs = block(
                hidden_states,
                attention_mask=attention_mask,
                head_mask=head_mask[i],
                output_attentions=output_attentions,
            )

            hidden_states = outputs[0]

            if output_attentions:
                all_self_attentions = all_self_attentions + (outputs[1],)

        hidden_states = self.layernorm_final(hidden_states)
        hidden_states = hidden_states.view(output_shape)

        # Add last hidden state
        if output_hidden_states:
            all_hidden_states = all_hidden_states + (hidden_states,)

        logits = self.lm_heads[codebook_idx - self.config.n_codes_given](hidden_states)

        if not return_dict:
            return tuple(v for v in [None, logits, all_hidden_states, all_self_attentions] if v is not None)

        return MaskedLMOutput(
            loss=loss,
            logits=logits,
            hidden_states=all_hidden_states,
            attentions=all_self_attentions,
        )

    @torch.no_grad()
    def generate(
        self,
        coarse_output: torch.Tensor,
        semantic_generation_config: BarkSemanticGenerationConfig = None,
        coarse_generation_config: BarkCoarseGenerationConfig = None,
        fine_generation_config: BarkFineGenerationConfig = None,
        codebook_size: int = 1024,
        history_prompt: Optional[dict[str, torch.Tensor]] = None,
        **kwargs,
    ) -> torch.LongTensor:
        """
        Generates fine acoustics tokens from input coarse acoustics tokens and an additional optional `Bark` speaker
        prompt.

        Args:
            coarse_output (`torch.Tensor` of shape (batch_size, seq_len)):
                Input coarse acoustics ids, i.e the output of `BarkCoarseModel.generate`.
            semantic_generation_config (`BarkSemanticGenerationConfig`):
                Generation config indicating how to generate the semantic tokens.
            coarse_generation_config (`BarkCoarseGenerationConfig`):
                Generation config indicating how to generate the coarse tokens.
            fine_generation_config (`BarkFineGenerationConfig`):
                Generation config indicating how to generate the fine tokens.
            codebook_size (`int`, *optional*, defaults to 1024):
                Codebook channel size, i.e. the size of the output vocabulary per codebook channel.
            history_prompt (`Optional[dict[str,torch.Tensor]]`, *optional*):
                Optional `Bark` speaker prompt.
        Returns:
            torch.LongTensor: Output fine acoustics tokens.
        """
        if semantic_generation_config is None:
            raise ValueError("`semantic_generation_config` has to be provided")

        if coarse_generation_config is None:
            raise ValueError("`coarse_generation_config` has to be provided")

        if fine_generation_config is None:
            raise ValueError("`fine_generation_config` has to be provided")

        # since we don't really use GenerationConfig through the fine model (autoencoder)
        # and since only temperature is used from the classic GenerationConfig parameters
        # manually impose the kwargs priority over the generation config
        temperature = kwargs.get("temperature", fine_generation_config.temperature)

        max_fine_history_length = fine_generation_config.max_fine_history_length
        max_fine_input_length = fine_generation_config.max_fine_input_length

        # shape: (batch, n_coarse_codebooks * seq_len)
        # new_shape: (batch, seq_len, n_coarse_codebooks)
        coarse_output = coarse_output.view(coarse_output.shape[0], -1, coarse_generation_config.n_coarse_codebooks)

        # brings ids into the range [0, codebook_size -1]
        coarse_output = torch.remainder(coarse_output - semantic_generation_config.semantic_vocab_size, codebook_size)
        batch_size = coarse_output.shape[0]

        if history_prompt is not None:
            x_fine_history = torch.repeat_interleave(history_prompt["fine_prompt"].T[None], batch_size, dim=0)
            # transpose to get to shape (seq_len, n_fine_codebooks)
        else:
            x_fine_history = None

        n_coarse = coarse_generation_config.n_coarse_codebooks

        # pad the last 6th codebooks
        fine_input = F.pad(
            coarse_output,
            (0, fine_generation_config.n_fine_codebooks - n_coarse),
            "constant",
            codebook_size,
        )

        # prepend history if available (max max_fine_history_length)
        if x_fine_history is not None:
            fine_input = torch.cat([x_fine_history[:, -max_fine_history_length:, :], fine_input], dim=1)

            # len of the fine_history that has been added to fine_input
            n_history = x_fine_history[:, -max_fine_history_length:, :].shape[1]
        else:
            n_history = 0

        n_remove_from_end = 0
        # need to pad if too short (since non-causal model)
        if fine_input.shape[1] < max_fine_input_length:
            n_remove_from_end = max_fine_input_length - fine_input.shape[1]
            fine_input = F.pad(fine_input, (0, 0, 0, n_remove_from_end), mode="constant", value=codebook_size)

        # we can be lazy about fractional loop and just keep overwriting codebooks.
        # seems that coarse_output.shape[1] - (max_fine_input_length - n_history) is equal to minus n_remove_from_end
        # So if we needed to pad because too short, n_loops is always 1 (because n_remove_from_end > 0)
        # If not, we loop over at least twice.

        n_loops = (coarse_output.shape[1] - (max_fine_input_length - n_history)) / max_fine_history_length
        n_loops = int(np.ceil(n_loops))
        n_loops = max(0, n_loops) + 1

        for n_outer in range(n_loops):
            start_idx = min([n_outer * max_fine_history_length, fine_input.shape[1] - max_fine_input_length])

            start_fill_idx = min(
                [n_history + n_outer * max_fine_history_length, fine_input.shape[1] - max_fine_history_length]
            )
            rel_start_fill_idx = start_fill_idx - start_idx
            input_buffer = fine_input[:, start_idx : start_idx + max_fine_input_length, :]
            for n_inner in range(n_coarse, fine_generation_config.n_fine_codebooks):
                logits = self.forward(n_inner, input_buffer).logits
                if temperature is None or temperature == 1.0:
                    relevant_logits = logits[:, rel_start_fill_idx:, :codebook_size]
                    codebook_preds = torch.argmax(relevant_logits, -1)
                else:
                    relevant_logits = logits[:, :, :codebook_size] / temperature
                    # apply softmax
                    probs = F.softmax(relevant_logits, dim=-1)[:, rel_start_fill_idx:max_fine_input_length]
                    # reshape to 2D: (batch_size, seq_len, codebook_size) -> (batch_size*seq_len, codebook_size)
                    probs = probs.reshape((-1, codebook_size))
                    # multinomial then reshape : (batch_size*seq_len)-> (batch_size,seq_len)
                    codebook_preds = torch.multinomial(probs, num_samples=1).view(batch_size, -1)
                codebook_preds = codebook_preds.to(torch.int32)
                input_buffer[:, rel_start_fill_idx:, n_inner] = codebook_preds
                del logits, codebook_preds

            # transfer into fine_input
            for n_inner in range(n_coarse, fine_generation_config.n_fine_codebooks):
                fine_input[
                    :, start_fill_idx : start_fill_idx + (max_fine_input_length - rel_start_fill_idx), n_inner
                ] = input_buffer[:, rel_start_fill_idx:, n_inner]
            del input_buffer

        fine_input = fine_input.transpose(1, 2)[:, :, n_history:]
        if n_remove_from_end > 0:
            fine_input = fine_input[:, :, :-n_remove_from_end]

        if fine_input.shape[-1] != coarse_output.shape[-2]:
            raise ValueError("input and output should have the same seq_len")

        return fine_input


@auto_docstring(
    custom_intro="""
    The full Bark model, a text-to-speech model composed of 4 sub-models:
    - [`BarkSemanticModel`] (also referred to as the 'text' model): a causal auto-regressive transformer model that
      takes
    as input tokenized text, and predicts semantic text tokens that capture the meaning of the text.
    - [`BarkCoarseModel`] (also referred to as the 'coarse acoustics' model), also a causal autoregressive transformer,
    that takes into input the results of the last model. It aims at regressing the first two audio codebooks necessary
    to `encodec`.
    - [`BarkFineModel`] (the 'fine acoustics' model), this time a non-causal autoencoder transformer, which iteratively
    predicts the last codebooks based on the sum of the previous codebooks embeddings.
    - having predicted all the codebook channels from the [`EncodecModel`], Bark uses it to decode the output audio
      array.

    It should be noted that each of the first three modules can support conditional speaker embeddings to condition the
    output sound according to specific predefined voice.
    """
)
class BarkModel(BarkPreTrainedModel):
    config: BarkConfig

    def __init__(self, config):
        super().__init__(config)

        self.semantic = BarkSemanticModel(config.semantic_config)
        self.coarse_acoustics = BarkCoarseModel(config.coarse_acoustics_config)
        self.fine_acoustics = BarkFineModel(config.fine_acoustics_config)

        self.codec_model = AutoModel.from_config(config.codec_config)

        self.config = config

    @classmethod
    def can_generate(cls) -> bool:
        # Bark has a unique model structure, where the external class (`BarkModel`) doesn't need to inherit from
        # `GenerationMixin` (it has a non-standard generation method), but one of the internal models do
        # (`BarkSemanticModel`). This means that the base `can_generate()` will return `False`, but we need to
        # override it so as to do `GenerationConfig` handling in multiple parts of the codebase.
        return True

    @property
    def device(self) -> torch.device:
        """
        `torch.device`: The device on which the module is (assuming that all the module parameters are on the same
        device).
        """
        # for bark_model, device must be verified on its sub-models
        # if has _hf_hook, has been offloaded so the device has to be found in the hook
        if not hasattr(self.semantic, "_hf_hook"):
            return get_parameter_device(self)
        for module in self.semantic.modules():
            if (
                hasattr(module, "_hf_hook")
                and hasattr(module._hf_hook, "execution_device")
                and module._hf_hook.execution_device is not None
            ):
                return torch.device(module._hf_hook.execution_device)

    def enable_cpu_offload(
        self,
        accelerator_id: Optional[int] = 0,
        **kwargs,
    ):
        r"""
        Offloads all sub-models to CPU using accelerate, reducing memory usage with a low impact on performance. This
        method moves one whole sub-model at a time to the accelerator when it is used, and the sub-model remains in accelerator until the next sub-model runs.

        Args:
            accelerator_id (`int`, *optional*, defaults to 0):
                accelerator id on which the sub-models will be loaded and offloaded. This argument is deprecated.
            kwargs (`dict`, *optional*):
                additional keyword arguments:
                    `gpu_id`: accelerator id on which the sub-models will be loaded and offloaded.
        """
        if is_accelerate_available():
            from accelerate import cpu_offload_with_hook
        else:
            raise ImportError("`enable_model_cpu_offload` requires `accelerate`.")

        gpu_id = kwargs.get("gpu_id", 0)

        if gpu_id != 0:
            warnings.warn(
                "The argument `gpu_id` is deprecated and will be removed in version 4.54.0 of Transformers. Please use `accelerator_id` instead.",
                FutureWarning,
            )
            accelerator_id = gpu_id

        device_type = "cuda"
        if is_torch_accelerator_available():
            device_type = torch.accelerator.current_accelerator().type
        device = torch.device(f"{device_type}:{accelerator_id}")

        torch_accelerator_module = getattr(torch, device_type)
        if self.device.type != "cpu":
            self.to("cpu")
            torch_accelerator_module.empty_cache()  # otherwise we don't see the memory savings (but they probably exist)

        # this layer is used outside the first forward pass of semantic so need to be loaded before semantic
        self.semantic.input_embeds_layer, _ = cpu_offload_with_hook(self.semantic.input_embeds_layer, device)

        hook = None
        for cpu_offloaded_model in [
            self.semantic,
            self.coarse_acoustics,
            self.fine_acoustics,
        ]:
            _, hook = cpu_offload_with_hook(cpu_offloaded_model, device, prev_module_hook=hook)

        self.fine_acoustics_hook = hook

        _, hook = cpu_offload_with_hook(self.codec_model, device, prev_module_hook=hook)

        # We'll offload the last model manually.
        self.codec_model_hook = hook

    def codec_decode(self, fine_output, output_lengths=None):
        """Turn quantized audio codes into audio array using encodec."""

        fine_output = fine_output.transpose(0, 1)
        emb = self.codec_model.quantizer.decode(fine_output)

        if output_lengths is not None:
            # encodec uses LSTMs which behaves differently with appended padding
            # decoding with encodec takes around 0.1% of the total generation time
            # to keep generation quality, we break batching
            out = [sample[:, :l].unsqueeze(0) for (sample, l) in zip(emb, output_lengths)]
            audio_arr = [self.codec_model.decoder(sample).squeeze() for sample in out]
        else:
            out = self.codec_model.decoder(emb)
            audio_arr = out.squeeze(1)  # squeeze the codebook dimension

        return audio_arr

    @torch.no_grad()
    def generate(
        self,
        input_ids: Optional[torch.Tensor] = None,
        history_prompt: Optional[dict[str, torch.Tensor]] = None,
        return_output_lengths: Optional[bool] = None,
        **kwargs,
    ) -> torch.LongTensor:
        """
        Generates audio from an input prompt and an additional optional `Bark` speaker prompt.

        Args:
            input_ids (`Optional[torch.Tensor]` of shape (batch_size, seq_len), *optional*):
                Input ids. Will be truncated up to 256 tokens. Note that the output audios will be as long as the
                longest generation among the batch.
            history_prompt (`Optional[dict[str,torch.Tensor]]`, *optional*):
                Optional `Bark` speaker prompt. Note that for now, this model takes only one speaker prompt per batch.
            kwargs (*optional*): Remaining dictionary of keyword arguments. Keyword arguments are of two types:

                - Without a prefix, they will be entered as `**kwargs` for the `generate` method of each sub-model.
                - With a *semantic_*, *coarse_*, *fine_* prefix, they will be input for the `generate` method of the
                semantic, coarse and fine respectively. It has the priority over the keywords without a prefix.

                This means you can, for example, specify a generation strategy for all sub-models except one.
            return_output_lengths (`bool`, *optional*):
                Whether or not to return the waveform lengths. Useful when batching.
        Returns:
            By default:
                - **audio_waveform** (`torch.Tensor` of shape (batch_size, seq_len)): Generated audio waveform.
            When `return_output_lengths=True`:
                Returns a tuple made of:
                - **audio_waveform** (`torch.Tensor` of shape (batch_size, seq_len)): Generated audio waveform.
                - **output_lengths** (`torch.Tensor` of shape (batch_size)): The length of each waveform in the batch
        Example:

        ```python
        >>> from transformers import AutoProcessor, BarkModel

        >>> processor = AutoProcessor.from_pretrained("suno/bark-small")
        >>> model = BarkModel.from_pretrained("suno/bark-small")

        >>> # To add a voice preset, you can pass `voice_preset` to `BarkProcessor.__call__(...)`
        >>> voice_preset = "v2/en_speaker_6"

        >>> inputs = processor("Hello, my dog is cute, I need him in my life", voice_preset=voice_preset)

        >>> audio_array = model.generate(**inputs, semantic_max_new_tokens=100)
        >>> audio_array = audio_array.cpu().numpy().squeeze()
        ```
        """
        # TODO (joao):workaround until nested generation config is compatible with PreTrained Model
        # todo: dict
        semantic_generation_config = BarkSemanticGenerationConfig(**self.generation_config.semantic_config)
        coarse_generation_config = BarkCoarseGenerationConfig(**self.generation_config.coarse_acoustics_config)
        fine_generation_config = BarkFineGenerationConfig(**self.generation_config.fine_acoustics_config)

        kwargs_semantic = {
            # if "attention_mask" is set, it should not be passed to CoarseModel and FineModel
            "attention_mask": kwargs.pop("attention_mask", None),
            "min_eos_p": kwargs.pop("min_eos_p", None),
        }
        kwargs_coarse = {}
        kwargs_fine = {}
        for key, value in kwargs.items():
            if key.startswith("semantic_"):
                key = key[len("semantic_") :]
                kwargs_semantic[key] = value
            elif key.startswith("coarse_"):
                key = key[len("coarse_") :]
                kwargs_coarse[key] = value
            elif key.startswith("fine_"):
                key = key[len("fine_") :]
                kwargs_fine[key] = value
            else:
                # If the key is already in a specific config, then it's been set with a
                # submodules specific value and we don't override
                if key not in kwargs_semantic:
                    kwargs_semantic[key] = value
                if key not in kwargs_coarse:
                    kwargs_coarse[key] = value
                if key not in kwargs_fine:
                    kwargs_fine[key] = value

        # 1. Generate from the semantic model
        if "generation_config" in kwargs_semantic:
            kwargs_semantic.pop("generation_config")
        semantic_output = self.semantic.generate(
            input_ids,
            history_prompt=history_prompt,
            semantic_generation_config=semantic_generation_config,
            **kwargs_semantic,
        )

        # 2. Generate from the coarse model
        if "generation_config" in kwargs_coarse:
            kwargs_coarse.pop("generation_config")
        coarse_output = self.coarse_acoustics.generate(
            semantic_output,
            history_prompt=history_prompt,
            semantic_generation_config=semantic_generation_config,
            coarse_generation_config=coarse_generation_config,
            codebook_size=self.generation_config.codebook_size,
            return_output_lengths=return_output_lengths,
            **kwargs_coarse,
        )

        output_lengths = None
        if return_output_lengths:
            coarse_output, output_lengths = coarse_output
            # (batch_size, seq_len*coarse_codebooks) -> (batch_size, seq_len)
            output_lengths = output_lengths // coarse_generation_config.n_coarse_codebooks

        # 3. "generate" from the fine model
        if "generation_config" in kwargs_fine:
            kwargs_fine.pop("generation_config")
        output = self.fine_acoustics.generate(
            coarse_output,
            history_prompt=history_prompt,
            semantic_generation_config=semantic_generation_config,
            coarse_generation_config=coarse_generation_config,
            fine_generation_config=fine_generation_config,
            codebook_size=self.generation_config.codebook_size,
            **kwargs_fine,
        )

        if getattr(self, "fine_acoustics_hook", None) is not None:
            # Manually offload fine_acoustics to CPU
            # and load codec_model to GPU
            # since bark doesn't use codec_model forward pass
            self.fine_acoustics_hook.offload()
            self.codec_model = self.codec_model.to(self.device)

        # 4. Decode the output and generate audio array
        audio = self.codec_decode(output, output_lengths)

        if getattr(self, "codec_model_hook", None) is not None:
            # Offload codec_model to CPU
            self.codec_model_hook.offload()

        if return_output_lengths:
            output_lengths = [len(sample) for sample in audio]
            audio = nn.utils.rnn.pad_sequence(audio, batch_first=True, padding_value=0)
            return audio, output_lengths

        return audio


__all__ = [
    "BarkFineModel",
    "BarkSemanticModel",
    "BarkCoarseModel",
    "BarkModel",
    "BarkPreTrainedModel",
    "BarkCausalModel",
]<|MERGE_RESOLUTION|>--- conflicted
+++ resolved
@@ -408,36 +408,6 @@
     def set_input_embeddings(self, new_embeddings):
         self.input_embeds_layer = new_embeddings
 
-<<<<<<< HEAD
-    def prepare_inputs_for_generation(self, input_ids, past_key_values=None, cache_position=None, **kwargs):
-        # Overwritten -- bark has a model-specific hack
-        input_embeds = kwargs.get("input_embeds")
-
-        attention_mask = kwargs.get("attention_mask")
-        position_ids = kwargs.get("position_ids")
-
-        if cache_position[0] != 0:
-            # Omit tokens covered by past_key_values
-            seq_len = input_ids.shape[1]
-            past_length = past_key_values.get_seq_length()
-
-            # Some generation methods already pass only the last input ID
-            if input_ids.shape[1] > past_length:
-                remove_prefix_length = past_length
-            else:
-                # Default to old behavior: keep only final ID
-                remove_prefix_length = input_ids.shape[1] - 1
-
-            input_ids = input_ids[:, remove_prefix_length:]
-
-            # input_embeds have already been used and is not required anymore
-            input_embeds = None
-        else:
-            if input_embeds is not None and kwargs.get("use_cache"):
-                seq_len = input_embeds.shape[1]
-            else:
-                seq_len = input_ids.shape[1]
-=======
     def prepare_inputs_for_generation(
         self,
         input_ids,
@@ -450,7 +420,6 @@
         **kwargs,
     ):
         # Overwritten -- bark uses `input_embeds` not `inputS_embeds`
->>>>>>> cbede296
 
         model_inputs = super().prepare_inputs_for_generation(
             input_ids,
