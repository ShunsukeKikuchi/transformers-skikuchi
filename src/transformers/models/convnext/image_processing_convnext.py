--- conflicted
+++ resolved
@@ -66,15 +66,9 @@
             be overridden by `size` in the `preprocess` method.
         crop_pct (`float` *optional*, defaults to 224 / 256):
             Percentage of the image to crop. Only has an effect if `do_resize` is `True` and size < 384. Can be
-<<<<<<< HEAD
-            overriden by `crop_pct` in the `preprocess` method.
-        resample (`PILImageResampling`, *optional*, defaults to `Resampling.BICUBIC`):
-            Resampling filter to use if resizing the image. Can be overriden by `resample` in the `preprocess` method.
-=======
             overridden by `crop_pct` in the `preprocess` method.
         resample (`PILImageResampling`, *optional*, defaults to `Resampling.BILINEAR`):
             Resampling filter to use if resizing the image. Can be overridden by `resample` in the `preprocess` method.
->>>>>>> 096f25ae
         do_rescale (`bool`, *optional*, defaults to `True`):
             Whether to rescale the image by the specified scale `rescale_factor`. Can be overridden by `do_rescale` in
             the `preprocess` method.
