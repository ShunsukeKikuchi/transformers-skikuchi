--- conflicted
+++ resolved
@@ -213,11 +213,8 @@
         ("megatron-bert", "MegatronBertConfig"),
         ("mgp-str", "MgpstrConfig"),
         ("mimi", "MimiConfig"),
-<<<<<<< HEAD
         ("minicpm_o_2_6", "MiniCPM_o_2_6Config"),
-=======
         ("minimax", "MiniMaxConfig"),
->>>>>>> ca402e21
         ("mistral", "MistralConfig"),
         ("mistral3", "Mistral3Config"),
         ("mixtral", "MixtralConfig"),
@@ -597,11 +594,8 @@
         ("megatron_gpt2", "Megatron-GPT2"),
         ("mgp-str", "MGP-STR"),
         ("mimi", "Mimi"),
-<<<<<<< HEAD
         ("minicpm_o_2_6", "MiniCPM_o_2_6"),
-=======
         ("minimax", "MiniMax"),
->>>>>>> ca402e21
         ("mistral", "Mistral"),
         ("mistral3", "Mistral3"),
         ("mixtral", "Mixtral"),
