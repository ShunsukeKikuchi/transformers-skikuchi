# coding=utf-8
# Copyright 2018 The HuggingFace Inc. team.
#
# Licensed under the Apache License, Version 2.0 (the "License");
# you may not use this file except in compliance with the License.
# You may obtain a copy of the License at
#
#     http://www.apache.org/licenses/LICENSE-2.0
#
# Unless required by applicable law or agreed to in writing, software
# distributed under the License is distributed on an "AS IS" BASIS,
# WITHOUT WARRANTIES OR CONDITIONS OF ANY KIND, either express or implied.
# See the License for the specific language governing permissions and
# limitations under the License.
""" Auto Model class."""

import warnings
from collections import OrderedDict

from ...utils import logging
from .auto_factory import _BaseAutoModelClass, _LazyAutoMapping, auto_class_update
from .configuration_auto import CONFIG_MAPPING_NAMES


logger = logging.get_logger(__name__)


MODEL_MAPPING_NAMES = OrderedDict(
    [
        # Base model mapping
        ("albert", "AlbertModel"),
        ("bart", "BartModel"),
        ("beit", "BeitModel"),
        ("bert", "BertModel"),
        ("bert-generation", "BertGenerationEncoder"),
        ("big_bird", "BigBirdModel"),
        ("bigbird_pegasus", "BigBirdPegasusModel"),
        ("blenderbot", "BlenderbotModel"),
        ("blenderbot-small", "BlenderbotSmallModel"),
        ("camembert", "CamembertModel"),
        ("canine", "CanineModel"),
        ("clip", "CLIPModel"),
        ("convbert", "ConvBertModel"),
        ("convnext", "ConvNextModel"),
        ("ctrl", "CTRLModel"),
        ("data2vec-audio", "Data2VecAudioModel"),
        ("data2vec-text", "Data2VecTextModel"),
        ("data2vec-vision", "Data2VecVisionModel"),
        ("deberta", "DebertaModel"),
        ("deberta-v2", "DebertaV2Model"),
        ("decision_transformer", "DecisionTransformerModel"),
        ("decision_transformer", "DecisionTransformerModel"),
        ("decision_transformer_gpt2", "DecisionTransformerGPT2Model"),
        ("deit", "DeiTModel"),
        ("detr", "DetrModel"),
        ("distilbert", "DistilBertModel"),
        ("dpr", "DPRQuestionEncoder"),
        ("dpt", "DPTModel"),
        ("electra", "ElectraModel"),
        ("flaubert", "FlaubertModel"),
        ("flava", "FlavaModel"),
        ("fnet", "FNetModel"),
        ("fsmt", "FSMTModel"),
        ("funnel", ("FunnelModel", "FunnelBaseModel")),
        ("glpn", "GLPNModel"),
        ("gpt2", "GPT2Model"),
        ("gpt_neo", "GPTNeoModel"),
<<<<<<< HEAD
        ("big_bird", "BigBirdModel"),
        ("speech_to_text", "Speech2TextModel"),
        ("vit", "ViTModel"),
        ("wav2vec2", "Wav2Vec2Model"),
        ("wav2vec2-conformer", "Wav2Vec2ConformerModel"),
        ("unispeech-sat", "UniSpeechSatModel"),
        ("wavlm", "WavLMModel"),
        ("unispeech", "UniSpeechModel"),
=======
        ("gptj", "GPTJModel"),
>>>>>>> ddb1a47e
        ("hubert", "HubertModel"),
        ("ibert", "IBertModel"),
        ("imagegpt", "ImageGPTModel"),
        ("layoutlm", "LayoutLMModel"),
        ("layoutlmv2", "LayoutLMv2Model"),
        ("led", "LEDModel"),
        ("longformer", "LongformerModel"),
        ("luke", "LukeModel"),
        ("lxmert", "LxmertModel"),
        ("m2m_100", "M2M100Model"),
        ("marian", "MarianModel"),
        ("maskformer", "MaskFormerModel"),
        ("mbart", "MBartModel"),
        ("megatron-bert", "MegatronBertModel"),
        ("mobilebert", "MobileBertModel"),
        ("mpnet", "MPNetModel"),
        ("mt5", "MT5Model"),
        ("nystromformer", "NystromformerModel"),
        ("openai-gpt", "OpenAIGPTModel"),
        ("opt", "OPTModel"),
        ("pegasus", "PegasusModel"),
        ("perceiver", "PerceiverModel"),
        ("plbart", "PLBartModel"),
        ("poolformer", "PoolFormerModel"),
        ("prophetnet", "ProphetNetModel"),
        ("qdqbert", "QDQBertModel"),
        ("reformer", "ReformerModel"),
        ("regnet", "RegNetModel"),
        ("rembert", "RemBertModel"),
        ("resnet", "ResNetModel"),
        ("retribert", "RetriBertModel"),
        ("roberta", "RobertaModel"),
        ("roformer", "RoFormerModel"),
        ("segformer", "SegformerModel"),
        ("sew", "SEWModel"),
        ("sew-d", "SEWDModel"),
        ("speech_to_text", "Speech2TextModel"),
        ("splinter", "SplinterModel"),
        ("squeezebert", "SqueezeBertModel"),
        ("swin", "SwinModel"),
        ("t5", "T5Model"),
        ("tapas", "TapasModel"),
        ("transfo-xl", "TransfoXLModel"),
        ("unispeech", "UniSpeechModel"),
        ("unispeech-sat", "UniSpeechSatModel"),
        ("van", "VanModel"),
        ("vilt", "ViltModel"),
        ("vision-text-dual-encoder", "VisionTextDualEncoderModel"),
        ("visual_bert", "VisualBertModel"),
        ("vit", "ViTModel"),
        ("vit_mae", "ViTMAEModel"),
        ("wav2vec2", "Wav2Vec2Model"),
        ("wavlm", "WavLMModel"),
        ("xglm", "XGLMModel"),
        ("xlm", "XLMModel"),
        ("xlm-prophetnet", "XLMProphetNetModel"),
        ("xlm-roberta", "XLMRobertaModel"),
        ("xlm-roberta-xl", "XLMRobertaXLModel"),
        ("xlnet", "XLNetModel"),
        ("yolos", "YolosModel"),
        ("yoso", "YosoModel"),
    ]
)

MODEL_FOR_PRETRAINING_MAPPING_NAMES = OrderedDict(
    [
        # Model for pre-training mapping
        ("albert", "AlbertForPreTraining"),
        ("bart", "BartForConditionalGeneration"),
        ("bert", "BertForPreTraining"),
        ("big_bird", "BigBirdForPreTraining"),
        ("camembert", "CamembertForMaskedLM"),
        ("ctrl", "CTRLLMHeadModel"),
        ("data2vec-text", "Data2VecTextForMaskedLM"),
        ("deberta", "DebertaForMaskedLM"),
        ("deberta-v2", "DebertaV2ForMaskedLM"),
        ("distilbert", "DistilBertForMaskedLM"),
        ("electra", "ElectraForPreTraining"),
        ("flaubert", "FlaubertWithLMHeadModel"),
        ("flava", "FlavaForPreTraining"),
        ("fnet", "FNetForPreTraining"),
        ("fsmt", "FSMTForConditionalGeneration"),
        ("funnel", "FunnelForPreTraining"),
        ("gpt2", "GPT2LMHeadModel"),
        ("ibert", "IBertForMaskedLM"),
        ("layoutlm", "LayoutLMForMaskedLM"),
        ("longformer", "LongformerForMaskedLM"),
        ("lxmert", "LxmertForPreTraining"),
        ("megatron-bert", "MegatronBertForPreTraining"),
        ("mobilebert", "MobileBertForPreTraining"),
        ("mpnet", "MPNetForMaskedLM"),
        ("openai-gpt", "OpenAIGPTLMHeadModel"),
        ("retribert", "RetriBertModel"),
        ("roberta", "RobertaForMaskedLM"),
        ("squeezebert", "SqueezeBertForMaskedLM"),
        ("t5", "T5ForConditionalGeneration"),
        ("tapas", "TapasForMaskedLM"),
<<<<<<< HEAD
        ("ibert", "IBertForMaskedLM"),
        ("deberta", "DebertaForMaskedLM"),
        ("deberta-v2", "DebertaV2ForMaskedLM"),
        ("wav2vec2", "Wav2Vec2ForPreTraining"),
        ("wav2vec2-conformer", "Wav2Vec2ConformerForPreTraining"),
        ("unispeech-sat", "UniSpeechSatForPreTraining"),
=======
        ("transfo-xl", "TransfoXLLMHeadModel"),
>>>>>>> ddb1a47e
        ("unispeech", "UniSpeechForPreTraining"),
        ("unispeech-sat", "UniSpeechSatForPreTraining"),
        ("visual_bert", "VisualBertForPreTraining"),
        ("vit_mae", "ViTMAEForPreTraining"),
        ("wav2vec2", "Wav2Vec2ForPreTraining"),
        ("xlm", "XLMWithLMHeadModel"),
        ("xlm-roberta", "XLMRobertaForMaskedLM"),
        ("xlm-roberta-xl", "XLMRobertaXLForMaskedLM"),
        ("xlnet", "XLNetLMHeadModel"),
    ]
)

MODEL_WITH_LM_HEAD_MAPPING_NAMES = OrderedDict(
    [
        # Model with LM heads mapping
        ("albert", "AlbertForMaskedLM"),
        ("bart", "BartForConditionalGeneration"),
        ("bert", "BertForMaskedLM"),
        ("big_bird", "BigBirdForMaskedLM"),
        ("bigbird_pegasus", "BigBirdPegasusForConditionalGeneration"),
        ("blenderbot-small", "BlenderbotSmallForConditionalGeneration"),
        ("camembert", "CamembertForMaskedLM"),
        ("convbert", "ConvBertForMaskedLM"),
        ("ctrl", "CTRLLMHeadModel"),
        ("data2vec-text", "Data2VecTextForMaskedLM"),
        ("deberta", "DebertaForMaskedLM"),
        ("deberta-v2", "DebertaV2ForMaskedLM"),
        ("distilbert", "DistilBertForMaskedLM"),
        ("electra", "ElectraForMaskedLM"),
        ("encoder-decoder", "EncoderDecoderModel"),
        ("flaubert", "FlaubertWithLMHeadModel"),
        ("fnet", "FNetForMaskedLM"),
        ("fsmt", "FSMTForConditionalGeneration"),
        ("funnel", "FunnelForMaskedLM"),
        ("gpt2", "GPT2LMHeadModel"),
        ("gpt_neo", "GPTNeoForCausalLM"),
        ("gptj", "GPTJForCausalLM"),
        ("ibert", "IBertForMaskedLM"),
        ("layoutlm", "LayoutLMForMaskedLM"),
        ("led", "LEDForConditionalGeneration"),
        ("longformer", "LongformerForMaskedLM"),
        ("m2m_100", "M2M100ForConditionalGeneration"),
        ("marian", "MarianMTModel"),
        ("megatron-bert", "MegatronBertForCausalLM"),
        ("mobilebert", "MobileBertForMaskedLM"),
        ("mpnet", "MPNetForMaskedLM"),
        ("nystromformer", "NystromformerForMaskedLM"),
        ("openai-gpt", "OpenAIGPTLMHeadModel"),
        ("plbart", "PLBartForConditionalGeneration"),
        ("qdqbert", "QDQBertForMaskedLM"),
        ("reformer", "ReformerModelWithLMHead"),
        ("rembert", "RemBertForMaskedLM"),
        ("roberta", "RobertaForMaskedLM"),
        ("roformer", "RoFormerForMaskedLM"),
        ("speech_to_text", "Speech2TextForConditionalGeneration"),
        ("squeezebert", "SqueezeBertForMaskedLM"),
        ("t5", "T5ForConditionalGeneration"),
        ("tapas", "TapasForMaskedLM"),
        ("transfo-xl", "TransfoXLLMHeadModel"),
        ("wav2vec2", "Wav2Vec2ForMaskedLM"),
        ("xlm", "XLMWithLMHeadModel"),
        ("xlm-roberta", "XLMRobertaForMaskedLM"),
        ("xlm-roberta-xl", "XLMRobertaXLForMaskedLM"),
        ("xlnet", "XLNetLMHeadModel"),
        ("yoso", "YosoForMaskedLM"),
    ]
)

MODEL_FOR_CAUSAL_LM_MAPPING_NAMES = OrderedDict(
    [
        # Model for Causal LM mapping
        ("bart", "BartForCausalLM"),
        ("bert", "BertLMHeadModel"),
        ("bert-generation", "BertGenerationDecoder"),
        ("big_bird", "BigBirdForCausalLM"),
        ("bigbird_pegasus", "BigBirdPegasusForCausalLM"),
        ("blenderbot", "BlenderbotForCausalLM"),
        ("blenderbot-small", "BlenderbotSmallForCausalLM"),
        ("camembert", "CamembertForCausalLM"),
        ("ctrl", "CTRLLMHeadModel"),
        ("data2vec-text", "Data2VecTextForCausalLM"),
        ("electra", "ElectraForCausalLM"),
        ("gpt2", "GPT2LMHeadModel"),
        ("gpt_neo", "GPTNeoForCausalLM"),
        ("gptj", "GPTJForCausalLM"),
        ("marian", "MarianForCausalLM"),
        ("mbart", "MBartForCausalLM"),
        ("megatron-bert", "MegatronBertForCausalLM"),
        ("openai-gpt", "OpenAIGPTLMHeadModel"),
        ("opt", "OPTForCausalLM"),
        ("pegasus", "PegasusForCausalLM"),
        ("plbart", "PLBartForCausalLM"),
        ("prophetnet", "ProphetNetForCausalLM"),
        ("qdqbert", "QDQBertLMHeadModel"),
        ("reformer", "ReformerModelWithLMHead"),
        ("rembert", "RemBertForCausalLM"),
        ("roberta", "RobertaForCausalLM"),
        ("roformer", "RoFormerForCausalLM"),
        ("speech_to_text_2", "Speech2Text2ForCausalLM"),
        ("transfo-xl", "TransfoXLLMHeadModel"),
        ("trocr", "TrOCRForCausalLM"),
        ("xglm", "XGLMForCausalLM"),
        ("xlm", "XLMWithLMHeadModel"),
        ("xlm-prophetnet", "XLMProphetNetForCausalLM"),
        ("xlm-roberta", "XLMRobertaForCausalLM"),
        ("xlm-roberta-xl", "XLMRobertaXLForCausalLM"),
        ("xlnet", "XLNetLMHeadModel"),
    ]
)

MODEL_FOR_MASKED_IMAGE_MODELING_MAPPING_NAMES = OrderedDict(
    [
        ("deit", "DeiTForMaskedImageModeling"),
        ("swin", "SwinForMaskedImageModeling"),
        ("vit", "ViTForMaskedImageModeling"),
    ]
)


MODEL_FOR_CAUSAL_IMAGE_MODELING_MAPPING_NAMES = OrderedDict(
    # Model for Causal Image Modeling mapping
    [
        ("imagegpt", "ImageGPTForCausalImageModeling"),
    ]
)

MODEL_FOR_IMAGE_CLASSIFICATION_MAPPING_NAMES = OrderedDict(
    [
        # Model for Image Classification mapping
        ("beit", "BeitForImageClassification"),
        ("convnext", "ConvNextForImageClassification"),
        ("data2vec-vision", "Data2VecVisionForImageClassification"),
        ("deit", ("DeiTForImageClassification", "DeiTForImageClassificationWithTeacher")),
        ("imagegpt", "ImageGPTForImageClassification"),
        (
            "perceiver",
            (
                "PerceiverForImageClassificationLearned",
                "PerceiverForImageClassificationFourier",
                "PerceiverForImageClassificationConvProcessing",
            ),
        ),
        ("poolformer", "PoolFormerForImageClassification"),
        ("regnet", "RegNetForImageClassification"),
        ("resnet", "ResNetForImageClassification"),
        ("segformer", "SegformerForImageClassification"),
        ("swin", "SwinForImageClassification"),
        ("van", "VanForImageClassification"),
        ("vit", "ViTForImageClassification"),
    ]
)

MODEL_FOR_IMAGE_SEGMENTATION_MAPPING_NAMES = OrderedDict(
    [
        # Do not add new models here, this class will be deprecated in the future.
        # Model for Image Segmentation mapping
        ("detr", "DetrForSegmentation"),
    ]
)

MODEL_FOR_SEMANTIC_SEGMENTATION_MAPPING_NAMES = OrderedDict(
    [
        # Model for Semantic Segmentation mapping
        ("beit", "BeitForSemanticSegmentation"),
        ("data2vec-vision", "Data2VecVisionForSemanticSegmentation"),
        ("dpt", "DPTForSemanticSegmentation"),
        ("segformer", "SegformerForSemanticSegmentation"),
    ]
)

MODEL_FOR_INSTANCE_SEGMENTATION_MAPPING_NAMES = OrderedDict(
    [
        # Model for Instance Segmentation mapping
        ("maskformer", "MaskFormerForInstanceSegmentation"),
    ]
)

MODEL_FOR_VISION_2_SEQ_MAPPING_NAMES = OrderedDict(
    [
        ("vision-encoder-decoder", "VisionEncoderDecoderModel"),
    ]
)

MODEL_FOR_MASKED_LM_MAPPING_NAMES = OrderedDict(
    [
        # Model for Masked LM mapping
        ("albert", "AlbertForMaskedLM"),
        ("bart", "BartForConditionalGeneration"),
        ("bert", "BertForMaskedLM"),
        ("big_bird", "BigBirdForMaskedLM"),
        ("camembert", "CamembertForMaskedLM"),
        ("convbert", "ConvBertForMaskedLM"),
        ("data2vec-text", "Data2VecTextForMaskedLM"),
        ("deberta", "DebertaForMaskedLM"),
        ("deberta-v2", "DebertaV2ForMaskedLM"),
        ("distilbert", "DistilBertForMaskedLM"),
        ("electra", "ElectraForMaskedLM"),
        ("flaubert", "FlaubertWithLMHeadModel"),
        ("fnet", "FNetForMaskedLM"),
        ("funnel", "FunnelForMaskedLM"),
        ("ibert", "IBertForMaskedLM"),
        ("layoutlm", "LayoutLMForMaskedLM"),
        ("longformer", "LongformerForMaskedLM"),
        ("mbart", "MBartForConditionalGeneration"),
        ("megatron-bert", "MegatronBertForMaskedLM"),
        ("mobilebert", "MobileBertForMaskedLM"),
        ("mpnet", "MPNetForMaskedLM"),
        ("nystromformer", "NystromformerForMaskedLM"),
        ("perceiver", "PerceiverForMaskedLM"),
        ("qdqbert", "QDQBertForMaskedLM"),
        ("reformer", "ReformerForMaskedLM"),
        ("rembert", "RemBertForMaskedLM"),
        ("roberta", "RobertaForMaskedLM"),
        ("roformer", "RoFormerForMaskedLM"),
        ("squeezebert", "SqueezeBertForMaskedLM"),
        ("tapas", "TapasForMaskedLM"),
        ("wav2vec2", "Wav2Vec2ForMaskedLM"),
        ("xlm", "XLMWithLMHeadModel"),
        ("xlm-roberta", "XLMRobertaForMaskedLM"),
        ("xlm-roberta-xl", "XLMRobertaXLForMaskedLM"),
        ("yoso", "YosoForMaskedLM"),
    ]
)

MODEL_FOR_OBJECT_DETECTION_MAPPING_NAMES = OrderedDict(
    [
        # Model for Object Detection mapping
        ("detr", "DetrForObjectDetection"),
        ("yolos", "YolosForObjectDetection"),
    ]
)

MODEL_FOR_SEQ_TO_SEQ_CAUSAL_LM_MAPPING_NAMES = OrderedDict(
    [
        # Model for Seq2Seq Causal LM mapping
        ("bart", "BartForConditionalGeneration"),
        ("bigbird_pegasus", "BigBirdPegasusForConditionalGeneration"),
        ("blenderbot", "BlenderbotForConditionalGeneration"),
        ("blenderbot-small", "BlenderbotSmallForConditionalGeneration"),
        ("encoder-decoder", "EncoderDecoderModel"),
        ("fsmt", "FSMTForConditionalGeneration"),
        ("led", "LEDForConditionalGeneration"),
        ("m2m_100", "M2M100ForConditionalGeneration"),
        ("marian", "MarianMTModel"),
        ("mbart", "MBartForConditionalGeneration"),
        ("mt5", "MT5ForConditionalGeneration"),
        ("pegasus", "PegasusForConditionalGeneration"),
        ("plbart", "PLBartForConditionalGeneration"),
        ("prophetnet", "ProphetNetForConditionalGeneration"),
        ("t5", "T5ForConditionalGeneration"),
        ("xlm-prophetnet", "XLMProphetNetForConditionalGeneration"),
    ]
)

MODEL_FOR_SPEECH_SEQ_2_SEQ_MAPPING_NAMES = OrderedDict(
    [
        ("speech-encoder-decoder", "SpeechEncoderDecoderModel"),
        ("speech_to_text", "Speech2TextForConditionalGeneration"),
    ]
)

MODEL_FOR_SEQUENCE_CLASSIFICATION_MAPPING_NAMES = OrderedDict(
    [
        # Model for Sequence Classification mapping
        ("albert", "AlbertForSequenceClassification"),
        ("bart", "BartForSequenceClassification"),
        ("bert", "BertForSequenceClassification"),
        ("big_bird", "BigBirdForSequenceClassification"),
        ("bigbird_pegasus", "BigBirdPegasusForSequenceClassification"),
        ("camembert", "CamembertForSequenceClassification"),
        ("canine", "CanineForSequenceClassification"),
        ("convbert", "ConvBertForSequenceClassification"),
        ("ctrl", "CTRLForSequenceClassification"),
        ("data2vec-text", "Data2VecTextForSequenceClassification"),
        ("deberta", "DebertaForSequenceClassification"),
        ("deberta-v2", "DebertaV2ForSequenceClassification"),
        ("distilbert", "DistilBertForSequenceClassification"),
        ("electra", "ElectraForSequenceClassification"),
        ("flaubert", "FlaubertForSequenceClassification"),
        ("fnet", "FNetForSequenceClassification"),
        ("funnel", "FunnelForSequenceClassification"),
        ("gpt2", "GPT2ForSequenceClassification"),
        ("gpt_neo", "GPTNeoForSequenceClassification"),
        ("gptj", "GPTJForSequenceClassification"),
        ("ibert", "IBertForSequenceClassification"),
        ("layoutlm", "LayoutLMForSequenceClassification"),
        ("layoutlmv2", "LayoutLMv2ForSequenceClassification"),
        ("led", "LEDForSequenceClassification"),
        ("longformer", "LongformerForSequenceClassification"),
        ("mbart", "MBartForSequenceClassification"),
        ("megatron-bert", "MegatronBertForSequenceClassification"),
        ("mobilebert", "MobileBertForSequenceClassification"),
        ("mpnet", "MPNetForSequenceClassification"),
        ("nystromformer", "NystromformerForSequenceClassification"),
        ("openai-gpt", "OpenAIGPTForSequenceClassification"),
        ("perceiver", "PerceiverForSequenceClassification"),
        ("plbart", "PLBartForSequenceClassification"),
        ("qdqbert", "QDQBertForSequenceClassification"),
        ("reformer", "ReformerForSequenceClassification"),
        ("rembert", "RemBertForSequenceClassification"),
        ("roberta", "RobertaForSequenceClassification"),
        ("roformer", "RoFormerForSequenceClassification"),
        ("squeezebert", "SqueezeBertForSequenceClassification"),
        ("tapas", "TapasForSequenceClassification"),
        ("transfo-xl", "TransfoXLForSequenceClassification"),
        ("xlm", "XLMForSequenceClassification"),
        ("xlm-roberta", "XLMRobertaForSequenceClassification"),
        ("xlm-roberta-xl", "XLMRobertaXLForSequenceClassification"),
        ("xlnet", "XLNetForSequenceClassification"),
        ("yoso", "YosoForSequenceClassification"),
    ]
)

MODEL_FOR_QUESTION_ANSWERING_MAPPING_NAMES = OrderedDict(
    [
        # Model for Question Answering mapping
        ("albert", "AlbertForQuestionAnswering"),
        ("bart", "BartForQuestionAnswering"),
        ("bert", "BertForQuestionAnswering"),
        ("big_bird", "BigBirdForQuestionAnswering"),
        ("bigbird_pegasus", "BigBirdPegasusForQuestionAnswering"),
        ("camembert", "CamembertForQuestionAnswering"),
        ("canine", "CanineForQuestionAnswering"),
        ("convbert", "ConvBertForQuestionAnswering"),
        ("data2vec-text", "Data2VecTextForQuestionAnswering"),
        ("deberta", "DebertaForQuestionAnswering"),
        ("deberta-v2", "DebertaV2ForQuestionAnswering"),
        ("distilbert", "DistilBertForQuestionAnswering"),
        ("electra", "ElectraForQuestionAnswering"),
        ("flaubert", "FlaubertForQuestionAnsweringSimple"),
        ("fnet", "FNetForQuestionAnswering"),
        ("funnel", "FunnelForQuestionAnswering"),
        ("gptj", "GPTJForQuestionAnswering"),
        ("ibert", "IBertForQuestionAnswering"),
        ("layoutlmv2", "LayoutLMv2ForQuestionAnswering"),
        ("led", "LEDForQuestionAnswering"),
        ("longformer", "LongformerForQuestionAnswering"),
        ("lxmert", "LxmertForQuestionAnswering"),
        ("mbart", "MBartForQuestionAnswering"),
        ("megatron-bert", "MegatronBertForQuestionAnswering"),
        ("mobilebert", "MobileBertForQuestionAnswering"),
        ("mpnet", "MPNetForQuestionAnswering"),
        ("nystromformer", "NystromformerForQuestionAnswering"),
        ("qdqbert", "QDQBertForQuestionAnswering"),
        ("reformer", "ReformerForQuestionAnswering"),
        ("rembert", "RemBertForQuestionAnswering"),
        ("roberta", "RobertaForQuestionAnswering"),
        ("roformer", "RoFormerForQuestionAnswering"),
        ("splinter", "SplinterForQuestionAnswering"),
        ("squeezebert", "SqueezeBertForQuestionAnswering"),
        ("xlm", "XLMForQuestionAnsweringSimple"),
        ("xlm-roberta", "XLMRobertaForQuestionAnswering"),
        ("xlm-roberta-xl", "XLMRobertaXLForQuestionAnswering"),
        ("xlnet", "XLNetForQuestionAnsweringSimple"),
        ("yoso", "YosoForQuestionAnswering"),
    ]
)

MODEL_FOR_TABLE_QUESTION_ANSWERING_MAPPING_NAMES = OrderedDict(
    [
        # Model for Table Question Answering mapping
        ("tapas", "TapasForQuestionAnswering"),
    ]
)

MODEL_FOR_TOKEN_CLASSIFICATION_MAPPING_NAMES = OrderedDict(
    [
        # Model for Token Classification mapping
        ("albert", "AlbertForTokenClassification"),
        ("bert", "BertForTokenClassification"),
        ("big_bird", "BigBirdForTokenClassification"),
        ("camembert", "CamembertForTokenClassification"),
        ("canine", "CanineForTokenClassification"),
        ("convbert", "ConvBertForTokenClassification"),
        ("data2vec-text", "Data2VecTextForTokenClassification"),
        ("deberta", "DebertaForTokenClassification"),
        ("deberta-v2", "DebertaV2ForTokenClassification"),
        ("distilbert", "DistilBertForTokenClassification"),
        ("electra", "ElectraForTokenClassification"),
        ("flaubert", "FlaubertForTokenClassification"),
        ("fnet", "FNetForTokenClassification"),
        ("funnel", "FunnelForTokenClassification"),
        ("gpt2", "GPT2ForTokenClassification"),
        ("ibert", "IBertForTokenClassification"),
        ("layoutlm", "LayoutLMForTokenClassification"),
        ("layoutlmv2", "LayoutLMv2ForTokenClassification"),
        ("longformer", "LongformerForTokenClassification"),
        ("megatron-bert", "MegatronBertForTokenClassification"),
        ("mobilebert", "MobileBertForTokenClassification"),
        ("mpnet", "MPNetForTokenClassification"),
        ("nystromformer", "NystromformerForTokenClassification"),
        ("qdqbert", "QDQBertForTokenClassification"),
        ("rembert", "RemBertForTokenClassification"),
        ("roberta", "RobertaForTokenClassification"),
        ("roformer", "RoFormerForTokenClassification"),
        ("squeezebert", "SqueezeBertForTokenClassification"),
        ("xlm", "XLMForTokenClassification"),
        ("xlm-roberta", "XLMRobertaForTokenClassification"),
        ("xlm-roberta-xl", "XLMRobertaXLForTokenClassification"),
        ("xlnet", "XLNetForTokenClassification"),
        ("yoso", "YosoForTokenClassification"),
    ]
)

MODEL_FOR_MULTIPLE_CHOICE_MAPPING_NAMES = OrderedDict(
    [
        # Model for Multiple Choice mapping
        ("albert", "AlbertForMultipleChoice"),
        ("bert", "BertForMultipleChoice"),
        ("big_bird", "BigBirdForMultipleChoice"),
        ("camembert", "CamembertForMultipleChoice"),
        ("canine", "CanineForMultipleChoice"),
        ("convbert", "ConvBertForMultipleChoice"),
        ("data2vec-text", "Data2VecTextForMultipleChoice"),
        ("deberta-v2", "DebertaV2ForMultipleChoice"),
        ("distilbert", "DistilBertForMultipleChoice"),
        ("electra", "ElectraForMultipleChoice"),
        ("flaubert", "FlaubertForMultipleChoice"),
        ("fnet", "FNetForMultipleChoice"),
        ("funnel", "FunnelForMultipleChoice"),
        ("ibert", "IBertForMultipleChoice"),
        ("longformer", "LongformerForMultipleChoice"),
        ("megatron-bert", "MegatronBertForMultipleChoice"),
        ("mobilebert", "MobileBertForMultipleChoice"),
        ("mpnet", "MPNetForMultipleChoice"),
        ("nystromformer", "NystromformerForMultipleChoice"),
        ("qdqbert", "QDQBertForMultipleChoice"),
        ("rembert", "RemBertForMultipleChoice"),
        ("roberta", "RobertaForMultipleChoice"),
        ("roformer", "RoFormerForMultipleChoice"),
        ("squeezebert", "SqueezeBertForMultipleChoice"),
        ("xlm", "XLMForMultipleChoice"),
        ("xlm-roberta", "XLMRobertaForMultipleChoice"),
        ("xlm-roberta-xl", "XLMRobertaXLForMultipleChoice"),
        ("xlnet", "XLNetForMultipleChoice"),
        ("yoso", "YosoForMultipleChoice"),
    ]
)

MODEL_FOR_NEXT_SENTENCE_PREDICTION_MAPPING_NAMES = OrderedDict(
    [
        ("bert", "BertForNextSentencePrediction"),
        ("fnet", "FNetForNextSentencePrediction"),
        ("megatron-bert", "MegatronBertForNextSentencePrediction"),
        ("mobilebert", "MobileBertForNextSentencePrediction"),
        ("qdqbert", "QDQBertForNextSentencePrediction"),
    ]
)

MODEL_FOR_AUDIO_CLASSIFICATION_MAPPING_NAMES = OrderedDict(
    [
        # Model for Audio Classification mapping
<<<<<<< HEAD
        ("wav2vec2", "Wav2Vec2ForSequenceClassification"),
        ("wav2vec2-conformer", "Wav2Vec2ConformerForSequenceClassification"),
        ("unispeech-sat", "UniSpeechSatForSequenceClassification"),
        ("unispeech", "UniSpeechForSequenceClassification"),
=======
        ("data2vec-audio", "Data2VecAudioForSequenceClassification"),
>>>>>>> ddb1a47e
        ("hubert", "HubertForSequenceClassification"),
        ("sew", "SEWForSequenceClassification"),
        ("sew-d", "SEWDForSequenceClassification"),
        ("unispeech", "UniSpeechForSequenceClassification"),
        ("unispeech-sat", "UniSpeechSatForSequenceClassification"),
        ("wav2vec2", "Wav2Vec2ForSequenceClassification"),
        ("wavlm", "WavLMForSequenceClassification"),
    ]
)

MODEL_FOR_CTC_MAPPING_NAMES = OrderedDict(
    [
        # Model for Connectionist temporal classification (CTC) mapping
<<<<<<< HEAD
        ("wav2vec2", "Wav2Vec2ForCTC"),
        ("wav2vec2-conformer", "Wav2Vec2ConformerForCTC"),
        ("unispeech-sat", "UniSpeechSatForCTC"),
        ("unispeech", "UniSpeechForCTC"),
=======
        ("data2vec-audio", "Data2VecAudioForCTC"),
>>>>>>> ddb1a47e
        ("hubert", "HubertForCTC"),
        ("sew", "SEWForCTC"),
        ("sew-d", "SEWDForCTC"),
        ("unispeech", "UniSpeechForCTC"),
        ("unispeech-sat", "UniSpeechSatForCTC"),
        ("wav2vec2", "Wav2Vec2ForCTC"),
        ("wavlm", "WavLMForCTC"),
    ]
)

MODEL_FOR_AUDIO_FRAME_CLASSIFICATION_MAPPING_NAMES = OrderedDict(
    [
        # Model for Audio Classification mapping
<<<<<<< HEAD
        ("wav2vec2", "Wav2Vec2ForAudioFrameClassification"),
        ("wav2vec2-conformer", "Wav2Vec2ConformerForAudioFrameClassification"),
=======
        ("data2vec-audio", "Data2VecAudioForAudioFrameClassification"),
>>>>>>> ddb1a47e
        ("unispeech-sat", "UniSpeechSatForAudioFrameClassification"),
        ("wav2vec2", "Wav2Vec2ForAudioFrameClassification"),
        ("wavlm", "WavLMForAudioFrameClassification"),
    ]
)

MODEL_FOR_AUDIO_XVECTOR_MAPPING_NAMES = OrderedDict(
    [
        # Model for Audio Classification mapping
<<<<<<< HEAD
        ("wav2vec2", "Wav2Vec2ForXVector"),
        ("wav2vec2-conformer", "Wav2Vec2ConformerForXVector"),
=======
        ("data2vec-audio", "Data2VecAudioForXVector"),
>>>>>>> ddb1a47e
        ("unispeech-sat", "UniSpeechSatForXVector"),
        ("wav2vec2", "Wav2Vec2ForXVector"),
        ("wavlm", "WavLMForXVector"),
    ]
)

MODEL_MAPPING = _LazyAutoMapping(CONFIG_MAPPING_NAMES, MODEL_MAPPING_NAMES)
MODEL_FOR_PRETRAINING_MAPPING = _LazyAutoMapping(CONFIG_MAPPING_NAMES, MODEL_FOR_PRETRAINING_MAPPING_NAMES)
MODEL_WITH_LM_HEAD_MAPPING = _LazyAutoMapping(CONFIG_MAPPING_NAMES, MODEL_WITH_LM_HEAD_MAPPING_NAMES)
MODEL_FOR_CAUSAL_LM_MAPPING = _LazyAutoMapping(CONFIG_MAPPING_NAMES, MODEL_FOR_CAUSAL_LM_MAPPING_NAMES)
MODEL_FOR_CAUSAL_IMAGE_MODELING_MAPPING = _LazyAutoMapping(
    CONFIG_MAPPING_NAMES, MODEL_FOR_CAUSAL_IMAGE_MODELING_MAPPING_NAMES
)
MODEL_FOR_IMAGE_CLASSIFICATION_MAPPING = _LazyAutoMapping(
    CONFIG_MAPPING_NAMES, MODEL_FOR_IMAGE_CLASSIFICATION_MAPPING_NAMES
)
MODEL_FOR_IMAGE_SEGMENTATION_MAPPING = _LazyAutoMapping(
    CONFIG_MAPPING_NAMES, MODEL_FOR_IMAGE_SEGMENTATION_MAPPING_NAMES
)
MODEL_FOR_SEMANTIC_SEGMENTATION_MAPPING = _LazyAutoMapping(
    CONFIG_MAPPING_NAMES, MODEL_FOR_SEMANTIC_SEGMENTATION_MAPPING_NAMES
)
MODEL_FOR_INSTANCE_SEGMENTATION_MAPPING = _LazyAutoMapping(
    CONFIG_MAPPING_NAMES, MODEL_FOR_INSTANCE_SEGMENTATION_MAPPING_NAMES
)
MODEL_FOR_VISION_2_SEQ_MAPPING = _LazyAutoMapping(CONFIG_MAPPING_NAMES, MODEL_FOR_VISION_2_SEQ_MAPPING_NAMES)
MODEL_FOR_MASKED_LM_MAPPING = _LazyAutoMapping(CONFIG_MAPPING_NAMES, MODEL_FOR_MASKED_LM_MAPPING_NAMES)
MODEL_FOR_MASKED_IMAGE_MODELING_MAPPING = _LazyAutoMapping(
    CONFIG_MAPPING_NAMES, MODEL_FOR_MASKED_IMAGE_MODELING_MAPPING_NAMES
)
MODEL_FOR_OBJECT_DETECTION_MAPPING = _LazyAutoMapping(CONFIG_MAPPING_NAMES, MODEL_FOR_OBJECT_DETECTION_MAPPING_NAMES)
MODEL_FOR_SEQ_TO_SEQ_CAUSAL_LM_MAPPING = _LazyAutoMapping(
    CONFIG_MAPPING_NAMES, MODEL_FOR_SEQ_TO_SEQ_CAUSAL_LM_MAPPING_NAMES
)
MODEL_FOR_SEQUENCE_CLASSIFICATION_MAPPING = _LazyAutoMapping(
    CONFIG_MAPPING_NAMES, MODEL_FOR_SEQUENCE_CLASSIFICATION_MAPPING_NAMES
)
MODEL_FOR_QUESTION_ANSWERING_MAPPING = _LazyAutoMapping(
    CONFIG_MAPPING_NAMES, MODEL_FOR_QUESTION_ANSWERING_MAPPING_NAMES
)
MODEL_FOR_TABLE_QUESTION_ANSWERING_MAPPING = _LazyAutoMapping(
    CONFIG_MAPPING_NAMES, MODEL_FOR_TABLE_QUESTION_ANSWERING_MAPPING_NAMES
)
MODEL_FOR_TOKEN_CLASSIFICATION_MAPPING = _LazyAutoMapping(
    CONFIG_MAPPING_NAMES, MODEL_FOR_TOKEN_CLASSIFICATION_MAPPING_NAMES
)
MODEL_FOR_MULTIPLE_CHOICE_MAPPING = _LazyAutoMapping(CONFIG_MAPPING_NAMES, MODEL_FOR_MULTIPLE_CHOICE_MAPPING_NAMES)
MODEL_FOR_NEXT_SENTENCE_PREDICTION_MAPPING = _LazyAutoMapping(
    CONFIG_MAPPING_NAMES, MODEL_FOR_NEXT_SENTENCE_PREDICTION_MAPPING_NAMES
)
MODEL_FOR_AUDIO_CLASSIFICATION_MAPPING = _LazyAutoMapping(
    CONFIG_MAPPING_NAMES, MODEL_FOR_AUDIO_CLASSIFICATION_MAPPING_NAMES
)
MODEL_FOR_CTC_MAPPING = _LazyAutoMapping(CONFIG_MAPPING_NAMES, MODEL_FOR_CTC_MAPPING_NAMES)
MODEL_FOR_SPEECH_SEQ_2_SEQ_MAPPING = _LazyAutoMapping(CONFIG_MAPPING_NAMES, MODEL_FOR_SPEECH_SEQ_2_SEQ_MAPPING_NAMES)
MODEL_FOR_AUDIO_FRAME_CLASSIFICATION_MAPPING = _LazyAutoMapping(
    CONFIG_MAPPING_NAMES, MODEL_FOR_AUDIO_FRAME_CLASSIFICATION_MAPPING_NAMES
)
MODEL_FOR_AUDIO_XVECTOR_MAPPING = _LazyAutoMapping(CONFIG_MAPPING_NAMES, MODEL_FOR_AUDIO_XVECTOR_MAPPING_NAMES)


class AutoModel(_BaseAutoModelClass):
    _model_mapping = MODEL_MAPPING


AutoModel = auto_class_update(AutoModel)


class AutoModelForPreTraining(_BaseAutoModelClass):
    _model_mapping = MODEL_FOR_PRETRAINING_MAPPING


AutoModelForPreTraining = auto_class_update(AutoModelForPreTraining, head_doc="pretraining")


# Private on purpose, the public class will add the deprecation warnings.
class _AutoModelWithLMHead(_BaseAutoModelClass):
    _model_mapping = MODEL_WITH_LM_HEAD_MAPPING


_AutoModelWithLMHead = auto_class_update(_AutoModelWithLMHead, head_doc="language modeling")


class AutoModelForCausalLM(_BaseAutoModelClass):
    _model_mapping = MODEL_FOR_CAUSAL_LM_MAPPING


AutoModelForCausalLM = auto_class_update(AutoModelForCausalLM, head_doc="causal language modeling")


class AutoModelForMaskedLM(_BaseAutoModelClass):
    _model_mapping = MODEL_FOR_MASKED_LM_MAPPING


AutoModelForMaskedLM = auto_class_update(AutoModelForMaskedLM, head_doc="masked language modeling")


class AutoModelForSeq2SeqLM(_BaseAutoModelClass):
    _model_mapping = MODEL_FOR_SEQ_TO_SEQ_CAUSAL_LM_MAPPING


AutoModelForSeq2SeqLM = auto_class_update(
    AutoModelForSeq2SeqLM, head_doc="sequence-to-sequence language modeling", checkpoint_for_example="t5-base"
)


class AutoModelForSequenceClassification(_BaseAutoModelClass):
    _model_mapping = MODEL_FOR_SEQUENCE_CLASSIFICATION_MAPPING


AutoModelForSequenceClassification = auto_class_update(
    AutoModelForSequenceClassification, head_doc="sequence classification"
)


class AutoModelForQuestionAnswering(_BaseAutoModelClass):
    _model_mapping = MODEL_FOR_QUESTION_ANSWERING_MAPPING


AutoModelForQuestionAnswering = auto_class_update(AutoModelForQuestionAnswering, head_doc="question answering")


class AutoModelForTableQuestionAnswering(_BaseAutoModelClass):
    _model_mapping = MODEL_FOR_TABLE_QUESTION_ANSWERING_MAPPING


AutoModelForTableQuestionAnswering = auto_class_update(
    AutoModelForTableQuestionAnswering,
    head_doc="table question answering",
    checkpoint_for_example="google/tapas-base-finetuned-wtq",
)


class AutoModelForTokenClassification(_BaseAutoModelClass):
    _model_mapping = MODEL_FOR_TOKEN_CLASSIFICATION_MAPPING


AutoModelForTokenClassification = auto_class_update(AutoModelForTokenClassification, head_doc="token classification")


class AutoModelForMultipleChoice(_BaseAutoModelClass):
    _model_mapping = MODEL_FOR_MULTIPLE_CHOICE_MAPPING


AutoModelForMultipleChoice = auto_class_update(AutoModelForMultipleChoice, head_doc="multiple choice")


class AutoModelForNextSentencePrediction(_BaseAutoModelClass):
    _model_mapping = MODEL_FOR_NEXT_SENTENCE_PREDICTION_MAPPING


AutoModelForNextSentencePrediction = auto_class_update(
    AutoModelForNextSentencePrediction, head_doc="next sentence prediction"
)


class AutoModelForImageClassification(_BaseAutoModelClass):
    _model_mapping = MODEL_FOR_IMAGE_CLASSIFICATION_MAPPING


AutoModelForImageClassification = auto_class_update(AutoModelForImageClassification, head_doc="image classification")


class AutoModelForImageSegmentation(_BaseAutoModelClass):
    _model_mapping = MODEL_FOR_IMAGE_SEGMENTATION_MAPPING


AutoModelForImageSegmentation = auto_class_update(AutoModelForImageSegmentation, head_doc="image segmentation")


class AutoModelForSemanticSegmentation(_BaseAutoModelClass):
    _model_mapping = MODEL_FOR_SEMANTIC_SEGMENTATION_MAPPING


AutoModelForSemanticSegmentation = auto_class_update(
    AutoModelForSemanticSegmentation, head_doc="semantic segmentation"
)


class AutoModelForInstanceSegmentation(_BaseAutoModelClass):
    _model_mapping = MODEL_FOR_INSTANCE_SEGMENTATION_MAPPING


AutoModelForInstanceSegmentation = auto_class_update(
    AutoModelForInstanceSegmentation, head_doc="instance segmentation"
)


class AutoModelForObjectDetection(_BaseAutoModelClass):
    _model_mapping = MODEL_FOR_OBJECT_DETECTION_MAPPING


AutoModelForObjectDetection = auto_class_update(AutoModelForObjectDetection, head_doc="object detection")


class AutoModelForVision2Seq(_BaseAutoModelClass):
    _model_mapping = MODEL_FOR_VISION_2_SEQ_MAPPING


AutoModelForVision2Seq = auto_class_update(AutoModelForVision2Seq, head_doc="vision-to-text modeling")


class AutoModelForAudioClassification(_BaseAutoModelClass):
    _model_mapping = MODEL_FOR_AUDIO_CLASSIFICATION_MAPPING


AutoModelForAudioClassification = auto_class_update(AutoModelForAudioClassification, head_doc="audio classification")


class AutoModelForCTC(_BaseAutoModelClass):
    _model_mapping = MODEL_FOR_CTC_MAPPING


AutoModelForCTC = auto_class_update(AutoModelForCTC, head_doc="connectionist temporal classification")


class AutoModelForSpeechSeq2Seq(_BaseAutoModelClass):
    _model_mapping = MODEL_FOR_SPEECH_SEQ_2_SEQ_MAPPING


AutoModelForSpeechSeq2Seq = auto_class_update(
    AutoModelForSpeechSeq2Seq, head_doc="sequence-to-sequence speech-to-text modeling"
)


class AutoModelForAudioFrameClassification(_BaseAutoModelClass):
    _model_mapping = MODEL_FOR_AUDIO_FRAME_CLASSIFICATION_MAPPING


AutoModelForAudioFrameClassification = auto_class_update(
    AutoModelForAudioFrameClassification, head_doc="audio frame (token) classification"
)


class AutoModelForAudioXVector(_BaseAutoModelClass):
    _model_mapping = MODEL_FOR_AUDIO_XVECTOR_MAPPING


AutoModelForAudioXVector = auto_class_update(AutoModelForAudioXVector, head_doc="audio retrieval via x-vector")


class AutoModelForMaskedImageModeling(_BaseAutoModelClass):
    _model_mapping = MODEL_FOR_MASKED_IMAGE_MODELING_MAPPING


AutoModelForMaskedImageModeling = auto_class_update(AutoModelForMaskedImageModeling, head_doc="masked image modeling")


class AutoModelWithLMHead(_AutoModelWithLMHead):
    @classmethod
    def from_config(cls, config):
        warnings.warn(
            "The class `AutoModelWithLMHead` is deprecated and will be removed in a future version. Please use "
            "`AutoModelForCausalLM` for causal language models, `AutoModelForMaskedLM` for masked language models and "
            "`AutoModelForSeq2SeqLM` for encoder-decoder models.",
            FutureWarning,
        )
        return super().from_config(config)

    @classmethod
    def from_pretrained(cls, pretrained_model_name_or_path, *model_args, **kwargs):
        warnings.warn(
            "The class `AutoModelWithLMHead` is deprecated and will be removed in a future version. Please use "
            "`AutoModelForCausalLM` for causal language models, `AutoModelForMaskedLM` for masked language models and "
            "`AutoModelForSeq2SeqLM` for encoder-decoder models.",
            FutureWarning,
        )
        return super().from_pretrained(pretrained_model_name_or_path, *model_args, **kwargs)<|MERGE_RESOLUTION|>--- conflicted
+++ resolved
@@ -65,18 +65,7 @@
         ("glpn", "GLPNModel"),
         ("gpt2", "GPT2Model"),
         ("gpt_neo", "GPTNeoModel"),
-<<<<<<< HEAD
-        ("big_bird", "BigBirdModel"),
-        ("speech_to_text", "Speech2TextModel"),
-        ("vit", "ViTModel"),
-        ("wav2vec2", "Wav2Vec2Model"),
-        ("wav2vec2-conformer", "Wav2Vec2ConformerModel"),
-        ("unispeech-sat", "UniSpeechSatModel"),
-        ("wavlm", "WavLMModel"),
-        ("unispeech", "UniSpeechModel"),
-=======
         ("gptj", "GPTJModel"),
->>>>>>> ddb1a47e
         ("hubert", "HubertModel"),
         ("ibert", "IBertModel"),
         ("imagegpt", "ImageGPTModel"),
@@ -129,6 +118,7 @@
         ("vit", "ViTModel"),
         ("vit_mae", "ViTMAEModel"),
         ("wav2vec2", "Wav2Vec2Model"),
+        ("wav2vec2-conformer", "Wav2Vec2ConformerModel"),
         ("wavlm", "WavLMModel"),
         ("xglm", "XGLMModel"),
         ("xlm", "XLMModel"),
@@ -174,21 +164,13 @@
         ("squeezebert", "SqueezeBertForMaskedLM"),
         ("t5", "T5ForConditionalGeneration"),
         ("tapas", "TapasForMaskedLM"),
-<<<<<<< HEAD
-        ("ibert", "IBertForMaskedLM"),
-        ("deberta", "DebertaForMaskedLM"),
-        ("deberta-v2", "DebertaV2ForMaskedLM"),
-        ("wav2vec2", "Wav2Vec2ForPreTraining"),
-        ("wav2vec2-conformer", "Wav2Vec2ConformerForPreTraining"),
-        ("unispeech-sat", "UniSpeechSatForPreTraining"),
-=======
         ("transfo-xl", "TransfoXLLMHeadModel"),
->>>>>>> ddb1a47e
         ("unispeech", "UniSpeechForPreTraining"),
         ("unispeech-sat", "UniSpeechSatForPreTraining"),
         ("visual_bert", "VisualBertForPreTraining"),
         ("vit_mae", "ViTMAEForPreTraining"),
         ("wav2vec2", "Wav2Vec2ForPreTraining"),
+        ("wav2vec2-conformer", "Wav2Vec2ConformerForPreTraining"),
         ("xlm", "XLMWithLMHeadModel"),
         ("xlm-roberta", "XLMRobertaForMaskedLM"),
         ("xlm-roberta-xl", "XLMRobertaXLForMaskedLM"),
@@ -636,20 +618,14 @@
 MODEL_FOR_AUDIO_CLASSIFICATION_MAPPING_NAMES = OrderedDict(
     [
         # Model for Audio Classification mapping
-<<<<<<< HEAD
-        ("wav2vec2", "Wav2Vec2ForSequenceClassification"),
-        ("wav2vec2-conformer", "Wav2Vec2ConformerForSequenceClassification"),
-        ("unispeech-sat", "UniSpeechSatForSequenceClassification"),
-        ("unispeech", "UniSpeechForSequenceClassification"),
-=======
         ("data2vec-audio", "Data2VecAudioForSequenceClassification"),
->>>>>>> ddb1a47e
         ("hubert", "HubertForSequenceClassification"),
         ("sew", "SEWForSequenceClassification"),
         ("sew-d", "SEWDForSequenceClassification"),
         ("unispeech", "UniSpeechForSequenceClassification"),
         ("unispeech-sat", "UniSpeechSatForSequenceClassification"),
         ("wav2vec2", "Wav2Vec2ForSequenceClassification"),
+        ("wav2vec2-conformer", "Wav2Vec2ConformerForSequenceClassification"),
         ("wavlm", "WavLMForSequenceClassification"),
     ]
 )
@@ -657,20 +633,14 @@
 MODEL_FOR_CTC_MAPPING_NAMES = OrderedDict(
     [
         # Model for Connectionist temporal classification (CTC) mapping
-<<<<<<< HEAD
-        ("wav2vec2", "Wav2Vec2ForCTC"),
-        ("wav2vec2-conformer", "Wav2Vec2ConformerForCTC"),
-        ("unispeech-sat", "UniSpeechSatForCTC"),
-        ("unispeech", "UniSpeechForCTC"),
-=======
         ("data2vec-audio", "Data2VecAudioForCTC"),
->>>>>>> ddb1a47e
         ("hubert", "HubertForCTC"),
         ("sew", "SEWForCTC"),
         ("sew-d", "SEWDForCTC"),
         ("unispeech", "UniSpeechForCTC"),
         ("unispeech-sat", "UniSpeechSatForCTC"),
         ("wav2vec2", "Wav2Vec2ForCTC"),
+        ("wav2vec2-conformer", "Wav2Vec2ConformerForCTC"),
         ("wavlm", "WavLMForCTC"),
     ]
 )
@@ -678,14 +648,10 @@
 MODEL_FOR_AUDIO_FRAME_CLASSIFICATION_MAPPING_NAMES = OrderedDict(
     [
         # Model for Audio Classification mapping
-<<<<<<< HEAD
+        ("data2vec-audio", "Data2VecAudioForAudioFrameClassification"),
+        ("unispeech-sat", "UniSpeechSatForAudioFrameClassification"),
         ("wav2vec2", "Wav2Vec2ForAudioFrameClassification"),
         ("wav2vec2-conformer", "Wav2Vec2ConformerForAudioFrameClassification"),
-=======
-        ("data2vec-audio", "Data2VecAudioForAudioFrameClassification"),
->>>>>>> ddb1a47e
-        ("unispeech-sat", "UniSpeechSatForAudioFrameClassification"),
-        ("wav2vec2", "Wav2Vec2ForAudioFrameClassification"),
         ("wavlm", "WavLMForAudioFrameClassification"),
     ]
 )
@@ -693,14 +659,10 @@
 MODEL_FOR_AUDIO_XVECTOR_MAPPING_NAMES = OrderedDict(
     [
         # Model for Audio Classification mapping
-<<<<<<< HEAD
+        ("data2vec-audio", "Data2VecAudioForXVector"),
+        ("unispeech-sat", "UniSpeechSatForXVector"),
         ("wav2vec2", "Wav2Vec2ForXVector"),
         ("wav2vec2-conformer", "Wav2Vec2ConformerForXVector"),
-=======
-        ("data2vec-audio", "Data2VecAudioForXVector"),
->>>>>>> ddb1a47e
-        ("unispeech-sat", "UniSpeechSatForXVector"),
-        ("wav2vec2", "Wav2Vec2ForXVector"),
         ("wavlm", "WavLMForXVector"),
     ]
 )
