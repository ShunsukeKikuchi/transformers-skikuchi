# Copyright 2020 The HuggingFace Team. All rights reserved.
#
# Licensed under the Apache License, Version 2.0 (the "License");
# you may not use this file except in compliance with the License.
# You may obtain a copy of the License at
#
#     http://www.apache.org/licenses/LICENSE-2.0
#
# Unless required by applicable law or agreed to in writing, software
# distributed under the License is distributed on an "AS IS" BASIS,
# WITHOUT WARRANTIES OR CONDITIONS OF ANY KIND, either express or implied.
# See the License for the specific language governing permissions and
# limitations under the License.

import copy
import inspect
import random
import tempfile
import unittest
from typing import List, Tuple

import numpy as np

import transformers
from huggingface_hub import delete_repo, login
from requests.exceptions import HTTPError
from transformers import BertConfig, is_flax_available, is_torch_available
from transformers.models.auto import get_values
from transformers.testing_utils import PASS, USER, CaptureLogger, is_pt_flax_cross_test, is_staging_test, require_flax
from transformers.utils import logging


if is_flax_available():
    import os

    import jax
    import jax.numpy as jnp
    from flax.core.frozen_dict import unfreeze
    from flax.traverse_util import flatten_dict, unflatten_dict
    from transformers import (
        FLAX_MODEL_FOR_QUESTION_ANSWERING_MAPPING,
        FLAX_MODEL_FOR_SEQUENCE_CLASSIFICATION_MAPPING,
        FLAX_MODEL_MAPPING,
        FlaxAutoModel,
        FlaxAutoModelForSequenceClassification,
        FlaxBertModel,
    )
    from transformers.modeling_flax_pytorch_utils import (
        convert_pytorch_state_dict_to_flax,
        load_flax_weights_in_pytorch_model,
    )

    os.environ["XLA_PYTHON_CLIENT_MEM_FRACTION"] = "0.12"  # assumed parallelism: 8

if is_torch_available():
    import torch


def _config_zero_init(config):
    configs_no_init = copy.deepcopy(config)
    for key in configs_no_init.__dict__.keys():
        if "_range" in key or "_std" in key or "initializer_factor" in key:
            setattr(configs_no_init, key, 1e-10)
    return configs_no_init


def ids_tensor(shape, vocab_size, rng=None):
    """Creates a random int32 tensor of the shape within the vocab size."""
    if rng is None:
        rng = random.Random()

    total_dims = 1
    for dim in shape:
        total_dims *= dim

    values = []
    for _ in range(total_dims):
        values.append(rng.randint(0, vocab_size - 1))

    output = np.array(values, dtype=jnp.int32).reshape(shape)

    return output


def floats_tensor(shape, scale=1.0, rng=None, name=None):
    """Creates a random float32 tensor"""
    if rng is None:
        rng = random.Random()

    total_dims = 1
    for dim in shape:
        total_dims *= dim

    values = []
    for _ in range(total_dims):
        values.append(rng.random() * scale)

    return np.array(values, dtype=jnp.float32).reshape(shape)


def random_attention_mask(shape, rng=None):
    attn_mask = ids_tensor(shape, vocab_size=2, rng=rng)
    # make sure that at least one token is attended to for each batch
    attn_mask[:, -1] = 1
    return attn_mask


@require_flax
class FlaxModelTesterMixin:
    model_tester = None
    all_model_classes = ()
    test_mismatched_shapes = True
    is_encoder_decoder = False

    def _prepare_for_class(self, inputs_dict, model_class):
        inputs_dict = copy.deepcopy(inputs_dict)

        # hack for now until we have AutoModel classes
        if "ForMultipleChoice" in model_class.__name__:
            inputs_dict = {
                k: jnp.broadcast_to(v[:, None], (v.shape[0], self.model_tester.num_choices, v.shape[-1]))
                if isinstance(v, (jnp.ndarray, np.ndarray))
                else v
                for k, v in inputs_dict.items()
            }

        return inputs_dict

    def assert_almost_equals(self, a: np.ndarray, b: np.ndarray, tol: float):
        diff = np.abs((a - b)).max()
        self.assertLessEqual(diff, tol, f"Difference between torch and flax is {diff} (>= {tol}).")

    def test_model_outputs_equivalence(self):
        config, inputs_dict = self.model_tester.prepare_config_and_inputs_for_common()

        def set_nan_tensor_to_zero(t):
            t[t != t] = 0
            return t

        def check_equivalence(model, tuple_inputs, dict_inputs, additional_kwargs={}):
            tuple_output = model(**tuple_inputs, return_dict=False, **additional_kwargs)
            dict_output = model(**dict_inputs, return_dict=True, **additional_kwargs).to_tuple()

            def recursive_check(tuple_object, dict_object):
                if isinstance(tuple_object, (List, Tuple)):
                    for tuple_iterable_value, dict_iterable_value in zip(tuple_object, dict_object):
                        recursive_check(tuple_iterable_value, dict_iterable_value)
                elif tuple_object is None:
                    return
                else:
                    self.assert_almost_equals(
                        set_nan_tensor_to_zero(tuple_object), set_nan_tensor_to_zero(dict_object), 1e-5
                    )

                recursive_check(tuple_output, dict_output)

        for model_class in self.all_model_classes:
            model = model_class(config)

            tuple_inputs = self._prepare_for_class(inputs_dict, model_class)
            dict_inputs = self._prepare_for_class(inputs_dict, model_class)
            check_equivalence(model, tuple_inputs, dict_inputs)

            tuple_inputs = self._prepare_for_class(inputs_dict, model_class)
            dict_inputs = self._prepare_for_class(inputs_dict, model_class)
            check_equivalence(model, tuple_inputs, dict_inputs, {"output_hidden_states": True})

    @is_pt_flax_cross_test
    def test_equivalence_pt_to_flax(self):
        config, inputs_dict = self.model_tester.prepare_config_and_inputs_for_common()

        for model_class in self.all_model_classes:
            with self.subTest(model_class.__name__):
                # prepare inputs
                prepared_inputs_dict = self._prepare_for_class(inputs_dict, model_class)
                pt_inputs = {k: torch.tensor(v.tolist()) for k, v in prepared_inputs_dict.items()}

                # load corresponding PyTorch class
                pt_model_class_name = model_class.__name__[4:]  # Skip the "Flax" at the beginning
                pt_model_class = getattr(transformers, pt_model_class_name)

                pt_model = pt_model_class(config).eval()
                # Flax models don't use the `use_cache` option and cache is not returned as a default.
                # So we disable `use_cache` here for PyTorch model.
                pt_model.config.use_cache = False
                fx_model = model_class(config, dtype=jnp.float32)

                fx_state = convert_pytorch_state_dict_to_flax(pt_model.state_dict(), fx_model)
                fx_model.params = fx_state

                with torch.no_grad():
                    pt_outputs = pt_model(**pt_inputs).to_tuple()

                fx_outputs = fx_model(**prepared_inputs_dict).to_tuple()
                self.assertEqual(len(fx_outputs), len(pt_outputs), "Output lengths differ between Flax and PyTorch")
                for fx_output, pt_output in zip(fx_outputs, pt_outputs):
                    self.assert_almost_equals(fx_output, pt_output.numpy(), 4e-2)

                with tempfile.TemporaryDirectory() as tmpdirname:
                    pt_model.save_pretrained(tmpdirname)
                    fx_model_loaded = model_class.from_pretrained(tmpdirname, from_pt=True)

                fx_outputs_loaded = fx_model_loaded(**prepared_inputs_dict).to_tuple()
                self.assertEqual(
                    len(fx_outputs_loaded), len(pt_outputs), "Output lengths differ between Flax and PyTorch"
                )
                for fx_output_loaded, pt_output in zip(fx_outputs_loaded, pt_outputs):
                    self.assert_almost_equals(fx_output_loaded, pt_output.numpy(), 4e-2)

    @is_pt_flax_cross_test
    def test_equivalence_flax_to_pt(self):
        config, inputs_dict = self.model_tester.prepare_config_and_inputs_for_common()

        for model_class in self.all_model_classes:
            with self.subTest(model_class.__name__):
                # prepare inputs
                prepared_inputs_dict = self._prepare_for_class(inputs_dict, model_class)
                pt_inputs = {k: torch.tensor(v.tolist()) for k, v in prepared_inputs_dict.items()}

                # load corresponding PyTorch class
                pt_model_class_name = model_class.__name__[4:]  # Skip the "Flax" at the beginning
                pt_model_class = getattr(transformers, pt_model_class_name)

                pt_model = pt_model_class(config).eval()
                # Flax models don't use the `use_cache` option and cache is not returned as a default.
                # So we disable `use_cache` here for PyTorch model.
                pt_model.config.use_cache = False
                fx_model = model_class(config, dtype=jnp.float32)

                pt_model = load_flax_weights_in_pytorch_model(pt_model, fx_model.params)

                # make sure weights are tied in PyTorch
                pt_model.tie_weights()

                with torch.no_grad():
                    pt_outputs = pt_model(**pt_inputs).to_tuple()

                fx_outputs = fx_model(**prepared_inputs_dict).to_tuple()
                self.assertEqual(len(fx_outputs), len(pt_outputs), "Output lengths differ between Flax and PyTorch")

                for fx_output, pt_output in zip(fx_outputs, pt_outputs):
                    self.assert_almost_equals(fx_output, pt_output.numpy(), 4e-2)

                with tempfile.TemporaryDirectory() as tmpdirname:
                    fx_model.save_pretrained(tmpdirname)
                    pt_model_loaded = pt_model_class.from_pretrained(tmpdirname, from_flax=True)

                with torch.no_grad():
                    pt_outputs_loaded = pt_model_loaded(**pt_inputs).to_tuple()

                self.assertEqual(
                    len(fx_outputs), len(pt_outputs_loaded), "Output lengths differ between Flax and PyTorch"
                )
                for fx_output, pt_output in zip(fx_outputs, pt_outputs_loaded):
                    self.assert_almost_equals(fx_output, pt_output.numpy(), 4e-2)

    def test_from_pretrained_save_pretrained(self):
        config, inputs_dict = self.model_tester.prepare_config_and_inputs_for_common()

        for model_class in self.all_model_classes:
            with self.subTest(model_class.__name__):
                model = model_class(config)

                prepared_inputs_dict = self._prepare_for_class(inputs_dict, model_class)
                outputs = model(**prepared_inputs_dict).to_tuple()

                # verify that normal save_pretrained works as expected
                with tempfile.TemporaryDirectory() as tmpdirname:
                    model.save_pretrained(tmpdirname)
                    model_loaded = model_class.from_pretrained(tmpdirname)

                outputs_loaded = model_loaded(**prepared_inputs_dict).to_tuple()
                for output_loaded, output in zip(outputs_loaded, outputs):
                    self.assert_almost_equals(output_loaded, output, 1e-3)

                # verify that save_pretrained for distributed training
                # with `params=params` works as expected
                with tempfile.TemporaryDirectory() as tmpdirname:
                    model.save_pretrained(tmpdirname, params=model.params)
                    model_loaded = model_class.from_pretrained(tmpdirname)

                outputs_loaded = model_loaded(**prepared_inputs_dict).to_tuple()
                for output_loaded, output in zip(outputs_loaded, outputs):
                    self.assert_almost_equals(output_loaded, output, 1e-3)

    def test_save_load_from_base(self):
        config, _ = self.model_tester.prepare_config_and_inputs_for_common()
        base_class = FLAX_MODEL_MAPPING[config.__class__]

        for model_class in self.all_model_classes:
            if model_class == base_class:
                continue

            model = base_class(config)
            base_params = flatten_dict(unfreeze(model.params))

            # check that all base model weights are loaded correctly
            with tempfile.TemporaryDirectory() as tmpdirname:
                model.save_pretrained(tmpdirname)
                head_model = model_class.from_pretrained(tmpdirname)

                base_param_from_head = flatten_dict(unfreeze(head_model.params[head_model.base_model_prefix]))

                for key in base_param_from_head.keys():
                    max_diff = (base_params[key] - base_param_from_head[key]).sum().item()
                    self.assertLessEqual(max_diff, 1e-3, msg=f"{key} not identical")

    def test_save_load_to_base(self):
        config, _ = self.model_tester.prepare_config_and_inputs_for_common()
        base_class = FLAX_MODEL_MAPPING[config.__class__]

        for model_class in self.all_model_classes:
            if model_class == base_class:
                continue

            model = model_class(config)
            base_params_from_head = flatten_dict(unfreeze(model.params[model.base_model_prefix]))

            # check that all base model weights are loaded correctly
            with tempfile.TemporaryDirectory() as tmpdirname:
                model.save_pretrained(tmpdirname)
                base_model = base_class.from_pretrained(tmpdirname)

                base_params = flatten_dict(unfreeze(base_model.params))

                for key in base_params_from_head.keys():
                    max_diff = (base_params[key] - base_params_from_head[key]).sum().item()
                    self.assertLessEqual(max_diff, 1e-3, msg=f"{key} not identical")

    @is_pt_flax_cross_test
    def test_save_load_from_base_pt(self):
        config, _ = self.model_tester.prepare_config_and_inputs_for_common()
        base_class = FLAX_MODEL_MAPPING[config.__class__]

        for model_class in self.all_model_classes:
            if model_class == base_class:
                continue

            model = base_class(config)
            base_params = flatten_dict(unfreeze(model.params))

            # convert Flax model to PyTorch model
            pt_model_class = getattr(transformers, base_class.__name__[4:])  # Skip the "Flax" at the beginning
            pt_model = pt_model_class(config).eval()
            pt_model = load_flax_weights_in_pytorch_model(pt_model, model.params)

            # check that all base model weights are loaded correctly
            with tempfile.TemporaryDirectory() as tmpdirname:
                # save pt model
                pt_model.save_pretrained(tmpdirname)
                head_model = model_class.from_pretrained(tmpdirname, from_pt=True)

                base_param_from_head = flatten_dict(unfreeze(head_model.params[head_model.base_model_prefix]))

                for key in base_param_from_head.keys():
                    max_diff = (base_params[key] - base_param_from_head[key]).sum().item()
                    self.assertLessEqual(max_diff, 1e-3, msg=f"{key} not identical")

    @is_pt_flax_cross_test
    def test_save_load_to_base_pt(self):
        config, _ = self.model_tester.prepare_config_and_inputs_for_common()
        base_class = FLAX_MODEL_MAPPING[config.__class__]

        for model_class in self.all_model_classes:
            if model_class == base_class:
                continue

            model = model_class(config)
            base_params_from_head = flatten_dict(unfreeze(model.params[model.base_model_prefix]))

            # convert Flax model to PyTorch model
            pt_model_class = getattr(transformers, model_class.__name__[4:])  # Skip the "Flax" at the beginning
            pt_model = pt_model_class(config).eval()
            pt_model = load_flax_weights_in_pytorch_model(pt_model, model.params)

            # check that all base model weights are loaded correctly
            with tempfile.TemporaryDirectory() as tmpdirname:
                pt_model.save_pretrained(tmpdirname)
                base_model = base_class.from_pretrained(tmpdirname, from_pt=True)

                base_params = flatten_dict(unfreeze(base_model.params))

                for key in base_params_from_head.keys():
                    max_diff = (base_params[key] - base_params_from_head[key]).sum().item()
                    self.assertLessEqual(max_diff, 1e-3, msg=f"{key} not identical")

    def test_jit_compilation(self):
        config, inputs_dict = self.model_tester.prepare_config_and_inputs_for_common()

        for model_class in self.all_model_classes:
            with self.subTest(model_class.__name__):
                prepared_inputs_dict = self._prepare_for_class(inputs_dict, model_class)
                model = model_class(config)

                @jax.jit
                def model_jitted(input_ids, attention_mask=None, **kwargs):
                    return model(input_ids=input_ids, attention_mask=attention_mask, **kwargs)

                with self.subTest("JIT Enabled"):
                    jitted_outputs = model_jitted(**prepared_inputs_dict).to_tuple()

                with self.subTest("JIT Disabled"):
                    with jax.disable_jit():
                        outputs = model_jitted(**prepared_inputs_dict).to_tuple()

                self.assertEqual(len(outputs), len(jitted_outputs))
                for jitted_output, output in zip(jitted_outputs, outputs):

                    self.assertEqual(jitted_output.shape, output.shape)

    def test_forward_signature(self):
        config, _ = self.model_tester.prepare_config_and_inputs_for_common()

        for model_class in self.all_model_classes:
            model = model_class(config)
            signature = inspect.signature(model.__call__)
            # signature.parameters is an OrderedDict => so arg_names order is deterministic
            arg_names = [*signature.parameters.keys()]

            if model.config.is_encoder_decoder:
                expected_arg_names = [
                    "input_ids",
                    "attention_mask",
                    "decoder_input_ids",
                    "decoder_attention_mask",
                ]
                self.assertListEqual(arg_names[: len(expected_arg_names)], expected_arg_names)
            else:
                expected_arg_names = ["input_ids", "attention_mask"]
                self.assertListEqual(arg_names[:2], expected_arg_names)

    def test_naming_convention(self):
        for model_class in self.all_model_classes:
            model_class_name = model_class.__name__
            module_class_name = (
                model_class_name[:-5] + "Module" if model_class_name[-5:] == "Model" else model_class_name + "Module"
            )
            bert_modeling_flax_module = __import__(model_class.__module__, fromlist=[module_class_name])
            module_cls = getattr(bert_modeling_flax_module, module_class_name)

            self.assertIsNotNone(module_cls)

    def test_hidden_states_output(self):
        def check_hidden_states_output(inputs_dict, config, model_class):
            model = model_class(config)

            outputs = model(**self._prepare_for_class(inputs_dict, model_class))
            hidden_states = outputs.encoder_hidden_states if config.is_encoder_decoder else outputs.hidden_states

            expected_num_layers = getattr(
                self.model_tester, "expected_num_hidden_layers", self.model_tester.num_hidden_layers + 1
            )
            self.assertEqual(len(hidden_states), expected_num_layers)

            if hasattr(self.model_tester, "encoder_seq_length"):
                seq_length = self.model_tester.encoder_seq_length
            else:
                seq_length = self.model_tester.seq_length

            self.assertListEqual(
                list(hidden_states[0].shape[-2:]),
                [seq_length, self.model_tester.hidden_size],
            )

            if config.is_encoder_decoder:
                hidden_states = outputs.decoder_hidden_states

                self.assertIsInstance(hidden_states, (list, tuple))
                self.assertEqual(len(hidden_states), expected_num_layers)
                seq_len = getattr(self.model_tester, "seq_length", None)
                decoder_seq_length = getattr(self.model_tester, "decoder_seq_length", seq_len)

                self.assertListEqual(
                    list(hidden_states[0].shape[-2:]),
                    [decoder_seq_length, self.model_tester.hidden_size],
                )

        config, inputs_dict = self.model_tester.prepare_config_and_inputs_for_common()

        for model_class in self.all_model_classes:
            inputs_dict["output_hidden_states"] = True
            check_hidden_states_output(inputs_dict, config, model_class)

            # check that output_hidden_states also work using config
            del inputs_dict["output_hidden_states"]
            config.output_hidden_states = True

            check_hidden_states_output(inputs_dict, config, model_class)

    def test_attention_outputs(self):
        config, inputs_dict = self.model_tester.prepare_config_and_inputs_for_common()
        config.return_dict = True

        seq_length = getattr(self.model_tester, "seq_length", None)
        decoder_seq_length = getattr(self.model_tester, "decoder_seq_length", seq_length)
        encoder_seq_length = getattr(self.model_tester, "encoder_seq_length", seq_length)
        decoder_key_length = getattr(self.model_tester, "decoder_key_length", decoder_seq_length)
        encoder_key_length = getattr(self.model_tester, "key_length", encoder_seq_length)

        for model_class in self.all_model_classes:
            inputs_dict["output_attentions"] = True
            inputs_dict["output_hidden_states"] = False
            model = model_class(config)
            outputs = model(**self._prepare_for_class(inputs_dict, model_class))
            attentions = outputs.encoder_attentions if config.is_encoder_decoder else outputs.attentions
            self.assertEqual(len(attentions), self.model_tester.num_hidden_layers)

            # check that output_attentions also work using config
            del inputs_dict["output_attentions"]
            config.output_attentions = True
            model = model_class(config)
            outputs = model(**self._prepare_for_class(inputs_dict, model_class))
            attentions = outputs.encoder_attentions if config.is_encoder_decoder else outputs.attentions
            self.assertEqual(len(attentions), self.model_tester.num_hidden_layers)

            self.assertListEqual(
                list(attentions[0].shape[-3:]),
                [self.model_tester.num_attention_heads, encoder_seq_length, encoder_key_length],
            )
            out_len = len(outputs)

            if self.is_encoder_decoder:
                correct_outlen = 5

                # Question Answering model returns start_logits and end_logits
                if model_class in get_values(FLAX_MODEL_FOR_QUESTION_ANSWERING_MAPPING):
                    correct_outlen += 1  # start_logits and end_logits instead of only 1 output

                self.assertEqual(out_len, correct_outlen)

                # decoder attentions
                decoder_attentions = outputs.decoder_attentions
                self.assertIsInstance(decoder_attentions, (list, tuple))
                self.assertEqual(len(decoder_attentions), self.model_tester.num_hidden_layers)
                self.assertListEqual(
                    list(decoder_attentions[0].shape[-3:]),
                    [self.model_tester.num_attention_heads, decoder_seq_length, decoder_key_length],
                )

                # cross attentions
                cross_attentions = outputs.cross_attentions
                self.assertIsInstance(cross_attentions, (list, tuple))
                self.assertEqual(len(cross_attentions), self.model_tester.num_hidden_layers)
                self.assertListEqual(
                    list(cross_attentions[0].shape[-3:]),
                    [
                        self.model_tester.num_attention_heads,
                        decoder_seq_length,
                        encoder_key_length,
                    ],
                )

            # Check attention is always last and order is fine
            inputs_dict["output_attentions"] = True
            inputs_dict["output_hidden_states"] = True
            model = model_class(config)
            outputs = model(**self._prepare_for_class(inputs_dict, model_class))

            if hasattr(self.model_tester, "num_hidden_states_types"):
                added_hidden_states = self.model_tester.num_hidden_states_types
            elif self.is_encoder_decoder:
                added_hidden_states = 2
            else:
                added_hidden_states = 1
            self.assertEqual(out_len + added_hidden_states, len(outputs))

            self_attentions = outputs.encoder_attentions if config.is_encoder_decoder else outputs.attentions
            self.assertEqual(len(self_attentions), self.model_tester.num_hidden_layers)

            self.assertListEqual(
                list(self_attentions[0].shape[-3:]),
                [self.model_tester.num_attention_heads, encoder_seq_length, encoder_key_length],
            )

    def test_load_with_mismatched_shapes(self):
        if not self.test_mismatched_shapes:
            return
        config, inputs_dict = self.model_tester.prepare_config_and_inputs_for_common()

        for model_class in self.all_model_classes:
            if model_class not in get_values(FLAX_MODEL_FOR_SEQUENCE_CLASSIFICATION_MAPPING):
                continue

            with self.subTest(msg=f"Testing {model_class}"):
                with tempfile.TemporaryDirectory() as tmp_dir:
                    model = model_class(config)
                    model.save_pretrained(tmp_dir)

                    # Fails when we don't set ignore_mismatched_sizes=True
                    with self.assertRaises(ValueError):
                        new_model = FlaxAutoModelForSequenceClassification.from_pretrained(tmp_dir, num_labels=42)
                    with self.assertRaises(ValueError):
                        new_model_without_prefix = FlaxAutoModel.from_pretrained(tmp_dir, vocab_size=10)

                    logger = logging.get_logger("transformers.modeling_flax_utils")
                    with CaptureLogger(logger) as cl:
                        new_model = FlaxAutoModelForSequenceClassification.from_pretrained(
                            tmp_dir, num_labels=42, ignore_mismatched_sizes=True
                        )
                    self.assertIn("the shapes did not match", cl.out)

                    logits = new_model(**inputs_dict)["logits"]
                    self.assertEqual(logits.shape[1], 42)

<<<<<<< HEAD
    def test_default_params_dtype(self):
        config, _ = self.model_tester.prepare_config_and_inputs_for_common()

        for model_class in self.all_model_classes:
            # check if all params are still in float32 when dtype of computation is bfloat16
            model = model_class(config, dtype=jnp.dtype("bfloat16"))
            types = jax.tree_map(lambda x: x.dtype, model.params)
            types = flatten_dict(types)

            for name, type_ in types.items():
                self.assertEquals(type_, jnp.float32, msg=f"param {name} is not initialized in fp32.")

    def test_to_bf16(self):
        config, _ = self.model_tester.prepare_config_and_inputs_for_common()

        for model_class in self.all_model_classes:
            model = model_class(config)

            # cast all params to bf16
            params = model.to_bf16(model.params)
            types = flatten_dict(jax.tree_map(lambda x: x.dtype, params))
            # test if all params are in bf16
            for name, type_ in types.items():
                self.assertEqual(type_, jnp.bfloat16, msg=f"param {name} is not in bf16.")

            # test masking
            flat_params = flatten_dict(params)
            key = random.choice(list(flat_params.keys()))  # choose a random param
            mask = {path: path != key for path in flat_params}  # don't cast the key
            mask = unflatten_dict(mask)

            params = model.to_bf16(model.params, mask)
            types = flatten_dict(jax.tree_map(lambda x: x.dtype, params))
            # test if all params are in bf16 except key
            for name, type_ in types.items():
                if name == key:
                    self.assertEqual(type_, jnp.float32, msg=f"param {name} should be in fp32.")
                else:
                    self.assertEqual(type_, jnp.bfloat16, msg=f"param {name} is not in bf16.")

    def test_to_fp16(self):
        config, _ = self.model_tester.prepare_config_and_inputs_for_common()

        for model_class in self.all_model_classes:
            model = model_class(config)

            # cast all params to fp16
            params = model.to_fp16(model.params)
            types = flatten_dict(jax.tree_map(lambda x: x.dtype, params))
            # test if all params are in bf16
            for name, type_ in types.items():
                self.assertEqual(type_, jnp.float16, msg=f"param {name} is not in fp16.")

            # test masking
            flat_params = flatten_dict(params)
            key = random.choice(list(flat_params.keys()))  # choose a random param
            mask = {path: path != key for path in flat_params}  # don't cast the key
            mask = unflatten_dict(mask)

            params = model.to_fp16(model.params, mask)
            types = flatten_dict(jax.tree_map(lambda x: x.dtype, params))
            # test if all params are in fp16 except key
            for name, type_ in types.items():
                if name == key:
                    self.assertEqual(type_, jnp.float32, msg=f"param {name} should be in fp32.")
                else:
                    self.assertEqual(type_, jnp.float16, msg=f"param {name} is not in fp16.")
=======
                    with CaptureLogger(logger) as cl:
                        new_model_without_prefix = FlaxAutoModel.from_pretrained(
                            tmp_dir, vocab_size=10, ignore_mismatched_sizes=True
                        )
                    self.assertIn("the shapes did not match", cl.out)
                    input_ids = ids_tensor((2, 8), 10)
                    if self.is_encoder_decoder:
                        new_model_without_prefix(input_ids, decoder_input_ids=input_ids)
                    else:
                        new_model_without_prefix(input_ids)
>>>>>>> 5c153079


@require_flax
@is_staging_test
class FlaxModelPushToHubTester(unittest.TestCase):
    @classmethod
    def setUpClass(cls):
        cls._token = login(username=USER, password=PASS)

    @classmethod
    def tearDownClass(cls):
        try:
            delete_repo(token=cls._token, name="test-model-flax")
        except HTTPError:
            pass

        try:
            delete_repo(token=cls._token, name="test-model-flax-org", organization="valid_org")
        except HTTPError:
            pass

    def test_push_to_hub(self):
        config = BertConfig(
            vocab_size=99, hidden_size=32, num_hidden_layers=5, num_attention_heads=4, intermediate_size=37
        )
        model = FlaxBertModel(config)
        with tempfile.TemporaryDirectory() as tmp_dir:
            model.save_pretrained(
                os.path.join(tmp_dir, "test-model-flax"), push_to_hub=True, use_auth_token=self._token
            )

            new_model = FlaxBertModel.from_pretrained(f"{USER}/test-model-flax")

            base_params = flatten_dict(unfreeze(model.params))
            new_params = flatten_dict(unfreeze(new_model.params))

            for key in base_params.keys():
                max_diff = (base_params[key] - new_params[key]).sum().item()
                self.assertLessEqual(max_diff, 1e-3, msg=f"{key} not identical")

    def test_push_to_hub_in_organization(self):
        config = BertConfig(
            vocab_size=99, hidden_size=32, num_hidden_layers=5, num_attention_heads=4, intermediate_size=37
        )
        model = FlaxBertModel(config)
        with tempfile.TemporaryDirectory() as tmp_dir:
            model.save_pretrained(
                os.path.join(tmp_dir, "test-model-flax-org"),
                push_to_hub=True,
                use_auth_token=self._token,
                organization="valid_org",
            )

            new_model = FlaxBertModel.from_pretrained("valid_org/test-model-flax-org")

            base_params = flatten_dict(unfreeze(model.params))
            new_params = flatten_dict(unfreeze(new_model.params))

            for key in base_params.keys():
                max_diff = (base_params[key] - new_params[key]).sum().item()
                self.assertLessEqual(max_diff, 1e-3, msg=f"{key} not identical")<|MERGE_RESOLUTION|>--- conflicted
+++ resolved
@@ -601,76 +601,7 @@
 
                     logits = new_model(**inputs_dict)["logits"]
                     self.assertEqual(logits.shape[1], 42)
-
-<<<<<<< HEAD
-    def test_default_params_dtype(self):
-        config, _ = self.model_tester.prepare_config_and_inputs_for_common()
-
-        for model_class in self.all_model_classes:
-            # check if all params are still in float32 when dtype of computation is bfloat16
-            model = model_class(config, dtype=jnp.dtype("bfloat16"))
-            types = jax.tree_map(lambda x: x.dtype, model.params)
-            types = flatten_dict(types)
-
-            for name, type_ in types.items():
-                self.assertEquals(type_, jnp.float32, msg=f"param {name} is not initialized in fp32.")
-
-    def test_to_bf16(self):
-        config, _ = self.model_tester.prepare_config_and_inputs_for_common()
-
-        for model_class in self.all_model_classes:
-            model = model_class(config)
-
-            # cast all params to bf16
-            params = model.to_bf16(model.params)
-            types = flatten_dict(jax.tree_map(lambda x: x.dtype, params))
-            # test if all params are in bf16
-            for name, type_ in types.items():
-                self.assertEqual(type_, jnp.bfloat16, msg=f"param {name} is not in bf16.")
-
-            # test masking
-            flat_params = flatten_dict(params)
-            key = random.choice(list(flat_params.keys()))  # choose a random param
-            mask = {path: path != key for path in flat_params}  # don't cast the key
-            mask = unflatten_dict(mask)
-
-            params = model.to_bf16(model.params, mask)
-            types = flatten_dict(jax.tree_map(lambda x: x.dtype, params))
-            # test if all params are in bf16 except key
-            for name, type_ in types.items():
-                if name == key:
-                    self.assertEqual(type_, jnp.float32, msg=f"param {name} should be in fp32.")
-                else:
-                    self.assertEqual(type_, jnp.bfloat16, msg=f"param {name} is not in bf16.")
-
-    def test_to_fp16(self):
-        config, _ = self.model_tester.prepare_config_and_inputs_for_common()
-
-        for model_class in self.all_model_classes:
-            model = model_class(config)
-
-            # cast all params to fp16
-            params = model.to_fp16(model.params)
-            types = flatten_dict(jax.tree_map(lambda x: x.dtype, params))
-            # test if all params are in bf16
-            for name, type_ in types.items():
-                self.assertEqual(type_, jnp.float16, msg=f"param {name} is not in fp16.")
-
-            # test masking
-            flat_params = flatten_dict(params)
-            key = random.choice(list(flat_params.keys()))  # choose a random param
-            mask = {path: path != key for path in flat_params}  # don't cast the key
-            mask = unflatten_dict(mask)
-
-            params = model.to_fp16(model.params, mask)
-            types = flatten_dict(jax.tree_map(lambda x: x.dtype, params))
-            # test if all params are in fp16 except key
-            for name, type_ in types.items():
-                if name == key:
-                    self.assertEqual(type_, jnp.float32, msg=f"param {name} should be in fp32.")
-                else:
-                    self.assertEqual(type_, jnp.float16, msg=f"param {name} is not in fp16.")
-=======
+                    
                     with CaptureLogger(logger) as cl:
                         new_model_without_prefix = FlaxAutoModel.from_pretrained(
                             tmp_dir, vocab_size=10, ignore_mismatched_sizes=True
@@ -681,7 +612,74 @@
                         new_model_without_prefix(input_ids, decoder_input_ids=input_ids)
                     else:
                         new_model_without_prefix(input_ids)
->>>>>>> 5c153079
+
+    def test_default_params_dtype(self):
+        config, _ = self.model_tester.prepare_config_and_inputs_for_common()
+
+        for model_class in self.all_model_classes:
+            # check if all params are still in float32 when dtype of computation is bfloat16
+            model = model_class(config, dtype=jnp.dtype("bfloat16"))
+            types = jax.tree_map(lambda x: x.dtype, model.params)
+            types = flatten_dict(types)
+
+            for name, type_ in types.items():
+                self.assertEquals(type_, jnp.float32, msg=f"param {name} is not initialized in fp32.")
+
+    def test_to_bf16(self):
+        config, _ = self.model_tester.prepare_config_and_inputs_for_common()
+
+        for model_class in self.all_model_classes:
+            model = model_class(config)
+
+            # cast all params to bf16
+            params = model.to_bf16(model.params)
+            types = flatten_dict(jax.tree_map(lambda x: x.dtype, params))
+            # test if all params are in bf16
+            for name, type_ in types.items():
+                self.assertEqual(type_, jnp.bfloat16, msg=f"param {name} is not in bf16.")
+
+            # test masking
+            flat_params = flatten_dict(params)
+            key = random.choice(list(flat_params.keys()))  # choose a random param
+            mask = {path: path != key for path in flat_params}  # don't cast the key
+            mask = unflatten_dict(mask)
+
+            params = model.to_bf16(model.params, mask)
+            types = flatten_dict(jax.tree_map(lambda x: x.dtype, params))
+            # test if all params are in bf16 except key
+            for name, type_ in types.items():
+                if name == key:
+                    self.assertEqual(type_, jnp.float32, msg=f"param {name} should be in fp32.")
+                else:
+                    self.assertEqual(type_, jnp.bfloat16, msg=f"param {name} is not in bf16.")
+
+    def test_to_fp16(self):
+        config, _ = self.model_tester.prepare_config_and_inputs_for_common()
+
+        for model_class in self.all_model_classes:
+            model = model_class(config)
+
+            # cast all params to fp16
+            params = model.to_fp16(model.params)
+            types = flatten_dict(jax.tree_map(lambda x: x.dtype, params))
+            # test if all params are in bf16
+            for name, type_ in types.items():
+                self.assertEqual(type_, jnp.float16, msg=f"param {name} is not in fp16.")
+
+            # test masking
+            flat_params = flatten_dict(params)
+            key = random.choice(list(flat_params.keys()))  # choose a random param
+            mask = {path: path != key for path in flat_params}  # don't cast the key
+            mask = unflatten_dict(mask)
+
+            params = model.to_fp16(model.params, mask)
+            types = flatten_dict(jax.tree_map(lambda x: x.dtype, params))
+            # test if all params are in fp16 except key
+            for name, type_ in types.items():
+                if name == key:
+                    self.assertEqual(type_, jnp.float32, msg=f"param {name} should be in fp32.")
+                else:
+                    self.assertEqual(type_, jnp.float16, msg=f"param {name} is not in fp16.")
 
 
 @require_flax
