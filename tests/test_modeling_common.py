# Copyright 2019 HuggingFace Inc.
#
# Licensed under the Apache License, Version 2.0 (the "License");
# you may not use this file except in compliance with the License.
# You may obtain a copy of the License at
#
#     http://www.apache.org/licenses/LICENSE-2.0
#
# Unless required by applicable law or agreed to in writing, software
# distributed under the License is distributed on an "AS IS" BASIS,
# WITHOUT WARRANTIES OR CONDITIONS OF ANY KIND, either express or implied.
# See the License for the specific language governing permissions and
# limitations under the License.
import collections
import copy
import gc
import inspect
import math
import os
import os.path
import random
import re
import tempfile
import warnings
from collections import defaultdict
from contextlib import contextmanager

import numpy as np
from packaging import version
from parameterized import parameterized
from pytest import mark

from transformers import (
    AutoModel,
    AutoModelForCausalLM,
    AutoModelForSequenceClassification,
    DataCollatorWithFlattening,
    PretrainedConfig,
    PreTrainedModel,
    is_torch_available,
    logging,
    set_seed,
)
from transformers.integrations import HfDeepSpeedConfig
from transformers.integrations.deepspeed import (
    is_deepspeed_available,
    is_deepspeed_zero3_enabled,
    unset_hf_deepspeed_config,
)
from transformers.models.auto import get_values
from transformers.models.auto.modeling_auto import (
    MODEL_FOR_AUDIO_CLASSIFICATION_MAPPING_NAMES,
    MODEL_FOR_AUDIO_XVECTOR_MAPPING_NAMES,
    MODEL_FOR_BACKBONE_MAPPING_NAMES,
    MODEL_FOR_CAUSAL_IMAGE_MODELING_MAPPING_NAMES,
    MODEL_FOR_CAUSAL_LM_MAPPING_NAMES,
    MODEL_FOR_DOCUMENT_QUESTION_ANSWERING_MAPPING_NAMES,
    MODEL_FOR_IMAGE_CLASSIFICATION_MAPPING_NAMES,
    MODEL_FOR_IMAGE_TEXT_TO_TEXT_MAPPING_NAMES,
    MODEL_FOR_MASKED_IMAGE_MODELING_MAPPING_NAMES,
    MODEL_FOR_MASKED_LM_MAPPING_NAMES,
    MODEL_FOR_MULTIPLE_CHOICE_MAPPING_NAMES,
    MODEL_FOR_NEXT_SENTENCE_PREDICTION_MAPPING_NAMES,
    MODEL_FOR_PRETRAINING_MAPPING_NAMES,
    MODEL_FOR_QUESTION_ANSWERING_MAPPING_NAMES,
    MODEL_FOR_SEMANTIC_SEGMENTATION_MAPPING_NAMES,
    MODEL_FOR_SEQ_TO_SEQ_CAUSAL_LM_MAPPING_NAMES,
    MODEL_FOR_SEQUENCE_CLASSIFICATION_MAPPING_NAMES,
    MODEL_FOR_TOKEN_CLASSIFICATION_MAPPING_NAMES,
    MODEL_FOR_VIDEO_CLASSIFICATION_MAPPING_NAMES,
    MODEL_FOR_VISION_2_SEQ_MAPPING_NAMES,
    MODEL_MAPPING_NAMES,
)
from transformers.testing_utils import (
    CaptureLogger,
    backend_device_count,
    backend_empty_cache,
    backend_memory_allocated,
    backend_torch_accelerator_module,
    get_device_properties,
    hub_retry,
    is_flaky,
    require_accelerate,
    require_bitsandbytes,
    require_deepspeed,
    require_flash_attn,
    require_flash_attn_3,
    require_non_hpu,
    require_safetensors,
    require_torch,
    require_torch_accelerator,
    require_torch_gpu,
    require_torch_greater_or_equal,
    require_torch_multi_accelerator,
    require_torch_multi_gpu,
    require_torch_sdpa,
    run_first,
    run_test_using_subprocess,
    set_config_for_less_flaky_test,
    set_model_for_less_flaky_test,
    set_model_tester_for_less_flaky_test,
    slow,
    torch_device,
)
from transformers.utils import (
    CONFIG_NAME,
    GENERATION_CONFIG_NAME,
    SAFE_WEIGHTS_NAME,
    is_accelerate_available,
    is_torch_bf16_available_on_device,
    is_torch_fp16_available_on_device,
    is_torch_sdpa_available,
)
from transformers.utils.generic import ContextManagers

from .generation.test_utils import GenerationTesterMixin


if is_accelerate_available():
    from accelerate.utils import compute_module_sizes


if is_torch_available():
    import torch
    import torch.nn.functional as F
    from safetensors.torch import load_file as safe_load_file
    from safetensors.torch import save_file as safe_save_file
    from torch import nn

    from transformers import MODEL_MAPPING
    from transformers.cache_utils import Cache, DynamicCache
    from transformers.modeling_utils import load_state_dict, no_init_weights
    from transformers.pytorch_utils import id_tensor_storage

from transformers.utils.fx import _FX_SUPPORTED_MODELS_WITH_KV_CACHE, symbolic_trace


if is_deepspeed_available():
    import deepspeed


# used in other test files e.g. when overwriting the test
TEST_EAGER_MATCHES_SDPA_INFERENCE_PARAMETERIZATION = [
    (
        # test name for the test runner
        f"{dtype}_pad_{padding_side}{'' if use_attention_mask else '_no_attn_mask'}"
        f"{'_sdpa_kernels' if enable_kernels else ''}",
        # parameterization
        *(dtype, padding_side, use_attention_mask, False, enable_kernels),
    )
    for dtype in ("fp16", "fp32", "bf16")
    for padding_side in ("left", "right")
    for use_attention_mask in (True, False)
    for enable_kernels in (True, False)
    # Extra test case: `output_attentions=True` has special attention mask handling and sdpa reverts to eager
] + [("fp32_pad_left_output_attentions", "fp32", "left", True, True, False)]


def _config_zero_init(config):
    configs_no_init = copy.deepcopy(config)
    for key in configs_no_init.__dict__.keys():
        if "_range" in key or "_std" in key or "initializer_factor" in key or "layer_scale" in key:
            setattr(configs_no_init, key, 1e-10)
        if isinstance(getattr(configs_no_init, key, None), PretrainedConfig):
            no_init_subconfig = _config_zero_init(getattr(configs_no_init, key))
            setattr(configs_no_init, key, no_init_subconfig)
    return configs_no_init


def _mock_init_weights(self, module):
    for name, param in module.named_parameters(recurse=False):
        # Use the first letter of the name to get a value and go from a <> -13 to z <> 12
        value = ord(name[0].lower()) - 110
        param.data.fill_(value)


def _mock_all_init_weights(self):
    # Prune heads if needed
    if self.config.pruned_heads:
        self.prune_heads(self.config.pruned_heads)

    import transformers.modeling_utils

    if transformers.modeling_utils._init_weights:
        for module in self.modules():
            module._is_hf_initialized = False
        # Initialize weights
        self.apply(self._initialize_weights)

        # Tie weights should be skipped when not initializing all weights
        # since from_pretrained(...) calls tie weights anyways
        self.tie_weights()


@contextmanager
def _deepspeed_zero3(ds_config):
    dschf = HfDeepSpeedConfig(ds_config)
    try:
        yield dschf
    finally:
        unset_hf_deepspeed_config()


def sdpa_kernel(enable_flash, enable_math, enable_mem_efficient):
    if version.parse(torch.__version__).release < version.parse("2.3").release:
        return torch.backends.cuda.sdp_kernel(
            enable_flash=enable_flash, enable_math=enable_math, enable_mem_efficient=enable_mem_efficient
        )

    backends = []
    if enable_flash:
        backends += [torch.nn.attention.SDPBackend.FLASH_ATTENTION]
    if enable_math:
        backends += [torch.nn.attention.SDPBackend.MATH]
    if enable_mem_efficient:
        backends += [torch.nn.attention.SDPBackend.EFFICIENT_ATTENTION]
    return torch.nn.attention.sdpa_kernel(backends)


@require_torch
class ModelTesterMixin:
    model_tester = None
    all_model_classes = ()
    fx_compatible = False
    test_torchscript = True
    test_pruning = True
    test_resize_embeddings = True
    test_resize_position_embeddings = False
    test_head_masking = True
    test_mismatched_shapes = True
    test_missing_keys = True
    test_model_parallel = False
    test_torch_exportable = False
    # Used in `check_training_gradient_checkpointing` to NOT check all params having gradient (e.g. for some MOE models)
    test_all_params_have_gradient = True
    is_encoder_decoder = False
    has_attentions = True
    _is_composite = False
    model_split_percents = [0.5, 0.7, 0.9]

    # Note: for all mixins that utilize the Hub in some way, we should ensure that
    # they contain the `hub_retry` decorator in case of failures.
    def __init_subclass__(cls, **kwargs):
        super().__init_subclass__(**kwargs)
        for attr_name in dir(cls):
            if attr_name.startswith("test_"):
                attr = getattr(cls, attr_name)
                if callable(attr):
                    setattr(cls, attr_name, hub_retry()(attr))

    @property
    def all_generative_model_classes(self):
        return tuple(model_class for model_class in self.all_model_classes if model_class.can_generate())

    def _prepare_for_class(self, inputs_dict, model_class, return_labels=False):
        inputs_dict = copy.deepcopy(inputs_dict)
        if model_class.__name__ in get_values(MODEL_FOR_MULTIPLE_CHOICE_MAPPING_NAMES):
            inputs_dict = {
                k: v.unsqueeze(1).expand(-1, self.model_tester.num_choices, -1).contiguous()
                if isinstance(v, torch.Tensor) and v.ndim > 1
                else v
                for k, v in inputs_dict.items()
            }
        elif model_class.__name__ in get_values(MODEL_FOR_AUDIO_XVECTOR_MAPPING_NAMES):
            inputs_dict.pop("attention_mask")
        elif model_class.__name__ == MODEL_FOR_PRETRAINING_MAPPING_NAMES["hiera"]:
            config = self.model_tester.get_config()
            mask_spatial_shape = [
                i // s // ms for i, s, ms in zip(config.image_size, config.patch_stride, config.masked_unit_size)
            ]
            num_windows = math.prod(mask_spatial_shape)
            torch.manual_seed(0)
            inputs_dict["noise"] = torch.rand(self.model_tester.batch_size, num_windows)

        if return_labels:
            if model_class.__name__ in get_values(MODEL_FOR_MULTIPLE_CHOICE_MAPPING_NAMES):
                inputs_dict["labels"] = torch.ones(self.model_tester.batch_size, dtype=torch.long, device=torch_device)
            elif model_class.__name__ in [
                *get_values(MODEL_FOR_QUESTION_ANSWERING_MAPPING_NAMES),
                *get_values(MODEL_FOR_DOCUMENT_QUESTION_ANSWERING_MAPPING_NAMES),
            ]:
                inputs_dict["start_positions"] = torch.zeros(
                    self.model_tester.batch_size, dtype=torch.long, device=torch_device
                )
                inputs_dict["end_positions"] = torch.zeros(
                    self.model_tester.batch_size, dtype=torch.long, device=torch_device
                )
            elif model_class.__name__ in [
                *get_values(MODEL_FOR_SEQUENCE_CLASSIFICATION_MAPPING_NAMES),
                *get_values(MODEL_FOR_NEXT_SENTENCE_PREDICTION_MAPPING_NAMES),
                *get_values(MODEL_FOR_IMAGE_CLASSIFICATION_MAPPING_NAMES),
                *get_values(MODEL_FOR_VIDEO_CLASSIFICATION_MAPPING_NAMES),
                *get_values(MODEL_FOR_AUDIO_CLASSIFICATION_MAPPING_NAMES),
            ]:
                inputs_dict["labels"] = torch.zeros(
                    self.model_tester.batch_size, dtype=torch.long, device=torch_device
                )
            elif model_class.__name__ in [
                *get_values(MODEL_FOR_TOKEN_CLASSIFICATION_MAPPING_NAMES),
                *get_values(MODEL_FOR_CAUSAL_LM_MAPPING_NAMES),
                *get_values(MODEL_FOR_CAUSAL_IMAGE_MODELING_MAPPING_NAMES),
                *get_values(MODEL_FOR_IMAGE_TEXT_TO_TEXT_MAPPING_NAMES),
                *get_values(MODEL_FOR_MASKED_LM_MAPPING_NAMES),
                *get_values(MODEL_FOR_SEQ_TO_SEQ_CAUSAL_LM_MAPPING_NAMES),
                *get_values(MODEL_FOR_VISION_2_SEQ_MAPPING_NAMES),
            ]:
                inputs_dict["labels"] = torch.zeros(
                    (self.model_tester.batch_size, self.model_tester.seq_length), dtype=torch.long, device=torch_device
                )
            elif model_class.__name__ in get_values(MODEL_FOR_MASKED_IMAGE_MODELING_MAPPING_NAMES):
                num_patches = self.model_tester.image_size // self.model_tester.patch_size
                inputs_dict["bool_masked_pos"] = torch.zeros(
                    (self.model_tester.batch_size, num_patches**2), dtype=torch.long, device=torch_device
                )
            elif model_class.__name__ in get_values(MODEL_FOR_SEMANTIC_SEGMENTATION_MAPPING_NAMES):
                batch_size, num_channels, height, width = inputs_dict["pixel_values"].shape
                inputs_dict["labels"] = torch.zeros(
                    [self.model_tester.batch_size, height, width], device=torch_device
                ).long()

        return inputs_dict

    def test_save_load(self):
        def check_save_load(out1, out2):
            # make sure we don't have nans
            out_2 = out2.cpu().numpy()
            out_2[np.isnan(out_2)] = 0
            out_2 = out_2[~np.isneginf(out_2)]

            out_1 = out1.cpu().numpy()
            out_1[np.isnan(out_1)] = 0
            out_1 = out_1[~np.isneginf(out_1)]
            max_diff = np.amax(np.abs(out_1 - out_2))
            self.assertLessEqual(max_diff, 1e-5)

        for model_class in self.all_model_classes:
            config, inputs_dict = self.model_tester.prepare_config_and_inputs_for_common()
            model = model_class(config)
            model.to(torch_device)
            model.eval()
            with torch.no_grad():
                first = model(**self._prepare_for_class(inputs_dict, model_class))[0]

            with tempfile.TemporaryDirectory() as tmpdirname:
                model.save_pretrained(tmpdirname)

                # the config file (and the generation config file, if it can generate) should be saved
                self.assertTrue(os.path.exists(os.path.join(tmpdirname, CONFIG_NAME)))
                self.assertEqual(
                    model.can_generate(), os.path.exists(os.path.join(tmpdirname, GENERATION_CONFIG_NAME))
                )

                model = model_class.from_pretrained(tmpdirname)
                model.to(torch_device)
                with torch.no_grad():
                    second = model(**self._prepare_for_class(inputs_dict, model_class))[0]

                # Save and load second time because `from_pretrained` adds a bunch of new config fields
                # so we need to make sure those fields can be loaded back after saving
                # Simply init as `model(config)` doesn't add those fields
                model.save_pretrained(tmpdirname)
                model = model_class.from_pretrained(tmpdirname)

            if isinstance(first, tuple) and isinstance(second, tuple):
                for tensor1, tensor2 in zip(first, second):
                    check_save_load(tensor1, tensor2)
            else:
                check_save_load(first, second)

    def test_from_pretrained_no_checkpoint(self):
        config, _ = self.model_tester.prepare_config_and_inputs_for_common()
        for model_class in self.all_model_classes:
            model = model_class(config)
            state_dict = model.state_dict()

            new_model = model_class.from_pretrained(
                pretrained_model_name_or_path=None, config=config, state_dict=state_dict
            )
            for p1, p2 in zip(model.parameters(), new_model.parameters()):
                self.assertTrue(torch.equal(p1, p2))

    def test_keep_in_fp32_modules(self):
        config, _ = self.model_tester.prepare_config_and_inputs_for_common()
        for model_class in self.all_model_classes:
            if model_class._keep_in_fp32_modules is None:
                self.skipTest(reason="Model class has no _keep_in_fp32_modules attribute defined")

            model = model_class(config)
            with tempfile.TemporaryDirectory() as tmpdirname:
                model.save_pretrained(tmpdirname)

                model = model_class.from_pretrained(tmpdirname, torch_dtype=torch.float16)

                for name, param in model.named_parameters():
                    if any(n in model_class._keep_in_fp32_modules for n in name.split(".")):
                        self.assertTrue(param.dtype == torch.float32)
                    else:
                        self.assertTrue(param.dtype == torch.float16, name)

    def test_save_load_keys_to_ignore_on_save(self):
        config, inputs_dict = self.model_tester.prepare_config_and_inputs_for_common()

        for model_class in self.all_model_classes:
            model = model_class(config)
            _keys_to_ignore_on_save = getattr(model, "_keys_to_ignore_on_save", None)
            if _keys_to_ignore_on_save is None:
                continue

            # check the keys are in the original state_dict
            for k in _keys_to_ignore_on_save:
                self.assertIn(k, model.state_dict().keys(), "\n".join(model.state_dict().keys()))

            # check that certain keys didn't get saved with the model
            with tempfile.TemporaryDirectory() as tmpdirname:
                model.save_pretrained(tmpdirname)
                output_model_file = os.path.join(tmpdirname, SAFE_WEIGHTS_NAME)
                state_dict_saved = safe_load_file(output_model_file)

                for k in _keys_to_ignore_on_save:
                    self.assertNotIn(k, state_dict_saved.keys(), "\n".join(state_dict_saved.keys()))

                # Test we can load the state dict in the model, necessary for the checkpointing API in Trainer.
                load_result = model.load_state_dict(state_dict_saved, strict=False)
                keys_to_ignore = set(model._keys_to_ignore_on_save)

                if hasattr(model, "_tied_weights_keys"):
                    keys_to_ignore.update(set(model._tied_weights_keys))

                self.assertTrue(len(load_result.missing_keys) == 0 or set(load_result.missing_keys) == keys_to_ignore)
                self.assertTrue(len(load_result.unexpected_keys) == 0)

    def test_gradient_checkpointing_backward_compatibility(self):
        config, inputs_dict = self.model_tester.prepare_config_and_inputs_for_common()

        for model_class in self.all_model_classes:
            if not model_class.supports_gradient_checkpointing:
                continue

            config.gradient_checkpointing = True
            model = model_class(config)
            self.assertTrue(model.is_gradient_checkpointing)

    def test_gradient_checkpointing_enable_disable(self):
        config, inputs_dict = self.model_tester.prepare_config_and_inputs_for_common()

        for model_class in self.all_model_classes:
            if not model_class.supports_gradient_checkpointing:
                continue

            # at init model should have gradient checkpointing disabled
            model = model_class(config)
            self.assertFalse(model.is_gradient_checkpointing)

            # check enable works
            model.gradient_checkpointing_enable()
            self.assertTrue(model.is_gradient_checkpointing)

            # Loop over all modules and check that relevant modules have gradient_checkpointing set to True
            for n, m in model.named_modules():
                if hasattr(m, "gradient_checkpointing"):
                    self.assertTrue(
                        m.gradient_checkpointing, f"Module {n} does not have gradient_checkpointing set to True"
                    )

            # check disable works
            model.gradient_checkpointing_disable()
            self.assertFalse(model.is_gradient_checkpointing)

            # Loop over all modules and check that relevant modules have gradient_checkpointing set to False
            for n, m in model.named_modules():
                if hasattr(m, "gradient_checkpointing"):
                    self.assertFalse(
                        m.gradient_checkpointing, f"Module {n} does not have gradient_checkpointing set to False"
                    )

    def test_peft_gradient_checkpointing_enable_disable(self):
        config, inputs_dict = self.model_tester.prepare_config_and_inputs_for_common()

        for model_class in self.all_model_classes:
            if not model_class.supports_gradient_checkpointing:
                continue

            # at init model should have gradient checkpointing disabled
            model = model_class(config)
            self.assertFalse(model.is_gradient_checkpointing)

            # check enable works
            model._hf_peft_config_loaded = True
            try:
                model.gradient_checkpointing_enable()
            except NotImplementedError:
                continue

            self.assertTrue(model.is_gradient_checkpointing)

            # Loop over all modules and check that relevant modules have gradient_checkpointing set to True
            for n, m in model.named_modules():
                if hasattr(m, "gradient_checkpointing"):
                    self.assertTrue(
                        m.gradient_checkpointing, f"Module {n} does not have gradient_checkpointing set to True"
                    )

            # check disable works
            model.gradient_checkpointing_disable()
            self.assertFalse(model.is_gradient_checkpointing)

            # Loop over all modules and check that relevant modules have gradient_checkpointing set to False
            for n, m in model.named_modules():
                if hasattr(m, "gradient_checkpointing"):
                    self.assertFalse(
                        m.gradient_checkpointing, f"Module {n} does not have gradient_checkpointing set to False"
                    )

    def test_can_init_all_missing_weights(self):
        config, _ = self.model_tester.prepare_config_and_inputs_for_common()

        # This is used to get the addition year of the model
        filename = inspect.getfile(config.__class__)
        # No easy way to get model addition date -> check copyright year on top of file
        with open(filename) as file:
            source_code = file.read()
        addition_year = 0  # if we cannot find it, set it to 0 (i.e. oldest)
        if match_object := re.search(r"^# Copyright (\d{4})", source_code, re.MULTILINE | re.IGNORECASE):
            addition_year = int(match_object.group(1))

        for model_class in self.all_model_classes:
            # For now, skip everything older than 2025 and "important models" (too much models to patch otherwise)
            # Use `supports_cache_class` as a proxy to judge "important" models in order to prioritize them
            # TODO: relax this as we patch more and more models
            if addition_year < 2025 and not model_class._supports_cache_class:
                self.skipTest(reason=f"{model_class} is not a priorited model for now.")

            # Monkey patch the method to add a seed (we do it on PreTrainedModel._initialize_weights, which wraps
            # `_init_weights` so that it can add the seed for composite models as well)
            original_initialize_weights = PreTrainedModel._initialize_weights

            def seeded_initialize_weights(self, module):
                set_seed(0)
                original_initialize_weights(self, module)

            PreTrainedModel._initialize_weights = seeded_initialize_weights

            # First, initialize the model from config -> this ensure everything is correctly initialized, even if
            # _init_weights() does not take all weights into account correctly
            model_from_config = model_class(config)
            # Here, passing an empty state dict will force all weights to be moved from meta to cpu, then be initialized
            # by _init_weights()
            model_from_pretrained = model_class.from_pretrained(None, config=config, state_dict={})

            # Back to original method to avoid issues if running several other tests
            PreTrainedModel._initialize_weights = original_initialize_weights

            # First, check if any parameters are still on meta -> this is usually an issue with tied weights
            params_on_meta = []
            for k, v in model_from_pretrained.named_parameters():
                if v.device.type == "meta":
                    params_on_meta.append(k)

            self.assertTrue(
                len(params_on_meta) == 0,
                f"The following keys are still on the meta device, it probably comes from an issue in the tied weights:\n{params_on_meta}",
            )

            # Everything must be exactly the same as we set the same seed for each init
            different_weights = []
            for (k1, v1), (k2, v2) in zip(
                model_from_config.state_dict().items(), model_from_pretrained.state_dict().items()
            ):
                self.assertEqual(k1, k2, "The keys from each model should be the same")
                # Since we added the seed, they should be exactly the same (i.e. using allclose maybe be wrong due
                # to very low std in init function)
                if not (v1 == v2).all():
                    different_weights.append(k1)

            # Buffers that are initialized randomly are ignored as they are not initialized on meta device anyway
            buffer_names = {name for name, _ in model_from_config.named_buffers()}
            different_weights = [k for k in different_weights if k not in buffer_names]

            self.assertTrue(
                len(different_weights) == 0,
                f"The following keys are not properly handled by `_init_weights()`:\n{different_weights}",
            )

    def test_torch_save_load(self):
        config, inputs_dict = self.model_tester.prepare_config_and_inputs_for_common()
        if config.__class__ not in MODEL_MAPPING:
            self.skipTest(reason=f"{config.__class__.__name__} not in MODEL_MAPPING")

        base_class = MODEL_MAPPING[config.__class__]

        if isinstance(base_class, tuple):
            base_class = base_class[0]

        for model_class in self.all_model_classes:
            if model_class == base_class:
                continue

            # make a copy of model class to not break future tests
            # from https://stackoverflow.com/questions/9541025/how-to-copy-a-python-class
            class CopyClass(base_class):
                pass

            base_class_copy = CopyClass

            # make sure that all keys are expected for test
            base_class_copy._keys_to_ignore_on_load_missing = []

            # make init deterministic, but make sure that
            # non-initialized weights throw errors nevertheless
            base_class_copy._init_weights = _mock_init_weights
            base_class_copy.init_weights = _mock_all_init_weights

            model = model_class(config)
            state_dict = model.state_dict()

            def check_equal(loaded):
                for key in state_dict.keys():
                    max_diff = torch.max(
                        state_dict()[key] ^ loaded[key]
                        if isinstance(state_dict[key], torch.BoolTensor)
                        else torch.abs(state_dict[key] - loaded[key])
                    ).item()
                    self.assertLessEqual(max_diff, 1e-6, msg=f"{key} not identical")

            # check that certain keys didn't get saved with the model
            with tempfile.TemporaryDirectory() as tmpdirname:
                pt_checkpoint_path = os.path.join(tmpdirname, "pytorch_model.bin")
                torch.save(state_dict, pt_checkpoint_path, _use_new_zipfile_serialization=True)
                check_equal(load_state_dict(pt_checkpoint_path))
                torch.save(state_dict, pt_checkpoint_path, _use_new_zipfile_serialization=False)
                check_equal(load_state_dict(pt_checkpoint_path))

    def test_initialization(self):
        config, inputs_dict = self.model_tester.prepare_config_and_inputs_for_common()

        configs_no_init = _config_zero_init(config)
        for model_class in self.all_model_classes:
            model = model_class(config=configs_no_init)
            for name, param in model.named_parameters():
                if param.requires_grad:
                    data = torch.flatten(param.data)
                    n_elements = torch.numel(data)
                    # skip 2.5% of elements on each side to avoid issues caused by `nn.init.trunc_normal_` described in
                    # https://github.com/huggingface/transformers/pull/27906#issuecomment-1846951332
                    n_elements_to_skip_on_each_side = int(n_elements * 0.025)
                    data_to_check = torch.sort(data).values
                    if n_elements_to_skip_on_each_side > 0:
                        data_to_check = data_to_check[n_elements_to_skip_on_each_side:-n_elements_to_skip_on_each_side]
                    self.assertIn(
                        ((data_to_check.mean() * 1e9).round() / 1e9).item(),
                        [0.0, 1.0],
                        msg=f"Parameter {name} of model {model_class} seems not properly initialized",
                    )

    def test_determinism(self):
        config, inputs_dict = self.model_tester.prepare_config_and_inputs_for_common()

        def check_determinism(first, second):
            out_1 = first.cpu().numpy()
            out_2 = second.cpu().numpy()
            out_1 = out_1[~np.isnan(out_1)]
            out_2 = out_2[~np.isnan(out_2)]
            out_1 = out_1[~np.isneginf(out_1)]
            out_2 = out_2[~np.isneginf(out_2)]
            max_diff = np.amax(np.abs(out_1 - out_2))
            self.assertLessEqual(max_diff, 1e-5)

        for model_class in self.all_model_classes:
            model = model_class(config)
            model.to(torch_device)
            model.eval()
            with torch.no_grad():
                first = model(**self._prepare_for_class(inputs_dict, model_class))[0]
                second = model(**self._prepare_for_class(inputs_dict, model_class))[0]

            if isinstance(first, tuple) and isinstance(second, tuple):
                for tensor1, tensor2 in zip(first, second):
                    check_determinism(tensor1, tensor2)
            else:
                check_determinism(first, second)

    def test_batching_equivalence(self, atol=1e-5, rtol=1e-5):
        """
        Tests that the model supports batching and that the output is the nearly the same for the same input in
        different batch sizes.
        (Why "nearly the same" not "exactly the same"? Batching uses different matmul shapes, which often leads to
        different results: https://github.com/huggingface/transformers/issues/25420#issuecomment-1775317535)
        """

        def recursive_check(batched_object, single_row_object, model_name, key):
            if isinstance(batched_object, (list, tuple)):
                for batched_object_value, single_row_object_value in zip(batched_object, single_row_object):
                    recursive_check(batched_object_value, single_row_object_value, model_name, key)
            elif isinstance(batched_object, dict):
                for batched_object_value, single_row_object_value in zip(
                    batched_object.values(), single_row_object.values()
                ):
                    recursive_check(batched_object_value, single_row_object_value, model_name, key)
            # do not compare returned loss (0-dim tensor) / codebook ids (int) / caching objects
            elif batched_object is None or not isinstance(batched_object, torch.Tensor):
                return
            elif batched_object.dim() == 0:
                return
            # do not compare int or bool outputs as they are mostly computed with max/argmax/topk methods which are
            # very sensitive to the inputs (e.g. tiny differences may give totally different results)
            elif not torch.is_floating_point(batched_object):
                return
            else:
                # indexing the first element does not always work
                # e.g. models that output similarity scores of size (N, M) would need to index [0, 0]
                slice_ids = [slice(0, index) for index in single_row_object.shape]
                batched_row = batched_object[slice_ids]
                self.assertFalse(
                    torch.isnan(batched_row).any(), f"Batched output has `nan` in {model_name} for key={key}"
                )
                self.assertFalse(
                    torch.isinf(batched_row).any(), f"Batched output has `inf` in {model_name} for key={key}"
                )
                self.assertFalse(
                    torch.isnan(single_row_object).any(), f"Single row output has `nan` in {model_name} for key={key}"
                )
                self.assertFalse(
                    torch.isinf(single_row_object).any(), f"Single row output has `inf` in {model_name} for key={key}"
                )
                try:
                    torch.testing.assert_close(batched_row, single_row_object, atol=atol, rtol=rtol)
                except AssertionError as e:
                    msg = f"Batched and Single row outputs are not equal in {model_name} for key={key}.\n\n"
                    msg += str(e)
                    raise AssertionError(msg)

        set_model_tester_for_less_flaky_test(self)

        config, batched_input = self.model_tester.prepare_config_and_inputs_for_common()
        set_config_for_less_flaky_test(config)

        for model_class in self.all_model_classes:
            config.output_hidden_states = True

            model_name = model_class.__name__
            if hasattr(self.model_tester, "prepare_config_and_inputs_for_model_class"):
                config, batched_input = self.model_tester.prepare_config_and_inputs_for_model_class(model_class)
            batched_input_prepared = self._prepare_for_class(batched_input, model_class)
            model = model_class(config).to(torch_device).eval()
            set_model_for_less_flaky_test(model)

            batch_size = self.model_tester.batch_size
            single_row_input = {}
            for key, value in batched_input_prepared.items():
                if isinstance(value, torch.Tensor) and value.shape[0] % batch_size == 0:
                    # e.g. musicgen has inputs of size (bs*codebooks). in most cases value.shape[0] == batch_size
                    single_batch_shape = value.shape[0] // batch_size
                    single_row_input[key] = value[:single_batch_shape]
                else:
                    single_row_input[key] = value

            with torch.no_grad():
                model_batched_output = model(**batched_input_prepared)
                model_row_output = model(**single_row_input)

            if isinstance(model_batched_output, torch.Tensor):
                model_batched_output = {"model_output": model_batched_output}
                model_row_output = {"model_output": model_row_output}

            for key in model_batched_output:
                # DETR starts from zero-init queries to decoder, leading to cos_similarity = `nan`
                if hasattr(self, "zero_init_hidden_state") and "decoder_hidden_states" in key:
                    model_batched_output[key] = model_batched_output[key][1:]
                    model_row_output[key] = model_row_output[key][1:]
                recursive_check(model_batched_output[key], model_row_output[key], model_name, key)

    def check_training_gradient_checkpointing(self, gradient_checkpointing_kwargs=None):
        if not self.model_tester.is_training:
            self.skipTest(reason="ModelTester is not configured to run training tests")

        for model_class in self.all_model_classes:
            with self.subTest(model_class.__name__):
                if (
                    model_class.__name__
                    in [
                        *get_values(MODEL_MAPPING_NAMES),
                        *get_values(MODEL_FOR_BACKBONE_MAPPING_NAMES),
                    ]
                    or not model_class.supports_gradient_checkpointing
                ):
                    # TODO (ydshieh): use `skipTest` once pytest-dev/pytest-subtests/pull/169 is merged
                    # self.skipTest(reason=f"`supports_gradient_checkpointing` is False for {model_class.__name__}.")
                    continue

                config, inputs_dict = self.model_tester.prepare_config_and_inputs_for_common()
                config.use_cache = False
                config.return_dict = True
                model = model_class(config)

                model.to(torch_device)
                model.gradient_checkpointing_enable(gradient_checkpointing_kwargs=gradient_checkpointing_kwargs)
                model.train()

                # unfreeze additional layers
                for p in model.parameters():
                    p.requires_grad_(True)

                optimizer = torch.optim.SGD(model.parameters(), lr=0.01)

                inputs = self._prepare_for_class(inputs_dict, model_class, return_labels=True)
                loss = model(**inputs).loss
                loss.backward()
                optimizer.step()

                if self.test_all_params_have_gradient:
                    for k, v in model.named_parameters():
                        if v.requires_grad:
                            self.assertTrue(v.grad is not None, f"{k} in {model_class.__name__} has no gradient!")

    def test_training(self):
        if not self.model_tester.is_training:
            self.skipTest(reason="ModelTester is not configured to run training tests")

        for model_class in self.all_model_classes:
            config, inputs_dict = self.model_tester.prepare_config_and_inputs_for_common()
            config.return_dict = True

            if model_class.__name__ in [
                *get_values(MODEL_MAPPING_NAMES),
                *get_values(MODEL_FOR_BACKBONE_MAPPING_NAMES),
            ]:
                continue

            model = model_class(config)
            model.to(torch_device)
            model.train()
            inputs = self._prepare_for_class(inputs_dict, model_class, return_labels=True)
            loss = model(**inputs).loss
            loss.backward()

    def test_causal_lm_can_accept_kwargs(self):
        if not getattr(self.model_tester, "is_training", False):
            self.skipTest(reason="ModelTester is not configured to run training tests")

        valid_model_class = False
        incompatible_models = (
            "MusicgenForCausalLM",
            "MusicgenMelodyForCausalLM",
            "MllamaForCausalLM",
            "CpmAntForCausalLM",
            "GotOcr2ForConditionalGeneration",
        )
        for model_class in self.all_model_classes:
            if (
                model_class.__name__ in get_values(MODEL_FOR_CAUSAL_LM_MAPPING_NAMES)
                and model_class.__name__ not in incompatible_models
            ):
                valid_model_class = True
        if not valid_model_class:
            self.skipTest(reason="No causal lm model classes found")
        for model_class in self.all_model_classes:
            model_name = model_class.__name__
            if model_name in get_values(MODEL_FOR_CAUSAL_LM_MAPPING_NAMES) and model_name not in incompatible_models:
                config, inputs_dict = self.model_tester.prepare_config_and_inputs_for_common()

                with tempfile.TemporaryDirectory() as tmpdir:
                    with torch.device(torch_device):
                        model_eager = AutoModelForCausalLM.from_config(config, torch_dtype=torch.float32)

                    model_eager.save_pretrained(tmpdir)
                    model = AutoModelForCausalLM.from_pretrained(
                        tmpdir, torch_dtype=torch.float32, device_map=torch_device
                    )
                    inputs_dict["num_items_in_batch"] = torch.tensor(inputs_dict["input_ids"].shape[0])
                    inputs_dict["labels"] = inputs_dict["input_ids"]
                    _ = model(**inputs_dict, return_dict=False)

    def test_training_gradient_checkpointing(self):
        # Scenario - 1 default behaviour
        self.check_training_gradient_checkpointing()

    def test_training_gradient_checkpointing_use_reentrant(self):
        # Scenario - 2 with `use_reentrant=True` - this is the default value that is used in pytorch's
        # torch.utils.checkpoint.checkpoint
        self.check_training_gradient_checkpointing(gradient_checkpointing_kwargs={"use_reentrant": True})

    def test_training_gradient_checkpointing_use_reentrant_false(self):
        # Scenario - 3 with `use_reentrant=False` pytorch suggests users to use this value for
        # future releases: https://pytorch.org/docs/stable/checkpoint.html
        self.check_training_gradient_checkpointing(gradient_checkpointing_kwargs={"use_reentrant": False})

    def test_attention_outputs(self):
        if not self.has_attentions:
            self.skipTest(reason="Model does not output attentions")

        config, inputs_dict = self.model_tester.prepare_config_and_inputs_for_common()
        config.return_dict = True
        # force eager attention to support output attentions
        config._attn_implementation = "eager"

        seq_len = getattr(self.model_tester, "seq_length", None)
        decoder_seq_length = getattr(self.model_tester, "decoder_seq_length", seq_len)
        encoder_seq_length = getattr(self.model_tester, "encoder_seq_length", seq_len)
        decoder_key_length = getattr(self.model_tester, "decoder_key_length", decoder_seq_length)
        encoder_key_length = getattr(self.model_tester, "key_length", encoder_seq_length)
        chunk_length = getattr(self.model_tester, "chunk_length", None)
        if chunk_length is not None and hasattr(self.model_tester, "num_hashes"):
            encoder_seq_length = encoder_seq_length * self.model_tester.num_hashes

        for model_class in self.all_model_classes:
            inputs_dict["output_attentions"] = True
            inputs_dict["output_hidden_states"] = False
            config.return_dict = True
            model = model_class._from_config(config, attn_implementation="eager")
            config = model.config
            model.to(torch_device)
            model.eval()
            with torch.no_grad():
                outputs = model(**self._prepare_for_class(inputs_dict, model_class))
            attentions = outputs.encoder_attentions if config.is_encoder_decoder else outputs.attentions
            self.assertEqual(len(attentions), self.model_tester.num_hidden_layers)

            # check that output_attentions also work using config
            del inputs_dict["output_attentions"]
            config.output_attentions = True
            model = model_class(config)
            model.to(torch_device)
            model.eval()
            with torch.no_grad():
                outputs = model(**self._prepare_for_class(inputs_dict, model_class))
            attentions = outputs.encoder_attentions if config.is_encoder_decoder else outputs.attentions
            self.assertEqual(len(attentions), self.model_tester.num_hidden_layers)

            if chunk_length is not None:
                self.assertListEqual(
                    list(attentions[0].shape[-4:]),
                    [self.model_tester.num_attention_heads, encoder_seq_length, chunk_length, encoder_key_length],
                )
            else:
                self.assertListEqual(
                    list(attentions[0].shape[-3:]),
                    [self.model_tester.num_attention_heads, encoder_seq_length, encoder_key_length],
                )
            out_len = len(outputs)

            if self.is_encoder_decoder:
                correct_outlen = 5

                # loss is at first position
                if "labels" in inputs_dict:
                    correct_outlen += 1  # loss is added to beginning
                # Question Answering model returns start_logits and end_logits
                if model_class.__name__ in [
                    *get_values(MODEL_FOR_QUESTION_ANSWERING_MAPPING_NAMES),
                    *get_values(MODEL_FOR_DOCUMENT_QUESTION_ANSWERING_MAPPING_NAMES),
                ]:
                    correct_outlen += 1  # start_logits and end_logits instead of only 1 output
                if "past_key_values" in outputs:
                    correct_outlen += 1  # past_key_values have been returned

                self.assertEqual(out_len, correct_outlen)

                # decoder attentions
                decoder_attentions = outputs.decoder_attentions
                self.assertIsInstance(decoder_attentions, (list, tuple))
                self.assertEqual(len(decoder_attentions), self.model_tester.num_hidden_layers)
                self.assertListEqual(
                    list(decoder_attentions[0].shape[-3:]),
                    [self.model_tester.num_attention_heads, decoder_seq_length, decoder_key_length],
                )

                # cross attentions
                cross_attentions = outputs.cross_attentions
                self.assertIsInstance(cross_attentions, (list, tuple))
                self.assertEqual(len(cross_attentions), self.model_tester.num_hidden_layers)
                self.assertListEqual(
                    list(cross_attentions[0].shape[-3:]),
                    [
                        self.model_tester.num_attention_heads,
                        decoder_seq_length,
                        encoder_key_length,
                    ],
                )

            # Check attention is always last and order is fine
            inputs_dict["output_attentions"] = True
            inputs_dict["output_hidden_states"] = True
            model = model_class(config)
            model.to(torch_device)
            model.eval()
            with torch.no_grad():
                outputs = model(**self._prepare_for_class(inputs_dict, model_class))

            if hasattr(self.model_tester, "num_hidden_states_types"):
                added_hidden_states = self.model_tester.num_hidden_states_types
            elif self.is_encoder_decoder:
                added_hidden_states = 2
            else:
                added_hidden_states = 1
            self.assertEqual(out_len + added_hidden_states, len(outputs))

            self_attentions = outputs.encoder_attentions if config.is_encoder_decoder else outputs.attentions

            self.assertEqual(len(self_attentions), self.model_tester.num_hidden_layers)
            if chunk_length is not None:
                self.assertListEqual(
                    list(self_attentions[0].shape[-4:]),
                    [self.model_tester.num_attention_heads, encoder_seq_length, chunk_length, encoder_key_length],
                )
            else:
                self.assertListEqual(
                    list(self_attentions[0].shape[-3:]),
                    [self.model_tester.num_attention_heads, encoder_seq_length, encoder_key_length],
                )

    @slow
    def test_torchscript_simple(self):
        config, inputs_dict = self.model_tester.prepare_config_and_inputs_for_common()
        self._create_and_check_torchscript(config, inputs_dict)

    @slow
    def test_torchscript_output_attentions(self):
        config, inputs_dict = self.model_tester.prepare_config_and_inputs_for_common()
        config.output_attentions = True
        self._create_and_check_torchscript(config, inputs_dict)

    @slow
    def test_torchscript_output_hidden_state(self):
        config, inputs_dict = self.model_tester.prepare_config_and_inputs_for_common()
        config.output_hidden_states = True
        self._create_and_check_torchscript(config, inputs_dict)

    # This is copied from `torch/testing/_internal/jit_utils.py::clear_class_registry`
    def clear_torch_jit_class_registry(self):
        torch._C._jit_clear_class_registry()
        torch.jit._recursive.concrete_type_store = torch.jit._recursive.ConcreteTypeStore()
        # torch 1.8 has no `_clear_class_state` in `torch.jit._state`
        if hasattr(torch.jit._state, "_clear_class_state"):
            torch.jit._state._clear_class_state()

    def _create_and_check_torchscript(self, config, inputs_dict):
        if not self.test_torchscript:
            self.skipTest(reason="test_torchscript is set to `False`")

        configs_no_init = _config_zero_init(config)  # To be sure we have no Nan
        configs_no_init.torchscript = True
        for model_class in self.all_model_classes:
            for attn_implementation in ["eager", "sdpa"]:
                if (
                    attn_implementation == "sdpa"
                    and (not model_class._supports_sdpa or not is_torch_sdpa_available())
                    or config.output_attentions
                ):
                    continue

                configs_no_init._attn_implementation = attn_implementation
                model = model_class(config=configs_no_init)
                model.to(torch_device)
                model.eval()
                inputs = self._prepare_for_class(inputs_dict, model_class)

                main_input_name = model_class.main_input_name

                try:
                    if model.config.is_encoder_decoder:
                        model.config.use_cache = False  # FSTM still requires this hack -> FSTM should probably be refactored similar to BART afterward
                        main_input = inputs[main_input_name]
                        attention_mask = inputs["attention_mask"]
                        decoder_input_ids = inputs["decoder_input_ids"]
                        decoder_attention_mask = inputs["decoder_attention_mask"]
                        outputs = model(main_input, attention_mask, decoder_input_ids, decoder_attention_mask)
                        # `torchscript` doesn't work with outputs containing `Cache` object. However, #35235 makes
                        # several models to use `Cache` by default instead of the legacy cache (tuple), and
                        # their `torchscript` tests are failing. We won't support them anyway, but we still want to keep
                        # the tests for encoder models like `BERT`. So we skip the checks if the model's output contains
                        # a `Cache` object.
                        if any(isinstance(x, Cache) for x in outputs):
                            continue
                        traced_model = torch.jit.trace(
                            model, (main_input, attention_mask, decoder_input_ids, decoder_attention_mask)
                        )
                    elif "bbox" in inputs and "image" in inputs:  # LayoutLMv2 requires additional inputs
                        input_ids = inputs["input_ids"]
                        bbox = inputs["bbox"]
                        image = inputs["image"].tensor
                        outputs = model(input_ids, bbox, image)
                        if any(isinstance(x, Cache) for x in outputs):
                            continue
                        traced_model = torch.jit.trace(
                            model, (input_ids, bbox, image), check_trace=False
                        )  # when traced model is checked, an error is produced due to name mangling
                    elif "bbox" in inputs:  # Bros requires additional inputs (bbox)
                        input_ids = inputs["input_ids"]
                        bbox = inputs["bbox"]
                        outputs = model(input_ids, bbox)
                        if any(isinstance(x, Cache) for x in outputs):
                            continue
                        traced_model = torch.jit.trace(
                            model, (input_ids, bbox), check_trace=False
                        )  # when traced model is checked, an error is produced due to name mangling
                    elif (
                        "pixel_values" in inputs and "prompt_pixel_values" in inputs and "prompt_masks" in inputs
                    ):  # SegGpt requires additional inputs
                        pixel_values = inputs["pixel_values"]
                        prompt_pixel_values = inputs["prompt_pixel_values"]
                        prompt_masks = inputs["prompt_masks"]
                        outputs = model(pixel_values, prompt_pixel_values, prompt_masks)
                        if any(isinstance(x, Cache) for x in outputs):
                            continue
                        traced_model = torch.jit.trace(
                            model, (pixel_values, prompt_pixel_values, prompt_masks), check_trace=False
                        )  # when traced model is checked, an error is produced due to name mangling
                    elif "Siglip2" in model_class.__name__:
                        outputs = model(**inputs)
                        example_inputs = [t for t in inputs.values() if isinstance(t, torch.Tensor)]
                        traced_model = torch.jit.trace(model, example_inputs, check_trace=False)
                    else:
                        main_input = inputs[main_input_name]
                        outputs = model(main_input)
                        if any(isinstance(x, Cache) for x in outputs):
                            continue
                        traced_model = torch.jit.trace(model, (main_input,))
                except RuntimeError:
                    self.fail("Couldn't trace module.")

                with tempfile.TemporaryDirectory() as tmp_dir_name:
                    pt_file_name = os.path.join(tmp_dir_name, "traced_model.pt")

                    try:
                        torch.jit.save(traced_model, pt_file_name)
                    except Exception:
                        self.fail("Couldn't save module.")

                    try:
                        loaded_model = torch.jit.load(pt_file_name)
                    except Exception:
                        self.fail("Couldn't load module.")

                model.to(torch_device)
                model.eval()

                loaded_model.to(torch_device)
                loaded_model.eval()

                model_state_dict = model.state_dict()
                loaded_model_state_dict = loaded_model.state_dict()

                non_persistent_buffers = {}
                for key in loaded_model_state_dict.keys():
                    if key not in model_state_dict.keys():
                        non_persistent_buffers[key] = loaded_model_state_dict[key]

                loaded_model_state_dict = {
                    key: value for key, value in loaded_model_state_dict.items() if key not in non_persistent_buffers
                }

                self.assertEqual(set(model_state_dict.keys()), set(loaded_model_state_dict.keys()))

                model_buffers = list(model.buffers())
                for non_persistent_buffer in non_persistent_buffers.values():
                    found_buffer = False
                    for i, model_buffer in enumerate(model_buffers):
                        if torch.equal(non_persistent_buffer, model_buffer):
                            found_buffer = True
                            break

                    self.assertTrue(found_buffer)
                    model_buffers.pop(i)

                models_equal = True
                for layer_name, p1 in model_state_dict.items():
                    if layer_name in loaded_model_state_dict:
                        p2 = loaded_model_state_dict[layer_name]
                        if p1.data.ne(p2.data).sum() > 0:
                            models_equal = False

                self.assertTrue(models_equal)

                # Avoid memory leak. Without this, each call increase RAM usage by ~20MB.
                # (Even with this call, there are still memory leak by ~0.04MB)
                self.clear_torch_jit_class_registry()

    def test_torch_fx(self):
        config, inputs_dict = self.model_tester.prepare_config_and_inputs_for_common()
        self._create_and_check_torch_fx_tracing(config, inputs_dict)

    def test_torch_fx_output_loss(self):
        if self.all_model_classes[0].__name__ == "BloomModel":
            self.skipTest(reason="Bloom currently has issues, @michaelbenayoun")
        config, inputs_dict = self.model_tester.prepare_config_and_inputs_for_common()
        self._create_and_check_torch_fx_tracing(config, inputs_dict, output_loss=True)

    def _create_and_check_torch_fx_tracing(self, config, inputs_dict, output_loss=False):
        if not self.fx_compatible:
            self.skipTest(f"The model type {config.model_type} is not compatible with torch.fx")

        configs_no_init = _config_zero_init(config)  # To be sure we have no Nan
        configs_no_init.return_dict = False

        for model_class in self.all_model_classes:
            model = model_class(config=configs_no_init)
            model.to(torch_device)
            model.eval()
            inputs = self._prepare_for_class(inputs_dict, model_class, return_labels=output_loss)

            # We may want to test several inputs (various shapes, etc.).
            inputs_to_test = [inputs]

            if model.config.is_encoder_decoder:
                model.config.use_cache = False  # FSTM still requires this hack -> FSTM should probably be refactored similar to BART afterward
                labels = inputs.get("labels", None)
                input_names = [
                    "attention_mask",
                    "decoder_attention_mask",
                    "decoder_input_ids",
                    "input_features",
                    "input_ids",
                    "input_values",
                ]
                if labels is not None:
                    input_names.append("labels")
            else:
                input_names = [
                    "attention_mask",
                    "bbox",
                    "input_features",
                    "input_ids",
                    "input_values",
                    "inputs_embeds",
                    "pixel_values",
                    "pixel_values_videos",
                    "token_type_ids",
                    "visual_feats",
                    "visual_pos",
                    "noise",
                ]

                labels = inputs.get("labels", None)
                start_positions = inputs.get("start_positions", None)
                end_positions = inputs.get("end_positions", None)
                if labels is not None:
                    input_names.append("labels")
                if start_positions is not None:
                    input_names.append("start_positions")
                if end_positions is not None:
                    input_names.append("end_positions")

                if model.config.model_type in _FX_SUPPORTED_MODELS_WITH_KV_CACHE:
                    input_names.append("past_key_values")

                    # Generally model_tester.prepare_config_and_inputs_for_common seem not to generate past key values inputs.
                    if "past_key_values" not in inputs:
                        batch_size = inputs[next(iter(inputs))].shape[0]
                        num_heads = model.config.num_attention_heads
                        head_dim = model.config.hidden_size // model.config.num_attention_heads

                        cache_shape = (batch_size, num_heads, 0, head_dim)
                        empty_pkv = tuple(
                            (
                                torch.rand(cache_shape, dtype=torch.float, device=torch_device),
                                torch.rand(cache_shape, dtype=torch.float, device=torch_device),
                            )
                            for i in range(model.config.num_hidden_layers)
                        )
                        empty_pkv = (
                            DynamicCache.from_legacy_cache(empty_pkv)
                            if model_class._supports_cache_class
                            else empty_pkv
                        )

                        cache_length = 9
                        cache_shape = (batch_size, num_heads, cache_length, head_dim)
                        non_empty_pkv = tuple(
                            (
                                torch.rand(cache_shape, dtype=torch.float, device=torch_device),
                                torch.rand(cache_shape, dtype=torch.float, device=torch_device),
                            )
                            for i in range(model.config.num_hidden_layers)
                        )
                        non_empty_pkv = (
                            DynamicCache.from_legacy_cache(non_empty_pkv)
                            if model_class._supports_cache_class
                            else non_empty_pkv
                        )

                        inps = copy.deepcopy(inputs_to_test[0])

                        inputs_to_test[0]["past_key_values"] = empty_pkv

                        inps["past_key_values"] = non_empty_pkv
                        inputs_to_test.append(inps)

                        past_mask = torch.ones(batch_size, cache_length, device=torch_device, dtype=torch.float)
                        inputs_to_test[1]["attention_mask"] = torch.cat(
                            (past_mask, inputs_to_test[1]["attention_mask"]), dim=1
                        )

                forward_parameters = inspect.signature(model.forward).parameters
                if "input_ids" in forward_parameters and "inputs_embeds" in forward_parameters:
                    inps = copy.deepcopy(inputs_to_test[0])

                    embedding_size = (
                        model.config.embedding_size
                        if getattr(model.config, "embedding_size", None) is not None
                        and model.config.model_type != "megatron-bert"
                        else model.config.hidden_size
                    )

                    if (
                        model.config.model_type in MODEL_FOR_MULTIPLE_CHOICE_MAPPING_NAMES
                        and model.__class__.__name__
                        == MODEL_FOR_MULTIPLE_CHOICE_MAPPING_NAMES[model.config.model_type]
                    ):
                        batch_size, num_choices, sequence_length = inputs["input_ids"].shape
                        shape = (batch_size, num_choices, sequence_length, embedding_size)
                    elif inps["input_ids"].ndim == 2:
                        batch_size, sequence_length = inputs["input_ids"].shape
                        shape = (batch_size, sequence_length, embedding_size)
                    else:
                        self.skipTest("Unknown case")

                    del inps["input_ids"]
                    inps["inputs_embeds"] = torch.rand(shape, dtype=torch.float, device=torch_device)
                    inputs_to_test.append(inps)

            for inps in inputs_to_test:
                filtered_inputs = {k: v for (k, v) in inps.items() if k in input_names}
                input_names_to_trace = list(filtered_inputs.keys())

                if model.__class__.__name__ in set(MODEL_FOR_SEQUENCE_CLASSIFICATION_MAPPING_NAMES.values()) and (
                    not hasattr(model.config, "problem_type") or model.config.problem_type is None
                ):
                    model.config.problem_type = "single_label_classification"

                model.config.use_cache = "past_key_values" in input_names_to_trace

                traced_model = symbolic_trace(model, input_names_to_trace)

                with torch.no_grad():
                    traced_output = traced_model(**filtered_inputs)
                    model_output = model(**filtered_inputs)

                def flatten_output(output):
                    flatten = []
                    for x in output:
                        if isinstance(x, (tuple, list)):
                            flatten += flatten_output(x)
                        elif not isinstance(x, torch.Tensor):
                            continue
                        else:
                            flatten.append(x)
                    return flatten

                model_output = flatten_output(model_output)
                traced_output = flatten_output(traced_output)
                num_outputs = len(model_output)

                for i in range(num_outputs):
                    self.assertTrue(
                        torch.allclose(model_output[i], traced_output[i]),
                        f"traced {i}th output doesn't match model {i}th output for {model_class}",
                    )

                # Avoid memory leak. Without this, each call increase RAM usage by ~20MB.
                # (Even with this call, there are still memory leak by ~0.04MB)
                self.clear_torch_jit_class_registry()

    def test_headmasking(self):
        if not self.test_head_masking:
            self.skipTest(reason="Model does not support head masking")

        global_rng.seed(42)
        config, inputs_dict = self.model_tester.prepare_config_and_inputs_for_common()
        global_rng.seed()

        inputs_dict["output_attentions"] = True
        config.output_hidden_states = True
        configs_no_init = _config_zero_init(config)  # To be sure we have no Nan
        configs_no_init._attn_implementation = "eager"  # head mask works only in eager mode and will be removed soon
        for model_class in self.all_model_classes:
            model = model_class(config=configs_no_init)
            model.to(torch_device)
            model.eval()

            # Prepare head_mask
            # Set require_grad after having prepared the tensor to avoid error (leaf variable has been moved into the graph interior)
            head_mask = torch.ones(
                self.model_tester.num_hidden_layers,
                self.model_tester.num_attention_heads,
                device=torch_device,
            )
            head_mask[0, 0] = 0
            head_mask[-1, :-1] = 0
            head_mask.requires_grad_(requires_grad=True)
            inputs = self._prepare_for_class(inputs_dict, model_class).copy()
            inputs["head_mask"] = head_mask
            if model.config.is_encoder_decoder:
                signature = inspect.signature(model.forward)
                arg_names = [*signature.parameters.keys()]
                if "decoder_head_mask" in arg_names:  # necessary differentiation because of T5 model
                    inputs["decoder_head_mask"] = head_mask
                if "cross_attn_head_mask" in arg_names:
                    inputs["cross_attn_head_mask"] = head_mask
            outputs = model(**inputs, return_dict=True)

            # Test that we can get a gradient back for importance score computation
            output = sum(t.sum() for t in outputs[0])
            output = output.sum()
            output.backward()
            multihead_outputs = head_mask.grad

            self.assertIsNotNone(multihead_outputs)
            self.assertEqual(len(multihead_outputs), self.model_tester.num_hidden_layers)

            def check_attentions_validity(attentions):
                # Remove Nan
                for t in attentions:
                    self.assertLess(
                        torch.sum(torch.isnan(t)), t.numel() / 4
                    )  # Check we don't have more than 25% nans (arbitrary)
                attentions = [
                    t.masked_fill(torch.isnan(t), 0.0) for t in attentions
                ]  # remove them (the test is less complete)

                self.assertAlmostEqual(attentions[0][..., 0, :, :].flatten().sum().item(), 0.0)
                self.assertNotEqual(attentions[0][..., -1, :, :].flatten().sum().item(), 0.0)
                if len(attentions) > 2:  # encoder-decoder models have only 2 layers in each module
                    self.assertNotEqual(attentions[1][..., 0, :, :].flatten().sum().item(), 0.0)
                self.assertAlmostEqual(attentions[-1][..., -2, :, :].flatten().sum().item(), 0.0)
                self.assertNotEqual(attentions[-1][..., -1, :, :].flatten().sum().item(), 0.0)

            if model.config.is_encoder_decoder:
                check_attentions_validity(outputs.encoder_attentions)
                check_attentions_validity(outputs.decoder_attentions)
                check_attentions_validity(outputs.cross_attentions)
            else:
                check_attentions_validity(outputs.attentions)

    def test_head_pruning(self):
        if not self.test_pruning:
            self.skipTest(reason="Pruning is not activated")

        for model_class in self.all_model_classes:
            (
                config,
                inputs_dict,
            ) = self.model_tester.prepare_config_and_inputs_for_common()

            if "head_mask" in inputs_dict:
                del inputs_dict["head_mask"]

            inputs_dict["output_attentions"] = True
            config.output_hidden_states = False
            model = model_class(config=config)
            model.to(torch_device)
            model.eval()
            heads_to_prune = {
                0: list(range(1, self.model_tester.num_attention_heads)),
                -1: [0],
            }
            model.prune_heads(heads_to_prune)
            with torch.no_grad():
                outputs = model(**self._prepare_for_class(inputs_dict, model_class))

            attentions = outputs[-1]

            self.assertEqual(attentions[0].shape[-3], 1)
            # TODO: To have this check, we will need at least 3 layers. Do we really need it?
            # self.assertEqual(attentions[1].shape[-3], self.model_tester.num_attention_heads)
            self.assertEqual(attentions[-1].shape[-3], self.model_tester.num_attention_heads - 1)

    def test_head_pruning_save_load_from_pretrained(self):
        if not self.test_pruning:
            self.skipTest(reason="Pruning is not activated")

        for model_class in self.all_model_classes:
            (
                config,
                inputs_dict,
            ) = self.model_tester.prepare_config_and_inputs_for_common()

            if "head_mask" in inputs_dict:
                del inputs_dict["head_mask"]

            inputs_dict["output_attentions"] = True
            config.output_hidden_states = False
            model = model_class(config=config)
            model.to(torch_device)
            model.eval()
            heads_to_prune = {
                0: list(range(1, self.model_tester.num_attention_heads)),
                -1: [0],
            }
            model.prune_heads(heads_to_prune)

            with tempfile.TemporaryDirectory() as temp_dir_name:
                model.save_pretrained(temp_dir_name)
                model = model_class.from_pretrained(temp_dir_name)
                model.to(torch_device)

            with torch.no_grad():
                outputs = model(**self._prepare_for_class(inputs_dict, model_class))
            attentions = outputs[-1]
            self.assertEqual(attentions[0].shape[-3], 1)
            # TODO: To have this check, we will need at least 3 layers. Do we really need it?
            # self.assertEqual(attentions[1].shape[-3], self.model_tester.num_attention_heads)
            self.assertEqual(attentions[-1].shape[-3], self.model_tester.num_attention_heads - 1)

    def test_head_pruning_save_load_from_config_init(self):
        if not self.test_pruning:
            self.skipTest(reason="Pruning is not activated")

        for model_class in self.all_model_classes:
            (
                config,
                inputs_dict,
            ) = self.model_tester.prepare_config_and_inputs_for_common()

            if "head_mask" in inputs_dict:
                del inputs_dict["head_mask"]

            inputs_dict["output_attentions"] = True
            config.output_hidden_states = False

            heads_to_prune = {
                0: list(range(1, self.model_tester.num_attention_heads)),
                -1: [0],
            }
            config.pruned_heads = heads_to_prune

            model = model_class(config=config)
            model.to(torch_device)
            model.eval()

            with torch.no_grad():
                outputs = model(**self._prepare_for_class(inputs_dict, model_class))
            attentions = outputs[-1]

            self.assertEqual(attentions[0].shape[-3], 1)
            # TODO: To have this check, we will need at least 3 layers. Do we really need it?
            # self.assertEqual(attentions[1].shape[-3], self.model_tester.num_attention_heads)
            self.assertEqual(attentions[-1].shape[-3], self.model_tester.num_attention_heads - 1)

    def test_head_pruning_integration(self):
        if not self.test_pruning:
            self.skipTest(reason="Pruning is not activated")

        for model_class in self.all_model_classes:
            (
                config,
                inputs_dict,
            ) = self.model_tester.prepare_config_and_inputs_for_common()

            if "head_mask" in inputs_dict:
                del inputs_dict["head_mask"]

            inputs_dict["output_attentions"] = True
            config.output_hidden_states = False

            heads_to_prune = {1: [1, 2]}
            config.pruned_heads = heads_to_prune

            model = model_class(config=config)
            model.to(torch_device)
            model.eval()

            with torch.no_grad():
                outputs = model(**self._prepare_for_class(inputs_dict, model_class))
            attentions = outputs[-1]

            self.assertEqual(attentions[0].shape[-3], self.model_tester.num_attention_heads - 0)
            self.assertEqual(attentions[1].shape[-3], self.model_tester.num_attention_heads - 2)

            with tempfile.TemporaryDirectory() as temp_dir_name:
                model.save_pretrained(temp_dir_name)
                model = model_class.from_pretrained(temp_dir_name)
                model.to(torch_device)

            with torch.no_grad():
                outputs = model(**self._prepare_for_class(inputs_dict, model_class))
            attentions = outputs[-1]

            self.assertEqual(attentions[0].shape[-3], self.model_tester.num_attention_heads - 0)
            self.assertEqual(attentions[1].shape[-3], self.model_tester.num_attention_heads - 2)

            heads_to_prune = {0: [0], 1: [1, 2]}
            model.prune_heads(heads_to_prune)

            with torch.no_grad():
                outputs = model(**self._prepare_for_class(inputs_dict, model_class))
            attentions = outputs[-1]

            self.assertEqual(attentions[0].shape[-3], self.model_tester.num_attention_heads - 1)
            self.assertEqual(attentions[1].shape[-3], self.model_tester.num_attention_heads - 2)

            self.assertDictEqual(model.config.pruned_heads, {0: [0], 1: [1, 2]})

    def test_hidden_states_output(self):
        def check_hidden_states_output(inputs_dict, config, model_class):
            model = model_class(config)
            model.to(torch_device)
            model.eval()

            with torch.no_grad():
                outputs = model(**self._prepare_for_class(inputs_dict, model_class))

            hidden_states = outputs.encoder_hidden_states if config.is_encoder_decoder else outputs.hidden_states

            expected_num_layers = getattr(
                self.model_tester, "expected_num_hidden_layers", self.model_tester.num_hidden_layers + 1
            )
            self.assertEqual(len(hidden_states), expected_num_layers)

            if hasattr(self.model_tester, "encoder_seq_length"):
                seq_length = self.model_tester.encoder_seq_length
                if hasattr(self.model_tester, "chunk_length") and self.model_tester.chunk_length > 1:
                    seq_length = seq_length * self.model_tester.chunk_length
            else:
                seq_length = self.model_tester.seq_length

            self.assertListEqual(
                list(hidden_states[0].shape[-2:]),
                [seq_length, self.model_tester.hidden_size],
            )

            if config.is_encoder_decoder:
                hidden_states = outputs.decoder_hidden_states

                self.assertIsInstance(hidden_states, (list, tuple))
                self.assertEqual(len(hidden_states), expected_num_layers)
                seq_len = getattr(self.model_tester, "seq_length", None)
                decoder_seq_length = getattr(self.model_tester, "decoder_seq_length", seq_len)

                self.assertListEqual(
                    list(hidden_states[0].shape[-2:]),
                    [decoder_seq_length, self.model_tester.hidden_size],
                )

        config, inputs_dict = self.model_tester.prepare_config_and_inputs_for_common()

        for model_class in self.all_model_classes:
            inputs_dict["output_hidden_states"] = True
            check_hidden_states_output(inputs_dict, config, model_class)

            # check that output_hidden_states also work using config
            del inputs_dict["output_hidden_states"]
            config.output_hidden_states = True

            check_hidden_states_output(inputs_dict, config, model_class)

    def test_retain_grad_hidden_states_attentions(self):
        config, inputs_dict = self.model_tester.prepare_config_and_inputs_for_common()
        config.output_hidden_states = True
        config.output_attentions = self.has_attentions

        # force eager attention to support output attentions
        if self.has_attentions:
            config._attn_implementation = "eager"

        # no need to test all models as different heads yield the same functionality
        model_class = self.all_model_classes[0]
        model = model_class._from_config(config, attn_implementation="eager")
        model.to(torch_device)

        inputs = self._prepare_for_class(inputs_dict, model_class)

        outputs = model(**inputs)

        output = outputs[0]

        if config.is_encoder_decoder:
            # Seq2Seq models
            encoder_hidden_states = outputs.encoder_hidden_states[0]
            encoder_hidden_states.retain_grad()

            decoder_hidden_states = outputs.decoder_hidden_states[0]
            decoder_hidden_states.retain_grad()

            if self.has_attentions:
                encoder_attentions = outputs.encoder_attentions[0]
                encoder_attentions.retain_grad()

                decoder_attentions = outputs.decoder_attentions[0]
                decoder_attentions.retain_grad()

                cross_attentions = outputs.cross_attentions[0]
                cross_attentions.retain_grad()

            output.flatten()[0].backward(retain_graph=True)

            self.assertIsNotNone(encoder_hidden_states.grad)
            self.assertIsNotNone(decoder_hidden_states.grad)

            if self.has_attentions:
                self.assertIsNotNone(encoder_attentions.grad)
                self.assertIsNotNone(decoder_attentions.grad)
                self.assertIsNotNone(cross_attentions.grad)
        else:
            # Encoder-/Decoder-only models
            hidden_states = outputs.hidden_states[0]
            hidden_states.retain_grad()

            if self.has_attentions:
                attentions = outputs.attentions[0]
                attentions.retain_grad()

            output.flatten()[0].backward(retain_graph=True)

            self.assertIsNotNone(hidden_states.grad)

            if self.has_attentions:
                self.assertIsNotNone(attentions.grad)

    def test_feed_forward_chunking(self):
        (
            original_config,
            inputs_dict,
        ) = self.model_tester.prepare_config_and_inputs_for_common()
        for model_class in self.all_model_classes:
            torch.manual_seed(0)
            config = copy.deepcopy(original_config)
            model = model_class(config)
            model.to(torch_device)
            model.eval()

            hidden_states_no_chunk = model(**self._prepare_for_class(inputs_dict, model_class))[0]

            torch.manual_seed(0)
            config.chunk_size_feed_forward = 1
            model = model_class(config)
            model.to(torch_device)
            model.eval()

            hidden_states_with_chunk = model(**self._prepare_for_class(inputs_dict, model_class))[0]
            torch.testing.assert_close(hidden_states_no_chunk, hidden_states_with_chunk, rtol=1e-3, atol=1e-3)

    def test_resize_position_vector_embeddings(self):
        if not self.test_resize_position_embeddings:
            self.skipTest(reason="Model does not have position embeddings")

        (
            original_config,
            inputs_dict,
        ) = self.model_tester.prepare_config_and_inputs_for_common()

        for model_class in self.all_model_classes:
            config = copy.deepcopy(original_config)
            model = model_class(config)
            model.to(torch_device)

            if self.model_tester.is_training is False:
                model.eval()

            max_position_embeddings = config.max_position_embeddings

            # Retrieve the embeddings and clone theme
            if model.config.is_encoder_decoder:
                encoder_model_embed, decoder_model_embed = model.get_position_embeddings()
                encoder_cloned_embeddings = encoder_model_embed.weight.clone()
                decoder_cloned_embeddings = decoder_model_embed.weight.clone()
            else:
                model_embed = model.get_position_embeddings()
                cloned_embeddings = model_embed.weight.clone()

            # Check that resizing the position embeddings with a larger max_position_embeddings increases
            # the model's position embeddings size
            model.resize_position_embeddings(max_position_embeddings + 10)
            self.assertEqual(model.config.max_position_embeddings, max_position_embeddings + 10)

            # Check that it actually resizes the embeddings matrix
            if model.config.is_encoder_decoder:
                encoder_model_embed, decoder_model_embed = model.get_position_embeddings()
                self.assertEqual(encoder_model_embed.weight.shape[0], encoder_cloned_embeddings.shape[0] + 10)
                self.assertEqual(decoder_model_embed.weight.shape[0], decoder_cloned_embeddings.shape[0] + 10)
            else:
                model_embed = model.get_position_embeddings()
                self.assertEqual(model_embed.weight.shape[0], cloned_embeddings.shape[0] + 10)

            # Check that the model can still do a forward pass successfully (every parameter should be resized)
            model(**self._prepare_for_class(inputs_dict, model_class))

            # Check that resizing the position embeddings with a smaller max_position_embeddings decreases
            # the model's max_position_embeddings
            model.resize_position_embeddings(max_position_embeddings - 5)
            self.assertEqual(model.config.max_position_embeddings, max_position_embeddings - 5)

            # Check that it actually resizes the embeddings matrix
            if model.config.is_encoder_decoder:
                encoder_model_embed, decoder_model_embed = model.get_position_embeddings()
                self.assertEqual(encoder_model_embed.weight.shape[0], encoder_cloned_embeddings.shape[0] - 5)
                self.assertEqual(decoder_model_embed.weight.shape[0], decoder_cloned_embeddings.shape[0] - 5)
            else:
                model_embed = model.get_position_embeddings()
                self.assertEqual(model_embed.weight.shape[0], cloned_embeddings.shape[0] - 5)

            # Check that the model can still do a forward pass successfully (every parameter should be resized)
            model(**self._prepare_for_class(inputs_dict, model_class))

            # Check that adding and removing tokens has not modified the first part of the embedding matrix.
            models_equal = True

            if model.config.is_encoder_decoder:
                for p1, p2 in zip(encoder_cloned_embeddings, encoder_model_embed.weight):
                    if p1.data.ne(p2.data).sum() > 0:
                        models_equal = False
                for p1, p2 in zip(decoder_cloned_embeddings, decoder_model_embed.weight):
                    if p1.data.ne(p2.data).sum() > 0:
                        models_equal = False
            else:
                for p1, p2 in zip(cloned_embeddings, model_embed.weight):
                    if p1.data.ne(p2.data).sum() > 0:
                        models_equal = False

            self.assertTrue(models_equal)

    def test_resize_tokens_embeddings(self):
        if not self.test_resize_embeddings:
            self.skipTest(reason="test_resize_embeddings is set to `False`")
        (
            original_config,
            inputs_dict,
        ) = self.model_tester.prepare_config_and_inputs_for_common()
        inputs_dict.pop("labels", None)

        for model_class in self.all_model_classes:
            config = copy.deepcopy(original_config)
            if is_deepspeed_zero3_enabled():
                with deepspeed.zero.Init():
                    model = model_class(config)
            else:
                model = model_class(config)
                model.to(torch_device)

            model_embed_pre_resize = model.get_input_embeddings()
            type_model_embed_pre_resize = type(model_embed_pre_resize)

            if self.model_tester.is_training is False:
                model.eval()

            model_vocab_size = config.get_text_config().vocab_size
            # Retrieve the embeddings and clone theme
            model_embed = model.resize_token_embeddings(model_vocab_size)
            cloned_embeddings = model_embed.weight.clone()

            # Check that resizing the token embeddings with a larger vocab size increases the model's vocab size
            model_embed = model.resize_token_embeddings(model_vocab_size + 10)
            new_model_vocab_size = model.config.get_text_config().vocab_size
            self.assertEqual(new_model_vocab_size, model_vocab_size + 10)
            # Check that it actually resizes the embeddings matrix
            self.assertEqual(model_embed.weight.shape[0], cloned_embeddings.shape[0] + 10)
            # Check to make sure the type of embeddings returned post resizing is same as type of input
            type_model_embed_post_resize = type(model_embed)
            self.assertEqual(type_model_embed_pre_resize, type_model_embed_post_resize)
            # Check that added embeddings mean is close to the old embeddings mean
            if is_deepspeed_zero3_enabled():
                with deepspeed.zero.GatheredParameters(model_embed.weight, modifier_rank=None):
                    old_embeddings_mean = torch.mean(model_embed.weight.data[:-10, :], axis=0)
                    new_embeddings_mean = torch.mean(model_embed.weight.data[-10:, :], axis=0)
            else:
                old_embeddings_mean = torch.mean(model_embed.weight.data[:-10, :], axis=0)
                new_embeddings_mean = torch.mean(model_embed.weight.data[-10:, :], axis=0)
            torch.testing.assert_close(old_embeddings_mean, new_embeddings_mean, rtol=1e-3, atol=1e-3)

            # Check that the model can still do a forward pass successfully (every parameter should be resized)
            if not is_deepspeed_zero3_enabled():
                # A distriputed launcher is needed for the forward pass when deepspeed is enabled
                model_inputs = self._prepare_for_class(inputs_dict, model_class)
                model(**model_inputs)

            # Check that resizing the token embeddings with a smaller vocab size decreases the model's vocab size
            model_embed = model.resize_token_embeddings(model_vocab_size - 15)
            new_model_vocab_size = model.config.get_text_config().vocab_size
            self.assertEqual(new_model_vocab_size, model_vocab_size - 15)
            # Check that it actually resizes the embeddings matrix
            self.assertEqual(model_embed.weight.shape[0], cloned_embeddings.shape[0] - 15)

            # Check that the model can still do a forward pass successfully (every parameter should be resized)
            # Input ids should be clamped to the maximum size of the vocabulary
            inputs_dict["input_ids"].clamp_(max=model_vocab_size - 15 - 1)

            # make sure that decoder_input_ids are resized as well
            if not is_deepspeed_zero3_enabled():
                # A distriputed launcher is needed for the forward pass when deepspeed is enabled
                if "decoder_input_ids" in inputs_dict:
                    inputs_dict["decoder_input_ids"].clamp_(max=model_vocab_size - 15 - 1)
                model_inputs = self._prepare_for_class(inputs_dict, model_class)
                model(**model_inputs)

            # Check that adding and removing tokens has not modified the first part of the embedding matrix.
            models_equal = True
            for p1, p2 in zip(cloned_embeddings, model_embed.weight):
                if p1.data.ne(p2.data).sum() > 0:
                    models_equal = False

            self.assertTrue(models_equal)

            del model
            del config
            # Copy again. config changed with embedding resizing (`vocab_size` changed)
            config = copy.deepcopy(original_config)
            if is_deepspeed_zero3_enabled():
                with deepspeed.zero.Init():
                    model = model_class(config)
            else:
                model = model_class(config)
                model.to(torch_device)

            model_vocab_size = config.get_text_config().vocab_size
            model.resize_token_embeddings(model_vocab_size + 10, pad_to_multiple_of=1)
            new_model_vocab_size = model.config.get_text_config().vocab_size
            self.assertTrue(new_model_vocab_size + 10, model_vocab_size)

            model_embed = model.resize_token_embeddings(model_vocab_size, pad_to_multiple_of=64)
            new_model_vocab_size = model.config.get_text_config().vocab_size
            self.assertTrue(model_embed.weight.shape[0] // 64, 0)

            self.assertTrue(model_embed.weight.shape[0], new_model_vocab_size)
            self.assertTrue(new_model_vocab_size, model.vocab_size)

            model_embed = model.resize_token_embeddings(model_vocab_size + 13, pad_to_multiple_of=64)
            self.assertTrue(model_embed.weight.shape[0] // 64, 0)

            # Check that resizing a model to a multiple of pad_to_multiple leads to a model of exactly that size
            target_dimension = 128
            model_embed = model.resize_token_embeddings(target_dimension, pad_to_multiple_of=64)
            self.assertTrue(model_embed.weight.shape[0], target_dimension)

            with self.assertRaisesRegex(
                ValueError,
                "Asking to pad the embedding matrix to a multiple of `1.3`, which is not and integer. Please make sure to pass an integer",
            ):
                model.resize_token_embeddings(model_vocab_size, pad_to_multiple_of=1.3)

            # Test when `vocab_size` is smaller than `hidden_size`.
            del model
            del config
            # Copy again. config changed with embedding resizing (`vocab_size` changed)
            config = copy.deepcopy(original_config)
            config.vocab_size = 4
            config.pad_token_id = 3
            if is_deepspeed_zero3_enabled():
                with deepspeed.zero.Init():
                    model = model_class(config)
            else:
                model = model_class(config)
                model.to(torch_device)

            model_vocab_size = config.get_text_config().vocab_size
            # Retrieve the embeddings and clone theme
            model_embed = model.resize_token_embeddings(model_vocab_size)
            cloned_embeddings = model_embed.weight.clone()

            # Check that resizing the token embeddings with a larger vocab size increases the model's vocab size
            model_embed = model.resize_token_embeddings(model_vocab_size + 10)
            new_model_vocab_size = model.config.get_text_config().vocab_size
            self.assertEqual(new_model_vocab_size, model_vocab_size + 10)
            # Check that it actually resizes the embeddings matrix
            self.assertEqual(model_embed.weight.shape[0], cloned_embeddings.shape[0] + 10)
            # Check to make sure the type of embeddings returned post resizing is same as type of input
            type_model_embed_post_resize = type(model_embed)
            self.assertEqual(type_model_embed_pre_resize, type_model_embed_post_resize)
            # Check that added embeddings mean is close to the old embeddings mean
            if is_deepspeed_zero3_enabled():
                with deepspeed.zero.GatheredParameters(model_embed.weight, modifier_rank=None):
                    old_embeddings_mean = torch.mean(model_embed.weight.data[:-10, :], axis=0)
                    new_embeddings_mean = torch.mean(model_embed.weight.data[-10:, :], axis=0)
            else:
                old_embeddings_mean = torch.mean(model_embed.weight.data[:-10, :], axis=0)
                new_embeddings_mean = torch.mean(model_embed.weight.data[-10:, :], axis=0)
            torch.testing.assert_close(old_embeddings_mean, new_embeddings_mean, rtol=1e-3, atol=1e-3)

    @require_deepspeed
    @require_torch_accelerator
    def test_resize_tokens_embeddings_with_deepspeed(self):
        ds_config = {
            "zero_optimization": {
                "stage": 3,
                "offload_param": {"device": "cpu", "pin_memory": True},
            },
        }
        with _deepspeed_zero3(ds_config):
            self.test_resize_tokens_embeddings()

    @require_deepspeed
    @require_torch_multi_accelerator
    def test_resize_tokens_embeddings_with_deepspeed_multi_gpu(self):
        ds_config = {
            "zero_optimization": {
                "stage": 3,
            },
        }
        with _deepspeed_zero3(ds_config):
            self.test_resize_tokens_embeddings()

    def test_resize_embeddings_untied(self):
        if not self.test_resize_embeddings:
            self.skipTest(reason="test_resize_embeddings is set to `False`")

        original_config, inputs_dict = self.model_tester.prepare_config_and_inputs_for_common()
        original_config.tie_word_embeddings = False
        inputs_dict.pop("labels", None)

        # if model cannot untied embeddings -> leave test
        if original_config.tie_word_embeddings:
            self.skipTest(reason="Model cannot untied embeddings")

        for model_class in self.all_model_classes:
            config = copy.deepcopy(original_config)
            if is_deepspeed_zero3_enabled():
                with deepspeed.zero.Init():
                    model = model_class(config)
            else:
                model = model_class(config).to(torch_device)

            # if no output embeddings -> leave test
            if model.get_output_embeddings() is None:
                continue

            # Check that resizing the token embeddings with a larger vocab size increases the model's vocab size
            model_vocab_size = config.get_text_config().vocab_size
            model.resize_token_embeddings(model_vocab_size + 10)
            new_model_vocab_size = model.config.get_text_config().vocab_size
            self.assertEqual(new_model_vocab_size, model_vocab_size + 10)
            output_embeds = model.get_output_embeddings()
            self.assertEqual(output_embeds.weight.shape[0], model_vocab_size + 10)
            # Check bias if present
            if output_embeds.bias is not None:
                self.assertEqual(output_embeds.bias.shape[0], model_vocab_size + 10)
            # Check that the model can still do a forward pass successfully (every parameter should be resized)
            if not is_deepspeed_zero3_enabled():
                # A distriputed launcher is needed for the forward pass when deepspeed is enabled
                model(**self._prepare_for_class(inputs_dict, model_class))

            # Test multivariate resizing.
            model.resize_token_embeddings(model_vocab_size + 10)
            output_embeds = model.get_output_embeddings()
            # Check that added embeddings mean is close to the old embeddings mean
            if is_deepspeed_zero3_enabled():
                with deepspeed.zero.GatheredParameters(output_embeds.weight, modifier_rank=None):
                    old_embeddings_mean = torch.mean(output_embeds.weight.data[:-10, :], axis=0)
                    new_embeddings_mean = torch.mean(output_embeds.weight.data[-10:, :], axis=0)
            else:
                old_embeddings_mean = torch.mean(output_embeds.weight.data[:-10, :], axis=0)
                new_embeddings_mean = torch.mean(output_embeds.weight.data[-10:, :], axis=0)
            torch.testing.assert_close(old_embeddings_mean, new_embeddings_mean, rtol=1e-3, atol=1e-3)
            # check if the old bias mean close to added bias mean.
            if output_embeds.bias is not None:
                if is_deepspeed_zero3_enabled():
                    with deepspeed.zero.GatheredParameters(output_embeds.bias, modifier_rank=None):
                        old_bias_mean = torch.mean(output_embeds.bias.data[:-10], axis=0)
                        new_bias_mean = torch.mean(output_embeds.bias.data[-10:], axis=0)
                else:
                    old_bias_mean = torch.mean(output_embeds.bias.data[:-10], axis=0)
                    new_bias_mean = torch.mean(output_embeds.bias.data[-10:], axis=0)

                torch.testing.assert_close(old_bias_mean, new_bias_mean, rtol=1e-5, atol=1e-5)

            # Check that resizing the token embeddings with a smaller vocab size decreases the model's vocab size
            model.resize_token_embeddings(model_vocab_size - 15)
            new_model_vocab_size = model.config.get_text_config().vocab_size
            self.assertEqual(new_model_vocab_size, model_vocab_size - 15)
            # Check that it actually resizes the embeddings matrix
            output_embeds = model.get_output_embeddings()
            self.assertEqual(output_embeds.weight.shape[0], model_vocab_size - 15)
            # Check bias if present
            if output_embeds.bias is not None:
                self.assertEqual(output_embeds.bias.shape[0], model_vocab_size - 15)
            # Check that the model can still do a forward pass successfully (every parameter should be resized)
            # Input ids should be clamped to the maximum size of the vocabulary
            inputs_dict["input_ids"].clamp_(max=model_vocab_size - 15 - 1)
            if "decoder_input_ids" in inputs_dict:
                inputs_dict["decoder_input_ids"].clamp_(max=model_vocab_size - 15 - 1)
            # Check that the model can still do a forward pass successfully (every parameter should be resized)
            if not is_deepspeed_zero3_enabled():
                # A distriputed launcher is needed for the forward pass when deepspeed is enabled
                model(**self._prepare_for_class(inputs_dict, model_class))

    @require_deepspeed
    @require_torch_accelerator
    def test_resize_embeddings_untied_with_deepspeed(self):
        ds_config = {
            "zero_optimization": {
                "stage": 3,
                "offload_param": {"device": "cpu", "pin_memory": True},
            },
        }
        with _deepspeed_zero3(ds_config):
            self.test_resize_embeddings_untied()

    @require_deepspeed
    @require_torch_multi_accelerator
    def test_resize_embeddings_untied_with_deepspeed_multi_gpu(self):
        ds_config = {
            "zero_optimization": {
                "stage": 3,
            },
        }
        with _deepspeed_zero3(ds_config):
            self.test_resize_embeddings_untied()

    def test_model_get_set_embeddings(self):
        config, inputs_dict = self.model_tester.prepare_config_and_inputs_for_common()

        for model_class in self.all_model_classes:
            model = model_class(config)
            self.assertIsInstance(model.get_input_embeddings(), nn.Embedding)

            new_input_embedding_layer = nn.Embedding(10, 10)
            model.set_input_embeddings(new_input_embedding_layer)
            self.assertEqual(model.get_input_embeddings(), new_input_embedding_layer)

            x = model.get_output_embeddings()
            self.assertTrue(x is None or isinstance(x, nn.Linear))

    def test_model_main_input_name(self):
        for model_class in self.all_model_classes:
            model_signature = inspect.signature(getattr(model_class, "forward"))
            # The main input is the name of the argument after `self`
            observed_main_input_name = list(model_signature.parameters.keys())[1]
            self.assertEqual(model_class.main_input_name, observed_main_input_name)

    def test_correct_missing_keys(self):
        if not self.test_missing_keys:
            self.skipTest(reason="test_missing_keys is set to `False`")

        for model_class in self.all_model_classes:
            config, _ = self.model_tester.prepare_config_and_inputs_for_common()
            model = model_class(config)
            base_model_prefix = model.base_model_prefix

            if hasattr(model, base_model_prefix):
                extra_params = {k: v for k, v in model.named_parameters() if not k.startswith(base_model_prefix)}
                extra_params.update({k: v for k, v in model.named_buffers() if not k.startswith(base_model_prefix)})
                # Some models define this as None
                if model._keys_to_ignore_on_load_missing:
                    for key in model._keys_to_ignore_on_load_missing:
                        extra_params.pop(key, None)

                if not extra_params:
                    # In that case, we *are* on a head model, but every
                    # single key is not actual parameters and this is
                    # tested in `test_tied_model_weights_key_ignore` test.
                    continue

                with tempfile.TemporaryDirectory() as temp_dir_name:
                    model.base_model.save_pretrained(temp_dir_name)
                    model, loading_info = model_class.from_pretrained(temp_dir_name, output_loading_info=True)
                    self.assertGreater(len(loading_info["missing_keys"]), 0, model.__class__.__name__)

    def test_tie_model_weights(self):
        if not self.test_torchscript:
            self.skipTest(reason="test_torchscript is set to `False`")

        config, inputs_dict = self.model_tester.prepare_config_and_inputs_for_common()

        def check_same_values(layer_1, layer_2):
            equal = True
            for p1, p2 in zip(layer_1.weight, layer_2.weight):
                if p1.data.ne(p2.data).sum() > 0:
                    equal = False
            return equal

        for model_class in self.all_model_classes:
            config.torchscript = True
            model_not_tied = model_class(config)
            if model_not_tied.get_output_embeddings() is None:
                continue

            config_tied = copy.deepcopy(config)
            config_tied.torchscript = False
            model_tied = model_class(config_tied)
            params_tied = list(model_tied.parameters())
            # Check that the embedding layer and decoding layer are the same in size and in value
            # self.assertTrue(check_same_values(embeddings, decoding))

            # Check that after resize they remain tied.
            vocab_size = config.get_text_config().vocab_size
            model_tied.resize_token_embeddings(vocab_size + 10)
            params_tied_2 = list(model_tied.parameters())
            self.assertEqual(len(params_tied_2), len(params_tied))

    @require_safetensors
    def test_can_use_safetensors(self):
        for model_class in self.all_model_classes:
            config, _ = self.model_tester.prepare_config_and_inputs_for_common()
            model_tied = model_class(config)
            with tempfile.TemporaryDirectory() as d:
                try:
                    model_tied.save_pretrained(d, safe_serialization=True)
                except Exception as e:
                    raise Exception(f"Class {model_class.__name__} cannot be saved using safetensors: {e}")

                model_reloaded, infos = model_class.from_pretrained(d, output_loading_info=True)
                # Checking the state dicts are correct
                reloaded_state = model_reloaded.state_dict()
                for k, v in model_tied.state_dict().items():
                    self.assertIn(k, reloaded_state, f"Key {k} is missing from reloaded")
                    torch.testing.assert_close(
                        v, reloaded_state[k], msg=lambda x: f"{model_class.__name__}: Tensor {k}: {x}"
                    )
                # Checking there was no complain of missing weights
                self.assertEqual(infos["missing_keys"], [])

                # Checking the tensor sharing are correct
                ptrs = defaultdict(list)
                for k, v in model_tied.state_dict().items():
                    ptrs[v.data_ptr()].append(k)

                shared_ptrs = {k: v for k, v in ptrs.items() if len(v) > 1}

                for _, shared_names in shared_ptrs.items():
                    reloaded_ptrs = {reloaded_state[k].data_ptr() for k in shared_names}
                    self.assertEqual(
                        len(reloaded_ptrs),
                        1,
                        f"The shared pointers are incorrect, found different pointers for keys {shared_names}",
                    )

    def test_load_save_without_tied_weights(self):
        for model_class in self.all_model_classes:
            config, _ = self.model_tester.prepare_config_and_inputs_for_common()
            config.tie_word_embeddings = False
            model = model_class(config)
            with tempfile.TemporaryDirectory() as d:
                model.save_pretrained(d)

                model_reloaded, infos = model_class.from_pretrained(d, output_loading_info=True)
                # Checking the state dicts are correct
                reloaded_state = model_reloaded.state_dict()
                for k, v in model.state_dict().items():
                    self.assertIn(k, reloaded_state, f"Key {k} is missing from reloaded")
                    torch.testing.assert_close(
                        v, reloaded_state[k], msg=lambda x: f"{model_class.__name__}: Tensor {k}: {x}"
                    )
                # Checking there was no complain of missing weights
                self.assertEqual(infos["missing_keys"], [])

    def test_tied_weights_keys(self):
        config, _ = self.model_tester.prepare_config_and_inputs_for_common()
        config.get_text_config().tie_word_embeddings = True
        for model_class in self.all_model_classes:
            model_tied = model_class(config)

            ptrs = collections.defaultdict(list)
            for name, tensor in model_tied.state_dict().items():
                ptrs[id_tensor_storage(tensor)].append(name)

            # These are all the pointers of shared tensors.
            tied_params = [names for _, names in ptrs.items() if len(names) > 1]

            tied_weight_keys = model_tied._tied_weights_keys if model_tied._tied_weights_keys is not None else []
            # Detect we get a hit for each key
            for key in tied_weight_keys:
                is_tied_key = any(re.search(key, p) for group in tied_params for p in group)
                self.assertTrue(is_tied_key, f"{key} is not a tied weight key for {model_class}.")

            # Removed tied weights found from tied params -> there should only be one left after
            for key in tied_weight_keys:
                for i in range(len(tied_params)):
                    tied_params[i] = [p for p in tied_params[i] if re.search(key, p) is None]

            tied_params = [group for group in tied_params if len(group) > 1]
            self.assertListEqual(
                tied_params,
                [],
                f"Missing `_tied_weights_keys` for {model_class}: add all of {tied_params} except one.",
            )

    def test_model_weights_reload_no_missing_tied_weights(self):
        for model_class in self.all_model_classes:
            config, _ = self.model_tester.prepare_config_and_inputs_for_common()
            model = model_class(config)
            with tempfile.TemporaryDirectory() as tmp_dir:
                model.save_pretrained(tmp_dir)

                # We are nuking ALL weights on file, so every parameter should
                # yell on load. We're going to detect if we yell too much, or too little.
                placeholder_dict = {"tensor": torch.tensor([1, 2])}
                safe_save_file(placeholder_dict, os.path.join(tmp_dir, "model.safetensors"), metadata={"format": "pt"})
                model_reloaded, infos = model_class.from_pretrained(tmp_dir, output_loading_info=True)

                params = dict(model_reloaded.named_parameters())
                params.update(dict(model_reloaded.named_buffers()))
                param_names = set(params.keys())

                missing_keys = set(infos["missing_keys"])

                extra_missing = missing_keys - param_names
                # Remove tied weights from extra missing: they are normally not warned as missing if their tied
                # counterpart is present but here there are no weights at all so we do get the warning.
                ptrs = collections.defaultdict(list)
                for name, tensor in model_reloaded.state_dict().items():
                    ptrs[id_tensor_storage(tensor)].append(name)
                tied_params = [names for _, names in ptrs.items() if len(names) > 1]
                for group in tied_params:
                    # We remove the group from extra_missing if not all weights from group are in it
                    if len(set(group) - extra_missing) > 0:
                        extra_missing = extra_missing - set(group)

                self.assertEqual(
                    extra_missing,
                    set(),
                    f"This model {model_class.__name__} might be missing some `keys_to_ignore`: {extra_missing}. "
                    f"For debugging, tied parameters are {tied_params}",
                )

                missed_missing = param_names - missing_keys
                # Remove nonpersistent buffers from missed_missing
                buffers = [n for n, _ in model_reloaded.named_buffers()]
                nonpersistent_buffers = {n for n in buffers if n not in model_reloaded.state_dict()}
                missed_missing = missed_missing - nonpersistent_buffers

                if model_reloaded._keys_to_ignore_on_load_missing is None:
                    expected_missing = set()
                else:
                    expected_missing = set()
                    for pattern in model_reloaded._keys_to_ignore_on_load_missing:
                        expected_missing.update({k for k in param_names if re.search(pattern, k) is not None})
                self.assertEqual(
                    missed_missing,
                    expected_missing,
                    f"This model {model_class.__name__} ignores keys {missed_missing} but they look like real"
                    " parameters. If they are non persistent buffers make sure to instantiate them with"
                    " `persistent=False`",
                )

    def test_model_outputs_equivalence(self):
        config, inputs_dict = self.model_tester.prepare_config_and_inputs_for_common()

        def set_nan_tensor_to_zero(t):
            t[t != t] = 0
            return t

        def check_equivalence(model, tuple_inputs, dict_inputs, additional_kwargs={}):
            with torch.no_grad():
                tuple_output = model(**tuple_inputs, return_dict=False, **additional_kwargs)
                dict_output = model(**dict_inputs, return_dict=True, **additional_kwargs).to_tuple()

                def recursive_check(tuple_object, dict_object):
                    if isinstance(tuple_object, (list, tuple)):
                        for tuple_iterable_value, dict_iterable_value in zip(tuple_object, dict_object):
                            recursive_check(tuple_iterable_value, dict_iterable_value)
                    elif isinstance(tuple_object, dict):
                        for tuple_iterable_value, dict_iterable_value in zip(
                            tuple_object.values(), dict_object.values()
                        ):
                            recursive_check(tuple_iterable_value, dict_iterable_value)
                    elif tuple_object is None:
                        return
                    # model might return non-tensors objects (e.g. Cache class)
                    elif isinstance(tuple_object, torch.Tensor):
                        self.assertTrue(
                            torch.allclose(
                                set_nan_tensor_to_zero(tuple_object), set_nan_tensor_to_zero(dict_object), atol=1e-5
                            ),
                            msg=(
                                "Tuple and dict output are not equal. Difference:"
                                f" {torch.max(torch.abs(tuple_object - dict_object))}. Tuple has `nan`:"
                                f" {torch.isnan(tuple_object).any()} and `inf`: {torch.isinf(tuple_object)}. Dict has"
                                f" `nan`: {torch.isnan(dict_object).any()} and `inf`: {torch.isinf(dict_object)}."
                            ),
                        )

                recursive_check(tuple_output, dict_output)

        for model_class in self.all_model_classes:
            model = model_class(config)
            model.to(torch_device)
            model.eval()

            tuple_inputs = self._prepare_for_class(inputs_dict, model_class)
            dict_inputs = self._prepare_for_class(inputs_dict, model_class)
            check_equivalence(model, tuple_inputs, dict_inputs)

            tuple_inputs = self._prepare_for_class(inputs_dict, model_class, return_labels=True)
            dict_inputs = self._prepare_for_class(inputs_dict, model_class, return_labels=True)
            check_equivalence(model, tuple_inputs, dict_inputs)

            tuple_inputs = self._prepare_for_class(inputs_dict, model_class)
            dict_inputs = self._prepare_for_class(inputs_dict, model_class)
            check_equivalence(model, tuple_inputs, dict_inputs, {"output_hidden_states": True})

            tuple_inputs = self._prepare_for_class(inputs_dict, model_class, return_labels=True)
            dict_inputs = self._prepare_for_class(inputs_dict, model_class, return_labels=True)
            check_equivalence(model, tuple_inputs, dict_inputs, {"output_hidden_states": True})

            if self.has_attentions:
                tuple_inputs = self._prepare_for_class(inputs_dict, model_class)
                dict_inputs = self._prepare_for_class(inputs_dict, model_class)
                check_equivalence(model, tuple_inputs, dict_inputs, {"output_attentions": True})

                tuple_inputs = self._prepare_for_class(inputs_dict, model_class, return_labels=True)
                dict_inputs = self._prepare_for_class(inputs_dict, model_class, return_labels=True)
                check_equivalence(model, tuple_inputs, dict_inputs, {"output_attentions": True})

                tuple_inputs = self._prepare_for_class(inputs_dict, model_class, return_labels=True)
                dict_inputs = self._prepare_for_class(inputs_dict, model_class, return_labels=True)
                check_equivalence(
                    model, tuple_inputs, dict_inputs, {"output_hidden_states": True, "output_attentions": True}
                )

    # Don't copy this method to model specific test file!
    # TODO: remove this method once the issues are all fixed!
    def _make_attention_mask_non_null(self, inputs_dict):
        """Make sure no sequence has all zeros as attention mask"""

        for k in ["attention_mask", "encoder_attention_mask", "decoder_attention_mask"]:
            if k in inputs_dict:
                attention_mask = inputs_dict[k]

                # Make sure no all 0s attention masks - to avoid failure at this moment.
                # Put `1` at the beginning of sequences to make it still work when combining causal attention masks.
                # TODO: remove this line once a fix regarding large negative values for attention mask is done.
                attention_mask = torch.cat(
                    [torch.ones_like(attention_mask[:, :1], dtype=attention_mask.dtype), attention_mask[:, 1:]], dim=-1
                )

                # Here we make the first sequence with all 0s as attention mask.
                # Currently, this will fail for `TFWav2Vec2Model`. This is caused by the different large negative
                # values, like `1e-4`, `1e-9`, `1e-30` and `-inf` for attention mask across models/frameworks.
                # TODO: enable this block once the large negative values thing is cleaned up.
                # (see https://github.com/huggingface/transformers/issues/14859)
                # attention_mask = torch.cat(
                #     [torch.zeros_like(attention_mask[:1], dtype=attention_mask.dtype), attention_mask[1:]],
                #     dim=0
                # )

                inputs_dict[k] = attention_mask

    # Don't copy this method to model specific test file!
    # TODO: remove this method once the issues are all fixed!
    def _postprocessing_to_ignore_test_cases(self, tf_outputs, pt_outputs, model_class):
        """For temporarily ignoring some failed test cases (issues to be fixed)"""

        tf_keys = {k for k, v in tf_outputs.items() if v is not None}
        pt_keys = {k for k, v in pt_outputs.items() if v is not None}

        key_differences = tf_keys.symmetric_difference(pt_keys)

        if model_class.__name__ in [
            "FlaubertWithLMHeadModel",
            "FunnelForPreTraining",
            "ElectraForPreTraining",
            "XLMWithLMHeadModel",
        ]:
            for k in key_differences:
                if k in ["loss", "losses"]:
                    tf_keys.discard(k)
                    pt_keys.discard(k)
        elif model_class.__name__.startswith("GPT2"):
            # `TFGPT2` has `past_key_values` as a tensor while `GPT2` has it as a tuple.
            tf_keys.discard("past_key_values")
            pt_keys.discard("past_key_values")

        # create new outputs from the remaining fields
        new_tf_outputs = type(tf_outputs)(**{k: tf_outputs[k] for k in tf_keys})
        new_pt_outputs = type(pt_outputs)(**{k: pt_outputs[k] for k in pt_keys})

        return new_tf_outputs, new_pt_outputs

    def assert_almost_equals(self, a: np.ndarray, b: np.ndarray, tol: float):
        diff = np.abs(a - b).max()
        self.assertLessEqual(diff, tol, f"Difference between torch and flax is {diff} (>= {tol}).")

    def test_inputs_embeds(self):
        config, inputs_dict = self.model_tester.prepare_config_and_inputs_for_common()

        for model_class in self.all_model_classes:
            model = model_class(config)
            model.to(torch_device)
            model.eval()

            model_forward_args = inspect.signature(model.forward).parameters
            if "inputs_embeds" not in model_forward_args:
                self.skipTest(reason="This model doesn't use `inputs_embeds`")

            inputs = copy.deepcopy(self._prepare_for_class(inputs_dict, model_class))

            if not self.is_encoder_decoder:
                input_ids = inputs["input_ids"]
                del inputs["input_ids"]
            else:
                encoder_input_ids = inputs["input_ids"]
                decoder_input_ids = inputs.get("decoder_input_ids", encoder_input_ids)
                del inputs["input_ids"]
                inputs.pop("decoder_input_ids", None)

            wte = model.get_input_embeddings()
            if not self.is_encoder_decoder:
                inputs["inputs_embeds"] = wte(input_ids)
            else:
                inputs["inputs_embeds"] = wte(encoder_input_ids)
                inputs["decoder_inputs_embeds"] = wte(decoder_input_ids)

            with torch.no_grad():
                model(**inputs)[0]

    def test_inputs_embeds_matches_input_ids(self):
        config, inputs_dict = self.model_tester.prepare_config_and_inputs_for_common()

        for model_class in self.all_model_classes:
            if model_class.__name__ not in get_values(MODEL_MAPPING_NAMES):
                continue
            model = model_class(config)
            model.to(torch_device)
            model.eval()

            model_forward_args = inspect.signature(model.forward).parameters
            if "inputs_embeds" not in model_forward_args:
                self.skipTest(reason="This model doesn't use `inputs_embeds`")

            inputs = copy.deepcopy(self._prepare_for_class(inputs_dict, model_class))
            pad_token_id = config.pad_token_id if config.pad_token_id is not None else 1

            wte = model.get_input_embeddings()
            if not self.is_encoder_decoder:
                input_ids = inputs["input_ids"]
                # some models infer position ids/attn mask differently when input ids
                # by check if pad_token let's make sure no padding is in input ids
                not_pad_token_id = pad_token_id + 1 if max(0, pad_token_id - 1) == 0 else pad_token_id - 1
                input_ids[input_ids == pad_token_id] = not_pad_token_id
                del inputs["input_ids"]
                inputs_embeds = wte(input_ids)
                with torch.no_grad():
                    out_ids = model(input_ids=input_ids, **inputs)[0]
                    out_embeds = model(inputs_embeds=inputs_embeds, **inputs)[0]
            else:
                encoder_input_ids = inputs["input_ids"]
                decoder_input_ids = inputs.get("decoder_input_ids", encoder_input_ids)
                encoder_input_ids[encoder_input_ids == pad_token_id] = max(0, pad_token_id + 1)
                decoder_input_ids[decoder_input_ids == pad_token_id] = max(0, pad_token_id + 1)
                del inputs["input_ids"]
                inputs.pop("decoder_input_ids", None)
                inputs_embeds = wte(encoder_input_ids)
                decoder_inputs_embeds = wte(decoder_input_ids)
                with torch.no_grad():
                    out_ids = model(input_ids=encoder_input_ids, decoder_input_ids=decoder_input_ids, **inputs)[0]
                    out_embeds = model(
                        inputs_embeds=inputs_embeds, decoder_inputs_embeds=decoder_inputs_embeds, **inputs
                    )[0]
            torch.testing.assert_close(out_embeds, out_ids)

    @require_torch_gpu
    @require_torch_multi_gpu
    def test_multi_gpu_data_parallel_forward(self):
        config, inputs_dict = self.model_tester.prepare_config_and_inputs_for_common()

        # some params shouldn't be scattered by nn.DataParallel
        # so just remove them if they are present.
        blacklist_non_batched_params = ["head_mask", "decoder_head_mask", "cross_attn_head_mask"]
        for k in blacklist_non_batched_params:
            inputs_dict.pop(k, None)

        # move input tensors to accelerator O
        for k, v in inputs_dict.items():
            if torch.is_tensor(v):
                inputs_dict[k] = v.to(0)

        for model_class in self.all_model_classes:
            model = model_class(config=config)
            model.to(0)
            model.eval()

            # Wrap model in nn.DataParallel
            model = nn.DataParallel(model)
            with torch.no_grad():
                _ = model(**self._prepare_for_class(inputs_dict, model_class))

    @require_torch_gpu
    @require_torch_multi_gpu
    def test_model_parallelization(self):
        if not self.test_model_parallel:
            self.skipTest(reason="test_model_parallel is set to False")

        # a candidate for testing_utils
        def get_current_gpu_memory_use():
            """returns a list of VRAM allocations per GPU in MBs"""

            per_device_memory = []
            for id in range(backend_device_count(torch_device)):
                with backend_torch_accelerator_module(torch_device).device(id):
                    per_device_memory.append(backend_memory_allocated(torch_device) >> 20)

            return per_device_memory

        # Needs a large model to see the difference.
        config = self.model_tester.get_large_model_config()

        for model_class in self.all_parallelizable_model_classes:
            backend_empty_cache(torch_device)

            # 1. single gpu memory load + unload + memory measurements
            # Retrieve initial memory usage (can easily be ~0.6-1.5GB if cuda-kernels have been preloaded by previous tests)
            memory_at_start = get_current_gpu_memory_use()

            # Put model on device 0 and take a memory snapshot
            model = model_class(config)
            model.to(f"{torch_device}:0")
            memory_after_model_load = get_current_gpu_memory_use()

            # The memory use on device 0 should be higher than it was initially.
            self.assertGreater(memory_after_model_load[0], memory_at_start[0])

            del model
            gc.collect()
            backend_empty_cache(torch_device)

            # 2. MP test
            # it's essential to re-calibrate the usage before the next stage
            memory_at_start = get_current_gpu_memory_use()

            # Spread model layers over multiple devices
            model = model_class(config)
            model.parallelize()
            memory_after_parallelization = get_current_gpu_memory_use()

            # Assert that the memory use on all devices is higher than it was when loaded only on CPU
            for n in range(len(model.device_map.keys())):
                self.assertGreater(memory_after_parallelization[n], memory_at_start[n])

            # Assert that the memory use of device 0 is lower than it was when the entire model was loaded on it
            self.assertLess(memory_after_parallelization[0], memory_after_model_load[0])

            # Assert that the memory use of device 1 is higher than it was when the entire model was loaded
            # on device 0 and device 1 wasn't used at all
            self.assertGreater(memory_after_parallelization[1], memory_after_model_load[1])

            del model
            gc.collect()
            backend_empty_cache(torch_device)

    @require_torch_gpu
    @require_torch_multi_gpu
    def test_model_parallel_equal_results(self):
        if not self.test_model_parallel:
            self.skipTest(reason="test_model_parallel is set to False")

        config, inputs_dict = self.model_tester.prepare_config_and_inputs_for_common()

        for model_class in self.all_parallelizable_model_classes:
            inputs_dict = self._prepare_for_class(inputs_dict, model_class)

            def cast_to_device(dictionary, device):
                output = {}
                for k, v in dictionary.items():
                    if isinstance(v, torch.Tensor):
                        output[k] = v.to(device)
                    else:
                        output[k] = v

                return output

            model = model_class(config)
            output = model(**cast_to_device(inputs_dict, "cpu"))

            model.parallelize()

            parallel_output = model(**cast_to_device(inputs_dict, f"{torch_device}:0"))

            for value, parallel_value in zip(output, parallel_output):
                if isinstance(value, torch.Tensor):
                    torch.testing.assert_close(value, parallel_value.to("cpu"), rtol=1e-7, atol=1e-7)
                elif isinstance(value, (tuple, list)):
                    for value_, parallel_value_ in zip(value, parallel_value):
                        torch.testing.assert_close(value_, parallel_value_.to("cpu"), rtol=1e-7, atol=1e-7)

    def check_device_map_is_respected(self, model, device_map):
        for param_name, param in model.named_parameters():
            # Find device in device_map
            while len(param_name) > 0 and param_name not in device_map:
                param_name = ".".join(param_name.split(".")[:-1])
            if param_name not in device_map:
                raise ValueError("device map is incomplete, it does not contain any device for `param_name`.")

            param_device = device_map[param_name]
            if param_device in ["cpu", "disk"]:
                self.assertEqual(param.device, torch.device("meta"))
            elif param_device in ["mps"]:
                self.assertEqual(param.device, torch.device("mps"))
            else:
                # when loaded with device_map, `param_device` are integer values for cuda/xpu/hpu/npu/mlu
                self.assertEqual(param.device, torch.device(f"{torch_device}:{param_device}"))

    @require_accelerate
    @mark.accelerate_tests
    @require_torch_accelerator
    def test_disk_offload_bin(self):
        config, inputs_dict = self.model_tester.prepare_config_and_inputs_for_common()

        for model_class in self.all_model_classes:
            if model_class._no_split_modules is None:
                continue

            inputs_dict_class = self._prepare_for_class(inputs_dict, model_class)
            model = model_class(config).eval()
            model = model.to(torch_device)
            torch.manual_seed(0)
            base_output = model(**inputs_dict_class)

            model_size = compute_module_sizes(model)[""]
            with tempfile.TemporaryDirectory() as tmp_dir:
                model.cpu().save_pretrained(tmp_dir, safe_serialization=False)

                with self.assertRaises(ValueError):
                    max_size = int(self.model_split_percents[0] * model_size)
                    max_memory = {0: max_size, "cpu": max_size}
                    # This errors out cause it's missing an offload folder
                    new_model = model_class.from_pretrained(tmp_dir, device_map="auto", max_memory=max_memory)

                max_size = int(self.model_split_percents[1] * model_size)
                max_memory = {0: max_size, "cpu": max_size}
                new_model = model_class.from_pretrained(
                    tmp_dir, device_map="auto", max_memory=max_memory, offload_folder=tmp_dir
                )

                self.check_device_map_is_respected(new_model, new_model.hf_device_map)
                torch.manual_seed(0)
                new_output = new_model(**inputs_dict_class)

                if isinstance(base_output[0], tuple) and isinstance(new_output[0], tuple):
                    [
                        torch.testing.assert_close(a, b, rtol=1e-5, atol=1e-5)
                        for a, b in zip(base_output[0], new_output[0])
                    ]
                else:
                    torch.testing.assert_close(base_output[0], new_output[0], rtol=1e-5, atol=1e-5)

    @require_accelerate
    @mark.accelerate_tests
    @require_torch_accelerator
    def test_disk_offload_safetensors(self):
        config, inputs_dict = self.model_tester.prepare_config_and_inputs_for_common()

        for model_class in self.all_model_classes:
            if model_class._no_split_modules is None:
                continue

            inputs_dict_class = self._prepare_for_class(inputs_dict, model_class)
            model = model_class(config).eval()
            model = model.to(torch_device)
            torch.manual_seed(0)
            base_output = model(**inputs_dict_class)

            model_size = compute_module_sizes(model)[""]
            with tempfile.TemporaryDirectory() as tmp_dir:
                model.cpu().save_pretrained(tmp_dir)

                max_size = int(self.model_split_percents[1] * model_size)
                max_memory = {0: max_size, "cpu": max_size}

                # This doesn't error out as it's in safetensors and doesn't need an offload folder
                new_model = model_class.from_pretrained(tmp_dir, device_map="auto", max_memory=max_memory)

                self.check_device_map_is_respected(new_model, new_model.hf_device_map)
                torch.manual_seed(0)
                new_output = new_model(**inputs_dict_class)

                if isinstance(base_output[0], tuple) and isinstance(new_output[0], tuple):
                    [
                        torch.testing.assert_close(a, b, rtol=1e-5, atol=1e-5)
                        for a, b in zip(base_output[0], new_output[0])
                    ]
                else:
                    torch.testing.assert_close(base_output[0], new_output[0], rtol=1e-5, atol=1e-5)

    @require_accelerate
    @mark.accelerate_tests
    @require_torch_accelerator
    def test_cpu_offload(self):
        config, inputs_dict = self.model_tester.prepare_config_and_inputs_for_common()

        for model_class in self.all_model_classes:
            if model_class._no_split_modules is None:
                continue

            inputs_dict_class = self._prepare_for_class(inputs_dict, model_class)
            model = model_class(config).eval()
            model = model.to(torch_device)

            torch.manual_seed(0)
            base_output = model(**inputs_dict_class)

            model_size = compute_module_sizes(model)[""]
            # We test several splits of sizes to make sure it works.
            max_gpu_sizes = [int(p * model_size) for p in self.model_split_percents[1:]]
            with tempfile.TemporaryDirectory() as tmp_dir:
                model.cpu().save_pretrained(tmp_dir)

                for max_size in max_gpu_sizes:
                    max_memory = {0: max_size, "cpu": model_size * 2}
                    new_model = model_class.from_pretrained(tmp_dir, device_map="auto", max_memory=max_memory)
                    # Making sure part of the model will actually end up offloaded
                    self.assertSetEqual(set(new_model.hf_device_map.values()), {0, "cpu"})

                    self.check_device_map_is_respected(new_model, new_model.hf_device_map)

                    torch.manual_seed(0)
                    new_output = new_model(**inputs_dict_class)

                    if isinstance(base_output[0], tuple) and isinstance(new_output[0], tuple):
                        [
                            torch.testing.assert_close(a, b, rtol=1e-5, atol=1e-5)
                            for a, b in zip(base_output[0], new_output[0])
                        ]
                    else:
                        torch.testing.assert_close(base_output[0], new_output[0], rtol=1e-5, atol=1e-5)

    @require_non_hpu
    @require_accelerate
    @mark.accelerate_tests
    @require_torch_multi_accelerator
    def test_model_parallelism(self):
        config, inputs_dict = self.model_tester.prepare_config_and_inputs_for_common()

        for model_class in self.all_model_classes:
            if model_class._no_split_modules is None:
                continue

            inputs_dict_class = self._prepare_for_class(inputs_dict, model_class)
            model = model_class(config).eval()
            model = model.to(torch_device)

            torch.manual_seed(0)
            base_output = model(**inputs_dict_class)

            model_size = compute_module_sizes(model)[""]
            # We test several splits of sizes to make sure it works.
            max_gpu_sizes = [int(p * model_size) for p in self.model_split_percents[1:]]
            with tempfile.TemporaryDirectory() as tmp_dir:
                model.cpu().save_pretrained(tmp_dir)

                for max_size in max_gpu_sizes:
                    max_memory = {0: max_size, 1: model_size * 2, "cpu": model_size * 2}
                    new_model = model_class.from_pretrained(tmp_dir, device_map="auto", max_memory=max_memory)
                    # Making sure part of the model will actually end up offloaded
                    self.assertSetEqual(set(new_model.hf_device_map.values()), {0, 1})
                    self.check_device_map_is_respected(new_model, new_model.hf_device_map)

                    torch.manual_seed(0)
                    new_output = new_model(**inputs_dict_class)

                    if isinstance(base_output[0], tuple) and isinstance(new_output[0], tuple):
                        [
                            torch.testing.assert_close(a, b, rtol=1e-5, atol=1e-5)
                            for a, b in zip(base_output[0], new_output[0])
                        ]
                    else:
                        torch.testing.assert_close(base_output[0], new_output[0], rtol=1e-5, atol=1e-5)

    def test_problem_types(self):
        config, inputs_dict = self.model_tester.prepare_config_and_inputs_for_common()

        problem_types = [
            {"title": "multi_label_classification", "num_labels": 2, "dtype": torch.float},
            {"title": "single_label_classification", "num_labels": 1, "dtype": torch.long},
            {"title": "regression", "num_labels": 1, "dtype": torch.float},
        ]

        for model_class in self.all_model_classes:
            if model_class.__name__ not in [
                *get_values(MODEL_FOR_SEQUENCE_CLASSIFICATION_MAPPING_NAMES),
                *get_values(MODEL_FOR_IMAGE_CLASSIFICATION_MAPPING_NAMES),
            ]:
                continue

            for problem_type in problem_types:
                with self.subTest(msg=f"Testing {model_class} with {problem_type['title']}"):
                    config.problem_type = problem_type["title"]
                    config.num_labels = problem_type["num_labels"]

                    model = model_class(config)
                    model.to(torch_device)
                    model.train()

                    inputs = self._prepare_for_class(inputs_dict, model_class, return_labels=True)

                    if problem_type["num_labels"] > 1:
                        inputs["labels"] = inputs["labels"].unsqueeze(1).repeat(1, problem_type["num_labels"])

                    inputs["labels"] = inputs["labels"].to(problem_type["dtype"])

                    # This tests that we do not trigger the warning form PyTorch "Using a target size that is different
                    # to the input size. This will likely lead to incorrect results due to broadcasting. Please ensure
                    # they have the same size." which is a symptom something in wrong for the regression problem.
                    # See https://github.com/huggingface/transformers/issues/11780
                    with warnings.catch_warnings(record=True) as warning_list:
                        loss = model(**inputs).loss
                    for w in warning_list:
                        if "Using a target size that is different to the input size" in str(w.message):
                            raise ValueError(
                                f"Something is going wrong in the regression problem: intercepted {w.message}"
                            )

                    loss.backward()

    def test_load_with_mismatched_shapes(self):
        if not self.test_mismatched_shapes:
            self.skipTest(reason="test_missmatched_shapes is set to False")
        config, inputs_dict = self.model_tester.prepare_config_and_inputs_for_common()

        for model_class in self.all_model_classes:
            if model_class.__name__ not in get_values(MODEL_FOR_SEQUENCE_CLASSIFICATION_MAPPING_NAMES):
                continue

            with self.subTest(msg=f"Testing {model_class}"):
                with tempfile.TemporaryDirectory() as tmp_dir:
                    model = model_class(config)
                    model.save_pretrained(tmp_dir)

                    # Fails when we don't set ignore_mismatched_sizes=True
                    with self.assertRaises(RuntimeError):
                        new_model = AutoModelForSequenceClassification.from_pretrained(tmp_dir, num_labels=42)
                    with self.assertRaises(RuntimeError):
                        new_model_without_prefix = AutoModel.from_pretrained(tmp_dir, vocab_size=10)

                    logger = logging.get_logger("transformers.modeling_utils")

                    with CaptureLogger(logger) as cl:
                        new_model = AutoModelForSequenceClassification.from_pretrained(
                            tmp_dir, num_labels=42, ignore_mismatched_sizes=True
                        )
                    self.assertIn("the shapes did not match", cl.out)
                    new_model.to(torch_device)
                    inputs = self._prepare_for_class(inputs_dict, model_class)
                    logits = new_model(**inputs).logits
                    self.assertEqual(logits.shape[1], 42)

                    with CaptureLogger(logger) as cl:
                        new_model_without_prefix = AutoModel.from_pretrained(
                            tmp_dir, vocab_size=10, ignore_mismatched_sizes=True
                        )
                    self.assertIn("the shapes did not match", cl.out)
                    input_ids = ids_tensor((2, 8), 10)
                    new_model_without_prefix.to(torch_device)
                    if self.is_encoder_decoder:
                        new_model_without_prefix(input_ids, decoder_input_ids=input_ids)
                    else:
                        new_model_without_prefix(input_ids)

    def test_mismatched_shapes_have_properly_initialized_weights(self):
        if not self.test_mismatched_shapes:
            self.skipTest(reason="test_missmatched_shapes is set to False")
        config, inputs_dict = self.model_tester.prepare_config_and_inputs_for_common()

        configs_no_init = _config_zero_init(config)

        for model_class in self.all_model_classes:
            mappings = [
                MODEL_FOR_SEQUENCE_CLASSIFICATION_MAPPING_NAMES,
                MODEL_FOR_IMAGE_CLASSIFICATION_MAPPING_NAMES,
                MODEL_FOR_AUDIO_CLASSIFICATION_MAPPING_NAMES,
                MODEL_FOR_VIDEO_CLASSIFICATION_MAPPING_NAMES,
            ]
            is_classication_model = any(model_class.__name__ in get_values(mapping) for mapping in mappings)

            if not is_classication_model:
                continue

            # TODO: ydshieh
            is_special_classes = model_class.__name__ in [
                "wav2vec2.masked_spec_embed",
                "Wav2Vec2ForSequenceClassification",
                "CLIPForImageClassification",
                "Siglip2ForImageClassification",
                "RegNetForImageClassification",
                "ResNetForImageClassification",
                "UniSpeechSatForSequenceClassification",
                "Wav2Vec2BertForSequenceClassification",
                "PvtV2ForImageClassification",
                "Wav2Vec2ConformerForSequenceClassification",
                "WavLMForSequenceClassification",
                "SwiftFormerForImageClassification",
                "SEWForSequenceClassification",
                "BitForImageClassification",
                "SEWDForSequenceClassification",
                "SiglipForImageClassification",
                "HubertForSequenceClassification",
                "Swinv2ForImageClassification",
                "Data2VecAudioForSequenceClassification",
                "UniSpeechForSequenceClassification",
                "PvtForImageClassification",
                "ModernBertForSequenceClassification",
                "ModernBertForTokenClassification",
                "TimmWrapperForImageClassification",
                "ModernBertForQuestionAnswering",
            ]
            special_param_names = [
                r"^bit\.",
                r"^classifier\.weight",
                r"^classifier\.bias",
                r"^classifier\..+\.weight",
                r"^classifier\..+\.bias",
                r"^data2vec_audio\.",
                r"^dist_head\.",
                r"^head\.",
                r"^hubert\.",
                r"^pvt\.",
                r"^pvt_v2\.",
                r"^regnet\.",
                r"^resnet\.",
                r"^sew\.",
                r"^sew_d\.",
                r"^swiftformer\.",
                r"^swinv2\.",
                r"^transformers\.models\.swiftformer\.",
                r"^timm_model\.",
                r"^unispeech\.",
                r"^unispeech_sat\.",
                r"^vision_model\.",
                r"^wav2vec2\.",
                r"^wav2vec2_bert\.",
                r"^wav2vec2_conformer\.",
                r"^wavlm\.",
            ]

            with self.subTest(msg=f"Testing {model_class}"):
                with tempfile.TemporaryDirectory() as tmp_dir:
                    model = model_class(configs_no_init)
                    model.save_pretrained(tmp_dir)

                    # Fails when we don't set ignore_mismatched_sizes=True
                    with self.assertRaises(RuntimeError):
                        new_model = model_class.from_pretrained(tmp_dir, num_labels=42)

                    logger = logging.get_logger("transformers.modeling_utils")

                    with CaptureLogger(logger) as cl:
                        new_model = model_class.from_pretrained(tmp_dir, num_labels=42, ignore_mismatched_sizes=True)
                    self.assertIn("the shapes did not match", cl.out)

                    for name, param in new_model.named_parameters():
                        if param.requires_grad:
                            param_mean = ((param.data.mean() * 1e9).round() / 1e9).item()
                            if not (
                                is_special_classes
                                and any(len(re.findall(target, name)) > 0 for target in special_param_names)
                            ):
                                self.assertIn(
                                    param_mean,
                                    [0.0, 1.0],
                                    msg=f"Parameter {name} of model {model_class} seems not properly initialized",
                                )
                            else:
                                # Here we allow the parameters' mean to be in the range [-5.0, 5.0] instead of being
                                # either `0.0` or `1.0`, because their initializations are not using
                                # `config.initializer_factor` (or something similar). The purpose of this test is simply
                                # to make sure they are properly initialized (to avoid very large value or even `nan`).
                                self.assertGreaterEqual(
                                    param_mean,
                                    -5.0,
                                    msg=f"Parameter {name} of model {model_class} seems not properly initialized",
                                )
                                self.assertLessEqual(
                                    param_mean,
                                    5.0,
                                    msg=f"Parameter {name} of model {model_class} seems not properly initialized",
                                )

    def test_matched_shapes_have_loaded_weights_when_some_mismatched_shapes_exist(self):
        # 1. Create a dummy class. Should have buffers as well? To make sure we test __init__
        class MyClass(PreTrainedModel):
            config_class = PretrainedConfig

            def __init__(self, config=None):
                super().__init__(config if config is not None else PretrainedConfig())
                self.linear = nn.Linear(10, config.num_labels, bias=True)
                self.embedding = nn.Embedding(10, 10)
                self.std = 1

            def _init_weights(self, module):
                if isinstance(module, nn.Linear):
                    module.weight.data = nn.init.kaiming_uniform_(module.weight.data, np.sqrt(5))
                    if module.bias is not None:
                        module.bias.data = module.bias.data.normal_(mean=0.0, std=self.std)

        # Used to make sure the weights with matched shape are loaded correctly
        config = PretrainedConfig()
        config.num_labels = 3
        model = MyClass(config=config)

        # Used to make sure the weights with mismatched shape are properly initialized
        set_seed(0)
        config = PretrainedConfig()
        config.num_labels = 4
        # not to init. the weights during the creation: to match the logic in `from_pretrained`, so we can keep the
        # same sequence of random ops in the execution path to allow us to compare `target_model` and `new_model` below
        # for `linear` part.
        with ContextManagers([no_init_weights()]):
            target_model = MyClass(config=config)
        target_model.apply(target_model._initialize_weights)

        with tempfile.TemporaryDirectory() as tmpdirname:
            state_dict = model.state_dict()
            del state_dict["linear.weight"]

            model.config.save_pretrained(tmpdirname)
            torch.save(state_dict, os.path.join(tmpdirname, "pytorch_model.bin"))

            set_seed(0)
            new_model = MyClass.from_pretrained(tmpdirname, num_labels=4, ignore_mismatched_sizes=True)

            for key in new_model.state_dict().keys():
                # check weight values for weights with matched shapes are identical
                # (i.e. correctly loaded from the checkpoint)
                if key not in ["linear.weight", "linear.bias"]:
                    max_diff = torch.max(torch.abs(model.state_dict()[key] - new_model.state_dict()[key]))
                    self.assertLessEqual(
                        max_diff.item(),
                        1e-6,
                        msg=f"the weight values for `{key}` in `new_model` and `model` are  not identical",
                    )
                else:
                    # check we have some mismatched shapes
                    self.assertNotEqual(
                        model.state_dict()[key].shape,
                        new_model.state_dict()[key].shape,
                        msg=f"the weight shapes for {key} in `model` and `new_model` should differ",
                    )
                    # check the weights with mismatched shape are properly initialized
                    max_diff = torch.max(torch.abs(new_model.state_dict()[key] - target_model.state_dict()[key]))
                    self.assertLessEqual(
                        max_diff.item(),
                        1e-6,
                        msg=f"the weight values for `{key}` in `new_model` and `target_model` are not identical",
                    )

    def test_model_is_small(self):
        # Just a consistency check to make sure we are not running tests on 80M parameter models.
        config, _ = self.model_tester.prepare_config_and_inputs_for_common()

        for model_class in self.all_model_classes:
            model = model_class(config)
            num_params = model.num_parameters()
            assert num_params < 1000000, (
                f"{model_class} is too big for the common tests ({num_params})! It should have 1M max."
            )

    def flash_attn_inference_equivalence(self, attn_implementation: str, padding_side: str):
        r"""
        Tests the equivalence between the eager and flash attention implementations.
        This test is only for inference and runs with `torch_dtype=torch.bfloat16`.
        """
        if not self.has_attentions:
            self.skipTest(reason="Model architecture does not support attentions")

        for model_class in self.all_model_classes:
            if (attn_implementation == "flash_attention_2" and not model_class._supports_flash_attn_2) or (
                attn_implementation == "flash_attention_3" and not model_class._supports_flash_attn_3
            ):
                self.skipTest(f"{model_class.__name__} does not support {attn_implementation}")

            config, inputs_dict = self.model_tester.prepare_config_and_inputs_for_common()
            model = model_class(config)

            with tempfile.TemporaryDirectory() as tmpdirname:
                model.save_pretrained(tmpdirname)
                model_fa = model_class.from_pretrained(
                    tmpdirname, torch_dtype=torch.bfloat16, attn_implementation=attn_implementation
                )
                model_fa.to(torch_device)

                model = model_class.from_pretrained(tmpdirname, torch_dtype=torch.bfloat16)
                model.to(torch_device)

                dummy_input = inputs_dict[model.main_input_name][:1]
                if dummy_input.dtype in [torch.float32, torch.float16]:
                    dummy_input = dummy_input.to(torch.bfloat16)

                dummy_attention_mask = inputs_dict.get("attention_mask", None)

                if dummy_attention_mask is not None:
                    dummy_attention_mask = dummy_attention_mask[:1]
                    if padding_side == "left":
                        dummy_attention_mask[:, 1:] = 1
                        dummy_attention_mask[:, :1] = 0
                    else:
                        dummy_attention_mask[:, :-1] = 1
                        dummy_attention_mask[:, -1:] = 0
                if model.config.is_encoder_decoder:
                    decoder_input_ids = inputs_dict.get("decoder_input_ids", dummy_input)[:1]

                    outputs = model(dummy_input, decoder_input_ids=decoder_input_ids, output_hidden_states=True)
                    outputs_fa = model_fa(dummy_input, decoder_input_ids=decoder_input_ids, output_hidden_states=True)
                else:
                    outputs = model(dummy_input, output_hidden_states=True)
                    outputs_fa = model_fa(dummy_input, output_hidden_states=True)

                logits = (
                    outputs.hidden_states[-1]
                    if not model.config.is_encoder_decoder
                    else outputs.decoder_hidden_states[-1]
                )
                logits_fa = (
                    outputs_fa.hidden_states[-1]
                    if not model.config.is_encoder_decoder
                    else outputs_fa.decoder_hidden_states[-1]
                )

                assert torch.allclose(logits_fa, logits, atol=4e-2, rtol=4e-2)

                if model.config.is_encoder_decoder:
                    other_inputs = {
                        "decoder_input_ids": decoder_input_ids,
                        "decoder_attention_mask": dummy_attention_mask,
                        "output_hidden_states": True,
                    }
                    if dummy_attention_mask is not None:
                        other_inputs["attention_mask"] = dummy_attention_mask

                    outputs = model(dummy_input, **other_inputs)
                    outputs_fa = model_fa(dummy_input, **other_inputs)
                else:
                    other_inputs = {
                        "output_hidden_states": True,
                    }
                    if dummy_attention_mask is not None:
                        other_inputs["attention_mask"] = dummy_attention_mask

                    outputs = model(dummy_input, **other_inputs)
                    outputs_fa = model_fa(dummy_input, **other_inputs)

                logits = (
                    outputs.hidden_states[-1]
                    if not model.config.is_encoder_decoder
                    else outputs.decoder_hidden_states[-1]
                )
                logits_fa = (
                    outputs_fa.hidden_states[-1]
                    if not model.config.is_encoder_decoder
                    else outputs_fa.decoder_hidden_states[-1]
                )

                if padding_side == "left":
                    assert torch.allclose(logits_fa[1:], logits[1:], atol=4e-2, rtol=4e-2)

                    # check with inference + dropout
                    model.train()
                    _ = model_fa(dummy_input, **other_inputs)
                else:
                    assert torch.allclose(logits_fa[:-1], logits[:-1], atol=4e-2, rtol=4e-2)

    @require_flash_attn
    @require_torch_gpu
    @mark.flash_attn_test
    @slow
    @is_flaky()
    def test_flash_attn_2_inference_equivalence(self):
        self.flash_attn_inference_equivalence(attn_implementation="flash_attention_2", padding_side="left")

    @require_flash_attn
    @require_torch_gpu
    @mark.flash_attn_test
    @slow
    @is_flaky()
    def test_flash_attn_2_inference_equivalence_right_padding(self):
        self.flash_attn_inference_equivalence(attn_implementation="flash_attention_2", padding_side="right")

    @require_flash_attn_3
    @require_torch_gpu
    @mark.flash_attn_3_test
    @slow
    @is_flaky()
    def test_flash_attn_3_inference_equivalence(self):
        self.flash_attn_inference_equivalence(attn_implementation="flash_attention_3", padding_side="left")

    @require_flash_attn_3
    @require_torch_gpu
    @mark.flash_attn_3_test
    @slow
    @is_flaky()
    def test_flash_attn_3_inference_equivalence_right_padding(self):
        self.flash_attn_inference_equivalence(attn_implementation="flash_attention_3", padding_side="right")

    def test_attn_implementation_composite_models(self):
        """
        Tests if composite models can receive a dict object as attn_implementation, where each key should be
        one of the sub-configs from the model's config.
        """
        if not self.has_attentions:
            self.skipTest(reason="Model architecture does not support attentions")

        for model_class in self.all_model_classes:
            if not self._is_composite:
                self.skipTest("Model is not a composite model.")

            config, inputs_dict = self.model_tester.prepare_config_and_inputs_for_common()

            # set eager as it will be the one supported in all models
            # we just need to test if passing 'attn_implementation' as a dict fails or not
            attn_implementation_per_subconfig = {}
            for key in config.sub_configs.keys():
                attn_implementation_per_subconfig[key] = "eager"

            config._attn_implementation = attn_implementation_per_subconfig
            model = model_class(config)
            for key in config.sub_configs.keys():
                sub_config = getattr(model.config, key)
                self.assertTrue(sub_config._attn_implementation == "eager")

            for name, submodule in model.named_modules():
                class_name = submodule.__class__.__name__
                if (
                    class_name.endswith("Attention")
                    and getattr(submodule, "config", None)
                    and submodule.config._attn_implementation != "eager"
                ):
                    raise ValueError(
                        f"The eager model should not have SDPA/FA2 attention layers but got `{class_name}.config._attn_implementation={submodule.config._attn_implementation}`"
                    )

            # Set the attention to default `None` but the text config to `eager`
            # The model should load encoders in SDPA but not the text attention
            config._attn_implementation = None
            config.get_text_config(decoder=True)._attn_implementation = "eager"
            model = model_class(config)
            self.assertTrue(model.config.get_text_config(decoder=True)._attn_implementation == "eager")

    @require_torch_sdpa
    def test_sdpa_can_dispatch_non_composite_models(self):
        """
        Tests if non-composite models dispatch correctly on SDPA/eager when requested so when loading the model.
        This tests only by looking at layer names, as usually SDPA layers are called "SDPAAttention".
        """
        if not self.has_attentions:
            self.skipTest(reason="Model architecture does not support attentions")

        if not self.all_model_classes[0]._supports_sdpa or self._is_composite:
            self.skipTest(f"{self.all_model_classes[0].__name__} does not support SDPA")

        for model_class in self.all_model_classes:
            config, inputs_dict = self.model_tester.prepare_config_and_inputs_for_common()
            model = model_class(config)

            with tempfile.TemporaryDirectory() as tmpdirname:
                model.save_pretrained(tmpdirname)
                model_sdpa = model_class.from_pretrained(tmpdirname)
                model_sdpa = model_sdpa.eval().to(torch_device)

                self.assertTrue(model_sdpa.config._attn_implementation == "sdpa")

                model_eager = model_class.from_pretrained(tmpdirname, attn_implementation="eager")
                model_eager = model_eager.eval().to(torch_device)
                self.assertTrue(model_eager.config._attn_implementation == "eager")

                for name, submodule in model_eager.named_modules():
                    class_name = submodule.__class__.__name__
                    if (
                        class_name.endswith("Attention")
                        and getattr(submodule, "config", None)
                        and submodule.config._attn_implementation == "sdpa"
                    ):
                        raise ValueError(
                            f"The eager model should not have SDPA attention layers but got `{class_name}.config._attn_implementation={submodule.config._attn_implementation}`"
                        )

    @require_torch_sdpa
    def test_sdpa_can_dispatch_composite_models(self):
        """
        Tests if composite models dispatch correctly on SDPA/eager when requested so when loading the model.
        This tests only by looking at layer names, as usually SDPA layers are called "SDPAAttention".
        In contrast to the above test, this one checks if the "config._attn_implamentation" is a dict after the model
        is loaded, because we manually replicate requested attn implementation on each sub-config when loading.
        See https://github.com/huggingface/transformers/pull/32238 for more info

        The test tries to cover most general cases of composite models, VLMs with vision and text configs. Any model
        that has a different set of sub-configs has to overwrite this test.
        """
        if not self.has_attentions:
            self.skipTest(reason="Model architecture does not support attentions")

        if not self._is_composite:
            self.skipTest(f"{self.all_model_classes[0].__name__} does not support SDPA")

        for model_class in self.all_model_classes:
            config, inputs_dict = self.model_tester.prepare_config_and_inputs_for_common()
            model = model_class(config)

            with tempfile.TemporaryDirectory() as tmpdirname:
                model.save_pretrained(tmpdirname)
                model_sdpa = model_class.from_pretrained(tmpdirname)
                model_sdpa = model_sdpa.eval().to(torch_device)

                vision_model_names = {"visual", "image_tower", "vision_tower", "vision_model"}
                language_model_names = {"language_model", "model", "text_model"}
                vision_model_name = [name for name in vision_model_names if hasattr(model_sdpa, name)][0]
                language_model_name = [name for name in language_model_names if hasattr(model_sdpa, name)][0]

                vision_model_sdpa = getattr(model_sdpa, vision_model_name)
                language_model_sdpa = getattr(model_sdpa, language_model_name)
                text_attn = "sdpa" if language_model_sdpa._supports_sdpa else "eager"
                vision_attn = "sdpa" if vision_model_sdpa._supports_sdpa else "eager"

                # `None` as it is the requested one which will be assigned to each sub-config
                # Sub-model will dispatch to SDPA if it can (checked below that `SDPA` layers are present)
                self.assertTrue(language_model_sdpa.config._attn_implementation == text_attn)
                self.assertTrue(vision_model_sdpa.config._attn_implementation == vision_attn)

                model_eager = model_class.from_pretrained(tmpdirname, attn_implementation="eager")
                model_eager = model_eager.eval().to(torch_device)
                self.assertTrue(getattr(model_eager, language_model_name).config._attn_implementation == "eager")
                self.assertTrue(getattr(model_eager, vision_model_name).config._attn_implementation == "eager")

                for name, submodule in model_eager.named_modules():
                    class_name = submodule.__class__.__name__
                    if (
                        class_name.endswith("Attention")
                        and getattr(submodule, "config", None)
                        and submodule.config._attn_implementation == "sdpa"
                    ):
                        raise ValueError("The eager model should not have SDPA attention layers")

    @parameterized.expand(TEST_EAGER_MATCHES_SDPA_INFERENCE_PARAMETERIZATION)
    @require_torch_sdpa
    def test_eager_matches_sdpa_inference(
        self, name, torch_dtype, padding_side, use_attention_mask, output_attentions, enable_kernels
    ):
        # TODO: we shouldn't need to do this skip, i.e. the test would be composable from the model tester. CLIP-like
        # models have a custom mixin, which we detect to skip this test.
        if any(".CLIPModelTesterMixin" in str(base) for base in self.__class__.__bases__):
            self.skipTest(reason="CLIP-like models have a different `test_eager_matches_sdpa_inference`")

        if not self.has_attentions:
            self.skipTest(reason="Model architecture does not support attentions")

        if not self.all_model_classes[0]._supports_sdpa:
            self.skipTest(f"{self.all_model_classes[0].__name__} does not support SDPA")

        # convert shorthand name to torch.dtype
        if torch_dtype == "fp16":
            torch_dtype = torch.float16
        elif torch_dtype == "bf16":
            torch_dtype = torch.bfloat16
        elif torch_dtype == "fp32":
            torch_dtype = torch.float32

        if not is_torch_fp16_available_on_device(torch_device) and torch_dtype == torch.float16:
            self.skipTest(f"float16 not supported on {torch_device} (on the specific device currently used)")

        if not is_torch_bf16_available_on_device(torch_device) and torch_dtype == torch.bfloat16:
            self.skipTest(
                f"bfloat16 not supported on {torch_device} (on the specific device currently used, e.g. Nvidia T4 GPU)"
            )

        # Dictionary of tolerances for eager <> sdpa tests. Key = (device, sdpa_kernels_enabled, dtype)
        atols = {
            ("cpu", False, torch.float32): 1e-6,
            ("cpu", False, torch.float16): 5e-3,
            ("cpu", False, torch.bfloat16): 1e-2,
            ("cpu", True, torch.float32): 1e-6,
            ("cpu", True, torch.float16): 5e-3,
            ("cpu", True, torch.bfloat16): 1e-2,
            ("cuda", False, torch.float32): 1e-6,
            ("cuda", False, torch.bfloat16): 1e-2,
            ("cuda", False, torch.float16): 5e-3,
            ("cuda", True, torch.float32): 1e-6,
            ("cuda", True, torch.bfloat16): 1e-2,
            ("cuda", True, torch.float16): 5e-3,
        }
        rtols = {
            ("cpu", False, torch.float32): 1e-4,
            ("cpu", False, torch.float16): 5e-3,
            ("cpu", False, torch.bfloat16): 1e-2,
            ("cpu", True, torch.float32): 1e-4,
            ("cpu", True, torch.float16): 5e-3,
            ("cpu", True, torch.bfloat16): 1e-2,
            ("cuda", False, torch.float32): 1e-4,
            ("cuda", False, torch.bfloat16): 1e-2,
            ("cuda", False, torch.float16): 5e-3,
            ("cuda", True, torch.float32): 1e-4,
            ("cuda", True, torch.bfloat16): 3e-2,  # (different from others)
            ("cuda", True, torch.float16): 5e-3,
        }

        set_model_tester_for_less_flaky_test(self)

        for model_class in self.all_model_classes:
            config, inputs_dict = self.model_tester.prepare_config_and_inputs_for_common()
            set_config_for_less_flaky_test(config)
            model = model_class(config)
            # TODO: standardize the interfaces for musicgen models, see other todo in this test
            if model.__class__.__name__ == "MusicgenMelodyForConditionalGeneration":
                is_encoder_decoder = True
            else:
                is_encoder_decoder = model.config.is_encoder_decoder

            with tempfile.TemporaryDirectory() as tmpdirname:
                model.save_pretrained(tmpdirname)
                model_from_pretrained_kwargs = {
                    "pretrained_model_name_or_path": tmpdirname,
                    "torch_dtype": torch_dtype,
                }

                if (
                    hasattr(config, "use_mask_token")
                    or "use_mask_token" in inspect.signature(model.__init__).parameters
                ):
                    model_from_pretrained_kwargs["use_mask_token"] = True

                # TODO: remove this try/except, models should have a shared API
                try:
                    model_sdpa = model_class.from_pretrained(
                        **model_from_pretrained_kwargs, attn_implementation="sdpa"
                    )
                except ValueError:
                    model_sdpa = model_class.from_pretrained(**model_from_pretrained_kwargs)
                model_sdpa = model_sdpa.eval().to(torch_device, dtype=torch_dtype)

                model_eager = model_class.from_pretrained(**model_from_pretrained_kwargs, attn_implementation="eager")
                model_eager = model_eager.eval().to(torch_device, dtype=torch_dtype)

            set_model_for_less_flaky_test(model_eager)
            set_model_for_less_flaky_test(model_sdpa)

            can_output_attn = "output_attentions" in inspect.signature(model_sdpa.forward).parameters
            if not (self.has_attentions and can_output_attn) and output_attentions:
                self.skipTest(reason="Model does not support output_attentions")

            # TODO: if we can also check with `batch_size=1` without being flaky?
            for batch_size in [7]:
                # musicgen decoder models; TODO: find better abstraction
                if (
                    model.__class__.__name__.startswith("Musicgen")
                    and hasattr(self.model_tester, "num_codebooks")
                    and not hasattr(model_eager, "text_encoder")
                ):
                    input_data_batch_size = batch_size * self.model_tester.num_codebooks
                else:
                    input_data_batch_size = batch_size

                processed_inputs = {}
                processed_inputs[model.main_input_name] = inputs_dict[model.main_input_name]

                for key in getattr(self, "additional_model_inputs", []):
                    # Some models don't have all `additional_model_inputs`, especially when we
                    # craft cases to test model in different settings
                    if key in inputs_dict:
                        processed_inputs[key] = inputs_dict[key]

                for key, value in processed_inputs.items():
                    if torch.is_floating_point(value):
                        value = value.to(torch_dtype)

                    # extend value to have at least `input_data_batch_size` elements
                    if value.shape[0] < input_data_batch_size:
                        size = (input_data_batch_size - value.shape[0], *value.shape[1:])
                        if torch.is_floating_point(value):
                            extension = torch.rand(size=size, dtype=value.dtype, device=torch_device)
                        else:
                            extension = torch.randint(high=5, size=size, dtype=value.dtype, device=torch_device)
                        value = torch.cat((value, extension), dim=0).to(torch_device)

                    processed_inputs[key] = value[:input_data_batch_size]

                if not use_attention_mask:
                    dummy_attention_mask = None
                else:
                    dummy_attention_mask = inputs_dict.get("attention_mask", None)
                    if dummy_attention_mask is None:
                        if is_encoder_decoder:
                            seqlen = inputs_dict.get(
                                "decoder_input_ids", processed_inputs[model.main_input_name]
                            ).shape[-1]
                        else:
                            seqlen = processed_inputs[model.main_input_name].shape[-1]
                        dummy_attention_mask = torch.ones(batch_size, seqlen).to(torch.int64).to(torch_device)

                    # extend dummy_attention_mask to have at least `batch_size` elements
                    if dummy_attention_mask.shape[0] < batch_size:
                        size = (batch_size - dummy_attention_mask.shape[0], *dummy_attention_mask.shape[1:])
                        extension = torch.ones(size=size, dtype=dummy_attention_mask.dtype, device=torch_device)
                        dummy_attention_mask = torch.cat((dummy_attention_mask, extension), dim=0)

                    dummy_attention_mask = dummy_attention_mask[:batch_size].to(torch_device)

                    dummy_attention_mask[:] = 1
                    if padding_side == "left":
                        dummy_attention_mask[-1, :2] = 0
                        dummy_attention_mask[-1, 2:] = 1
                    elif padding_side == "right":
                        dummy_attention_mask[-1, -2:] = 0
                        dummy_attention_mask[-1, :-2] = 1

                if is_encoder_decoder:
                    # musicgen encoder-decoder models; TODO: find better abstraction
                    if model.__class__.__name__.startswith("Musicgen") and hasattr(self.model_tester, "num_codebooks"):
                        input_data_batch_size = batch_size * self.model_tester.num_codebooks
                    else:
                        input_data_batch_size = batch_size

                    decoder_input_ids = inputs_dict.get("decoder_input_ids", processed_inputs[model.main_input_name])
                    decoder_input_ids = decoder_input_ids[:input_data_batch_size]
                    if decoder_input_ids.shape[0] != input_data_batch_size:
                        extension = torch.ones(
                            input_data_batch_size - decoder_input_ids.shape[0],
                            *decoder_input_ids.shape[1:],
                            dtype=decoder_input_ids.dtype,
                            device=torch_device,
                        )
                        decoder_input_ids = torch.cat((decoder_input_ids, extension), dim=0)
                        decoder_input_ids = decoder_input_ids.to(torch_device)

                    # TODO: never an `attention_mask` arg here?
                    processed_inputs.update(
                        {
                            "decoder_input_ids": decoder_input_ids,
                            "decoder_attention_mask": dummy_attention_mask,
                            "output_hidden_states": True,
                        }
                    )
                else:
                    processed_inputs.update(
                        {
                            "output_hidden_states": True,
                        }
                    )

                    # Otherwise fails for e.g. WhisperEncoderModel
                    if "attention_mask" in inspect.signature(model_eager.forward).parameters:
                        processed_inputs["attention_mask"] = dummy_attention_mask

                    if self.has_attentions and "output_attentions" in inspect.signature(model_sdpa.forward).parameters:
                        processed_inputs["output_attentions"] = output_attentions
                if "bool_masked_pos" in inspect.signature(model_eager.forward).parameters:
                    dummy_mask = torch.ones((self.model_tester.num_masks,))

                    # In case of additional token (like class) we define a custom `mask_length`
                    if hasattr(self.model_tester, "mask_length"):
                        mask_length = self.model_tester.mask_length - dummy_mask.size(0)
                    else:
                        mask_length = self.model_tester.seq_length - dummy_mask.size(0)
                    dummy_mask = torch.cat([dummy_mask, torch.zeros(mask_length)])
                    dummy_bool_masked_pos = dummy_mask.expand(batch_size, -1).bool()
                    processed_inputs["bool_masked_pos"] = dummy_bool_masked_pos.to(torch_device)

                if "noise" in inspect.signature(model_eager.forward).parameters:
                    np.random.seed(2)
                    num_patches = int((self.model_tester.image_size // self.model_tester.patch_size) ** 2)
                    noise = np.random.uniform(size=(batch_size, num_patches))
                    processed_inputs["noise"] = torch.from_numpy(noise)

                # TODO: test gradients as well (& for FA2 as well!)
                with torch.no_grad():
                    with sdpa_kernel(
                        enable_flash=enable_kernels,
                        enable_math=True,
                        enable_mem_efficient=enable_kernels,
                    ):
                        prepared_inputs = self._prepare_for_class(processed_inputs, model_class)
                        prepared_inputs = {
                            k: v.to(torch_device) if isinstance(v, torch.Tensor) else v
                            for k, v in prepared_inputs.items()
                        }
                        outputs_eager = model_eager(**prepared_inputs)
                        outputs_sdpa = model_sdpa(**prepared_inputs)

                if "logits_per_text" in outputs_eager:
                    key = "logits_per_text"
                elif "vision_hidden_states" in outputs_eager:
                    key = "vision_hidden_states"
                elif "audio_values" in outputs_eager:
                    key = "audio_values"
                elif "decoder_hidden_states" in outputs_eager:
                    key = "decoder_hidden_states"
                elif "logits" in outputs_eager and "Classification" in model_class.__name__:
                    key = "logits"
                elif "language_model_outputs" in outputs_eager and "blip" in model_class.__name__.lower():
                    outputs_eager = outputs_eager["language_model_outputs"]
                    outputs_sdpa = outputs_sdpa["language_model_outputs"]
                    key = "hidden_states" if "hidden_states" in outputs_eager else "decoder_hidden_states"
                else:
                    key = "hidden_states"

                # TODO: rename logits -> hidden_states
                logits_eager = outputs_eager[key]
                logits_sdpa = outputs_sdpa[key]

                if key in ["vision_hidden_states", "decoder_hidden_states", "hidden_states"]:
                    logits_eager = logits_eager[-1]
                    logits_sdpa = logits_sdpa[-1]

                if key == "logits_per_text":
                    nan_mask = torch.isnan(logits_eager)
                    logits_eager[nan_mask] = 0
                    logits_sdpa[nan_mask] = 0

                if torch_device in ["cpu", "cuda"]:
                    atol = atols[torch_device, enable_kernels, torch_dtype]
                    rtol = rtols[torch_device, enable_kernels, torch_dtype]
                elif torch_device == "hpu":
                    atol = atols["cuda", enable_kernels, torch_dtype]
                    rtol = rtols["cuda", enable_kernels, torch_dtype]
                elif torch_device == "xpu":
                    # As of PyTorch 2.5 XPU backend supports only torch.nn.attention.SDPBackend.MATH
                    # which is implemented on PyTorch level using aten operators and is
                    # device agnostic with respect to implementation of each aten operator.
                    atol = atols["cuda", False, torch_dtype]
                    rtol = rtols["cuda", False, torch_dtype]
                else:
                    atol = 1e-7
                    rtol = 1e-4

                # Masked tokens output slightly deviates - we don't mind that.
                if use_attention_mask:
                    _logits_sdpa = torch.zeros_like(input=logits_sdpa)
                    _logits_eager = torch.zeros_like(input=logits_eager)

                    _logits_sdpa[:-1] = logits_sdpa[:-1]
                    _logits_eager[:-1] = logits_eager[:-1]

                    if padding_side == "left":
                        _logits_sdpa[-1:, 2:] = logits_sdpa[-1:, 2:]
                        _logits_eager[-1:, 2:] = logits_eager[-1:, 2:]

                    elif padding_side == "right":
                        _logits_sdpa[-1:, 2:] = logits_sdpa[-1:, :-2]
                        _logits_eager[-1:, 2:] = logits_eager[-1:, :-2]

                    logits_sdpa = _logits_sdpa
                    logits_eager = _logits_eager

                results = [
                    torch.allclose(_logits_sdpa, _logits_eager, atol=atol, rtol=rtol)
                    for (_logits_sdpa, _logits_eager) in zip(logits_sdpa, logits_eager)
                ]
                # If 80% batch elements have matched results, it's fine
                if np.mean(results) < 0.8:
                    mean_relative_diff = ((logits_sdpa - logits_eager).abs() / (logits_eager.abs() + 1e-12)).mean()
                    raise ValueError(
                        f"mean relative difference for {key}: {mean_relative_diff:.3e}, torch atol = {atol}, torch rtol = "
                        f"{rtol}"
                    )

    @require_torch_sdpa
    @require_torch_accelerator
    @slow
    def test_sdpa_can_dispatch_on_flash(self):
        if not self.has_attentions:
            self.skipTest(reason="Model architecture does not support attentions")

        device_type, major, minor = get_device_properties()
        if device_type == "cuda" and major < 8:
            self.skipTest(reason="This test requires an NVIDIA GPU with compute capability >= 8.0")
        elif device_type == "rocm" and major < 9:
            self.skipTest(reason="This test requires an AMD GPU with compute capability >= 9.0")
        elif device_type not in ["cuda", "rocm", "xpu"]:
            self.skipTest(reason="This test requires a Nvidia or AMD GPU, or an Intel XPU")

        torch.compiler.reset()

        for model_class in self.all_model_classes:
            if not model_class._supports_sdpa:
                self.skipTest(f"{model_class.__name__} does not support SDPA")

            config, inputs_dict = self.model_tester.prepare_config_and_inputs_for_common()
            inputs_dict = self._prepare_for_class(inputs_dict, model_class)
            if config.model_type in ["paligemma"]:
                self.skipTest(
                    "PaliGemma-like models currently (transformers==4.41.0) requires an attention_mask input"
                )
            if config.model_type in ["modernbert", "gemma3"]:
                self.skipTest(
                    reason=f"{config.model_type} currently (transformers==4.52.0) automatically adds an attention_mask input"
                )
            if config.model_type in ["idefics", "idefics2", "idefics3"]:
                self.skipTest(reason="Idefics currently (transformers==4.39.1) requires an image_attention_mask input")
            if config.model_type in ["sam"]:
                self.skipTest(reason="SAM requires an attention_mask input for relative positional embeddings")

            model = model_class(config)

            sub_models_supporting_sdpa = [
                module._supports_sdpa
                for name, module in model.named_modules()
                if isinstance(module, PreTrainedModel) and name != ""
            ]
            supports_sdpa_all_modules = (
                all(sub_models_supporting_sdpa) if len(sub_models_supporting_sdpa) > 0 else model._supports_sdpa
            )
            if not supports_sdpa_all_modules:
                self.skipTest(reason="This models' submodels does not support sdpa")

            with tempfile.TemporaryDirectory() as tmpdirname:
                model.save_pretrained(tmpdirname)
                model = model_class.from_pretrained(tmpdirname, torch_dtype=torch.float16, attn_implementation="sdpa")
                model.to(torch_device)

                inputs_dict.pop("attention_mask", None)
                inputs_dict.pop("decoder_attention_mask", None)

                for name, inp in inputs_dict.items():
                    if isinstance(inp, torch.Tensor) and inp.dtype in [torch.float32, torch.float16]:
                        inputs_dict[name] = inp.to(torch.float16)

                with sdpa_kernel(enable_flash=True, enable_math=False, enable_mem_efficient=False):
                    _ = model(**inputs_dict)

    @require_torch_sdpa
    @require_torch_accelerator
    @slow
    def test_sdpa_can_compile_dynamic(self):
        if not self.has_attentions:
            self.skipTest(reason="Model architecture does not support attentions")

        device_type, major, minor = get_device_properties()
        if device_type == "cuda" and major < 8:
            self.skipTest(reason="This test requires an NVIDIA GPU with compute capability >= 8.0")
        elif device_type == "rocm" and major < 9:
            self.skipTest(reason="This test requires an AMD GPU with compute capability >= 9.0")
        elif device_type not in ["cuda", "rocm", "xpu"]:
            self.skipTest(reason="This test requires a Nvidia or AMD GPU, or an Intel XPU")

        torch.compiler.reset()

        for model_class in self.all_model_classes:
            if not model_class._supports_sdpa:
                self.skipTest(f"{model_class.__name__} does not support SDPA")

            config, inputs_dict = self.model_tester.prepare_config_and_inputs_for_common()
            inputs_dict = self._prepare_for_class(inputs_dict, model_class)
            if config.model_type in ["dbrx"]:
                self.skipTest(
                    "DBRX (transformers==4.40) requires a modification to support dynamic shapes with compile."
                )
            if getattr(config, "cache_implementation", None) == "hybrid":
                self.skipTest(
                    "Cannot compile forward without an existing cache with Hybrid, as `torch._dynamo.mark_static_address` "
                    "is a forbidden call."
                )

            model = model_class(config)

            sub_models_supporting_sdpa = [
                module._supports_sdpa
                for name, module in model.named_modules()
                if isinstance(module, PreTrainedModel) and name != ""
            ]
            supports_sdpa_all_modules = (
                all(sub_models_supporting_sdpa) if len(sub_models_supporting_sdpa) > 0 else model._supports_sdpa
            )
            if not supports_sdpa_all_modules:
                self.skipTest(reason="This models' submodels does not support sdpa")

            with tempfile.TemporaryDirectory() as tmpdirname:
                model.save_pretrained(tmpdirname)
                model = model_class.from_pretrained(tmpdirname, torch_dtype=torch.float16, attn_implementation="sdpa")
                model.to(torch_device)

                # For PyTorch 2.1 - 2.3.0 set `dynamic=True`. In the future setting `dynamic=None` and using `torch._dynamo.mark_dynamic()`
                # on input tensors will be required. `mark_dynamic` currently raises inconsistent shape errors.
                model = torch.compile(model, dynamic=True)

                inputs_dict.pop("attention_mask", None)
                inputs_dict.pop("decoder_attention_mask", None)
                for name, inp in inputs_dict.items():
                    if isinstance(inp, torch.Tensor) and inp.dtype in [torch.float32, torch.float16]:
                        inputs_dict[name] = inp.to(torch.float16)

                # use no_grad to save some memory
                with torch.no_grad():
                    _ = model(**inputs_dict)

    @require_torch_sdpa
    def test_sdpa_matches_eager_sliding_window(self):
        if not self.has_attentions:
            self.skipTest(reason="Model architecture does not support attentions")

        WINDOW_ATTENTION_MODELS = ["mistral", "mixtral", "minimax", "qwen2", "qwen_moe", "starcoder2"]

        if len(self.all_generative_model_classes) == 0:
            self.skipTest(f"No generative model classes for {self.__class__.__name__}")

        for model_class in self.all_generative_model_classes:
            if model_class._supports_sdpa:
                self.skipTest(reason="Model architecture does not support attentions")
            config, inputs_dict = self.model_tester.prepare_config_and_inputs_for_common()

            if config.model_type not in WINDOW_ATTENTION_MODELS:
                self.skipTest(f"{config.model_type} does not use window attention")

            config.sliding_window = 2

            dummy_input = inputs_dict[model_class.main_input_name]
            attention_mask = inputs_dict["attention_mask"]

            self.assertTrue(dummy_input.ndim == 2)
            self.assertTrue(dummy_input.shape[1] > 6)

            with tempfile.TemporaryDirectory() as tmpdir:
                with torch.device(torch_device):
                    model_eager = AutoModelForCausalLM.from_config(
                        config, attn_implementation="eager", torch_dtype=torch.float32
                    )

                model_eager.save_pretrained(tmpdir)

                with torch.device(torch_device):
                    model_sdpa = AutoModelForCausalLM.from_pretrained(
                        tmpdir, attn_implementation="sdpa", torch_dtype=torch.float32
                    )

                model_eager = model_eager.eval()
                model_sdpa = model_sdpa.eval()

                with torch.no_grad():
                    with sdpa_kernel(enable_flash=False, enable_math=True, enable_mem_efficient=False):
                        res_eager = model_eager(**inputs_dict, return_dict=False)[0]
                        res_sdpa = model_sdpa(**inputs_dict, return_dict=False)[0]

                # Only non-padding tokens are expected to match.
                self.assertTrue(
                    torch.allclose(res_eager[attention_mask == 1], res_sdpa[attention_mask == 1], rtol=1e-4, atol=1e-4)
                )

    def flash_attn_can_dispatch_composite_models(self, attn_implementation: str):
        """
        Tests if composite models can dispatch on flash attention if the sub-models support it.
        The tests is needed as we handle differently composite models and we cannot check them
        with above tests. If any of the sub-models does not support flash attention, we'll raise an error when dispatching
        that particular sub-model. Otherwise we dispatch safely in all sub-models, where "sub-models" are specific
        backbone models (LM/vision/audio/etc)
        """
        if not self.has_attentions:
            self.skipTest(reason="Model architecture does not support attentions")

        if not is_torch_bf16_available_on_device(torch_device):
            self.skipTest(f"bfloat16 not supported on {torch_device} (on the specific device currently used)")

        torch_dtype = torch.bfloat16
        for model_class in self.all_model_classes:
            config, inputs_dict = self.model_tester.prepare_config_and_inputs_for_common()
            model = model_class(config)
            if not self._is_composite:
                self.skipTest("This model is not a composite model!")

            with tempfile.TemporaryDirectory() as tmpdirname:
                model.save_pretrained(tmpdirname)
                model = model_class.from_pretrained(tmpdirname, torch_dtype=torch_dtype)

                sub_models_supporting_fa = [
                    (
                        module._supports_flash_attn_3
                        if attn_implementation == "flash_attention_3"
                        else module._supports_flash_attn_2
                    )
                    for name, module in model.named_modules()
                    if isinstance(module, PreTrainedModel) and name != ""
                ]
                supports_fa_all_modules = (
                    all(sub_models_supporting_fa)
                    if len(sub_models_supporting_fa) > 0
                    else (
                        model._supports_flash_attn_3
                        if attn_implementation == "flash_attention_3"
                        else model._supports_flash_attn_2
                    )
                )
                if not supports_fa_all_modules:
                    with self.assertRaises(ValueError):
                        model_fa = model_class.from_pretrained(
                            tmpdirname,
                            torch_dtype=torch_dtype,
                            attn_implementation=attn_implementation,
                        )
                else:
                    model_fa = model_class.from_pretrained(
                        tmpdirname, torch_dtype=torch_dtype, attn_implementation=attn_implementation
                    )
                    for key in model_fa.config:
                        if isinstance(getattr(model_fa.config, key), PretrainedConfig):
                            sub_config = getattr(model_fa.config, key)
                            self.assertTrue(sub_config._attn_implementation == attn_implementation)

                    has_fa = False
                    for name, submodule in model_fa.named_modules():
                        class_name = submodule.__class__.__name__
                        if (
                            "Attention" in class_name
                            and getattr(submodule, "config", None)
                            and submodule.config._attn_implementation == attn_implementation
                        ):
                            has_fa = True
                            break
                    if not has_fa:
                        raise ValueError(f"The {attn_implementation} model should have {attn_implementation} layers")

    @require_flash_attn
    @require_torch_gpu
    @mark.flash_attn_test
    def test_flash_attn_2_can_dispatch_composite_models(self):
        self.flash_attn_can_dispatch_composite_models(attn_implementation="flash_attention_2")

    @require_flash_attn_3
    @require_torch_gpu
    @mark.flash_attn_3_test
    def test_flash_attn_3_can_dispatch_composite_models(self):
        self.flash_attn_can_dispatch_composite_models(attn_implementation="flash_attention_3")

    @require_flash_attn
    @require_torch_gpu
    @require_bitsandbytes
    @mark.flash_attn_test
    @slow
    def test_flash_attn_2_fp32_ln(self):
        if not self.has_attentions:
            self.skipTest(reason="Model architecture does not support attentions")

        for model_class in self.all_generative_model_classes:
            if not model_class._supports_flash_attn_2:
                self.skipTest(f"{model_class.__name__} does not support Flash Attention 2")
            config, inputs_dict = self.model_tester.prepare_config_and_inputs_for_common()
            model = model_class(config)
            with tempfile.TemporaryDirectory() as tmpdirname:
                model.save_pretrained(tmpdirname)

                dummy_input = inputs_dict[model.main_input_name]
                dummy_attention_mask = inputs_dict.get("attention_mask", torch.ones_like(dummy_input))
                batch_size = dummy_attention_mask.shape[0]

                is_padding_right = dummy_attention_mask[:, -1].sum().item() != batch_size

                # To avoid errors with padding_side=="right"
                if is_padding_right:
                    dummy_attention_mask = torch.ones_like(dummy_input)

                model = model_class.from_pretrained(
                    tmpdirname,
                    torch_dtype=torch.float16,
                    attn_implementation="flash_attention_2",
                    load_in_4bit=True,
                )

                for _, param in model.named_parameters():
                    # upcast only layer norms
                    if (param.dtype == torch.float16) or (param.dtype == torch.bfloat16):
                        param.data = param.data.to(torch.float32)

                if model.config.is_encoder_decoder:
                    dummy_decoder_input_ids = inputs_dict["decoder_input_ids"]
                    dummy_decoder_attention_mask = inputs_dict["decoder_attention_mask"]

                    _ = model(dummy_input, decoder_input_ids=dummy_decoder_input_ids)
                    # with attention mask
                    _ = model(
                        dummy_input,
                        attention_mask=dummy_attention_mask,
                        decoder_input_ids=dummy_decoder_input_ids,
                        decoder_attention_mask=dummy_decoder_attention_mask,
                    )
                else:
                    _ = model(dummy_input)
                    # with attention mask
                    _ = model(dummy_input, attention_mask=dummy_attention_mask)

<<<<<<< HEAD
    def flash_attention_padding_matches_padding_free_with_position_ids(
        self, attn_implementation: str, fa_kwargs: bool = False
    ):
=======
    @require_flash_attn
    @require_torch_gpu
    @mark.flash_attn_test
    @slow
    def test_flash_attn_2_can_compile_with_attention_mask_None_without_graph_break(self):
        if version.parse(torch.__version__) < version.parse("2.3"):
            self.skipTest(reason="This test requires torch >= 2.3 to run.")

        if not hasattr(self, "_torch_compile_train_cls"):
            self.skipTest(f"{self.__class__.__name__} doesn't have the attribute `_torch_compile_train_cls`.")

        if not self.has_attentions:
            self.skipTest(reason="Model architecture does not support attentions")

        if not is_torch_fp16_available_on_device(torch_device):
            self.skipTest(f"float16 not supported on {torch_device} (on the specific device currently used)")

        torch.compiler.reset()
        torch_dtype = torch.float16

        config, _ = self.model_tester.prepare_config_and_inputs_for_common()
        config._attn_implementation = "flash_attention_2"
        cls = self._torch_compile_train_cls
        model = cls(config).to(device=torch_device, dtype=torch_dtype)

        inputs = {
            "input_ids": torch.randint(low=1, high=model.config.vocab_size, size=(2, 10), device=torch_device),
            "labels": torch.randint(low=1, high=model.config.vocab_size, size=(2, 10), device=torch_device),
        }

        model = torch.compile(model, fullgraph=True)
        # forward compilation
        set_seed(42)
        loss = model(**inputs).loss
        # backward compilation
        loss.backward()

        assert not loss.isnan().any()

    @require_flash_attn
    @require_torch_gpu
    @mark.flash_attn_test
    @slow
    def test_flash_attention_2_padding_matches_padding_free_with_position_ids(self):
>>>>>>> de98fb25
        if not self.has_attentions:
            self.skipTest(reason="Model architecture does not support attentions")

        max_new_tokens = 30

        for model_class in self.all_generative_model_classes:
            if not (
                model_class._supports_flash_attn_2
                if attn_implementation == "flash_attention_2"
                else model_class._supports_flash_attn_3
            ):
                self.skipTest(f"{model_class.__name__} does not support {attn_implementation}")

            config, inputs_dict = self.model_tester.prepare_config_and_inputs_for_common()
            if 0 not in inputs_dict.get("attention_mask", []) or "attention_mask" not in inputs_dict:
                self.skipTest("Model dummy inputs should contain padding in their attention mask")

            dummy_input = inputs_dict[model_class.main_input_name]
            if dummy_input.dtype in [torch.float32, torch.float16]:
                dummy_input = dummy_input.to(torch.bfloat16)

            # make sure that all models have enough positions for generation
            if hasattr(config, "max_position_embeddings"):
                config.max_position_embeddings = max_new_tokens + dummy_input.shape[1] + 1

            model = model_class(config)
            if "position_ids" not in inspect.signature(model.forward).parameters:
                self.skipTest("Model does not support position_ids")

            if (not fa_kwargs) and "position_ids" not in inspect.signature(model.forward).parameters:
                continue  # this model doesn't accept position ids as input

            with tempfile.TemporaryDirectory() as tmpdirname:
                model.save_pretrained(tmpdirname)

                # ensure left padding, to adapt for some models
                if 0 in inputs_dict["attention_mask"][:, -1]:
                    inputs_dict["attention_mask"] = inputs_dict["attention_mask"].flip(1)
                dummy_attention_mask = inputs_dict["attention_mask"]
                inputs_dict["input_ids"][~dummy_attention_mask.bool()] = config.get_text_config().pad_token_id

                model = (
                    model_class.from_pretrained(
                        tmpdirname,
                        torch_dtype=torch.bfloat16,
                        attn_implementation=attn_implementation,
                    )
                    .to(torch_device)
                    .eval()
                )

                if fa_kwargs:
                    # flatten
                    features = [
                        {"input_ids": i[a.bool()].tolist()}
                        for i, a in zip(inputs_dict["input_ids"], inputs_dict["attention_mask"])
                    ]

                    # add position_ids + fa_kwargs
                    data_collator = DataCollatorWithFlattening(return_tensors="pt", return_flash_attn_kwargs=True)
                    batch = data_collator(features)
                    padfree_inputs_dict = {
                        k: t.to(torch_device) if torch.is_tensor(t) else t for k, t in batch.items()
                    }
                else:
                    # flatten
                    padfree_inputs_dict = {
                        k: v[dummy_attention_mask.bool()].unsqueeze(0)
                        for k, v in inputs_dict.items()
                        if not k == "attention_mask"
                    }
                    # add position_ids
                    padfree_inputs_dict["position_ids"] = (
                        torch.cat([torch.arange(length) for length in dummy_attention_mask.sum(1).tolist()])
                        .long()
                        .unsqueeze(0)
                        .to(torch_device)
                    )

                res_padded = model(**inputs_dict)
                res_padfree = model(**padfree_inputs_dict)

                logits_padded = res_padded.logits[inputs_dict["attention_mask"].bool()]
                logits_padfree = res_padfree.logits[0]

                torch.testing.assert_close(logits_padded.argmax(-1), logits_padfree.argmax(-1), rtol=0, atol=0)
                # acceptable numerical instability
                tol = torch.finfo(torch.bfloat16).eps
                torch.testing.assert_close(logits_padded, logits_padfree, rtol=tol, atol=tol)

    @require_flash_attn
    @require_torch_gpu
    @mark.flash_attn_test
    @slow
    def test_flash_attention_2_padding_matches_padding_free_with_position_ids(self):
        self.flash_attention_padding_matches_padding_free_with_position_ids(attn_implementation="flash_attention_2")

    @require_flash_attn
    @require_torch_gpu
    @mark.flash_attn_test
    @slow
    def test_flash_attention_2_padding_matches_padding_free_with_position_ids_and_fa_kwargs(self):
        self.flash_attention_padding_matches_padding_free_with_position_ids(
            attn_implementation="flash_attention_2", fa_kwargs=True
        )

    @require_flash_attn_3
    @require_torch_gpu
    @mark.flash_attn_3_test
    @slow
    def test_flash_attention_3_padding_matches_padding_free_with_position_ids(self):
        self.flash_attention_padding_matches_padding_free_with_position_ids(attn_implementation="flash_attention_3")

    @require_flash_attn_3
    @require_torch_gpu
    @mark.flash_attn_3_test
    @slow
    def test_flash_attention_3_padding_matches_padding_free_with_position_ids_and_fa_kwargs(self):
        self.flash_attention_padding_matches_padding_free_with_position_ids(
            attn_implementation="flash_attention_3", fa_kwargs=True
        )

    def flash_attn_from_config(self, attn_implementation: str):
        r"""
        Tests if the model can be loaded with `attn_implementation` from the config and if the
        weights are not randomly initialized.
        """
        if not self.has_attentions:
            self.skipTest(reason="Model architecture does not support attentions")

        for model_class in self.all_generative_model_classes:
            if (attn_implementation == "flash_attention_2" and not model_class._supports_flash_attn_2) or (
                attn_implementation == "flash_attention_3" and not model_class._supports_flash_attn_3
            ):
                self.skipTest(f"{model_class.__name__} does not support {attn_implementation}")

            config, inputs_dict = self.model_tester.prepare_config_and_inputs_for_common()
            # TODO: to change it in the future with other relevant auto classes
            fa_model = model_class._from_config(
                config, attn_implementation=attn_implementation, torch_dtype=torch.bfloat16
            ).to(torch_device)

            dummy_input = inputs_dict[fa_model.main_input_name]
            if dummy_input.dtype in [torch.float32, torch.float16]:
                dummy_input = dummy_input.to(torch.bfloat16)
            dummy_attention_mask = inputs_dict.get("attention_mask", torch.ones_like(dummy_input))

            if fa_model.config.is_encoder_decoder:
                dummy_decoder_input_ids = inputs_dict["decoder_input_ids"]
                dummy_decoder_attention_mask = inputs_dict["decoder_attention_mask"]
                _ = fa_model(
                    dummy_input,
                    attention_mask=dummy_attention_mask,
                    decoder_input_ids=dummy_decoder_input_ids,
                    decoder_attention_mask=dummy_decoder_attention_mask,
                )
            else:
                _ = fa_model(dummy_input, attention_mask=dummy_attention_mask)

            with tempfile.TemporaryDirectory() as tmpdirname:
                fa_model.save_pretrained(tmpdirname)
                model_from_pretrained = model_class.from_pretrained(tmpdirname)
                self.assertTrue(model_from_pretrained.config._attn_implementation != attn_implementation)

    @require_flash_attn
    @require_torch_gpu
    @mark.flash_attn_test
    @slow
    def test_flash_attn_2_from_config(self):
        self.flash_attn_from_config(attn_implementation="flash_attention_2")

    @require_flash_attn
    @require_torch_gpu
    @mark.flash_attn_3_test
    @slow
    def test_flash_attn_3_from_config(self):
        self.flash_attn_from_config(attn_implementation="flash_attention_3")

    def _get_custom_4d_mask_test_data(self):
        # Sequence in which all but the last token is the same
        input_ids = torch.tensor(
            [[10, 11, 12, 13], [10, 11, 12, 14], [10, 11, 12, 15]], device=torch_device, dtype=torch.int64
        )
        position_ids = torch.tensor([[0, 1, 2, 3]] * 3, device=torch_device, dtype=torch.int64)

        # Combining common prefix with the unique ending tokens:
        input_ids_shared_prefix = torch.cat([input_ids[0][:-1], input_ids[:, -1]]).unsqueeze(0)

        # Creating a 4D mask where each of the last 3 tokens do not attend to each other.
        mask_shared_prefix = torch.tensor(
            [
                [
                    [
                        [1, 0, 0, 0, 0, 0],
                        [1, 1, 0, 0, 0, 0],
                        [1, 1, 1, 0, 0, 0],
                        [1, 1, 1, 1, 0, 0],
                        [1, 1, 1, 0, 1, 0],
                        [1, 1, 1, 0, 0, 1],
                    ]
                ]
            ],
        )
        # inverting the attention mask
        mask_dtype = torch.float32
        min_dtype = torch.finfo(mask_dtype).min
        mask_shared_prefix = (mask_shared_prefix.eq(0.0)).to(dtype=mask_dtype, device=torch_device) * min_dtype

        # Creating a position_ids tensor. note the repeating figures in the end.
        position_ids_shared_prefix = torch.tensor([[0, 1, 2, 3, 3, 3]], device=torch_device, dtype=torch.int64)

        return input_ids, position_ids, input_ids_shared_prefix, mask_shared_prefix, position_ids_shared_prefix

    def test_sliding_window_mask(self):
        """Tests that we can control the sliding window attention behavior of a model."""
        config, inputs = self.model_tester.prepare_config_and_inputs_for_common()

        if not self.has_attentions:
            self.skipTest(reason="Model does not support output_attentions")

        if not (hasattr(config, "sliding_window") and hasattr(config, "use_sliding_window")):
            self.skipTest(reason="Model does not support sliding window mask")

        seq_len = self.model_tester.seq_length
        batch_size = self.model_tester.batch_size
        sliding_window = 3  # set to arbitrary small number

        sliding_mask = torch.zeros((seq_len, seq_len), dtype=torch.bool)
        for i in range(seq_len):
            start = max(0, i - sliding_window + 1)
            sliding_mask[i, start : i + 1] = True
        sliding_mask = sliding_mask.to(torch_device)

        config.sliding_window = sliding_window
        inputs["attention_mask"] = torch.ones(batch_size, seq_len).to(torch.int64).to(torch_device)
        for model_class in self.all_model_classes:
            # Set sliding window to `True` and check that all tokens beyond window size are masked
            config.use_sliding_window = True
            config_dict = config.to_diff_dict()
            if hasattr(config, "layer_types"):
                del config_dict["layer_types"]
            new_config = config.__class__(**config_dict)
            # We need to set eager as otherwise `output_attentions` is not supported
            model = model_class._from_config(new_config, attn_implementation="eager").to(torch_device)
            model.eval()
            layer_types = getattr(model.config, "layer_types", ["sliding_attention"] * config.num_hidden_layers)
            attentions = model(**inputs, output_attentions=True).attentions
            for layer_attention, layer_type in zip(attentions, layer_types):
                if layer_type == "sliding_attention":
                    self.assertTrue((layer_attention[:, :, ~sliding_mask] == 0).all().item())
                else:
                    self.assertFalse((layer_attention[:, :, ~sliding_mask] == 0).all().item())

            # Set sliding window to `False` while keeping `sliding_window=3`
            # Check that all tokens beyond window size are not masked
            config.use_sliding_window = False
            config_dict = config.to_diff_dict()
            if hasattr(config, "layer_types"):
                del config_dict["layer_types"]
            new_config = config.__class__(**config_dict)
            # We need to set eager as otherwise `output_attentions` is not supported
            model = model_class._from_config(new_config, attn_implementation="eager").to(torch_device)
            model.eval()
            attentions_not_sliding = model(**inputs, output_attentions=True).attentions
            for layer_attention in attentions_not_sliding:
                self.assertFalse((layer_attention[:, :, ~sliding_mask] == 0).all().item())

    def test_custom_4d_attention_mask(self):
        if not self.has_attentions:
            self.skipTest(reason="Model architecture does not support attentions")

        if len(self.all_generative_model_classes) == 0:
            self.skipTest(
                reason="Model architecture has no generative classes, and thus not necessarily supporting 4D masks"
            )

        set_model_tester_for_less_flaky_test(self)

        for model_class in self.all_generative_model_classes:
            if not model_class._supports_static_cache:
                self.skipTest(f"{model_class.__name__} is not guaranteed to work with custom 4D attention masks")
            config, _ = self.model_tester.prepare_config_and_inputs_for_common()
            set_config_for_less_flaky_test(config)
            if getattr(config, "sliding_window", 0) is not None and getattr(config, "sliding_window", 0) > 0:
                self.skipTest(f"{model_class.__name__} with sliding window attention is not supported by this test")
            model = model_class(config).to(device=torch_device, dtype=torch.float32).eval()
            set_model_for_less_flaky_test(model)
            if "position_ids" not in inspect.signature(model.forward).parameters:
                continue  # model doesn't accept position ids and probably has special way to model positions

            if "position_ids" not in inspect.signature(model.forward).parameters:
                continue  # this model doesn't accept position ids as input

            (
                input_ids,
                position_ids,
                input_ids_shared_prefix,
                mask_shared_prefix,
                position_ids_shared_prefix,
            ) = self._get_custom_4d_mask_test_data()

            logits = model.forward(input_ids, position_ids=position_ids).logits
            # logits.shape == torch.Size([3, 4, ...])

            logits_shared_prefix = model(
                input_ids_shared_prefix,
                attention_mask=mask_shared_prefix,
                position_ids=position_ids_shared_prefix,
            )[0]
            # logits_shared_prefix.shape == torch.Size([1, 6, ...])

            out_last_tokens = logits[:, -1, :]  # last tokens in each batch line
            out_shared_prefix_last_tokens = logits_shared_prefix[0, -3:, :]  # last three tokens

            # comparing softmax-normalized logits:
            normalized_0 = F.softmax(out_last_tokens, dim=-1)
            normalized_1 = F.softmax(out_shared_prefix_last_tokens, dim=-1)
            torch.testing.assert_close(normalized_0, normalized_1, rtol=1e-3, atol=1e-3)

    @slow
    @require_torch_accelerator
    def test_torch_compile_for_training(self):
        if version.parse(torch.__version__) < version.parse("2.3"):
            self.skipTest(reason="This test requires torch >= 2.3 to run.")

        if not hasattr(self, "_torch_compile_train_cls"):
            self.skipTest(f"{self.__class__.__name__} doesn't have the attribute `_torch_compile_train_cls`.")

        config, _ = self.model_tester.prepare_config_and_inputs_for_common()
        cls = self._torch_compile_train_cls
        model = cls(config).to(torch_device)

        inputs = {
            "input_ids": torch.randint(low=1, high=model.config.vocab_size, size=(2, 10), device=torch_device),
            "attention_mask": torch.tensor(
                [[1, 1, 1, 1, 1, 0, 0, 0, 0, 0], [1, 1, 1, 1, 1, 1, 1, 1, 1, 1]],
                dtype=torch.int64,
                device=torch_device,
            ),
            "position_ids": torch.arange(0, 10, device=torch_device).unsqueeze(0),
            "labels": torch.randint(low=1, high=model.config.vocab_size, size=(2, 10), device=torch_device),
        }

        # eager backward
        set_seed(42)
        loss = model(**inputs).loss
        loss.backward()

        params = {name: param.grad.detach().to(device="cpu", copy=True) for name, param in model.named_parameters()}
        model.zero_grad()
        del loss

        model = torch.compile(model, fullgraph=True, mode="reduce-overhead")

        # forward compilation
        set_seed(42)
        loss = model(**inputs).loss
        # backward compilation
        loss.backward()
        # check grad matches
        for name, param in model._orig_mod.named_parameters():
            torch.testing.assert_close(param.grad.detach().cpu(), params[name], rtol=1e-4, atol=1e-4)

    def test_forward_with_logits_to_keep(self):
        for model_class in self.all_generative_model_classes:
            if "logits_to_keep" not in set(inspect.signature(model_class.forward).parameters.keys()):
                self.skipTest(reason="This model does not support `logits_to_keep` argument.")

            config, inputs = self.model_tester.prepare_config_and_inputs_for_common()
            batch_size, sequence_length = inputs["input_ids"].shape[:2]
            vocab_size = config.get_text_config().vocab_size
            model = model_class(config).to(device=torch_device).eval()
            # some models have labels but `logits_to_keep` should not be used in train mode
            _ = inputs.pop("labels", None)

            # logits_to_keep=0 is a special case meaning "keep all logits"
            all_logits = model(**inputs, logits_to_keep=0).logits
            last_token_logits = model(**inputs, logits_to_keep=1).logits

            # Assert all shapes are correct
            self.assertEqual(tuple(all_logits.shape), (batch_size, sequence_length, vocab_size))
            self.assertEqual(tuple(last_token_logits.shape), (batch_size, 1, vocab_size))

            # Assert the last tokens are actually the same (except for the natural fluctuation due to order of FP ops)
            torch.testing.assert_close(all_logits[:, -1:, :], last_token_logits, rtol=1e-5, atol=1e-5)

    @slow
    @require_torch_greater_or_equal("2.5")
    def test_torch_export(self, config=None, inputs_dict=None, tolerance=1e-4):
        """
        Test if model can be exported with torch.export.export()

        Args:
            config (PretrainedConfig):
                Config to use for the model, if None, use default config from model_tester
            inputs_dict (dict):
                Inputs to use for the model, if None, use default inputs from model_tester
            tolerance (float):
                `atol` for torch.allclose(), defined in signature for test overriding
        """
        if not self.test_torch_exportable:
            self.skipTest(reason="test_torch_exportable=False for this model.")

        def recursively_check(eager_outputs, exported_outputs):
            is_tested = False
            if isinstance(eager_outputs, torch.Tensor):
                torch.testing.assert_close(eager_outputs, exported_outputs, atol=tolerance, rtol=tolerance)
                return True
            elif isinstance(eager_outputs, (tuple, list)):
                for eager_output, exported_output in zip(eager_outputs, exported_outputs):
                    is_tested = is_tested or recursively_check(eager_output, exported_output)
                return is_tested
            elif isinstance(eager_outputs, dict):
                for key in eager_outputs:
                    is_tested = is_tested or recursively_check(eager_outputs[key], exported_outputs[key])
                return is_tested
            return is_tested

        default_config, default_inputs_dict = self.model_tester.prepare_config_and_inputs_for_common()
        config = config or default_config
        inputs_dict = inputs_dict or default_inputs_dict

        for model_class in self.all_model_classes:
            if model_class.__name__.endswith("ForPreTraining"):
                continue

            with self.subTest(model_class.__name__):
                model = model_class(config).eval().to(torch_device)

                # Export model
                exported_model = torch.export.export(
                    model, args=(), kwargs=inputs_dict, strict=getattr(self, "test_torch_exportable_strictly", True)
                )

                # Run exported model and eager model
                with torch.no_grad():
                    # set seed in case anything is not deterministic in model (e.g. vit_mae noise)
                    torch.manual_seed(1234)
                    eager_outputs = model(**inputs_dict)
                    torch.manual_seed(1234)
                    exported_outputs = exported_model.module().forward(**inputs_dict)

                # Check if outputs are close:
                # is_tested is a boolean flag indicating if we compare any outputs,
                # e.g. there might be a situation when outputs are empty list, then is_tested will be False.
                # In case of outputs are different the error will be raised in `recursively_check` function.
                is_tested = recursively_check(eager_outputs, exported_outputs)
                self.assertTrue(is_tested, msg=f"No outputs were compared for {model_class.__name__}")

    @require_torch_gpu
    def test_flex_attention_with_grads(self):
        for model_class in self.all_model_classes:
            config, inputs_dict = self.model_tester.prepare_config_and_inputs_for_common()
            inputs_dict = self._prepare_for_class(inputs_dict, model_class)
            model = model_class(config).to(device=torch_device)

            # If not all sub-models support flex, skip the test
            sub_models_supporting_flex = [
                module._supports_flex_attn
                for name, module in model.named_modules()
                if isinstance(module, PreTrainedModel) and name != ""
            ]
            supports_flex_all_modules = (all(sub_models_supporting_flex) and len(sub_models_supporting_flex) > 0) or (
                model._supports_flex_attn and len(sub_models_supporting_flex) == 0
            )
            if not supports_flex_all_modules:
                self.skipTest(reason="This model's submodels does not support flex attention")

            def update_config_for_flex(config):
                # Flex Attention cannot use dropout
                if hasattr(config, "attention_dropout"):
                    config.attention_dropout = 0
                if hasattr(config, "attention_probs_dropout_prob"):
                    config.attention_probs_dropout_prob = 0

                # Flex attention relies on triton on compilation
                # However, triton cannot handle hidden dimensions of less than 16
                # --> forcing at least a hidden dim of 16

                # Update the head dim and try to update hidden size as well if present in config
                # NOTE: some models may have none if the values in sub-config, thus we check for `Noneness`
                head_dim = None
                if hasattr(config, "head_dim") and config.head_dim is not None:
                    head_dim = config.head_dim
                    config.head_dim = max(16, config.head_dim)

                if (
                    getattr(config, "hidden_size", None) is not None
                    and getattr(config, "num_attention_heads", None) is not None
                ):
                    head_dim = head_dim if head_dim is not None else config.hidden_size // config.num_attention_heads
                    config.hidden_size *= max(16 // head_dim, 1)

                if (
                    getattr(config, "decoder_hidden_size", None) is not None
                    and getattr(config, "decoder_num_attention_heads", None) is not None
                ):
                    decoder_head_dim = config.decoder_hidden_size // config.decoder_num_attention_heads
                    config.decoder_hidden_size *= max(16 // decoder_head_dim, 1)

            # Set default attention to flex and update config values
            update_config_for_flex(config)
            for key in config.sub_configs:
                sub_config = getattr(config, key)
                update_config_for_flex(sub_config)

            config._attn_implementation = "flex_attention"
            model = model_class(config).to(device=torch_device)
            self.assertTrue(model.config._attn_implementation == "flex_attention")

            # Elaborate workaround for encoder-decoder models as some do not specify their main input
            dummy_inputs = {model.main_input_name: inputs_dict[model.main_input_name].to(torch_device)}
            for key in getattr(self, "additional_model_inputs", []):
                # Some models don't have all `additional_model_inputs`, especially when we
                # craft cases to test model in different settings
                if key in inputs_dict:
                    dummy_inputs[key] = inputs_dict[key].to(torch_device)

            if config.get_text_config(decoder=True).is_encoder_decoder:
                dummy_inputs["decoder_input_ids"] = inputs_dict["decoder_input_ids"].to(torch_device)
                dummy_inputs["decoder_attention_mask"] = inputs_dict["decoder_attention_mask"].to(torch_device)

            # If this does not raise an error, the test passes (see https://github.com/huggingface/transformers/pull/35605)
            _ = model(**dummy_inputs)

    def test_generation_tester_mixin_inheritance(self):
        """
        Ensures that we have the generation tester mixin if the model can generate. The test will fail otherwise,
        forcing the mixin to be added -- and ensuring proper test coverage
        """
        if len(self.all_generative_model_classes) > 0:
            self.assertTrue(
                issubclass(self.__class__, GenerationTesterMixin),
                msg=(
                    "This model can call `generate` from `GenerationMixin`, so one of two things must happen: 1) the "
                    "tester must inherit from `GenerationTesterMixin` to run `generate` tests, or 2) if the model "
                    "doesn't fully support the original `generate` or has a custom `generate` with partial feature "
                    "support, the tester must overwrite `all_generative_model_classes` to skip the failing classes "
                    "(make sure to comment why). If `all_generative_model_classes` is overwritten as `()`, then we "
                    "need to remove the `GenerationTesterMixin` inheritance -- no `generate` tests are being run."
                ),
            )
        else:
            self.assertFalse(
                issubclass(self.__class__, GenerationTesterMixin),
                msg=(
                    "This model can't call `generate`, so its tester can't inherit `GenerationTesterMixin`. (If you "
                    "think the model should be able to `generate`, the model may be missing the `GenerationMixin` "
                    "inheritance)"
                ),
            )

    def test_can_be_initialized_on_meta(self):
        config, _ = self.model_tester.prepare_config_and_inputs_for_common()
        for model_class in self.all_model_classes:
            # If it does not raise here, the test passes
            with torch.device("meta"):
                _ = model_class(config)

    @require_torch_accelerator
    def test_can_load_with_device_context_manager(self):
        config, _ = self.model_tester.prepare_config_and_inputs_for_common()
        # Need to specify index 0 here, as `torch_device` is simply the str of the type, e.g. "cuda"
        device = torch.device(torch_device, index=0)
        for model_class in self.all_model_classes:
            # Need to deepcopy here as it is modified in-place in save_pretrained (it sets sdpa for default attn, which
            # is not supported for e.g. dpt_hybrid)
            model = model_class(copy.deepcopy(config))

            with tempfile.TemporaryDirectory() as tmpdirname:
                model.save_pretrained(tmpdirname)

                with device:
                    new_model = model_class.from_pretrained(tmpdirname)
                unique_devices = {param.device for param in new_model.parameters()} | {
                    buffer.device for buffer in new_model.buffers()
                }

            self.assertEqual(
                unique_devices, {device}, f"All parameters should be on {device}, but found {unique_devices}."
            )

    # Here we need to run with a subprocess as otherwise setting back the default device to the default value ("cpu")
    # may bring unwanted consequences on other tests. See PR #37553
    @run_first
    @run_test_using_subprocess
    @require_torch_accelerator
    def test_can_load_with_global_device_set(self):
        config, _ = self.model_tester.prepare_config_and_inputs_for_common()
        # Need to specify index 0 here, as `torch_device` is simply the str of the type, e.g. "cuda"
        device = torch.device(torch_device, index=0)
        default_device = torch.get_default_device()
        for model_class in self.all_model_classes:
            # Need to deepcopy here as it is modified in-place in save_pretrained (it sets sdpa for default attn, which
            # is not supported for e.g. dpt_hybrid)
            model = model_class(copy.deepcopy(config))

            # set a global gpu device
            torch.set_default_device(device)

            with tempfile.TemporaryDirectory() as tmpdirname:
                model.save_pretrained(tmpdirname)

                new_model = model_class.from_pretrained(tmpdirname)
                unique_devices = {param.device for param in new_model.parameters()} | {
                    buffer.device for buffer in new_model.buffers()
                }

            # set back the correct device
            torch.set_default_device(default_device)

            self.assertEqual(
                unique_devices, {device}, f"All parameters should be on {device}, but found {unique_devices}."
            )

    def test_can_load_with_meta_device_context_manager(self):
        config, _ = self.model_tester.prepare_config_and_inputs_for_common()
        for model_class in self.all_model_classes:
            # Need to deepcopy here as it is modified in-place in save_pretrained (it sets sdpa for default attn, which
            # is not supported for e.g. dpt_hybrid)
            model = model_class(copy.deepcopy(config))

            with tempfile.TemporaryDirectory() as tmpdirname:
                model.save_pretrained(tmpdirname)

                with torch.device("meta"):
                    new_model = model_class.from_pretrained(tmpdirname)
                unique_devices = {param.device for param in new_model.parameters()} | {
                    buffer.device for buffer in new_model.buffers()
                }

            self.assertEqual(
                unique_devices,
                {torch.device("meta")},
                f"All parameters should be on meta device, but found {unique_devices}.",
            )


global_rng = random.Random()


def ids_tensor(shape, vocab_size, rng=None, name=None):
    #  Creates a random int32 tensor of the shape within the vocab size
    if rng is None:
        rng = global_rng

    total_dims = 1
    for dim in shape:
        total_dims *= dim

    values = []
    for _ in range(total_dims):
        values.append(rng.randint(0, vocab_size - 1))

    return torch.tensor(data=values, dtype=torch.long, device=torch_device).view(shape).contiguous()


def random_attention_mask(shape, rng=None, name=None):
    attn_mask = ids_tensor(shape, vocab_size=2, rng=None, name=None)
    # make sure that at least one token is attended to for each batch
    # we choose the 1st token so this property of `at least one being non-zero` still holds after applying causal mask
    attn_mask[:, 0] = 1
    return attn_mask


def floats_tensor(shape, scale=1.0, rng=None, name=None):
    """Creates a random float32 tensor"""
    if rng is None:
        rng = global_rng

    total_dims = 1
    for dim in shape:
        total_dims *= dim

    values = []
    for _ in range(total_dims):
        values.append(rng.random() * scale)

    return torch.tensor(data=values, dtype=torch.float, device=torch_device).view(shape).contiguous()<|MERGE_RESOLUTION|>--- conflicted
+++ resolved
@@ -4046,11 +4046,6 @@
                     # with attention mask
                     _ = model(dummy_input, attention_mask=dummy_attention_mask)
 
-<<<<<<< HEAD
-    def flash_attention_padding_matches_padding_free_with_position_ids(
-        self, attn_implementation: str, fa_kwargs: bool = False
-    ):
-=======
     @require_flash_attn
     @require_torch_gpu
     @mark.flash_attn_test
@@ -4090,12 +4085,9 @@
 
         assert not loss.isnan().any()
 
-    @require_flash_attn
-    @require_torch_gpu
-    @mark.flash_attn_test
-    @slow
-    def test_flash_attention_2_padding_matches_padding_free_with_position_ids(self):
->>>>>>> de98fb25
+    def flash_attention_padding_matches_padding_free_with_position_ids(
+        self, attn_implementation: str, fa_kwargs: bool = False
+    ):
         if not self.has_attentions:
             self.skipTest(reason="Model architecture does not support attentions")
 
