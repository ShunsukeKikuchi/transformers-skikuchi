# coding=utf-8
# Copyright 2018 The Google AI Language Team Authors, Facebook AI Research authors and The HuggingFace Inc. team.
# Copyright (c) 2018, NVIDIA CORPORATION.  All rights reserved.
#
# Licensed under the Apache License, Version 2.0 (the "License");
# you may not use this file except in compliance with the License.
# You may obtain a copy of the License at
#
#     http://www.apache.org/licenses/LICENSE-2.0
#
# Unless required by applicable law or agreed to in writing, software
# distributed under the License is distributed on an "AS IS" BASIS,
# WITHOUT WARRANTIES OR CONDITIONS OF ANY KIND, either express or implied.
# See the License for the specific language governing permissions and
# limitations under the License.
import collections
import copy
import functools
import gc
import importlib.metadata
import inspect
import itertools
import json
import math
import os
import re
import shutil
import tempfile
import warnings
from collections import defaultdict
from contextlib import contextmanager
from dataclasses import dataclass
from enum import Enum
from functools import partial, wraps
from threading import Thread
from typing import Any, Callable, Dict, List, Optional, Set, Tuple, Type, TypeVar, Union
from zipfile import is_zipfile

import torch
import torch.distributed.tensor
from huggingface_hub import split_torch_state_dict_into_shards
from packaging import version
from torch import Tensor, nn
from torch.distributions import constraints
from torch.nn import CrossEntropyLoss, Identity
from torch.utils.checkpoint import checkpoint

from .activations import get_activation
from .configuration_utils import PretrainedConfig
from .dynamic_module_utils import custom_object_save
from .generation import CompileConfig, GenerationConfig, GenerationMixin
from .integrations import PeftAdapterMixin, deepspeed_config, is_deepspeed_zero3_enabled
from .integrations.deepspeed import _load_state_dict_into_zero3_model
from .integrations.flash_attention import flash_attention_forward
from .integrations.flex_attention import flex_attention_forward
from .integrations.sdpa_attention import sdpa_attention_forward
from .integrations.tensor_parallel import (
    SUPPORTED_TP_STYLES,
    shard_and_distribute_module,
)
from .loss.loss_utils import LOSS_MAPPING
from .pytorch_utils import (  # noqa: F401
    Conv1D,
    apply_chunking_to_forward,
    find_pruneable_heads_and_indices,
    id_tensor_storage,
    prune_conv1d_layer,
    prune_layer,
    prune_linear_layer,
)
from .quantizers import AutoHfQuantizer, HfQuantizer
from .quantizers.quantizers_utils import get_module_from_name
from .safetensors_conversion import auto_conversion
from .utils import (
    ACCELERATE_MIN_VERSION,
    ADAPTER_SAFE_WEIGHTS_NAME,
    ADAPTER_WEIGHTS_NAME,
    CONFIG_NAME,
    DUMMY_INPUTS,
    FLAX_WEIGHTS_NAME,
    SAFE_WEIGHTS_INDEX_NAME,
    SAFE_WEIGHTS_NAME,
    TF2_WEIGHTS_NAME,
    TF_WEIGHTS_NAME,
    WEIGHTS_INDEX_NAME,
    WEIGHTS_NAME,
    ContextManagers,
    ModelOutput,
    PushToHubMixin,
    cached_file,
    copy_func,
    download_url,
    extract_commit_hash,
    has_file,
    is_accelerate_available,
    is_bitsandbytes_available,
    is_flash_attn_2_available,
    is_offline_mode,
    is_optimum_available,
    is_peft_available,
    is_remote_url,
    is_safetensors_available,
    is_torch_flex_attn_available,
    is_torch_greater_or_equal,
    is_torch_npu_available,
    is_torch_sdpa_available,
    is_torch_xla_available,
    logging,
    replace_return_docstrings,
    strtobool,
)
from .utils.hub import create_and_tag_model_card, get_checkpoint_shard_files
from .utils.import_utils import (
    ENV_VARS_TRUE_VALUES,
    is_sagemaker_mp_enabled,
    is_torch_fx_proxy,
    is_torchdynamo_compiling,
)
from .utils.quantization_config import BitsAndBytesConfig, QuantizationMethod


XLA_USE_BF16 = os.environ.get("XLA_USE_BF16", "0").upper()
XLA_DOWNCAST_BF16 = os.environ.get("XLA_DOWNCAST_BF16", "0").upper()


if is_accelerate_available():
    from accelerate import dispatch_model, infer_auto_device_map, init_empty_weights
    from accelerate.hooks import add_hook_to_module
    from accelerate.utils import (
        check_tied_parameters_on_same_device,
        extract_model_from_parallel,
        find_tied_parameters,
        get_balanced_memory,
        get_max_memory,
        load_offloaded_weights,
        offload_weight,
        save_offload_index,
        set_module_tensor_to_device,
    )

    accelerate_version = version.parse(importlib.metadata.version("accelerate"))
    if accelerate_version >= version.parse("0.31"):
        from accelerate.utils.modeling import get_state_dict_from_offload

if is_safetensors_available():
    from safetensors import safe_open
    from safetensors.torch import load_file as safe_load_file
    from safetensors.torch import save_file as safe_save_file

logger = logging.get_logger(__name__)


_init_weights = True
_is_quantized = False
_is_ds_init_called = False
_torch_distributed_available = torch.distributed.is_available()


def is_fsdp_enabled():
    return (
        torch.distributed.is_available()
        and torch.distributed.is_initialized()
        and strtobool(os.environ.get("ACCELERATE_USE_FSDP", "False")) == 1
        and strtobool(os.environ.get("FSDP_CPU_RAM_EFFICIENT_LOADING", "False")) == 1
    )


def is_local_dist_rank_0():
    return (
        torch.distributed.is_available()
        and torch.distributed.is_initialized()
        and int(os.environ.get("LOCAL_RANK", -1)) == 0
    )


if is_sagemaker_mp_enabled():
    import smdistributed.modelparallel.torch as smp
    from smdistributed.modelparallel import __version__ as SMP_VERSION

    IS_SAGEMAKER_MP_POST_1_10 = version.parse(SMP_VERSION) >= version.parse("1.10")
else:
    IS_SAGEMAKER_MP_POST_1_10 = False

if is_peft_available():
    from .utils import find_adapter_config_file


SpecificPreTrainedModelType = TypeVar("SpecificPreTrainedModelType", bound="PreTrainedModel")

TORCH_INIT_FUNCTIONS = {
    "uniform_": nn.init.uniform_,
    "normal_": nn.init.normal_,
    "trunc_normal_": nn.init.trunc_normal_,
    "constant_": nn.init.constant_,
    "xavier_uniform_": nn.init.xavier_uniform_,
    "xavier_normal_": nn.init.xavier_normal_,
    "kaiming_uniform_": nn.init.kaiming_uniform_,
    "kaiming_normal_": nn.init.kaiming_normal_,
    "uniform": nn.init.uniform,
    "normal": nn.init.normal,
    "xavier_uniform": nn.init.xavier_uniform,
    "xavier_normal": nn.init.xavier_normal,
    "kaiming_uniform": nn.init.kaiming_uniform,
    "kaiming_normal": nn.init.kaiming_normal,
}


@contextmanager
def no_init_weights(_enable=True):
    """
    Context manager to globally disable weight initialization to speed up loading large models.

    TODO(Patrick): Delete safety argument `_enable=True` at next major version. .
    """
    global _init_weights
    old_init_weights = _init_weights

    if _enable:
        _init_weights = False

        def _skip_init(*args, **kwargs):
            pass

        # # Save the original initialization functions
        for name, init_func in TORCH_INIT_FUNCTIONS.items():
            setattr(torch.nn.init, name, _skip_init)
    try:
        yield
    finally:
        _init_weights = old_init_weights
        if _enable:
            # # Restore the original initialization functions
            for name, init_func in TORCH_INIT_FUNCTIONS.items():
                setattr(torch.nn.init, name, init_func)


@contextmanager
def set_quantized_state():
    global _is_quantized
    _is_quantized = True
    try:
        yield
    finally:
        _is_quantized = False


# Skip recursive calls to deepspeed.zero.Init to avoid pinning errors.
# This issue occurs with ZeRO stage 3 when using NVMe offloading.
# For more details, refer to issue #34429.
@contextmanager
def set_zero3_state():
    global _is_ds_init_called
    _is_ds_init_called = True
    try:
        yield
    finally:
        _is_ds_init_called = False


def restore_default_torch_dtype(func):
    """
    Decorator to restore the default torch dtype
    at the end of the function. Serves
    as a backup in case calling the function raises
    an error after the function has changed the default dtype but before it could restore it.
    """

    @wraps(func)
    def _wrapper(*args, **kwargs):
        old_dtype = torch.get_default_dtype()
        try:
            return func(*args, **kwargs)
        finally:
            torch.set_default_dtype(old_dtype)

    return _wrapper


def get_parameter_device(parameter: Union[nn.Module, "ModuleUtilsMixin"]):
    try:
        return next(parameter.parameters()).device
    except StopIteration:
        # For nn.DataParallel compatibility in PyTorch 1.5

        def find_tensor_attributes(module: nn.Module) -> List[Tuple[str, Tensor]]:
            tuples = [(k, v) for k, v in module.__dict__.items() if torch.is_tensor(v)]
            return tuples

        gen = parameter._named_members(get_members_fn=find_tensor_attributes)
        first_tuple = next(gen)
        return first_tuple[1].device


def get_first_parameter_dtype(parameter: Union[nn.Module, "ModuleUtilsMixin"]):
    """
    Returns the first parameter dtype (can be non-floating) or asserts if none were found.
    """
    try:
        return next(parameter.parameters()).dtype
    except StopIteration:
        # For nn.DataParallel compatibility in PyTorch > 1.5

        def find_tensor_attributes(module: nn.Module) -> List[Tuple[str, Tensor]]:
            tuples = [(k, v) for k, v in module.__dict__.items() if torch.is_tensor(v)]
            return tuples

        gen = parameter._named_members(get_members_fn=find_tensor_attributes)
        first_tuple = next(gen)
        return first_tuple[1].dtype


def get_parameter_dtype(parameter: Union[nn.Module, "ModuleUtilsMixin"]):
    """
    Returns the first found floating dtype in parameters if there is one, otherwise returns the last dtype it found.
    """
    last_dtype = None
    for t in parameter.parameters():
        last_dtype = t.dtype
        if t.is_floating_point():
            # Adding fix for https://github.com/pytorch/xla/issues/4152
            # Fixes issue where the model code passes a value that is out of range for XLA_USE_BF16=1
            # and XLA_DOWNCAST_BF16=1 so the conversion would cast it to -inf
            # NOTE: `is_torch_xla_available()` is checked last as it induces a graph break in torch dynamo
            if XLA_USE_BF16 in ENV_VARS_TRUE_VALUES and is_torch_xla_available():
                return torch.bfloat16
            if XLA_DOWNCAST_BF16 in ENV_VARS_TRUE_VALUES and is_torch_xla_available():
                if t.dtype == torch.float:
                    return torch.bfloat16
                if t.dtype == torch.double:
                    return torch.float32
            return t.dtype

    if last_dtype is not None:
        # if no floating dtype was found return whatever the first dtype is
        return last_dtype

    # For nn.DataParallel compatibility in PyTorch > 1.5
    def find_tensor_attributes(module: nn.Module) -> List[Tuple[str, Tensor]]:
        tuples = [(k, v) for k, v in module.__dict__.items() if torch.is_tensor(v)]
        return tuples

    gen = parameter._named_members(get_members_fn=find_tensor_attributes)
    last_tuple = None
    for tuple in gen:
        last_tuple = tuple
        if tuple[1].is_floating_point():
            return tuple[1].dtype

    if last_tuple is not None:
        # fallback to the last dtype
        return last_tuple[1].dtype

    # fallback to buffer dtype
    for t in parameter.buffers():
        last_dtype = t.dtype
        if t.is_floating_point():
            return t.dtype
    return last_dtype


def get_state_dict_float_dtype(state_dict):
    """
    Returns the first found floating dtype in `state_dict` or asserts if none were found.
    """
    for t in state_dict.values():
        if t.is_floating_point():
            return t.dtype

    raise ValueError("couldn't find any floating point dtypes in state_dict")


def get_state_dict_dtype(state_dict):
    """
    Returns the first found floating dtype in `state_dict` if there is one, otherwise returns the first dtype.
    """
    for t in state_dict.values():
        if t.is_floating_point():
            return t.dtype

    # if no floating dtype was found return whatever the first dtype is
    else:
        return next(state_dict.values()).dtype


def dtype_byte_size(dtype):
    """
    Returns the size (in bytes) occupied by one parameter of type `dtype`.

    Example:

    ```py
    >>> dtype_byte_size(torch.float32)
    4
    ```
    """
    if dtype == torch.bool:
        return 1 / 8
    bit_search = re.search(r"[^\d](\d+)_?", str(dtype))
    if bit_search is None:
        raise ValueError(f"`dtype` is not a valid dtype: {dtype}.")
    bit_size = int(bit_search.groups()[0])
    return bit_size // 8


def check_support_param_buffer_assignment(model_to_load, state_dict):
    """
    Checks if `model_to_load` supports param buffer assignment (such
    as when loading in empty weights) by first checking
    if the model explicitly disables it, then by ensuring that the state dict keys
    are a subset of the model's parameters.

    Note: We fully disable this if we are using `deepspeed`
    """
    if len(state_dict) == 0:
        return False

    if is_deepspeed_zero3_enabled():
        return False

    # Some models explicitly do not support param buffer assignment
    if not getattr(model_to_load, "_supports_param_buffer_assignment", True):
        logger.debug(
            f"{model_to_load.__class__.__name__} does not support param buffer assignment, loading will be slower"
        )
        return False

    # If the model does, the incoming `state_dict` and the `model_to_load` must be the same dtype
    first_key = next(iter(model_to_load.state_dict().keys()))
    if first_key in state_dict:
        return state_dict[first_key].dtype == model_to_load.state_dict()[first_key].dtype

    # For cases when the `state_dict` doesn't contain real weights to the model (`test_model_weights_reload_no_missing_tied_weights`)
    return False


def load_sharded_checkpoint(model, folder, strict=True, prefer_safe=True):
    """
    This is the same as
    [`torch.nn.Module.load_state_dict`](https://pytorch.org/docs/stable/generated/torch.nn.Module.html?highlight=load_state_dict#torch.nn.Module.load_state_dict)
    but for a sharded checkpoint.

    This load is performed efficiently: each checkpoint shard is loaded one by one in RAM and deleted after being
    loaded in the model.

    Args:
        model (`torch.nn.Module`): The model in which to load the checkpoint.
        folder (`str` or `os.PathLike`): A path to a folder containing the sharded checkpoint.
        strict (`bool`, *optional*, defaults to `True`):
            Whether to strictly enforce that the keys in the model state dict match the keys in the sharded checkpoint.
        prefer_safe (`bool`, *optional*, defaults to `False`):
            If both safetensors and PyTorch save files are present in checkpoint and `prefer_safe` is True, the
            safetensors files will be loaded. Otherwise, PyTorch files are always loaded when possible.

    Returns:
        `NamedTuple`: A named tuple with `missing_keys` and `unexpected_keys` fields
            - `missing_keys` is a list of str containing the missing keys
            - `unexpected_keys` is a list of str containing the unexpected keys
    """
    # Load the index
    index_file = os.path.join(folder, WEIGHTS_INDEX_NAME)
    safe_index_file = os.path.join(folder, SAFE_WEIGHTS_INDEX_NAME)

    index_present = os.path.isfile(index_file)
    safe_index_present = os.path.isfile(safe_index_file)

    if not index_present and not (safe_index_present and is_safetensors_available()):
        filenames = (
            (WEIGHTS_INDEX_NAME, SAFE_WEIGHTS_INDEX_NAME) if is_safetensors_available() else (WEIGHTS_INDEX_NAME,)
        )
        raise ValueError(f"Can't find a checkpoint index ({' or '.join(filenames)}) in {folder}.")

    load_safe = False
    if safe_index_present:
        if prefer_safe:
            if is_safetensors_available():
                load_safe = True  # load safe due to preference
            else:
                logger.warning(
                    f"Cannot load sharded checkpoint at {folder} safely since safetensors is not installed!"
                )
        elif not index_present:
            load_safe = True  # load safe since we have no other choice

    load_index = safe_index_file if load_safe else index_file

    with open(load_index, "r", encoding="utf-8") as f:
        index = json.load(f)

    shard_files = list(set(index["weight_map"].values()))

    # If strict=True, error before loading any of the state dicts.
    loaded_keys = index["weight_map"].keys()
    model_keys = model.state_dict().keys()
    missing_keys = [key for key in model_keys if key not in loaded_keys]
    unexpected_keys = [key for key in loaded_keys if key not in model_keys]
    if strict and (len(missing_keys) > 0 or len(unexpected_keys) > 0):
        error_message = f"Error(s) in loading state_dict for {model.__class__.__name__}"
        if len(missing_keys) > 0:
            str_missing_keys = ",".join([f'"{k}"' for k in missing_keys])
            error_message += f"\nMissing key(s): {str_missing_keys}."
        if len(unexpected_keys) > 0:
            str_unexpected_keys = ",".join([f'"{k}"' for k in unexpected_keys])
            error_message += f"\nMissing key(s): {str_unexpected_keys}."
        raise RuntimeError(error_message)

    weights_only_kwarg = {"weights_only": True}
    loader = safe_load_file if load_safe else partial(torch.load, map_location="cpu", **weights_only_kwarg)

    for shard_file in shard_files:
        state_dict = loader(os.path.join(folder, shard_file))
        model.load_state_dict(state_dict, strict=False)

        # Make sure memory is freed before we load the next state dict.
        del state_dict
        gc.collect()

    # Return the same thing as PyTorch load_state_dict function.
    return torch.nn.modules.module._IncompatibleKeys(missing_keys, unexpected_keys)


str_to_torch_dtype = {
    "BOOL": torch.bool,
    "U8": torch.uint8,
    "I8": torch.int8,
    "I16": torch.int16,
    "F16": torch.float16,
    "BF16": torch.bfloat16,
    "I32": torch.int32,
    "F32": torch.float32,
    "F64": torch.float64,
    "I64": torch.int64,
}

if is_torch_greater_or_equal("2.3.0"):
    str_to_torch_dtype["U16"] = torch.uint16
    str_to_torch_dtype["U32"] = torch.uint32
    str_to_torch_dtype["U64"] = torch.uint64

if is_torch_greater_or_equal("2.1.0"):
    str_to_torch_dtype["F8_E4M3"] = torch.float8_e4m3fn
    str_to_torch_dtype["F8_E5M2"] = torch.float8_e5m2


def load_state_dict(
    checkpoint_file: Union[str, os.PathLike],
    is_quantized: bool = False,
    map_location: Optional[Union[str, torch.device]] = "cpu",
    weights_only: bool = True,
):
    """
    Reads a `safetensor` or a `.bin` checkpoint file. We load the checkpoint on "cpu" by default.
    """
    if checkpoint_file.endswith(".safetensors") and is_safetensors_available():
        with safe_open(checkpoint_file, framework="pt") as f:
            metadata = f.metadata()

            if metadata is not None and metadata.get("format") not in ["pt", "tf", "flax", "mlx"]:
                raise OSError(
                    f"The safetensors archive passed at {checkpoint_file} does not contain the valid metadata. Make sure "
                    "you save your model with the `save_pretrained` method."
                )
            state_dict = {}
            for k in f.keys():
                dtype = str_to_torch_dtype[f.get_slice(k).get_dtype()]
                if map_location == "meta":
                    state_dict[k] = torch.empty(size=f.get_slice(k).get_shape(), dtype=dtype, device="meta")
                else:
                    state_dict[k] = f.get_tensor(k)
            return state_dict

    try:
        if map_location is None:
            if (
                (
                    is_deepspeed_zero3_enabled()
                    and torch.distributed.is_initialized()
                    and torch.distributed.get_rank() > 0
                )
                or (is_fsdp_enabled() and not is_local_dist_rank_0())
            ) and not is_quantized:
                map_location = "meta"
            else:
                map_location = "cpu"
        extra_args = {}
        # mmap can only be used with files serialized with zipfile-based format.
        if (
            isinstance(checkpoint_file, str)
            and map_location != "meta"
            and version.parse(torch.__version__) >= version.parse("2.1.0")
            and is_zipfile(checkpoint_file)
        ):
            extra_args = {"mmap": True}
        weights_only_kwarg = {"weights_only": weights_only}
        return torch.load(
            checkpoint_file,
            map_location=map_location,
            **weights_only_kwarg,
            **extra_args,
        )
    except Exception as e:
        try:
            with open(checkpoint_file) as f:
                if f.read(7) == "version":
                    raise OSError(
                        "You seem to have cloned a repository without having git-lfs installed. Please install "
                        "git-lfs and run `git lfs install` followed by `git lfs pull` in the folder "
                        "you cloned."
                    )
                else:
                    raise ValueError(
                        f"Unable to locate the file {checkpoint_file} which is necessary to load this pretrained "
                        "model. Make sure you have saved the model properly."
                    ) from e
        except (UnicodeDecodeError, ValueError):
            raise OSError(
                f"Unable to load weights from pytorch checkpoint file for '{checkpoint_file}' "
                f"at '{checkpoint_file}'. "
                "If you tried to load a PyTorch model from a TF 2.0 checkpoint, please set from_tf=True."
            )


def set_initialized_submodules(model, state_dict_keys):
    """
    Sets the `_is_hf_initialized` flag in all submodules of a given model when all its weights are in the loaded state
    dict.
    """
    state_dict_keys = set(state_dict_keys)
    not_initialized_submodules = {}
    for module_name, module in model.named_modules():
        if module_name == "":
            # When checking if the root module is loaded there's no need to prepend module_name.
            module_keys = set(module.state_dict())
        else:
            module_keys = {f"{module_name}.{k}" for k in module.state_dict()}
        if module_keys.issubset(state_dict_keys):
            module._is_hf_initialized = True
        else:
            not_initialized_submodules[module_name] = module
    return not_initialized_submodules


def _end_ptr(tensor: torch.Tensor) -> int:
    # extract the end of the pointer if the tensor is a slice of a bigger tensor
    if tensor.nelement():
        stop = tensor.view(-1)[-1].data_ptr() + tensor.element_size()
    else:
        stop = tensor.data_ptr()
    return stop


def _get_tied_weight_keys(module: nn.Module, prefix=""):
    tied_weight_keys = []
    if getattr(module, "_tied_weights_keys", None) is not None:
        names = [f"{prefix}.{k}" if prefix else k for k in module._tied_weights_keys]
        tied_weight_keys.extend(names)
    if getattr(module, "_dynamic_tied_weights_keys", None) is not None:
        names = [f"{prefix}.{k}" if prefix else k for k in module._dynamic_tied_weights_keys]
        tied_weight_keys.extend(names)
    for name, submodule in module.named_children():
        local_prefix = f"{prefix}.{name}" if prefix else name
        tied_weight_keys.extend(_get_tied_weight_keys(submodule, prefix=local_prefix))
    return tied_weight_keys


def _find_disjoint(tensors: List[Set[str]], state_dict: Dict[str, torch.Tensor]) -> Tuple[List[Set[str]], List[str]]:
    filtered_tensors = []
    for shared in tensors:
        if len(shared) < 2:
            filtered_tensors.append(shared)
            continue

        areas = []
        for name in shared:
            tensor = state_dict[name]
            areas.append((tensor.data_ptr(), _end_ptr(tensor), name))
        areas.sort()

        _, last_stop, last_name = areas[0]
        filtered_tensors.append({last_name})
        for start, stop, name in areas[1:]:
            if start >= last_stop:
                filtered_tensors.append({name})
            else:
                filtered_tensors[-1].add(name)
            last_stop = stop
    disjoint_tensors = []
    shared_tensors = []
    for tensors in filtered_tensors:
        if len(tensors) == 1:
            disjoint_tensors.append(tensors.pop())
        else:
            shared_tensors.append(tensors)
    return shared_tensors, disjoint_tensors


def _find_identical(tensors: List[Set[str]], state_dict: Dict[str, torch.Tensor]) -> Tuple[List[Set[str]], Set[str]]:
    shared_tensors = []
    identical = []
    for shared in tensors:
        if len(shared) < 2:
            continue

        areas = collections.defaultdict(set)
        for name in shared:
            tensor = state_dict[name]
            area = (tensor.device, tensor.data_ptr(), _end_ptr(tensor))
            areas[area].add(name)
        if len(areas) == 1:
            identical.append(shared)
        else:
            shared_tensors.append(shared)
    return shared_tensors, identical


def _infer_parameter_dtype(
    model: "PreTrainedModel",
    param_name: str,
    empty_param: torch.Tensor,
    keep_in_fp32_modules: Optional[List[str]] = None,
    hf_quantizer: Optional[HfQuantizer] = None,
) -> Union[bool, Optional[torch.dtype]]:
    try:
        old_param = model.get_parameter_or_buffer(param_name)
    except Exception as e:
        if hf_quantizer is not None and hf_quantizer.quantization_config.quant_method == QuantizationMethod.HQQ:
            return True, None
        else:
            raise e
    is_torch_e4m3fn_available = hasattr(torch, "float8_e4m3fn")
    # We convert floating dtypes to the `dtype` passed except for float8_e4m3fn type. We also want to keep the buffers/params
    # in int/uint/bool and not cast them.
    casting_dtype = None
    is_param_float8_e4m3fn = is_torch_e4m3fn_available and empty_param.dtype == torch.float8_e4m3fn
    if empty_param.dtype.is_floating_point and not is_param_float8_e4m3fn:
        # First fp32 if part of the exception list
        if keep_in_fp32_modules is not None and keep_in_fp32_modules.search(param_name):
            casting_dtype = torch.float32
        # Then dtype that was instantiated in the meta model -- note that this respects subconfigs dtypes
        else:
            casting_dtype = old_param.dtype
    return old_param is not None and old_param.is_contiguous(), casting_dtype


@torch.no_grad()
def _load_state_dict_into_meta_model(
    model: "PreTrainedModel",
    state_dict: Dict,
    shard_file: str,
    expected_keys: List[str],
    reverse_renaming_mapping: Dict[str, str],
    device_map: Optional[Dict] = None,
    disk_offload_folder: Optional[str] = None,
    disk_offload_index: Optional[Dict] = None,
    cpu_offload_folder: Optional[str] = None,
    cpu_offload_index: Optional[Dict] = None,
    hf_quantizer: Optional[HfQuantizer] = None,
    is_safetensors: bool = False,
    keep_in_fp32_modules: Optional[List[str]] = None,
    unexpected_keys: Optional[List[str]] = None,  # passing `unexpected` for cleanup from quantization items
    device_mesh: Optional[torch.distributed.device_mesh.DeviceMesh] = None,
    weights_only=True,
) -> Tuple[Optional[Dict], Optional[Dict]]:
    """Load parameters from `meta_state_dict` into the model. The parameters of the `meta_state_dict` are on the meta
    device in order to easily infer the shapes and dtypes that they will have. Then proper parameters are then loaded
    from `shard_file`, which is the actual state dict file on disk.
    This function takes care of correctly casting dtypes, devices, and sharding tensors in case of tensor parallelism.
    """
    tensor_device = "cpu"
    if device_map is not None and device_map.get("", None) is not None:
        tensor_device = device_map[""].index if isinstance(device_map[""], torch.device) else device_map[""]
    if device_map is not None:
        device_map_regex = "|".join([re.escape(k) for k in sorted(device_map.keys(), reverse=True)])

    is_quantized = hf_quantizer is not None
    is_meta_state_dict = shard_file.endswith(".safetensors") and not is_quantized

    file_pointer = None
    if is_meta_state_dict:
        file_pointer = safe_open(shard_file, framework="pt", device=tensor_device)

    for param_name, empty_param in state_dict.items():
        if param_name not in expected_keys:
            continue

        # we need to use serialized_param_name as file pointer is untouched
<<<<<<< HEAD
        if shard_file.endswith(".safetensors"):
            param = file_pointer.get_slice(serialized_param_name)
            param_ndim = len(param.get_shape())
        else:
            param = bin_state_dict[serialized_param_name]
            param_ndim = param.ndim
=======
        if is_meta_state_dict:
            # This is the name of the parameter as it appears on disk file
            serialized_param_name = reverse_renaming_mapping[param_name]
            param = file_pointer.get_slice(serialized_param_name)
        else:
            param = empty_param  # It is actually not empty!
>>>>>>> 69bc8484

        to_contiguous, casting_dtype = _infer_parameter_dtype(
            model,
            param_name,
            empty_param,
            keep_in_fp32_modules,
            hf_quantizer,
        )

        if device_mesh is not None:  # In this case, the param is already on the correct device!
<<<<<<< HEAD
            module_to_tp, param_type = get_module_from_name(model, fixed_param_name)
            current_module_plan = None
            full_tp_plan_ = "|".join(full_tp_plan.keys()).replace("*", "[0-9]+")
            if plan := re.search(full_tp_plan_, fixed_param_name):
                match = re.sub("[0-9]+", "*", plan[0])
                current_module_plan = full_tp_plan[match]

            if current_module_plan is not None:
                tp_layer = translate_to_torch_parallel_style(current_module_plan)
                rank = tensor_device
                row, col = empty_param.shape
                if "rowwise" == current_module_plan:
                    param = param[:, rank * (col // device_mesh.size()) : (rank + 1) * (col // device_mesh.size())]
                    shard = Shard(1)
                    tp_layer.desired_input_layouts = (Shard(-1),)
                elif "colwise" == current_module_plan:
                    param = param[rank * (row // device_mesh.size()) : (rank + 1) * (row // device_mesh.size()), :]
                    shard = Shard(0)
                else:
                    param = param[rank * (row // device_mesh.size()) : (rank + 1) * (row // device_mesh.size()), :]
                    shard = Shard(0)
                if param_casting_dtype is not None:
                    param = param.to(param_casting_dtype)
                if old_param.is_contiguous():
                    param = param.contiguous()
                local_parameter = DTensor.from_local(
                    param,
                    device_mesh=device_mesh,
                    placements=[shard] * device_mesh.ndim,
                )
                if isinstance(module_to_tp.weight, nn.Parameter):
                    local_parameter = torch.nn.Parameter(local_parameter)
                module_to_tp.weight = local_parameter
                input_fn = partial(tp_layer._prepare_input_fn, tp_layer.input_layouts, tp_layer.desired_input_layouts)
                output_fn = partial(tp_layer._prepare_output_fn, tp_layer.output_layouts, tp_layer.use_local_output)
                distribute_module(module_to_tp, device_mesh, None, input_fn, output_fn)
            else:
                if param_ndim > 0:
                    param = param[:]
                else:
                    param = param[...]

                if old_param is not None and old_param.is_contiguous():
                    param = param.contiguous()
                module_to_tp.load_state_dict({param_type: param}, strict=False, assign=True)

        else:
            if param_ndim > 0:
                param = param[:]
            else:
                # param[:] does not work on 0-dim tensors. Nevertheless, we need to materialize the PySafeSlice in case the model is loaded using safetensors.
                param = param[...]

            if param_casting_dtype is not None:
                param = param.to(param_casting_dtype)
            if old_param is not None and old_param.is_contiguous():
=======
            shard_and_distribute_module(
                model,
                param,
                empty_param,
                param_name,
                casting_dtype,
                to_contiguous,
                tensor_device,  # the rank
                device_mesh,
            )
        else:
            param = param[...]
            if casting_dtype is not None:
                param = param.to(casting_dtype)
            if to_contiguous:
>>>>>>> 69bc8484
                param = param.contiguous()

            if device_map is None:
                param_device = "cpu"
            else:
                module_layer = re.search(device_map_regex, param_name)
                if not module_layer:
                    raise ValueError(f"{param_name} doesn't have any device set.")
                else:
                    param_device = device_map[module_layer.group()]

            if param_device == "disk":
                if not is_safetensors:
                    disk_offload_index = offload_weight(param, param_name, disk_offload_folder, disk_offload_index)
            elif param_device == "cpu" and cpu_offload_index is not None:
                cpu_offload_index = offload_weight(param, param_name, cpu_offload_folder, cpu_offload_index)
            elif (
                not is_quantized
                or (not hf_quantizer.requires_parameters_quantization)
                or (
                    not hf_quantizer.check_quantized_param(
                        model,
                        param,
                        param_name,
                        state_dict,
                        param_device=param_device,
                        device_map=device_map,
                    )
                )
            ):
                if is_fsdp_enabled():
                    param_device = "cpu" if is_local_dist_rank_0() else "meta"
                module, param_type = get_module_from_name(model, param_name)
                module.load_state_dict(
                    {param_type: param.to(param_device)},
                    strict=False,
                    assign=True,
                )
            else:
                hf_quantizer.create_quantized_param(
                    model, param, param_name, param_device, state_dict, unexpected_keys
                )
                # For quantized modules with FSDP/DeepSpeed Stage 3, we need to quantize the parameter on the GPU
                # and then cast it to CPU to avoid excessive memory usage on each GPU
                # in comparison to the sharded model across GPUs.
                if is_fsdp_enabled() or is_deepspeed_zero3_enabled():
                    module, param_type = get_module_from_name(model, param_name)
                    value = getattr(module, param_type)
                    param_to = "cpu"
                    if is_fsdp_enabled() and not is_local_dist_rank_0():
                        param_to = "meta"
                    val_kwargs = {}
                    if hasattr(module, "weight") and module.weight.__class__.__name__ == "Int8Params":
                        val_kwargs["requires_grad"] = False
                    value = type(value)(value.data.to(param_to), **val_kwargs, **value.__dict__)
                    setattr(module, param_type, value)

    if file_pointer is not None:
        file_pointer.__exit__(None, None, None)

    return disk_offload_index, cpu_offload_index


def _add_variant(weights_name: str, variant: Optional[str] = None) -> str:
    if variant is not None:
        path, name = weights_name.rsplit(".", 1)
        weights_name = f"{path}.{variant}.{name}"
    return weights_name


def _get_resolved_checkpoint_files(
    pretrained_model_name_or_path: Optional[Union[str, os.PathLike]],
    subfolder: str,
    variant: Optional[str],
    gguf_file: Optional[str],
    from_tf: bool,
    from_flax: bool,
    use_safetensors: bool,
    cache_dir: str,
    force_download: bool,
    proxies: Optional[Dict[str, str]],
    local_files_only: bool,
    token: Optional[Union[str, bool]],
    user_agent: dict,
    revision: str,
    commit_hash: Optional[str],
) -> Tuple[Optional[List[str]], Optional[Dict]]:
    """Get all the checkpoint filenames based on `pretrained_model_name_or_path`, and optional metadata if the
    checkpoints are sharded.
    This function will download the data if necesary.
    """
    is_sharded = False

    if pretrained_model_name_or_path is not None and gguf_file is None:
        pretrained_model_name_or_path = str(pretrained_model_name_or_path)
        is_local = os.path.isdir(pretrained_model_name_or_path)
        if is_local:
            if from_tf and os.path.isfile(
                os.path.join(pretrained_model_name_or_path, subfolder, TF_WEIGHTS_NAME + ".index")
            ):
                # Load from a TF 1.0 checkpoint in priority if from_tf
                archive_file = os.path.join(pretrained_model_name_or_path, subfolder, TF_WEIGHTS_NAME + ".index")
            elif from_tf and os.path.isfile(os.path.join(pretrained_model_name_or_path, subfolder, TF2_WEIGHTS_NAME)):
                # Load from a TF 2.0 checkpoint in priority if from_tf
                archive_file = os.path.join(pretrained_model_name_or_path, subfolder, TF2_WEIGHTS_NAME)
            elif from_flax and os.path.isfile(
                os.path.join(pretrained_model_name_or_path, subfolder, FLAX_WEIGHTS_NAME)
            ):
                # Load from a Flax checkpoint in priority if from_flax
                archive_file = os.path.join(pretrained_model_name_or_path, subfolder, FLAX_WEIGHTS_NAME)
            elif use_safetensors is not False and os.path.isfile(
                os.path.join(pretrained_model_name_or_path, subfolder, _add_variant(SAFE_WEIGHTS_NAME, variant))
            ):
                # Load from a safetensors checkpoint
                archive_file = os.path.join(
                    pretrained_model_name_or_path, subfolder, _add_variant(SAFE_WEIGHTS_NAME, variant)
                )
            elif use_safetensors is not False and os.path.isfile(
                os.path.join(pretrained_model_name_or_path, subfolder, _add_variant(SAFE_WEIGHTS_INDEX_NAME, variant))
            ):
                # Load from a sharded safetensors checkpoint
                archive_file = os.path.join(
                    pretrained_model_name_or_path, subfolder, _add_variant(SAFE_WEIGHTS_INDEX_NAME, variant)
                )
                is_sharded = True
            elif not use_safetensors and os.path.isfile(
                os.path.join(pretrained_model_name_or_path, subfolder, _add_variant(WEIGHTS_NAME, variant))
            ):
                # Load from a PyTorch checkpoint
                archive_file = os.path.join(
                    pretrained_model_name_or_path, subfolder, _add_variant(WEIGHTS_NAME, variant)
                )
            elif not use_safetensors and os.path.isfile(
                os.path.join(pretrained_model_name_or_path, subfolder, _add_variant(WEIGHTS_INDEX_NAME, variant))
            ):
                # Load from a sharded PyTorch checkpoint
                archive_file = os.path.join(
                    pretrained_model_name_or_path, subfolder, _add_variant(WEIGHTS_INDEX_NAME, variant)
                )
                is_sharded = True
            # At this stage we don't have a weight file so we will raise an error.
            elif not use_safetensors and (
                os.path.isfile(os.path.join(pretrained_model_name_or_path, subfolder, TF_WEIGHTS_NAME + ".index"))
                or os.path.isfile(os.path.join(pretrained_model_name_or_path, subfolder, TF2_WEIGHTS_NAME))
            ):
                raise EnvironmentError(
                    f"Error no file named {_add_variant(WEIGHTS_NAME, variant)} found in directory"
                    f" {pretrained_model_name_or_path} but there is a file for TensorFlow weights. Use"
                    " `from_tf=True` to load this model from those weights."
                )
            elif not use_safetensors and os.path.isfile(
                os.path.join(pretrained_model_name_or_path, subfolder, FLAX_WEIGHTS_NAME)
            ):
                raise EnvironmentError(
                    f"Error no file named {_add_variant(WEIGHTS_NAME, variant)} found in directory"
                    f" {pretrained_model_name_or_path} but there is a file for Flax weights. Use `from_flax=True`"
                    " to load this model from those weights."
                )
            elif use_safetensors:
                raise EnvironmentError(
                    f"Error no file named {_add_variant(SAFE_WEIGHTS_NAME, variant)} found in directory"
                    f" {pretrained_model_name_or_path}."
                )
            else:
                raise EnvironmentError(
                    f"Error no file named {_add_variant(WEIGHTS_NAME, variant)}, {_add_variant(SAFE_WEIGHTS_NAME, variant)},"
                    f" {TF2_WEIGHTS_NAME}, {TF_WEIGHTS_NAME + '.index'} or {FLAX_WEIGHTS_NAME} found in directory"
                    f" {pretrained_model_name_or_path}."
                )
        elif os.path.isfile(os.path.join(subfolder, pretrained_model_name_or_path)):
            archive_file = pretrained_model_name_or_path
            is_local = True
        elif os.path.isfile(os.path.join(subfolder, pretrained_model_name_or_path + ".index")):
            if not from_tf:
                raise ValueError(
                    f"We found a TensorFlow checkpoint at {pretrained_model_name_or_path + '.index'}, please set "
                    "from_tf to True to load from this checkpoint."
                )
            archive_file = os.path.join(subfolder, pretrained_model_name_or_path + ".index")
            is_local = True
        elif is_remote_url(pretrained_model_name_or_path):
            filename = pretrained_model_name_or_path
            resolved_archive_file = download_url(pretrained_model_name_or_path)
        else:
            # set correct filename
            if from_tf:
                filename = TF2_WEIGHTS_NAME
            elif from_flax:
                filename = FLAX_WEIGHTS_NAME
            elif use_safetensors is not False:
                filename = _add_variant(SAFE_WEIGHTS_NAME, variant)
            else:
                filename = _add_variant(WEIGHTS_NAME, variant)

            try:
                # Load from URL or cache if already cached
                cached_file_kwargs = {
                    "cache_dir": cache_dir,
                    "force_download": force_download,
                    "proxies": proxies,
                    "local_files_only": local_files_only,
                    "token": token,
                    "user_agent": user_agent,
                    "revision": revision,
                    "subfolder": subfolder,
                    "_raise_exceptions_for_gated_repo": False,
                    "_raise_exceptions_for_missing_entries": False,
                    "_commit_hash": commit_hash,
                }
                resolved_archive_file = cached_file(pretrained_model_name_or_path, filename, **cached_file_kwargs)

                # Since we set _raise_exceptions_for_missing_entries=False, we don't get an exception but a None
                # result when internet is up, the repo and revision exist, but the file does not.
                if resolved_archive_file is None and filename == _add_variant(SAFE_WEIGHTS_NAME, variant):
                    # Maybe the checkpoint is sharded, we try to grab the index name in this case.
                    resolved_archive_file = cached_file(
                        pretrained_model_name_or_path,
                        _add_variant(SAFE_WEIGHTS_INDEX_NAME, variant),
                        **cached_file_kwargs,
                    )
                    if resolved_archive_file is not None:
                        is_sharded = True
                    elif use_safetensors:
                        if revision == "main":
                            resolved_archive_file, revision, is_sharded = auto_conversion(
                                pretrained_model_name_or_path, **cached_file_kwargs
                            )
                        cached_file_kwargs["revision"] = revision
                        if resolved_archive_file is None:
                            raise EnvironmentError(
                                f"{pretrained_model_name_or_path} does not appear to have a file named"
                                f" {_add_variant(SAFE_WEIGHTS_NAME, variant)} or {_add_variant(SAFE_WEIGHTS_INDEX_NAME, variant)} "
                                "and thus cannot be loaded with `safetensors`. Please make sure that the model has "
                                "been saved with `safe_serialization=True` or do not set `use_safetensors=True`."
                            )
                    else:
                        # This repo has no safetensors file of any kind, we switch to PyTorch.
                        filename = _add_variant(WEIGHTS_NAME, variant)
                        resolved_archive_file = cached_file(
                            pretrained_model_name_or_path, filename, **cached_file_kwargs
                        )
                if resolved_archive_file is None and filename == _add_variant(WEIGHTS_NAME, variant):
                    # Maybe the checkpoint is sharded, we try to grab the index name in this case.
                    resolved_archive_file = cached_file(
                        pretrained_model_name_or_path,
                        _add_variant(WEIGHTS_INDEX_NAME, variant),
                        **cached_file_kwargs,
                    )
                    if resolved_archive_file is not None:
                        is_sharded = True
                if not local_files_only and not is_offline_mode():
                    if resolved_archive_file is not None:
                        if filename in [WEIGHTS_NAME, WEIGHTS_INDEX_NAME]:
                            # If the PyTorch file was found, check if there is a safetensors file on the repository
                            # If there is no safetensors file on the repositories, start an auto conversion
                            safe_weights_name = SAFE_WEIGHTS_INDEX_NAME if is_sharded else SAFE_WEIGHTS_NAME
                            has_file_kwargs = {
                                "revision": revision,
                                "proxies": proxies,
                                "token": token,
                                "cache_dir": cache_dir,
                                "local_files_only": local_files_only,
                            }
                            cached_file_kwargs = {
                                "cache_dir": cache_dir,
                                "force_download": force_download,
                                "local_files_only": local_files_only,
                                "user_agent": user_agent,
                                "subfolder": subfolder,
                                "_raise_exceptions_for_gated_repo": False,
                                "_raise_exceptions_for_missing_entries": False,
                                "_commit_hash": commit_hash,
                                **has_file_kwargs,
                            }
                            if not has_file(pretrained_model_name_or_path, safe_weights_name, **has_file_kwargs):
                                Thread(
                                    target=auto_conversion,
                                    args=(pretrained_model_name_or_path,),
                                    kwargs={"ignore_errors_during_conversion": True, **cached_file_kwargs},
                                    name="Thread-auto_conversion",
                                ).start()
                    else:
                        # Otherwise, no PyTorch file was found, maybe there is a TF or Flax model file.
                        # We try those to give a helpful error message.
                        has_file_kwargs = {
                            "revision": revision,
                            "proxies": proxies,
                            "token": token,
                            "cache_dir": cache_dir,
                            "local_files_only": local_files_only,
                        }
                        if has_file(pretrained_model_name_or_path, TF2_WEIGHTS_NAME, **has_file_kwargs):
                            raise EnvironmentError(
                                f"{pretrained_model_name_or_path} does not appear to have a file named"
                                f" {_add_variant(WEIGHTS_NAME, variant)} but there is a file for TensorFlow weights."
                                " Use `from_tf=True` to load this model from those weights."
                            )
                        elif has_file(pretrained_model_name_or_path, FLAX_WEIGHTS_NAME, **has_file_kwargs):
                            raise EnvironmentError(
                                f"{pretrained_model_name_or_path} does not appear to have a file named"
                                f" {_add_variant(WEIGHTS_NAME, variant)} but there is a file for Flax weights. Use"
                                " `from_flax=True` to load this model from those weights."
                            )
                        elif variant is not None and has_file(
                            pretrained_model_name_or_path, WEIGHTS_NAME, **has_file_kwargs
                        ):
                            raise EnvironmentError(
                                f"{pretrained_model_name_or_path} does not appear to have a file named"
                                f" {_add_variant(WEIGHTS_NAME, variant)} but there is a file without the variant"
                                f" {variant}. Use `variant=None` to load this model from those weights."
                            )
                        else:
                            raise EnvironmentError(
                                f"{pretrained_model_name_or_path} does not appear to have a file named"
                                f" {_add_variant(WEIGHTS_NAME, variant)}, {_add_variant(SAFE_WEIGHTS_NAME, variant)},"
                                f" {TF2_WEIGHTS_NAME}, {TF_WEIGHTS_NAME} or {FLAX_WEIGHTS_NAME}."
                            )

            except EnvironmentError:
                # Raise any environment error raise by `cached_file`. It will have a helpful error message adapted
                # to the original exception.
                raise
            except Exception as e:
                # For any other exception, we throw a generic error.
                raise EnvironmentError(
                    f"Can't load the model for '{pretrained_model_name_or_path}'. If you were trying to load it"
                    " from 'https://huggingface.co/models', make sure you don't have a local directory with the"
                    f" same name. Otherwise, make sure '{pretrained_model_name_or_path}' is the correct path to a"
                    f" directory containing a file named {_add_variant(WEIGHTS_NAME, variant)},"
                    f" {TF2_WEIGHTS_NAME}, {TF_WEIGHTS_NAME} or {FLAX_WEIGHTS_NAME}."
                ) from e

        if is_local:
            logger.info(f"loading weights file {archive_file}")
            resolved_archive_file = archive_file
        else:
            logger.info(f"loading weights file {filename} from cache at {resolved_archive_file}")

    elif gguf_file:
        # Case 1: the GGUF file is present locally
        if os.path.isfile(gguf_file):
            resolved_archive_file = gguf_file
        # Case 2: The GGUF path is a location on the Hub
        # Load from URL or cache if already cached
        else:
            cached_file_kwargs = {
                "cache_dir": cache_dir,
                "force_download": force_download,
                "proxies": proxies,
                "local_files_only": local_files_only,
                "token": token,
                "user_agent": user_agent,
                "revision": revision,
                "subfolder": subfolder,
                "_raise_exceptions_for_gated_repo": False,
                "_raise_exceptions_for_missing_entries": False,
                "_commit_hash": commit_hash,
            }

            resolved_archive_file = cached_file(pretrained_model_name_or_path, gguf_file, **cached_file_kwargs)

    # We now download and resolve all checkpoint files if the checkpoint is sharded
    sharded_metadata = None
    if is_sharded:
        checkpoint_files, sharded_metadata = get_checkpoint_shard_files(
            pretrained_model_name_or_path,
            resolved_archive_file,
            cache_dir=cache_dir,
            force_download=force_download,
            proxies=proxies,
            local_files_only=local_files_only,
            token=token,
            user_agent=user_agent,
            revision=revision,
            subfolder=subfolder,
            _commit_hash=commit_hash,
        )
    else:
        checkpoint_files = [resolved_archive_file] if pretrained_model_name_or_path is not None else None

    return checkpoint_files, sharded_metadata


def _get_torch_dtype(
    cls,
    torch_dtype: Optional[Union[str, torch.dtype, Dict]],
    checkpoint_files: Optional[List[str]],
    config: PretrainedConfig,
    sharded_metadata: Optional[Dict],
    state_dict: Optional[Dict],
    weights_only: bool,
) -> Tuple[PretrainedConfig, Optional[torch.dtype], Optional[torch.dtype]]:
    """Find the correct `torch_dtype` to use based on provided arguments. Also update the `config` based on the
    infered dtype. We do the following:
    1. If torch_dtype is not None, we use that dtype
    2. If torch_dtype is "auto", we auto-detect dtype from the loaded state_dict, by checking its first
        weights entry that is of a floating type - we assume all floating dtype weights are of the same dtype
    we also may have config.torch_dtype available, but we won't rely on it till v5
    """
    dtype_orig = None
    is_sharded = sharded_metadata is not None

    if torch_dtype is not None:
        if isinstance(torch_dtype, str):
            if torch_dtype == "auto":
                if hasattr(config, "torch_dtype") and config.torch_dtype is not None:
                    torch_dtype = config.torch_dtype
                    logger.info(f"Will use torch_dtype={torch_dtype} as defined in model's config object")
                else:
                    if is_sharded and "dtype" in sharded_metadata:
                        torch_dtype = sharded_metadata["dtype"]
                    elif state_dict is not None:
                        torch_dtype = get_state_dict_dtype(state_dict)
                    else:
                        state_dict = load_state_dict(
                            checkpoint_files[0], map_location="meta", weights_only=weights_only
                        )
                        torch_dtype = get_state_dict_dtype(state_dict)
                    logger.info(
                        "Since the `torch_dtype` attribute can't be found in model's config object, "
                        "will use torch_dtype={torch_dtype} as derived from model's weights"
                    )
            elif hasattr(torch, torch_dtype):
                torch_dtype = getattr(torch, torch_dtype)
                config.torch_dtype = torch_dtype
                for sub_config_key in config.sub_configs.keys():
                    sub_config = getattr(config, sub_config_key)
                    sub_config.torch_dtype = torch_dtype
        elif isinstance(torch_dtype, torch.dtype):
            config.torch_dtype = torch_dtype
            for sub_config_key in config.sub_configs.keys():
                sub_config = getattr(config, sub_config_key)
                sub_config.torch_dtype = torch_dtype
        elif isinstance(torch_dtype, dict):
            for key, curr_dtype in torch_dtype.items():
                if hasattr(config, key):
                    value = getattr(config, key)
                    value.torch_dtype = curr_dtype
            # main torch dtype for modules that aren't part of any sub-config
            torch_dtype = torch_dtype.get("")
            config.torch_dtype = torch_dtype
            if isinstance(torch_dtype, str) and hasattr(torch, torch_dtype):
                torch_dtype = getattr(torch, torch_dtype)
            elif torch_dtype is None:
                torch_dtype = torch.float32
        else:
            raise ValueError(
                f"`torch_dtype` can be one of: `torch.dtype`, `'auto'`, a string of a valid `torch.dtype` or a `dict` with valid `torch_dtype` "
                f"for each sub-config in composite configs, but received {torch_dtype}"
            )

        dtype_orig = cls._set_default_torch_dtype(torch_dtype)
    else:
        # set fp32 as the default dtype for BC
        default_dtype = str(torch.get_default_dtype()).split(".")[-1]
        config.torch_dtype = default_dtype
        for key in config.sub_configs.keys():
            value = getattr(config, key)
            value.torch_dtype = default_dtype

    return config, torch_dtype, dtype_orig


def _get_device_map(
    model: "PreTrainedModel",
    device_map: Optional[Union[str, Dict]],
    max_memory: Optional[Dict],
    hf_quantizer: Optional[HfQuantizer],
    torch_dtype: Optional[torch.dtype],
    keep_in_fp32_modules: Optional[List[str]],
) -> Dict:
    """Compute the final `device_map` to use if we passed a value in ['auto', 'balanced', 'balanced_low_0', 'sequential'].
    Otherwise, we check for any device inconsistencies in the device_map.
    """
    if isinstance(device_map, str):
        special_dtypes = {}
        if hf_quantizer is not None:
            special_dtypes.update(hf_quantizer.get_special_dtypes_update(model, torch_dtype))
        if keep_in_fp32_modules is not None:
            special_dtypes.update(
                {
                    name: torch.float32
                    for name, _ in model.named_parameters()
                    if any(m in name for m in keep_in_fp32_modules)
                }
            )

        target_dtype = torch_dtype

        if hf_quantizer is not None:
            target_dtype = hf_quantizer.adjust_target_dtype(target_dtype)

        no_split_modules = model._get_no_split_modules(device_map)
        device_map_kwargs = {"no_split_module_classes": no_split_modules}

        if "special_dtypes" in inspect.signature(infer_auto_device_map).parameters:
            device_map_kwargs["special_dtypes"] = special_dtypes
        elif len(special_dtypes) > 0:
            logger.warning(
                "This model has some weights that should be kept in higher precision, you need to upgrade "
                "`accelerate` to properly deal with them (`pip install --upgrade accelerate`)."
            )

        if device_map != "sequential":
            max_memory = get_balanced_memory(
                model,
                dtype=target_dtype,
                low_zero=(device_map == "balanced_low_0"),
                max_memory=max_memory,
                **device_map_kwargs,
            )
        else:
            max_memory = get_max_memory(max_memory)
        if hf_quantizer is not None:
            max_memory = hf_quantizer.adjust_max_memory(max_memory)
        device_map_kwargs["max_memory"] = max_memory

        device_map = infer_auto_device_map(model, dtype=target_dtype, **device_map_kwargs)

        if hf_quantizer is not None:
            hf_quantizer.validate_environment(device_map=device_map)

    elif device_map is not None:
        tied_params = find_tied_parameters(model)
        # check if we don't have tied param in different devices
        check_tied_parameters_on_same_device(tied_params, device_map)

    return device_map


def _find_missing_and_unexpected_keys(
    cls,
    model: "PreTrainedModel",
    original_checkpoint_keys: List[str],
    checkpoint_keys: List[str],
    loading_base_model_from_task_state_dict: bool,
    hf_quantizer: Optional[HfQuantizer],
    device_map: Dict,
) -> Tuple[List[str], List[str]]:
    """Find missing keys (keys that are part of the model parameters but were NOT found in the loaded state dict keys) and unexpected keys
    (keys found in the loaded state dict keys, but that are NOT part of the model parameters)
    """
    prefix = model.base_model_prefix

    # Compute expected keys, i.e. keys that the FULL model (not model_to_load) expects
    expected_keys = list(model.state_dict().keys())
    if hf_quantizer is not None:
        expected_keys = hf_quantizer.update_expected_keys(model, expected_keys, checkpoint_keys)

    # Adjust prefix of the keys to make them match loaded keys before removing them
    missing_keys = sorted(set(expected_keys) - set(checkpoint_keys))
    unexpected_keys = set(checkpoint_keys) - set(expected_keys)
    # If a module has the same name under the base and task specific model, we have to re-add it to unexpected keys
    if loading_base_model_from_task_state_dict:
        task_specific_keys = [k for k in original_checkpoint_keys if not k.startswith(f"{prefix}.")]
        unexpected_keys.update(task_specific_keys)

    # Remove nonpersistent buffers from unexpected keys: they are not in the expected keys (model state dict), but
    # may be in the loaded keys. Note that removing all buffers does the job, as they were part of the expected keys anyway
    model_buffers = {n for n, _ in model.named_buffers()}
    unexpected_keys = sorted(unexpected_keys - model_buffers)

    # Old checkpoints may have keys for rotary_emb.inv_freq for each layer, however we moved this buffer to the main model
    # (so the buffer name has changed). Remove them in such a case
    has_inv_freq_buffers = any(buffer.endswith("rotary_emb.inv_freq") for buffer in model_buffers)
    if has_inv_freq_buffers:
        unexpected_keys = [k for k in unexpected_keys if "rotary_emb.inv_freq" not in k]

    if device_map is None and not is_fsdp_enabled() and not is_deepspeed_zero3_enabled():
        ptrs = collections.defaultdict(list)
        for name, tensor in model.state_dict().items():
            id_tensor = id_tensor_storage(tensor)
            ptrs[id_tensor].append(name)

        # These are all the pointers of shared tensors.
        tied_params = [names for _, names in ptrs.items() if len(names) > 1]
    else:
        # id function doesn't work for meta tensor so we need this function
        tied_params = find_tied_parameters(model)

    for group in tied_params:
        missing_in_group = [k for k in missing_keys if k in group]
        if len(missing_in_group) > 0 and len(missing_in_group) < len(group):
            missing_keys = [k for k in missing_keys if k not in missing_in_group]

    if hf_quantizer is not None:
        missing_keys = hf_quantizer.update_missing_keys(model, missing_keys, prefix)

    # Model-specific exceptions for missing and unexpected keys (e.g. if the modeling change over time, or any other reason...)
    if cls._keys_to_ignore_on_load_missing is not None:
        for pattern in cls._keys_to_ignore_on_load_missing:
            missing_keys = [k for k in missing_keys if re.search(pattern, k) is None]

    if cls._keys_to_ignore_on_load_unexpected is not None:
        for pattern in cls._keys_to_ignore_on_load_unexpected:
            unexpected_keys = [k for k in unexpected_keys if re.search(pattern, k) is None]

    return missing_keys, unexpected_keys


def _find_mismatched_keys(
    model_to_load: "PreTrainedModel",
    state_dict: Dict,
    ignore_mismatched_sizes: bool,
    prefix: str,
) -> List:
    """Find mismatch of shapes between the model parameters and the loaded state dict, and optionally remove the
    problematic keys from `state_dict` if `ignore_mismatched_sizes` is `True`."""
    mismatched_keys = []
    if ignore_mismatched_sizes:
        model_state_dict = model_to_load.state_dict()
        state_dict_keys = list(state_dict.keys())
        for key in state_dict_keys:
            if key in model_state_dict and state_dict[key].shape != model_state_dict[key].shape:
                if state_dict[key].shape[-1] == 1 and state_dict[key].numel() * 2 == model_state_dict[key].numel():
                    # This skips size mismatches for 4-bit weights. Two 4-bit values share an 8-bit container, causing size differences.
                    # Without matching with module type or paramter type it seems like a practical way to detect valid 4bit weights.
                    pass
                else:
                    # Add prefix if we removed it before, to add the correct state dict key to the warnings
                    key_with_prefix = prefix + key
                    mismatched_keys.append((key_with_prefix, state_dict[key].shape, model_state_dict[key].shape))
                    del state_dict[key]
    return mismatched_keys


class PipelineParallel(Enum):
    inputs: 0
    outputs: 1


class ModuleUtilsMixin:
    """
    A few utilities for `torch.nn.Modules`, to be used as a mixin.
    """

    @staticmethod
    def _hook_rss_memory_pre_forward(module, *args, **kwargs):
        try:
            import psutil
        except ImportError:
            raise ImportError("You need to install psutil (pip install psutil) to use memory tracing.")

        process = psutil.Process(os.getpid())
        mem = process.memory_info()
        module.mem_rss_pre_forward = mem.rss
        return None

    @staticmethod
    def _hook_rss_memory_post_forward(module, *args, **kwargs):
        try:
            import psutil
        except ImportError:
            raise ImportError("You need to install psutil (pip install psutil) to use memory tracing.")

        process = psutil.Process(os.getpid())
        mem = process.memory_info()
        module.mem_rss_post_forward = mem.rss
        mem_rss_diff = module.mem_rss_post_forward - module.mem_rss_pre_forward
        module.mem_rss_diff = mem_rss_diff + (module.mem_rss_diff if hasattr(module, "mem_rss_diff") else 0)
        return None

    def add_memory_hooks(self):
        """
        Add a memory hook before and after each sub-module forward pass to record increase in memory consumption.

        Increase in memory consumption is stored in a `mem_rss_diff` attribute for each module and can be reset to zero
        with `model.reset_memory_hooks_state()`.
        """
        for module in self.modules():
            module.register_forward_pre_hook(self._hook_rss_memory_pre_forward)
            module.register_forward_hook(self._hook_rss_memory_post_forward)
        self.reset_memory_hooks_state()

    def reset_memory_hooks_state(self):
        """
        Reset the `mem_rss_diff` attribute of each module (see [`~modeling_utils.ModuleUtilsMixin.add_memory_hooks`]).
        """
        for module in self.modules():
            module.mem_rss_diff = 0
            module.mem_rss_post_forward = 0
            module.mem_rss_pre_forward = 0

    @property
    def device(self) -> torch.device:
        """
        `torch.device`: The device on which the module is (assuming that all the module parameters are on the same
        device).
        """
        return get_parameter_device(self)

    @property
    def dtype(self) -> torch.dtype:
        """
        `torch.dtype`: The dtype of the module (assuming that all the module parameters have the same dtype).
        """
        return get_parameter_dtype(self)

    def invert_attention_mask(self, encoder_attention_mask: Tensor) -> Tensor:
        """
        Invert an attention mask (e.g., switches 0. and 1.).

        Args:
            encoder_attention_mask (`torch.Tensor`): An attention mask.

        Returns:
            `torch.Tensor`: The inverted attention mask.
        """
        if encoder_attention_mask.dim() == 3:
            encoder_extended_attention_mask = encoder_attention_mask[:, None, :, :]
        if encoder_attention_mask.dim() == 2:
            encoder_extended_attention_mask = encoder_attention_mask[:, None, None, :]
        # T5 has a mask that can compare sequence ids, we can simulate this here with this transposition
        # Cf. https://github.com/tensorflow/mesh/blob/8d2465e9bc93129b913b5ccc6a59aa97abd96ec6/mesh_tensorflow
        # /transformer/transformer_layers.py#L270
        # encoder_extended_attention_mask = (encoder_extended_attention_mask ==
        # encoder_extended_attention_mask.transpose(-1, -2))
        encoder_extended_attention_mask = encoder_extended_attention_mask.to(dtype=self.dtype)  # fp16 compatibility
        encoder_extended_attention_mask = (1.0 - encoder_extended_attention_mask) * torch.finfo(self.dtype).min

        return encoder_extended_attention_mask

    @staticmethod
    def create_extended_attention_mask_for_decoder(input_shape, attention_mask, device=None):
        if device is not None:
            warnings.warn(
                "The `device` argument is deprecated and will be removed in v5 of Transformers.", FutureWarning
            )
        else:
            device = attention_mask.device
        batch_size, seq_length = input_shape
        seq_ids = torch.arange(seq_length, device=device)
        causal_mask = seq_ids[None, None, :].repeat(batch_size, seq_length, 1) <= seq_ids[None, :, None]
        # in case past_key_values are used we need to add a prefix ones mask to the causal mask
        # causal and attention masks must have same type with pytorch version < 1.3
        causal_mask = causal_mask.to(attention_mask.dtype)

        if causal_mask.shape[1] < attention_mask.shape[1]:
            prefix_seq_len = attention_mask.shape[1] - causal_mask.shape[1]
            causal_mask = torch.cat(
                [
                    torch.ones((batch_size, seq_length, prefix_seq_len), device=device, dtype=causal_mask.dtype),
                    causal_mask,
                ],
                axis=-1,
            )

        extended_attention_mask = causal_mask[:, None, :, :] * attention_mask[:, None, None, :]
        return extended_attention_mask

    def get_extended_attention_mask(
        self, attention_mask: Tensor, input_shape: Tuple[int], device: torch.device = None, dtype: torch.float = None
    ) -> Tensor:
        """
        Makes broadcastable attention and causal masks so that future and masked tokens are ignored.

        Arguments:
            attention_mask (`torch.Tensor`):
                Mask with ones indicating tokens to attend to, zeros for tokens to ignore.
            input_shape (`Tuple[int]`):
                The shape of the input to the model.

        Returns:
            `torch.Tensor` The extended attention mask, with a the same dtype as `attention_mask.dtype`.
        """
        if dtype is None:
            dtype = self.dtype

        if not (attention_mask.dim() == 2 and self.config.is_decoder):
            # show warning only if it won't be shown in `create_extended_attention_mask_for_decoder`
            if device is not None:
                warnings.warn(
                    "The `device` argument is deprecated and will be removed in v5 of Transformers.", FutureWarning
                )
        # We can provide a self-attention mask of dimensions [batch_size, from_seq_length, to_seq_length]
        # ourselves in which case we just need to make it broadcastable to all heads.
        if attention_mask.dim() == 3:
            extended_attention_mask = attention_mask[:, None, :, :]
        elif attention_mask.dim() == 2:
            # Provided a padding mask of dimensions [batch_size, seq_length]
            # - if the model is a decoder, apply a causal mask in addition to the padding mask
            # - if the model is an encoder, make the mask broadcastable to [batch_size, num_heads, seq_length, seq_length]
            if self.config.is_decoder:
                extended_attention_mask = ModuleUtilsMixin.create_extended_attention_mask_for_decoder(
                    input_shape, attention_mask, device
                )
            else:
                extended_attention_mask = attention_mask[:, None, None, :]
        else:
            raise ValueError(
                f"Wrong shape for input_ids (shape {input_shape}) or attention_mask (shape {attention_mask.shape})"
            )

        # Since attention_mask is 1.0 for positions we want to attend and 0.0 for
        # masked positions, this operation will create a tensor which is 0.0 for
        # positions we want to attend and the dtype's smallest value for masked positions.
        # Since we are adding it to the raw scores before the softmax, this is
        # effectively the same as removing these entirely.
        extended_attention_mask = extended_attention_mask.to(dtype=dtype)  # fp16 compatibility
        extended_attention_mask = (1.0 - extended_attention_mask) * torch.finfo(dtype).min
        return extended_attention_mask

    def get_head_mask(
        self, head_mask: Optional[Tensor], num_hidden_layers: int, is_attention_chunked: bool = False
    ) -> Tensor:
        """
        Prepare the head mask if needed.

        Args:
            head_mask (`torch.Tensor` with shape `[num_heads]` or `[num_hidden_layers x num_heads]`, *optional*):
                The mask indicating if we should keep the heads or not (1.0 for keep, 0.0 for discard).
            num_hidden_layers (`int`):
                The number of hidden layers in the model.
            is_attention_chunked (`bool`, *optional*, defaults to `False`):
                Whether or not the attentions scores are computed by chunks or not.

        Returns:
            `torch.Tensor` with shape `[num_hidden_layers x batch x num_heads x seq_length x seq_length]` or list with
            `[None]` for each layer.
        """
        if head_mask is not None:
            head_mask = self._convert_head_mask_to_5d(head_mask, num_hidden_layers)
            if is_attention_chunked is True:
                head_mask = head_mask.unsqueeze(-1)
        else:
            head_mask = [None] * num_hidden_layers

        return head_mask

    def _convert_head_mask_to_5d(self, head_mask, num_hidden_layers):
        """-> [num_hidden_layers x batch x num_heads x seq_length x seq_length]"""
        if head_mask.dim() == 1:
            head_mask = head_mask.unsqueeze(0).unsqueeze(0).unsqueeze(-1).unsqueeze(-1)
            head_mask = head_mask.expand(num_hidden_layers, -1, -1, -1, -1)
        elif head_mask.dim() == 2:
            head_mask = head_mask.unsqueeze(1).unsqueeze(-1).unsqueeze(-1)  # We can specify head_mask for each layer
        assert head_mask.dim() == 5, f"head_mask.dim != 5, instead {head_mask.dim()}"
        head_mask = head_mask.to(dtype=self.dtype)  # switch to float if need + fp16 compatibility
        return head_mask

    def num_parameters(self, only_trainable: bool = False, exclude_embeddings: bool = False) -> int:
        """
        Get number of (optionally, trainable or non-embeddings) parameters in the module.

        Args:
            only_trainable (`bool`, *optional*, defaults to `False`):
                Whether or not to return only the number of trainable parameters

            exclude_embeddings (`bool`, *optional*, defaults to `False`):
                Whether or not to return only the number of non-embeddings parameters

        Returns:
            `int`: The number of parameters.
        """

        if exclude_embeddings:
            embedding_param_names = [
                f"{name}.weight" for name, module_type in self.named_modules() if isinstance(module_type, nn.Embedding)
            ]
            total_parameters = [
                parameter for name, parameter in self.named_parameters() if name not in embedding_param_names
            ]
        else:
            total_parameters = list(self.parameters())

        total_numel = []
        is_loaded_in_4bit = getattr(self, "is_loaded_in_4bit", False)

        if is_loaded_in_4bit:
            if is_bitsandbytes_available():
                import bitsandbytes as bnb
            else:
                raise ValueError(
                    "bitsandbytes is not installed but it seems that the model has been loaded in 4bit precision, something went wrong"
                    " make sure to install bitsandbytes with `pip install bitsandbytes`. You also need a GPU. "
                )

        for param in total_parameters:
            if param.requires_grad or not only_trainable:
                # For 4bit models, we need to multiply the number of parameters by 2 as half of the parameters are
                # used for the 4bit quantization (uint8 tensors are stored)
                if is_loaded_in_4bit and isinstance(param, bnb.nn.Params4bit):
                    if hasattr(param, "element_size"):
                        num_bytes = param.element_size()
                    elif hasattr(param, "quant_storage"):
                        num_bytes = param.quant_storage.itemsize
                    else:
                        num_bytes = 1
                    total_numel.append(param.numel() * 2 * num_bytes)
                else:
                    total_numel.append(param.numel())

        return sum(total_numel)

    def estimate_tokens(self, input_dict: Dict[str, Union[torch.Tensor, Any]]) -> int:
        """
        Helper function to estimate the total number of tokens from the model inputs.

        Args:
            inputs (`dict`): The model inputs.

        Returns:
            `int`: The total number of tokens.
        """
        if not hasattr(self, "warnings_issued"):
            self.warnings_issued = {}
        if self.main_input_name in input_dict:
            return input_dict[self.main_input_name].numel()
        elif "estimate_tokens" not in self.warnings_issued:
            logger.warning(
                "Could not estimate the number of tokens of the input, floating-point operations will not be computed"
            )
            self.warnings_issued["estimate_tokens"] = True
        return 0

    def floating_point_ops(
        self, input_dict: Dict[str, Union[torch.Tensor, Any]], exclude_embeddings: bool = True
    ) -> int:
        """
        Get number of (optionally, non-embeddings) floating-point operations for the forward and backward passes of a
        batch with this transformer model. Default approximation neglects the quadratic dependency on the number of
        tokens (valid if `12 * d_model << sequence_length`) as laid out in [this
        paper](https://arxiv.org/pdf/2001.08361.pdf) section 2.1. Should be overridden for transformers with parameter
        re-use e.g. Albert or Universal Transformers, or if doing long-range modeling with very high sequence lengths.

        Args:
            batch_size (`int`):
                The batch size for the forward pass.

            sequence_length (`int`):
                The number of tokens in each line of the batch.

            exclude_embeddings (`bool`, *optional*, defaults to `True`):
                Whether or not to count embedding and softmax operations.

        Returns:
            `int`: The number of floating-point operations.
        """

        return 6 * self.estimate_tokens(input_dict) * self.num_parameters(exclude_embeddings=exclude_embeddings)


# TODO (joao): remove `GenerationMixin` inheritance in v4.50
class PreTrainedModel(nn.Module, ModuleUtilsMixin, GenerationMixin, PushToHubMixin, PeftAdapterMixin):
    r"""
    Base class for all models.

    [`PreTrainedModel`] takes care of storing the configuration of the models and handles methods for loading,
    downloading and saving models as well as a few methods common to all models to:

        - resize the input embeddings,
        - prune heads in the self-attention heads.

    Class attributes (overridden by derived classes):

        - **config_class** ([`PretrainedConfig`]) -- A subclass of [`PretrainedConfig`] to use as configuration class
          for this model architecture.
        - **load_tf_weights** (`Callable`) -- A python *method* for loading a TensorFlow checkpoint in a PyTorch model,
          taking as arguments:

            - **model** ([`PreTrainedModel`]) -- An instance of the model on which to load the TensorFlow checkpoint.
            - **config** ([`PreTrainedConfig`]) -- An instance of the configuration associated to the model.
            - **path** (`str`) -- A path to the TensorFlow checkpoint.

        - **base_model_prefix** (`str`) -- A string indicating the attribute associated to the base model in derived
          classes of the same architecture adding modules on top of the base model.
        - **is_parallelizable** (`bool`) -- A flag indicating whether this model supports model parallelization.
        - **main_input_name** (`str`) -- The name of the principal input to the model (often `input_ids` for NLP
          models, `pixel_values` for vision models and `input_values` for speech models).
    """

    config_class = None
    base_model_prefix = ""
    main_input_name = "input_ids"
    model_tags = None

    _auto_class = None
    _no_split_modules = None
    _skip_keys_device_placement = None
    _keep_in_fp32_modules = None

    # a list of `re` patterns of `state_dict` keys that should be removed from the list of missing
    # keys we find (keys inside the model but not in the checkpoint) and avoid unnecessary warnings.
    _keys_to_ignore_on_load_missing = None
    # a list of `re` patterns of `state_dict` keys that should be removed from the list of
    # unexpected keys we find (keys inside the checkpoint but not the model) and avoid unnecessary
    # warnings.
    _keys_to_ignore_on_load_unexpected = None
    # a list of `state_dict` keys to ignore when saving the model (useful for keys that aren't
    # trained, but which are either deterministic or tied variables)
    _keys_to_ignore_on_save = None
    # a list of `state_dict` keys that are potentially tied to another key in the state_dict.
    _tied_weights_keys = None

    is_parallelizable = False
    supports_gradient_checkpointing = False
    _is_stateful = False

    # Flash Attention 2 support
    _supports_flash_attn_2 = False

    # SDPA support
    _supports_sdpa = False

    # Flex Attention support
    _supports_flex_attn = False

    # Has support for a `Cache` instance as `past_key_values`? Does it support a `StaticCache`?
    _supports_cache_class = False
    _supports_static_cache = False

    # Has support for a `QuantoQuantizedCache` instance as `past_key_values`
    _supports_quantized_cache = False

    # A tensor parallel plan to be applied to the model when TP is enabled. For
    # top-level models, this attribute is currently defined in respective model
    # code. For base models, this attribute comes from
    # `config.base_model_tp_plan` during `__init__`.
    # It should identify the layers exactly: if you want to TP model.language_model.layers.fc1
    # by passing `tp_plan` to the init, it should be {"model.language_model.layers.fc1":"colwise"}
    # for example.
    _tp_plan = None

    # A pipeline parallel plan specifying the layers which may not be present
    # on all ranks when PP is enabled. For top-level models, this attribute is
    # currently defined in respective model code. For base models, this
    # attribute comes from `config.base_model_pp_plan` during `post_init`.
    #
    # The variable names for the inputs and outputs of the specified layers can
    # be indexed using the `PipelineParallel` enum as follows:
    # - `_pp_plan["layers"][PipelineParallel.inputs]`
    # - `_pp_plan["layers"][PipelineParallel.outputs]`
    _pp_plan = None

    # This flag signal that the model can be used as an efficient backend in TGI and vLLM
    # In practice, it means that they support attention interface functions, fully pass the kwargs
    # through all modules up to the Attention layer, can slice logits with Tensor, and have a default TP plan
    _supports_attention_backend = False

    @property
    def dummy_inputs(self) -> Dict[str, torch.Tensor]:
        """
        `Dict[str, torch.Tensor]`: Dummy inputs to do a forward pass in the network.
        """
        return {"input_ids": torch.tensor(DUMMY_INPUTS)}

    @property
    def framework(self) -> str:
        """
        :str: Identifies that this is a PyTorch model.
        """
        return "pt"

    def __init__(self, config: PretrainedConfig, *inputs, **kwargs):
        super().__init__()
        if not isinstance(config, PretrainedConfig):
            raise ValueError(
                f"Parameter config in `{self.__class__.__name__}(config)` should be an instance of class "
                "`PretrainedConfig`. To create a model from a pretrained model use "
                f"`model = {self.__class__.__name__}.from_pretrained(PRETRAINED_MODEL_NAME)`"
            )
        if not getattr(config, "_attn_implementation_autoset", False):
            # config usually has a `torch_dtype` but we need the next line for the `no_super_init` tests
            dtype = config.torch_dtype if hasattr(config, "torch_dtype") else torch.get_default_dtype()
            config = self._autoset_attn_implementation(config, torch_dtype=dtype, check_device_map=False)
        self.config = config

        # for initialization of the loss
        loss_type = self.__class__.__name__
        if loss_type not in LOSS_MAPPING:
            loss_groups = f"({'|'.join(LOSS_MAPPING)})"
            loss_type = re.findall(loss_groups, self.__class__.__name__)
            if len(loss_type) > 0:
                loss_type = loss_type[0]
            else:
                loss_type = None
        self.loss_type = loss_type

        self.name_or_path = config.name_or_path
        self.warnings_issued = {}
        self.generation_config = GenerationConfig.from_model_config(config) if self.can_generate() else None
        # Overwrite the class attribute to make it an instance attribute, so models like
        # `InstructBlipForConditionalGeneration` can dynamically update it without modifying the class attribute
        # when a different component (e.g. language_model) is used.
        self._keep_in_fp32_modules = copy.copy(self.__class__._keep_in_fp32_modules)

        self._no_split_modules = self._no_split_modules or []

    def post_init(self):
        """
        A method executed at the end of each Transformer model initialization, to execute code that needs the model's
        modules properly initialized (such as weight initialization).
        """
        self.init_weights()
        self._backward_compatibility_gradient_checkpointing()

        # If current model is a base model, attach `base_model_tp_plan` and `base_model_pp_plan` from config
        if self.base_model is self:
            self._pp_plan = (
                self.config.base_model_pp_plan.copy() if self.config.base_model_pp_plan is not None else None
            )
            self._tp_plan = self.config.base_model_tp_plan.copy() if self.config.base_model_tp_plan is not None else {}
        else:
            self._tp_plan = self._tp_plan or {}
            for name, module in self.named_children():
                if plan := getattr(module, "_tp_plan", None):
                    self._tp_plan.update({f"{name}.{k}": v for k, v in plan.items()})
        for name, module in self.named_children():
            if plan := getattr(module, "_tp_plan", None):
                self._tp_plan.update({f"{name}.{k}": v for k, v in plan.items()})

        if self._tp_plan is not None and is_torch_greater_or_equal("2.3"):
            for _, v in self._tp_plan.items():
                if v not in SUPPORTED_TP_STYLES:
                    raise ValueError(
                        f"Unsupported tensor parallel style {v}. Supported styles are {SUPPORTED_TP_STYLES}"
                    )

    def dequantize(self):
        """
        Potentially dequantize the model in case it has been quantized by a quantization method that support
        dequantization.
        """
        hf_quantizer = getattr(self, "hf_quantizer", None)

        if hf_quantizer is None:
            raise ValueError("You need to first quantize your model in order to dequantize it")

        return hf_quantizer.dequantize(self)

    def _backward_compatibility_gradient_checkpointing(self):
        if self.supports_gradient_checkpointing and getattr(self.config, "gradient_checkpointing", False):
            self.gradient_checkpointing_enable()
            # Remove the attribute now that is has been consumed, so it's no saved in the config.
            delattr(self.config, "gradient_checkpointing")

    def add_model_tags(self, tags: Union[List[str], str]) -> None:
        r"""
        Add custom tags into the model that gets pushed to the Hugging Face Hub. Will
        not overwrite existing tags in the model.

        Args:
            tags (`Union[List[str], str]`):
                The desired tags to inject in the model

        Examples:

        ```python
        from transformers import AutoModel

        model = AutoModel.from_pretrained("google-bert/bert-base-cased")

        model.add_model_tags(["custom", "custom-bert"])

        # Push the model to your namespace with the name "my-custom-bert".
        model.push_to_hub("my-custom-bert")
        ```
        """
        if isinstance(tags, str):
            tags = [tags]

        if self.model_tags is None:
            self.model_tags = []

        for tag in tags:
            if tag not in self.model_tags:
                self.model_tags.append(tag)

    @classmethod
    @restore_default_torch_dtype
    def _from_config(cls, config, **kwargs):
        """
        All context managers that the model should be initialized under go here.

        Args:
            torch_dtype (`torch.dtype`, *optional*):
                Override the default `torch.dtype` and load the model under this dtype.
        """
        # when we init a model from within another model (e.g. VLMs) and dispatch on FA2
        # a warning is raised that dtype should be fp16. Since we never pass dtype from within
        # modeling code, we can try to infer it here same way as done in `from_pretrained`
        torch_dtype = kwargs.pop("torch_dtype", config.torch_dtype)
        if isinstance(torch_dtype, str):
            torch_dtype = getattr(torch, torch_dtype)

        use_flash_attention_2 = kwargs.pop("use_flash_attention_2", False)

        # override default dtype if needed
        dtype_orig = None
        if torch_dtype is not None:
            dtype_orig = cls._set_default_torch_dtype(torch_dtype)

        config = copy.deepcopy(config)  # We do not want to modify the config inplace in _from_config.

        if config._attn_implementation_internal is not None:
            # In this case, the config has been created with the attn_implementation set by the user, which we
            # should respect.
            attn_implementation = config._attn_implementation_internal
        else:
            attn_implementation = None

        config._attn_implementation = kwargs.pop("attn_implementation", attn_implementation)
        if not getattr(config, "_attn_implementation_autoset", False):
            config = cls._autoset_attn_implementation(
                config,
                use_flash_attention_2=use_flash_attention_2,
                check_device_map=False,
                torch_dtype=torch_dtype,
            )

        if is_deepspeed_zero3_enabled() and not _is_quantized and not _is_ds_init_called:
            import deepspeed

            logger.info("Detected DeepSpeed ZeRO-3: activating zero.init() for this model")
            # this immediately partitions the model across all gpus, to avoid the overhead in time
            # and memory copying it on CPU or each GPU first
            init_contexts = [deepspeed.zero.Init(config_dict_or_path=deepspeed_config()), set_zero3_state()]
            with ContextManagers(init_contexts):
                model = cls(config, **kwargs)

        else:
            model = cls(config, **kwargs)

        # restore default dtype if it was modified
        if dtype_orig is not None:
            torch.set_default_dtype(dtype_orig)

        return model

    @classmethod
    def _autoset_attn_implementation(
        cls,
        config,
        use_flash_attention_2: bool = False,
        torch_dtype: Optional[torch.dtype] = None,
        device_map: Optional[Union[str, Dict[str, int]]] = None,
        check_device_map: bool = True,
    ):
        """
        Automatically checks and dispatches to a default attention implementation. In order of priority:
            1. An implementation specified in `config._attn_implementation` (due for example to the argument attn_implementation="sdpa" in from_pretrained).
            2. DEPRECATED: if use_flash_attention_2 is set to `True` and `flash_attn` is available, flash attention. (`LlamaFlashAttention` for example)
            3. SDPA implementation, if available and supported by the model type. (`LlamaSdpaAttention` for example)
            4. The default model's implementation otherwise (`LlamaAttention` for example) .
        """
        # Here we use config._attn_implementation_internal to check whether the attention implementation was explicitly set by the user.
        # The property `PretrainedConfig._attn_implementation` is never `None`, for backward compatibility (always fall back on "eager").
        # The `hasattr` here is used as some Transformers tests for some reason do not call PretrainedConfig __init__ (e.g. test_no_super_init_config_and_model)
        requested_attn_implementation = None
        if hasattr(config, "_attn_implementation_internal") and config._attn_implementation_internal is not None:
            if config._attn_implementation != "flash_attention_2" and use_flash_attention_2:
                raise ValueError(
                    f'Both attn_implementation="{config._attn_implementation}" and `use_flash_attention_2=True` were used when loading the model, which are not compatible.'
                    ' We recommend to just use `attn_implementation="flash_attention_2"` when loading the model.'
                )

            if not isinstance(config._attn_implementation, dict) and config._attn_implementation not in [
                "eager"
            ] + list(ALL_ATTENTION_FUNCTIONS.keys()):
                message = f'Specified `attn_implementation="{config._attn_implementation}"` is not supported. The only possible arguments are `attn_implementation="eager"` (manual attention implementation)'
                if cls._supports_flash_attn_2:
                    message += ', `"attn_implementation=flash_attention_2"` (implementation using flash attention 2)'
                if cls._supports_sdpa:
                    message += ', `"attn_implementation=sdpa"` (implementation using torch.nn.functional.scaled_dot_product_attention)'
                if cls._supports_flex_attn:
                    message += (
                        ', `"attn_implementation=flex_attention"` (implementation using torch\'s flex_attention)'
                    )
                raise ValueError(message + ".")

            # If a config is passed with a preset attn_implementation, we skip the automatic dispatch and use the user-provided config, with hard checks that the requested attention implementation is available.
            requested_attn_implementation = config._attn_implementation_internal

        # Composite models consisting of several PretrainedModels have to specify attention impl as a dict
        # where keys are sub-config names. But most people will specify one `str` which means that should dispatch it
        # for all sub-models.
        # Below we check if a config is composite and manually prepare a dict of attn impl if not already passed as a dict.
        # Later each sub-module will dispatch with its own attn impl, by calling `XXXModel._from_config(config.text_config)`
        # If any of sub-modules doesn't support requested attn, an error will be raised. See https://github.com/huggingface/transformers/pull/32238
        for key in config.sub_configs.keys():
            sub_config = getattr(config, key)
            curr_attn_implementation = (
                requested_attn_implementation
                if not isinstance(requested_attn_implementation, dict)
                else requested_attn_implementation.get(key, None)
            )
            sub_config._attn_implementation_internal = curr_attn_implementation

        if use_flash_attention_2:
            logger.warning_once(
                'The model was loaded with use_flash_attention_2=True, which is deprecated and may be removed in a future release. Please use `attn_implementation="flash_attention_2"` instead.'
            )
            config._attn_implementation = "flash_attention_2"

        if config._attn_implementation == "flash_attention_2":
            cls._check_and_enable_flash_attn_2(
                config,
                torch_dtype=torch_dtype,
                device_map=device_map,
                hard_check_only=False,
                check_device_map=check_device_map,
            )
        elif requested_attn_implementation == "flex_attention":
            config = cls._check_and_enable_flex_attn(config, hard_check_only=True)
        elif requested_attn_implementation in [None, "sdpa"] and not is_torch_xla_available():
            # use_flash_attention_2 takes priority over SDPA, hence SDPA treated in this elif.
            config = cls._check_and_enable_sdpa(
                config,
                hard_check_only=False if requested_attn_implementation is None else True,
            )

            if (
                torch.version.hip is not None
                and config._attn_implementation == "sdpa"
                and torch.cuda.device_count() > 1
                and version.parse(torch.__version__) < version.parse("2.4.1")
            ):
                logger.warning_once(
                    "Using the `SDPA` attention implementation on multi-gpu setup with ROCM may lead to performance issues due to the FA backend. Disabling it to use alternative backends."
                )
                torch.backends.cuda.enable_flash_sdp(False)
        elif requested_attn_implementation in list(ALL_ATTENTION_FUNCTIONS.keys()):
            config._attn_implementation = requested_attn_implementation
        elif isinstance(requested_attn_implementation, dict):
            config._attn_implementation = None
        else:
            config._attn_implementation = "eager"

        config._attn_implementation_autoset = True
        return config

    @classmethod
    def _set_default_torch_dtype(cls, dtype: torch.dtype) -> torch.dtype:
        """
        Change the default dtype and return the previous one. This is needed when wanting to instantiate the model
        under specific dtype.

        Args:
            dtype (`torch.dtype`):
                a floating dtype to set to.

        Returns:
            `torch.dtype`: the original `dtype` that can be used to restore `torch.set_default_dtype(dtype)` if it was
            modified. If it wasn't, returns `None`.

        Note `set_default_dtype` currently only works with floating-point types and asserts if for example,
        `torch.int64` is passed. So if a non-float `dtype` is passed this functions will throw an exception.
        """
        if not dtype.is_floating_point:
            raise ValueError(
                f"Can't instantiate {cls.__name__} model under dtype={dtype} since it is not a floating point dtype"
            )

        logger.info(f"Instantiating {cls.__name__} model under default dtype {dtype}.")
        dtype_orig = torch.get_default_dtype()
        torch.set_default_dtype(dtype)
        return dtype_orig

    @property
    def base_model(self) -> nn.Module:
        """
        `torch.nn.Module`: The main body of the model.
        """
        return getattr(self, self.base_model_prefix, self)

    @classmethod
    def can_generate(cls) -> bool:
        """
        Returns whether this model can generate sequences with `.generate()` from the `GenerationMixin`.

        Returns:
            `bool`: Whether this model can generate sequences with `.generate()`.
        """
        # Directly inherits `GenerationMixin` -> can generate
        if "GenerationMixin" in str(cls.__bases__):
            return True
        # The class inherits from a class that can generate (recursive check) -> can generate
        for base in cls.__bases__:
            if not hasattr(base, "can_generate"):
                continue
            if "PreTrainedModel" not in str(base) and base.can_generate():
                return True
        # BC: Detects whether `prepare_inputs_for_generation` has been overwritten in the model. Prior to v4.45, this
        # was how we detected whether a model could generate.
        if "GenerationMixin" not in str(cls.prepare_inputs_for_generation):
            logger.warning_once(
                f"{cls.__name__} has generative capabilities, as `prepare_inputs_for_generation` is explicitly "
                "overwritten. However, it doesn't directly inherit from `GenerationMixin`. From 👉v4.50👈 onwards, "
                "`PreTrainedModel` will NOT inherit from `GenerationMixin`, and this model will lose the ability "
                "to call `generate` and other related functions."
                "\n  - If you're using `trust_remote_code=True`, you can get rid of this warning by loading the "
                "model with an auto class. See https://huggingface.co/docs/transformers/en/model_doc/auto#auto-classes"
                "\n  - If you are the owner of the model architecture code, please modify your model class such that "
                "it inherits from `GenerationMixin` (after `PreTrainedModel`, otherwise you'll get an exception)."
                "\n  - If you are not the owner of the model architecture class, please contact the model code owner "
                "to update it."
            )
            return True
        # Otherwise, can't generate
        return False

    @classmethod
    def _check_and_enable_flash_attn_2(
        cls,
        config,
        torch_dtype: Optional[torch.dtype] = None,
        device_map: Optional[Union[str, Dict[str, int]]] = None,
        check_device_map: bool = True,
        hard_check_only: bool = False,
    ) -> PretrainedConfig:
        """
        Checks the availability of Flash Attention 2 and compatibility with the current model.

        If all checks pass and `hard_check_only` is False, the method will set the config attribute `attn_implementation` to "flash_attention_2" so that the model can initialize the correct attention module.
        """
        if not cls._supports_flash_attn_2:
            raise ValueError(
                f"{cls.__name__} does not support Flash Attention 2.0 yet. Please request to add support where"
                f" the model is hosted, on its model hub page: https://huggingface.co/{config._name_or_path}/discussions/new"
                " or in the Transformers GitHub repo: https://github.com/huggingface/transformers/issues/new"
            )

        if not is_flash_attn_2_available():
            preface = "FlashAttention2 has been toggled on, but it cannot be used due to the following error:"
            install_message = "Please refer to the documentation of https://huggingface.co/docs/transformers/perf_infer_gpu_one#flashattention-2 to install Flash Attention 2."

            if importlib.util.find_spec("flash_attn") is None:
                if is_torch_npu_available():
                    recommend_message_npu = "You should use attn_implementation='sdpa' instead when using NPU. "
                    raise ImportError(
                        f"{preface} the package flash_attn is not supported on Ascend NPU. {recommend_message_npu}"
                    )
                else:
                    raise ImportError(f"{preface} the package flash_attn seems to be not installed. {install_message}")

            flash_attention_version = version.parse(importlib.metadata.version("flash_attn"))
            if torch.version.cuda:
                if flash_attention_version < version.parse("2.1.0"):
                    raise ImportError(
                        f"{preface} you need flash_attn package version to be greater or equal than 2.1.0. Detected version {flash_attention_version}. {install_message}"
                    )
                elif not torch.cuda.is_available():
                    raise ValueError(
                        f"{preface} Flash Attention 2 is not available on CPU. Please make sure torch can access a CUDA device."
                    )
                else:
                    raise ImportError(f"{preface} Flash Attention 2 is not available. {install_message}")
            elif torch.version.hip:
                if flash_attention_version < version.parse("2.0.4"):
                    raise ImportError(
                        f"{preface} you need flash_attn package version to be greater or equal than 2.0.4. Make sure to have that version installed - detected version {flash_attention_version}. {install_message}"
                    )
                else:
                    raise ImportError(f"{preface} Flash Attention 2 is not available. {install_message}")

        _is_bettertransformer = getattr(cls, "use_bettertransformer", False)

        if _is_bettertransformer:
            raise ValueError(
                "Flash Attention 2 and BetterTransformer API are not compatible. Please make sure to disable BetterTransformers by doing model.reverse_bettertransformer()"
            )

        if torch_dtype is None:
            logger.warning_once(
                "You are attempting to use Flash Attention 2.0 without specifying a torch dtype. This might lead to unexpected behaviour"
            )
        elif torch_dtype is not None and torch_dtype not in [torch.float16, torch.bfloat16]:
            logger.warning_once(
                "Flash Attention 2.0 only supports torch.float16 and torch.bfloat16 dtypes, but"
                f" the current dype in {cls.__name__} is {torch_dtype}. You should run training or inference using Automatic Mixed-Precision via the `with torch.autocast(device_type='torch_device'):` decorator,"
                ' or load the model with the `torch_dtype` argument. Example: `model = AutoModel.from_pretrained("openai/whisper-tiny", attn_implementation="flash_attention_2", torch_dtype=torch.float16)`'
            )

        # The check `torch.empty(0).device.type != "cuda"` is needed as the model may be initialized after `torch.set_default_device` has been called,
        # or the model may be initialized under the context manager `with torch.device("cuda"):`.
        if check_device_map and device_map is None and torch.empty(0).device.type != "cuda":
            if torch.cuda.is_available():
                logger.warning_once(
                    "You are attempting to use Flash Attention 2.0 with a model not initialized on GPU. Make sure to move the model to GPU"
                    " after initializing it on CPU with `model.to('cuda')`."
                )
            else:
                raise ValueError(
                    "You are attempting to use Flash Attention 2.0 with a model not initialized on GPU and with no GPU available. "
                    "This is not supported yet. Please make sure to have access to a GPU and either initialise the model on a GPU by passing a device_map "
                    "or initialising the model on CPU and then moving it to GPU."
                )
        elif (
            check_device_map
            and device_map is not None
            and isinstance(device_map, dict)
            and ("cpu" in device_map.values() or "disk" in device_map.values())
        ):
            raise ValueError(
                "You are attempting to use Flash Attention 2.0 with a model dispatched on CPU or disk. This is not supported. Please make sure to "
                "initialise the model on a GPU by passing a device_map that contains only GPU devices as keys."
            )
        if not hard_check_only:
            config._attn_implementation = "flash_attention_2"
        return config

    @classmethod
    def _check_and_enable_sdpa(cls, config, hard_check_only: bool = False) -> PretrainedConfig:
        """
        Checks the availability of SDPA for a given model.

        If all checks pass and `hard_check_only` is False, the method will set the config attribute `_attn_implementation` to "sdpa" so that the model can initialize the correct attention module.
        """
        if hard_check_only:
            if not cls._supports_sdpa:
                raise ValueError(
                    f"{cls.__name__} does not support an attention implementation through torch.nn.functional.scaled_dot_product_attention yet."
                    " Please request the support for this architecture: https://github.com/huggingface/transformers/issues/28005. If you believe"
                    ' this error is a bug, please open an issue in Transformers GitHub repository and load your model with the argument `attn_implementation="eager"` meanwhile. Example: `model = AutoModel.from_pretrained("openai/whisper-tiny", attn_implementation="eager")`'
                )
            if not is_torch_sdpa_available():
                raise ImportError(
                    "PyTorch SDPA requirements in Transformers are not met. Please install torch>=2.1.1."
                )

        if not is_torch_sdpa_available() or not cls._supports_sdpa:
            return config

        _is_bettertransformer = getattr(cls, "use_bettertransformer", False)
        if _is_bettertransformer:
            return config

        if not hard_check_only:
            config._attn_implementation = "sdpa"
        return config

    @classmethod
    def _check_and_enable_flex_attn(cls, config, hard_check_only: bool = False) -> PretrainedConfig:
        """
        Checks the availability of Flex Attention for a given model.

        If all checks pass and `hard_check_only` is False, the method will set the config attribute `_attn_implementation` to "flex_attention" so that the model can initialize the correct attention module.
        """
        if hard_check_only:
            if not cls._supports_flex_attn:
                raise ValueError(
                    f"{cls.__name__} does not support an attention implementation through torch's flex_attention."
                    " Please request the support for this architecture: https://github.com/huggingface/transformers/issues/34809."
                    " If you believe this error is a bug, please open an issue in Transformers GitHub repository"
                    ' and load your model with the argument `attn_implementation="eager"` meanwhile.'
                    ' Example: `model = AutoModel.from_pretrained("openai/whisper-tiny", attn_implementation="eager")`'
                )
            if not is_torch_flex_attn_available():
                raise ImportError(
                    "PyTorch Flex Attention requirements in Transformers are not met. Please install torch>=2.5.0."
                )

        if not is_torch_flex_attn_available() or not cls._supports_flex_attn:
            return config

        if not hard_check_only:
            config._attn_implementation = "flex_attention"

        return config

    def enable_input_require_grads(self):
        """
        Enables the gradients for the input embeddings. This is useful for fine-tuning adapter weights while keeping
        the model weights fixed.
        """

        def make_inputs_require_grads(module, input, output):
            output.requires_grad_(True)

        self._require_grads_hook = self.get_input_embeddings().register_forward_hook(make_inputs_require_grads)

    def disable_input_require_grads(self):
        """
        Removes the `_require_grads_hook`.
        """
        self._require_grads_hook.remove()

    def get_input_embeddings(self) -> nn.Module:
        """
        Returns the model's input embeddings.

        Returns:
            `nn.Module`: A torch module mapping vocabulary to hidden states.
        """
        base_model = getattr(self, self.base_model_prefix, self)
        if base_model is not self:
            return base_model.get_input_embeddings()
        else:
            raise NotImplementedError

    def set_input_embeddings(self, value: nn.Module):
        """
        Set model's input embeddings.

        Args:
            value (`nn.Module`): A module mapping vocabulary to hidden states.
        """
        base_model = getattr(self, self.base_model_prefix, self)
        if base_model is not self:
            base_model.set_input_embeddings(value)
        else:
            raise NotImplementedError

    def get_output_embeddings(self) -> nn.Module:
        """
        Returns the model's output embeddings.

        Returns:
            `nn.Module`: A torch module mapping hidden states to vocabulary.
        """
        return None  # Overwrite for models with output embeddings

    def _init_weights(self, module):
        """
        Initialize the weights. This method should be overridden by derived class and is
        the only initialization method that will be called when loading a checkpoint
        using `from_pretrained`. Any attempt to initialize outside of this function
        will be useless as the torch.nn.init function are all replaced with skip.
        """
        pass

    def _initialize_weights(self, module):
        """
        Initialize the weights if they are not already initialized.
        """
        if getattr(module, "_is_hf_initialized", False):
            return
        self._init_weights(module)
        module._is_hf_initialized = True

    def tie_weights(self):
        """
        Tie the weights between the input embeddings and the output embeddings.

        If the `torchscript` flag is set in the configuration, can't handle parameter sharing so we are cloning the
        weights instead.
        """
        if getattr(self.config.get_text_config(decoder=True), "tie_word_embeddings", True):
            output_embeddings = self.get_output_embeddings()
            if output_embeddings is not None:
                self._tie_or_clone_weights(output_embeddings, self.get_input_embeddings())

        if getattr(self.config, "is_encoder_decoder", False) and getattr(self.config, "tie_encoder_decoder", False):
            if hasattr(self, self.base_model_prefix):
                self = getattr(self, self.base_model_prefix)
            tied_weights = self._tie_encoder_decoder_weights(
                self.encoder, self.decoder, self.base_model_prefix, "encoder"
            )
            # Setting a dynamic variable instead of `_tied_weights_keys` because it's a class
            # attributed not an instance member, therefore modifying it will modify the entire class
            # Leading to issues on subsequent calls by different tests or subsequent calls.
            self._dynamic_tied_weights_keys = tied_weights

        for module in self.modules():
            if hasattr(module, "_tie_weights"):
                module._tie_weights()

    @staticmethod
    def _tie_encoder_decoder_weights(
        encoder: nn.Module, decoder: nn.Module, base_model_prefix: str, base_encoder_name: str
    ):
        uninitialized_encoder_weights: List[str] = []
        tied_weights: List[str] = []
        if decoder.__class__ != encoder.__class__:
            logger.info(
                f"{decoder.__class__} and {encoder.__class__} are not equal. In this case make sure that all encoder"
                " weights are correctly initialized."
            )

        def tie_encoder_to_decoder_recursively(
            decoder_pointer: nn.Module,
            encoder_pointer: nn.Module,
            module_name: str,
            base_encoder_name: str,
            uninitialized_encoder_weights: List[str],
            depth=0,
            total_decoder_name="",
            total_encoder_name="",
        ):
            assert isinstance(decoder_pointer, nn.Module) and isinstance(
                encoder_pointer, nn.Module
            ), f"{decoder_pointer} and {encoder_pointer} have to be of type nn.Module"
            if hasattr(decoder_pointer, "weight"):
                assert hasattr(encoder_pointer, "weight")
                encoder_pointer.weight = decoder_pointer.weight
                tied_weights.append(f"{base_encoder_name}{total_encoder_name}.weight")
                if hasattr(decoder_pointer, "bias"):
                    assert hasattr(encoder_pointer, "bias")
                    tied_weights.append(f"{base_encoder_name}{total_encoder_name}.bias")
                    encoder_pointer.bias = decoder_pointer.bias
                return

            encoder_modules = encoder_pointer._modules
            decoder_modules = decoder_pointer._modules
            if len(decoder_modules) > 0:
                assert (
                    len(encoder_modules) > 0
                ), f"Encoder module {encoder_pointer} does not match decoder module {decoder_pointer}"

                all_encoder_weights = {module_name + "/" + sub_name for sub_name in encoder_modules.keys()}
                encoder_layer_pos = 0
                for name, module in decoder_modules.items():
                    if name.isdigit():
                        encoder_name = str(int(name) + encoder_layer_pos)
                        decoder_name = name
                        if not isinstance(decoder_modules[decoder_name], type(encoder_modules[encoder_name])) and len(
                            encoder_modules
                        ) != len(decoder_modules):
                            # this can happen if the name corresponds to the position in a list module list of layers
                            # in this case the decoder has added a cross-attention that the encoder does not have
                            # thus skip this step and subtract one layer pos from encoder
                            encoder_layer_pos -= 1
                            continue
                    elif name not in encoder_modules:
                        continue
                    elif depth > 500:
                        raise ValueError(
                            "Max depth of recursive function `tie_encoder_to_decoder` reached. It seems that there is"
                            " a circular dependency between two or more `nn.Modules` of your model."
                        )
                    else:
                        decoder_name = encoder_name = name
                    tie_encoder_to_decoder_recursively(
                        decoder_modules[decoder_name],
                        encoder_modules[encoder_name],
                        module_name + "/" + name,
                        base_encoder_name,
                        uninitialized_encoder_weights,
                        depth=depth + 1,
                        total_encoder_name=f"{total_encoder_name}.{encoder_name}",
                        total_decoder_name=f"{total_decoder_name}.{decoder_name}",
                    )
                    all_encoder_weights.remove(module_name + "/" + encoder_name)

                uninitialized_encoder_weights += list(all_encoder_weights)

        # tie weights recursively
        tie_encoder_to_decoder_recursively(
            decoder, encoder, base_model_prefix, base_encoder_name, uninitialized_encoder_weights
        )

        if len(uninitialized_encoder_weights) > 0:
            logger.warning(
                f"The following encoder weights were not tied to the decoder {uninitialized_encoder_weights}"
            )
        return tied_weights

    def _tie_or_clone_weights(self, output_embeddings, input_embeddings):
        """Tie or clone module weights depending of whether we are using TorchScript or not"""
        if self.config.torchscript:
            output_embeddings.weight = nn.Parameter(input_embeddings.weight.clone())
        else:
            output_embeddings.weight = input_embeddings.weight

        if getattr(output_embeddings, "bias", None) is not None:
            output_embeddings.bias.data = nn.functional.pad(
                output_embeddings.bias.data,
                (
                    0,
                    output_embeddings.weight.shape[0] - output_embeddings.bias.shape[0],
                ),
                "constant",
                0,
            )
        if hasattr(output_embeddings, "out_features") and hasattr(input_embeddings, "num_embeddings"):
            output_embeddings.out_features = input_embeddings.num_embeddings

    def _get_no_split_modules(self, device_map: str):
        """
        Get the modules of the model that should not be spit when using device_map. We iterate through the modules to
        get the underlying `_no_split_modules`.

        Args:
            device_map (`str`):
                The device map value. Options are ["auto", "balanced", "balanced_low_0", "sequential"]

        Returns:
            `List[str]`: List of modules that should not be split
        """
        _no_split_modules = set()
        modules_to_check = [self]
        while len(modules_to_check) > 0:
            module = modules_to_check.pop(-1)
            # if the module does not appear in _no_split_modules, we also check the children
            if module.__class__.__name__ not in _no_split_modules:
                if isinstance(module, PreTrainedModel):
                    if module._no_split_modules is None:
                        raise ValueError(
                            f"{module.__class__.__name__} does not support `device_map='{device_map}'`. To implement support, the model "
                            "class needs to implement the `_no_split_modules` attribute."
                        )
                    else:
                        _no_split_modules = _no_split_modules | set(module._no_split_modules)
                modules_to_check += list(module.children())
        return list(_no_split_modules)

    def resize_token_embeddings(
        self,
        new_num_tokens: Optional[int] = None,
        pad_to_multiple_of: Optional[int] = None,
        mean_resizing: bool = True,
    ) -> nn.Embedding:
        """
        Resizes input token embeddings matrix of the model if `new_num_tokens != config.vocab_size`.

        Takes care of tying weights embeddings afterwards if the model class has a `tie_weights()` method.

        Arguments:
            new_num_tokens (`int`, *optional*):
                The new number of tokens in the embedding matrix. Increasing the size will add newly initialized
                vectors at the end. Reducing the size will remove vectors from the end. If not provided or `None`, just
                returns a pointer to the input tokens `torch.nn.Embedding` module of the model without doing anything.
            pad_to_multiple_of (`int`, *optional*):
                If set will pad the embedding matrix to a multiple of the provided value.If `new_num_tokens` is set to
                `None` will just pad the embedding to a multiple of `pad_to_multiple_of`.

                This is especially useful to enable the use of Tensor Cores on NVIDIA hardware with compute capability
                `>= 7.5` (Volta), or on TPUs which benefit from having sequence lengths be a multiple of 128. For more
                details about this, or help on choosing the correct value for resizing, refer to this guide:
                https://docs.nvidia.com/deeplearning/performance/dl-performance-matrix-multiplication/index.html#requirements-tc
            mean_resizing (`bool`):
                Whether to initialize the added embeddings from a multivariate normal distribution that has old embeddings' mean and
                covariance or to initialize them with a normal distribution that has a mean of zero and std equals `config.initializer_range`.

                Setting `mean_resizing` to `True` is useful when increasing the size of the embeddings of causal language models,
                where the generated tokens' probabilities won't be affected by the added embeddings because initializing the new embeddings with the
                old embeddings' mean will reduce the kl-divergence between the next token probability before and after adding the new embeddings.
                Refer to this article for more information: https://nlp.stanford.edu/~johnhew/vocab-expansion.html

        Return:
            `torch.nn.Embedding`: Pointer to the input tokens Embeddings Module of the model.
        """
        model_embeds = self._resize_token_embeddings(new_num_tokens, pad_to_multiple_of, mean_resizing)
        if new_num_tokens is None and pad_to_multiple_of is None:
            return model_embeds

        # Since we are basically reusing the same old embeddings with new weight values, gathering is required
        is_quantized = hasattr(self, "hf_quantizer") and self.hf_quantizer is not None
        if is_deepspeed_zero3_enabled() and not is_quantized:
            import deepspeed

            with deepspeed.zero.GatheredParameters(model_embeds.weight, modifier_rank=None):
                vocab_size = model_embeds.weight.shape[0]
        else:
            vocab_size = model_embeds.weight.shape[0]

        # Update base model and current model config.
        self.config.get_text_config().vocab_size = vocab_size
        self.vocab_size = vocab_size

        # Tie weights again if needed
        self.tie_weights()

        return model_embeds

    def _resize_token_embeddings(self, new_num_tokens, pad_to_multiple_of=None, mean_resizing=True):
        old_embeddings = self.get_input_embeddings()
        new_embeddings = self._get_resized_embeddings(
            old_embeddings, new_num_tokens, pad_to_multiple_of, mean_resizing
        )
        if hasattr(old_embeddings, "_hf_hook"):
            hook = old_embeddings._hf_hook
            add_hook_to_module(new_embeddings, hook)
        old_embeddings_requires_grad = old_embeddings.weight.requires_grad
        new_embeddings.requires_grad_(old_embeddings_requires_grad)
        self.set_input_embeddings(new_embeddings)
        is_quantized = hasattr(self, "hf_quantizer") and self.hf_quantizer is not None

        # Update new_num_tokens with the actual size of new_embeddings
        if pad_to_multiple_of is not None:
            if is_deepspeed_zero3_enabled() and not is_quantized:
                import deepspeed

                with deepspeed.zero.GatheredParameters(new_embeddings.weight, modifier_rank=None):
                    new_num_tokens = new_embeddings.weight.shape[0]
            else:
                new_num_tokens = new_embeddings.weight.shape[0]

        # if word embeddings are not tied, make sure that lm head is resized as well
        if (
            self.get_output_embeddings() is not None
            and not self.config.get_text_config(decoder=True).tie_word_embeddings
        ):
            old_lm_head = self.get_output_embeddings()
            if isinstance(old_lm_head, torch.nn.Embedding):
                new_lm_head = self._get_resized_embeddings(old_lm_head, new_num_tokens, mean_resizing=mean_resizing)
            else:
                new_lm_head = self._get_resized_lm_head(old_lm_head, new_num_tokens, mean_resizing=mean_resizing)
            if hasattr(old_lm_head, "_hf_hook"):
                hook = old_lm_head._hf_hook
                add_hook_to_module(new_lm_head, hook)
            old_lm_head_requires_grad = old_lm_head.weight.requires_grad
            new_lm_head.requires_grad_(old_lm_head_requires_grad)
            self.set_output_embeddings(new_lm_head)

        return self.get_input_embeddings()

    def _get_resized_embeddings(
        self,
        old_embeddings: nn.Embedding,
        new_num_tokens: Optional[int] = None,
        pad_to_multiple_of: Optional[int] = None,
        mean_resizing: bool = True,
    ) -> nn.Embedding:
        """
        Build a resized Embedding Module from a provided token Embedding Module. Increasing the size will add newly
        initialized vectors at the end. Reducing the size will remove vectors from the end

        Args:
            old_embeddings (`torch.nn.Embedding`):
                Old embeddings to be resized.
            new_num_tokens (`int`, *optional*):
                New number of tokens in the embedding matrix.

                Increasing the size will add newly initialized vectors at the end. Reducing the size will remove
                vectors from the end. If not provided or `None`, just returns a pointer to the input tokens
                `torch.nn.Embedding` module of the model without doing anything.
            pad_to_multiple_of (`int`, *optional*):
                If set will pad the embedding matrix to a multiple of the provided value. If `new_num_tokens` is set to
                `None` will just pad the embedding to a multiple of `pad_to_multiple_of`.

                This is especially useful to enable the use of Tensor Cores on NVIDIA hardware with compute capability
                `>= 7.5` (Volta), or on TPUs which benefit from having sequence lengths be a multiple of 128. For more
                details about this, or help on choosing the correct value for resizing, refer to this guide:
                https://docs.nvidia.com/deeplearning/performance/dl-performance-matrix-multiplication/index.html#requirements-tc
            mean_resizing (`bool`):
                Whether to initialize the added embeddings from a multivariate normal distribution that has old embeddings' mean and
                covariance or to initialize them with a normal distribution that has a mean of zero and std equals `config.initializer_range`.

                Setting `mean_resizing` to `True` is useful when increasing the size of the embeddings of causal language models,
                where the generated tokens' probabilities will not be affected by the added embeddings because initializing the new embeddings with the
                old embeddings' mean will reduce the kl-divergence between the next token probability before and after adding the new embeddings.
                Refer to this article for more information: https://nlp.stanford.edu/~johnhew/vocab-expansion.html


        Return:
            `torch.nn.Embedding`: Pointer to the resized Embedding Module or the old Embedding Module if
            `new_num_tokens` is `None`
        """

        if pad_to_multiple_of is not None:
            if not isinstance(pad_to_multiple_of, int):
                raise ValueError(
                    f"Asking to pad the embedding matrix to a multiple of `{pad_to_multiple_of}`, which is not and integer. Please make sure to pass an integer"
                )
            if new_num_tokens is None:
                new_num_tokens = old_embeddings.weight.shape[0]
            new_num_tokens = ((new_num_tokens + pad_to_multiple_of - 1) // pad_to_multiple_of) * pad_to_multiple_of
        else:
            logger.info(
                "You are resizing the embedding layer without providing a `pad_to_multiple_of` parameter. This means that the new embedding"
                f" dimension will be {new_num_tokens}. This might induce some performance reduction as *Tensor Cores* will not be available."
                " For more details about this, or help on choosing the correct value for resizing, refer to this guide:"
                " https://docs.nvidia.com/deeplearning/performance/dl-performance-matrix-multiplication/index.html#requirements-tc"
            )

        if new_num_tokens is None:
            return old_embeddings

        is_quantized = hasattr(self, "hf_quantizer") and self.hf_quantizer is not None
        if is_deepspeed_zero3_enabled() and not is_quantized:
            import deepspeed

            with deepspeed.zero.GatheredParameters(old_embeddings.weight, modifier_rank=None):
                old_num_tokens, old_embedding_dim = old_embeddings.weight.size()
        else:
            old_num_tokens, old_embedding_dim = old_embeddings.weight.size()

        if old_num_tokens == new_num_tokens and not is_deepspeed_zero3_enabled():
            return old_embeddings

        if not isinstance(old_embeddings, nn.Embedding):
            raise TypeError(
                f"Old embeddings are of type {type(old_embeddings)}, which is not an instance of {nn.Embedding}. You"
                " should either use a different resize function or make sure that `old_embeddings` are an instance of"
                f" {nn.Embedding}."
            )

        # Build new embeddings

        # When using DeepSpeed ZeRO-3, we shouldn't create new embeddings with DeepSpeed init
        # because the shape of the new embedding layer is used across various modeling files
        # as well as to update config vocab size. Shape will be 0 when using DeepSpeed init leading
        # to errors when training.
        new_embeddings = nn.Embedding(
            new_num_tokens,
            old_embedding_dim,
            device=old_embeddings.weight.device,
            dtype=old_embeddings.weight.dtype,
        )

        if new_num_tokens > old_num_tokens and not mean_resizing:
            # initialize new embeddings (in particular added tokens) with a mean of 0 and std equals `config.initializer_range`.
            self._init_weights(new_embeddings)

        elif new_num_tokens > old_num_tokens and mean_resizing:
            # initialize new embeddings  (in particular added tokens). The new embeddings will be initialized
            # from a multivariate normal distribution that has old embeddings' mean and covariance.
            # as described in this article: https://nlp.stanford.edu/~johnhew/vocab-expansion.html
            logger.warning_once(
                "The new embeddings will be initialized from a multivariate normal distribution that has old embeddings' mean and covariance. "
                "As described in this article: https://nlp.stanford.edu/~johnhew/vocab-expansion.html. "
                "To disable this, use `mean_resizing=False`"
            )

            added_num_tokens = new_num_tokens - old_num_tokens
            if is_deepspeed_zero3_enabled() and not is_quantized:
                import deepspeed

                with deepspeed.zero.GatheredParameters([old_embeddings.weight], modifier_rank=None):
                    self._init_added_embeddings_weights_with_mean(
                        old_embeddings, new_embeddings, old_embedding_dim, old_num_tokens, added_num_tokens
                    )
            else:
                self._init_added_embeddings_weights_with_mean(
                    old_embeddings, new_embeddings, old_embedding_dim, old_num_tokens, added_num_tokens
                )

        # Copy token embeddings from the previous weights

        # numbers of tokens to copy
        n = min(old_num_tokens, new_num_tokens)

        if is_deepspeed_zero3_enabled() and not is_quantized:
            import deepspeed

            params = [old_embeddings.weight, new_embeddings.weight]
            with deepspeed.zero.GatheredParameters(params, modifier_rank=0):
                new_embeddings.weight.data[:n, :] = old_embeddings.weight.data[:n, :]
        else:
            new_embeddings.weight.data[:n, :] = old_embeddings.weight.data[:n, :]

        # Replace weights in old_embeddings and return to maintain the same embedding type.
        # This ensures correct functionality when a Custom Embedding class is passed as input.
        # The input and output embedding types remain consistent. (c.f. https://github.com/huggingface/transformers/pull/31979)
        if is_deepspeed_zero3_enabled() and not is_quantized:
            import deepspeed

            params = [old_embeddings.weight, new_embeddings.weight]
            with deepspeed.zero.GatheredParameters(params, modifier_rank=0):
                old_embeddings.weight = new_embeddings.weight
                old_embeddings.num_embeddings = new_embeddings.weight.data.shape[0]

                # If the new number of tokens is smaller than the original `padding_idx`, the `padding_idx`
                # will be set to `None` in the resized embeddings.
                if old_embeddings.padding_idx is not None and (new_num_tokens - 1) < old_embeddings.padding_idx:
                    old_embeddings.padding_idx = None
        else:
            old_embeddings.weight.data = new_embeddings.weight.data
            old_embeddings.num_embeddings = new_embeddings.weight.data.shape[0]
            if old_embeddings.padding_idx is not None and (new_num_tokens - 1) < old_embeddings.padding_idx:
                old_embeddings.padding_idx = None

        return old_embeddings

    def _get_resized_lm_head(
        self,
        old_lm_head: nn.Linear,
        new_num_tokens: Optional[int] = None,
        transposed: Optional[bool] = False,
        mean_resizing: bool = True,
    ) -> nn.Linear:
        """
        Build a resized Linear Module from a provided old Linear Module. Increasing the size will add newly initialized
        vectors at the end. Reducing the size will remove vectors from the end

        Args:
            old_lm_head (`torch.nn.Linear`):
                Old lm head liner layer to be resized.
            new_num_tokens (`int`, *optional*):
                New number of tokens in the linear matrix.

                Increasing the size will add newly initialized vectors at the end. Reducing the size will remove
                vectors from the end. If not provided or `None`, just returns a pointer to the input tokens
                `torch.nn.Linear` module of the model without doing anything. transposed (`bool`, *optional*, defaults
                to `False`): Whether `old_lm_head` is transposed or not. If True `old_lm_head.size()` is `lm_head_dim,
                vocab_size` else `vocab_size, lm_head_dim`.
            mean_resizing (`bool`):
                Whether to initialize the added embeddings from a multivariate normal distribution that has old embeddings' mean and
                covariance or to initialize them with a normal distribution that has a mean of zero and std equals `config.initializer_range`.

                Setting `mean_resizing` to `True` is useful when increasing the size of the embeddings of causal language models,
                where the generated tokens' probabilities will not be affected by the added embeddings because initializing the new embeddings with the
                old embeddings' mean will reduce the kl-divergence between the next token probability before and after adding the new embeddings.
                Refer to this article for more information: https://nlp.stanford.edu/~johnhew/vocab-expansion.html

        Return:
            `torch.nn.Linear`: Pointer to the resized Linear Module or the old Linear Module if `new_num_tokens` is
            `None`
        """
        if new_num_tokens is None:
            return old_lm_head

        is_quantized = hasattr(self, "hf_quantizer") and self.hf_quantizer is not None
        if is_deepspeed_zero3_enabled() and not is_quantized:
            import deepspeed

            with deepspeed.zero.GatheredParameters(old_lm_head.weight, modifier_rank=None):
                old_num_tokens, old_lm_head_dim = (
                    old_lm_head.weight.size() if not transposed else old_lm_head.weight.t().size()
                )
        else:
            old_num_tokens, old_lm_head_dim = (
                old_lm_head.weight.size() if not transposed else old_lm_head.weight.t().size()
            )

        if old_num_tokens == new_num_tokens and not is_deepspeed_zero3_enabled():
            return old_lm_head

        if not isinstance(old_lm_head, nn.Linear):
            raise TypeError(
                f"Old language model head is of type {type(old_lm_head)}, which is not an instance of {nn.Linear}. You"
                " should either use a different resize function or make sure that `old_lm_head` are an instance of"
                f" {nn.Linear}."
            )

        # Build new lm head
        new_lm_head_shape = (old_lm_head_dim, new_num_tokens) if not transposed else (new_num_tokens, old_lm_head_dim)
        has_new_lm_head_bias = old_lm_head.bias is not None

        # When using DeepSpeed ZeRO-3, we shouldn't create new embeddings with DeepSpeed init
        # because the shape of the new embedding layer is used across various modeling files
        # as well as to update config vocab size. Shape will be 0 when using DeepSpeed init leading
        # to errors when training.
        new_lm_head = nn.Linear(
            *new_lm_head_shape,
            bias=has_new_lm_head_bias,
            device=old_lm_head.weight.device,
            dtype=old_lm_head.weight.dtype,
        )

        if new_num_tokens > old_num_tokens and not mean_resizing:
            # initialize new embeddings (in particular added tokens) with a mean of 0 and std equals `config.initializer_range`.
            self._init_weights(new_lm_head)

        elif new_num_tokens > old_num_tokens and mean_resizing:
            # initialize new lm_head weights (in particular added tokens). The new lm_head weights
            # will be initialized from a multivariate normal distribution that has old embeddings' mean and covariance.
            # as described in this article: https://nlp.stanford.edu/~johnhew/vocab-expansion.html
            logger.warning_once(
                "The new lm_head weights will be initialized from a multivariate normal distribution that has old embeddings' mean and covariance. "
                "As described in this article: https://nlp.stanford.edu/~johnhew/vocab-expansion.html. "
                "To disable this, use `mean_resizing=False`"
            )

            added_num_tokens = new_num_tokens - old_num_tokens
            if is_deepspeed_zero3_enabled() and not is_quantized:
                import deepspeed

                params = [old_lm_head.weight]
                if has_new_lm_head_bias:
                    params += [old_lm_head.bias]
                with deepspeed.zero.GatheredParameters(params, modifier_rank=None):
                    self._init_added_lm_head_weights_with_mean(
                        old_lm_head, new_lm_head, old_lm_head_dim, old_num_tokens, added_num_tokens, transposed
                    )
                    if has_new_lm_head_bias:
                        self._init_added_lm_head_bias_with_mean(old_lm_head, new_lm_head, added_num_tokens)

            else:
                self._init_added_lm_head_weights_with_mean(
                    old_lm_head, new_lm_head, old_lm_head_dim, old_num_tokens, added_num_tokens, transposed
                )
                if has_new_lm_head_bias:
                    self._init_added_lm_head_bias_with_mean(old_lm_head, new_lm_head, added_num_tokens)

        num_tokens_to_copy = min(old_num_tokens, new_num_tokens)

        if is_deepspeed_zero3_enabled() and not is_quantized:
            import deepspeed

            params = [old_lm_head.weight, old_lm_head.bias, new_lm_head.weight, new_lm_head.bias]
            with deepspeed.zero.GatheredParameters(params, modifier_rank=0):
                self._copy_lm_head_original_to_resized(
                    new_lm_head, old_lm_head, num_tokens_to_copy, transposed, has_new_lm_head_bias
                )
        else:
            self._copy_lm_head_original_to_resized(
                new_lm_head, old_lm_head, num_tokens_to_copy, transposed, has_new_lm_head_bias
            )

        return new_lm_head

    def _init_added_embeddings_weights_with_mean(
        self, old_embeddings, new_embeddings, old_embedding_dim, old_num_tokens, added_num_tokens
    ):
        old_embeddings_weight = old_embeddings.weight.data.to(torch.float32)
        mean_embeddings = torch.mean(old_embeddings_weight, axis=0)
        old_centered_embeddings = old_embeddings_weight - mean_embeddings
        covariance = old_centered_embeddings.T @ old_centered_embeddings / old_num_tokens

        # Check if the covariance is positive definite.
        epsilon = 1e-9
        is_covariance_psd = constraints.positive_definite.check(epsilon * covariance).all()
        if is_covariance_psd:
            # If covariances is positive definite, a distribution can be created. and we can sample new weights from it.
            distribution = torch.distributions.multivariate_normal.MultivariateNormal(
                mean_embeddings, covariance_matrix=epsilon * covariance
            )
            new_embeddings.weight.data[-1 * added_num_tokens :, :] = distribution.sample(
                sample_shape=(added_num_tokens,)
            ).to(old_embeddings.weight.dtype)
        else:
            # Otherwise, just initialize with the mean. because distribution will not be created.
            new_embeddings.weight.data[-1 * added_num_tokens :, :] = (
                mean_embeddings[None, :].repeat(added_num_tokens, 1).to(old_embeddings.weight.dtype)
            )

    def _init_added_lm_head_weights_with_mean(
        self,
        old_lm_head,
        new_lm_head,
        old_lm_head_dim,
        old_num_tokens,
        added_num_tokens,
        transposed=False,
    ):
        if transposed:
            # Transpose to the desired shape for the function.
            new_lm_head.weight.data = new_lm_head.weight.data.T
            old_lm_head.weight.data = old_lm_head.weight.data.T

        # The same initialization logic as Embeddings.
        self._init_added_embeddings_weights_with_mean(
            old_lm_head, new_lm_head, old_lm_head_dim, old_num_tokens, added_num_tokens
        )

        if transposed:
            # Transpose again to the correct shape.
            new_lm_head.weight.data = new_lm_head.weight.data.T
            old_lm_head.weight.data = old_lm_head.weight.data.T

    def _init_added_lm_head_bias_with_mean(self, old_lm_head, new_lm_head, added_num_tokens):
        bias_mean = torch.mean(old_lm_head.bias.data, axis=0, dtype=torch.float32)
        bias_std = torch.std(old_lm_head.bias.data, axis=0).to(torch.float32)
        new_lm_head.bias.data[-1 * added_num_tokens :].normal_(mean=bias_mean, std=1e-9 * bias_std)

    def _copy_lm_head_original_to_resized(
        self, new_lm_head, old_lm_head, num_tokens_to_copy, transposed, has_new_lm_head_bias
    ):
        # Copy old lm head weights to new lm head
        if not transposed:
            new_lm_head.weight.data[:num_tokens_to_copy, :] = old_lm_head.weight.data[:num_tokens_to_copy, :]
        else:
            new_lm_head.weight.data[:, :num_tokens_to_copy] = old_lm_head.weight.data[:, :num_tokens_to_copy]

        # Copy bias weights to new lm head
        if has_new_lm_head_bias:
            new_lm_head.bias.data[:num_tokens_to_copy] = old_lm_head.bias.data[:num_tokens_to_copy]

    def resize_position_embeddings(self, new_num_position_embeddings: int):
        raise NotImplementedError(
            f"`resize_position_embeddings` is not implemented for {self.__class__}`. To implement it, you should "
            f"overwrite this method in the class {self.__class__} in `modeling_{self.__class__.__module__}.py`"
        )

    def get_position_embeddings(self) -> Union[nn.Embedding, Tuple[nn.Embedding]]:
        raise NotImplementedError(
            f"`get_position_embeddings` is not implemented for {self.__class__}`. To implement it, you should "
            f"overwrite this method in the class {self.__class__} in `modeling_{self.__class__.__module__}.py`"
        )

    def init_weights(self):
        """
        If needed prunes and maybe initializes weights. If using a custom `PreTrainedModel`, you need to implement any
        initialization logic in `_init_weights`.
        """
        # Prune heads if needed
        if self.config.pruned_heads:
            self.prune_heads(self.config.pruned_heads)

        if _init_weights:
            # Initialize weights
            self.apply(self._initialize_weights)

            # Tie weights should be skipped when not initializing all weights
            # since from_pretrained(...) calls tie weights anyways
            self.tie_weights()

    def prune_heads(self, heads_to_prune: Dict[int, List[int]]):
        """
        Prunes heads of the base model.

        Arguments:
            heads_to_prune (`Dict[int, List[int]]`):
                Dictionary with keys being selected layer indices (`int`) and associated values being the list of heads
                to prune in said layer (list of `int`). For instance {1: [0, 2], 2: [2, 3]} will prune heads 0 and 2 on
                layer 1 and heads 2 and 3 on layer 2.
        """
        # save new sets of pruned heads as union of previously stored pruned heads and newly pruned heads
        for layer, heads in heads_to_prune.items():
            union_heads = set(self.config.pruned_heads.get(layer, [])) | set(heads)
            self.config.pruned_heads[layer] = list(union_heads)  # Unfortunately we have to store it as list for JSON

        self.base_model._prune_heads(heads_to_prune)

    def gradient_checkpointing_enable(self, gradient_checkpointing_kwargs=None):
        """
        Activates gradient checkpointing for the current model.

        Note that in other frameworks this feature can be referred to as "activation checkpointing" or "checkpoint
        activations".

        We pass the `__call__` method of the modules instead of `forward` because `__call__` attaches all the hooks of
        the module. https://discuss.pytorch.org/t/any-different-between-model-input-and-model-forward-input/3690/2

        Args:
            gradient_checkpointing_kwargs (dict, *optional*):
                Additional keyword arguments passed along to the `torch.utils.checkpoint.checkpoint` function.
        """
        if not self.supports_gradient_checkpointing:
            raise ValueError(f"{self.__class__.__name__} does not support gradient checkpointing.")

        if gradient_checkpointing_kwargs is None:
            gradient_checkpointing_kwargs = {"use_reentrant": True}

        gradient_checkpointing_func = functools.partial(checkpoint, **gradient_checkpointing_kwargs)

        # For old GC format (transformers < 4.35.0) for models that live on the Hub
        # we will fall back to the overwritten `_set_gradient_checkpointing` method
        _is_using_old_format = "value" in inspect.signature(self._set_gradient_checkpointing).parameters

        if not _is_using_old_format:
            self._set_gradient_checkpointing(enable=True, gradient_checkpointing_func=gradient_checkpointing_func)
        else:
            self.apply(partial(self._set_gradient_checkpointing, value=True))
            logger.warning(
                "You are using an old version of the checkpointing format that is deprecated (We will also silently ignore `gradient_checkpointing_kwargs` in case you passed it)."
                "Please update to the new format on your modeling file. To use the new format, you need to completely remove the definition of the method `_set_gradient_checkpointing` in your model."
            )

        if getattr(self, "_hf_peft_config_loaded", False):
            # When using PEFT + gradient checkpointing + Trainer we need to make sure the input has requires_grad=True
            # we do it also on PEFT: https://github.com/huggingface/peft/blob/85013987aa82aa1af3da1236b6902556ce3e483e/src/peft/peft_model.py#L334
            # When training with PEFT, only LoRA layers will have requires grad set to True, but the output of frozen layers need to propagate
            # the gradients to make sure the gradient flows.
            self.enable_input_require_grads()

    def _set_gradient_checkpointing(self, enable: bool = True, gradient_checkpointing_func: Callable = checkpoint):
        is_gradient_checkpointing_set = False

        # Apply it on the top-level module in case the top-level modules supports it
        # for example, LongT5Stack inherits from `PreTrainedModel`.
        if hasattr(self, "gradient_checkpointing"):
            self._gradient_checkpointing_func = gradient_checkpointing_func
            self.gradient_checkpointing = enable
            is_gradient_checkpointing_set = True

        for module in self.modules():
            if hasattr(module, "gradient_checkpointing"):
                module._gradient_checkpointing_func = gradient_checkpointing_func
                module.gradient_checkpointing = enable
                is_gradient_checkpointing_set = True

        if not is_gradient_checkpointing_set:
            raise ValueError(
                f"{self.__class__.__name__} is not compatible with gradient checkpointing. Make sure all the architecture support it by setting a boolean attribute"
                " `gradient_checkpointing` to modules of the model that uses checkpointing."
            )

    def gradient_checkpointing_disable(self):
        """
        Deactivates gradient checkpointing for the current model.

        Note that in other frameworks this feature can be referred to as "activation checkpointing" or "checkpoint
        activations".
        """
        if self.supports_gradient_checkpointing:
            # For old GC format (transformers < 4.35.0) for models that live on the Hub
            # we will fall back to the overwritten `_set_gradient_checkpointing` method
            _is_using_old_format = "value" in inspect.signature(self._set_gradient_checkpointing).parameters
            if not _is_using_old_format:
                self._set_gradient_checkpointing(enable=False)
            else:
                logger.warning(
                    "You are using an old version of the checkpointing format that is deprecated (We will also silently ignore `gradient_checkpointing_kwargs` in case you passed it)."
                    "Please update to the new format on your modeling file. To use the new format, you need to completely remove the definition of the method `_set_gradient_checkpointing` in your model."
                )
                self.apply(partial(self._set_gradient_checkpointing, value=False))

        if getattr(self, "_hf_peft_config_loaded", False):
            self.disable_input_require_grads()

    @property
    def is_gradient_checkpointing(self) -> bool:
        """
        Whether gradient checkpointing is activated for this model or not.

        Note that in other frameworks this feature can be referred to as "activation checkpointing" or "checkpoint
        activations".
        """
        return any(hasattr(m, "gradient_checkpointing") and m.gradient_checkpointing for m in self.modules())

    def save_pretrained(
        self,
        save_directory: Union[str, os.PathLike],
        is_main_process: bool = True,
        state_dict: Optional[dict] = None,
        save_function: Callable = torch.save,
        push_to_hub: bool = False,
        max_shard_size: Union[int, str] = "5GB",
        safe_serialization: bool = True,
        variant: Optional[str] = None,
        token: Optional[Union[str, bool]] = None,
        save_peft_format: bool = True,
        **kwargs,
    ):
        """
        Save a model and its configuration file to a directory, so that it can be re-loaded using the
        [`~PreTrainedModel.from_pretrained`] class method.

        Arguments:
            save_directory (`str` or `os.PathLike`):
                Directory to which to save. Will be created if it doesn't exist.
            is_main_process (`bool`, *optional*, defaults to `True`):
                Whether the process calling this is the main process or not. Useful when in distributed training like
                TPUs and need to call this function on all processes. In this case, set `is_main_process=True` only on
                the main process to avoid race conditions.
            state_dict (nested dictionary of `torch.Tensor`):
                The state dictionary of the model to save. Will default to `self.state_dict()`, but can be used to only
                save parts of the model or if special precautions need to be taken when recovering the state dictionary
                of a model (like when using model parallelism).
            save_function (`Callable`):
                The function to use to save the state dictionary. Useful on distributed training like TPUs when one
                need to replace `torch.save` by another method.
            push_to_hub (`bool`, *optional*, defaults to `False`):
                Whether or not to push your model to the Hugging Face model hub after saving it. You can specify the
                repository you want to push to with `repo_id` (will default to the name of `save_directory` in your
                namespace).
            max_shard_size (`int` or `str`, *optional*, defaults to `"5GB"`):
                The maximum size for a checkpoint before being sharded. Checkpoints shard will then be each of size
                lower than this size. If expressed as a string, needs to be digits followed by a unit (like `"5MB"`).
                We default it to 5GB in order for models to be able to run easily on free-tier google colab instances
                without CPU OOM issues.

                <Tip warning={true}>

                If a single weight of the model is bigger than `max_shard_size`, it will be in its own checkpoint shard
                which will be bigger than `max_shard_size`.

                </Tip>

            safe_serialization (`bool`, *optional*, defaults to `True`):
                Whether to save the model using `safetensors` or the traditional PyTorch way (that uses `pickle`).
            variant (`str`, *optional*):
                If specified, weights are saved in the format pytorch_model.<variant>.bin.
            token (`str` or `bool`, *optional*):
                The token to use as HTTP bearer authorization for remote files. If `True`, or not specified, will use
                the token generated when running `huggingface-cli login` (stored in `~/.huggingface`).
            save_peft_format (`bool`, *optional*, defaults to `True`):
                For backward compatibility with PEFT library, in case adapter weights are attached to the model, all
                keys of the state dict of adapters needs to be pre-pended with `base_model.model`. Advanced users can
                disable this behaviours by setting `save_peft_format` to `False`.
            kwargs (`Dict[str, Any]`, *optional*):
                Additional key word arguments passed along to the [`~utils.PushToHubMixin.push_to_hub`] method.
        """
        use_auth_token = kwargs.pop("use_auth_token", None)
        ignore_metadata_errors = kwargs.pop("ignore_metadata_errors", False)

        if use_auth_token is not None:
            warnings.warn(
                "The `use_auth_token` argument is deprecated and will be removed in v5 of Transformers. Please use `token` instead.",
                FutureWarning,
            )
            if token is not None:
                raise ValueError(
                    "`token` and `use_auth_token` are both specified. Please set only the argument `token`."
                )
            token = use_auth_token

        if token is not None:
            kwargs["token"] = token

        _hf_peft_config_loaded = getattr(self, "_hf_peft_config_loaded", False)

        hf_quantizer = getattr(self, "hf_quantizer", None)
        quantization_serializable = (
            hf_quantizer is not None
            and isinstance(hf_quantizer, HfQuantizer)
            and hf_quantizer.is_serializable(safe_serialization=safe_serialization)
        )

        if hf_quantizer is not None and not _hf_peft_config_loaded and not quantization_serializable:
            raise ValueError(
                f"The model is quantized with {hf_quantizer.quantization_config.quant_method} and is not serializable - check out the warnings from"
                " the logger on the traceback to understand the reason why the quantized model is not serializable."
            )

        if "save_config" in kwargs:
            warnings.warn(
                "`save_config` is deprecated and will be removed in v5 of Transformers. Use `is_main_process` instead."
            )
            is_main_process = kwargs.pop("save_config")
        if safe_serialization and not is_safetensors_available():
            raise ImportError("`safe_serialization` requires the `safetensors library: `pip install safetensors`.")

        if os.path.isfile(save_directory):
            logger.error(f"Provided path ({save_directory}) should be a directory, not a file")
            return

        os.makedirs(save_directory, exist_ok=True)

        if push_to_hub:
            commit_message = kwargs.pop("commit_message", None)
            repo_id = kwargs.pop("repo_id", save_directory.split(os.path.sep)[-1])
            repo_id = self._create_repo(repo_id, **kwargs)
            files_timestamps = self._get_files_timestamps(save_directory)

        # Only save the model itself if we are using distributed training
        model_to_save = unwrap_model(self)

        # save the string version of dtype to the config, e.g. convert torch.float32 => "float32"
        # we currently don't use this setting automatically, but may start to use with v5
        dtype = get_parameter_dtype(model_to_save)
        model_to_save.config.torch_dtype = str(dtype).split(".")[1]

        # Attach architecture to the config
        model_to_save.config.architectures = [model_to_save.__class__.__name__]

        # Unset attn implementation so it can be set to another one when loading back
        model_to_save.config._attn_implementation_autoset = False

        # If we have a custom model, we copy the file defining it in the folder and set the attributes so it can be
        # loaded from the Hub.
        if self._auto_class is not None:
            custom_object_save(self, save_directory, config=self.config)

        # Save the config
        if is_main_process:
            if not _hf_peft_config_loaded:
                # If the model config has set attributes that should be in the generation config, move them there.
                misplaced_generation_parameters = model_to_save.config._get_non_default_generation_parameters()
                if self.can_generate() and len(misplaced_generation_parameters) > 0:
                    warnings.warn(
                        "Moving the following attributes in the config to the generation config: "
                        f"{misplaced_generation_parameters}. You are seeing this warning because you've set "
                        "generation parameters in the model config, as opposed to in the generation config.",
                        UserWarning,
                    )
                    for param_name, param_value in misplaced_generation_parameters.items():
                        setattr(model_to_save.generation_config, param_name, param_value)
                        setattr(model_to_save.config, param_name, None)

                model_to_save.config.save_pretrained(save_directory)
            if self.can_generate():
                model_to_save.generation_config.save_pretrained(save_directory)

            if _hf_peft_config_loaded:
                logger.info(
                    "Detected adapters on the model, saving the model in the PEFT format, only adapter weights will be saved."
                )
                state_dict = model_to_save.get_adapter_state_dict()

                if save_peft_format:
                    logger.info(
                        "To match the expected format of the PEFT library, all keys of the state dict of adapters will be pre-pended with `base_model.model`."
                    )
                    peft_state_dict = {}
                    for key, value in state_dict.items():
                        peft_state_dict[f"base_model.model.{key}"] = value
                    state_dict = peft_state_dict

                active_adapter = self.active_adapters()

                if len(active_adapter) > 1:
                    raise ValueError(
                        "Multiple active adapters detected, saving multiple active adapters is not supported yet. You can save adapters separately one by one "
                        "by iteratively calling `model.set_adapter(adapter_name)` then `model.save_pretrained(...)`"
                    )
                active_adapter = active_adapter[0]

                current_peft_config = self.peft_config[active_adapter]
                current_peft_config.save_pretrained(save_directory)

        # for offloaded modules
        module_map = {}

        # Save the model
        if state_dict is None:
            # if any model parameters are offloaded, make module map
            if (
                hasattr(self, "hf_device_map")
                and len(set(self.hf_device_map.values())) > 1
                and ("cpu" in self.hf_device_map.values() or "disk" in self.hf_device_map.values())
            ):
                warnings.warn(
                    "Attempting to save a model with offloaded modules. Ensure that unallocated cpu memory exceeds the `shard_size` (5GB default)"
                )
                for name, module in model_to_save.named_modules():
                    if name == "":
                        continue
                    module_state_dict = module.state_dict()

                    for key in module_state_dict:
                        module_map[name + f".{key}"] = module
            state_dict = model_to_save.state_dict()

        # Translate state_dict from smp to hf if saving with smp >= 1.10
        if IS_SAGEMAKER_MP_POST_1_10:
            for smp_to_hf, _ in smp.state.module_manager.translate_functions:
                state_dict = smp_to_hf(state_dict)

        # Handle the case where some state_dict keys shouldn't be saved
        if self._keys_to_ignore_on_save is not None:
            for ignore_key in self._keys_to_ignore_on_save:
                if ignore_key in state_dict.keys():
                    del state_dict[ignore_key]

        # Rename state_dict keys before saving to file. Do nothing unless overridden in a particular model.
        # (initially introduced with TimmWrapperModel to remove prefix and make checkpoints compatible with timm)
        state_dict = self._fix_state_dict_keys_on_save(state_dict)

        if safe_serialization:
            # Safetensors does not allow tensor aliasing.
            # We're going to remove aliases before saving
            ptrs = collections.defaultdict(list)
            for name, tensor in state_dict.items():
                # Sometimes in the state_dict we have non-tensor objects.
                # e.g. in bitsandbytes we have some `str` objects in the state_dict
                if isinstance(tensor, torch.Tensor):
                    ptrs[id_tensor_storage(tensor)].append(name)
                else:
                    # In the non-tensor case, fall back to the pointer of the object itself
                    ptrs[id(tensor)].append(name)

            # These are all the pointers of shared tensors
            if hasattr(self, "hf_device_map"):
                # if the model has offloaded parameters, we must check using find_tied_parameters()
                tied_params = find_tied_parameters(self)
                if tied_params:
                    tied_names = tied_params[0]
                    shared_ptrs = {
                        ptr: names for ptr, names in ptrs.items() if any(name in tied_names for name in names)
                    }
                else:
                    shared_ptrs = {}
            else:
                shared_ptrs = {ptr: names for ptr, names in ptrs.items() if len(names) > 1}

            # Recursively descend to find tied weight keys
            _tied_weights_keys = _get_tied_weight_keys(self)
            error_names = []
            to_delete_names = set()
            for names in shared_ptrs.values():
                # Removing the keys which are declared as known duplicates on
                # load. This allows to make sure the name which is kept is consistent.
                if _tied_weights_keys is not None:
                    found = 0
                    for name in sorted(names):
                        matches_pattern = any(re.search(pat, name) for pat in _tied_weights_keys)
                        if matches_pattern and name in state_dict:
                            found += 1
                            if found < len(names):
                                to_delete_names.add(name)
            # We are entering a place where the weights and the transformers configuration do NOT match.
            shared_names, disjoint_names = _find_disjoint(shared_ptrs.values(), state_dict)
            # Those are actually tensor sharing but disjoint from each other, we can safely clone them
            # Reloaded won't have the same property, but it shouldn't matter in any meaningful way.
            for name in disjoint_names:
                state_dict[name] = state_dict[name].clone()

            # When not all duplicates have been cleaned, still remove those keys, but put a clear warning.
            # If the link between tensors was done at runtime then `from_pretrained` will not get
            # the key back leading to random tensor. A proper warning will be shown
            # during reload (if applicable), but since the file is not necessarily compatible with
            # the config, better show a proper warning.
            shared_names, identical_names = _find_identical(shared_names, state_dict)
            # delete tensors that have identical storage
            for inames in identical_names:
                known = inames.intersection(to_delete_names)
                for name in known:
                    del state_dict[name]
                unknown = inames.difference(to_delete_names)
                if len(unknown) > 1:
                    error_names.append(unknown)

            if shared_names:
                error_names.append(set(shared_names))

            if len(error_names) > 0:
                raise RuntimeError(
                    f"The weights trying to be saved contained shared tensors {error_names} that are mismatching the transformers base configuration. Try saving using `safe_serialization=False` or remove this tensor sharing.",
                )

        # Shard the model if it is too big.
        if not _hf_peft_config_loaded:
            weights_name = SAFE_WEIGHTS_NAME if safe_serialization else WEIGHTS_NAME
            weights_name = _add_variant(weights_name, variant)
        else:
            weights_name = ADAPTER_SAFE_WEIGHTS_NAME if safe_serialization else ADAPTER_WEIGHTS_NAME

        filename_pattern = weights_name.replace(".bin", "{suffix}.bin").replace(".safetensors", "{suffix}.safetensors")
        state_dict_split = split_torch_state_dict_into_shards(
            state_dict, filename_pattern=filename_pattern, max_shard_size=max_shard_size
        )
        # Save index if sharded
        index = None
        if state_dict_split.is_sharded:
            index = {
                "metadata": state_dict_split.metadata,
                "weight_map": state_dict_split.tensor_to_filename,
            }

        # Clean the folder from a previous save
        for filename in os.listdir(save_directory):
            full_filename = os.path.join(save_directory, filename)
            # If we have a shard file that is not going to be replaced, we delete it, but only from the main process
            # in distributed settings to avoid race conditions.
            weights_no_suffix = weights_name.replace(".bin", "").replace(".safetensors", "")

            # make sure that file to be deleted matches format of sharded file, e.g. pytorch_model-00001-of-00005
            filename_no_suffix = filename.replace(".bin", "").replace(".safetensors", "")
            reg = re.compile(r"(.*?)-\d{5}-of-\d{5}")

            if (
                filename.startswith(weights_no_suffix)
                and os.path.isfile(full_filename)
                and filename not in state_dict_split.filename_to_tensors.keys()
                and is_main_process
                and reg.fullmatch(filename_no_suffix) is not None
            ):
                os.remove(full_filename)
        # Save the model
        filename_to_tensors = state_dict_split.filename_to_tensors.items()
        if module_map:
            filename_to_tensors = logging.tqdm(filename_to_tensors, desc="Saving checkpoint shards")
        for shard_file, tensors in filename_to_tensors:
            shard = {}
            for tensor in tensors:
                shard[tensor] = state_dict[tensor].contiguous()
                # delete reference, see https://github.com/huggingface/transformers/pull/34890
                del state_dict[tensor]

            # remake shard with onloaded parameters if necessary
            if module_map:
                if accelerate_version < version.parse("0.31"):
                    raise ImportError(
                        f"You need accelerate version to be greater or equal than 0.31 to save models with offloaded parameters. Detected version {accelerate_version}. "
                        f"Please upgrade accelerate with `pip install -U accelerate`"
                    )
                # init state_dict for this shard
                shard_state_dict = {name: "" for name in shard}
                for module_name in shard:
                    # skip to collect this weight again
                    if shard_state_dict.get(module_name) != "":
                        continue
                    module = module_map[module_name]
                    # update state dict with onloaded parameters
                    shard_state_dict = get_state_dict_from_offload(module, module_name, shard_state_dict)

                # assign shard to be the completed state dict
                shard = shard_state_dict
                del shard_state_dict
                gc.collect()

            if safe_serialization:
                # At some point we will need to deal better with save_function (used for TPU and other distributed
                # joyfulness), but for now this enough.
                safe_save_file(shard, os.path.join(save_directory, shard_file), metadata={"format": "pt"})
            else:
                save_function(shard, os.path.join(save_directory, shard_file))

        del state_dict

        if index is None:
            path_to_weights = os.path.join(save_directory, weights_name)
            logger.info(f"Model weights saved in {path_to_weights}")
        else:
            save_index_file = SAFE_WEIGHTS_INDEX_NAME if safe_serialization else WEIGHTS_INDEX_NAME
            save_index_file = os.path.join(save_directory, _add_variant(save_index_file, variant))
            # Save the index as well
            with open(save_index_file, "w", encoding="utf-8") as f:
                content = json.dumps(index, indent=2, sort_keys=True) + "\n"
                f.write(content)
            logger.info(
                f"The model is bigger than the maximum size per checkpoint ({max_shard_size}) and is going to be "
                f"split in {len(state_dict_split.filename_to_tensors)} checkpoint shards. You can find where each parameters has been saved in the "
                f"index located at {save_index_file}."
            )

        if push_to_hub:
            # Eventually create an empty model card
            model_card = create_and_tag_model_card(
                repo_id, self.model_tags, token=token, ignore_metadata_errors=ignore_metadata_errors
            )

            # Update model card if needed:
            model_card.save(os.path.join(save_directory, "README.md"))

            self._upload_modified_files(
                save_directory,
                repo_id,
                files_timestamps,
                commit_message=commit_message,
                token=token,
            )

    @wraps(PushToHubMixin.push_to_hub)
    def push_to_hub(self, *args, **kwargs):
        tags = self.model_tags if self.model_tags is not None else []

        tags_kwargs = kwargs.get("tags", [])
        if isinstance(tags_kwargs, str):
            tags_kwargs = [tags_kwargs]

        for tag in tags_kwargs:
            if tag not in tags:
                tags.append(tag)

        if tags:
            kwargs["tags"] = tags
        return super().push_to_hub(*args, **kwargs)

    def get_memory_footprint(self, return_buffers=True):
        r"""
        Get the memory footprint of a model. This will return the memory footprint of the current model in bytes.
        Useful to benchmark the memory footprint of the current model and design some tests. Solution inspired from the
        PyTorch discussions: https://discuss.pytorch.org/t/gpu-memory-that-model-uses/56822/2

        Arguments:
            return_buffers (`bool`, *optional*, defaults to `True`):
                Whether to return the size of the buffer tensors in the computation of the memory footprint. Buffers
                are tensors that do not require gradients and not registered as parameters. E.g. mean and std in batch
                norm layers. Please see: https://discuss.pytorch.org/t/what-pytorch-means-by-buffers/120266/2
        """
        mem = sum([param.nelement() * param.element_size() for param in self.parameters()])
        if return_buffers:
            mem_bufs = sum([buf.nelement() * buf.element_size() for buf in self.buffers()])
            mem = mem + mem_bufs
        return mem

    @wraps(torch.nn.Module.cuda)
    def cuda(self, *args, **kwargs):
        if getattr(self, "quantization_method", None) == QuantizationMethod.HQQ:
            raise ValueError("`.cuda` is not supported for HQQ-quantized models.")
        # Checks if the model has been loaded in 4-bit or 8-bit with BNB
        if getattr(self, "quantization_method", None) == QuantizationMethod.BITS_AND_BYTES:
            if getattr(self, "is_loaded_in_8bit", False):
                raise ValueError(
                    "Calling `cuda()` is not supported for `8-bit` quantized models. "
                    " Please use the model as it is, since the model has already been set to the correct devices."
                )
            elif version.parse(importlib.metadata.version("bitsandbytes")) < version.parse("0.43.2"):
                raise ValueError(
                    "Calling `cuda()` is not supported for `4-bit` quantized models with the installed version of bitsandbytes. "
                    f"The current device is `{self.device}`. If you intended to move the model, please install bitsandbytes >= 0.43.2."
                )
        else:
            return super().cuda(*args, **kwargs)

    @wraps(torch.nn.Module.to)
    def to(self, *args, **kwargs):
        # For BNB/GPTQ models, we prevent users from casting the model to another dtype to restrict unwanted behaviours.
        # the correct API should be to load the model with the desired dtype directly through `from_pretrained`.
        dtype_present_in_args = "dtype" in kwargs

        if not dtype_present_in_args:
            for arg in args:
                if isinstance(arg, torch.dtype):
                    dtype_present_in_args = True
                    break

        if getattr(self, "quantization_method", None) == QuantizationMethod.HQQ:
            raise ValueError("`.to` is not supported for HQQ-quantized models.")

        if dtype_present_in_args and getattr(self, "quantization_method", None) == QuantizationMethod.QUARK:
            raise ValueError("Casting a Quark quantized model to a new `dtype` is not supported.")

        # Checks if the model has been loaded in 4-bit or 8-bit with BNB
        if getattr(self, "quantization_method", None) == QuantizationMethod.BITS_AND_BYTES:
            if dtype_present_in_args:
                raise ValueError(
                    "You cannot cast a bitsandbytes model in a new `dtype`. Make sure to load the model using `from_pretrained` using the"
                    " desired `dtype` by passing the correct `torch_dtype` argument."
                )

            if getattr(self, "is_loaded_in_8bit", False):
                raise ValueError(
                    "`.to` is not supported for `8-bit` bitsandbytes models. Please use the model as it is, since the"
                    " model has already been set to the correct devices and casted to the correct `dtype`."
                )
            elif version.parse(importlib.metadata.version("bitsandbytes")) < version.parse("0.43.2"):
                raise ValueError(
                    "Calling `to()` is not supported for `4-bit` quantized models with the installed version of bitsandbytes. "
                    f"The current device is `{self.device}`. If you intended to move the model, please install bitsandbytes >= 0.43.2."
                )
        elif getattr(self, "quantization_method", None) == QuantizationMethod.GPTQ:
            if dtype_present_in_args:
                raise ValueError(
                    "You cannot cast a GPTQ model in a new `dtype`. Make sure to load the model using `from_pretrained` using the desired"
                    " `dtype` by passing the correct `torch_dtype` argument."
                )
        return super().to(*args, **kwargs)

    def half(self, *args):
        # Checks if the model is quantized
        if getattr(self, "is_quantized", False):
            raise ValueError(
                "`.half()` is not supported for quantized model. Please use the model as it is, since the"
                " model has already been casted to the correct `dtype`."
            )
        else:
            return super().half(*args)

    def float(self, *args):
        # Checks if the model is quantized
        if getattr(self, "is_quantized", False):
            raise ValueError(
                "`.float()` is not supported for quantized model. Please use the model as it is, since the"
                " model has already been casted to the correct `dtype`."
            )
        else:
            return super().float(*args)

    @classmethod
    def get_init_context(
        cls: Type[SpecificPreTrainedModelType],
        _fast_init=True,
        is_quantized=None,
        _is_ds_init_called=None,
        low_cpu_mem_usage=True,
    ):
        init_contexts = [no_init_weights(_enable=_fast_init)]

        if is_deepspeed_zero3_enabled() and not is_quantized and not _is_ds_init_called:
            import deepspeed

            logger.info("Detected DeepSpeed ZeRO-3: activating zero.init() for this model")
            init_contexts = [
                deepspeed.zero.Init(config_dict_or_path=deepspeed_config()),
                set_zero3_state(),
            ] + init_contexts
        elif low_cpu_mem_usage:
            if not is_accelerate_available():
                raise ImportError(
                    f"Using `low_cpu_mem_usage=True` or a `device_map` requires Accelerate: `pip install 'accelerate>={ACCELERATE_MIN_VERSION}'`"
                )
            init_contexts.append(init_empty_weights())

        if is_deepspeed_zero3_enabled() and is_quantized:
            init_contexts.append(set_quantized_state())
        return init_contexts

    @classmethod
    @restore_default_torch_dtype
    def from_pretrained(
        cls: Type[SpecificPreTrainedModelType],
        pretrained_model_name_or_path: Optional[Union[str, os.PathLike]],
        *model_args,
        config: Optional[Union[PretrainedConfig, str, os.PathLike]] = None,
        cache_dir: Optional[Union[str, os.PathLike]] = None,
        ignore_mismatched_sizes: bool = False,
        force_download: bool = False,
        local_files_only: bool = False,
        token: Optional[Union[str, bool]] = None,
        revision: str = "main",
        use_safetensors: Optional[bool] = None,
        weights_only: bool = True,
        **kwargs,
    ) -> SpecificPreTrainedModelType:
        r"""
        Instantiate a pretrained pytorch model from a pre-trained model configuration.

        The model is set in evaluation mode by default using `model.eval()` (Dropout modules are deactivated). To train
        the model, you should first set it back in training mode with `model.train()`.

        The warning *Weights from XXX not initialized from pretrained model* means that the weights of XXX do not come
        pretrained with the rest of the model. It is up to you to train those weights with a downstream fine-tuning
        task.

        The warning *Weights from XXX not used in YYY* means that the layer XXX is not used by YYY, therefore those
        weights are discarded.

        If model weights are the same precision as the base model (and is a supported model), weights will be lazily loaded
        in using the `meta` device and brought into memory once an input is passed through that layer regardless of
        `low_cpu_mem_usage`.

        Parameters:
            pretrained_model_name_or_path (`str` or `os.PathLike`, *optional*):
                Can be either:

                    - A string, the *model id* of a pretrained model hosted inside a model repo on huggingface.co.
                    - A path to a *directory* containing model weights saved using
                      [`~PreTrainedModel.save_pretrained`], e.g., `./my_model_directory/`.
                    - A path or url to a *tensorflow index checkpoint file* (e.g, `./tf_model/model.ckpt.index`). In
                      this case, `from_tf` should be set to `True` and a configuration object should be provided as
                      `config` argument. This loading path is slower than converting the TensorFlow checkpoint in a
                      PyTorch model using the provided conversion scripts and loading the PyTorch model afterwards.
                    - A path or url to a model folder containing a *flax checkpoint file* in *.msgpack* format (e.g,
                      `./flax_model/` containing `flax_model.msgpack`). In this case, `from_flax` should be set to
                      `True`.
                    - `None` if you are both providing the configuration and state dictionary (resp. with keyword
                      arguments `config` and `state_dict`).
            model_args (sequence of positional arguments, *optional*):
                All remaining positional arguments will be passed to the underlying model's `__init__` method.
            config (`Union[PretrainedConfig, str, os.PathLike]`, *optional*):
                Can be either:

                    - an instance of a class derived from [`PretrainedConfig`],
                    - a string or path valid as input to [`~PretrainedConfig.from_pretrained`].

                Configuration for the model to use instead of an automatically loaded configuration. Configuration can
                be automatically loaded when:

                    - The model is a model provided by the library (loaded with the *model id* string of a pretrained
                      model).
                    - The model was saved using [`~PreTrainedModel.save_pretrained`] and is reloaded by supplying the
                      save directory.
                    - The model is loaded by supplying a local directory as `pretrained_model_name_or_path` and a
                      configuration JSON file named *config.json* is found in the directory.
            state_dict (`Dict[str, torch.Tensor]`, *optional*):
                A state dictionary to use instead of a state dictionary loaded from saved weights file.

                This option can be used if you want to create a model from a pretrained configuration but load your own
                weights. In this case though, you should check if using [`~PreTrainedModel.save_pretrained`] and
                [`~PreTrainedModel.from_pretrained`] is not a simpler option.
            cache_dir (`Union[str, os.PathLike]`, *optional*):
                Path to a directory in which a downloaded pretrained model configuration should be cached if the
                standard cache should not be used.
            from_tf (`bool`, *optional*, defaults to `False`):
                Load the model weights from a TensorFlow checkpoint save file (see docstring of
                `pretrained_model_name_or_path` argument).
            from_flax (`bool`, *optional*, defaults to `False`):
                Load the model weights from a Flax checkpoint save file (see docstring of
                `pretrained_model_name_or_path` argument).
            ignore_mismatched_sizes (`bool`, *optional*, defaults to `False`):
                Whether or not to raise an error if some of the weights from the checkpoint do not have the same size
                as the weights of the model (if for instance, you are instantiating a model with 10 labels from a
                checkpoint with 3 labels).
            force_download (`bool`, *optional*, defaults to `False`):
                Whether or not to force the (re-)download of the model weights and configuration files, overriding the
                cached versions if they exist.
            resume_download:
                Deprecated and ignored. All downloads are now resumed by default when possible.
                Will be removed in v5 of Transformers.
            proxies (`Dict[str, str]`, *optional*):
                A dictionary of proxy servers to use by protocol or endpoint, e.g., `{'http': 'foo.bar:3128',
                'http://hostname': 'foo.bar:4012'}`. The proxies are used on each request.
            output_loading_info(`bool`, *optional*, defaults to `False`):
                Whether ot not to also return a dictionary containing missing keys, unexpected keys and error messages.
            local_files_only(`bool`, *optional*, defaults to `False`):
                Whether or not to only look at local files (i.e., do not try to download the model).
            token (`str` or `bool`, *optional*):
                The token to use as HTTP bearer authorization for remote files. If `True`, or not specified, will use
                the token generated when running `huggingface-cli login` (stored in `~/.huggingface`).
            revision (`str`, *optional*, defaults to `"main"`):
                The specific model version to use. It can be a branch name, a tag name, or a commit id, since we use a
                git-based system for storing models and other artifacts on huggingface.co, so `revision` can be any
                identifier allowed by git.

                <Tip>

                To test a pull request you made on the Hub, you can pass `revision="refs/pr/<pr_number>"`.

                </Tip>
            _fast_init(`bool`, *optional*, defaults to `True`):
                Whether or not to disable fast initialization.

                <Tip warning={true}>

                One should only disable *_fast_init* to ensure backwards compatibility with `transformers.__version__ <
                4.6.0` for seeded model initialization. This argument will be removed at the next major version. See
                [pull request 11471](https://github.com/huggingface/transformers/pull/11471) for more information.

                </Tip>
            attn_implementation (`str`, *optional*):
                The attention implementation to use in the model (if relevant). Can be any of `"eager"` (manual implementation of the attention), `"sdpa"` (using [`F.scaled_dot_product_attention`](https://pytorch.org/docs/master/generated/torch.nn.functional.scaled_dot_product_attention.html)), or `"flash_attention_2"` (using [Dao-AILab/flash-attention](https://github.com/Dao-AILab/flash-attention)). By default, if available, SDPA will be used for torch>=2.1.1. The default is otherwise the manual `"eager"` implementation.

            > Parameters for big model inference

            low_cpu_mem_usage(`bool`, *optional*):
                Tries not to use more than 1x model size in CPU memory (including peak memory) while loading the model.
                Generally should be combined with a `device_map` (such as `"auto"`) for best results.
                This is an experimental feature and a subject to change at any moment.
                </Tip>
                    If the model weights are in the same precision as the model loaded in, `low_cpu_mem_usage` (without
                    `device_map`) is redundant and will not provide any benefit in regards to CPU memory usage. However,
                    this should still be enabled if you are passing in a `device_map`.
                </Tip>
            torch_dtype (`str` or `torch.dtype`, *optional*):
                Override the default `torch.dtype` and load the model under a specific `dtype`. The different options
                are:

                1. `torch.float16` or `torch.bfloat16` or `torch.float`: load in a specified
                  `dtype`, ignoring the model's `config.torch_dtype` if one exists. If not specified
                  - the model will get loaded in `torch.float` (fp32).

                2. `"auto"` - A `torch_dtype` entry in the `config.json` file of the model will be
                  attempted to be used. If this entry isn't found then next check the `dtype` of the first weight in
                  the checkpoint that's of a floating point type and use that as `dtype`. This will load the model
                  using the `dtype` it was saved in at the end of the training. It can't be used as an indicator of how
                  the model was trained. Since it could be trained in one of half precision dtypes, but saved in fp32.

                3. A string that is a valid `torch.dtype`. E.g. "float32" loads the model in `torch.float32`, "float16" loads in `torch.float16` etc.

                <Tip>

                For some models the `dtype` they were trained in is unknown - you may try to check the model's paper or
                reach out to the authors and ask them to add this information to the model's card and to insert the
                `torch_dtype` entry in `config.json` on the hub.

                </Tip>

            device_map (`str` or `Dict[str, Union[int, str, torch.device]]` or `int` or `torch.device`, *optional*):
                A map that specifies where each submodule should go. It doesn't need to be refined to each
                parameter/buffer name, once a given module name is inside, every submodule of it will be sent to the
                same device. If we only pass the device (*e.g.*, `"cpu"`, `"cuda:1"`, `"mps"`, or a GPU ordinal rank
                like `1`) on which the model will be allocated, the device map will map the entire model to this
                device. Passing `device_map = 0` means put the whole model on GPU 0.

                To have Accelerate compute the most optimized `device_map` automatically, set `device_map="auto"`. For
                more information about each option see [designing a device
                map](https://hf.co/docs/accelerate/main/en/usage_guides/big_modeling#designing-a-device-map).
            max_memory (`Dict`, *optional*):
                A dictionary device identifier to maximum memory if using `device_map`. Will default to the maximum memory available for each
                GPU and the available CPU RAM if unset.
            tp_plan (`str`, *optional*):
                A torch tensor parallel plan, see [here](https://pytorch.org/tutorials/intermediate/TP_tutorial.html). Currently, it only accepts
                `tp_plan="auto"` to use predefined plan based on the model. Note that if you use it, you should launch your script accordingly with
                `torchrun [args] script.py`. This will be much faster than using a `device_map`, but has limitations.
            offload_folder (`str` or `os.PathLike`, *optional*):
                If the `device_map` contains any value `"disk"`, the folder where we will offload weights.
            offload_state_dict (`bool`, *optional*):
                If `True`, will temporarily offload the CPU state dict to the hard drive to avoid getting out of CPU
                RAM if the weight of the CPU state dict + the biggest shard of the checkpoint does not fit. Defaults to
                `True` when there is some disk offload.
            offload_buffers (`bool`, *optional*):
                Whether or not to offload the buffers with the model parameters.
            quantization_config (`Union[QuantizationConfigMixin,Dict]`, *optional*):
                A dictionary of configuration parameters or a QuantizationConfigMixin object for quantization (e.g
                bitsandbytes, gptq). There may be other quantization-related kwargs, including `load_in_4bit` and
                `load_in_8bit`, which are parsed by QuantizationConfigParser. Supported only for bitsandbytes
                quantizations and not preferred. consider inserting all such arguments into quantization_config
                instead.
            subfolder (`str`, *optional*, defaults to `""`):
                In case the relevant files are located inside a subfolder of the model repo on huggingface.co, you can
                specify the folder name here.
            variant (`str`, *optional*):
                If specified load weights from `variant` filename, *e.g.* pytorch_model.<variant>.bin. `variant` is
                ignored when using `from_tf` or `from_flax`.
            use_safetensors (`bool`, *optional*, defaults to `None`):
                Whether or not to use `safetensors` checkpoints. Defaults to `None`. If not specified and `safetensors`
                is not installed, it will be set to `False`.
            weights_only (`bool`, *optional*, defaults to `True`):
                Indicates whether unpickler should be restricted to loading only tensors, primitive types,
                dictionaries and any types added via torch.serialization.add_safe_globals().
                When set to False, we can load wrapper tensor subclass weights.
            key_mapping (`Dict[str, str], *optional*):
                A potential mapping of the weight names if using a model on the Hub which is compatible to a Transformers
                architecture, but was not converted accordingly.
            kwargs (remaining dictionary of keyword arguments, *optional*):
                Can be used to update the configuration object (after it being loaded) and initiate the model (e.g.,
                `output_attentions=True`). Behaves differently depending on whether a `config` is provided or
                automatically loaded:

                    - If a configuration is provided with `config`, `**kwargs` will be directly passed to the
                      underlying model's `__init__` method (we assume all relevant updates to the configuration have
                      already been done)
                    - If a configuration is not provided, `kwargs` will be first passed to the configuration class
                      initialization function ([`~PretrainedConfig.from_pretrained`]). Each key of `kwargs` that
                      corresponds to a configuration attribute will be used to override said attribute with the
                      supplied `kwargs` value. Remaining keys that do not correspond to any configuration attribute
                      will be passed to the underlying model's `__init__` function.

        <Tip>

        Activate the special ["offline-mode"](https://huggingface.co/transformers/installation.html#offline-mode) to
        use this method in a firewalled environment.

        </Tip>

        Examples:

        ```python
        >>> from transformers import BertConfig, BertModel

        >>> # Download model and configuration from huggingface.co and cache.
        >>> model = BertModel.from_pretrained("google-bert/bert-base-uncased")
        >>> # Model was saved using *save_pretrained('./test/saved_model/')* (for example purposes, not runnable).
        >>> model = BertModel.from_pretrained("./test/saved_model/")
        >>> # Update configuration during loading.
        >>> model = BertModel.from_pretrained("google-bert/bert-base-uncased", output_attentions=True)
        >>> assert model.config.output_attentions == True
        >>> # Loading from a TF checkpoint file instead of a PyTorch model (slower, for example purposes, not runnable).
        >>> config = BertConfig.from_json_file("./tf_model/my_tf_model_config.json")
        >>> model = BertModel.from_pretrained("./tf_model/my_tf_checkpoint.ckpt.index", from_tf=True, config=config)
        >>> # Loading from a Flax checkpoint file instead of a PyTorch model (slower)
        >>> model = BertModel.from_pretrained("google-bert/bert-base-uncased", from_flax=True)
        ```

        * `low_cpu_mem_usage` algorithm:

        This is an experimental function that loads the model using ~1x model size CPU memory

        Here is how it works:

        1. save which state_dict keys we have
        2. drop state_dict before the model is created, since the latter takes 1x model size CPU memory
        3. after the model has been instantiated switch to the meta device all params/buffers that
        are going to be replaced from the loaded state_dict
        4. load state_dict 2nd time
        5. replace the params/buffers from the state_dict

        Currently, it can't handle deepspeed ZeRO stage 3 and ignores loading errors

        """
        state_dict = kwargs.pop("state_dict", None)
        from_tf = kwargs.pop("from_tf", False)
        from_flax = kwargs.pop("from_flax", False)
        _ = kwargs.pop("resume_download", None)
        proxies = kwargs.pop("proxies", None)
        output_loading_info = kwargs.pop("output_loading_info", False)
        use_auth_token = kwargs.pop("use_auth_token", None)
        _ = kwargs.pop("trust_remote_code", None)
        _ = kwargs.pop("mirror", None)
        from_pipeline = kwargs.pop("_from_pipeline", None)
        from_auto_class = kwargs.pop("_from_auto", False)
        _fast_init = kwargs.pop("_fast_init", True)
        torch_dtype = kwargs.pop("torch_dtype", None)
        low_cpu_mem_usage = kwargs.pop("low_cpu_mem_usage", None)
        device_map = kwargs.pop("device_map", None)
        max_memory = kwargs.pop("max_memory", None)
        offload_folder = kwargs.pop("offload_folder", None)
        offload_state_dict = kwargs.pop("offload_state_dict", False)
        offload_buffers = kwargs.pop("offload_buffers", False)
        load_in_8bit = kwargs.pop("load_in_8bit", False)
        load_in_4bit = kwargs.pop("load_in_4bit", False)
        quantization_config = kwargs.pop("quantization_config", None)
        subfolder = kwargs.pop("subfolder", "")
        commit_hash = kwargs.pop("_commit_hash", None)
        variant = kwargs.pop("variant", None)
        adapter_kwargs = kwargs.pop("adapter_kwargs", {})
        adapter_name = kwargs.pop("adapter_name", "default")
        use_flash_attention_2 = kwargs.pop("use_flash_attention_2", False)
        generation_config = kwargs.pop("generation_config", None)
        gguf_file = kwargs.pop("gguf_file", None)
        tp_plan = kwargs.pop("tp_plan", None)
        key_mapping = kwargs.pop("key_mapping", None)

        if state_dict is not None and (pretrained_model_name_or_path is not None or gguf_file is not None):
            raise ValueError(
                "`state_dict` cannot be passed together with a model name or a `gguf_file`. Use one of the two loading strategies."
            )

        if tp_plan is not None and tp_plan != "auto":
            # TODO: we can relax this check when we support taking tp_plan from a json file, for example.
            raise ValueError(f"tp_plan supports 'auto' only for now but got {tp_plan}.")
        if tp_plan is not None and device_map is not None:
            raise ValueError(
                "`tp_plan` and `device_map` are mutually exclusive. Choose either one for parallelization."
            )

        # If torchrun was used, make sure to TP by default. This way people don't need to change tp or device map
        if device_map == "auto" and tp_plan is None and int(os.environ.get("WORLD_SIZE", 0)):
            tp_plan = "auto"  # device_map = "auto" in torchrun equivalent to TP plan = AUTO!
            device_map = None

        # We need to correctly dispatch the model on the current process device. The easiest way for this is to use a simple
        # `device_map` pointing to the correct device
        device_mesh = None
        if tp_plan is not None:
            if not is_torch_greater_or_equal("2.5"):
                raise EnvironmentError("tensor parallel is only supported for `torch>=2.5`.")
            if not torch.distributed.is_initialized():
                try:
                    logger.warning("Tensor Parallel requires torch.distributed to be initialized first.")
                    rank = int(os.environ["RANK"])
                    world_size = int(os.environ["WORLD_SIZE"])
                    torch.distributed.init_process_group("nccl", rank=rank, world_size=world_size)
                    torch.cuda.set_device(rank)
                except Exception as e:
                    raise EnvironmentError(
                        "We tried to initialize torch.distributed for you, but it failed, make"
                        "sure you init torch distributed in your script to use `tp_plan='auto'`"
                    ) from e

            # Detect the accelerator on the machine. If no accelerator is available, it returns CPU.
            device_type = torch._C._get_accelerator().type
            device_module = torch.get_device_module(device_type)
            # Get device with index assuming equal number of devices per host
            tp_device = torch.device(device_type, torch.distributed.get_rank() % device_module.device_count())
            # This is the easiest way to dispatch to the current process device
            device_map = tp_device

            # Assuming sharding the model onto the world
            world_size = torch.distributed.get_world_size()
            device_mesh = torch.distributed.init_device_mesh(tp_device.type, (world_size,))

        if is_fsdp_enabled():
            low_cpu_mem_usage = True

        if use_auth_token is not None:
            warnings.warn(
                "The `use_auth_token` argument is deprecated and will be removed in v5 of Transformers. Please use `token` instead.",
                FutureWarning,
            )
            if token is not None:
                raise ValueError(
                    "`token` and `use_auth_token` are both specified. Please set only the argument `token`."
                )
            token = use_auth_token

        if token is not None and adapter_kwargs is not None and "token" not in adapter_kwargs:
            adapter_kwargs["token"] = token

        if use_safetensors is None and not is_safetensors_available():
            use_safetensors = False

        if gguf_file is not None and not is_accelerate_available():
            raise ValueError("accelerate is required when loading a GGUF file `pip install accelerate`.")

        if commit_hash is None:
            if not isinstance(config, PretrainedConfig):
                # We make a call to the config file first (which may be absent) to get the commit hash as soon as possible
                resolved_config_file = cached_file(
                    pretrained_model_name_or_path,
                    CONFIG_NAME,
                    cache_dir=cache_dir,
                    force_download=force_download,
                    proxies=proxies,
                    local_files_only=local_files_only,
                    token=token,
                    revision=revision,
                    subfolder=subfolder,
                    _raise_exceptions_for_gated_repo=False,
                    _raise_exceptions_for_missing_entries=False,
                    _raise_exceptions_for_connection_errors=False,
                )
                commit_hash = extract_commit_hash(resolved_config_file, commit_hash)
            else:
                commit_hash = getattr(config, "_commit_hash", None)

        if is_peft_available():
            _adapter_model_path = adapter_kwargs.pop("_adapter_model_path", None)

            if _adapter_model_path is None:
                _adapter_model_path = find_adapter_config_file(
                    pretrained_model_name_or_path,
                    cache_dir=cache_dir,
                    force_download=force_download,
                    proxies=proxies,
                    local_files_only=local_files_only,
                    _commit_hash=commit_hash,
                    **adapter_kwargs,
                )
            if _adapter_model_path is not None and os.path.isfile(_adapter_model_path):
                with open(_adapter_model_path, "r", encoding="utf-8") as f:
                    _adapter_model_path = pretrained_model_name_or_path
                    pretrained_model_name_or_path = json.load(f)["base_model_name_or_path"]
        else:
            _adapter_model_path = None

        # change device_map into a map if we passed an int, a str or a torch.device
        if isinstance(device_map, torch.device):
            device_map = {"": device_map}
        elif isinstance(device_map, str) and device_map not in ["auto", "balanced", "balanced_low_0", "sequential"]:
            try:
                device_map = {"": torch.device(device_map)}
            except RuntimeError:
                raise ValueError(
                    "When passing device_map as a string, the value needs to be a device name (e.g. cpu, cuda:0) or "
                    f"'auto', 'balanced', 'balanced_low_0', 'sequential' but found {device_map}."
                )
        elif isinstance(device_map, int):
            if device_map < 0:
                raise ValueError(
                    "You can't pass device_map as a negative int. If you want to put the model on the cpu, pass device_map = 'cpu' "
                )
            else:
                device_map = {"": device_map}

        if device_map is not None:
            if low_cpu_mem_usage is None:
                low_cpu_mem_usage = True
            elif not low_cpu_mem_usage:
                raise ValueError("Passing along a `device_map` or a `tp_plan` requires `low_cpu_mem_usage=True`")

        if low_cpu_mem_usage:
            if is_deepspeed_zero3_enabled():
                raise ValueError(
                    "DeepSpeed Zero-3 is not compatible with `low_cpu_mem_usage=True` or with passing a `device_map`."
                )
            elif not is_accelerate_available():
                raise ImportError(
                    f"Using `low_cpu_mem_usage=True`, a `device_map` or a `tp_plan` requires Accelerate: `pip install 'accelerate>={ACCELERATE_MIN_VERSION}'`"
                )

        # handling bnb config from kwargs, remove after `load_in_{4/8}bit` deprecation.
        if load_in_4bit or load_in_8bit:
            if quantization_config is not None:
                raise ValueError(
                    "You can't pass `load_in_4bit`or `load_in_8bit` as a kwarg when passing "
                    "`quantization_config` argument at the same time."
                )

            # preparing BitsAndBytesConfig from kwargs
            config_dict = {k: v for k, v in kwargs.items() if k in inspect.signature(BitsAndBytesConfig).parameters}
            config_dict = {**config_dict, "load_in_4bit": load_in_4bit, "load_in_8bit": load_in_8bit}
            quantization_config, kwargs = BitsAndBytesConfig.from_dict(
                config_dict=config_dict, return_unused_kwargs=True, **kwargs
            )
            logger.warning(
                "The `load_in_4bit` and `load_in_8bit` arguments are deprecated and will be removed in the future versions. "
                "Please, pass a `BitsAndBytesConfig` object in `quantization_config` argument instead."
            )

        from_pt = not (from_tf | from_flax)

        user_agent = {"file_type": "model", "framework": "pytorch", "from_auto_class": from_auto_class}
        if from_pipeline is not None:
            user_agent["using_pipeline"] = from_pipeline

        if is_offline_mode() and not local_files_only:
            logger.info("Offline mode: forcing local_files_only=True")
            local_files_only = True

        # Load config if we don't provide a configuration
        if not isinstance(config, PretrainedConfig):
            config_path = config if config is not None else pretrained_model_name_or_path
            config, model_kwargs = cls.config_class.from_pretrained(
                config_path,
                cache_dir=cache_dir,
                return_unused_kwargs=True,
                force_download=force_download,
                proxies=proxies,
                local_files_only=local_files_only,
                token=token,
                revision=revision,
                subfolder=subfolder,
                gguf_file=gguf_file,
                _from_auto=from_auto_class,
                _from_pipeline=from_pipeline,
                **kwargs,
            )
            if "gguf_file" in model_kwargs:
                model_kwargs.pop("gguf_file")
        else:
            # In case one passes a config to `from_pretrained` + "attn_implementation"
            # override the `_attn_implementation` attribute to `attn_implementation` of the kwargs
            # Please see: https://github.com/huggingface/transformers/issues/28038

            # Overwrite `config._attn_implementation` by the one from the kwargs --> in auto-factory
            # we pop attn_implementation from the kwargs but this handles the case where users
            # passes manually the config to `from_pretrained`.
            config = copy.deepcopy(config)

            kwarg_attn_imp = kwargs.pop("attn_implementation", None)
            if kwarg_attn_imp is not None:
                config._attn_implementation = kwarg_attn_imp

            model_kwargs = kwargs

        pre_quantized = hasattr(config, "quantization_config")
        if pre_quantized and not AutoHfQuantizer.supports_quant_method(config.quantization_config):
            pre_quantized = False

        if pre_quantized or quantization_config is not None:
            if pre_quantized:
                config.quantization_config = AutoHfQuantizer.merge_quantization_configs(
                    config.quantization_config, quantization_config
                )
            else:
                config.quantization_config = quantization_config

            hf_quantizer = AutoHfQuantizer.from_config(
                config.quantization_config,
                pre_quantized=pre_quantized,
            )
        else:
            hf_quantizer = None

        if hf_quantizer is not None:
            hf_quantizer.validate_environment(
                torch_dtype=torch_dtype,
                from_tf=from_tf,
                from_flax=from_flax,
                device_map=device_map,
                weights_only=weights_only,
            )
            torch_dtype = hf_quantizer.update_torch_dtype(torch_dtype)
            device_map = hf_quantizer.update_device_map(device_map)

            # In order to ensure popular quantization methods are supported. Can be disable with `disable_telemetry`
            if hasattr(hf_quantizer.quantization_config.quant_method, "value"):
                user_agent["quant"] = hf_quantizer.quantization_config.quant_method.value
            else:
                user_agent["quant"] = hf_quantizer.quantization_config.quant_method
            # Force-set to `True` for more mem efficiency
            if low_cpu_mem_usage is None:
                low_cpu_mem_usage = True
                logger.warning("`low_cpu_mem_usage` was None, now default to True since model is quantized.")

        if gguf_file is not None and hf_quantizer is not None:
            raise ValueError(
                "You cannot combine Quantization and loading a model from a GGUF file, try again by making sure you did not passed a `quantization_config` or that you did not load a quantized model from the Hub."
            )

        checkpoint_files, sharded_metadata = _get_resolved_checkpoint_files(
            pretrained_model_name_or_path=pretrained_model_name_or_path,
            subfolder=subfolder,
            variant=variant,
            gguf_file=gguf_file,
            from_tf=from_tf,
            from_flax=from_flax,
            use_safetensors=use_safetensors,
            cache_dir=cache_dir,
            force_download=force_download,
            proxies=proxies,
            local_files_only=local_files_only,
            token=token,
            user_agent=user_agent,
            revision=revision,
            commit_hash=commit_hash,
        )

        is_sharded = sharded_metadata is not None
        is_quantized = hf_quantizer is not None
        is_from_file = pretrained_model_name_or_path is not None or gguf_file is not None

        if (
            is_safetensors_available()
            and is_from_file
            and not is_sharded
            and checkpoint_files[0].endswith(".safetensors")
        ):
            with safe_open(checkpoint_files[0], framework="pt") as f:
                metadata = f.metadata()

            if metadata is None:
                # Assume it's a pytorch checkpoint (introduced for timm checkpoints)
                pass
            elif metadata.get("format") == "pt":
                pass
            elif metadata.get("format") == "tf":
                from_tf = True
                logger.info("A TensorFlow safetensors file is being loaded in a PyTorch model.")
            elif metadata.get("format") == "flax":
                from_flax = True
                logger.info("A Flax safetensors file is being loaded in a PyTorch model.")
            elif metadata.get("format") == "mlx":
                # This is a mlx file, we assume weights are compatible with pt
                pass
            else:
                raise ValueError(
                    f"Incompatible safetensors file. File metadata is not ['pt', 'tf', 'flax', 'mlx'] but {metadata.get('format')}"
                )

        from_pt = not (from_tf | from_flax)

        if from_pt:
            if gguf_file:
                from .modeling_gguf_pytorch_utils import load_gguf_checkpoint

                # we need a dummy model to get the state_dict - for this reason, we keep the state_dict as if it was
                # passed directly as a kwarg from now on
                with torch.device("meta"):
                    dummy_model = cls(config)
                state_dict = load_gguf_checkpoint(checkpoint_files[0], return_tensors=True, model_to_load=dummy_model)[
                    "tensors"
                ]
                # Force it if is not already the case
                low_cpu_mem_usage = True

            # Find the correct dtype based on current state
            config, torch_dtype, dtype_orig = _get_torch_dtype(
                cls, torch_dtype, checkpoint_files, config, sharded_metadata, state_dict, weights_only
            )

        config.name_or_path = pretrained_model_name_or_path

        # Instantiate model.
        model_init_context = cls.get_init_context(_fast_init, is_quantized, _is_ds_init_called, low_cpu_mem_usage)

        config = copy.deepcopy(config)  # We do not want to modify the config inplace in from_pretrained.
        if not getattr(config, "_attn_implementation_autoset", False):
            config = cls._autoset_attn_implementation(
                config, use_flash_attention_2=use_flash_attention_2, torch_dtype=torch_dtype, device_map=device_map
            )

        with ContextManagers(model_init_context):
            # Let's make sure we don't run the init function of buffer modules
            model = cls(config, *model_args, **model_kwargs)

        # Make sure to tie the weights correctly
        model.tie_weights()

        # Last check for tp
        if device_mesh is not None and not model.supports_tp_plan:
            if config.base_model_tp_plan is None and config.get_text_config().base_model_tp_plan is None:
                raise NotImplementedError("This model does not have a tensor parallel plan.")

        # make sure we use the model's config since the __init__ call might have copied it
        config = model.config

        # Find fp32 modules if needed
        keep_in_fp32_modules = None
        if model._keep_in_fp32_modules is not None:
            if is_accelerate_available() and not is_deepspeed_zero3_enabled():
                low_cpu_mem_usage = True
            keep_in_fp32_modules = model._keep_in_fp32_modules if len(model._keep_in_fp32_modules) > 0 else None

        if hf_quantizer is not None:
            hf_quantizer.preprocess_model(
                model=model, device_map=device_map, keep_in_fp32_modules=keep_in_fp32_modules
            )

            # We store the original dtype for quantized models as we cannot easily retrieve it
            # once the weights have been quantized
            # Note that once you have loaded a quantized model, you can't change its dtype so this will
            # remain a single source of truth
            config._pre_quantization_dtype = torch_dtype

        # Prepare the full device map
        if device_map is not None:
            device_map = _get_device_map(
                model, device_map, max_memory, hf_quantizer, torch_dtype, keep_in_fp32_modules
            )

        # Finalize model weight initialization
        if from_tf:
            model, loading_info = cls._load_from_tf(model, config, checkpoint_files)
        elif from_flax:
            model = cls._load_from_flax(model, checkpoint_files)
        elif from_pt:
            # restore default dtype
            if dtype_orig is not None:
                torch.set_default_dtype(dtype_orig)

            (
                model,
                missing_keys,
                unexpected_keys,
                mismatched_keys,
                offload_index,
                error_msgs,
            ) = cls._load_pretrained_model(
                model,
                state_dict,
                checkpoint_files,
                pretrained_model_name_or_path,
                ignore_mismatched_sizes=ignore_mismatched_sizes,
                sharded_metadata=sharded_metadata,
                low_cpu_mem_usage=low_cpu_mem_usage,
                device_map=device_map,
                disk_offload_folder=offload_folder,
                offload_state_dict=offload_state_dict,
                dtype=torch_dtype,
                hf_quantizer=hf_quantizer,
                keep_in_fp32_modules=keep_in_fp32_modules,
                device_mesh=device_mesh,
                key_mapping=key_mapping,
                weights_only=weights_only,
                _fast_init=_fast_init,
            )

        # make sure token embedding weights are still tied if needed
        model.tie_weights()

        # Set model in evaluation mode to deactivate DropOut modules by default
        model.eval()

        # If it is a model with generation capabilities, attempt to load the generation config
        if model.can_generate() and generation_config is not None:
            logger.info("The user-defined `generation_config` will be used to override the default generation config.")
            model.generation_config = model.generation_config.from_dict(generation_config.to_dict())
        elif model.can_generate() and pretrained_model_name_or_path is not None:
            try:
                model.generation_config = GenerationConfig.from_pretrained(
                    pretrained_model_name_or_path,
                    cache_dir=cache_dir,
                    force_download=force_download,
                    proxies=proxies,
                    local_files_only=local_files_only,
                    token=token,
                    revision=revision,
                    subfolder=subfolder,
                    _from_auto=from_auto_class,
                    _from_pipeline=from_pipeline,
                    **kwargs,
                )
            except OSError:
                logger.info(
                    "Generation config file not found, using a generation config created from the model config."
                )
                pass

        # Dispatch model with hooks on all devices if necessary (not needed with a tp_plan, so we skip it as it slightly
        # harm performances)
        if device_map is not None and device_mesh is None:
            device_map_kwargs = {
                "device_map": device_map,
                "offload_dir": offload_folder,
                "offload_index": offload_index,
                "offload_buffers": offload_buffers,
            }
            if "skip_keys" in inspect.signature(dispatch_model).parameters:
                device_map_kwargs["skip_keys"] = model._skip_keys_device_placement
            # For HQQ method we force-set the hooks for single GPU envs
            if (
                "force_hooks" in inspect.signature(dispatch_model).parameters
                and hf_quantizer is not None
                and hf_quantizer.quantization_config.quant_method == QuantizationMethod.HQQ
            ):
                device_map_kwargs["force_hooks"] = True
            if (
                hf_quantizer is not None
                and hf_quantizer.quantization_config.quant_method == QuantizationMethod.FBGEMM_FP8
                and isinstance(device_map, dict)
                and ("cpu" in device_map.values() or "disk" in device_map.values())
            ):
                device_map_kwargs["offload_buffers"] = True

            if not is_fsdp_enabled() and not is_deepspeed_zero3_enabled():
                dispatch_model(model, **device_map_kwargs)

        if hf_quantizer is not None:
            hf_quantizer.postprocess_model(model, config=config)
            model.hf_quantizer = hf_quantizer

        if _adapter_model_path is not None:
            model.load_adapter(
                _adapter_model_path,
                adapter_name=adapter_name,
                token=token,
                adapter_kwargs=adapter_kwargs,
            )

        if output_loading_info:
            if from_pt:
                loading_info = {
                    "missing_keys": missing_keys,
                    "unexpected_keys": unexpected_keys,
                    "mismatched_keys": mismatched_keys,
                    "error_msgs": error_msgs,
                }
            elif from_flax:
                loading_info = None
            return model, loading_info

        return model

    @staticmethod
    def _fix_state_dict_key_on_load(key: str) -> Tuple[str, bool]:
        """Replace legacy parameter names with their modern equivalents. E.g. beta -> bias, gamma -> weight."""
        # Rename LayerNorm beta & gamma params for some early models ported from Tensorflow (e.g. Bert)
        # This rename is logged.
        if key.endswith("LayerNorm.beta"):
            return key.replace("LayerNorm.beta", "LayerNorm.bias"), True
        if key.endswith("LayerNorm.gamma"):
            return key.replace("LayerNorm.gamma", "LayerNorm.weight"), True

        # Rename weight norm parametrizations to match changes across torch versions.
        # Impacts a number of speech/wav2vec models. e.g. Hubert, Wav2Vec2, and others.
        # This rename is not logged.
        if hasattr(nn.utils.parametrizations, "weight_norm"):
            if key.endswith("weight_g"):
                return key.replace("weight_g", "parametrizations.weight.original0"), True
            if key.endswith("weight_v"):
                return key.replace("weight_v", "parametrizations.weight.original1"), True
        else:
            if key.endswith("parametrizations.weight.original0"):
                return key.replace("parametrizations.weight.original0", "weight_g"), True
            if key.endswith("parametrizations.weight.original1"):
                return key.replace("parametrizations.weight.original1", "weight_v"), True

        return key, False

    def _get_key_renaming_mapping(
        self,
        checkpoint_keys: List[str],
        key_mapping: Optional[Dict[str, str]] = None,
        loading_base_model_from_task_state_dict: bool = False,
        loading_task_model_from_base_state_dict: bool = False,
    ):
        """
        Compute a mapping between the serialized keys on disk `checkpoint_keys`, and the keys that the model
        that we are loading expects. This is the single entry point for key renaming that will be used during
        loading.
        Log if any parameters have been renamed.
        """
        prefix = self.base_model_prefix
        _prefix = f"{prefix}."

        renamed_keys = {}
        key_renaming_mapping = {}
        for key in checkpoint_keys:
            # Class specific rename
            new_key, has_changed = self._fix_state_dict_key_on_load(key)

            # Optionally map the key according to `key_mapping`
            if key_mapping is not None:
                for pattern, replacement in key_mapping.items():
                    new_key, n_replace = re.subn(pattern, replacement, new_key)
                    # Early exit of the loop
                    if n_replace > 0:
                        has_changed = True
                        break

            # In this case, we need to add the prefix to the keys, to match them to the expected keys
            if loading_task_model_from_base_state_dict:
                new_key = ".".join([prefix, new_key])
            # In this case we need to remove the prefix from the key to match them to the expected keys, and use
            # only the keys starting with the prefix
            elif loading_base_model_from_task_state_dict:
                if not new_key.startswith(_prefix):
                    continue
                new_key = new_key[len(_prefix) :]

            key_renaming_mapping[key] = new_key

            # track gamma/beta rename for logging
            if has_changed:
                if key.endswith("LayerNorm.gamma"):
                    renamed_keys["LayerNorm.gamma"] = (key, new_key)
                elif key.endswith("LayerNorm.beta"):
                    renamed_keys["LayerNorm.beta"] = (key, new_key)

        if renamed_keys:
            warning_msg = f"A pretrained model of type `{self.__class__.__name__}` "
            warning_msg += "contains parameters that have been renamed internally (a few are listed below but more are present in the model):\n"
            for old_key, new_key in renamed_keys.values():
                warning_msg += f"* `{old_key}` -> `{new_key}`\n"
            warning_msg += "If you are using a model from the Hub, consider submitting a PR to adjust these weights and help future users."
            logger.info_once(warning_msg)

        return key_renaming_mapping

    @staticmethod
    def _fix_state_dict_key_on_save(key) -> Tuple[str, bool]:
        """
        Similar to `_fix_state_dict_key_on_load` allows to define hook for state dict key renaming on model save.
        Do nothing by default, but can be overridden in particular models.
        """
        return key, False

    def _fix_state_dict_keys_on_save(self, state_dict):
        """
        Similar to `_fix_state_dict_keys_on_load` allows to define hook for state dict key renaming on model save.
        Apply `_fix_state_dict_key_on_save` to all keys in `state_dict`.
        """
        return {self._fix_state_dict_key_on_save(key)[0]: value for key, value in state_dict.items()}

    @classmethod
    def _load_pretrained_model(
        cls,
        model: "PreTrainedModel",
        state_dict: Optional[Dict],
        checkpoint_files: Optional[List[str]],
        pretrained_model_name_or_path: Optional[str],
        ignore_mismatched_sizes: bool = False,
        sharded_metadata: Optional[Dict] = None,
        low_cpu_mem_usage: bool = False,
        device_map: Optional[Dict] = None,
        disk_offload_folder: Optional[str] = None,
        offload_state_dict: Optional[bool] = None,
        dtype: Optional[torch.dtype] = None,
        hf_quantizer: Optional[HfQuantizer] = None,
        keep_in_fp32_modules: Optional[List[str]] = None,
        device_mesh: Optional[torch.distributed.device_mesh.DeviceMesh] = None,
        key_mapping: Optional[Dict[str, str]] = None,
        weights_only: bool = True,
        _fast_init: bool = True,
    ):
        # Useful flags
        is_quantized = hf_quantizer is not None

        # Get all the keys of the state dicts that we have to initialize the model
        if sharded_metadata is not None:
            original_checkpoint_keys = sharded_metadata["all_checkpoint_keys"]
        elif state_dict is not None:
            original_checkpoint_keys = list(state_dict.keys())
        else:
            original_checkpoint_keys = list(
                load_state_dict(checkpoint_files[0], map_location="meta", weights_only=weights_only).keys()
            )

        # Check if we are in a special state, i.e. loading from a state dict coming from a different architecture
        prefix = model.base_model_prefix
        _prefix = f"{prefix}."
        has_prefix_module = any(s.startswith(prefix) for s in original_checkpoint_keys) if len(prefix) > 0 else False
        expects_prefix_module = hasattr(model, prefix) if len(prefix) > 0 else False
        loading_task_model_from_base_state_dict = not has_prefix_module and expects_prefix_module
        loading_base_model_from_task_state_dict = has_prefix_module and not expects_prefix_module

        # Find the key names that the model expects from the serialized keys
        key_renaming_mapping = model._get_key_renaming_mapping(
            original_checkpoint_keys,
            key_mapping,
            loading_base_model_from_task_state_dict,
            loading_task_model_from_base_state_dict,
        )
        checkpoint_keys = list(key_renaming_mapping.values())

        # Find missing and unexpected keys from the state dict
        missing_keys, unexpected_keys = _find_missing_and_unexpected_keys(
            cls,
            model,
            original_checkpoint_keys,
            checkpoint_keys,
            loading_base_model_from_task_state_dict,
            hf_quantizer,
            device_map,
        )

        # Move missing keys back to cpu from meta device (because they won't be moved when loading the weights as
        # they are not in the loaded state dict)
        if low_cpu_mem_usage:
            model._move_missing_keys_from_meta_to_cpu(missing_keys, unexpected_keys, dtype, hf_quantizer)
            # In this case we also need to move everything back
            if is_fsdp_enabled() and not is_local_dist_rank_0() and not is_quantized:
                for key, param in model.state_dict().items():
                    if param.device == torch.device("meta"):
                        set_module_tensor_to_device(model, key, "cpu", torch.empty(*param.size(), dtype=dtype))

        # correctly initialize the missing keys if it was skipped before
        if _fast_init or low_cpu_mem_usage:
            model._initialize_missing_keys(checkpoint_keys, ignore_mismatched_sizes, is_quantized)

        # Set some modules to fp32 if needed
        if keep_in_fp32_modules is not None:
            keep_in_fp32_modules = re.compile("|".join([re.escape(module) for module in keep_in_fp32_modules]))
            for name, param in model.named_parameters():
                if keep_in_fp32_modules.search(name):
                    # param = param.to(torch.float32) does not work here as only in the local scope.
                    param.data = param.data.to(torch.float32)

        # Make sure we are able to load base models as well as derived models (specific task models, with heads)
        model_to_load = model
        # In this case, we load a ForTaskModel with keys from a BaseModel -> only load keys to the BaseModel
        if loading_task_model_from_base_state_dict:
            model_to_load = getattr(model, prefix)
            # Here we need to remove the prefix we added to correctly find missing/unexpected keys, as we will load
            # in the submodule
            key_renaming_mapping = {k: v[len(_prefix) :] for k, v in key_renaming_mapping.items()}
            checkpoint_keys = list(key_renaming_mapping.values())
            # We need to update the device map as well
            if device_map is not None:
                device_map = {k[len(_prefix) :] if k.startswith(_prefix) else k: v for k, v in device_map.items()}
            # small sanity check: the base model should not contain task-specific head keys
            task_specific_expected_keys = [s for s in model.state_dict().keys() if not s.startswith(_prefix)]
            base_model_expected_keys = list(model_to_load.state_dict().keys())
            if any(
                key in task_specific_expected_keys and key not in base_model_expected_keys for key in checkpoint_keys
            ):
                raise ValueError(
                    "The state dictionary of the model you are trying to load is corrupted. Are you sure it was "
                    "properly saved?"
                )

        # Get reverse key mapping
        reverse_key_renaming_mapping = {v: k for k, v in key_renaming_mapping.items()}

        is_offloaded_safetensors = False
        # This offload index if for params explicitly on the "disk" in the device_map
        disk_offload_index = None
        disk_only_shard_files = []
        # Prepare parameters offloading if needed
        if device_map is not None and "disk" in device_map.values():
            if offload_state_dict is None:
                offload_state_dict = True
            if disk_offload_folder is not None:
                os.makedirs(disk_offload_folder, exist_ok=True)
            is_offloaded_safetensors = checkpoint_files is not None and checkpoint_files[0].endswith(".safetensors")
            if disk_offload_folder is None and not is_offloaded_safetensors:
                raise ValueError(
                    "The current `device_map` had weights offloaded to the disk. Please provide an `offload_folder`"
                    " for them. Alternatively, make sure you have `safetensors` installed if the model you are using"
                    " offers the weights in this format."
                )
            if is_offloaded_safetensors:
                param_device_map = expand_device_map(device_map, checkpoint_keys)
                str_dtype = str(dtype).replace("torch.", "") if dtype is not None else "float32"
                if sharded_metadata is None:
                    weight_map = {p: checkpoint_files[0] for p in checkpoint_keys}
                else:
                    folder = os.path.sep.join(checkpoint_files[0].split(os.path.sep)[:-1])
                    # Fix the weight map keys according to the key mapping
                    weight_map = {
                        key_renaming_mapping[k]: v
                        for k, v in sharded_metadata["weight_map"].items()
                        if k in key_renaming_mapping
                    }
                    weight_map = {k: os.path.join(folder, v) for k, v in weight_map.items()}
                    # Find potential checkpoints containing only offloaded weights
                    disk_only_shard_files = get_disk_only_shard_files(device_map, weight_map)
                disk_offload_index = {
                    name: {
                        "safetensors_file": file,
                        "weight_name": reverse_key_renaming_mapping[name],
                        "dtype": str_dtype,
                    }
                    for name, file in weight_map.items()
                    if param_device_map[name] == "disk"
                }
            else:
                disk_offload_index = {}

        # This offload index if for params that are supposed to be on the "cpu", either with or without a device_map
        # It allows to load parameters one-by-one from the state dict, avoiding a memory peak of 2 x state_dict_size,
        # i.e. 1x to load it, and 1x to copy it to model
        cpu_offload_folder = None
        cpu_offload_index = None
        if offload_state_dict:
            cpu_offload_folder = tempfile.mkdtemp()
            cpu_offload_index = {}

        # For nice tqdm bars
        if checkpoint_files is not None and len(checkpoint_files) > 1:
            checkpoint_files = logging.tqdm(checkpoint_files, desc="Loading checkpoint shards")
        # To be able to iterate, even if we don't use it if the state_dict is already provided
        elif state_dict is not None:
            checkpoint_files = [""]

        # Compute expected model keys
        expected_keys = list(model_to_load.state_dict().keys())
        if hf_quantizer is not None:
            expected_keys = hf_quantizer.update_expected_keys(model_to_load, expected_keys, checkpoint_keys)

        # Warmup cuda to load the weights much faster on devices
        if device_map is not None and hf_quantizer is None:
            expanded_device_map = expand_device_map(device_map, expected_keys)
            caching_allocator_warmup(model_to_load, expanded_device_map, dtype)

        error_msgs = []
        mismatched_keys = []
        # Iterate on all the shards to load the weights
        for shard_file in checkpoint_files:
            # Skip the load for shards that only contain disk-offloaded weights
            if shard_file in disk_only_shard_files:
                continue

            map_location = "cpu"
            if low_cpu_mem_usage:
                if shard_file.endswith(".safetensors") and not is_quantized:
                    map_location = "meta"
                elif (
                    device_map is not None
                    and hf_quantizer is not None
                    and hf_quantizer.quantization_config.quant_method == QuantizationMethod.TORCHAO
                    and hf_quantizer.quantization_config.quant_type in ["int4_weight_only", "autoquant"]
                ):
                    map_location = torch.device([d for d in device_map.values() if d not in ["cpu", "disk"]][0])

            # If shard_file is""", we use the existing state_dict instead of loading it
            if shard_file != "":
                state_dict = load_state_dict(
                    shard_file, is_quantized=is_quantized, map_location=map_location, weights_only=weights_only
                )

            # Fix the key names
            state_dict = {key_renaming_mapping[k]: v for k, v in state_dict.items() if k in key_renaming_mapping}

            # Mistmatched keys contains tuples key/shape1/shape2 of weights in the checkpoint that have a shape not
            # matching the weights in the model.
            mismatched_keys += _find_mismatched_keys(
                model_to_load,
                state_dict,
                ignore_mismatched_sizes,
                prefix if loading_base_model_from_task_state_dict else "",
            )

            if low_cpu_mem_usage and shard_file is not None:
                # Skip it with fsdp on ranks other than 0
                if not (is_fsdp_enabled() and not is_local_dist_rank_0() and not is_quantized):
                    disk_offload_index, cpu_offload_index = _load_state_dict_into_meta_model(
                        model_to_load,
                        state_dict,
                        shard_file,
                        expected_keys,
                        reverse_key_renaming_mapping,
                        device_map=device_map,
                        disk_offload_folder=disk_offload_folder,
                        disk_offload_index=disk_offload_index,
                        cpu_offload_folder=cpu_offload_folder,
                        cpu_offload_index=cpu_offload_index,
                        hf_quantizer=hf_quantizer,
                        is_safetensors=is_offloaded_safetensors,
                        keep_in_fp32_modules=keep_in_fp32_modules,
                        unexpected_keys=unexpected_keys,
                        device_mesh=device_mesh,
                        weights_only=weights_only,
                    )
            else:
<<<<<<< HEAD
                disk_only_shard_files = []

            if len(resolved_archive_file) > 1:
                resolved_archive_file = logging.tqdm(resolved_archive_file, desc="Loading checkpoint shards")
            assign_to_params_buffers = None
            for shard_file in resolved_archive_file:
                # Skip the load for shards that only contain disk-offloaded weights when using safetensors for the offload.
                if shard_file in disk_only_shard_files:
                    continue
                state_dict = load_state_dict(
                    shard_file, is_quantized=is_quantized, map_location="meta", weights_only=weights_only
                )

                # Mismatched keys contains tuples key/shape1/shape2 of weights in the checkpoint that have a shape not
                # matching the weights in the model.
                mismatched_keys += _find_mismatched_keys(
                    state_dict,
                    model_state_dict,
                    loaded_keys,
                    original_loaded_keys,
                    add_prefix_to_model,
                    remove_prefix_from_model,
                    ignore_mismatched_sizes,
                    prefix,
                )

                if low_cpu_mem_usage:
                    if is_fsdp_enabled() and not is_local_dist_rank_0() and not is_quantized:
                        for key, param in model_to_load.state_dict().items():
                            if param.device == torch.device("meta"):
                                set_module_tensor_to_device(
                                    model_to_load, key, "cpu", torch.empty(*param.size(), dtype=dtype)
                                )
                    else:
                        new_error_msgs, offload_index, state_dict_index = _load_state_dict_into_meta_model(
                            model_to_load,
                            state_dict,
                            start_prefix,
                            expected_keys,
                            device_map=device_map,
                            offload_folder=offload_folder,
                            offload_index=offload_index,
                            state_dict_folder=state_dict_folder,
                            state_dict_index=state_dict_index,
                            dtype=dtype,
                            hf_quantizer=hf_quantizer,
                            is_safetensors=is_safetensors,
                            keep_in_fp32_modules=keep_in_fp32_modules,
                            unexpected_keys=unexpected_keys,
                            device_mesh=device_mesh,
                            shard_file=shard_file,
                            weights_only=weights_only,
                        )
                        error_msgs += new_error_msgs
=======
                assign_params = check_support_param_buffer_assignment(model_to_load, state_dict)
                if is_deepspeed_zero3_enabled():
                    error_msgs += _load_state_dict_into_zero3_model(model_to_load, state_dict, assign_params)
>>>>>>> 69bc8484
                else:
                    model_to_load.load_state_dict(state_dict, strict=False, assign=assign_params)

            # force memory release
            del state_dict
            gc.collect()

        # Adjust offloaded weights name and save if needed
        if disk_offload_index is not None and len(disk_offload_index) > 0:
            if loading_task_model_from_base_state_dict:
                # We need to add the prefix of the base model
                prefix = cls.base_model_prefix
                if not is_offloaded_safetensors:
                    for weight_name in disk_offload_index:
                        shutil.move(
                            os.path.join(disk_offload_folder, f"{weight_name}.dat"),
                            os.path.join(disk_offload_folder, f"{prefix}.{weight_name}.dat"),
                        )
                disk_offload_index = {f"{prefix}.{key}": value for key, value in disk_offload_index.items()}
            if not is_offloaded_safetensors:
                save_offload_index(disk_offload_index, disk_offload_folder)
                disk_offload_index = None

        # one-at-a-time param loading for the cpu offloaded params
        if offload_state_dict:
            # Load back temporarily offloaded state dict
            load_offloaded_weights(model_to_load, cpu_offload_index, cpu_offload_folder)
            shutil.rmtree(cpu_offload_folder)

        if hf_quantizer is not None:
            missing_keys = hf_quantizer.update_missing_keys_after_loading(model_to_load, missing_keys, prefix)

        # Post-processing for tensor parallelism
        if device_mesh is not None:
            # When using TP, the device map is a single device for all parameters
            tp_device = list(device_map.values())[0]
            # This is needed for the RotaryEmbedding, which was not initialized on the correct device as it is
            # not part of the state_dict (persistent=False)
            for buffer in model.buffers():
                if buffer.device != tp_device:
                    buffer.data = buffer.to(tp_device)

            # In this case, the top-most task module weights were not moved to device and parallelized as they
            # were not part of the loaded weights: do it now
            if loading_task_model_from_base_state_dict:
                parameters_to_initialize = {
                    name: param for name, param in model.named_parameters() if not name.startswith(prefix)
                }
                for name, param in parameters_to_initialize.items():
                    # First move data to correct
                    to_contiguous, casting_dtype = _infer_parameter_dtype(model, name, param, keep_in_fp32_modules)
                    shard_and_distribute_module(
                        model,
                        param.to(tp_device),
                        param,
                        name,
                        casting_dtype,
                        to_contiguous,
                        tp_device.index,
                        device_mesh,
                    )

        # All potential warnings/infos
        if len(error_msgs) > 0:
            error_msg = "\n\t".join(error_msgs)
            if "size mismatch" in error_msg:
                error_msg += (
                    "\n\tYou may consider adding `ignore_mismatched_sizes=True` in the model `from_pretrained` method."
                )
            raise RuntimeError(f"Error(s) in loading state_dict for {model.__class__.__name__}:\n\t{error_msg}")
        if len(unexpected_keys) > 0:
            archs = [] if model.config.architectures is None else model.config.architectures
            warner = logger.warning if model.__class__.__name__ in archs else logger.info
            warner(
                f"Some weights of the model checkpoint at {pretrained_model_name_or_path} were not used when"
                f" initializing {model.__class__.__name__}: {unexpected_keys}\n- This IS expected if you are"
                f" initializing {model.__class__.__name__} from the checkpoint of a model trained on another task or"
                " with another architecture (e.g. initializing a BertForSequenceClassification model from a"
                " BertForPreTraining model).\n- This IS NOT expected if you are initializing"
                f" {model.__class__.__name__} from the checkpoint of a model that you expect to be exactly identical"
                " (initializing a BertForSequenceClassification model from a BertForSequenceClassification model)."
            )
        else:
            logger.info(f"All model checkpoint weights were used when initializing {model.__class__.__name__}.\n")
        if len(missing_keys) > 0:
            logger.warning(
                f"Some weights of {model.__class__.__name__} were not initialized from the model checkpoint at"
                f" {pretrained_model_name_or_path} and are newly initialized: {missing_keys}\nYou should probably"
                " TRAIN this model on a down-stream task to be able to use it for predictions and inference."
            )
        elif len(mismatched_keys) == 0:
            logger.info(
                f"All the weights of {model.__class__.__name__} were initialized from the model checkpoint at"
                f" {pretrained_model_name_or_path}.\nIf your task is similar to the task the model of the checkpoint"
                f" was trained on, you can already use {model.__class__.__name__} for predictions without further"
                " training."
            )
        if len(mismatched_keys) > 0:
            mismatched_warning = "\n".join(
                [
                    f"- {key}: found shape {shape1} in the checkpoint and {shape2} in the model instantiated"
                    for key, shape1, shape2 in mismatched_keys
                ]
            )
            logger.warning(
                f"Some weights of {model.__class__.__name__} were not initialized from the model checkpoint at"
                f" {pretrained_model_name_or_path} and are newly initialized because the shapes did not"
                f" match:\n{mismatched_warning}\nYou should probably TRAIN this model on a down-stream task to be able"
                " to use it for predictions and inference."
            )

        return model, missing_keys, unexpected_keys, mismatched_keys, disk_offload_index, error_msgs

    @classmethod
    def _load_from_tf(cls, model, config, checkpoint_files):
        if checkpoint_files[0].endswith(".index"):
            # Load from a TensorFlow 1.X checkpoint - provided by original authors
            model = cls.load_tf_weights(model, config, checkpoint_files[0][:-6])  # Remove the '.index'
            loading_info = None
        else:
            # Load from our TensorFlow 2.0 checkpoints
            try:
                from .modeling_tf_pytorch_utils import load_tf2_checkpoint_in_pytorch_model

                model, loading_info = load_tf2_checkpoint_in_pytorch_model(
                    model, checkpoint_files[0], allow_missing_keys=True, output_loading_info=True
                )
            except ImportError:
                logger.error(
                    "Loading a TensorFlow model in PyTorch, requires both PyTorch and TensorFlow to be installed."
                    " Please see https://pytorch.org/ and https://www.tensorflow.org/install/ for installation"
                    " instructions."
                )
                raise
        return model, loading_info

    @classmethod
    def _load_from_flax(cls, model, checkpoint_files):
        try:
            from .modeling_flax_pytorch_utils import load_flax_checkpoint_in_pytorch_model

            model = load_flax_checkpoint_in_pytorch_model(model, checkpoint_files[0])
        except ImportError:
            logger.error(
                "Loading a Flax model in PyTorch, requires both PyTorch and Flax to be installed. Please see"
                " https://pytorch.org/ and https://flax.readthedocs.io/en/latest/installation.html for"
                " installation instructions."
            )
            raise
        return model

    def retrieve_modules_from_names(self, names, add_prefix=False, remove_prefix=False):
        module_keys = {".".join(key.split(".")[:-1]) for key in names}

        # torch.nn.ParameterList is a special case where two parameter keywords
        # are appended to the module name, *e.g.* bert.special_embeddings.0
        module_keys = module_keys.union(
            {".".join(key.split(".")[:-2]) for key in names if len(key) > 0 and key[-1].isdigit()}
        )

        retrieved_modules = []
        # retrieve all modules that has at least one missing weight name
        for name, module in self.named_modules():
            if remove_prefix:
                _prefix = f"{self.base_model_prefix}."
                name = name[len(_prefix) :] if name.startswith(_prefix) else name
            elif add_prefix:
                name = ".".join([self.base_model_prefix, name]) if len(name) > 0 else self.base_model_prefix

            if name in module_keys:
                retrieved_modules.append(module)

        return retrieved_modules

    @classmethod
    def register_for_auto_class(cls, auto_class="AutoModel"):
        """
        Register this class with a given auto class. This should only be used for custom models as the ones in the
        library are already mapped with an auto class.

        <Tip warning={true}>

        This API is experimental and may have some slight breaking changes in the next releases.

        </Tip>

        Args:
            auto_class (`str` or `type`, *optional*, defaults to `"AutoModel"`):
                The auto class to register this new model with.
        """
        if not isinstance(auto_class, str):
            auto_class = auto_class.__name__

        import transformers.models.auto as auto_module

        if not hasattr(auto_module, auto_class):
            raise ValueError(f"{auto_class} is not a valid auto class.")

        cls._auto_class = auto_class

    def to_bettertransformer(self) -> "PreTrainedModel":
        """
        Converts the model to use [PyTorch's native attention
        implementation](https://pytorch.org/docs/stable/generated/torch.nn.MultiheadAttention.html), integrated to
        Transformers through [Optimum library](https://huggingface.co/docs/optimum/bettertransformer/overview). Only a
        subset of all Transformers models are supported.

        PyTorch's attention fastpath allows to speed up inference through kernel fusions and the use of [nested
        tensors](https://pytorch.org/docs/stable/nested.html). Detailed benchmarks can be found in [this blog
        post](https://medium.com/pytorch/bettertransformer-out-of-the-box-performance-for-huggingface-transformers-3fbe27d50ab2).

        Returns:
            [`PreTrainedModel`]: The model converted to BetterTransformer.
        """
        if not is_optimum_available():
            raise ImportError("The package `optimum` is required to use Better Transformer.")

        from optimum.version import __version__ as optimum_version

        if version.parse(optimum_version) < version.parse("1.7.0"):
            raise ImportError(
                f"Please install optimum>=1.7.0 to use Better Transformer. The version {optimum_version} was found."
            )

        from optimum.bettertransformer import BetterTransformer

        return BetterTransformer.transform(self)

    def reverse_bettertransformer(self):
        """
        Reverts the transformation from [`~PreTrainedModel.to_bettertransformer`] so that the original modeling is
        used, for example in order to save the model.

        Returns:
            [`PreTrainedModel`]: The model converted back to the original modeling.
        """
        if not is_optimum_available():
            raise ImportError("The package `optimum` is required to use Better Transformer.")

        from optimum.version import __version__ as optimum_version

        if version.parse(optimum_version) < version.parse("1.7.0"):
            raise ImportError(
                f"Please install optimum>=1.7.0 to use Better Transformer. The version {optimum_version} was found."
            )

        from optimum.bettertransformer import BetterTransformer

        return BetterTransformer.reverse(self)

    def warn_if_padding_and_no_attention_mask(self, input_ids, attention_mask):
        """
        Shows a one-time warning if the input_ids appear to contain padding and no attention mask was given.
        """

        # Skip the check during tracing.
        if is_torch_fx_proxy(input_ids) or torch.jit.is_tracing() or is_torchdynamo_compiling():
            return

        if (attention_mask is not None) or (self.config.pad_token_id is None):
            return

        # Check only the first and last input IDs to reduce overhead.
        if self.config.pad_token_id in input_ids[:, [-1, 0]]:
            warn_string = (
                "We strongly recommend passing in an `attention_mask` since your input_ids may be padded. See "
                "https://huggingface.co/docs/transformers/troubleshooting"
                "#incorrect-output-when-padding-tokens-arent-masked."
            )

            # If the pad token is equal to either BOS, EOS, or SEP, we do not know whether the user should use an
            # attention_mask or not. In this case, we should still show a warning because this is a rare case.
            if (
                (self.config.bos_token_id is not None and self.config.bos_token_id == self.config.pad_token_id)
                or (self.config.eos_token_id is not None and self.config.eos_token_id == self.config.pad_token_id)
                or (self.config.sep_token_id is not None and self.config.sep_token_id == self.config.pad_token_id)
            ):
                warn_string += (
                    f"\nYou may ignore this warning if your `pad_token_id` ({self.config.pad_token_id}) is identical "
                    f"to the `bos_token_id` ({self.config.bos_token_id}), `eos_token_id` ({self.config.eos_token_id}), "
                    f"or the `sep_token_id` ({self.config.sep_token_id}), and your input is not padded."
                )

            logger.warning_once(warn_string)

    @property
    def supports_tp_plan(self):
        """
        Returns whether the model has a tensor parallelism plan.
        """
        if self._tp_plan is not None:
            return True
        # Check if base model has a TP plan
        if getattr(self.base_model, "_tp_plan", None) is not None:
            return True
        return False

    @property
    def supports_pp_plan(self):
        if self._pp_plan is not None:
            return True
        # Check if base model has PP plan
        if getattr(self.base_model, "_pp_plan", None) is not None:
            return True
        return False

    @property
    def loss_function(self):
        if hasattr(self, "_loss_function"):
            return self._loss_function

        loss_type = getattr(self, "loss_type", None)

        if loss_type is None or loss_type not in LOSS_MAPPING:
            logger.warning_once(
                f"`loss_type={loss_type}` was set in the config but it is unrecognised."
                f"Using the default loss: `ForCausalLMLoss`."
            )
            loss_type = "ForCausalLM"
        return LOSS_MAPPING[loss_type]

    @loss_function.setter
    def loss_function(self, value):
        self._loss_function = value

    def get_compiled_call(self, compile_config: CompileConfig):
        """Return a `torch.compile`'d version of `self.__call__`. This is useful to dynamically choose between
        non-compiled/compiled `forward` during inference, especially to switch between prefill (where we don't
        want to use compiled version to avoid recomputing the graph with new shapes) and iterative decoding
        (where we want the speed-ups of compiled version with static shapes)."""
        # Only reset it if not present or different from previous config
        default_config = getattr(self.generation_config, "compile_config", CompileConfig())
        if (
            not hasattr(self, "_compiled_call")
            or getattr(self, "_last_compile_config", default_config) != compile_config
        ):
            self._last_compile_config = compile_config
            self._compiled_call = torch.compile(self.__call__, **compile_config.to_dict())
        return self._compiled_call

    @classmethod
    def is_backend_compatible(cls):
        return cls._supports_attention_backend

    def _move_missing_keys_from_meta_to_cpu(
        self,
        missing_keys: List[str],
        unexpected_keys: List[str],
        dtype: Optional[torch.dtype],
        hf_quantizer: Optional[HfQuantizer],
    ) -> "PreTrainedModel":
        """Move the missing keys (keys that are part of the model parameters, but were NOT found in the loaded state dicts) back
        from meta device to cpu.
        """
        is_quantized = hf_quantizer is not None

        model_state_dict = self.state_dict()
        for key in missing_keys:
            param = model_state_dict[key]
            if param.device == torch.device("meta"):
                # upcast in fp32 if any
                target_dtype = dtype
                value = torch.empty(*param.size(), dtype=target_dtype)
                if (
                    not is_quantized
                    or (getattr(hf_quantizer, "requires_parameters_quantization", False))
                    or not hf_quantizer.check_quantized_param(self, param_value=value, param_name=key, state_dict={})
                ):
                    set_module_tensor_to_device(self, key, "cpu", value)
                else:
                    hf_quantizer.create_quantized_param(self, value, key, "cpu", model_state_dict, unexpected_keys)

    def _initialize_missing_keys(
        self,
        loaded_keys: List[str],
        ignore_mismatched_sizes: bool,
        is_quantized: bool,
    ) -> "PreTrainedModel":
        """Initialize the missing keys (keys that are part of the model parameters, but were NOT found in the loaded state dicts), according to
        `_initialize_weights`. Indeed, since the corresponding weights are missing from the state dict, they will not be replaced and need to
        be initialized correctly (i.e. weight initialization distribution).
        Also take care of setting the `_is_hf_initialized` flag for keys that are not missing.
        """
        if not ignore_mismatched_sizes:
            not_initialized_submodules = set_initialized_submodules(self, loaded_keys)
            # If we're about to tie the output embeds to the input embeds we don't need to init them
            if (
                hasattr(self.config.get_text_config(decoder=True), "tie_word_embeddings")
                and self.config.get_text_config(decoder=True).tie_word_embeddings
            ):
                output_embeddings = self.get_output_embeddings()
                if output_embeddings is not None:
                    # Still need to initialize if there is a bias term since biases are not tied.
                    if not hasattr(output_embeddings, "bias") or output_embeddings.bias is None:
                        output_embeddings._is_hf_initialized = True
        else:
            not_initialized_submodules = dict(self.named_modules())
        # This will only initialize submodules that are not marked as initialized by the line above.
        if is_deepspeed_zero3_enabled() and not is_quantized:
            import deepspeed

            not_initialized_parameters = list(
                set(
                    itertools.chain.from_iterable(
                        submodule.parameters(recurse=False) for submodule in not_initialized_submodules.values()
                    )
                )
            )
            with deepspeed.zero.GatheredParameters(not_initialized_parameters, modifier_rank=0):
                self.apply(self._initialize_weights)
        else:
            self.apply(self._initialize_weights)

    def get_parameter_or_buffer(self, target: str):
        """
        Return the parameter or buffer given by `target` if it exists, otherwise throw an error. This combines
        `get_parameter()` and `get_buffer()` in a single handy function. Note that it only work if `target` is a
        leaf of the model.
        """
        try:
            return self.get_parameter(target)
        except AttributeError:
            pass
        try:
            return self.get_buffer(target)
        except AttributeError:
            pass
        raise AttributeError(f"`{target}` is neither a parameter nor a buffer.")


PreTrainedModel.push_to_hub = copy_func(PreTrainedModel.push_to_hub)
if PreTrainedModel.push_to_hub.__doc__ is not None:
    PreTrainedModel.push_to_hub.__doc__ = PreTrainedModel.push_to_hub.__doc__.format(
        object="model", object_class="AutoModel", object_files="model file"
    )


class PoolerStartLogits(nn.Module):
    """
    Compute SQuAD start logits from sequence hidden states.

    Args:
        config ([`PretrainedConfig`]):
            The config used by the model, will be used to grab the `hidden_size` of the model.
    """

    def __init__(self, config: PretrainedConfig):
        super().__init__()
        self.dense = nn.Linear(config.hidden_size, 1)

    def forward(
        self, hidden_states: torch.FloatTensor, p_mask: Optional[torch.FloatTensor] = None
    ) -> torch.FloatTensor:
        """
        Args:
            hidden_states (`torch.FloatTensor` of shape `(batch_size, seq_len, hidden_size)`):
                The final hidden states of the model.
            p_mask (`torch.FloatTensor` of shape `(batch_size, seq_len)`, *optional*):
                Mask for tokens at invalid position, such as query and special symbols (PAD, SEP, CLS). 1.0 means token
                should be masked.

        Returns:
            `torch.FloatTensor`: The start logits for SQuAD.
        """
        x = self.dense(hidden_states).squeeze(-1)

        if p_mask is not None:
            if get_parameter_dtype(self) == torch.float16:
                x = x * (1 - p_mask) - 65500 * p_mask
            else:
                x = x * (1 - p_mask) - 1e30 * p_mask

        return x


class PoolerEndLogits(nn.Module):
    """
    Compute SQuAD end logits from sequence hidden states.

    Args:
        config ([`PretrainedConfig`]):
            The config used by the model, will be used to grab the `hidden_size` of the model and the `layer_norm_eps`
            to use.
    """

    def __init__(self, config: PretrainedConfig):
        super().__init__()
        self.dense_0 = nn.Linear(config.hidden_size * 2, config.hidden_size)
        self.activation = nn.Tanh()
        self.LayerNorm = nn.LayerNorm(config.hidden_size, eps=config.layer_norm_eps)
        self.dense_1 = nn.Linear(config.hidden_size, 1)

    def forward(
        self,
        hidden_states: torch.FloatTensor,
        start_states: Optional[torch.FloatTensor] = None,
        start_positions: Optional[torch.LongTensor] = None,
        p_mask: Optional[torch.FloatTensor] = None,
    ) -> torch.FloatTensor:
        """
        Args:
            hidden_states (`torch.FloatTensor` of shape `(batch_size, seq_len, hidden_size)`):
                The final hidden states of the model.
            start_states (`torch.FloatTensor` of shape `(batch_size, seq_len, hidden_size)`, *optional*):
                The hidden states of the first tokens for the labeled span.
            start_positions (`torch.LongTensor` of shape `(batch_size,)`, *optional*):
                The position of the first token for the labeled span.
            p_mask (`torch.FloatTensor` of shape `(batch_size, seq_len)`, *optional*):
                Mask for tokens at invalid position, such as query and special symbols (PAD, SEP, CLS). 1.0 means token
                should be masked.

        <Tip>

        One of `start_states` or `start_positions` should be not `None`. If both are set, `start_positions` overrides
        `start_states`.

        </Tip>

        Returns:
            `torch.FloatTensor`: The end logits for SQuAD.
        """
        assert (
            start_states is not None or start_positions is not None
        ), "One of start_states, start_positions should be not None"
        if start_positions is not None:
            slen, hsz = hidden_states.shape[-2:]
            start_positions = start_positions[:, None, None].expand(-1, -1, hsz)  # shape (bsz, 1, hsz)
            start_states = hidden_states.gather(-2, start_positions)  # shape (bsz, 1, hsz)
            start_states = start_states.expand(-1, slen, -1)  # shape (bsz, slen, hsz)

        x = self.dense_0(torch.cat([hidden_states, start_states], dim=-1))
        x = self.activation(x)
        x = self.LayerNorm(x)
        x = self.dense_1(x).squeeze(-1)

        if p_mask is not None:
            if get_parameter_dtype(self) == torch.float16:
                x = x * (1 - p_mask) - 65500 * p_mask
            else:
                x = x * (1 - p_mask) - 1e30 * p_mask

        return x


class PoolerAnswerClass(nn.Module):
    """
    Compute SQuAD 2.0 answer class from classification and start tokens hidden states.

    Args:
        config ([`PretrainedConfig`]):
            The config used by the model, will be used to grab the `hidden_size` of the model.
    """

    def __init__(self, config):
        super().__init__()
        self.dense_0 = nn.Linear(config.hidden_size * 2, config.hidden_size)
        self.activation = nn.Tanh()
        self.dense_1 = nn.Linear(config.hidden_size, 1, bias=False)

    def forward(
        self,
        hidden_states: torch.FloatTensor,
        start_states: Optional[torch.FloatTensor] = None,
        start_positions: Optional[torch.LongTensor] = None,
        cls_index: Optional[torch.LongTensor] = None,
    ) -> torch.FloatTensor:
        """
        Args:
            hidden_states (`torch.FloatTensor` of shape `(batch_size, seq_len, hidden_size)`):
                The final hidden states of the model.
            start_states (`torch.FloatTensor` of shape `(batch_size, seq_len, hidden_size)`, *optional*):
                The hidden states of the first tokens for the labeled span.
            start_positions (`torch.LongTensor` of shape `(batch_size,)`, *optional*):
                The position of the first token for the labeled span.
            cls_index (`torch.LongTensor` of shape `(batch_size,)`, *optional*):
                Position of the CLS token for each sentence in the batch. If `None`, takes the last token.

        <Tip>

        One of `start_states` or `start_positions` should be not `None`. If both are set, `start_positions` overrides
        `start_states`.

        </Tip>

        Returns:
            `torch.FloatTensor`: The SQuAD 2.0 answer class.
        """
        # No dependency on end_feature so that we can obtain one single `cls_logits` for each sample.
        hsz = hidden_states.shape[-1]
        assert (
            start_states is not None or start_positions is not None
        ), "One of start_states, start_positions should be not None"
        if start_positions is not None:
            start_positions = start_positions[:, None, None].expand(-1, -1, hsz)  # shape (bsz, 1, hsz)
            start_states = hidden_states.gather(-2, start_positions).squeeze(-2)  # shape (bsz, hsz)

        if cls_index is not None:
            cls_index = cls_index[:, None, None].expand(-1, -1, hsz)  # shape (bsz, 1, hsz)
            cls_token_state = hidden_states.gather(-2, cls_index).squeeze(-2)  # shape (bsz, hsz)
        else:
            cls_token_state = hidden_states[:, -1, :]  # shape (bsz, hsz)

        x = self.dense_0(torch.cat([start_states, cls_token_state], dim=-1))
        x = self.activation(x)
        x = self.dense_1(x).squeeze(-1)

        return x


@dataclass
class SquadHeadOutput(ModelOutput):
    """
    Base class for outputs of question answering models using a [`~modeling_utils.SQuADHead`].

    Args:
        loss (`torch.FloatTensor` of shape `(1,)`, *optional*, returned if both `start_positions` and `end_positions` are provided):
            Classification loss as the sum of start token, end token (and is_impossible if provided) classification
            losses.
        start_top_log_probs (`torch.FloatTensor` of shape `(batch_size, config.start_n_top)`, *optional*, returned if `start_positions` or `end_positions` is not provided):
            Log probabilities for the top config.start_n_top start token possibilities (beam-search).
        start_top_index (`torch.LongTensor` of shape `(batch_size, config.start_n_top)`, *optional*, returned if `start_positions` or `end_positions` is not provided):
            Indices for the top config.start_n_top start token possibilities (beam-search).
        end_top_log_probs (`torch.FloatTensor` of shape `(batch_size, config.start_n_top * config.end_n_top)`, *optional*, returned if `start_positions` or `end_positions` is not provided):
            Log probabilities for the top `config.start_n_top * config.end_n_top` end token possibilities
            (beam-search).
        end_top_index (`torch.LongTensor` of shape `(batch_size, config.start_n_top * config.end_n_top)`, *optional*, returned if `start_positions` or `end_positions` is not provided):
            Indices for the top `config.start_n_top * config.end_n_top` end token possibilities (beam-search).
        cls_logits (`torch.FloatTensor` of shape `(batch_size,)`, *optional*, returned if `start_positions` or `end_positions` is not provided):
            Log probabilities for the `is_impossible` label of the answers.

    """

    loss: Optional[torch.FloatTensor] = None
    start_top_log_probs: Optional[torch.FloatTensor] = None
    start_top_index: Optional[torch.LongTensor] = None
    end_top_log_probs: Optional[torch.FloatTensor] = None
    end_top_index: Optional[torch.LongTensor] = None
    cls_logits: Optional[torch.FloatTensor] = None


class SQuADHead(nn.Module):
    r"""
    A SQuAD head inspired by XLNet.

    Args:
        config ([`PretrainedConfig`]):
            The config used by the model, will be used to grab the `hidden_size` of the model and the `layer_norm_eps`
            to use.
    """

    def __init__(self, config):
        super().__init__()
        self.start_n_top = config.start_n_top
        self.end_n_top = config.end_n_top

        self.start_logits = PoolerStartLogits(config)
        self.end_logits = PoolerEndLogits(config)
        self.answer_class = PoolerAnswerClass(config)

    @replace_return_docstrings(output_type=SquadHeadOutput, config_class=PretrainedConfig)
    def forward(
        self,
        hidden_states: torch.FloatTensor,
        start_positions: Optional[torch.LongTensor] = None,
        end_positions: Optional[torch.LongTensor] = None,
        cls_index: Optional[torch.LongTensor] = None,
        is_impossible: Optional[torch.LongTensor] = None,
        p_mask: Optional[torch.FloatTensor] = None,
        return_dict: bool = False,
    ) -> Union[SquadHeadOutput, Tuple[torch.FloatTensor]]:
        """
        Args:
            hidden_states (`torch.FloatTensor` of shape `(batch_size, seq_len, hidden_size)`):
                Final hidden states of the model on the sequence tokens.
            start_positions (`torch.LongTensor` of shape `(batch_size,)`, *optional*):
                Positions of the first token for the labeled span.
            end_positions (`torch.LongTensor` of shape `(batch_size,)`, *optional*):
                Positions of the last token for the labeled span.
            cls_index (`torch.LongTensor` of shape `(batch_size,)`, *optional*):
                Position of the CLS token for each sentence in the batch. If `None`, takes the last token.
            is_impossible (`torch.LongTensor` of shape `(batch_size,)`, *optional*):
                Whether the question has a possible answer in the paragraph or not.
            p_mask (`torch.FloatTensor` of shape `(batch_size, seq_len)`, *optional*):
                Mask for tokens at invalid position, such as query and special symbols (PAD, SEP, CLS). 1.0 means token
                should be masked.
            return_dict (`bool`, *optional*, defaults to `False`):
                Whether or not to return a [`~utils.ModelOutput`] instead of a plain tuple.

        Returns:
        """
        start_logits = self.start_logits(hidden_states, p_mask=p_mask)

        if start_positions is not None and end_positions is not None:
            # If we are on multi-GPU, let's remove the dimension added by batch splitting
            for x in (start_positions, end_positions, cls_index, is_impossible):
                if x is not None and x.dim() > 1:
                    x.squeeze_(-1)

            # during training, compute the end logits based on the ground truth of the start position
            end_logits = self.end_logits(hidden_states, start_positions=start_positions, p_mask=p_mask)

            loss_fct = CrossEntropyLoss()
            start_loss = loss_fct(start_logits, start_positions)
            end_loss = loss_fct(end_logits, end_positions)
            total_loss = (start_loss + end_loss) / 2

            if cls_index is not None and is_impossible is not None:
                # Predict answerability from the representation of CLS and START
                cls_logits = self.answer_class(hidden_states, start_positions=start_positions, cls_index=cls_index)
                loss_fct_cls = nn.BCEWithLogitsLoss()
                cls_loss = loss_fct_cls(cls_logits, is_impossible)

                # note(zhiliny): by default multiply the loss by 0.5 so that the scale is comparable to start_loss and end_loss
                total_loss += cls_loss * 0.5

            return SquadHeadOutput(loss=total_loss) if return_dict else (total_loss,)

        else:
            # during inference, compute the end logits based on beam search
            bsz, slen, hsz = hidden_states.size()
            start_log_probs = nn.functional.softmax(start_logits, dim=-1)  # shape (bsz, slen)

            start_top_log_probs, start_top_index = torch.topk(
                start_log_probs, self.start_n_top, dim=-1
            )  # shape (bsz, start_n_top)
            start_top_index_exp = start_top_index.unsqueeze(-1).expand(-1, -1, hsz)  # shape (bsz, start_n_top, hsz)
            start_states = torch.gather(hidden_states, -2, start_top_index_exp)  # shape (bsz, start_n_top, hsz)
            start_states = start_states.unsqueeze(1).expand(-1, slen, -1, -1)  # shape (bsz, slen, start_n_top, hsz)

            hidden_states_expanded = hidden_states.unsqueeze(2).expand_as(
                start_states
            )  # shape (bsz, slen, start_n_top, hsz)
            p_mask = p_mask.unsqueeze(-1) if p_mask is not None else None
            end_logits = self.end_logits(hidden_states_expanded, start_states=start_states, p_mask=p_mask)
            end_log_probs = nn.functional.softmax(end_logits, dim=1)  # shape (bsz, slen, start_n_top)

            end_top_log_probs, end_top_index = torch.topk(
                end_log_probs, self.end_n_top, dim=1
            )  # shape (bsz, end_n_top, start_n_top)
            end_top_log_probs = end_top_log_probs.view(-1, self.start_n_top * self.end_n_top)
            end_top_index = end_top_index.view(-1, self.start_n_top * self.end_n_top)

            start_states = torch.einsum("blh,bl->bh", hidden_states, start_log_probs)
            cls_logits = self.answer_class(hidden_states, start_states=start_states, cls_index=cls_index)

            if not return_dict:
                return (start_top_log_probs, start_top_index, end_top_log_probs, end_top_index, cls_logits)
            else:
                return SquadHeadOutput(
                    start_top_log_probs=start_top_log_probs,
                    start_top_index=start_top_index,
                    end_top_log_probs=end_top_log_probs,
                    end_top_index=end_top_index,
                    cls_logits=cls_logits,
                )


class SequenceSummary(nn.Module):
    r"""
    Compute a single vector summary of a sequence hidden states.

    Args:
        config ([`PretrainedConfig`]):
            The config used by the model. Relevant arguments in the config class of the model are (refer to the actual
            config class of your model for the default values it uses):

            - **summary_type** (`str`) -- The method to use to make this summary. Accepted values are:

                - `"last"` -- Take the last token hidden state (like XLNet)
                - `"first"` -- Take the first token hidden state (like Bert)
                - `"mean"` -- Take the mean of all tokens hidden states
                - `"cls_index"` -- Supply a Tensor of classification token position (GPT/GPT-2)
                - `"attn"` -- Not implemented now, use multi-head attention

            - **summary_use_proj** (`bool`) -- Add a projection after the vector extraction.
            - **summary_proj_to_labels** (`bool`) -- If `True`, the projection outputs to `config.num_labels` classes
              (otherwise to `config.hidden_size`).
            - **summary_activation** (`Optional[str]`) -- Set to `"tanh"` to add a tanh activation to the output,
              another string or `None` will add no activation.
            - **summary_first_dropout** (`float`) -- Optional dropout probability before the projection and activation.
            - **summary_last_dropout** (`float`)-- Optional dropout probability after the projection and activation.
    """

    def __init__(self, config: PretrainedConfig):
        super().__init__()

        self.summary_type = getattr(config, "summary_type", "last")
        if self.summary_type == "attn":
            # We should use a standard multi-head attention module with absolute positional embedding for that.
            # Cf. https://github.com/zihangdai/xlnet/blob/master/modeling.py#L253-L276
            # We can probably just use the multi-head attention module of PyTorch >=1.1.0
            raise NotImplementedError

        self.summary = Identity()
        if hasattr(config, "summary_use_proj") and config.summary_use_proj:
            if hasattr(config, "summary_proj_to_labels") and config.summary_proj_to_labels and config.num_labels > 0:
                num_classes = config.num_labels
            else:
                num_classes = config.hidden_size
            self.summary = nn.Linear(config.hidden_size, num_classes)

        activation_string = getattr(config, "summary_activation", None)
        self.activation: Callable = get_activation(activation_string) if activation_string else Identity()

        self.first_dropout = Identity()
        if hasattr(config, "summary_first_dropout") and config.summary_first_dropout > 0:
            self.first_dropout = nn.Dropout(config.summary_first_dropout)

        self.last_dropout = Identity()
        if hasattr(config, "summary_last_dropout") and config.summary_last_dropout > 0:
            self.last_dropout = nn.Dropout(config.summary_last_dropout)

    def forward(
        self, hidden_states: torch.FloatTensor, cls_index: Optional[torch.LongTensor] = None
    ) -> torch.FloatTensor:
        """
        Compute a single vector summary of a sequence hidden states.

        Args:
            hidden_states (`torch.FloatTensor` of shape `[batch_size, seq_len, hidden_size]`):
                The hidden states of the last layer.
            cls_index (`torch.LongTensor` of shape `[batch_size]` or `[batch_size, ...]` where ... are optional leading dimensions of `hidden_states`, *optional*):
                Used if `summary_type == "cls_index"` and takes the last token of the sequence as classification token.

        Returns:
            `torch.FloatTensor`: The summary of the sequence hidden states.
        """
        if self.summary_type == "last":
            output = hidden_states[:, -1]
        elif self.summary_type == "first":
            output = hidden_states[:, 0]
        elif self.summary_type == "mean":
            output = hidden_states.mean(dim=1)
        elif self.summary_type == "cls_index":
            if cls_index is None:
                cls_index = torch.full_like(
                    hidden_states[..., :1, :],
                    hidden_states.shape[-2] - 1,
                    dtype=torch.long,
                )
            else:
                cls_index = cls_index.unsqueeze(-1).unsqueeze(-1)
                cls_index = cls_index.expand((-1,) * (cls_index.dim() - 1) + (hidden_states.size(-1),))
            # shape of cls_index: (bsz, XX, 1, hidden_size) where XX are optional leading dim of hidden_states
            output = hidden_states.gather(-2, cls_index).squeeze(-2)  # shape (bsz, XX, hidden_size)
        elif self.summary_type == "attn":
            raise NotImplementedError

        output = self.first_dropout(output)
        output = self.summary(output)
        output = self.activation(output)
        output = self.last_dropout(output)

        return output


def unwrap_model(model: nn.Module, recursive: bool = False) -> nn.Module:
    """
    Recursively unwraps a model from potential containers (as used in distributed training).

    Args:
        model (`torch.nn.Module`): The model to unwrap.
        recursive (`bool`, *optional*, defaults to `False`):
            Whether to recursively extract all cases of `module.module` from `model` as well as unwrap child sublayers
            recursively, not just the top-level distributed containers.
    """
    # Use accelerate implementation if available (should always be the case when using torch)
    # This is for pytorch, as we also have to handle things like dynamo
    if is_accelerate_available():
        kwargs = {}
        if recursive:
            if not is_accelerate_available("0.29.0"):
                raise RuntimeError(
                    "Setting `recursive=True` to `unwrap_model` requires `accelerate` v0.29.0. Please upgrade your version of accelerate"
                )
            else:
                kwargs["recursive"] = recursive
        return extract_model_from_parallel(model, **kwargs)
    else:
        # since there could be multiple levels of wrapping, unwrap recursively
        if hasattr(model, "module"):
            return unwrap_model(model.module)
        else:
            return model


def expand_device_map(device_map, param_names):
    """
    Expand a device map to return the correspondence parameter name to device.
    """
    new_device_map = {}
    for module, device in device_map.items():
        new_device_map.update(
            {p: device for p in param_names if p == module or p.startswith(f"{module}.") or module == ""}
        )
    return new_device_map


def caching_allocator_warmup(model: PreTrainedModel, expanded_device_map: Dict, dtype: torch.dtype) -> Dict:
    """This function warm-ups the caching allocator based on the size of the model tensors that will reside on each
    device. It allows to have one large call to Malloc, instead of recursively calling it later when loading
    the model, which is actually the loading speed botteneck.
    Calling this function allows to cut the model loading time by a very large margin.
    """
    # Remove disk and cpu devices, and cast to proper torch.device
    accelerator_device_map = {
        param: torch.device(device) for param, device in expanded_device_map.items() if device not in ["cpu", "disk"]
    }
    if not len(accelerator_device_map):
        return

    tp_plan_regex = (
        re.compile("|".join([re.escape(plan) for plan in model._tp_plan]))
        if _torch_distributed_available and torch.distributed.is_initialized()
        else None
    )

    parameter_count = defaultdict(lambda: 0)
    allocation_factor = 1
    if torch.distributed.is_initialized() or len(set(accelerator_device_map.values())) >= 2:
        allocation_factor = 2

    for param_name, device in accelerator_device_map.items():
        param = model.get_parameter_or_buffer(param_name)
        param_size = int(math.prod(param.shape) * allocation_factor)

        if tp_plan_regex is not None:
            generic_name = re.sub(r"\.\d+\.", ".*.", param_name)
            param_size //= torch.distributed.get_world_size() if tp_plan_regex.search(generic_name) else 1

        parameter_count[device] += param_size

    dtype = dtype if dtype is not None else torch.float32

    # This will kick off the caching allocator to avoid having to Malloc afterwards
    for device, param_count in parameter_count.items():
        max_memory_device = None
        if device.type == "cuda":
            max_memory_device = torch.cuda.mem_get_info(device.index)[0]
        # allocate only if we have enough memory
        if max_memory_device is None or max_memory_device > param_count * dtype_byte_size(dtype):
            _ = torch.empty(param_count, dtype=dtype, device=device, requires_grad=False)


def get_disk_only_shard_files(device_map, weight_map):
    """
    Returns the list of shard files containing only weights offloaded to disk.
    """
    files_content = collections.defaultdict(list)
    for weight_name, filename in weight_map.items():
        while len(weight_name) > 0 and weight_name not in device_map:
            weight_name = ".".join(weight_name.split(".")[:-1])
        files_content[filename].append(device_map[weight_name])

    return [fname for fname, devices in files_content.items() if set(devices) == {"disk"}]


ALL_ATTENTION_FUNCTIONS: Dict[str, Callable] = {}

ALL_ATTENTION_FUNCTIONS.update(
    {
        "flash_attention_2": flash_attention_forward,
        "flex_attention": flex_attention_forward,
        "sdpa": sdpa_attention_forward,
    }
)<|MERGE_RESOLUTION|>--- conflicted
+++ resolved
@@ -783,21 +783,12 @@
             continue
 
         # we need to use serialized_param_name as file pointer is untouched
-<<<<<<< HEAD
-        if shard_file.endswith(".safetensors"):
-            param = file_pointer.get_slice(serialized_param_name)
-            param_ndim = len(param.get_shape())
-        else:
-            param = bin_state_dict[serialized_param_name]
-            param_ndim = param.ndim
-=======
         if is_meta_state_dict:
             # This is the name of the parameter as it appears on disk file
             serialized_param_name = reverse_renaming_mapping[param_name]
             param = file_pointer.get_slice(serialized_param_name)
         else:
             param = empty_param  # It is actually not empty!
->>>>>>> 69bc8484
 
         to_contiguous, casting_dtype = _infer_parameter_dtype(
             model,
@@ -808,64 +799,6 @@
         )
 
         if device_mesh is not None:  # In this case, the param is already on the correct device!
-<<<<<<< HEAD
-            module_to_tp, param_type = get_module_from_name(model, fixed_param_name)
-            current_module_plan = None
-            full_tp_plan_ = "|".join(full_tp_plan.keys()).replace("*", "[0-9]+")
-            if plan := re.search(full_tp_plan_, fixed_param_name):
-                match = re.sub("[0-9]+", "*", plan[0])
-                current_module_plan = full_tp_plan[match]
-
-            if current_module_plan is not None:
-                tp_layer = translate_to_torch_parallel_style(current_module_plan)
-                rank = tensor_device
-                row, col = empty_param.shape
-                if "rowwise" == current_module_plan:
-                    param = param[:, rank * (col // device_mesh.size()) : (rank + 1) * (col // device_mesh.size())]
-                    shard = Shard(1)
-                    tp_layer.desired_input_layouts = (Shard(-1),)
-                elif "colwise" == current_module_plan:
-                    param = param[rank * (row // device_mesh.size()) : (rank + 1) * (row // device_mesh.size()), :]
-                    shard = Shard(0)
-                else:
-                    param = param[rank * (row // device_mesh.size()) : (rank + 1) * (row // device_mesh.size()), :]
-                    shard = Shard(0)
-                if param_casting_dtype is not None:
-                    param = param.to(param_casting_dtype)
-                if old_param.is_contiguous():
-                    param = param.contiguous()
-                local_parameter = DTensor.from_local(
-                    param,
-                    device_mesh=device_mesh,
-                    placements=[shard] * device_mesh.ndim,
-                )
-                if isinstance(module_to_tp.weight, nn.Parameter):
-                    local_parameter = torch.nn.Parameter(local_parameter)
-                module_to_tp.weight = local_parameter
-                input_fn = partial(tp_layer._prepare_input_fn, tp_layer.input_layouts, tp_layer.desired_input_layouts)
-                output_fn = partial(tp_layer._prepare_output_fn, tp_layer.output_layouts, tp_layer.use_local_output)
-                distribute_module(module_to_tp, device_mesh, None, input_fn, output_fn)
-            else:
-                if param_ndim > 0:
-                    param = param[:]
-                else:
-                    param = param[...]
-
-                if old_param is not None and old_param.is_contiguous():
-                    param = param.contiguous()
-                module_to_tp.load_state_dict({param_type: param}, strict=False, assign=True)
-
-        else:
-            if param_ndim > 0:
-                param = param[:]
-            else:
-                # param[:] does not work on 0-dim tensors. Nevertheless, we need to materialize the PySafeSlice in case the model is loaded using safetensors.
-                param = param[...]
-
-            if param_casting_dtype is not None:
-                param = param.to(param_casting_dtype)
-            if old_param is not None and old_param.is_contiguous():
-=======
             shard_and_distribute_module(
                 model,
                 param,
@@ -881,7 +814,6 @@
             if casting_dtype is not None:
                 param = param.to(casting_dtype)
             if to_contiguous:
->>>>>>> 69bc8484
                 param = param.contiguous()
 
             if device_map is None:
@@ -4965,66 +4897,9 @@
                         weights_only=weights_only,
                     )
             else:
-<<<<<<< HEAD
-                disk_only_shard_files = []
-
-            if len(resolved_archive_file) > 1:
-                resolved_archive_file = logging.tqdm(resolved_archive_file, desc="Loading checkpoint shards")
-            assign_to_params_buffers = None
-            for shard_file in resolved_archive_file:
-                # Skip the load for shards that only contain disk-offloaded weights when using safetensors for the offload.
-                if shard_file in disk_only_shard_files:
-                    continue
-                state_dict = load_state_dict(
-                    shard_file, is_quantized=is_quantized, map_location="meta", weights_only=weights_only
-                )
-
-                # Mismatched keys contains tuples key/shape1/shape2 of weights in the checkpoint that have a shape not
-                # matching the weights in the model.
-                mismatched_keys += _find_mismatched_keys(
-                    state_dict,
-                    model_state_dict,
-                    loaded_keys,
-                    original_loaded_keys,
-                    add_prefix_to_model,
-                    remove_prefix_from_model,
-                    ignore_mismatched_sizes,
-                    prefix,
-                )
-
-                if low_cpu_mem_usage:
-                    if is_fsdp_enabled() and not is_local_dist_rank_0() and not is_quantized:
-                        for key, param in model_to_load.state_dict().items():
-                            if param.device == torch.device("meta"):
-                                set_module_tensor_to_device(
-                                    model_to_load, key, "cpu", torch.empty(*param.size(), dtype=dtype)
-                                )
-                    else:
-                        new_error_msgs, offload_index, state_dict_index = _load_state_dict_into_meta_model(
-                            model_to_load,
-                            state_dict,
-                            start_prefix,
-                            expected_keys,
-                            device_map=device_map,
-                            offload_folder=offload_folder,
-                            offload_index=offload_index,
-                            state_dict_folder=state_dict_folder,
-                            state_dict_index=state_dict_index,
-                            dtype=dtype,
-                            hf_quantizer=hf_quantizer,
-                            is_safetensors=is_safetensors,
-                            keep_in_fp32_modules=keep_in_fp32_modules,
-                            unexpected_keys=unexpected_keys,
-                            device_mesh=device_mesh,
-                            shard_file=shard_file,
-                            weights_only=weights_only,
-                        )
-                        error_msgs += new_error_msgs
-=======
                 assign_params = check_support_param_buffer_assignment(model_to_load, state_dict)
                 if is_deepspeed_zero3_enabled():
                     error_msgs += _load_state_dict_into_zero3_model(model_to_load, state_dict, assign_params)
->>>>>>> 69bc8484
                 else:
                     model_to_load.load_state_dict(state_dict, strict=False, assign=assign_params)
 
