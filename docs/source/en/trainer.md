--- conflicted
+++ resolved
@@ -341,15 +341,9 @@
 ```
 
 </hfoption>
-<<<<<<< HEAD
-<hfoption id="Tensor Parallelism with PyTorch 2">
-
-```yml
-=======
 <hfoption id="Tensor parallelism with PyTorch 2">
 
 ```yaml
->>>>>>> f55198f7
 compute_environment: LOCAL_MACHINE
 tp_config:
   tp_size: 4
@@ -366,15 +360,8 @@
 tpu_use_cluster: false
 tpu_use_sudo: false
 use_cpu: false
-<<<<<<< HEAD
-
-```
-
-</hfoption>
-=======
-```
-
->>>>>>> f55198f7
+```
+
 </hfoptions>
 
 Run [accelerate_launch](https://hf.co/docs/accelerate/package_reference/cli#accelerate-launch) to start training with the configurations set in `config_file.yaml`. This file is saved to the Accelerate cache folder and automatically loaded when you run `accelerate_launch`.
