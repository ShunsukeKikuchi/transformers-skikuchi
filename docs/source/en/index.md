<!--Copyright 2020 The HuggingFace Team. All rights reserved.

Licensed under the Apache License, Version 2.0 (the "License"); you may not use this file except in compliance with
the License. You may obtain a copy of the License at

http://www.apache.org/licenses/LICENSE-2.0

Unless required by applicable law or agreed to in writing, software distributed under the License is distributed on
an "AS IS" BASIS, WITHOUT WARRANTIES OR CONDITIONS OF ANY KIND, either express or implied. See the License for the
specific language governing permissions and limitations under the License.

⚠️ Note that this file is in Markdown but contain specific syntax for our doc-builder (similar to MDX) that may not be
rendered properly in your Markdown viewer.
-->

# 🤗 Transformers

State-of-the-art Machine Learning for [PyTorch](https://pytorch.org/), [TensorFlow](https://www.tensorflow.org/), and [JAX](https://jax.readthedocs.io/en/latest/).

🤗 Transformers provides APIs and tools to easily download and train state-of-the-art pretrained models. Using pretrained models can reduce your compute costs, carbon footprint, and save you the time and resources required to train a model from scratch. These models support common tasks in different modalities, such as:

📝 **Natural Language Processing**: text classification, named entity recognition, question answering, language modeling, code generation, summarization, translation, multiple choice, and text generation.<br>
🖼️ **Computer Vision**: image classification, object detection, and segmentation.<br>
🗣️ **Audio**: automatic speech recognition and audio classification.<br>
🐙 **Multimodal**: table question answering, optical character recognition, information extraction from scanned documents, video classification, and visual question answering.

🤗 Transformers support framework interoperability between PyTorch, TensorFlow, and JAX. This provides the flexibility to use a different framework at each stage of a model's life; train a model in three lines of code in one framework, and load it for inference in another. Models can also be exported to a format like ONNX and TorchScript for deployment in production environments.

Join the growing community on the [Hub](https://huggingface.co/models), [forum](https://discuss.huggingface.co/), or [Discord](https://discord.com/invite/JfAtkvEtRb) today!

## If you are looking for custom support from the Hugging Face team

<a target="_blank" href="https://huggingface.co/support">
    <img alt="HuggingFace Expert Acceleration Program" src="https://cdn-media.huggingface.co/marketing/transformers/new-support-improved.png" style="width: 100%; max-width: 600px; border: 1px solid #eee; border-radius: 4px; box-shadow: 0 1px 2px 0 rgba(0, 0, 0, 0.05);">
</a>

## Contents

The documentation is organized into five sections:

- **GET STARTED** provides a quick tour of the library and installation instructions to get up and running.
- **TUTORIALS** are a great place to start if you're a beginner. This section will help you gain the basic skills you need to start using the library.
- **HOW-TO GUIDES** show you how to achieve a specific goal, like finetuning a pretrained model for language modeling or how to write and share a custom model.
- **CONCEPTUAL GUIDES** offers more discussion and explanation of the underlying concepts and ideas behind models, tasks, and the design philosophy of 🤗 Transformers.
- **API** describes all classes and functions:

  - **MAIN CLASSES** details the most important classes like configuration, model, tokenizer, and pipeline.
  - **MODELS** details the classes and functions related to each model implemented in the library.
  - **INTERNAL HELPERS** details utility classes and functions used internally.


## Supported models and frameworks

The table below represents the current support in the library for each of those models, whether they have a Python
tokenizer (called "slow"). A "fast" tokenizer backed by the 🤗 Tokenizers library, whether they have support in Jax (via
Flax), PyTorch, and/or TensorFlow.

<!--This table is updated automatically from the auto modules with _make fix-copies_. Do not update manually!-->

|                                  Model                                   | PyTorch support | TensorFlow support | Flax Support |
|:------------------------------------------------------------------------:|:---------------:|:------------------:|:------------:|
|                        [ALBERT](model_doc/albert)                        |       ✅        |         ✅         |      ✅      |
|                         [ALIGN](model_doc/align)                         |       ✅        |         ❌         |      ❌      |
|                       [AltCLIP](model_doc/altclip)                       |       ✅        |         ❌         |      ❌      |
|                          [Aria](model_doc/aria)                          |       ✅        |         ❌         |      ❌      |
|                     [AriaText](model_doc/aria_text)                      |       ✅        |         ❌         |      ❌      |
| [Audio Spectrogram Transformer](model_doc/audio-spectrogram-transformer) |       ✅        |         ❌         |      ❌      |
|                    [Autoformer](model_doc/autoformer)                    |       ✅        |         ❌         |      ❌      |
|                          [Bark](model_doc/bark)                          |       ✅        |         ❌         |      ❌      |
|                          [BART](model_doc/bart)                          |       ✅        |         ✅         |      ✅      |
|                       [BARThez](model_doc/barthez)                       |       ✅        |         ✅         |      ✅      |
|                       [BARTpho](model_doc/bartpho)                       |       ✅        |         ✅         |      ✅      |
|                          [BEiT](model_doc/beit)                          |       ✅        |         ❌         |      ✅      |
|                          [BERT](model_doc/bert)                          |       ✅        |         ✅         |      ✅      |
|               [Bert Generation](model_doc/bert-generation)               |       ✅        |         ❌         |      ❌      |
|                 [BertJapanese](model_doc/bert-japanese)                  |       ✅        |         ✅         |      ✅      |
|                      [BERTweet](model_doc/bertweet)                      |       ✅        |         ✅         |      ✅      |
|                      [BigBird](model_doc/big_bird)                       |       ✅        |         ❌         |      ✅      |
|               [BigBird-Pegasus](model_doc/bigbird_pegasus)               |       ✅        |         ❌         |      ❌      |
|                        [BioGpt](model_doc/biogpt)                        |       ✅        |         ❌         |      ❌      |
|                           [BiT](model_doc/bit)                           |       ✅        |         ❌         |      ❌      |
|                    [Blenderbot](model_doc/blenderbot)                    |       ✅        |         ✅         |      ✅      |
|              [BlenderbotSmall](model_doc/blenderbot-small)               |       ✅        |         ✅         |      ✅      |
|                          [BLIP](model_doc/blip)                          |       ✅        |         ✅         |      ❌      |
|                        [BLIP-2](model_doc/blip-2)                        |       ✅        |         ❌         |      ❌      |
|                         [BLOOM](model_doc/bloom)                         |       ✅        |         ❌         |      ✅      |
|                          [BORT](model_doc/bort)                          |       ✅        |         ✅         |      ✅      |
|                   [BridgeTower](model_doc/bridgetower)                   |       ✅        |         ❌         |      ❌      |
|                          [BROS](model_doc/bros)                          |       ✅        |         ❌         |      ❌      |
|                          [ByT5](model_doc/byt5)                          |       ✅        |         ✅         |      ✅      |
|                     [CamemBERT](model_doc/camembert)                     |       ✅        |         ✅         |      ❌      |
|                        [CANINE](model_doc/canine)                        |       ✅        |         ❌         |      ❌      |
|                     [Chameleon](model_doc/chameleon)                     |       ✅        |         ❌         |      ❌      |
|                  [Chinese-CLIP](model_doc/chinese_clip)                  |       ✅        |         ❌         |      ❌      |
|                          [CLAP](model_doc/clap)                          |       ✅        |         ❌         |      ❌      |
|                          [CLIP](model_doc/clip)                          |       ✅        |         ✅         |      ✅      |
|                       [CLIPSeg](model_doc/clipseg)                       |       ✅        |         ❌         |      ❌      |
|                          [CLVP](model_doc/clvp)                          |       ✅        |         ❌         |      ❌      |
|                       [CodeGen](model_doc/codegen)                       |       ✅        |         ❌         |      ❌      |
|                    [CodeLlama](model_doc/code_llama)                     |       ✅        |         ❌         |      ✅      |
|                        [Cohere](model_doc/cohere)                        |       ✅        |         ❌         |      ❌      |
<<<<<<< HEAD
|                       [ColPali](model_doc/colpali)                       |       ✅        |         ❌         |      ❌      |
=======
|                       [Cohere2](model_doc/cohere2)                       |       ✅        |         ❌         |      ❌      |
>>>>>>> d5b81e1c
|              [Conditional DETR](model_doc/conditional_detr)              |       ✅        |         ❌         |      ❌      |
|                      [ConvBERT](model_doc/convbert)                      |       ✅        |         ✅         |      ❌      |
|                      [ConvNeXT](model_doc/convnext)                      |       ✅        |         ✅         |      ❌      |
|                    [ConvNeXTV2](model_doc/convnextv2)                    |       ✅        |         ✅         |      ❌      |
|                           [CPM](model_doc/cpm)                           |       ✅        |         ✅         |      ✅      |
|                       [CPM-Ant](model_doc/cpmant)                        |       ✅        |         ❌         |      ❌      |
|                          [CTRL](model_doc/ctrl)                          |       ✅        |         ✅         |      ❌      |
|                           [CvT](model_doc/cvt)                           |       ✅        |         ✅         |      ❌      |
|                           [DAC](model_doc/dac)                           |       ✅        |         ❌         |      ❌      |
|                   [Data2VecAudio](model_doc/data2vec)                    |       ✅        |         ❌         |      ❌      |
|                    [Data2VecText](model_doc/data2vec)                    |       ✅        |         ❌         |      ❌      |
|                   [Data2VecVision](model_doc/data2vec)                   |       ✅        |         ✅         |      ❌      |
|                          [DBRX](model_doc/dbrx)                          |       ✅        |         ❌         |      ❌      |
|                       [DeBERTa](model_doc/deberta)                       |       ✅        |         ✅         |      ❌      |
|                    [DeBERTa-v2](model_doc/deberta-v2)                    |       ✅        |         ✅         |      ❌      |
|          [Decision Transformer](model_doc/decision_transformer)          |       ✅        |         ❌         |      ❌      |
|               [Deformable DETR](model_doc/deformable_detr)               |       ✅        |         ❌         |      ❌      |
|                          [DeiT](model_doc/deit)                          |       ✅        |         ✅         |      ❌      |
|                        [DePlot](model_doc/deplot)                        |       ✅        |         ❌         |      ❌      |
|                [Depth Anything](model_doc/depth_anything)                |       ✅        |         ❌         |      ❌      |
|                          [DETA](model_doc/deta)                          |       ✅        |         ❌         |      ❌      |
|                          [DETR](model_doc/detr)                          |       ✅        |         ❌         |      ❌      |
|                      [DialoGPT](model_doc/dialogpt)                      |       ✅        |         ✅         |      ✅      |
|                         [DiNAT](model_doc/dinat)                         |       ✅        |         ❌         |      ❌      |
|                        [DINOv2](model_doc/dinov2)                        |       ✅        |         ❌         |      ✅      |
|                    [DistilBERT](model_doc/distilbert)                    |       ✅        |         ✅         |      ✅      |
|                           [DiT](model_doc/dit)                           |       ✅        |         ❌         |      ✅      |
|                       [DonutSwin](model_doc/donut)                       |       ✅        |         ❌         |      ❌      |
|                           [DPR](model_doc/dpr)                           |       ✅        |         ✅         |      ❌      |
|                           [DPT](model_doc/dpt)                           |       ✅        |         ❌         |      ❌      |
|               [EfficientFormer](model_doc/efficientformer)               |       ✅        |         ✅         |      ❌      |
|                  [EfficientNet](model_doc/efficientnet)                  |       ✅        |         ❌         |      ❌      |
|                       [ELECTRA](model_doc/electra)                       |       ✅        |         ✅         |      ✅      |
|                       [EnCodec](model_doc/encodec)                       |       ✅        |         ❌         |      ❌      |
|               [Encoder decoder](model_doc/encoder-decoder)               |       ✅        |         ✅         |      ✅      |
|                         [ERNIE](model_doc/ernie)                         |       ✅        |         ❌         |      ❌      |
|                       [ErnieM](model_doc/ernie_m)                        |       ✅        |         ❌         |      ❌      |
|                           [ESM](model_doc/esm)                           |       ✅        |         ✅         |      ❌      |
|              [FairSeq Machine-Translation](model_doc/fsmt)               |       ✅        |         ❌         |      ❌      |
|                        [Falcon](model_doc/falcon)                        |       ✅        |         ❌         |      ❌      |
|                  [FalconMamba](model_doc/falcon_mamba)                   |       ✅        |         ❌         |      ❌      |
|         [FastSpeech2Conformer](model_doc/fastspeech2_conformer)          |       ✅        |         ❌         |      ❌      |
|                       [FLAN-T5](model_doc/flan-t5)                       |       ✅        |         ✅         |      ✅      |
|                      [FLAN-UL2](model_doc/flan-ul2)                      |       ✅        |         ✅         |      ✅      |
|                      [FlauBERT](model_doc/flaubert)                      |       ✅        |         ✅         |      ❌      |
|                         [FLAVA](model_doc/flava)                         |       ✅        |         ❌         |      ❌      |
|                          [FNet](model_doc/fnet)                          |       ✅        |         ❌         |      ❌      |
|                      [FocalNet](model_doc/focalnet)                      |       ✅        |         ❌         |      ❌      |
|                  [Funnel Transformer](model_doc/funnel)                  |       ✅        |         ✅         |      ❌      |
|                          [Fuyu](model_doc/fuyu)                          |       ✅        |         ❌         |      ❌      |
|                         [Gemma](model_doc/gemma)                         |       ✅        |         ❌         |      ✅      |
|                        [Gemma2](model_doc/gemma2)                        |       ✅        |         ❌         |      ❌      |
|                           [GIT](model_doc/git)                           |       ✅        |         ❌         |      ❌      |
|                           [GLM](model_doc/glm)                           |       ✅        |         ❌         |      ❌      |
|                          [GLPN](model_doc/glpn)                          |       ✅        |         ❌         |      ❌      |
|                       [GPT Neo](model_doc/gpt_neo)                       |       ✅        |         ❌         |      ✅      |
|                      [GPT NeoX](model_doc/gpt_neox)                      |       ✅        |         ❌         |      ❌      |
|             [GPT NeoX Japanese](model_doc/gpt_neox_japanese)             |       ✅        |         ❌         |      ❌      |
|                         [GPT-J](model_doc/gptj)                          |       ✅        |         ✅         |      ✅      |
|                       [GPT-Sw3](model_doc/gpt-sw3)                       |       ✅        |         ✅         |      ✅      |
|                   [GPTBigCode](model_doc/gpt_bigcode)                    |       ✅        |         ❌         |      ❌      |
|               [GPTSAN-japanese](model_doc/gptsan-japanese)               |       ✅        |         ❌         |      ❌      |
|                       [Granite](model_doc/granite)                       |       ✅        |         ❌         |      ❌      |
|                  [GraniteMoeMoe](model_doc/granitemoe)                   |       ✅        |         ❌         |      ❌      |
|                    [Graphormer](model_doc/graphormer)                    |       ✅        |         ❌         |      ❌      |
|                [Grounding DINO](model_doc/grounding-dino)                |       ✅        |         ❌         |      ❌      |
|                      [GroupViT](model_doc/groupvit)                      |       ✅        |         ✅         |      ❌      |
|                       [HerBERT](model_doc/herbert)                       |       ✅        |         ✅         |      ✅      |
|                         [Hiera](model_doc/hiera)                         |       ✅        |         ❌         |      ❌      |
|                        [Hubert](model_doc/hubert)                        |       ✅        |         ✅         |      ❌      |
|                        [I-BERT](model_doc/ibert)                         |       ✅        |         ❌         |      ❌      |
|                        [I-JEPA](model_doc/ijepa)                         |       ✅        |         ❌         |      ❌      |
|                       [IDEFICS](model_doc/idefics)                       |       ✅        |         ✅         |      ❌      |
|                      [Idefics2](model_doc/idefics2)                      |       ✅        |         ❌         |      ❌      |
|                      [Idefics3](model_doc/idefics3)                      |       ✅        |         ❌         |      ❌      |
|          [Idefics3VisionTransformer](model_doc/idefics3_vision)          |       ❌        |         ❌         |      ❌      |
|                      [ImageGPT](model_doc/imagegpt)                      |       ✅        |         ❌         |      ❌      |
|                      [Informer](model_doc/informer)                      |       ✅        |         ❌         |      ❌      |
|                  [InstructBLIP](model_doc/instructblip)                  |       ✅        |         ❌         |      ❌      |
|             [InstructBlipVideo](model_doc/instructblipvideo)             |       ✅        |         ❌         |      ❌      |
|                         [Jamba](model_doc/jamba)                         |       ✅        |         ❌         |      ❌      |
|                        [JetMoe](model_doc/jetmoe)                        |       ✅        |         ❌         |      ❌      |
|                       [Jukebox](model_doc/jukebox)                       |       ✅        |         ❌         |      ❌      |
|                      [KOSMOS-2](model_doc/kosmos-2)                      |       ✅        |         ❌         |      ❌      |
|                      [LayoutLM](model_doc/layoutlm)                      |       ✅        |         ✅         |      ❌      |
|                    [LayoutLMv2](model_doc/layoutlmv2)                    |       ✅        |         ❌         |      ❌      |
|                    [LayoutLMv3](model_doc/layoutlmv3)                    |       ✅        |         ✅         |      ❌      |
|                     [LayoutXLM](model_doc/layoutxlm)                     |       ✅        |         ❌         |      ❌      |
|                           [LED](model_doc/led)                           |       ✅        |         ✅         |      ❌      |
|                         [LeViT](model_doc/levit)                         |       ✅        |         ❌         |      ❌      |
|                          [LiLT](model_doc/lilt)                          |       ✅        |         ❌         |      ❌      |
|                         [LLaMA](model_doc/llama)                         |       ✅        |         ❌         |      ✅      |
|                        [Llama2](model_doc/llama2)                        |       ✅        |         ❌         |      ✅      |
|                        [Llama3](model_doc/llama3)                        |       ✅        |         ❌         |      ✅      |
|                         [LLaVa](model_doc/llava)                         |       ✅        |         ❌         |      ❌      |
|                    [LLaVA-NeXT](model_doc/llava_next)                    |       ✅        |         ❌         |      ❌      |
|              [LLaVa-NeXT-Video](model_doc/llava_next_video)              |       ✅        |         ❌         |      ❌      |
|               [LLaVA-Onevision](model_doc/llava_onevision)               |       ✅        |         ❌         |      ❌      |
|                    [Longformer](model_doc/longformer)                    |       ✅        |         ✅         |      ❌      |
|                        [LongT5](model_doc/longt5)                        |       ✅        |         ❌         |      ✅      |
|                          [LUKE](model_doc/luke)                          |       ✅        |         ❌         |      ❌      |
|                        [LXMERT](model_doc/lxmert)                        |       ✅        |         ✅         |      ❌      |
|                        [M-CTC-T](model_doc/mctct)                        |       ✅        |         ❌         |      ❌      |
|                       [M2M100](model_doc/m2m_100)                        |       ✅        |         ❌         |      ❌      |
|                    [MADLAD-400](model_doc/madlad-400)                    |       ✅        |         ✅         |      ✅      |
|                         [Mamba](model_doc/mamba)                         |       ✅        |         ❌         |      ❌      |
|                        [mamba2](model_doc/mamba2)                        |       ✅        |         ❌         |      ❌      |
|                        [Marian](model_doc/marian)                        |       ✅        |         ✅         |      ✅      |
|                      [MarkupLM](model_doc/markuplm)                      |       ✅        |         ❌         |      ❌      |
|                   [Mask2Former](model_doc/mask2former)                   |       ✅        |         ❌         |      ❌      |
|                    [MaskFormer](model_doc/maskformer)                    |       ✅        |         ❌         |      ❌      |
|                        [MatCha](model_doc/matcha)                        |       ✅        |         ❌         |      ❌      |
|                         [mBART](model_doc/mbart)                         |       ✅        |         ✅         |      ✅      |
|                      [mBART-50](model_doc/mbart50)                       |       ✅        |         ✅         |      ✅      |
|                          [MEGA](model_doc/mega)                          |       ✅        |         ❌         |      ❌      |
|                 [Megatron-BERT](model_doc/megatron-bert)                 |       ✅        |         ❌         |      ❌      |
|                 [Megatron-GPT2](model_doc/megatron_gpt2)                 |       ✅        |         ✅         |      ✅      |
|                       [MGP-STR](model_doc/mgp-str)                       |       ✅        |         ❌         |      ❌      |
|                          [Mimi](model_doc/mimi)                          |       ✅        |         ❌         |      ❌      |
|                       [Mistral](model_doc/mistral)                       |       ✅        |         ✅         |      ✅      |
|                       [Mixtral](model_doc/mixtral)                       |       ✅        |         ❌         |      ❌      |
|                        [Mllama](model_doc/mllama)                        |       ✅        |         ❌         |      ❌      |
|                         [mLUKE](model_doc/mluke)                         |       ✅        |         ❌         |      ❌      |
|                           [MMS](model_doc/mms)                           |       ✅        |         ✅         |      ✅      |
|                    [MobileBERT](model_doc/mobilebert)                    |       ✅        |         ✅         |      ❌      |
|                  [MobileNetV1](model_doc/mobilenet_v1)                   |       ✅        |         ❌         |      ❌      |
|                  [MobileNetV2](model_doc/mobilenet_v2)                   |       ✅        |         ❌         |      ❌      |
|                     [MobileViT](model_doc/mobilevit)                     |       ✅        |         ✅         |      ❌      |
|                   [MobileViTV2](model_doc/mobilevitv2)                   |       ✅        |         ❌         |      ❌      |
|                         [Moshi](model_doc/moshi)                         |       ✅        |         ❌         |      ❌      |
|                         [MPNet](model_doc/mpnet)                         |       ✅        |         ✅         |      ❌      |
|                           [MPT](model_doc/mpt)                           |       ✅        |         ❌         |      ❌      |
|                           [MRA](model_doc/mra)                           |       ✅        |         ❌         |      ❌      |
|                           [MT5](model_doc/mt5)                           |       ✅        |         ✅         |      ✅      |
|                      [MusicGen](model_doc/musicgen)                      |       ✅        |         ❌         |      ❌      |
|               [MusicGen Melody](model_doc/musicgen_melody)               |       ✅        |         ❌         |      ❌      |
|                           [MVP](model_doc/mvp)                           |       ✅        |         ❌         |      ❌      |
|                           [NAT](model_doc/nat)                           |       ✅        |         ❌         |      ❌      |
|                      [Nemotron](model_doc/nemotron)                      |       ✅        |         ❌         |      ❌      |
|                         [Nezha](model_doc/nezha)                         |       ✅        |         ❌         |      ❌      |
|                          [NLLB](model_doc/nllb)                          |       ✅        |         ❌         |      ❌      |
|                      [NLLB-MOE](model_doc/nllb-moe)                      |       ✅        |         ❌         |      ❌      |
|                        [Nougat](model_doc/nougat)                        |       ✅        |         ✅         |      ✅      |
|                 [Nyströmformer](model_doc/nystromformer)                 |       ✅        |         ❌         |      ❌      |
|                          [OLMo](model_doc/olmo)                          |       ✅        |         ❌         |      ❌      |
|                         [OLMo2](model_doc/olmo2)                         |       ✅        |         ❌         |      ❌      |
|                         [OLMoE](model_doc/olmoe)                         |       ✅        |         ❌         |      ❌      |
|                   [OmDet-Turbo](model_doc/omdet-turbo)                   |       ✅        |         ❌         |      ❌      |
|                     [OneFormer](model_doc/oneformer)                     |       ✅        |         ❌         |      ❌      |
|                    [OpenAI GPT](model_doc/openai-gpt)                    |       ✅        |         ✅         |      ❌      |
|                      [OpenAI GPT-2](model_doc/gpt2)                      |       ✅        |         ✅         |      ✅      |
|                    [OpenLlama](model_doc/open-llama)                     |       ✅        |         ❌         |      ❌      |
|                           [OPT](model_doc/opt)                           |       ✅        |         ✅         |      ✅      |
|                       [OWL-ViT](model_doc/owlvit)                        |       ✅        |         ❌         |      ❌      |
|                         [OWLv2](model_doc/owlv2)                         |       ✅        |         ❌         |      ❌      |
|                     [PaliGemma](model_doc/paligemma)                     |       ✅        |         ❌         |      ❌      |
|                  [PatchTSMixer](model_doc/patchtsmixer)                  |       ✅        |         ❌         |      ❌      |
|                      [PatchTST](model_doc/patchtst)                      |       ✅        |         ❌         |      ❌      |
|                       [Pegasus](model_doc/pegasus)                       |       ✅        |         ✅         |      ✅      |
|                     [PEGASUS-X](model_doc/pegasus_x)                     |       ✅        |         ❌         |      ❌      |
|                     [Perceiver](model_doc/perceiver)                     |       ✅        |         ❌         |      ❌      |
|                     [Persimmon](model_doc/persimmon)                     |       ✅        |         ❌         |      ❌      |
|                           [Phi](model_doc/phi)                           |       ✅        |         ❌         |      ❌      |
|                          [Phi3](model_doc/phi3)                          |       ✅        |         ❌         |      ❌      |
|                        [Phimoe](model_doc/phimoe)                        |       ✅        |         ❌         |      ❌      |
|                       [PhoBERT](model_doc/phobert)                       |       ✅        |         ✅         |      ✅      |
|                    [Pix2Struct](model_doc/pix2struct)                    |       ✅        |         ❌         |      ❌      |
|                       [Pixtral](model_doc/pixtral)                       |       ✅        |         ❌         |      ❌      |
|                        [PLBart](model_doc/plbart)                        |       ✅        |         ❌         |      ❌      |
|                    [PoolFormer](model_doc/poolformer)                    |       ✅        |         ❌         |      ❌      |
|                     [Pop2Piano](model_doc/pop2piano)                     |       ✅        |         ❌         |      ❌      |
|                    [ProphetNet](model_doc/prophetnet)                    |       ✅        |         ❌         |      ❌      |
|                           [PVT](model_doc/pvt)                           |       ✅        |         ❌         |      ❌      |
|                        [PVTv2](model_doc/pvt_v2)                         |       ✅        |         ❌         |      ❌      |
|                       [QDQBert](model_doc/qdqbert)                       |       ✅        |         ❌         |      ❌      |
|                         [Qwen2](model_doc/qwen2)                         |       ✅        |         ❌         |      ❌      |
|                   [Qwen2Audio](model_doc/qwen2_audio)                    |       ✅        |         ❌         |      ❌      |
|                     [Qwen2MoE](model_doc/qwen2_moe)                      |       ✅        |         ❌         |      ❌      |
|                      [Qwen2VL](model_doc/qwen2_vl)                       |       ✅        |         ❌         |      ❌      |
|                           [RAG](model_doc/rag)                           |       ✅        |         ✅         |      ❌      |
|                         [REALM](model_doc/realm)                         |       ✅        |         ❌         |      ❌      |
|               [RecurrentGemma](model_doc/recurrent_gemma)                |       ✅        |         ❌         |      ❌      |
|                      [Reformer](model_doc/reformer)                      |       ✅        |         ❌         |      ❌      |
|                        [RegNet](model_doc/regnet)                        |       ✅        |         ✅         |      ✅      |
|                       [RemBERT](model_doc/rembert)                       |       ✅        |         ✅         |      ❌      |
|                        [ResNet](model_doc/resnet)                        |       ✅        |         ✅         |      ✅      |
|                     [RetriBERT](model_doc/retribert)                     |       ✅        |         ❌         |      ❌      |
|                       [RoBERTa](model_doc/roberta)                       |       ✅        |         ✅         |      ✅      |
|          [RoBERTa-PreLayerNorm](model_doc/roberta-prelayernorm)          |       ✅        |         ✅         |      ✅      |
|                      [RoCBert](model_doc/roc_bert)                       |       ✅        |         ❌         |      ❌      |
|                      [RoFormer](model_doc/roformer)                      |       ✅        |         ✅         |      ✅      |
|                       [RT-DETR](model_doc/rt_detr)                       |       ✅        |         ❌         |      ❌      |
|                [RT-DETR-ResNet](model_doc/rt_detr_resnet)                |       ✅        |         ❌         |      ❌      |
|                          [RWKV](model_doc/rwkv)                          |       ✅        |         ❌         |      ❌      |
|                           [SAM](model_doc/sam)                           |       ✅        |         ✅         |      ❌      |
|                  [SeamlessM4T](model_doc/seamless_m4t)                   |       ✅        |         ❌         |      ❌      |
|                [SeamlessM4Tv2](model_doc/seamless_m4t_v2)                |       ✅        |         ❌         |      ❌      |
|                     [SegFormer](model_doc/segformer)                     |       ✅        |         ✅         |      ❌      |
|                        [SegGPT](model_doc/seggpt)                        |       ✅        |         ❌         |      ❌      |
|                           [SEW](model_doc/sew)                           |       ✅        |         ❌         |      ❌      |
|                         [SEW-D](model_doc/sew-d)                         |       ✅        |         ❌         |      ❌      |
|                        [SigLIP](model_doc/siglip)                        |       ✅        |         ❌         |      ❌      |
|        [Speech Encoder decoder](model_doc/speech-encoder-decoder)        |       ✅        |         ❌         |      ✅      |
|                 [Speech2Text](model_doc/speech_to_text)                  |       ✅        |         ✅         |      ❌      |
|                      [SpeechT5](model_doc/speecht5)                      |       ✅        |         ❌         |      ❌      |
|                      [Splinter](model_doc/splinter)                      |       ✅        |         ❌         |      ❌      |
|                   [SqueezeBERT](model_doc/squeezebert)                   |       ✅        |         ❌         |      ❌      |
|                      [StableLm](model_doc/stablelm)                      |       ✅        |         ❌         |      ❌      |
|                    [Starcoder2](model_doc/starcoder2)                    |       ✅        |         ❌         |      ❌      |
|                    [SuperPoint](model_doc/superpoint)                    |       ✅        |         ❌         |      ❌      |
|                   [SwiftFormer](model_doc/swiftformer)                   |       ✅        |         ✅         |      ❌      |
|                    [Swin Transformer](model_doc/swin)                    |       ✅        |         ✅         |      ❌      |
|                 [Swin Transformer V2](model_doc/swinv2)                  |       ✅        |         ❌         |      ❌      |
|                       [Swin2SR](model_doc/swin2sr)                       |       ✅        |         ❌         |      ❌      |
|           [SwitchTransformers](model_doc/switch_transformers)            |       ✅        |         ❌         |      ❌      |
|                            [T5](model_doc/t5)                            |       ✅        |         ✅         |      ✅      |
|                        [T5v1.1](model_doc/t5v1.1)                        |       ✅        |         ✅         |      ✅      |
|             [Table Transformer](model_doc/table-transformer)             |       ✅        |         ❌         |      ❌      |
|                         [TAPAS](model_doc/tapas)                         |       ✅        |         ✅         |      ❌      |
|                         [TAPEX](model_doc/tapex)                         |       ✅        |         ✅         |      ✅      |
|       [Time Series Transformer](model_doc/time_series_transformer)       |       ✅        |         ❌         |      ❌      |
|                   [TimeSformer](model_doc/timesformer)                   |       ✅        |         ❌         |      ❌      |
|                [TimmWrapperModel](model_doc/timm_wrapper)                |       ✅        |         ❌         |      ❌      |
|        [Trajectory Transformer](model_doc/trajectory_transformer)        |       ✅        |         ❌         |      ❌      |
|                  [Transformer-XL](model_doc/transfo-xl)                  |       ✅        |         ✅         |      ❌      |
|                         [TrOCR](model_doc/trocr)                         |       ✅        |         ❌         |      ❌      |
|                          [TVLT](model_doc/tvlt)                          |       ✅        |         ❌         |      ❌      |
|                           [TVP](model_doc/tvp)                           |       ✅        |         ❌         |      ❌      |
|                          [UDOP](model_doc/udop)                          |       ✅        |         ❌         |      ❌      |
|                           [UL2](model_doc/ul2)                           |       ✅        |         ✅         |      ✅      |
|                          [UMT5](model_doc/umt5)                          |       ✅        |         ❌         |      ❌      |
|                     [UniSpeech](model_doc/unispeech)                     |       ✅        |         ❌         |      ❌      |
|                 [UniSpeechSat](model_doc/unispeech-sat)                  |       ✅        |         ❌         |      ❌      |
|                       [UnivNet](model_doc/univnet)                       |       ✅        |         ❌         |      ❌      |
|                       [UPerNet](model_doc/upernet)                       |       ✅        |         ❌         |      ❌      |
|                           [VAN](model_doc/van)                           |       ✅        |         ❌         |      ❌      |
|                   [VideoLlava](model_doc/video_llava)                    |       ✅        |         ❌         |      ❌      |
|                      [VideoMAE](model_doc/videomae)                      |       ✅        |         ❌         |      ❌      |
|                          [ViLT](model_doc/vilt)                          |       ✅        |         ❌         |      ❌      |
|                      [VipLlava](model_doc/vipllava)                      |       ✅        |         ❌         |      ❌      |
|        [Vision Encoder decoder](model_doc/vision-encoder-decoder)        |       ✅        |         ✅         |      ✅      |
|       [VisionTextDualEncoder](model_doc/vision-text-dual-encoder)        |       ✅        |         ✅         |      ✅      |
|                   [VisualBERT](model_doc/visual_bert)                    |       ✅        |         ❌         |      ❌      |
|                           [ViT](model_doc/vit)                           |       ✅        |         ✅         |      ✅      |
|                    [ViT Hybrid](model_doc/vit_hybrid)                    |       ✅        |         ❌         |      ❌      |
|                        [VitDet](model_doc/vitdet)                        |       ✅        |         ❌         |      ❌      |
|                       [ViTMAE](model_doc/vit_mae)                        |       ✅        |         ✅         |      ❌      |
|                      [ViTMatte](model_doc/vitmatte)                      |       ✅        |         ❌         |      ❌      |
|                       [ViTMSN](model_doc/vit_msn)                        |       ✅        |         ❌         |      ❌      |
|                          [VITS](model_doc/vits)                          |       ✅        |         ❌         |      ❌      |
|                         [ViViT](model_doc/vivit)                         |       ✅        |         ❌         |      ❌      |
|                      [Wav2Vec2](model_doc/wav2vec2)                      |       ✅        |         ✅         |      ✅      |
|                 [Wav2Vec2-BERT](model_doc/wav2vec2-bert)                 |       ✅        |         ❌         |      ❌      |
|            [Wav2Vec2-Conformer](model_doc/wav2vec2-conformer)            |       ✅        |         ❌         |      ❌      |
|              [Wav2Vec2Phoneme](model_doc/wav2vec2_phoneme)               |       ✅        |         ✅         |      ✅      |
|                         [WavLM](model_doc/wavlm)                         |       ✅        |         ❌         |      ❌      |
|                       [Whisper](model_doc/whisper)                       |       ✅        |         ✅         |      ✅      |
|                        [X-CLIP](model_doc/xclip)                         |       ✅        |         ❌         |      ❌      |
|                         [X-MOD](model_doc/xmod)                          |       ✅        |         ❌         |      ❌      |
|                          [XGLM](model_doc/xglm)                          |       ✅        |         ✅         |      ✅      |
|                           [XLM](model_doc/xlm)                           |       ✅        |         ✅         |      ❌      |
|                [XLM-ProphetNet](model_doc/xlm-prophetnet)                |       ✅        |         ❌         |      ❌      |
|                   [XLM-RoBERTa](model_doc/xlm-roberta)                   |       ✅        |         ✅         |      ✅      |
|                [XLM-RoBERTa-XL](model_doc/xlm-roberta-xl)                |       ✅        |         ❌         |      ❌      |
|                         [XLM-V](model_doc/xlm-v)                         |       ✅        |         ✅         |      ✅      |
|                         [XLNet](model_doc/xlnet)                         |       ✅        |         ✅         |      ❌      |
|                         [XLS-R](model_doc/xls_r)                         |       ✅        |         ✅         |      ✅      |
|                 [XLSR-Wav2Vec2](model_doc/xlsr_wav2vec2)                 |       ✅        |         ✅         |      ✅      |
|                         [YOLOS](model_doc/yolos)                         |       ✅        |         ❌         |      ❌      |
|                          [YOSO](model_doc/yoso)                          |       ✅        |         ❌         |      ❌      |
|                         [Zamba](model_doc/zamba)                         |       ✅        |         ❌         |      ❌      |
|                      [ZoeDepth](model_doc/zoedepth)                      |       ✅        |         ❌         |      ❌      |

<!-- End table--><|MERGE_RESOLUTION|>--- conflicted
+++ resolved
@@ -99,11 +99,8 @@
 |                       [CodeGen](model_doc/codegen)                       |       ✅        |         ❌         |      ❌      |
 |                    [CodeLlama](model_doc/code_llama)                     |       ✅        |         ❌         |      ✅      |
 |                        [Cohere](model_doc/cohere)                        |       ✅        |         ❌         |      ❌      |
-<<<<<<< HEAD
+|                       [Cohere2](model_doc/cohere2)                       |       ✅        |         ❌         |      ❌      |
 |                       [ColPali](model_doc/colpali)                       |       ✅        |         ❌         |      ❌      |
-=======
-|                       [Cohere2](model_doc/cohere2)                       |       ✅        |         ❌         |      ❌      |
->>>>>>> d5b81e1c
 |              [Conditional DETR](model_doc/conditional_detr)              |       ✅        |         ❌         |      ❌      |
 |                      [ConvBERT](model_doc/convbert)                      |       ✅        |         ✅         |      ❌      |
 |                      [ConvNeXT](model_doc/convnext)                      |       ✅        |         ✅         |      ❌      |
