# coding=utf-8
# Copyright 2018 The Google AI Language Team Authors, Facebook AI Research authors and The HuggingFace Inc. team.
# Copyright (c) 2018, NVIDIA CORPORATION.  All rights reserved.
#
# Licensed under the Apache License, Version 2.0 (the "License");
# you may not use this file except in compliance with the License.
# You may obtain a copy of the License at
#
#     http://www.apache.org/licenses/LICENSE-2.0
#
# Unless required by applicable law or agreed to in writing, software
# distributed under the License is distributed on an "AS IS" BASIS,
# WITHOUT WARRANTIES OR CONDITIONS OF ANY KIND, either express or implied.
# See the License for the specific language governing permissions and
# limitations under the License.
import collections
import copy
import functools
import gc
import importlib.metadata
import inspect
import itertools
import json
import os
import re
import shutil
import tempfile
import warnings
from collections import defaultdict
<<<<<<< HEAD
from collections.abc import MutableMapping
from concurrent.futures import ThreadPoolExecutor, as_completed
=======
>>>>>>> b59386dc
from contextlib import contextmanager
from dataclasses import dataclass
from enum import Enum
from functools import partial, wraps
from threading import Thread
from typing import Any, Callable, Dict, List, Optional, Set, Tuple, Type, TypeVar, Union
from zipfile import is_zipfile

import torch
import torch.distributed.tensor
from huggingface_hub import split_torch_state_dict_into_shards
from packaging import version
from torch import Tensor, nn
from torch.distributions import constraints
from torch.nn import CrossEntropyLoss, Identity
from torch.utils.checkpoint import checkpoint

from transformers.utils import is_torchao_available


if is_torchao_available():
    from torchao.quantization import Int4WeightOnlyConfig

from .activations import get_activation
from .configuration_utils import PretrainedConfig
from .dynamic_module_utils import custom_object_save
from .generation import CompileConfig, GenerationConfig
from .integrations import PeftAdapterMixin, deepspeed_config, is_deepspeed_zero3_enabled
from .integrations.accelerate import find_tied_parameters, init_empty_weights
from .integrations.deepspeed import _load_state_dict_into_zero3_model
from .integrations.eager_paged import eager_paged_attention_forward
from .integrations.flash_attention import flash_attention_forward
from .integrations.flash_paged import paged_attention_forward
from .integrations.flex_attention import flex_attention_forward
from .integrations.sdpa_attention import sdpa_attention_forward
from .integrations.sdpa_paged import sdpa_attention_paged_forward
from .integrations.tensor_parallel import (
    ALL_PARALLEL_STYLES,
    _get_parameter_tp_plan,
    initialize_tensor_parallelism,
    repack_weights,
    replace_state_dict_local_with_dtensor,
    shard_and_distribute_module,
    verify_tp_plan,
)
from .loss.loss_utils import LOSS_MAPPING
from .pytorch_utils import (  # noqa: F401
    Conv1D,
    apply_chunking_to_forward,
    find_pruneable_heads_and_indices,
    id_tensor_storage,
    prune_conv1d_layer,
    prune_layer,
    prune_linear_layer,
)
from .quantizers import AutoHfQuantizer, HfQuantizer
from .quantizers.quantizers_utils import get_module_from_name
from .safetensors_conversion import auto_conversion
from .utils import (
    ADAPTER_SAFE_WEIGHTS_NAME,
    ADAPTER_WEIGHTS_NAME,
    CONFIG_NAME,
    DUMMY_INPUTS,
    FLAX_WEIGHTS_NAME,
    SAFE_WEIGHTS_INDEX_NAME,
    SAFE_WEIGHTS_NAME,
    TF2_WEIGHTS_NAME,
    TF_WEIGHTS_NAME,
    WEIGHTS_INDEX_NAME,
    WEIGHTS_NAME,
    ContextManagers,
    ModelOutput,
    PushToHubMixin,
    cached_file,
    check_torch_load_is_safe,
    copy_func,
    download_url,
    extract_commit_hash,
    has_file,
    is_accelerate_available,
    is_bitsandbytes_available,
    is_flash_attn_2_available,
    is_kernels_available,
    is_offline_mode,
    is_optimum_available,
    is_peft_available,
    is_remote_url,
    is_safetensors_available,
    is_torch_flex_attn_available,
    is_torch_greater_or_equal,
    is_torch_mlu_available,
    is_torch_npu_available,
    is_torch_sdpa_available,
    is_torch_xla_available,
    is_torch_xpu_available,
    logging,
    replace_return_docstrings,
    strtobool,
)
from .utils.generic import GeneralInterface
from .utils.hub import create_and_tag_model_card, get_checkpoint_shard_files
from .utils.import_utils import (
    ENV_VARS_TRUE_VALUES,
    is_huggingface_hub_greater_or_equal,
    is_sagemaker_mp_enabled,
    is_torch_fx_proxy,
    is_torchdynamo_compiling,
)
from .utils.quantization_config import BitsAndBytesConfig, QuantizationMethod


XLA_USE_BF16 = os.environ.get("XLA_USE_BF16", "0").upper()
XLA_DOWNCAST_BF16 = os.environ.get("XLA_DOWNCAST_BF16", "0").upper()


if is_accelerate_available():
    from accelerate import dispatch_model, infer_auto_device_map
    from accelerate.hooks import add_hook_to_module
    from accelerate.utils import (
        check_tied_parameters_on_same_device,
        extract_model_from_parallel,
        get_balanced_memory,
        get_max_memory,
        load_offloaded_weights,
        offload_weight,
        save_offload_index,
    )

    accelerate_version = version.parse(importlib.metadata.version("accelerate"))
    if accelerate_version >= version.parse("0.31"):
        from accelerate.utils.modeling import get_state_dict_from_offload

if is_safetensors_available():
    from safetensors import safe_open
    from safetensors.torch import load_file as safe_load_file
    from safetensors.torch import save_file as safe_save_file


if is_kernels_available():
    from kernels import get_kernel


logger = logging.get_logger(__name__)


_init_weights = True
_is_quantized = False
_is_ds_init_called = False
_torch_distributed_available = torch.distributed.is_available()

if _torch_distributed_available and is_torch_greater_or_equal("2.5"):
    from torch.distributed.tensor import DTensor


def is_fsdp_enabled():
    return (
        torch.distributed.is_available()
        and torch.distributed.is_initialized()
        and strtobool(os.environ.get("ACCELERATE_USE_FSDP", "False")) == 1
        and strtobool(os.environ.get("FSDP_CPU_RAM_EFFICIENT_LOADING", "False")) == 1
    )


def is_local_dist_rank_0():
    return (
        torch.distributed.is_available()
        and torch.distributed.is_initialized()
        and int(os.environ.get("LOCAL_RANK", -1)) == 0
    )


if is_sagemaker_mp_enabled():
    import smdistributed.modelparallel.torch as smp
    from smdistributed.modelparallel import __version__ as SMP_VERSION

    IS_SAGEMAKER_MP_POST_1_10 = version.parse(SMP_VERSION) >= version.parse("1.10")
else:
    IS_SAGEMAKER_MP_POST_1_10 = False

if is_peft_available():
    from .utils import find_adapter_config_file


SpecificPreTrainedModelType = TypeVar("SpecificPreTrainedModelType", bound="PreTrainedModel")

TORCH_INIT_FUNCTIONS = {
    "uniform_": nn.init.uniform_,
    "normal_": nn.init.normal_,
    "trunc_normal_": nn.init.trunc_normal_,
    "constant_": nn.init.constant_,
    "xavier_uniform_": nn.init.xavier_uniform_,
    "xavier_normal_": nn.init.xavier_normal_,
    "kaiming_uniform_": nn.init.kaiming_uniform_,
    "kaiming_normal_": nn.init.kaiming_normal_,
    "uniform": nn.init.uniform,
    "normal": nn.init.normal,
    "xavier_uniform": nn.init.xavier_uniform,
    "xavier_normal": nn.init.xavier_normal,
    "kaiming_uniform": nn.init.kaiming_uniform,
    "kaiming_normal": nn.init.kaiming_normal,
}

# DO NOT MODIFY, KEPT FOR BC ONLY
VLMS = [
    "aria",
    "ayavision",
    "emu3",
    "fuyu",
    "gotocr2",
    "gemma3",
    "internvl",
    "llava",  # all llava prefixed models fall under this check
    "mistral3",
    "mllama",
    "paligemma",
    "qwen2vl",
    "qwen2_5_vl",
    "videollava",
    "vipllava",
]


@contextmanager
def no_init_weights():
    """
    Context manager to globally disable weight initialization to speed up loading large models.
    """
    global _init_weights
    old_init_weights = _init_weights

    _init_weights = False

    def _skip_init(*args, **kwargs):
        pass

    # Save the original initialization functions
    for name, init_func in TORCH_INIT_FUNCTIONS.items():
        setattr(torch.nn.init, name, _skip_init)

    try:
        yield
    finally:
        _init_weights = old_init_weights
        # Restore the original initialization functions
        for name, init_func in TORCH_INIT_FUNCTIONS.items():
            setattr(torch.nn.init, name, init_func)


@contextmanager
def set_quantized_state():
    global _is_quantized
    _is_quantized = True
    try:
        yield
    finally:
        _is_quantized = False


# Skip recursive calls to deepspeed.zero.Init to avoid pinning errors.
# This issue occurs with ZeRO stage 3 when using NVMe offloading.
# For more details, refer to issue #34429.
@contextmanager
def set_zero3_state():
    global _is_ds_init_called
    _is_ds_init_called = True
    try:
        yield
    finally:
        _is_ds_init_called = False


def restore_default_torch_dtype(func):
    """
    Decorator to restore the default torch dtype
    at the end of the function. Serves
    as a backup in case calling the function raises
    an error after the function has changed the default dtype but before it could restore it.
    """

    @wraps(func)
    def _wrapper(*args, **kwargs):
        old_dtype = torch.get_default_dtype()
        try:
            return func(*args, **kwargs)
        finally:
            torch.set_default_dtype(old_dtype)

    return _wrapper


def get_torch_context_manager_or_global_device():
    """
    Test if a device context manager is currently in use, or if it is not the case, check if the default device
    is not "cpu". This is used to infer the correct device to load the model on, in case `device_map` is not provided.
    """
    device_in_context = torch.tensor([]).device
    default_device = torch.get_default_device()
    # This case means no context manager was used -> we still check if the default that was potentially set is not cpu
    if device_in_context == default_device:
        if default_device != torch.device("cpu"):
            return default_device
        return None
    return device_in_context


def get_parameter_device(parameter: Union[nn.Module, "ModuleUtilsMixin"]):
    try:
        return next(parameter.parameters()).device
    except StopIteration:
        # For nn.DataParallel compatibility in PyTorch 1.5

        def find_tensor_attributes(module: nn.Module) -> List[Tuple[str, Tensor]]:
            tuples = [(k, v) for k, v in module.__dict__.items() if torch.is_tensor(v)]
            return tuples

        gen = parameter._named_members(get_members_fn=find_tensor_attributes)
        first_tuple = next(gen)
        return first_tuple[1].device


def get_parameter_dtype(parameter: Union[nn.Module, "ModuleUtilsMixin"]):
    """
    Returns the first found floating dtype in parameters if there is one, otherwise returns the last dtype it found.
    """
    last_dtype = None
    for t in parameter.parameters():
        last_dtype = t.dtype
        if t.is_floating_point():
            # Adding fix for https://github.com/pytorch/xla/issues/4152
            # Fixes issue where the model code passes a value that is out of range for XLA_USE_BF16=1
            # and XLA_DOWNCAST_BF16=1 so the conversion would cast it to -inf
            # NOTE: `is_torch_xla_available()` is checked last as it induces a graph break in torch dynamo
            if XLA_USE_BF16 in ENV_VARS_TRUE_VALUES and is_torch_xla_available():
                return torch.bfloat16
            if XLA_DOWNCAST_BF16 in ENV_VARS_TRUE_VALUES and is_torch_xla_available():
                if t.dtype == torch.float:
                    return torch.bfloat16
                if t.dtype == torch.double:
                    return torch.float32
            return t.dtype

    if last_dtype is not None:
        # if no floating dtype was found return whatever the first dtype is
        return last_dtype

    # For nn.DataParallel compatibility in PyTorch > 1.5
    def find_tensor_attributes(module: nn.Module) -> List[Tuple[str, Tensor]]:
        tuples = [(k, v) for k, v in module.__dict__.items() if torch.is_tensor(v)]
        return tuples

    gen = parameter._named_members(get_members_fn=find_tensor_attributes)
    last_tuple = None
    for tuple in gen:
        last_tuple = tuple
        if tuple[1].is_floating_point():
            return tuple[1].dtype

    if last_tuple is not None:
        # fallback to the last dtype
        return last_tuple[1].dtype

    # fallback to buffer dtype
    for t in parameter.buffers():
        last_dtype = t.dtype
        if t.is_floating_point():
            return t.dtype
    return last_dtype


def get_state_dict_dtype(state_dict):
    """
    Returns the first found floating dtype in `state_dict` if there is one, otherwise returns the first dtype.
    """
    for t in state_dict.values():
        if t.is_floating_point():
            return t.dtype

    # if no floating dtype was found return whatever the first dtype is
    else:
        return next(state_dict.values()).dtype


def load_sharded_checkpoint(model, folder, strict=True, prefer_safe=True):
    """
    This is the same as
    [`torch.nn.Module.load_state_dict`](https://pytorch.org/docs/stable/generated/torch.nn.Module.html?highlight=load_state_dict#torch.nn.Module.load_state_dict)
    but for a sharded checkpoint.

    This load is performed efficiently: each checkpoint shard is loaded one by one in RAM and deleted after being
    loaded in the model.

    Args:
        model (`torch.nn.Module`): The model in which to load the checkpoint.
        folder (`str` or `os.PathLike`): A path to a folder containing the sharded checkpoint.
        strict (`bool`, *optional*, defaults to `True`):
            Whether to strictly enforce that the keys in the model state dict match the keys in the sharded checkpoint.
        prefer_safe (`bool`, *optional*, defaults to `False`):
            If both safetensors and PyTorch save files are present in checkpoint and `prefer_safe` is True, the
            safetensors files will be loaded. Otherwise, PyTorch files are always loaded when possible.

    Returns:
        `NamedTuple`: A named tuple with `missing_keys` and `unexpected_keys` fields
            - `missing_keys` is a list of str containing the missing keys
            - `unexpected_keys` is a list of str containing the unexpected keys
    """
    # Load the index
    index_file = os.path.join(folder, WEIGHTS_INDEX_NAME)
    safe_index_file = os.path.join(folder, SAFE_WEIGHTS_INDEX_NAME)

    index_present = os.path.isfile(index_file)
    safe_index_present = os.path.isfile(safe_index_file)

    if not index_present and not (safe_index_present and is_safetensors_available()):
        filenames = (
            (WEIGHTS_INDEX_NAME, SAFE_WEIGHTS_INDEX_NAME) if is_safetensors_available() else (WEIGHTS_INDEX_NAME,)
        )
        raise ValueError(f"Can't find a checkpoint index ({' or '.join(filenames)}) in {folder}.")

    load_safe = False
    if safe_index_present:
        if prefer_safe:
            if is_safetensors_available():
                load_safe = True  # load safe due to preference
            else:
                logger.warning(
                    f"Cannot load sharded checkpoint at {folder} safely since safetensors is not installed!"
                )
        elif not index_present:
            load_safe = True  # load safe since we have no other choice

    load_index = safe_index_file if load_safe else index_file

    with open(load_index, "r", encoding="utf-8") as f:
        index = json.load(f)

    shard_files = list(set(index["weight_map"].values()))

    # If strict=True, error before loading any of the state dicts.
    loaded_keys = index["weight_map"].keys()
    model_keys = model.state_dict().keys()
    missing_keys = [key for key in model_keys if key not in loaded_keys]
    unexpected_keys = [key for key in loaded_keys if key not in model_keys]
    if strict and (len(missing_keys) > 0 or len(unexpected_keys) > 0):
        error_message = f"Error(s) in loading state_dict for {model.__class__.__name__}"
        if len(missing_keys) > 0:
            str_missing_keys = ",".join([f'"{k}"' for k in missing_keys])
            error_message += f"\nMissing key(s): {str_missing_keys}."
        if len(unexpected_keys) > 0:
            str_unexpected_keys = ",".join([f'"{k}"' for k in unexpected_keys])
            error_message += f"\nMissing key(s): {str_unexpected_keys}."
        raise RuntimeError(error_message)

    if load_safe:
        loader = safe_load_file
    else:
        check_torch_load_is_safe()
        loader = partial(torch.load, map_location="cpu", weights_only=True)

    for shard_file in shard_files:
        state_dict = loader(os.path.join(folder, shard_file))
        model.load_state_dict(state_dict, strict=False)

        # Make sure memory is freed before we load the next state dict.
        del state_dict
        gc.collect()

    # Return the same thing as PyTorch load_state_dict function.
    return torch.nn.modules.module._IncompatibleKeys(missing_keys, unexpected_keys)


str_to_torch_dtype = {
    "BOOL": torch.bool,
    "U8": torch.uint8,
    "I8": torch.int8,
    "I16": torch.int16,
    "F16": torch.float16,
    "BF16": torch.bfloat16,
    "I32": torch.int32,
    "F32": torch.float32,
    "F64": torch.float64,
    "I64": torch.int64,
    "F8_E4M3": torch.float8_e4m3fn,
    "F8_E5M2": torch.float8_e5m2,
}


if is_torch_greater_or_equal("2.3.0"):
    str_to_torch_dtype["U16"] = torch.uint16
    str_to_torch_dtype["U32"] = torch.uint32
    str_to_torch_dtype["U64"] = torch.uint64


def load_state_dict(
    checkpoint_file: Union[str, os.PathLike],
    is_quantized: bool = False,
    map_location: Optional[Union[str, torch.device]] = "cpu",
    weights_only: bool = True,
):
    """
    Reads a `safetensor` or a `.bin` checkpoint file. We load the checkpoint on "cpu" by default.
    """
    # Use safetensors if possible
    if checkpoint_file.endswith(".safetensors") and is_safetensors_available():
        with safe_open(checkpoint_file, framework="pt") as f:
            metadata = f.metadata()

            if metadata is not None and metadata.get("format") not in ["pt", "tf", "flax", "mlx"]:
                raise OSError(
                    f"The safetensors archive passed at {checkpoint_file} does not contain the valid metadata. Make sure "
                    "you save your model with the `save_pretrained` method."
                )
            state_dict = {}
            for k in f.keys():
                if map_location == "meta":
                    _slice = f.get_slice(k)
                    k_dtype = _slice.get_dtype()
                    if k_dtype in str_to_torch_dtype:
                        dtype = str_to_torch_dtype[k_dtype]
                    else:
                        raise ValueError(f"Cannot load safetensors of unknown dtype {k_dtype}")
                    state_dict[k] = torch.empty(size=_slice.get_shape(), dtype=dtype, device="meta")
                else:
                    state_dict[k] = f.get_tensor(k)
            return state_dict

    # Fallback to torch.load (if weights_only was explicitly False, do not check safety as this is known to be unsafe)
    if weights_only:
        check_torch_load_is_safe()
    try:
        if map_location is None:
            if (
                (
                    is_deepspeed_zero3_enabled()
                    and torch.distributed.is_initialized()
                    and torch.distributed.get_rank() > 0
                )
                or (is_fsdp_enabled() and not is_local_dist_rank_0())
            ) and not is_quantized:
                map_location = "meta"
            else:
                map_location = "cpu"
        extra_args = {}
        # mmap can only be used with files serialized with zipfile-based format.
        if isinstance(checkpoint_file, str) and map_location != "meta" and is_zipfile(checkpoint_file):
            extra_args = {"mmap": True}
        return torch.load(
            checkpoint_file,
            map_location=map_location,
            weights_only=weights_only,
            **extra_args,
        )
    except Exception as e:
        try:
            with open(checkpoint_file) as f:
                if f.read(7) == "version":
                    raise OSError(
                        "You seem to have cloned a repository without having git-lfs installed. Please install "
                        "git-lfs and run `git lfs install` followed by `git lfs pull` in the folder "
                        "you cloned."
                    )
                else:
                    raise ValueError(
                        f"Unable to locate the file {checkpoint_file} which is necessary to load this pretrained "
                        "model. Make sure you have saved the model properly."
                    ) from e
        except (UnicodeDecodeError, ValueError):
            raise OSError(
                f"Unable to load weights from pytorch checkpoint file for '{checkpoint_file}' "
                f"at '{checkpoint_file}'. "
                "If you tried to load a PyTorch model from a TF 2.0 checkpoint, please set from_tf=True."
            )


def set_initialized_submodules(model, state_dict_keys):
    """
    Sets the `_is_hf_initialized` flag in all submodules of a given model when all its weights are in the loaded state
    dict.
    """
    state_dict_keys = set(state_dict_keys)
    not_initialized_submodules = {}
    for module_name, module in model.named_modules():
        if module_name == "":
            # When checking if the root module is loaded there's no need to prepend module_name.
            module_keys = set(module.state_dict())
        else:
            module_keys = {f"{module_name}.{k}" for k in module.state_dict()}
        if module_keys.issubset(state_dict_keys):
            module._is_hf_initialized = True
        else:
            not_initialized_submodules[module_name] = module
    return not_initialized_submodules


def _end_ptr(tensor: torch.Tensor) -> int:
    # extract the end of the pointer if the tensor is a slice of a bigger tensor
    if tensor.nelement():
        stop = tensor.view(-1)[-1].data_ptr() + tensor.element_size()
    else:
        stop = tensor.data_ptr()
    return stop


def _get_tied_weight_keys(module: nn.Module, prefix=""):
    tied_weight_keys = []
    if getattr(module, "_tied_weights_keys", None) is not None:
        names = [f"{prefix}.{k}" if prefix else k for k in module._tied_weights_keys]
        tied_weight_keys.extend(names)
    if getattr(module, "_dynamic_tied_weights_keys", None) is not None:
        names = [f"{prefix}.{k}" if prefix else k for k in module._dynamic_tied_weights_keys]
        tied_weight_keys.extend(names)
    for name, submodule in module.named_children():
        local_prefix = f"{prefix}.{name}" if prefix else name
        tied_weight_keys.extend(_get_tied_weight_keys(submodule, prefix=local_prefix))
    return tied_weight_keys


def _find_disjoint(tensors: List[Set[str]], state_dict: Dict[str, torch.Tensor]) -> Tuple[List[Set[str]], List[str]]:
    filtered_tensors = []
    for shared in tensors:
        if len(shared) < 2:
            filtered_tensors.append(shared)
            continue

        areas = []
        for name in shared:
            tensor = state_dict[name]
            areas.append((tensor.data_ptr(), _end_ptr(tensor), name))
        areas.sort()

        _, last_stop, last_name = areas[0]
        filtered_tensors.append({last_name})
        for start, stop, name in areas[1:]:
            if start >= last_stop:
                filtered_tensors.append({name})
            else:
                filtered_tensors[-1].add(name)
            last_stop = stop
    disjoint_tensors = []
    shared_tensors = []
    for tensors in filtered_tensors:
        if len(tensors) == 1:
            disjoint_tensors.append(tensors.pop())
        else:
            shared_tensors.append(tensors)
    return shared_tensors, disjoint_tensors


def _find_identical(tensors: List[Set[str]], state_dict: Dict[str, torch.Tensor]) -> Tuple[List[Set[str]], Set[str]]:
    shared_tensors = []
    identical = []
    for shared in tensors:
        if len(shared) < 2:
            continue

        areas = collections.defaultdict(set)
        for name in shared:
            tensor = state_dict[name]
            area = (tensor.device, tensor.data_ptr(), _end_ptr(tensor))
            areas[area].add(name)
        if len(areas) == 1:
            identical.append(shared)
        else:
            shared_tensors.append(shared)
    return shared_tensors, identical


def _infer_parameter_dtype(
    model: "PreTrainedModel",
    param_name: str,
    empty_param: torch.Tensor,
    keep_in_fp32_regex: Optional[re.Pattern] = None,
    hf_quantizer: Optional[HfQuantizer] = None,
) -> Union[bool, Optional[torch.dtype]]:
    try:
        old_param = model.get_parameter_or_buffer(param_name)
    except Exception as e:
        if hf_quantizer is not None and hf_quantizer.quantization_config.quant_method in {
            QuantizationMethod.HQQ,
            QuantizationMethod.QUARK,
        }:
            return True, None
        else:
            raise e
    is_torch_e4m3fn_available = hasattr(torch, "float8_e4m3fn")
    # We convert floating dtypes to the `dtype` passed except for float8_e4m3fn type. We also want to keep the buffers/params
    # in int/uint/bool and not cast them.
    casting_dtype = None
    is_param_float8_e4m3fn = is_torch_e4m3fn_available and empty_param.dtype == torch.float8_e4m3fn
    if empty_param.dtype.is_floating_point and not is_param_float8_e4m3fn:
        # First fp32 if part of the exception list
        if keep_in_fp32_regex is not None and keep_in_fp32_regex.search(param_name):
            casting_dtype = torch.float32
        # Then dtype that was instantiated in the meta model -- note that this respects subconfigs dtypes
        elif hf_quantizer is not None:
            casting_dtype = model.config._pre_quantization_dtype
        else:
            casting_dtype = old_param.dtype
    return old_param is not None and old_param.is_contiguous(), casting_dtype


def _load_parameter_into_model(model: "PreTrainedModel", param_name: str, tensor: torch.Tensor):
    """Cast a single parameter `param_name` into the `model`, with value `tensor`."""
    module, param_type = get_module_from_name(model, param_name)
    # This will check potential shape mismatch if skipped before
    module.load_state_dict({param_type: tensor}, strict=False, assign=True)


@torch.no_grad()
def _load_state_dict_into_meta_model(
    model: "PreTrainedModel",
    state_dict: Dict,
    shard_file: str,
    expected_keys: List[str],
    reverse_renaming_mapping: Dict[str, str],
    device_map: Optional[Dict] = None,
    disk_offload_folder: Optional[str] = None,
    disk_offload_index: Optional[Dict] = None,
    cpu_offload_folder: Optional[str] = None,
    cpu_offload_index: Optional[Dict] = None,
    hf_quantizer: Optional[HfQuantizer] = None,
    is_safetensors: bool = False,
    keep_in_fp32_regex: Optional[re.Pattern] = None,
    unexpected_keys: Optional[List[str]] = None,  # passing `unexpected` for cleanup from quantization items
    device_mesh: Optional["torch.distributed.device_mesh.DeviceMesh"] = None,
) -> Tuple[Optional[Dict], Optional[Dict]]:
    """Load parameters from `meta_state_dict` into the model. The parameters of the `meta_state_dict` are on the meta
    device in order to easily infer the shapes and dtypes that they will have. Then proper parameters are then loaded
    from `shard_file`, which is the actual state dict file on disk.
    This function takes care of correctly casting dtypes, devices, and sharding tensors in case of tensor parallelism.
    """
    tensor_device = "cpu"
    if device_map is not None and device_map.get("", None) is not None:
        if device_map[""] not in ("cpu", torch.device("cpu")):
            tensor_device = device_map[""].index if isinstance(device_map[""], torch.device) else device_map[""]
    if device_map is not None:
        device_map_regex = "|".join([re.escape(k) for k in sorted(device_map.keys(), reverse=True)])

    is_quantized = hf_quantizer is not None
    is_hqq_or_bnb = is_quantized and hf_quantizer.quantization_config.quant_method in {
        QuantizationMethod.HQQ,
        QuantizationMethod.BITS_AND_BYTES,
    }
    is_meta_state_dict = shard_file.endswith(".safetensors") and not is_hqq_or_bnb
    file_pointer = None
    if is_meta_state_dict:
        file_pointer = safe_open(shard_file, framework="pt", device=tensor_device)

    for param_name, empty_param in state_dict.items():
        if param_name not in expected_keys:
            continue

        # we need to use serialized_param_name as file pointer is untouched
        if is_meta_state_dict:
            # This is the name of the parameter as it appears on disk file
            serialized_param_name = reverse_renaming_mapping[param_name]
            param = file_pointer.get_slice(serialized_param_name)
        else:
            param = empty_param.to(tensor_device)  # It is actually not empty!

        to_contiguous, casting_dtype = _infer_parameter_dtype(
            model,
            param_name,
            empty_param,
            keep_in_fp32_regex,
            hf_quantizer,
        )

        if device_mesh is not None:  # In this case, the param is already on the correct device!
            shard_and_distribute_module(
                model,
                param,
                empty_param,
                param_name,
                casting_dtype,
                to_contiguous,
                device_mesh.get_local_rank(),
                device_mesh,
            )
        else:
            param = param[...]
            if casting_dtype is not None:
                param = param.to(casting_dtype)
            if to_contiguous:
                param = param.contiguous()

            if device_map is None:
                param_device = "cpu"
            else:
                module_layer = re.search(device_map_regex, param_name)
                if not module_layer:
                    raise ValueError(f"{param_name} doesn't have any device set.")
                else:
                    param_device = device_map[module_layer.group()]

            if param_device == "disk":
                if not is_safetensors:
                    disk_offload_index = offload_weight(param, param_name, disk_offload_folder, disk_offload_index)
            elif param_device == "cpu" and cpu_offload_index is not None:
                cpu_offload_index = offload_weight(param, param_name, cpu_offload_folder, cpu_offload_index)
            elif (
                not is_quantized
                or (not hf_quantizer.requires_parameters_quantization)
                or (
                    not hf_quantizer.check_quantized_param(
                        model,
                        param,
                        param_name,
                        state_dict,
                        param_device=param_device,
                        device_map=device_map,
                    )
                )
            ):
                if is_fsdp_enabled():
                    param_device = "cpu" if is_local_dist_rank_0() else "meta"

                _load_parameter_into_model(model, param_name, param.to(param_device))

            else:
                hf_quantizer.create_quantized_param(
                    model, param, param_name, param_device, state_dict, unexpected_keys
                )
                # For quantized modules with FSDP/DeepSpeed Stage 3, we need to quantize the parameter on the GPU
                # and then cast it to CPU to avoid excessive memory usage on each GPU
                # in comparison to the sharded model across GPUs.
                if is_fsdp_enabled() or is_deepspeed_zero3_enabled():
                    module, param_type = get_module_from_name(model, param_name)
                    value = getattr(module, param_type)
                    param_to = "cpu"
                    if is_fsdp_enabled() and not is_local_dist_rank_0():
                        param_to = "meta"
                    val_kwargs = {}
                    if hasattr(module, "weight") and module.weight.__class__.__name__ == "Int8Params":
                        val_kwargs["requires_grad"] = False
                    value = type(value)(value.data.to(param_to), **val_kwargs, **value.__dict__)
                    setattr(module, param_type, value)

    if file_pointer is not None:
        file_pointer.__exit__(None, None, None)

    return disk_offload_index, cpu_offload_index


def load_shard_file(args):
    (
        shard_file,
        state_dict,
        disk_only_shard_files,
        is_hqq_or_bnb,
        is_quantized,
        device_map,
        hf_quantizer,
        key_renaming_mapping,
        weights_only,
        model_to_load,
        expected_keys,
        reverse_key_renaming_mapping,
        disk_offload_folder,
        disk_offload_index,
        cpu_offload_folder,
        cpu_offload_index,
        is_offloaded_safetensors,
        keep_in_fp32_regex,
        unexpected_keys,
        device_mesh,
    ) = args

    # Skip the load for shards that only contain disk-offloaded weights
    if shard_file in disk_only_shard_files:
        return [], disk_offload_index, cpu_offload_index

    map_location = "cpu"
    if (
        shard_file.endswith(".safetensors")
        and not is_hqq_or_bnb
        and not (is_deepspeed_zero3_enabled() and not is_quantized)
    ):
        map_location = "meta"
    elif (
        device_map is not None
        and hf_quantizer is not None
        and hf_quantizer.quantization_config.quant_method == QuantizationMethod.TORCHAO
        and (
            hf_quantizer.quantization_config.quant_type in ["int4_weight_only", "autoquant"]
            or isinstance(hf_quantizer.quantization_config.quant_type, Int4WeightOnlyConfig)
        )
    ):
        map_location = torch.device([d for d in device_map.values() if d not in ["cpu", "disk"]][0])

    # If shard_file is "", we use the existing state_dict instead of loading it
    if shard_file != "":
        state_dict = load_state_dict(
            shard_file, is_quantized=is_quantized, map_location=map_location, weights_only=weights_only
        )

    # Fix the key names
    state_dict = {key_renaming_mapping[k]: v for k, v in state_dict.items() if k in key_renaming_mapping}

    error_msgs = []

    if is_deepspeed_zero3_enabled() and not is_quantized:
        error_msgs += _load_state_dict_into_zero3_model(model_to_load, state_dict)
    # Skip it with fsdp on ranks other than 0
    elif not (is_fsdp_enabled() and not is_local_dist_rank_0() and not is_quantized):
        disk_offload_index, cpu_offload_index = _load_state_dict_into_meta_model(
            model_to_load,
            state_dict,
            shard_file,
            expected_keys,
            reverse_key_renaming_mapping,
            device_map=device_map,
            disk_offload_folder=disk_offload_folder,
            disk_offload_index=disk_offload_index,
            cpu_offload_folder=cpu_offload_folder,
            cpu_offload_index=cpu_offload_index,
            hf_quantizer=hf_quantizer,
            is_safetensors=is_offloaded_safetensors,
            keep_in_fp32_regex=keep_in_fp32_regex,
            unexpected_keys=unexpected_keys,
            device_mesh=device_mesh,
        )

    return error_msgs, disk_offload_index, cpu_offload_index


def load_shard_files_with_threadpool(args_list):
    num_workers = int(os.environ.get("HF_PARALLEL_LOADING_WORKERS", "8"))

    # Do not spawn anymore workers than you need
    num_workers = min(len(args_list), num_workers)

    logger.info(f"Loading model weights in parallel with {num_workers} workers...")

    error_msgs = []

    with ThreadPoolExecutor(max_workers=num_workers) as executor:
        with logging.tqdm(total=len(args_list), desc="Loading checkpoint shards") as pbar:
            futures = [executor.submit(load_shard_file, arg) for arg in args_list]
            for future in as_completed(futures):
                result = future.result()
                (
                    _error_msgs,
                    disk_offload_index,
                    cpu_offload_index,
                ) = result

                error_msgs += _error_msgs

                pbar.update(1)

    return error_msgs, disk_offload_index, cpu_offload_index


def _add_variant(weights_name: str, variant: Optional[str] = None) -> str:
    if variant is not None:
        path, name = weights_name.rsplit(".", 1)
        weights_name = f"{path}.{variant}.{name}"
    return weights_name


def _get_resolved_checkpoint_files(
    pretrained_model_name_or_path: Optional[Union[str, os.PathLike]],
    subfolder: str,
    variant: Optional[str],
    gguf_file: Optional[str],
    from_tf: bool,
    from_flax: bool,
    use_safetensors: bool,
    cache_dir: str,
    force_download: bool,
    proxies: Optional[Dict[str, str]],
    local_files_only: bool,
    token: Optional[Union[str, bool]],
    user_agent: dict,
    revision: str,
    commit_hash: Optional[str],
    transformers_explicit_filename: Optional[str] = None,
) -> Tuple[Optional[List[str]], Optional[Dict]]:
    """Get all the checkpoint filenames based on `pretrained_model_name_or_path`, and optional metadata if the
    checkpoints are sharded.
    This function will download the data if necessary.
    """
    is_sharded = False

    if pretrained_model_name_or_path is not None and gguf_file is None:
        pretrained_model_name_or_path = str(pretrained_model_name_or_path)
        is_local = os.path.isdir(pretrained_model_name_or_path)
        if is_local:
            if transformers_explicit_filename is not None:
                # If the filename is explicitly defined, load this by default.
                archive_file = os.path.join(pretrained_model_name_or_path, subfolder, transformers_explicit_filename)
                is_sharded = transformers_explicit_filename.endswith(".safetensors.index.json")
            elif from_tf and os.path.isfile(
                os.path.join(pretrained_model_name_or_path, subfolder, TF_WEIGHTS_NAME + ".index")
            ):
                # Load from a TF 1.0 checkpoint in priority if from_tf
                archive_file = os.path.join(pretrained_model_name_or_path, subfolder, TF_WEIGHTS_NAME + ".index")
            elif from_tf and os.path.isfile(os.path.join(pretrained_model_name_or_path, subfolder, TF2_WEIGHTS_NAME)):
                # Load from a TF 2.0 checkpoint in priority if from_tf
                archive_file = os.path.join(pretrained_model_name_or_path, subfolder, TF2_WEIGHTS_NAME)
            elif from_flax and os.path.isfile(
                os.path.join(pretrained_model_name_or_path, subfolder, FLAX_WEIGHTS_NAME)
            ):
                # Load from a Flax checkpoint in priority if from_flax
                archive_file = os.path.join(pretrained_model_name_or_path, subfolder, FLAX_WEIGHTS_NAME)
            elif use_safetensors is not False and os.path.isfile(
                os.path.join(pretrained_model_name_or_path, subfolder, _add_variant(SAFE_WEIGHTS_NAME, variant))
            ):
                # Load from a safetensors checkpoint
                archive_file = os.path.join(
                    pretrained_model_name_or_path, subfolder, _add_variant(SAFE_WEIGHTS_NAME, variant)
                )
            elif use_safetensors is not False and os.path.isfile(
                os.path.join(pretrained_model_name_or_path, subfolder, _add_variant(SAFE_WEIGHTS_INDEX_NAME, variant))
            ):
                # Load from a sharded safetensors checkpoint
                archive_file = os.path.join(
                    pretrained_model_name_or_path, subfolder, _add_variant(SAFE_WEIGHTS_INDEX_NAME, variant)
                )
                is_sharded = True
            elif not use_safetensors and os.path.isfile(
                os.path.join(pretrained_model_name_or_path, subfolder, _add_variant(WEIGHTS_NAME, variant))
            ):
                # Load from a PyTorch checkpoint
                archive_file = os.path.join(
                    pretrained_model_name_or_path, subfolder, _add_variant(WEIGHTS_NAME, variant)
                )
            elif not use_safetensors and os.path.isfile(
                os.path.join(pretrained_model_name_or_path, subfolder, _add_variant(WEIGHTS_INDEX_NAME, variant))
            ):
                # Load from a sharded PyTorch checkpoint
                archive_file = os.path.join(
                    pretrained_model_name_or_path, subfolder, _add_variant(WEIGHTS_INDEX_NAME, variant)
                )
                is_sharded = True
            # At this stage we don't have a weight file so we will raise an error.
            elif not use_safetensors and (
                os.path.isfile(os.path.join(pretrained_model_name_or_path, subfolder, TF_WEIGHTS_NAME + ".index"))
                or os.path.isfile(os.path.join(pretrained_model_name_or_path, subfolder, TF2_WEIGHTS_NAME))
            ):
                raise EnvironmentError(
                    f"Error no file named {_add_variant(WEIGHTS_NAME, variant)} found in directory"
                    f" {pretrained_model_name_or_path} but there is a file for TensorFlow weights. Use"
                    " `from_tf=True` to load this model from those weights."
                )
            elif not use_safetensors and os.path.isfile(
                os.path.join(pretrained_model_name_or_path, subfolder, FLAX_WEIGHTS_NAME)
            ):
                raise EnvironmentError(
                    f"Error no file named {_add_variant(WEIGHTS_NAME, variant)} found in directory"
                    f" {pretrained_model_name_or_path} but there is a file for Flax weights. Use `from_flax=True`"
                    " to load this model from those weights."
                )
            elif use_safetensors:
                raise EnvironmentError(
                    f"Error no file named {_add_variant(SAFE_WEIGHTS_NAME, variant)} found in directory"
                    f" {pretrained_model_name_or_path}."
                )
            else:
                raise EnvironmentError(
                    f"Error no file named {_add_variant(WEIGHTS_NAME, variant)}, {_add_variant(SAFE_WEIGHTS_NAME, variant)},"
                    f" {TF2_WEIGHTS_NAME}, {TF_WEIGHTS_NAME + '.index'} or {FLAX_WEIGHTS_NAME} found in directory"
                    f" {pretrained_model_name_or_path}."
                )
        elif os.path.isfile(os.path.join(subfolder, pretrained_model_name_or_path)):
            archive_file = pretrained_model_name_or_path
            is_local = True
        elif os.path.isfile(os.path.join(subfolder, pretrained_model_name_or_path + ".index")):
            if not from_tf:
                raise ValueError(
                    f"We found a TensorFlow checkpoint at {pretrained_model_name_or_path + '.index'}, please set "
                    "from_tf to True to load from this checkpoint."
                )
            archive_file = os.path.join(subfolder, pretrained_model_name_or_path + ".index")
            is_local = True
        elif is_remote_url(pretrained_model_name_or_path):
            filename = pretrained_model_name_or_path
            resolved_archive_file = download_url(pretrained_model_name_or_path)
        else:
            # set correct filename
            if transformers_explicit_filename is not None:
                filename = transformers_explicit_filename
                is_sharded = transformers_explicit_filename.endswith(".safetensors.index.json")
            elif from_tf:
                filename = TF2_WEIGHTS_NAME
            elif from_flax:
                filename = FLAX_WEIGHTS_NAME
            elif use_safetensors is not False:
                filename = _add_variant(SAFE_WEIGHTS_NAME, variant)
            else:
                filename = _add_variant(WEIGHTS_NAME, variant)

            try:
                # Load from URL or cache if already cached
                cached_file_kwargs = {
                    "cache_dir": cache_dir,
                    "force_download": force_download,
                    "proxies": proxies,
                    "local_files_only": local_files_only,
                    "token": token,
                    "user_agent": user_agent,
                    "revision": revision,
                    "subfolder": subfolder,
                    "_raise_exceptions_for_gated_repo": False,
                    "_raise_exceptions_for_missing_entries": False,
                    "_commit_hash": commit_hash,
                }
                resolved_archive_file = cached_file(pretrained_model_name_or_path, filename, **cached_file_kwargs)

                # Since we set _raise_exceptions_for_missing_entries=False, we don't get an exception but a None
                # result when internet is up, the repo and revision exist, but the file does not.
                if resolved_archive_file is None and filename == _add_variant(SAFE_WEIGHTS_NAME, variant):
                    # Maybe the checkpoint is sharded, we try to grab the index name in this case.
                    resolved_archive_file = cached_file(
                        pretrained_model_name_or_path,
                        _add_variant(SAFE_WEIGHTS_INDEX_NAME, variant),
                        **cached_file_kwargs,
                    )
                    if resolved_archive_file is not None:
                        is_sharded = True
                    elif use_safetensors:
                        if revision == "main":
                            resolved_archive_file, revision, is_sharded = auto_conversion(
                                pretrained_model_name_or_path, **cached_file_kwargs
                            )
                        cached_file_kwargs["revision"] = revision
                        if resolved_archive_file is None:
                            raise EnvironmentError(
                                f"{pretrained_model_name_or_path} does not appear to have a file named"
                                f" {_add_variant(SAFE_WEIGHTS_NAME, variant)} or {_add_variant(SAFE_WEIGHTS_INDEX_NAME, variant)} "
                                "and thus cannot be loaded with `safetensors`. Please make sure that the model has "
                                "been saved with `safe_serialization=True` or do not set `use_safetensors=True`."
                            )
                    else:
                        # This repo has no safetensors file of any kind, we switch to PyTorch.
                        filename = _add_variant(WEIGHTS_NAME, variant)
                        resolved_archive_file = cached_file(
                            pretrained_model_name_or_path, filename, **cached_file_kwargs
                        )
                if resolved_archive_file is None and filename == _add_variant(WEIGHTS_NAME, variant):
                    # Maybe the checkpoint is sharded, we try to grab the index name in this case.
                    resolved_archive_file = cached_file(
                        pretrained_model_name_or_path,
                        _add_variant(WEIGHTS_INDEX_NAME, variant),
                        **cached_file_kwargs,
                    )
                    if resolved_archive_file is not None:
                        is_sharded = True
                if not local_files_only and not is_offline_mode():
                    if resolved_archive_file is not None:
                        if filename in [WEIGHTS_NAME, WEIGHTS_INDEX_NAME]:
                            # If the PyTorch file was found, check if there is a safetensors file on the repository
                            # If there is no safetensors file on the repositories, start an auto conversion
                            safe_weights_name = SAFE_WEIGHTS_INDEX_NAME if is_sharded else SAFE_WEIGHTS_NAME
                            has_file_kwargs = {
                                "revision": revision,
                                "proxies": proxies,
                                "token": token,
                                "cache_dir": cache_dir,
                                "local_files_only": local_files_only,
                            }
                            cached_file_kwargs = {
                                "cache_dir": cache_dir,
                                "force_download": force_download,
                                "local_files_only": local_files_only,
                                "user_agent": user_agent,
                                "subfolder": subfolder,
                                "_raise_exceptions_for_gated_repo": False,
                                "_raise_exceptions_for_missing_entries": False,
                                "_commit_hash": commit_hash,
                                **has_file_kwargs,
                            }
                            if not has_file(pretrained_model_name_or_path, safe_weights_name, **has_file_kwargs):
                                Thread(
                                    target=auto_conversion,
                                    args=(pretrained_model_name_or_path,),
                                    kwargs={"ignore_errors_during_conversion": True, **cached_file_kwargs},
                                    name="Thread-auto_conversion",
                                ).start()
                    else:
                        # Otherwise, no PyTorch file was found, maybe there is a TF or Flax model file.
                        # We try those to give a helpful error message.
                        has_file_kwargs = {
                            "revision": revision,
                            "proxies": proxies,
                            "token": token,
                            "cache_dir": cache_dir,
                            "local_files_only": local_files_only,
                        }
                        if has_file(pretrained_model_name_or_path, TF2_WEIGHTS_NAME, **has_file_kwargs):
                            raise EnvironmentError(
                                f"{pretrained_model_name_or_path} does not appear to have a file named"
                                f" {_add_variant(WEIGHTS_NAME, variant)} but there is a file for TensorFlow weights."
                                " Use `from_tf=True` to load this model from those weights."
                            )
                        elif has_file(pretrained_model_name_or_path, FLAX_WEIGHTS_NAME, **has_file_kwargs):
                            raise EnvironmentError(
                                f"{pretrained_model_name_or_path} does not appear to have a file named"
                                f" {_add_variant(WEIGHTS_NAME, variant)} but there is a file for Flax weights. Use"
                                " `from_flax=True` to load this model from those weights."
                            )
                        elif variant is not None and has_file(
                            pretrained_model_name_or_path, WEIGHTS_NAME, **has_file_kwargs
                        ):
                            raise EnvironmentError(
                                f"{pretrained_model_name_or_path} does not appear to have a file named"
                                f" {_add_variant(WEIGHTS_NAME, variant)} but there is a file without the variant"
                                f" {variant}. Use `variant=None` to load this model from those weights."
                            )
                        else:
                            raise EnvironmentError(
                                f"{pretrained_model_name_or_path} does not appear to have a file named"
                                f" {_add_variant(WEIGHTS_NAME, variant)}, {_add_variant(SAFE_WEIGHTS_NAME, variant)},"
                                f" {TF2_WEIGHTS_NAME}, {TF_WEIGHTS_NAME} or {FLAX_WEIGHTS_NAME}."
                            )

            except EnvironmentError:
                # Raise any environment error raise by `cached_file`. It will have a helpful error message adapted
                # to the original exception.
                raise
            except Exception as e:
                # For any other exception, we throw a generic error.
                raise EnvironmentError(
                    f"Can't load the model for '{pretrained_model_name_or_path}'. If you were trying to load it"
                    " from 'https://huggingface.co/models', make sure you don't have a local directory with the"
                    f" same name. Otherwise, make sure '{pretrained_model_name_or_path}' is the correct path to a"
                    f" directory containing a file named {_add_variant(WEIGHTS_NAME, variant)},"
                    f" {TF2_WEIGHTS_NAME}, {TF_WEIGHTS_NAME} or {FLAX_WEIGHTS_NAME}."
                ) from e

        if is_local:
            logger.info(f"loading weights file {archive_file}")
            resolved_archive_file = archive_file
        else:
            logger.info(f"loading weights file {filename} from cache at {resolved_archive_file}")

    elif gguf_file:
        # Case 1: the GGUF file is present locally
        if os.path.isfile(gguf_file):
            resolved_archive_file = gguf_file
        # Case 2: The GGUF path is a location on the Hub
        # Load from URL or cache if already cached
        else:
            cached_file_kwargs = {
                "cache_dir": cache_dir,
                "force_download": force_download,
                "proxies": proxies,
                "local_files_only": local_files_only,
                "token": token,
                "user_agent": user_agent,
                "revision": revision,
                "subfolder": subfolder,
                "_raise_exceptions_for_gated_repo": False,
                "_raise_exceptions_for_missing_entries": False,
                "_commit_hash": commit_hash,
            }

            resolved_archive_file = cached_file(pretrained_model_name_or_path, gguf_file, **cached_file_kwargs)

    # We now download and resolve all checkpoint files if the checkpoint is sharded
    sharded_metadata = None
    if is_sharded:
        checkpoint_files, sharded_metadata = get_checkpoint_shard_files(
            pretrained_model_name_or_path,
            resolved_archive_file,
            cache_dir=cache_dir,
            force_download=force_download,
            proxies=proxies,
            local_files_only=local_files_only,
            token=token,
            user_agent=user_agent,
            revision=revision,
            subfolder=subfolder,
            _commit_hash=commit_hash,
        )
    else:
        checkpoint_files = [resolved_archive_file] if pretrained_model_name_or_path is not None else None

    return checkpoint_files, sharded_metadata


def _get_torch_dtype(
    cls,
    torch_dtype: Optional[Union[str, torch.dtype, Dict]],
    checkpoint_files: Optional[List[str]],
    config: PretrainedConfig,
    sharded_metadata: Optional[Dict],
    state_dict: Optional[Dict],
    weights_only: bool,
) -> Tuple[PretrainedConfig, Optional[torch.dtype], Optional[torch.dtype]]:
    """Find the correct `torch_dtype` to use based on provided arguments. Also update the `config` based on the
    inferred dtype. We do the following:
    1. If torch_dtype is not None, we use that dtype
    2. If torch_dtype is "auto", we auto-detect dtype from the loaded state_dict, by checking its first
        weights entry that is of a floating type - we assume all floating dtype weights are of the same dtype
    we also may have config.torch_dtype available, but we won't rely on it till v5
    """
    dtype_orig = None
    is_sharded = sharded_metadata is not None

    if torch_dtype is not None:
        if isinstance(torch_dtype, str):
            if torch_dtype == "auto":
                if hasattr(config, "torch_dtype") and config.torch_dtype is not None:
                    torch_dtype = config.torch_dtype
                    logger.info(f"Will use torch_dtype={torch_dtype} as defined in model's config object")
                else:
                    if is_sharded and "dtype" in sharded_metadata:
                        torch_dtype = sharded_metadata["dtype"]
                    elif state_dict is not None:
                        torch_dtype = get_state_dict_dtype(state_dict)
                    else:
                        state_dict = load_state_dict(
                            checkpoint_files[0], map_location="meta", weights_only=weights_only
                        )
                        torch_dtype = get_state_dict_dtype(state_dict)
                    logger.info(
                        "Since the `torch_dtype` attribute can't be found in model's config object, "
                        "will use torch_dtype={torch_dtype} as derived from model's weights"
                    )
            elif hasattr(torch, torch_dtype):
                torch_dtype = getattr(torch, torch_dtype)
                config.torch_dtype = torch_dtype
                for sub_config_key in config.sub_configs.keys():
                    sub_config = getattr(config, sub_config_key)
                    sub_config.torch_dtype = torch_dtype
        elif isinstance(torch_dtype, torch.dtype):
            config.torch_dtype = torch_dtype
            for sub_config_key in config.sub_configs.keys():
                sub_config = getattr(config, sub_config_key)
                sub_config.torch_dtype = torch_dtype
        elif isinstance(torch_dtype, dict):
            for key, curr_dtype in torch_dtype.items():
                if hasattr(config, key):
                    value = getattr(config, key)
                    curr_dtype = curr_dtype if not isinstance(curr_dtype, str) else getattr(torch, curr_dtype)
                    value.torch_dtype = curr_dtype
            # main torch dtype for modules that aren't part of any sub-config
            torch_dtype = torch_dtype.get("")
            torch_dtype = torch_dtype if not isinstance(torch_dtype, str) else getattr(torch, torch_dtype)
            config.torch_dtype = torch_dtype
            if torch_dtype is None:
                torch_dtype = torch.float32
        else:
            raise ValueError(
                f"`torch_dtype` can be one of: `torch.dtype`, `'auto'`, a string of a valid `torch.dtype` or a `dict` with valid `torch_dtype` "
                f"for each sub-config in composite configs, but received {torch_dtype}"
            )

        dtype_orig = cls._set_default_torch_dtype(torch_dtype)
    else:
        # set fp32 as the default dtype for BC
        default_dtype = torch.get_default_dtype()
        config.torch_dtype = default_dtype
        for key in config.sub_configs.keys():
            value = getattr(config, key)
            value.torch_dtype = default_dtype

    return config, torch_dtype, dtype_orig


def _get_device_map(
    model: "PreTrainedModel",
    device_map: Optional[Union[str, Dict]],
    max_memory: Optional[Dict],
    hf_quantizer: Optional[HfQuantizer],
    torch_dtype: Optional[torch.dtype],
    keep_in_fp32_regex: Optional[re.Pattern],
) -> Dict:
    """Compute the final `device_map` to use if we passed a value in ['auto', 'balanced', 'balanced_low_0', 'sequential'].
    Otherwise, we check for any device inconsistencies in the device_map.
    """
    if isinstance(device_map, str):
        special_dtypes = {}
        if hf_quantizer is not None:
            special_dtypes.update(hf_quantizer.get_special_dtypes_update(model, torch_dtype))
        if keep_in_fp32_regex is not None:
            special_dtypes.update(
                {name: torch.float32 for name, _ in model.named_parameters() if keep_in_fp32_regex.search(name)}
            )

        target_dtype = torch_dtype

        if hf_quantizer is not None:
            target_dtype = hf_quantizer.adjust_target_dtype(target_dtype)

        no_split_modules = model._get_no_split_modules(device_map)
        device_map_kwargs = {"no_split_module_classes": no_split_modules}

        if "special_dtypes" in inspect.signature(infer_auto_device_map).parameters:
            device_map_kwargs["special_dtypes"] = special_dtypes
        elif len(special_dtypes) > 0:
            logger.warning(
                "This model has some weights that should be kept in higher precision, you need to upgrade "
                "`accelerate` to properly deal with them (`pip install --upgrade accelerate`)."
            )

        if device_map != "sequential":
            inferred_max_memory = get_balanced_memory(
                model,
                dtype=target_dtype,
                low_zero=(device_map == "balanced_low_0"),
                max_memory=max_memory,
                **device_map_kwargs,
            )
        else:
            inferred_max_memory = get_max_memory(max_memory)
        if hf_quantizer is not None:
            inferred_max_memory = hf_quantizer.adjust_max_memory(inferred_max_memory)

        # `inferred_max_memory` contains non-reserved memory. There may be *unused* reserved memory in the GPU,
        # which we can use to allocate parameters.
        for device_name in inferred_max_memory.keys():
            if isinstance(device_name, int):  # it's a GPU device
                if is_torch_xpu_available():
                    unused_memory = torch.xpu.memory_reserved(device_name) - torch.xpu.memory_allocated(device_name)
                else:
                    unused_memory = torch.cuda.memory_reserved(device_name) - torch.cuda.memory_allocated(device_name)
                inferred_max_memory[device_name] += unused_memory
            # respect the `max_memory` passed by the user
            if max_memory is not None and device_name in max_memory:
                inferred_max_memory[device_name] = min(inferred_max_memory[device_name], max_memory[device_name])
        device_map_kwargs["max_memory"] = inferred_max_memory

        device_map = infer_auto_device_map(model, dtype=target_dtype, **device_map_kwargs)

        if hf_quantizer is not None:
            hf_quantizer.validate_environment(device_map=device_map)

    elif device_map is not None:
        tied_params = find_tied_parameters(model)
        # check if we don't have tied param in different devices
        check_tied_parameters_on_same_device(tied_params, device_map)

    return device_map


def _find_missing_and_unexpected_keys(
    cls,
    model: "PreTrainedModel",
    original_checkpoint_keys: List[str],
    checkpoint_keys: List[str],
    loading_base_model_from_task_state_dict: bool,
    hf_quantizer: Optional[HfQuantizer],
    device_map: Dict,
) -> Tuple[List[str], List[str]]:
    """Find missing keys (keys that are part of the model parameters but were NOT found in the loaded state dict keys) and unexpected keys
    (keys found in the loaded state dict keys, but that are NOT part of the model parameters)
    """
    prefix = model.base_model_prefix

    # Compute expected keys, i.e. keys that the FULL model (not model_to_load) expects
    expected_keys = list(model.state_dict().keys())
    if hf_quantizer is not None:
        expected_keys = hf_quantizer.update_expected_keys(model, expected_keys, checkpoint_keys)

    # Adjust prefix of the keys to make them match loaded keys before removing them
    missing_keys = sorted(set(expected_keys) - set(checkpoint_keys))
    unexpected_keys = set(checkpoint_keys) - set(expected_keys)
    # If a module has the same name under the base and task specific model, we have to re-add it to unexpected keys
    if loading_base_model_from_task_state_dict:
        task_specific_keys = [k for k in original_checkpoint_keys if not k.startswith(f"{prefix}.")]
        unexpected_keys.update(task_specific_keys)

    # Remove nonpersistent buffers from unexpected keys: they are not in the expected keys (model state dict), but
    # may be in the loaded keys. Note that removing all buffers does the job, as they were part of the expected keys anyway
    model_buffers = {n for n, _ in model.named_buffers()}
    unexpected_keys = sorted(unexpected_keys - model_buffers)

    # Old checkpoints may have keys for rotary_emb.inv_freq for each layer, however we moved this buffer to the main model
    # (so the buffer name has changed). Remove them in such a case
    has_inv_freq_buffers = any(buffer.endswith("rotary_emb.inv_freq") for buffer in model_buffers)
    if has_inv_freq_buffers:
        unexpected_keys = [k for k in unexpected_keys if "rotary_emb.inv_freq" not in k]

    tied_params = find_tied_parameters(model)
    for group in tied_params:
        missing_in_group = [k for k in missing_keys if k in group]
        if len(missing_in_group) > 0 and len(missing_in_group) < len(group):
            missing_keys = [k for k in missing_keys if k not in missing_in_group]

    if hf_quantizer is not None:
        missing_keys = hf_quantizer.update_missing_keys(model, missing_keys, prefix)
        unexpected_keys = hf_quantizer.update_unexpected_keys(model, unexpected_keys, prefix)

    # Model-specific exceptions for missing and unexpected keys (e.g. if the modeling change over time, or any other reason...)
    if cls._keys_to_ignore_on_load_missing is not None:
        for pattern in cls._keys_to_ignore_on_load_missing:
            missing_keys = [k for k in missing_keys if re.search(pattern, k) is None]

    if cls._keys_to_ignore_on_load_unexpected is not None:
        for pattern in cls._keys_to_ignore_on_load_unexpected:
            unexpected_keys = [k for k in unexpected_keys if re.search(pattern, k) is None]

    return missing_keys, unexpected_keys


def _find_mismatched_keys(
    model: "PreTrainedModel",
    state_dict: Optional[Dict],
    checkpoint_files: Optional[List[str]],
    ignore_mismatched_sizes: bool,
    keys_to_rename_mapping: Dict[str, str],
    is_quantized: bool,
    weights_only: bool,
) -> Tuple[List[str], List[Tuple[int, int]]]:
    """
    Find potential shape mismatch between the different state dicts and the model parameters, but only if `ignore_mismatched_sizes`
    is True. Otherwise, return immediately and any shape mismatch that may exist will be raised later on. This avoids checking
    every parameter in advance, as shape mismatch are extremely rare in practice. If we want to ignore them however, we do
    need to check in advance as we need to know which parameters we need to move back from meta to cpu, and initialize
    correctly. Indeed, as our model initialization takes place at the module level, and not the weight level, in the
    case of a sharded checkpoint we cannot correctly initialize the weights according to `model._init_weights()` if we perform
    this check on each state dict at loading time (after the first loaded checkpoint, there are no way to initialize only the
    mismatched weights if any, without overwriting the previously loaded weights as well because all the module will be
    initialized, not only the weights that are mismatched).
    """

    # An error will be raised later on anyway if there is a mismatch - this avoids running the rest of this function
    # if there are no mismatch (which is almost always the case)
    if not ignore_mismatched_sizes:
        return [], []

    if state_dict is not None:
        checkpoint_files = [""]

    model_state_dict = model.state_dict()
    mismatched_keys = []
    mismatched_shapes = []
    for shard_file in checkpoint_files:
        # If shard_file is "", we use the existing state_dict instead of loading it
        if shard_file != "":
            state_dict = load_state_dict(
                shard_file, is_quantized=is_quantized, map_location="meta", weights_only=weights_only
            )

        # Fix the key names
        new_state_dict = {keys_to_rename_mapping[k]: v for k, v in state_dict.items() if k in keys_to_rename_mapping}

        for key in new_state_dict.keys():
            if key in model_state_dict and new_state_dict[key].shape != model_state_dict[key].shape:
                # This skips size mismatches for 4-bit weights. Two 4-bit values share an 8-bit container, causing size differences.
                # Without matching with module type or parameter type it seems like a practical way to detect valid 4bit weights.
                if not (
                    new_state_dict[key].shape[-1] == 1
                    and new_state_dict[key].numel() * 2 == model_state_dict[key].numel()
                ):
                    mismatched_keys.append(key)
                    mismatched_shapes.append((new_state_dict[key].shape, model_state_dict[key].shape))

    return mismatched_keys, mismatched_shapes


class PipelineParallel(Enum):
    inputs: 0
    outputs: 1


class ModuleUtilsMixin:
    """
    A few utilities for `torch.nn.Modules`, to be used as a mixin.
    """

    @staticmethod
    def _hook_rss_memory_pre_forward(module, *args, **kwargs):
        try:
            import psutil
        except ImportError:
            raise ImportError("You need to install psutil (pip install psutil) to use memory tracing.")

        process = psutil.Process(os.getpid())
        mem = process.memory_info()
        module.mem_rss_pre_forward = mem.rss
        return None

    @staticmethod
    def _hook_rss_memory_post_forward(module, *args, **kwargs):
        try:
            import psutil
        except ImportError:
            raise ImportError("You need to install psutil (pip install psutil) to use memory tracing.")

        process = psutil.Process(os.getpid())
        mem = process.memory_info()
        module.mem_rss_post_forward = mem.rss
        mem_rss_diff = module.mem_rss_post_forward - module.mem_rss_pre_forward
        module.mem_rss_diff = mem_rss_diff + (module.mem_rss_diff if hasattr(module, "mem_rss_diff") else 0)
        return None

    def add_memory_hooks(self):
        """
        Add a memory hook before and after each sub-module forward pass to record increase in memory consumption.

        Increase in memory consumption is stored in a `mem_rss_diff` attribute for each module and can be reset to zero
        with `model.reset_memory_hooks_state()`.
        """
        for module in self.modules():
            module.register_forward_pre_hook(self._hook_rss_memory_pre_forward)
            module.register_forward_hook(self._hook_rss_memory_post_forward)
        self.reset_memory_hooks_state()

    def reset_memory_hooks_state(self):
        """
        Reset the `mem_rss_diff` attribute of each module (see [`~modeling_utils.ModuleUtilsMixin.add_memory_hooks`]).
        """
        for module in self.modules():
            module.mem_rss_diff = 0
            module.mem_rss_post_forward = 0
            module.mem_rss_pre_forward = 0

    @property
    def device(self) -> torch.device:
        """
        `torch.device`: The device on which the module is (assuming that all the module parameters are on the same
        device).
        """
        return get_parameter_device(self)

    @property
    def dtype(self) -> torch.dtype:
        """
        `torch.dtype`: The dtype of the module (assuming that all the module parameters have the same dtype).
        """
        return get_parameter_dtype(self)

    def invert_attention_mask(self, encoder_attention_mask: Tensor) -> Tensor:
        """
        Invert an attention mask (e.g., switches 0. and 1.).

        Args:
            encoder_attention_mask (`torch.Tensor`): An attention mask.

        Returns:
            `torch.Tensor`: The inverted attention mask.
        """
        if encoder_attention_mask.dim() == 3:
            encoder_extended_attention_mask = encoder_attention_mask[:, None, :, :]
        if encoder_attention_mask.dim() == 2:
            encoder_extended_attention_mask = encoder_attention_mask[:, None, None, :]
        # T5 has a mask that can compare sequence ids, we can simulate this here with this transposition
        # Cf. https://github.com/tensorflow/mesh/blob/8d2465e9bc93129b913b5ccc6a59aa97abd96ec6/mesh_tensorflow
        # /transformer/transformer_layers.py#L270
        # encoder_extended_attention_mask = (encoder_extended_attention_mask ==
        # encoder_extended_attention_mask.transpose(-1, -2))
        encoder_extended_attention_mask = encoder_extended_attention_mask.to(dtype=self.dtype)  # fp16 compatibility
        encoder_extended_attention_mask = (1.0 - encoder_extended_attention_mask) * torch.finfo(self.dtype).min

        return encoder_extended_attention_mask

    @staticmethod
    def create_extended_attention_mask_for_decoder(input_shape, attention_mask, device=None):
        if device is not None:
            warnings.warn(
                "The `device` argument is deprecated and will be removed in v5 of Transformers.", FutureWarning
            )
        else:
            device = attention_mask.device
        batch_size, seq_length = input_shape
        seq_ids = torch.arange(seq_length, device=device)
        causal_mask = seq_ids[None, None, :].repeat(batch_size, seq_length, 1) <= seq_ids[None, :, None]
        # in case past_key_values are used we need to add a prefix ones mask to the causal mask
        causal_mask = causal_mask.to(attention_mask.dtype)

        if causal_mask.shape[1] < attention_mask.shape[1]:
            prefix_seq_len = attention_mask.shape[1] - causal_mask.shape[1]
            causal_mask = torch.cat(
                [
                    torch.ones((batch_size, seq_length, prefix_seq_len), device=device, dtype=causal_mask.dtype),
                    causal_mask,
                ],
                axis=-1,
            )

        extended_attention_mask = causal_mask[:, None, :, :] * attention_mask[:, None, None, :]
        return extended_attention_mask

    def get_extended_attention_mask(
        self, attention_mask: Tensor, input_shape: Tuple[int], device: torch.device = None, dtype: torch.float = None
    ) -> Tensor:
        """
        Makes broadcastable attention and causal masks so that future and masked tokens are ignored.

        Arguments:
            attention_mask (`torch.Tensor`):
                Mask with ones indicating tokens to attend to, zeros for tokens to ignore.
            input_shape (`Tuple[int]`):
                The shape of the input to the model.

        Returns:
            `torch.Tensor` The extended attention mask, with a the same dtype as `attention_mask.dtype`.
        """
        if dtype is None:
            dtype = self.dtype

        if not (attention_mask.dim() == 2 and self.config.is_decoder):
            # show warning only if it won't be shown in `create_extended_attention_mask_for_decoder`
            if device is not None:
                warnings.warn(
                    "The `device` argument is deprecated and will be removed in v5 of Transformers.", FutureWarning
                )
        # We can provide a self-attention mask of dimensions [batch_size, from_seq_length, to_seq_length]
        # ourselves in which case we just need to make it broadcastable to all heads.
        if attention_mask.dim() == 3:
            extended_attention_mask = attention_mask[:, None, :, :]
        elif attention_mask.dim() == 2:
            # Provided a padding mask of dimensions [batch_size, seq_length]
            # - if the model is a decoder, apply a causal mask in addition to the padding mask
            # - if the model is an encoder, make the mask broadcastable to [batch_size, num_heads, seq_length, seq_length]
            if self.config.is_decoder:
                extended_attention_mask = ModuleUtilsMixin.create_extended_attention_mask_for_decoder(
                    input_shape, attention_mask, device
                )
            else:
                extended_attention_mask = attention_mask[:, None, None, :]
        else:
            raise ValueError(
                f"Wrong shape for input_ids (shape {input_shape}) or attention_mask (shape {attention_mask.shape})"
            )

        # Since attention_mask is 1.0 for positions we want to attend and 0.0 for
        # masked positions, this operation will create a tensor which is 0.0 for
        # positions we want to attend and the dtype's smallest value for masked positions.
        # Since we are adding it to the raw scores before the softmax, this is
        # effectively the same as removing these entirely.
        extended_attention_mask = extended_attention_mask.to(dtype=dtype)  # fp16 compatibility
        extended_attention_mask = (1.0 - extended_attention_mask) * torch.finfo(dtype).min
        return extended_attention_mask

    def get_head_mask(
        self, head_mask: Optional[Tensor], num_hidden_layers: int, is_attention_chunked: bool = False
    ) -> Tensor:
        """
        Prepare the head mask if needed.

        Args:
            head_mask (`torch.Tensor` with shape `[num_heads]` or `[num_hidden_layers x num_heads]`, *optional*):
                The mask indicating if we should keep the heads or not (1.0 for keep, 0.0 for discard).
            num_hidden_layers (`int`):
                The number of hidden layers in the model.
            is_attention_chunked (`bool`, *optional*, defaults to `False`):
                Whether or not the attentions scores are computed by chunks or not.

        Returns:
            `torch.Tensor` with shape `[num_hidden_layers x batch x num_heads x seq_length x seq_length]` or list with
            `[None]` for each layer.
        """
        if head_mask is not None:
            head_mask = self._convert_head_mask_to_5d(head_mask, num_hidden_layers)
            if is_attention_chunked is True:
                head_mask = head_mask.unsqueeze(-1)
        else:
            head_mask = [None] * num_hidden_layers

        return head_mask

    def _convert_head_mask_to_5d(self, head_mask, num_hidden_layers):
        """-> [num_hidden_layers x batch x num_heads x seq_length x seq_length]"""
        if head_mask.dim() == 1:
            head_mask = head_mask.unsqueeze(0).unsqueeze(0).unsqueeze(-1).unsqueeze(-1)
            head_mask = head_mask.expand(num_hidden_layers, -1, -1, -1, -1)
        elif head_mask.dim() == 2:
            head_mask = head_mask.unsqueeze(1).unsqueeze(-1).unsqueeze(-1)  # We can specify head_mask for each layer
        assert head_mask.dim() == 5, f"head_mask.dim != 5, instead {head_mask.dim()}"
        head_mask = head_mask.to(dtype=self.dtype)  # switch to float if need + fp16 compatibility
        return head_mask

    def num_parameters(self, only_trainable: bool = False, exclude_embeddings: bool = False) -> int:
        """
        Get number of (optionally, trainable or non-embeddings) parameters in the module.

        Args:
            only_trainable (`bool`, *optional*, defaults to `False`):
                Whether or not to return only the number of trainable parameters

            exclude_embeddings (`bool`, *optional*, defaults to `False`):
                Whether or not to return only the number of non-embeddings parameters

        Returns:
            `int`: The number of parameters.
        """

        if exclude_embeddings:
            embedding_param_names = [
                f"{name}.weight" for name, module_type in self.named_modules() if isinstance(module_type, nn.Embedding)
            ]
            total_parameters = [
                parameter for name, parameter in self.named_parameters() if name not in embedding_param_names
            ]
        else:
            total_parameters = list(self.parameters())

        total_numel = []
        is_loaded_in_4bit = getattr(self, "is_loaded_in_4bit", False)

        if is_loaded_in_4bit:
            if is_bitsandbytes_available():
                import bitsandbytes as bnb
            else:
                raise ValueError(
                    "bitsandbytes is not installed but it seems that the model has been loaded in 4bit precision, something went wrong"
                    " make sure to install bitsandbytes with `pip install bitsandbytes`. You also need a GPU. "
                )

        for param in total_parameters:
            if param.requires_grad or not only_trainable:
                # For 4bit models, we need to multiply the number of parameters by 2 as half of the parameters are
                # used for the 4bit quantization (uint8 tensors are stored)
                if is_loaded_in_4bit and isinstance(param, bnb.nn.Params4bit):
                    if hasattr(param, "element_size"):
                        num_bytes = param.element_size()
                    elif hasattr(param, "quant_storage"):
                        num_bytes = param.quant_storage.itemsize
                    else:
                        num_bytes = 1
                    total_numel.append(param.numel() * 2 * num_bytes)
                else:
                    total_numel.append(param.numel())

        return sum(total_numel)

    def estimate_tokens(self, input_dict: Dict[str, Union[torch.Tensor, Any]]) -> int:
        """
        Helper function to estimate the total number of tokens from the model inputs.

        Args:
            inputs (`dict`): The model inputs.

        Returns:
            `int`: The total number of tokens.
        """
        if not hasattr(self, "warnings_issued"):
            self.warnings_issued = {}
        if self.main_input_name in input_dict:
            return input_dict[self.main_input_name].numel()
        elif "estimate_tokens" not in self.warnings_issued:
            logger.warning(
                "Could not estimate the number of tokens of the input, floating-point operations will not be computed"
            )
            self.warnings_issued["estimate_tokens"] = True
        return 0

    def floating_point_ops(
        self, input_dict: Dict[str, Union[torch.Tensor, Any]], exclude_embeddings: bool = True
    ) -> int:
        """
        Get number of (optionally, non-embeddings) floating-point operations for the forward and backward passes of a
        batch with this transformer model. Default approximation neglects the quadratic dependency on the number of
        tokens (valid if `12 * d_model << sequence_length`) as laid out in [this
        paper](https://arxiv.org/pdf/2001.08361.pdf) section 2.1. Should be overridden for transformers with parameter
        re-use e.g. Albert or Universal Transformers, or if doing long-range modeling with very high sequence lengths.

        Args:
            batch_size (`int`):
                The batch size for the forward pass.

            sequence_length (`int`):
                The number of tokens in each line of the batch.

            exclude_embeddings (`bool`, *optional*, defaults to `True`):
                Whether or not to count embedding and softmax operations.

        Returns:
            `int`: The number of floating-point operations.
        """

        return 6 * self.estimate_tokens(input_dict) * self.num_parameters(exclude_embeddings=exclude_embeddings)


class PreTrainedModel(nn.Module, ModuleUtilsMixin, PushToHubMixin, PeftAdapterMixin):
    r"""
    Base class for all models.

    [`PreTrainedModel`] takes care of storing the configuration of the models and handles methods for loading,
    downloading and saving models as well as a few methods common to all models to:

        - resize the input embeddings,
        - prune heads in the self-attention heads.

    Class attributes (overridden by derived classes):

        - **config_class** ([`PretrainedConfig`]) -- A subclass of [`PretrainedConfig`] to use as configuration class
          for this model architecture.
        - **load_tf_weights** (`Callable`) -- A python *method* for loading a TensorFlow checkpoint in a PyTorch model,
          taking as arguments:

            - **model** ([`PreTrainedModel`]) -- An instance of the model on which to load the TensorFlow checkpoint.
            - **config** ([`PreTrainedConfig`]) -- An instance of the configuration associated to the model.
            - **path** (`str`) -- A path to the TensorFlow checkpoint.

        - **base_model_prefix** (`str`) -- A string indicating the attribute associated to the base model in derived
          classes of the same architecture adding modules on top of the base model.
        - **is_parallelizable** (`bool`) -- A flag indicating whether this model supports model parallelization.
        - **main_input_name** (`str`) -- The name of the principal input to the model (often `input_ids` for NLP
          models, `pixel_values` for vision models and `input_values` for speech models).
    """

    config_class = None
    base_model_prefix = ""
    main_input_name = "input_ids"
    model_tags = None

    _checkpoint_conversion_mapping = {}  # used for BC support in VLMs, not meant to be used by new models

    _auto_class = None
    _no_split_modules = None
    _skip_keys_device_placement = None
    _keep_in_fp32_modules = None

    # a list of `re` patterns of `state_dict` keys that should be removed from the list of missing
    # keys we find (keys inside the model but not in the checkpoint) and avoid unnecessary warnings.
    _keys_to_ignore_on_load_missing = None
    # a list of `re` patterns of `state_dict` keys that should be removed from the list of
    # unexpected keys we find (keys inside the checkpoint but not the model) and avoid unnecessary
    # warnings.
    _keys_to_ignore_on_load_unexpected = None
    # a list of `state_dict` keys to ignore when saving the model (useful for keys that aren't
    # trained, but which are either deterministic or tied variables)
    _keys_to_ignore_on_save = None
    # a list of `state_dict` keys that are potentially tied to another key in the state_dict.
    _tied_weights_keys = None

    is_parallelizable = False
    supports_gradient_checkpointing = False
    _is_stateful = False

    # Flash Attention 2 support
    _supports_flash_attn_2 = False

    # SDPA support
    _supports_sdpa = False

    # Flex Attention support
    _supports_flex_attn = False

    # Has support for a `Cache` instance as `past_key_values`? Does it support a `StaticCache`?
    _supports_cache_class = False
    _supports_static_cache = False

    # Has support for a `QuantoQuantizedCache` instance as `past_key_values`
    _supports_quantized_cache = False

    # A tensor parallel plan to be applied to the model when TP is enabled. For
    # top-level models, this attribute is currently defined in respective model
    # code. For base models, this attribute comes from
    # `config.base_model_tp_plan` during `__init__`.
    # It should identify the layers exactly: if you want to TP model.language_model.layers.fc1
    # by passing `tp_plan` to the init, it should be {"model.language_model.layers.fc1":"colwise"}
    # for example.
    _tp_plan = None

    # tensor parallel degree to which model is sharded to.
    _tp_size = None

    # A pipeline parallel plan specifying the layers which may not be present
    # on all ranks when PP is enabled. For top-level models, this attribute is
    # currently defined in respective model code. For base models, this
    # attribute comes from `config.base_model_pp_plan` during `post_init`.
    #
    # The variable names for the inputs and outputs of the specified layers can
    # be indexed using the `PipelineParallel` enum as follows:
    # - `_pp_plan["layers"][PipelineParallel.inputs]`
    # - `_pp_plan["layers"][PipelineParallel.outputs]`
    _pp_plan = None

    # This flag signal that the model can be used as an efficient backend in TGI and vLLM
    # In practice, it means that they support attention interface functions, fully pass the kwargs
    # through all modules up to the Attention layer, can slice logits with Tensor, and have a default TP plan
    _supports_attention_backend = False

    @property
    def dummy_inputs(self) -> Dict[str, torch.Tensor]:
        """
        `Dict[str, torch.Tensor]`: Dummy inputs to do a forward pass in the network.
        """
        return {"input_ids": torch.tensor(DUMMY_INPUTS)}

    @property
    def framework(self) -> str:
        """
        :str: Identifies that this is a PyTorch model.
        """
        return "pt"

    def __init__(self, config: PretrainedConfig, *inputs, **kwargs):
        super().__init__()
        if not isinstance(config, PretrainedConfig):
            raise ValueError(
                f"Parameter config in `{self.__class__.__name__}(config)` should be an instance of class "
                "`PretrainedConfig`. To create a model from a pretrained model use "
                f"`model = {self.__class__.__name__}.from_pretrained(PRETRAINED_MODEL_NAME)`"
            )
        if not getattr(config, "_attn_implementation_autoset", False):
            # config usually has a `torch_dtype` but we need the next line for the `no_super_init` tests
            dtype = config.torch_dtype if hasattr(config, "torch_dtype") else torch.get_default_dtype()
            config = self._autoset_attn_implementation(config, torch_dtype=dtype, check_device_map=False)
        self.config = config

        # for initialization of the loss
        loss_type = self.__class__.__name__
        if loss_type not in LOSS_MAPPING:
            loss_groups = f"({'|'.join(LOSS_MAPPING)})"
            loss_type = re.findall(loss_groups, self.__class__.__name__)
            if len(loss_type) > 0:
                loss_type = loss_type[0]
            else:
                loss_type = None
        self.loss_type = loss_type

        self.name_or_path = config.name_or_path
        self.warnings_issued = {}
        self.generation_config = GenerationConfig.from_model_config(config) if self.can_generate() else None
        # Overwrite the class attribute to make it an instance attribute, so models like
        # `InstructBlipForConditionalGeneration` can dynamically update it without modifying the class attribute
        # when a different component (e.g. language_model) is used.
        self._keep_in_fp32_modules = copy.copy(self.__class__._keep_in_fp32_modules)

        self._no_split_modules = self._no_split_modules or []

    def post_init(self):
        """
        A method executed at the end of each Transformer model initialization, to execute code that needs the model's
        modules properly initialized (such as weight initialization).
        """
        self.init_weights()
        self._backward_compatibility_gradient_checkpointing()

        # Make sure the modules correctly exist if the flag is active
        if self._keep_in_fp32_modules is not None:
            all_parameters = {name for name, _ in self.named_parameters() if len(name) > 0}
            unique_module_names = set()
            # Get all unique module names in the module graph, without the prefixes
            for param in all_parameters:
                unique_module_names.update(
                    [name for name in param.split(".") if not name.isnumeric() and name not in ["weight", "bias"]]
                )
            # Check that every module in the keep_in_fp32 list is part of the module graph
            for module in self._keep_in_fp32_modules:
                if module not in unique_module_names:
                    raise ValueError(
                        f"{module} was specified in the `_keep_in_fp32_modules` list, but is not part of the modules in"
                        f" {self.__class__.__name__}"
                    )

        # If current model is a base model, attach `base_model_tp_plan` and `base_model_pp_plan` from config
        self._pp_plan = self.config.base_model_pp_plan.copy() if self.config.base_model_pp_plan is not None else None
        self._tp_plan = self.config.base_model_tp_plan.copy() if self.config.base_model_tp_plan is not None else {}
        for name, module in self.named_children():
            if plan := getattr(module, "_tp_plan", None):
                self._tp_plan.update({f"{name}.{k}": v for k, v in plan.copy().items()})

        if self._tp_plan is not None and is_torch_greater_or_equal("2.3"):
            for _, v in self._tp_plan.items():
                if v not in ALL_PARALLEL_STYLES:
                    raise ValueError(
                        f"Unsupported tensor parallel style {v}. Supported styles are {ALL_PARALLEL_STYLES}"
                    )

    def dequantize(self):
        """
        Potentially dequantize the model in case it has been quantized by a quantization method that support
        dequantization.
        """
        hf_quantizer = getattr(self, "hf_quantizer", None)

        if hf_quantizer is None:
            raise ValueError("You need to first quantize your model in order to dequantize it")

        return hf_quantizer.dequantize(self)

    def _backward_compatibility_gradient_checkpointing(self):
        if self.supports_gradient_checkpointing and getattr(self.config, "gradient_checkpointing", False):
            self.gradient_checkpointing_enable()
            # Remove the attribute now that is has been consumed, so it's no saved in the config.
            delattr(self.config, "gradient_checkpointing")

    def add_model_tags(self, tags: Union[List[str], str]) -> None:
        r"""
        Add custom tags into the model that gets pushed to the Hugging Face Hub. Will
        not overwrite existing tags in the model.

        Args:
            tags (`Union[List[str], str]`):
                The desired tags to inject in the model

        Examples:

        ```python
        from transformers import AutoModel

        model = AutoModel.from_pretrained("google-bert/bert-base-cased")

        model.add_model_tags(["custom", "custom-bert"])

        # Push the model to your namespace with the name "my-custom-bert".
        model.push_to_hub("my-custom-bert")
        ```
        """
        if isinstance(tags, str):
            tags = [tags]

        if self.model_tags is None:
            self.model_tags = []

        for tag in tags:
            if tag not in self.model_tags:
                self.model_tags.append(tag)

    @classmethod
    @restore_default_torch_dtype
    def _from_config(cls, config, **kwargs):
        """
        All context managers that the model should be initialized under go here.

        Args:
            torch_dtype (`torch.dtype`, *optional*):
                Override the default `torch.dtype` and load the model under this dtype.
        """
        # when we init a model from within another model (e.g. VLMs) and dispatch on FA2
        # a warning is raised that dtype should be fp16. Since we never pass dtype from within
        # modeling code, we can try to infer it here same way as done in `from_pretrained`
        torch_dtype = kwargs.pop("torch_dtype", config.torch_dtype)
        if isinstance(torch_dtype, str):
            torch_dtype = getattr(torch, torch_dtype)

        use_flash_attention_2 = kwargs.pop("use_flash_attention_2", False)

        # override default dtype if needed
        dtype_orig = None
        if torch_dtype is not None:
            dtype_orig = cls._set_default_torch_dtype(torch_dtype)

        config = copy.deepcopy(config)  # We do not want to modify the config inplace in _from_config.

        if config._attn_implementation_internal is not None:
            # In this case, the config has been created with the attn_implementation set by the user, which we
            # should respect.
            attn_implementation = config._attn_implementation_internal
        else:
            attn_implementation = None

        config._attn_implementation = kwargs.pop("attn_implementation", attn_implementation)
        if not getattr(config, "_attn_implementation_autoset", False):
            config = cls._autoset_attn_implementation(
                config,
                use_flash_attention_2=use_flash_attention_2,
                check_device_map=False,
                torch_dtype=torch_dtype,
            )

        if is_deepspeed_zero3_enabled() and not _is_quantized and not _is_ds_init_called:
            logger.info("Detected DeepSpeed ZeRO-3: activating zero.init() for this model")
            # this immediately partitions the model across all gpus, to avoid the overhead in time
            # and memory copying it on CPU or each GPU first
            import deepspeed

            init_contexts = [deepspeed.zero.Init(config_dict_or_path=deepspeed_config()), set_zero3_state()]
            with ContextManagers(init_contexts):
                model = cls(config, **kwargs)

        else:
            model = cls(config, **kwargs)

        # restore default dtype if it was modified
        if dtype_orig is not None:
            torch.set_default_dtype(dtype_orig)

        return model

    @classmethod
    def _autoset_attn_implementation(
        cls,
        config,
        use_flash_attention_2: bool = False,
        torch_dtype: Optional[torch.dtype] = None,
        device_map: Optional[Union[str, Dict[str, int]]] = None,
        check_device_map: bool = True,
    ):
        """
        Automatically checks and dispatches to a default attention implementation. In order of priority:
            1. An implementation specified in `config._attn_implementation` (due for example to the argument attn_implementation="sdpa" in from_pretrained).
            2. DEPRECATED: if use_flash_attention_2 is set to `True` and `flash_attn` is available, flash attention. (`LlamaFlashAttention` for example)
            3. SDPA implementation, if available and supported by the model type. (`LlamaSdpaAttention` for example)
            4. The default model's implementation otherwise (`LlamaAttention` for example) .
        """
        # Here we use config._attn_implementation_internal to check whether the attention implementation was explicitly set by the user.
        # The property `PretrainedConfig._attn_implementation` is never `None`, for backward compatibility (always fall back on "eager").
        # The `hasattr` here is used as some Transformers tests for some reason do not call PretrainedConfig __init__ (e.g. test_no_super_init_config_and_model)
        requested_attn_implementation = None
        if hasattr(config, "_attn_implementation_internal") and config._attn_implementation_internal is not None:
            if config._attn_implementation != "flash_attention_2" and use_flash_attention_2:
                raise ValueError(
                    f'Both attn_implementation="{config._attn_implementation}" and `use_flash_attention_2=True` were used when loading the model, which are not compatible.'
                    ' We recommend to just use `attn_implementation="flash_attention_2"` when loading the model.'
                )

            if isinstance(config._attn_implementation, str) and re.match(
                r"^[^/:]+/[^/:]+:[^/:]+$", config._attn_implementation
            ):
                if not is_kernels_available():
                    raise ValueError("kernels is not installed. Please install it with `pip install kernels`.")

                # Extract repo_id and kernel_name from the string
                repo_id, kernel_name = config._attn_implementation.split(":")
                kernel_name = kernel_name.strip()
                repo_id = repo_id.strip()

                try:
                    kernel = get_kernel(repo_id)
                    ALL_ATTENTION_FUNCTIONS.register(
                        f"kernel_{repo_id.replace('/', '_')}", getattr(kernel, kernel_name)
                    )
                    config._attn_implementation = f"kernel_{repo_id.replace('/', '_')}"
                except FileNotFoundError as e:
                    logger.warning(
                        f"Could not find a kernel repository '{repo_id}' compatible with your devicein the hub: {e}. Using eager attention implementation instead."
                    )
                    config._attn_implementation = "eager"
                except AttributeError:
                    raise ValueError(
                        "the kernel function name or class specified in the attn_implementation argument is not valid. \
                                     Please check the documentation for the correct format, \
                                     and check that the kernel exports the class and the function correctly."
                    )

            if (
                not isinstance(config._attn_implementation, dict)
                and config._attn_implementation not in ["eager"] + ALL_ATTENTION_FUNCTIONS.valid_keys()
            ):
                message = f'Specified `attn_implementation="{config._attn_implementation}"` is not supported. The only possible arguments are `attn_implementation="eager"` (manual attention implementation)'
                if cls._supports_flash_attn_2:
                    message += ', `"attn_implementation=flash_attention_2"` (implementation using flash attention 2)'
                if cls._supports_sdpa:
                    message += ', `"attn_implementation=sdpa"` (implementation using torch.nn.functional.scaled_dot_product_attention)'
                if cls._supports_flex_attn:
                    message += (
                        ', `"attn_implementation=flex_attention"` (implementation using torch\'s flex_attention)'
                    )
                raise ValueError(message + ".")

            # If a config is passed with a preset attn_implementation, we skip the automatic dispatch and use the user-provided config, with hard checks that the requested attention implementation is available.
            requested_attn_implementation = config._attn_implementation_internal

        # Composite models consisting of several PretrainedModels have to specify attention impl as a dict
        # where keys are sub-config names. But most people will specify one `str` which means that should dispatch it
        # for all sub-models.
        # Below we check if a config is composite and manually prepare a dict of attn impl if not already passed as a dict.
        # Later each sub-module will dispatch with its own attn impl, by calling `XXXModel._from_config(config.text_config)`
        # If any of sub-modules doesn't support requested attn, an error will be raised. See https://github.com/huggingface/transformers/pull/32238
        for key in config.sub_configs.keys():
            sub_config = getattr(config, key)
            curr_attn_implementation = (
                requested_attn_implementation
                if not isinstance(requested_attn_implementation, dict)
                else requested_attn_implementation.get(key, None)
            )
            # For models with backbone sub-config might be not initialized
            if sub_config is not None:
                sub_config._attn_implementation_internal = curr_attn_implementation

        if use_flash_attention_2:
            logger.warning_once(
                'The model was loaded with use_flash_attention_2=True, which is deprecated and may be removed in a future release. Please use `attn_implementation="flash_attention_2"` instead.'
            )
            config._attn_implementation = "flash_attention_2"

        if config._attn_implementation == "flash_attention_2":
            cls._check_and_enable_flash_attn_2(
                config,
                torch_dtype=torch_dtype,
                device_map=device_map,
                hard_check_only=False,
                check_device_map=check_device_map,
            )
        elif requested_attn_implementation == "flex_attention":
            config = cls._check_and_enable_flex_attn(config, hard_check_only=True)
        elif requested_attn_implementation in [None, "sdpa"] and not is_torch_xla_available():
            # use_flash_attention_2 takes priority over SDPA, hence SDPA treated in this elif.
            config = cls._check_and_enable_sdpa(
                config,
                hard_check_only=False if requested_attn_implementation is None else True,
            )

            if (
                torch.version.hip is not None
                and config._attn_implementation == "sdpa"
                and torch.cuda.device_count() > 1
                and version.parse(torch.__version__) < version.parse("2.4.1")
            ):
                logger.warning_once(
                    "Using the `SDPA` attention implementation on multi-gpu setup with ROCM may lead to performance issues due to the FA backend. Disabling it to use alternative backends."
                )
                torch.backends.cuda.enable_flash_sdp(False)
        elif requested_attn_implementation in ALL_ATTENTION_FUNCTIONS.valid_keys():
            config._attn_implementation = requested_attn_implementation
        elif isinstance(requested_attn_implementation, dict):
            config._attn_implementation = None
        else:
            config._attn_implementation = "eager"

        config._attn_implementation_autoset = True
        return config

    @classmethod
    def _set_default_torch_dtype(cls, dtype: torch.dtype) -> torch.dtype:
        """
        Change the default dtype and return the previous one. This is needed when wanting to instantiate the model
        under specific dtype.

        Args:
            dtype (`torch.dtype`):
                a floating dtype to set to.

        Returns:
            `torch.dtype`: the original `dtype` that can be used to restore `torch.set_default_dtype(dtype)` if it was
            modified. If it wasn't, returns `None`.

        Note `set_default_dtype` currently only works with floating-point types and asserts if for example,
        `torch.int64` is passed. So if a non-float `dtype` is passed this functions will throw an exception.
        """
        if not dtype.is_floating_point:
            raise ValueError(
                f"Can't instantiate {cls.__name__} model under dtype={dtype} since it is not a floating point dtype"
            )

        logger.info(f"Instantiating {cls.__name__} model under default dtype {dtype}.")
        dtype_orig = torch.get_default_dtype()
        torch.set_default_dtype(dtype)
        return dtype_orig

    @property
    def base_model(self) -> nn.Module:
        """
        `torch.nn.Module`: The main body of the model.
        """
        return getattr(self, self.base_model_prefix, self)

    @classmethod
    def can_generate(cls) -> bool:
        """
        Returns whether this model can generate sequences with `.generate()` from the `GenerationMixin`.

        Under the hood, on classes where this function returns True, some generation-specific changes are triggered:
        for instance, the model instance will have a populated `generation_config` attribute.

        Returns:
            `bool`: Whether this model can generate sequences with `.generate()`.
        """
        # Directly inherits `GenerationMixin` -> can generate
        if "GenerationMixin" in str(cls.__bases__):
            return True
        # The class inherits from a class that can generate (recursive check) -> can generate
        for base in cls.__bases__:
            if not hasattr(base, "can_generate"):
                continue
            if "PreTrainedModel" not in str(base) and base.can_generate():
                return True
        # Detects whether `prepare_inputs_for_generation` has been overwritten in the model. Prior to v4.45, this
        # was how we detected whether a model could generate.
        if hasattr(cls, "prepare_inputs_for_generation"):  # implicit: doesn't inherit `GenerationMixin`
            logger.warning(
                f"{cls.__name__} has generative capabilities, as `prepare_inputs_for_generation` is explicitly "
                "defined. However, it doesn't directly inherit from `GenerationMixin`. From 👉v4.50👈 onwards, "
                "`PreTrainedModel` will NOT inherit from `GenerationMixin`, and this model will lose the ability "
                "to call `generate` and other related functions."
                "\n  - If you're using `trust_remote_code=True`, you can get rid of this warning by loading the "
                "model with an auto class. See https://huggingface.co/docs/transformers/en/model_doc/auto#auto-classes"
                "\n  - If you are the owner of the model architecture code, please modify your model class such that "
                "it inherits from `GenerationMixin` (after `PreTrainedModel`, otherwise you'll get an exception)."
                "\n  - If you are not the owner of the model architecture class, please contact the model code owner "
                "to update it."
            )
        # Otherwise, can't generate
        return False

    @classmethod
    def _check_and_enable_flash_attn_2(
        cls,
        config,
        torch_dtype: Optional[torch.dtype] = None,
        device_map: Optional[Union[str, Dict[str, int]]] = None,
        check_device_map: bool = True,
        hard_check_only: bool = False,
    ) -> PretrainedConfig:
        """
        Checks the availability of Flash Attention 2 and compatibility with the current model.

        If all checks pass and `hard_check_only` is False, the method will set the config attribute `attn_implementation` to "flash_attention_2" so that the model can initialize the correct attention module.
        """
        if not cls._supports_flash_attn_2:
            raise ValueError(
                f"{cls.__name__} does not support Flash Attention 2.0 yet. Please request to add support where"
                f" the model is hosted, on its model hub page: https://huggingface.co/{config._name_or_path}/discussions/new"
                " or in the Transformers GitHub repo: https://github.com/huggingface/transformers/issues/new"
            )

        if not is_flash_attn_2_available():
            preface = "FlashAttention2 has been toggled on, but it cannot be used due to the following error:"
            install_message = "Please refer to the documentation of https://huggingface.co/docs/transformers/perf_infer_gpu_one#flashattention-2 to install Flash Attention 2."

            if importlib.util.find_spec("flash_attn") is None:
                # package `flash-attn` can not be installed on Ascend NPU, ignore related validation logic and early exit.
                if is_torch_npu_available():
                    if not hard_check_only:
                        config._attn_implementation = "flash_attention_2"

                    logger.info("Detect using FlashAttention2 on Ascend NPU.")
                    return config
                else:
                    raise ImportError(f"{preface} the package flash_attn seems to be not installed. {install_message}")

            flash_attention_version = version.parse(importlib.metadata.version("flash_attn"))
            if torch.version.cuda:
                if flash_attention_version < version.parse("2.1.0"):
                    raise ImportError(
                        f"{preface} you need flash_attn package version to be greater or equal than 2.1.0. Detected version {flash_attention_version}. {install_message}"
                    )
                elif not torch.cuda.is_available():
                    raise ValueError(
                        f"{preface} Flash Attention 2 is not available on CPU. Please make sure torch can access a CUDA device."
                    )
                else:
                    raise ImportError(f"{preface} Flash Attention 2 is not available. {install_message}")
            elif torch.version.hip:
                if flash_attention_version < version.parse("2.0.4"):
                    raise ImportError(
                        f"{preface} you need flash_attn package version to be greater or equal than 2.0.4. Make sure to have that version installed - detected version {flash_attention_version}. {install_message}"
                    )
                else:
                    raise ImportError(f"{preface} Flash Attention 2 is not available. {install_message}")

        _is_bettertransformer = getattr(cls, "use_bettertransformer", False)

        if _is_bettertransformer:
            raise ValueError(
                "Flash Attention 2 and BetterTransformer API are not compatible. Please make sure to disable BetterTransformers by doing model.reverse_bettertransformer()"
            )

        if torch_dtype is None:
            logger.warning_once(
                "You are attempting to use Flash Attention 2.0 without specifying a torch dtype. This might lead to unexpected behaviour"
            )
        elif torch_dtype is not None and torch_dtype not in [torch.float16, torch.bfloat16]:
            logger.warning_once(
                "Flash Attention 2.0 only supports torch.float16 and torch.bfloat16 dtypes, but"
                f" the current dype in {cls.__name__} is {torch_dtype}. You should run training or inference using Automatic Mixed-Precision via the `with torch.autocast(device_type='torch_device'):` decorator,"
                ' or load the model with the `torch_dtype` argument. Example: `model = AutoModel.from_pretrained("openai/whisper-tiny", attn_implementation="flash_attention_2", torch_dtype=torch.float16)`'
            )

        # The check `torch.empty(0).device.type != "cuda"` is needed as the model may be initialized after `torch.set_default_device` has been called,
        # or the model may be initialized under the context manager `with torch.device("cuda"):`.
        if check_device_map and device_map is None and torch.empty(0).device.type not in ["cuda", "mlu"]:
            if torch.cuda.is_available():
                logger.warning_once(
                    "You are attempting to use Flash Attention 2.0 with a model not initialized on GPU. Make sure to move the model to GPU"
                    " after initializing it on CPU with `model.to('cuda')`."
                )
            elif is_torch_mlu_available():
                logger.warning_once(
                    "You are attempting to use Flash Attention 2.0 with a model not initialized on MLU. Make sure to move the model to MLU"
                    " after initializing it on CPU with `model.to('mlu')`."
                )
            else:
                raise ValueError(
                    "You are attempting to use Flash Attention 2.0 with a model not initialized on GPU and with no GPU available. "
                    "This is not supported yet. Please make sure to have access to a GPU and either initialise the model on a GPU by passing a device_map "
                    "or initialising the model on CPU and then moving it to GPU."
                )
        elif (
            check_device_map
            and device_map is not None
            and isinstance(device_map, dict)
            and ("cpu" in device_map.values() or "disk" in device_map.values())
        ):
            raise ValueError(
                "You are attempting to use Flash Attention 2.0 with a model dispatched on CPU or disk. This is not supported. Please make sure to "
                "initialise the model on a GPU by passing a device_map that contains only GPU devices as keys."
            )
        if not hard_check_only:
            config._attn_implementation = "flash_attention_2"
        return config

    @classmethod
    def _check_and_enable_sdpa(cls, config, hard_check_only: bool = False) -> PretrainedConfig:
        """
        Checks the availability of SDPA for a given model.

        If all checks pass and `hard_check_only` is False, the method will set the config attribute `_attn_implementation` to "sdpa" so that the model can initialize the correct attention module.
        """
        if hard_check_only:
            if not cls._supports_sdpa:
                raise ValueError(
                    f"{cls.__name__} does not support an attention implementation through torch.nn.functional.scaled_dot_product_attention yet."
                    " Please request the support for this architecture: https://github.com/huggingface/transformers/issues/28005. If you believe"
                    ' this error is a bug, please open an issue in Transformers GitHub repository and load your model with the argument `attn_implementation="eager"` meanwhile. Example: `model = AutoModel.from_pretrained("openai/whisper-tiny", attn_implementation="eager")`'
                )
            if not is_torch_sdpa_available():
                raise ImportError(
                    "PyTorch SDPA requirements in Transformers are not met. Please install torch>=2.1.1."
                )

        if not is_torch_sdpa_available() or not cls._supports_sdpa:
            return config

        _is_bettertransformer = getattr(cls, "use_bettertransformer", False)
        if _is_bettertransformer:
            return config

        if not hard_check_only:
            config._attn_implementation = "sdpa"
        return config

    @classmethod
    def _check_and_enable_flex_attn(cls, config, hard_check_only: bool = False) -> PretrainedConfig:
        """
        Checks the availability of Flex Attention for a given model.

        If all checks pass and `hard_check_only` is False, the method will set the config attribute `_attn_implementation` to "flex_attention" so that the model can initialize the correct attention module.
        """
        if hard_check_only:
            if not cls._supports_flex_attn:
                raise ValueError(
                    f"{cls.__name__} does not support an attention implementation through torch's flex_attention."
                    " Please request the support for this architecture: https://github.com/huggingface/transformers/issues/34809."
                    " If you believe this error is a bug, please open an issue in Transformers GitHub repository"
                    ' and load your model with the argument `attn_implementation="eager"` meanwhile.'
                    ' Example: `model = AutoModel.from_pretrained("openai/whisper-tiny", attn_implementation="eager")`'
                )
            if not is_torch_flex_attn_available():
                raise ImportError(
                    "PyTorch Flex Attention requirements in Transformers are not met. Please install torch>=2.5.0."
                )

        if not is_torch_flex_attn_available() or not cls._supports_flex_attn:
            return config

        if not hard_check_only:
            config._attn_implementation = "flex_attention"

        return config

    def enable_input_require_grads(self):
        """
        Enables the gradients for the input embeddings. This is useful for fine-tuning adapter weights while keeping
        the model weights fixed.
        """

        def make_inputs_require_grads(module, input, output):
            output.requires_grad_(True)

        self._require_grads_hook = self.get_input_embeddings().register_forward_hook(make_inputs_require_grads)

    def disable_input_require_grads(self):
        """
        Removes the `_require_grads_hook`.
        """
        self._require_grads_hook.remove()

    def get_input_embeddings(self) -> nn.Module:
        """
        Returns the model's input embeddings.

        Returns:
            `nn.Module`: A torch module mapping vocabulary to hidden states.
        """
        base_model = getattr(self, self.base_model_prefix, self)
        if base_model is not self:
            return base_model.get_input_embeddings()
        else:
            raise NotImplementedError

    def set_input_embeddings(self, value: nn.Module):
        """
        Set model's input embeddings.

        Args:
            value (`nn.Module`): A module mapping vocabulary to hidden states.
        """
        base_model = getattr(self, self.base_model_prefix, self)
        if base_model is not self:
            base_model.set_input_embeddings(value)
        else:
            raise NotImplementedError

    def get_output_embeddings(self) -> nn.Module:
        """
        Returns the model's output embeddings.

        Returns:
            `nn.Module`: A torch module mapping hidden states to vocabulary.
        """
        return None  # Overwrite for models with output embeddings

    def _init_weights(self, module):
        """
        Initialize the weights. This method should be overridden by derived class and is
        the only initialization method that will be called when loading a checkpoint
        using `from_pretrained`. Any attempt to initialize outside of this function
        will be useless as the torch.nn.init function are all replaced with skip.
        """
        pass

    def _initialize_weights(self, module):
        """
        Initialize the weights if they are not already initialized.
        """
        if getattr(module, "_is_hf_initialized", False):
            return
        self._init_weights(module)
        module._is_hf_initialized = True

    @torch.no_grad()
    def initialize_weights(self):
        """
        This is equivalent to calling `self.apply(self._initialize_weights)`, but correctly handles composite models.
        This function dynamically dispatches the correct `init_weights` function to the modules as we advance in the
        module graph along the recursion. It can handle an arbitrary number of sub-models. Without it, every composite
        model would have to recurse a second time on all sub-models explicitly in the outer-most `_init_weights`, which
        is extremely error prone and inefficient.

        Note that the `torch.no_grad()` decorator is very important as well, as most of our `_init_weights` do not use
        `torch.nn.init` functions (which are all no_grad by default), but simply do in-place ops such as
        `module.weight.data.zero_()`.
        """
        if not hasattr(torch.nn.Module, "smart_apply"):
            # This function is equivalent to `torch.nn.Module.apply`, except that it dynamically adjust the function
            # to apply as we go down the graph
            def smart_apply(self, fn):
                for module in self.children():
                    # We found a sub-model: recursively dispatch its own init function now!
                    if hasattr(module, "_init_weights"):
                        module.smart_apply(module._initialize_weights)
                    else:
                        module.smart_apply(fn)
                fn(self)
                return self

            torch.nn.Module.smart_apply = smart_apply

        # Let the magic happen with this simple call
        self.smart_apply(self._initialize_weights)

    def tie_weights(self):
        """
        Tie the weights between the input embeddings and the output embeddings.

        If the `torchscript` flag is set in the configuration, can't handle parameter sharing so we are cloning the
        weights instead.
        """
        if getattr(self.config.get_text_config(decoder=True), "tie_word_embeddings", True):
            output_embeddings = self.get_output_embeddings()
            if output_embeddings is not None:
                self._tie_or_clone_weights(output_embeddings, self.get_input_embeddings())

        if getattr(self.config, "is_encoder_decoder", False) and getattr(self.config, "tie_encoder_decoder", False):
            if hasattr(self, self.base_model_prefix):
                self = getattr(self, self.base_model_prefix)
            tied_weights = self._tie_encoder_decoder_weights(
                self.encoder, self.decoder, self.base_model_prefix, "encoder"
            )
            # Setting a dynamic variable instead of `_tied_weights_keys` because it's a class
            # attributed not an instance member, therefore modifying it will modify the entire class
            # Leading to issues on subsequent calls by different tests or subsequent calls.
            self._dynamic_tied_weights_keys = tied_weights

        for module in self.modules():
            if hasattr(module, "_tie_weights"):
                module._tie_weights()

    @staticmethod
    def _tie_encoder_decoder_weights(
        encoder: nn.Module, decoder: nn.Module, base_model_prefix: str, base_encoder_name: str
    ):
        uninitialized_encoder_weights: List[str] = []
        tied_weights: List[str] = []
        if decoder.__class__ != encoder.__class__:
            logger.info(
                f"{decoder.__class__} and {encoder.__class__} are not equal. In this case make sure that all encoder"
                " weights are correctly initialized."
            )

        def tie_encoder_to_decoder_recursively(
            decoder_pointer: nn.Module,
            encoder_pointer: nn.Module,
            module_name: str,
            base_encoder_name: str,
            uninitialized_encoder_weights: List[str],
            depth=0,
            total_decoder_name="",
            total_encoder_name="",
        ):
            assert isinstance(decoder_pointer, nn.Module) and isinstance(encoder_pointer, nn.Module), (
                f"{decoder_pointer} and {encoder_pointer} have to be of type nn.Module"
            )
            if hasattr(decoder_pointer, "weight"):
                assert hasattr(encoder_pointer, "weight")
                encoder_pointer.weight = decoder_pointer.weight
                tied_weights.append(f"{base_encoder_name}{total_encoder_name}.weight")
                if hasattr(decoder_pointer, "bias"):
                    assert hasattr(encoder_pointer, "bias")
                    tied_weights.append(f"{base_encoder_name}{total_encoder_name}.bias")
                    encoder_pointer.bias = decoder_pointer.bias
                return

            encoder_modules = encoder_pointer._modules
            decoder_modules = decoder_pointer._modules
            if len(decoder_modules) > 0:
                assert len(encoder_modules) > 0, (
                    f"Encoder module {encoder_pointer} does not match decoder module {decoder_pointer}"
                )

                all_encoder_weights = {module_name + "/" + sub_name for sub_name in encoder_modules.keys()}
                encoder_layer_pos = 0
                for name, module in decoder_modules.items():
                    if name.isdigit():
                        encoder_name = str(int(name) + encoder_layer_pos)
                        decoder_name = name
                        if not isinstance(decoder_modules[decoder_name], type(encoder_modules[encoder_name])) and len(
                            encoder_modules
                        ) != len(decoder_modules):
                            # this can happen if the name corresponds to the position in a list module list of layers
                            # in this case the decoder has added a cross-attention that the encoder does not have
                            # thus skip this step and subtract one layer pos from encoder
                            encoder_layer_pos -= 1
                            continue
                    elif name not in encoder_modules:
                        continue
                    elif depth > 500:
                        raise ValueError(
                            "Max depth of recursive function `tie_encoder_to_decoder` reached. It seems that there is"
                            " a circular dependency between two or more `nn.Modules` of your model."
                        )
                    else:
                        decoder_name = encoder_name = name
                    tie_encoder_to_decoder_recursively(
                        decoder_modules[decoder_name],
                        encoder_modules[encoder_name],
                        module_name + "/" + name,
                        base_encoder_name,
                        uninitialized_encoder_weights,
                        depth=depth + 1,
                        total_encoder_name=f"{total_encoder_name}.{encoder_name}",
                        total_decoder_name=f"{total_decoder_name}.{decoder_name}",
                    )
                    all_encoder_weights.remove(module_name + "/" + encoder_name)

                uninitialized_encoder_weights += list(all_encoder_weights)

        # tie weights recursively
        tie_encoder_to_decoder_recursively(
            decoder, encoder, base_model_prefix, base_encoder_name, uninitialized_encoder_weights
        )

        if len(uninitialized_encoder_weights) > 0:
            logger.warning(
                f"The following encoder weights were not tied to the decoder {uninitialized_encoder_weights}"
            )
        return tied_weights

    def _tie_or_clone_weights(self, output_embeddings, input_embeddings):
        """Tie or clone module weights depending of whether we are using TorchScript or not"""
        if self.config.torchscript:
            output_embeddings.weight = nn.Parameter(input_embeddings.weight.clone())
        else:
            output_embeddings.weight = input_embeddings.weight

        if getattr(output_embeddings, "bias", None) is not None:
            output_embeddings.bias.data = nn.functional.pad(
                output_embeddings.bias.data,
                (
                    0,
                    output_embeddings.weight.shape[0] - output_embeddings.bias.shape[0],
                ),
                "constant",
                0,
            )
        if hasattr(output_embeddings, "out_features") and hasattr(input_embeddings, "num_embeddings"):
            output_embeddings.out_features = input_embeddings.num_embeddings

    def _get_no_split_modules(self, device_map: str):
        """
        Get the modules of the model that should not be spit when using device_map. We iterate through the modules to
        get the underlying `_no_split_modules`.

        Args:
            device_map (`str`):
                The device map value. Options are ["auto", "balanced", "balanced_low_0", "sequential"]

        Returns:
            `List[str]`: List of modules that should not be split
        """
        _no_split_modules = set()
        modules_to_check = [self]
        while len(modules_to_check) > 0:
            module = modules_to_check.pop(-1)
            # if the module does not appear in _no_split_modules, we also check the children
            if module.__class__.__name__ not in _no_split_modules:
                if isinstance(module, PreTrainedModel):
                    if module._no_split_modules is None:
                        raise ValueError(
                            f"{module.__class__.__name__} does not support `device_map='{device_map}'`. To implement support, the model "
                            "class needs to implement the `_no_split_modules` attribute."
                        )
                    else:
                        _no_split_modules = _no_split_modules | set(module._no_split_modules)
                modules_to_check += list(module.children())
        return list(_no_split_modules)

    def resize_token_embeddings(
        self,
        new_num_tokens: Optional[int] = None,
        pad_to_multiple_of: Optional[int] = None,
        mean_resizing: bool = True,
    ) -> nn.Embedding:
        """
        Resizes input token embeddings matrix of the model if `new_num_tokens != config.vocab_size`.

        Takes care of tying weights embeddings afterwards if the model class has a `tie_weights()` method.

        Arguments:
            new_num_tokens (`int`, *optional*):
                The new number of tokens in the embedding matrix. Increasing the size will add newly initialized
                vectors at the end. Reducing the size will remove vectors from the end. If not provided or `None`, just
                returns a pointer to the input tokens `torch.nn.Embedding` module of the model without doing anything.
            pad_to_multiple_of (`int`, *optional*):
                If set will pad the embedding matrix to a multiple of the provided value.If `new_num_tokens` is set to
                `None` will just pad the embedding to a multiple of `pad_to_multiple_of`.

                This is especially useful to enable the use of Tensor Cores on NVIDIA hardware with compute capability
                `>= 7.5` (Volta), or on TPUs which benefit from having sequence lengths be a multiple of 128. For more
                details about this, or help on choosing the correct value for resizing, refer to this guide:
                https://docs.nvidia.com/deeplearning/performance/dl-performance-matrix-multiplication/index.html#requirements-tc
            mean_resizing (`bool`):
                Whether to initialize the added embeddings from a multivariate normal distribution that has old embeddings' mean and
                covariance or to initialize them with a normal distribution that has a mean of zero and std equals `config.initializer_range`.

                Setting `mean_resizing` to `True` is useful when increasing the size of the embeddings of causal language models,
                where the generated tokens' probabilities won't be affected by the added embeddings because initializing the new embeddings with the
                old embeddings' mean will reduce the kl-divergence between the next token probability before and after adding the new embeddings.
                Refer to this article for more information: https://nlp.stanford.edu/~johnhew/vocab-expansion.html

        Return:
            `torch.nn.Embedding`: Pointer to the input tokens Embeddings Module of the model.
        """
        model_embeds = self._resize_token_embeddings(new_num_tokens, pad_to_multiple_of, mean_resizing)
        if new_num_tokens is None and pad_to_multiple_of is None:
            return model_embeds

        # Since we are basically reusing the same old embeddings with new weight values, gathering is required
        is_quantized = hasattr(self, "hf_quantizer") and self.hf_quantizer is not None
        if is_deepspeed_zero3_enabled() and not is_quantized:
            import deepspeed

            with deepspeed.zero.GatheredParameters(model_embeds.weight, modifier_rank=None):
                vocab_size = model_embeds.weight.shape[0]
        else:
            vocab_size = model_embeds.weight.shape[0]

        # Update base model and current model config.
        self.config.get_text_config().vocab_size = vocab_size
        self.vocab_size = vocab_size

        # Tie weights again if needed
        self.tie_weights()

        return model_embeds

    def _resize_token_embeddings(self, new_num_tokens, pad_to_multiple_of=None, mean_resizing=True):
        old_embeddings = self.get_input_embeddings()
        new_embeddings = self._get_resized_embeddings(
            old_embeddings, new_num_tokens, pad_to_multiple_of, mean_resizing
        )
        if hasattr(old_embeddings, "_hf_hook"):
            hook = old_embeddings._hf_hook
            add_hook_to_module(new_embeddings, hook)
        old_embeddings_requires_grad = old_embeddings.weight.requires_grad
        new_embeddings.requires_grad_(old_embeddings_requires_grad)
        self.set_input_embeddings(new_embeddings)
        is_quantized = hasattr(self, "hf_quantizer") and self.hf_quantizer is not None

        # Update new_num_tokens with the actual size of new_embeddings
        if pad_to_multiple_of is not None:
            if is_deepspeed_zero3_enabled() and not is_quantized:
                import deepspeed

                with deepspeed.zero.GatheredParameters(new_embeddings.weight, modifier_rank=None):
                    new_num_tokens = new_embeddings.weight.shape[0]
            else:
                new_num_tokens = new_embeddings.weight.shape[0]

        # if word embeddings are not tied, make sure that lm head is resized as well
        if (
            self.get_output_embeddings() is not None
            and not self.config.get_text_config(decoder=True).tie_word_embeddings
        ):
            old_lm_head = self.get_output_embeddings()
            if isinstance(old_lm_head, torch.nn.Embedding):
                new_lm_head = self._get_resized_embeddings(old_lm_head, new_num_tokens, mean_resizing=mean_resizing)
            else:
                new_lm_head = self._get_resized_lm_head(old_lm_head, new_num_tokens, mean_resizing=mean_resizing)
            if hasattr(old_lm_head, "_hf_hook"):
                hook = old_lm_head._hf_hook
                add_hook_to_module(new_lm_head, hook)
            old_lm_head_requires_grad = old_lm_head.weight.requires_grad
            new_lm_head.requires_grad_(old_lm_head_requires_grad)
            self.set_output_embeddings(new_lm_head)

        return self.get_input_embeddings()

    def _get_resized_embeddings(
        self,
        old_embeddings: nn.Embedding,
        new_num_tokens: Optional[int] = None,
        pad_to_multiple_of: Optional[int] = None,
        mean_resizing: bool = True,
    ) -> nn.Embedding:
        """
        Build a resized Embedding Module from a provided token Embedding Module. Increasing the size will add newly
        initialized vectors at the end. Reducing the size will remove vectors from the end

        Args:
            old_embeddings (`torch.nn.Embedding`):
                Old embeddings to be resized.
            new_num_tokens (`int`, *optional*):
                New number of tokens in the embedding matrix.

                Increasing the size will add newly initialized vectors at the end. Reducing the size will remove
                vectors from the end. If not provided or `None`, just returns a pointer to the input tokens
                `torch.nn.Embedding` module of the model without doing anything.
            pad_to_multiple_of (`int`, *optional*):
                If set will pad the embedding matrix to a multiple of the provided value. If `new_num_tokens` is set to
                `None` will just pad the embedding to a multiple of `pad_to_multiple_of`.

                This is especially useful to enable the use of Tensor Cores on NVIDIA hardware with compute capability
                `>= 7.5` (Volta), or on TPUs which benefit from having sequence lengths be a multiple of 128. For more
                details about this, or help on choosing the correct value for resizing, refer to this guide:
                https://docs.nvidia.com/deeplearning/performance/dl-performance-matrix-multiplication/index.html#requirements-tc
            mean_resizing (`bool`):
                Whether to initialize the added embeddings from a multivariate normal distribution that has old embeddings' mean and
                covariance or to initialize them with a normal distribution that has a mean of zero and std equals `config.initializer_range`.

                Setting `mean_resizing` to `True` is useful when increasing the size of the embeddings of causal language models,
                where the generated tokens' probabilities will not be affected by the added embeddings because initializing the new embeddings with the
                old embeddings' mean will reduce the kl-divergence between the next token probability before and after adding the new embeddings.
                Refer to this article for more information: https://nlp.stanford.edu/~johnhew/vocab-expansion.html


        Return:
            `torch.nn.Embedding`: Pointer to the resized Embedding Module or the old Embedding Module if
            `new_num_tokens` is `None`
        """

        if pad_to_multiple_of is not None:
            if not isinstance(pad_to_multiple_of, int):
                raise ValueError(
                    f"Asking to pad the embedding matrix to a multiple of `{pad_to_multiple_of}`, which is not and integer. Please make sure to pass an integer"
                )
            if new_num_tokens is None:
                new_num_tokens = old_embeddings.weight.shape[0]
            new_num_tokens = ((new_num_tokens + pad_to_multiple_of - 1) // pad_to_multiple_of) * pad_to_multiple_of
        else:
            logger.info(
                "You are resizing the embedding layer without providing a `pad_to_multiple_of` parameter. This means that the new embedding"
                f" dimension will be {new_num_tokens}. This might induce some performance reduction as *Tensor Cores* will not be available."
                " For more details about this, or help on choosing the correct value for resizing, refer to this guide:"
                " https://docs.nvidia.com/deeplearning/performance/dl-performance-matrix-multiplication/index.html#requirements-tc"
            )

        if new_num_tokens is None:
            return old_embeddings

        is_quantized = hasattr(self, "hf_quantizer") and self.hf_quantizer is not None
        if is_deepspeed_zero3_enabled() and not is_quantized:
            import deepspeed

            with deepspeed.zero.GatheredParameters(old_embeddings.weight, modifier_rank=None):
                old_num_tokens, old_embedding_dim = old_embeddings.weight.size()
        else:
            old_num_tokens, old_embedding_dim = old_embeddings.weight.size()

        if old_num_tokens == new_num_tokens and not is_deepspeed_zero3_enabled():
            return old_embeddings

        if not isinstance(old_embeddings, nn.Embedding):
            raise TypeError(
                f"Old embeddings are of type {type(old_embeddings)}, which is not an instance of {nn.Embedding}. You"
                " should either use a different resize function or make sure that `old_embeddings` are an instance of"
                f" {nn.Embedding}."
            )

        # Build new embeddings

        # When using DeepSpeed ZeRO-3, we shouldn't create new embeddings with DeepSpeed init
        # because the shape of the new embedding layer is used across various modeling files
        # as well as to update config vocab size. Shape will be 0 when using DeepSpeed init leading
        # to errors when training.
        new_embeddings = nn.Embedding(
            new_num_tokens,
            old_embedding_dim,
            device=old_embeddings.weight.device,
            dtype=old_embeddings.weight.dtype,
        )

        if new_num_tokens > old_num_tokens and not mean_resizing:
            # initialize new embeddings (in particular added tokens) with a mean of 0 and std equals `config.initializer_range`.
            self._init_weights(new_embeddings)

        elif new_num_tokens > old_num_tokens and mean_resizing:
            # initialize new embeddings  (in particular added tokens). The new embeddings will be initialized
            # from a multivariate normal distribution that has old embeddings' mean and covariance.
            # as described in this article: https://nlp.stanford.edu/~johnhew/vocab-expansion.html
            logger.warning_once(
                "The new embeddings will be initialized from a multivariate normal distribution that has old embeddings' mean and covariance. "
                "As described in this article: https://nlp.stanford.edu/~johnhew/vocab-expansion.html. "
                "To disable this, use `mean_resizing=False`"
            )

            added_num_tokens = new_num_tokens - old_num_tokens
            if is_deepspeed_zero3_enabled() and not is_quantized:
                import deepspeed

                with deepspeed.zero.GatheredParameters([old_embeddings.weight], modifier_rank=None):
                    self._init_added_embeddings_weights_with_mean(
                        old_embeddings, new_embeddings, old_embedding_dim, old_num_tokens, added_num_tokens
                    )
            else:
                self._init_added_embeddings_weights_with_mean(
                    old_embeddings, new_embeddings, old_embedding_dim, old_num_tokens, added_num_tokens
                )

        # Copy token embeddings from the previous weights

        # numbers of tokens to copy
        n = min(old_num_tokens, new_num_tokens)

        if is_deepspeed_zero3_enabled() and not is_quantized:
            import deepspeed

            params = [old_embeddings.weight, new_embeddings.weight]
            with deepspeed.zero.GatheredParameters(params, modifier_rank=0):
                new_embeddings.weight.data[:n, :] = old_embeddings.weight.data[:n, :]
        else:
            new_embeddings.weight.data[:n, :] = old_embeddings.weight.data[:n, :]

        # Replace weights in old_embeddings and return to maintain the same embedding type.
        # This ensures correct functionality when a Custom Embedding class is passed as input.
        # The input and output embedding types remain consistent. (c.f. https://github.com/huggingface/transformers/pull/31979)
        if is_deepspeed_zero3_enabled() and not is_quantized:
            import deepspeed

            params = [old_embeddings.weight, new_embeddings.weight]
            with deepspeed.zero.GatheredParameters(params, modifier_rank=0):
                old_embeddings.weight = new_embeddings.weight
                old_embeddings.num_embeddings = new_embeddings.weight.data.shape[0]

                # If the new number of tokens is smaller than the original `padding_idx`, the `padding_idx`
                # will be set to `None` in the resized embeddings.
                if old_embeddings.padding_idx is not None and (new_num_tokens - 1) < old_embeddings.padding_idx:
                    old_embeddings.padding_idx = None
        else:
            old_embeddings.weight.data = new_embeddings.weight.data
            old_embeddings.num_embeddings = new_embeddings.weight.data.shape[0]
            if old_embeddings.padding_idx is not None and (new_num_tokens - 1) < old_embeddings.padding_idx:
                old_embeddings.padding_idx = None

        return old_embeddings

    def _get_resized_lm_head(
        self,
        old_lm_head: nn.Linear,
        new_num_tokens: Optional[int] = None,
        transposed: Optional[bool] = False,
        mean_resizing: bool = True,
    ) -> nn.Linear:
        """
        Build a resized Linear Module from a provided old Linear Module. Increasing the size will add newly initialized
        vectors at the end. Reducing the size will remove vectors from the end

        Args:
            old_lm_head (`torch.nn.Linear`):
                Old lm head liner layer to be resized.
            new_num_tokens (`int`, *optional*):
                New number of tokens in the linear matrix.

                Increasing the size will add newly initialized vectors at the end. Reducing the size will remove
                vectors from the end. If not provided or `None`, just returns a pointer to the input tokens
                `torch.nn.Linear` module of the model without doing anything. transposed (`bool`, *optional*, defaults
                to `False`): Whether `old_lm_head` is transposed or not. If True `old_lm_head.size()` is `lm_head_dim,
                vocab_size` else `vocab_size, lm_head_dim`.
            mean_resizing (`bool`):
                Whether to initialize the added embeddings from a multivariate normal distribution that has old embeddings' mean and
                covariance or to initialize them with a normal distribution that has a mean of zero and std equals `config.initializer_range`.

                Setting `mean_resizing` to `True` is useful when increasing the size of the embeddings of causal language models,
                where the generated tokens' probabilities will not be affected by the added embeddings because initializing the new embeddings with the
                old embeddings' mean will reduce the kl-divergence between the next token probability before and after adding the new embeddings.
                Refer to this article for more information: https://nlp.stanford.edu/~johnhew/vocab-expansion.html

        Return:
            `torch.nn.Linear`: Pointer to the resized Linear Module or the old Linear Module if `new_num_tokens` is
            `None`
        """

        if new_num_tokens is None:
            return old_lm_head

        is_quantized = hasattr(self, "hf_quantizer") and self.hf_quantizer is not None
        if is_deepspeed_zero3_enabled() and not is_quantized:
            import deepspeed

            with deepspeed.zero.GatheredParameters(old_lm_head.weight, modifier_rank=None):
                old_num_tokens, old_lm_head_dim = (
                    old_lm_head.weight.size() if not transposed else old_lm_head.weight.t().size()
                )
        else:
            old_num_tokens, old_lm_head_dim = (
                old_lm_head.weight.size() if not transposed else old_lm_head.weight.t().size()
            )

        if old_num_tokens == new_num_tokens and not is_deepspeed_zero3_enabled():
            return old_lm_head

        if not isinstance(old_lm_head, nn.Linear):
            raise TypeError(
                f"Old language model head is of type {type(old_lm_head)}, which is not an instance of {nn.Linear}. You"
                " should either use a different resize function or make sure that `old_lm_head` are an instance of"
                f" {nn.Linear}."
            )

        # Build new lm head
        new_lm_head_shape = (old_lm_head_dim, new_num_tokens) if not transposed else (new_num_tokens, old_lm_head_dim)
        has_new_lm_head_bias = old_lm_head.bias is not None

        # When using DeepSpeed ZeRO-3, we shouldn't create new embeddings with DeepSpeed init
        # because the shape of the new embedding layer is used across various modeling files
        # as well as to update config vocab size. Shape will be 0 when using DeepSpeed init leading
        # to errors when training.
        new_lm_head = nn.Linear(
            *new_lm_head_shape,
            bias=has_new_lm_head_bias,
            device=old_lm_head.weight.device,
            dtype=old_lm_head.weight.dtype,
        )

        if new_num_tokens > old_num_tokens and not mean_resizing:
            # initialize new embeddings (in particular added tokens) with a mean of 0 and std equals `config.initializer_range`.
            self._init_weights(new_lm_head)

        elif new_num_tokens > old_num_tokens and mean_resizing:
            # initialize new lm_head weights (in particular added tokens). The new lm_head weights
            # will be initialized from a multivariate normal distribution that has old embeddings' mean and covariance.
            # as described in this article: https://nlp.stanford.edu/~johnhew/vocab-expansion.html
            logger.warning_once(
                "The new lm_head weights will be initialized from a multivariate normal distribution that has old embeddings' mean and covariance. "
                "As described in this article: https://nlp.stanford.edu/~johnhew/vocab-expansion.html. "
                "To disable this, use `mean_resizing=False`"
            )

            added_num_tokens = new_num_tokens - old_num_tokens
            if is_deepspeed_zero3_enabled() and not is_quantized:
                import deepspeed

                params = [old_lm_head.weight]
                if has_new_lm_head_bias:
                    params += [old_lm_head.bias]
                with deepspeed.zero.GatheredParameters(params, modifier_rank=None):
                    self._init_added_lm_head_weights_with_mean(
                        old_lm_head, new_lm_head, old_lm_head_dim, old_num_tokens, added_num_tokens, transposed
                    )
                    if has_new_lm_head_bias:
                        self._init_added_lm_head_bias_with_mean(old_lm_head, new_lm_head, added_num_tokens)

            else:
                self._init_added_lm_head_weights_with_mean(
                    old_lm_head, new_lm_head, old_lm_head_dim, old_num_tokens, added_num_tokens, transposed
                )
                if has_new_lm_head_bias:
                    self._init_added_lm_head_bias_with_mean(old_lm_head, new_lm_head, added_num_tokens)

        num_tokens_to_copy = min(old_num_tokens, new_num_tokens)

        if is_deepspeed_zero3_enabled() and not is_quantized:
            import deepspeed

            params = [old_lm_head.weight, old_lm_head.bias, new_lm_head.weight, new_lm_head.bias]
            with deepspeed.zero.GatheredParameters(params, modifier_rank=0):
                self._copy_lm_head_original_to_resized(
                    new_lm_head, old_lm_head, num_tokens_to_copy, transposed, has_new_lm_head_bias
                )
        else:
            self._copy_lm_head_original_to_resized(
                new_lm_head, old_lm_head, num_tokens_to_copy, transposed, has_new_lm_head_bias
            )

        return new_lm_head

    def _init_added_embeddings_weights_with_mean(
        self, old_embeddings, new_embeddings, old_embedding_dim, old_num_tokens, added_num_tokens
    ):
        old_embeddings_weight = old_embeddings.weight.data.to(torch.float32)
        mean_embeddings = torch.mean(old_embeddings_weight, axis=0)
        old_centered_embeddings = old_embeddings_weight - mean_embeddings
        covariance = old_centered_embeddings.T @ old_centered_embeddings / old_num_tokens

        # Check if the covariance is positive definite.
        epsilon = 1e-9
        is_covariance_psd = constraints.positive_definite.check(epsilon * covariance).all()
        if is_covariance_psd:
            # If covariances is positive definite, a distribution can be created. and we can sample new weights from it.
            distribution = torch.distributions.multivariate_normal.MultivariateNormal(
                mean_embeddings, covariance_matrix=epsilon * covariance
            )
            new_embeddings.weight.data[-1 * added_num_tokens :, :] = distribution.sample(
                sample_shape=(added_num_tokens,)
            ).to(old_embeddings.weight.dtype)
        else:
            # Otherwise, just initialize with the mean. because distribution will not be created.
            new_embeddings.weight.data[-1 * added_num_tokens :, :] = (
                mean_embeddings[None, :].repeat(added_num_tokens, 1).to(old_embeddings.weight.dtype)
            )

    def _init_added_lm_head_weights_with_mean(
        self,
        old_lm_head,
        new_lm_head,
        old_lm_head_dim,
        old_num_tokens,
        added_num_tokens,
        transposed=False,
    ):
        if transposed:
            # Transpose to the desired shape for the function.
            new_lm_head.weight.data = new_lm_head.weight.data.T
            old_lm_head.weight.data = old_lm_head.weight.data.T

        # The same initialization logic as Embeddings.
        self._init_added_embeddings_weights_with_mean(
            old_lm_head, new_lm_head, old_lm_head_dim, old_num_tokens, added_num_tokens
        )

        if transposed:
            # Transpose again to the correct shape.
            new_lm_head.weight.data = new_lm_head.weight.data.T
            old_lm_head.weight.data = old_lm_head.weight.data.T

    def _init_added_lm_head_bias_with_mean(self, old_lm_head, new_lm_head, added_num_tokens):
        bias_mean = torch.mean(old_lm_head.bias.data, axis=0, dtype=torch.float32)
        bias_std = torch.std(old_lm_head.bias.data, axis=0).to(torch.float32)
        new_lm_head.bias.data[-1 * added_num_tokens :].normal_(mean=bias_mean, std=1e-9 * bias_std)

    def _copy_lm_head_original_to_resized(
        self, new_lm_head, old_lm_head, num_tokens_to_copy, transposed, has_new_lm_head_bias
    ):
        # Copy old lm head weights to new lm head
        if not transposed:
            new_lm_head.weight.data[:num_tokens_to_copy, :] = old_lm_head.weight.data[:num_tokens_to_copy, :]
        else:
            new_lm_head.weight.data[:, :num_tokens_to_copy] = old_lm_head.weight.data[:, :num_tokens_to_copy]

        # Copy bias weights to new lm head
        if has_new_lm_head_bias:
            new_lm_head.bias.data[:num_tokens_to_copy] = old_lm_head.bias.data[:num_tokens_to_copy]

    def resize_position_embeddings(self, new_num_position_embeddings: int):
        raise NotImplementedError(
            f"`resize_position_embeddings` is not implemented for {self.__class__}`. To implement it, you should "
            f"overwrite this method in the class {self.__class__} in `modeling_{self.__class__.__module__}.py`"
        )

    def get_position_embeddings(self) -> Union[nn.Embedding, Tuple[nn.Embedding]]:
        raise NotImplementedError(
            f"`get_position_embeddings` is not implemented for {self.__class__}`. To implement it, you should "
            f"overwrite this method in the class {self.__class__} in `modeling_{self.__class__.__module__}.py`"
        )

    def init_weights(self):
        """
        If needed prunes and maybe initializes weights. If using a custom `PreTrainedModel`, you need to implement any
        initialization logic in `_init_weights`.
        """
        # Prune heads if needed
        if self.config.pruned_heads:
            self.prune_heads(self.config.pruned_heads)

        if _init_weights:
            # Initialize weights
            self.initialize_weights()

            # Tie weights should be skipped when not initializing all weights
            # since from_pretrained(...) calls tie weights anyways
            self.tie_weights()

    def prune_heads(self, heads_to_prune: Dict[int, List[int]]):
        """
        Prunes heads of the base model.

        Arguments:
            heads_to_prune (`Dict[int, List[int]]`):
                Dictionary with keys being selected layer indices (`int`) and associated values being the list of heads
                to prune in said layer (list of `int`). For instance {1: [0, 2], 2: [2, 3]} will prune heads 0 and 2 on
                layer 1 and heads 2 and 3 on layer 2.
        """
        # save new sets of pruned heads as union of previously stored pruned heads and newly pruned heads
        for layer, heads in heads_to_prune.items():
            union_heads = set(self.config.pruned_heads.get(layer, [])) | set(heads)
            self.config.pruned_heads[layer] = list(union_heads)  # Unfortunately we have to store it as list for JSON

        self.base_model._prune_heads(heads_to_prune)

    def gradient_checkpointing_enable(self, gradient_checkpointing_kwargs=None):
        """
        Activates gradient checkpointing for the current model.

        Note that in other frameworks this feature can be referred to as "activation checkpointing" or "checkpoint
        activations".

        We pass the `__call__` method of the modules instead of `forward` because `__call__` attaches all the hooks of
        the module. https://discuss.pytorch.org/t/any-different-between-model-input-and-model-forward-input/3690/2

        Args:
            gradient_checkpointing_kwargs (dict, *optional*):
                Additional keyword arguments passed along to the `torch.utils.checkpoint.checkpoint` function.
        """
        if not self.supports_gradient_checkpointing:
            raise ValueError(f"{self.__class__.__name__} does not support gradient checkpointing.")

        if gradient_checkpointing_kwargs is None:
            gradient_checkpointing_kwargs = {"use_reentrant": True}

        gradient_checkpointing_func = functools.partial(checkpoint, **gradient_checkpointing_kwargs)

        # For old GC format (transformers < 4.35.0) for models that live on the Hub
        # we will fall back to the overwritten `_set_gradient_checkpointing` method
        _is_using_old_format = "value" in inspect.signature(self._set_gradient_checkpointing).parameters

        if not _is_using_old_format:
            self._set_gradient_checkpointing(enable=True, gradient_checkpointing_func=gradient_checkpointing_func)
        else:
            self.apply(partial(self._set_gradient_checkpointing, value=True))
            logger.warning(
                "You are using an old version of the checkpointing format that is deprecated (We will also silently ignore `gradient_checkpointing_kwargs` in case you passed it)."
                "Please update to the new format on your modeling file. To use the new format, you need to completely remove the definition of the method `_set_gradient_checkpointing` in your model."
            )

        if getattr(self, "_hf_peft_config_loaded", False):
            # When using PEFT + gradient checkpointing + Trainer we need to make sure the input has requires_grad=True
            # we do it also on PEFT: https://github.com/huggingface/peft/blob/85013987aa82aa1af3da1236b6902556ce3e483e/src/peft/peft_model.py#L334
            # When training with PEFT, only LoRA layers will have requires grad set to True, but the output of frozen layers need to propagate
            # the gradients to make sure the gradient flows.
            self.enable_input_require_grads()

    def _set_gradient_checkpointing(self, enable: bool = True, gradient_checkpointing_func: Callable = checkpoint):
        is_gradient_checkpointing_set = False

        # Apply it on the top-level module in case the top-level modules supports it
        # for example, LongT5Stack inherits from `PreTrainedModel`.
        if hasattr(self, "gradient_checkpointing"):
            self._gradient_checkpointing_func = gradient_checkpointing_func
            self.gradient_checkpointing = enable
            is_gradient_checkpointing_set = True

        for module in self.modules():
            if hasattr(module, "gradient_checkpointing"):
                module._gradient_checkpointing_func = gradient_checkpointing_func
                module.gradient_checkpointing = enable
                is_gradient_checkpointing_set = True

        if not is_gradient_checkpointing_set:
            raise ValueError(
                f"{self.__class__.__name__} is not compatible with gradient checkpointing. Make sure all the architecture support it by setting a boolean attribute"
                " `gradient_checkpointing` to modules of the model that uses checkpointing."
            )

    def gradient_checkpointing_disable(self):
        """
        Deactivates gradient checkpointing for the current model.

        Note that in other frameworks this feature can be referred to as "activation checkpointing" or "checkpoint
        activations".
        """
        if self.supports_gradient_checkpointing:
            # For old GC format (transformers < 4.35.0) for models that live on the Hub
            # we will fall back to the overwritten `_set_gradient_checkpointing` method
            _is_using_old_format = "value" in inspect.signature(self._set_gradient_checkpointing).parameters
            if not _is_using_old_format:
                self._set_gradient_checkpointing(enable=False)
            else:
                logger.warning(
                    "You are using an old version of the checkpointing format that is deprecated (We will also silently ignore `gradient_checkpointing_kwargs` in case you passed it)."
                    "Please update to the new format on your modeling file. To use the new format, you need to completely remove the definition of the method `_set_gradient_checkpointing` in your model."
                )
                self.apply(partial(self._set_gradient_checkpointing, value=False))

        if getattr(self, "_hf_peft_config_loaded", False):
            self.disable_input_require_grads()

    @property
    def is_gradient_checkpointing(self) -> bool:
        """
        Whether gradient checkpointing is activated for this model or not.

        Note that in other frameworks this feature can be referred to as "activation checkpointing" or "checkpoint
        activations".
        """
        return any(hasattr(m, "gradient_checkpointing") and m.gradient_checkpointing for m in self.modules())

    def save_pretrained(
        self,
        save_directory: Union[str, os.PathLike],
        is_main_process: bool = True,
        state_dict: Optional[dict] = None,
        save_function: Callable = torch.save,
        push_to_hub: bool = False,
        max_shard_size: Union[int, str] = "5GB",
        safe_serialization: bool = True,
        variant: Optional[str] = None,
        token: Optional[Union[str, bool]] = None,
        save_peft_format: bool = True,
        **kwargs,
    ):
        """
        Save a model and its configuration file to a directory, so that it can be re-loaded using the
        [`~PreTrainedModel.from_pretrained`] class method.

        Arguments:
            save_directory (`str` or `os.PathLike`):
                Directory to which to save. Will be created if it doesn't exist.
            is_main_process (`bool`, *optional*, defaults to `True`):
                Whether the process calling this is the main process or not. Useful when in distributed training like
                TPUs and need to call this function on all processes. In this case, set `is_main_process=True` only on
                the main process to avoid race conditions.
            state_dict (nested dictionary of `torch.Tensor`):
                The state dictionary of the model to save. Will default to `self.state_dict()`, but can be used to only
                save parts of the model or if special precautions need to be taken when recovering the state dictionary
                of a model (like when using model parallelism).
            save_function (`Callable`):
                The function to use to save the state dictionary. Useful on distributed training like TPUs when one
                need to replace `torch.save` by another method.
            push_to_hub (`bool`, *optional*, defaults to `False`):
                Whether or not to push your model to the Hugging Face model hub after saving it. You can specify the
                repository you want to push to with `repo_id` (will default to the name of `save_directory` in your
                namespace).
            max_shard_size (`int` or `str`, *optional*, defaults to `"5GB"`):
                The maximum size for a checkpoint before being sharded. Checkpoints shard will then be each of size
                lower than this size. If expressed as a string, needs to be digits followed by a unit (like `"5MB"`).
                We default it to 5GB in order for models to be able to run easily on free-tier google colab instances
                without CPU OOM issues.

                <Tip warning={true}>

                If a single weight of the model is bigger than `max_shard_size`, it will be in its own checkpoint shard
                which will be bigger than `max_shard_size`.

                </Tip>

            safe_serialization (`bool`, *optional*, defaults to `True`):
                Whether to save the model using `safetensors` or the traditional PyTorch way (that uses `pickle`).
            variant (`str`, *optional*):
                If specified, weights are saved in the format pytorch_model.<variant>.bin.
            token (`str` or `bool`, *optional*):
                The token to use as HTTP bearer authorization for remote files. If `True`, or not specified, will use
                the token generated when running `huggingface-cli login` (stored in `~/.huggingface`).
            save_peft_format (`bool`, *optional*, defaults to `True`):
                For backward compatibility with PEFT library, in case adapter weights are attached to the model, all
                keys of the state dict of adapters needs to be prepended with `base_model.model`. Advanced users can
                disable this behaviours by setting `save_peft_format` to `False`.
            kwargs (`Dict[str, Any]`, *optional*):
                Additional key word arguments passed along to the [`~utils.PushToHubMixin.push_to_hub`] method.
        """
        use_auth_token = kwargs.pop("use_auth_token", None)
        ignore_metadata_errors = kwargs.pop("ignore_metadata_errors", False)

        if use_auth_token is not None:
            warnings.warn(
                "The `use_auth_token` argument is deprecated and will be removed in v5 of Transformers. Please use `token` instead.",
                FutureWarning,
            )
            if token is not None:
                raise ValueError(
                    "`token` and `use_auth_token` are both specified. Please set only the argument `token`."
                )
            token = use_auth_token

        if token is not None:
            kwargs["token"] = token

        _hf_peft_config_loaded = getattr(self, "_hf_peft_config_loaded", False)

        hf_quantizer = getattr(self, "hf_quantizer", None)
        quantization_serializable = (
            hf_quantizer is not None
            and isinstance(hf_quantizer, HfQuantizer)
            and hf_quantizer.is_serializable(safe_serialization=safe_serialization)
        )

        if hf_quantizer is not None and not _hf_peft_config_loaded and not quantization_serializable:
            raise ValueError(
                f"The model is quantized with {hf_quantizer.quantization_config.quant_method} and is not serializable - check out the warnings from"
                " the logger on the traceback to understand the reason why the quantized model is not serializable."
            )

        if "save_config" in kwargs:
            warnings.warn(
                "`save_config` is deprecated and will be removed in v5 of Transformers. Use `is_main_process` instead."
            )
            is_main_process = kwargs.pop("save_config")
        if safe_serialization and not is_safetensors_available():
            raise ImportError("`safe_serialization` requires the `safetensors library: `pip install safetensors`.")

        # we need to check against tp_size, not tp_plan, as tp_plan is substituted to the class one
        if self._tp_size is not None and not is_huggingface_hub_greater_or_equal("0.31.4"):
            raise ImportError(
                "Saving a model with tensor parallelism requires `huggingface_hub` version 0.31.4 or higher."
            )

        if os.path.isfile(save_directory):
            logger.error(f"Provided path ({save_directory}) should be a directory, not a file")
            return

        os.makedirs(save_directory, exist_ok=True)

        if push_to_hub:
            commit_message = kwargs.pop("commit_message", None)
            repo_id = kwargs.pop("repo_id", save_directory.split(os.path.sep)[-1])
            repo_id = self._create_repo(repo_id, **kwargs)
            files_timestamps = self._get_files_timestamps(save_directory)

        # Only save the model itself if we are using distributed training
        model_to_save = unwrap_model(self)

        # save the string version of dtype to the config, e.g. convert torch.float32 => "float32"
        # we currently don't use this setting automatically, but may start to use with v5
        dtype = get_parameter_dtype(model_to_save)
        model_to_save.config.torch_dtype = str(dtype).split(".")[1]

        # Attach architecture to the config
        model_to_save.config.architectures = [model_to_save.__class__.__name__]

        # If we have a custom model, we copy the file defining it in the folder and set the attributes so it can be
        # loaded from the Hub.
        if self._auto_class is not None:
            custom_object_save(self, save_directory, config=self.config)

        # Save the config
        if is_main_process:
            if not _hf_peft_config_loaded:
                # If the model config has set attributes that should be in the generation config, move them there.
                misplaced_generation_parameters = model_to_save.config._get_non_default_generation_parameters()
                if self.can_generate() and len(misplaced_generation_parameters) > 0:
                    warnings.warn(
                        "Moving the following attributes in the config to the generation config: "
                        f"{misplaced_generation_parameters}. You are seeing this warning because you've set "
                        "generation parameters in the model config, as opposed to in the generation config.",
                        UserWarning,
                    )
                    for param_name, param_value in misplaced_generation_parameters.items():
                        setattr(model_to_save.generation_config, param_name, param_value)
                        setattr(model_to_save.config, param_name, None)

                model_to_save.config.save_pretrained(save_directory)
            if self.can_generate():
                model_to_save.generation_config.save_pretrained(save_directory)

            if _hf_peft_config_loaded:
                logger.info(
                    "Detected adapters on the model, saving the model in the PEFT format, only adapter weights will be saved."
                )
                state_dict = model_to_save.get_adapter_state_dict(state_dict=state_dict)

                if save_peft_format:
                    logger.info(
                        "To match the expected format of the PEFT library, all keys of the state dict of adapters will be prepended with `base_model.model`."
                    )
                    peft_state_dict = {}
                    for key, value in state_dict.items():
                        peft_state_dict[f"base_model.model.{key}"] = value
                    state_dict = peft_state_dict

                active_adapter = self.active_adapters()

                if len(active_adapter) > 1:
                    raise ValueError(
                        "Multiple active adapters detected, saving multiple active adapters is not supported yet. You can save adapters separately one by one "
                        "by iteratively calling `model.set_adapter(adapter_name)` then `model.save_pretrained(...)`"
                    )
                active_adapter = active_adapter[0]

                current_peft_config = self.peft_config[active_adapter]
                current_peft_config.save_pretrained(save_directory)

        # for offloaded modules
        module_map = {}

        # Save the model
        if state_dict is None:
            # if any model parameters are offloaded, make module map
            if (
                hasattr(self, "hf_device_map")
                and len(set(self.hf_device_map.values())) > 1
                and ("cpu" in self.hf_device_map.values() or "disk" in self.hf_device_map.values())
            ):
                warnings.warn(
                    "Attempting to save a model with offloaded modules. Ensure that unallocated cpu memory exceeds the `shard_size` (5GB default)"
                )
                for name, module in model_to_save.named_modules():
                    if name == "":
                        continue
                    module_state_dict = module.state_dict()

                    for key in module_state_dict:
                        module_map[name + f".{key}"] = module
            state_dict = model_to_save.state_dict()

        if any(allowed_name in self.__class__.__name__.lower() for allowed_name in VLMS):
            reverse_key_mapping = {v: k for k, v in self._checkpoint_conversion_mapping.items()}

            original_state_dict = {}
            for key, value in state_dict.items():
                for pattern, replacement in reverse_key_mapping.items():
                    replacement = replacement.lstrip("^")  # strip off un-needed chars and patterns
                    replacement = re.sub(r"\(.*?\)", "", pattern)
                    key, n_replace = re.subn(pattern, replacement, key)
                    # Early exit of the loop
                    if n_replace > 0:
                        break
                original_state_dict[key] = value
            state_dict = original_state_dict

        # Translate state_dict from smp to hf if saving with smp >= 1.10
        if IS_SAGEMAKER_MP_POST_1_10:
            for smp_to_hf, _ in smp.state.module_manager.translate_functions:
                state_dict = smp_to_hf(state_dict)

        # Handle the case where some state_dict keys shouldn't be saved
        if self._keys_to_ignore_on_save is not None:
            for ignore_key in self._keys_to_ignore_on_save:
                if ignore_key in state_dict.keys():
                    del state_dict[ignore_key]

        # Rename state_dict keys before saving to file. Do nothing unless overridden in a particular model.
        # (initially introduced with TimmWrapperModel to remove prefix and make checkpoints compatible with timm)
        state_dict = self._fix_state_dict_keys_on_save(state_dict)
        # If model was sharded, we cannot properly determine sizes of tensors that `local_*` strategy was used,
        # therefore we replace them with DTensors that are equivalently sharded
        if self._tp_size is not None:
            state_dict = replace_state_dict_local_with_dtensor(state_dict, self._tp_plan, self._device_mesh)

        if safe_serialization:
            # TODO: fix safe_serialization for tied weights
            # Safetensors does not allow tensor aliasing.
            # We're going to remove aliases before saving
            ptrs = collections.defaultdict(list)
            for name, tensor in state_dict.items():
                # Sometimes in the state_dict we have non-tensor objects.
                # e.g. in bitsandbytes we have some `str` objects in the state_dict
                if isinstance(tensor, torch.Tensor):
                    ptrs[id_tensor_storage(tensor)].append(name)
                else:
                    # In the non-tensor case, fall back to the pointer of the object itself
                    ptrs[id(tensor)].append(name)

            # These are all the pointers of shared tensors
            if hasattr(self, "hf_device_map"):
                # if the model has offloaded parameters, we must check using find_tied_parameters()
                tied_params = find_tied_parameters(self)
                if tied_params:
                    tied_names = tied_params[0]
                    shared_ptrs = {
                        ptr: names for ptr, names in ptrs.items() if any(name in tied_names for name in names)
                    }
                else:
                    shared_ptrs = {}
            else:
                shared_ptrs = {ptr: names for ptr, names in ptrs.items() if len(names) > 1}

            # Recursively descend to find tied weight keys
            _tied_weights_keys = _get_tied_weight_keys(self)
            error_names = []
            to_delete_names = set()
            for names in shared_ptrs.values():
                # Removing the keys which are declared as known duplicates on
                # load. This allows to make sure the name which is kept is consistent.
                if _tied_weights_keys is not None:
                    found = 0
                    for name in sorted(names):
                        matches_pattern = any(re.search(pat, name) for pat in _tied_weights_keys)
                        if matches_pattern and name in state_dict:
                            found += 1
                            if found < len(names):
                                to_delete_names.add(name)
            # We are entering a place where the weights and the transformers configuration do NOT match.
            shared_names, disjoint_names = _find_disjoint(shared_ptrs.values(), state_dict)
            # Those are actually tensor sharing but disjoint from each other, we can safely clone them
            # Reloaded won't have the same property, but it shouldn't matter in any meaningful way.
            for name in disjoint_names:
                state_dict[name] = state_dict[name].clone()

            # When not all duplicates have been cleaned, still remove those keys, but put a clear warning.
            # If the link between tensors was done at runtime then `from_pretrained` will not get
            # the key back leading to random tensor. A proper warning will be shown
            # during reload (if applicable), but since the file is not necessarily compatible with
            # the config, better show a proper warning.
            shared_names, identical_names = _find_identical(shared_names, state_dict)
            # delete tensors that have identical storage
            for inames in identical_names:
                known = inames.intersection(to_delete_names)
                for name in known:
                    del state_dict[name]
                unknown = inames.difference(to_delete_names)
                if len(unknown) > 1:
                    error_names.append(unknown)

            if shared_names:
                error_names.append(set(shared_names))

            if len(error_names) > 0:
                raise RuntimeError(
                    f"The weights trying to be saved contained shared tensors {error_names} that are mismatching the transformers base configuration. Try saving using `safe_serialization=False` or remove this tensor sharing.",
                )

        # Shard the model if it is too big.
        if not _hf_peft_config_loaded:
            weights_name = SAFE_WEIGHTS_NAME if safe_serialization else WEIGHTS_NAME
            weights_name = _add_variant(weights_name, variant)
        else:
            weights_name = ADAPTER_SAFE_WEIGHTS_NAME if safe_serialization else ADAPTER_WEIGHTS_NAME

        filename_pattern = weights_name.replace(".bin", "{suffix}.bin").replace(".safetensors", "{suffix}.safetensors")
        state_dict_split = split_torch_state_dict_into_shards(
            state_dict, filename_pattern=filename_pattern, max_shard_size=max_shard_size
        )
        # Save index if sharded
        index = None
        if state_dict_split.is_sharded:
            index = {
                "metadata": state_dict_split.metadata,
                "weight_map": state_dict_split.tensor_to_filename,
            }

        # Clean the folder from a previous save
        for filename in os.listdir(save_directory):
            full_filename = os.path.join(save_directory, filename)
            # If we have a shard file that is not going to be replaced, we delete it, but only from the main process
            # in distributed settings to avoid race conditions.
            weights_no_suffix = weights_name.replace(".bin", "").replace(".safetensors", "")

            # make sure that file to be deleted matches format of sharded file, e.g. pytorch_model-00001-of-00005
            filename_no_suffix = filename.replace(".bin", "").replace(".safetensors", "")
            reg = re.compile(r"(.*?)-\d{5}-of-\d{5}")

            if (
                filename.startswith(weights_no_suffix)
                and os.path.isfile(full_filename)
                and filename not in state_dict_split.filename_to_tensors.keys()
                and is_main_process
                and reg.fullmatch(filename_no_suffix) is not None
            ):
                os.remove(full_filename)
        # Save the model
        filename_to_tensors = state_dict_split.filename_to_tensors.items()
        if module_map:
            filename_to_tensors = logging.tqdm(filename_to_tensors, desc="Saving checkpoint shards")
        for shard_file, tensors in filename_to_tensors:
            shard = {}
            for tensor in tensors:
                if isinstance(state_dict[tensor], DTensor):
                    full_tensor = state_dict[tensor].full_tensor()
                    # to get the correctly ordered tensor we need to repack if packed
                    if _get_parameter_tp_plan(tensor, self._tp_plan) in ("local_packed_rowwise",):
                        full_tensor = repack_weights(full_tensor, -1, self._tp_size, 2)
                    shard[tensor] = full_tensor.contiguous()  # only do contiguous after it's permuted correctly
                else:
                    shard[tensor] = state_dict[tensor].contiguous()
                # delete reference, see https://github.com/huggingface/transformers/pull/34890
                del state_dict[tensor]

            # remake shard with onloaded parameters if necessary
            if module_map:
                if accelerate_version < version.parse("0.31"):
                    raise ImportError(
                        f"You need accelerate version to be greater or equal than 0.31 to save models with offloaded parameters. Detected version {accelerate_version}. "
                        f"Please upgrade accelerate with `pip install -U accelerate`"
                    )
                # init state_dict for this shard
                shard_state_dict = dict.fromkeys(shard, "")
                for module_name in shard:
                    # skip to collect this weight again
                    if shard_state_dict.get(module_name) != "":
                        continue
                    module = module_map[module_name]
                    # update state dict with onloaded parameters
                    shard_state_dict = get_state_dict_from_offload(module, module_name, shard_state_dict)

                # assign shard to be the completed state dict
                shard = shard_state_dict
                del shard_state_dict
                gc.collect()

            if safe_serialization:
                # At some point we will need to deal better with save_function (used for TPU and other distributed
                # joyfulness), but for now this enough.
                safe_save_file(shard, os.path.join(save_directory, shard_file), metadata={"format": "pt"})
            else:
                save_function(shard, os.path.join(save_directory, shard_file))

        del state_dict

        if index is None:
            path_to_weights = os.path.join(save_directory, weights_name)
            logger.info(f"Model weights saved in {path_to_weights}")
        else:
            save_index_file = SAFE_WEIGHTS_INDEX_NAME if safe_serialization else WEIGHTS_INDEX_NAME
            save_index_file = os.path.join(save_directory, _add_variant(save_index_file, variant))
            # Save the index as well
            with open(save_index_file, "w", encoding="utf-8") as f:
                content = json.dumps(index, indent=2, sort_keys=True) + "\n"
                f.write(content)
            logger.info(
                f"The model is bigger than the maximum size per checkpoint ({max_shard_size}) and is going to be "
                f"split in {len(state_dict_split.filename_to_tensors)} checkpoint shards. You can find where each parameters has been saved in the "
                f"index located at {save_index_file}."
            )

        if push_to_hub:
            # Eventually create an empty model card
            model_card = create_and_tag_model_card(
                repo_id, self.model_tags, token=token, ignore_metadata_errors=ignore_metadata_errors
            )

            # Update model card if needed:
            model_card.save(os.path.join(save_directory, "README.md"))

            self._upload_modified_files(
                save_directory,
                repo_id,
                files_timestamps,
                commit_message=commit_message,
                token=token,
            )

    @wraps(PushToHubMixin.push_to_hub)
    def push_to_hub(self, *args, **kwargs):
        tags = self.model_tags if self.model_tags is not None else []

        tags_kwargs = kwargs.get("tags", [])
        if isinstance(tags_kwargs, str):
            tags_kwargs = [tags_kwargs]

        for tag in tags_kwargs:
            if tag not in tags:
                tags.append(tag)

        if tags:
            kwargs["tags"] = tags
        return super().push_to_hub(*args, **kwargs)

    def get_memory_footprint(self, return_buffers=True):
        r"""
        Get the memory footprint of a model. This will return the memory footprint of the current model in bytes.
        Useful to benchmark the memory footprint of the current model and design some tests. Solution inspired from the
        PyTorch discussions: https://discuss.pytorch.org/t/gpu-memory-that-model-uses/56822/2

        Arguments:
            return_buffers (`bool`, *optional*, defaults to `True`):
                Whether to return the size of the buffer tensors in the computation of the memory footprint. Buffers
                are tensors that do not require gradients and not registered as parameters. E.g. mean and std in batch
                norm layers. Please see: https://discuss.pytorch.org/t/what-pytorch-means-by-buffers/120266/2
        """
        mem = sum([param.nelement() * param.element_size() for param in self.parameters()])
        if return_buffers:
            mem_bufs = sum([buf.nelement() * buf.element_size() for buf in self.buffers()])
            mem = mem + mem_bufs
        return mem

    @wraps(torch.nn.Module.cuda)
    def cuda(self, *args, **kwargs):
        if getattr(self, "quantization_method", None) == QuantizationMethod.HQQ:
            raise ValueError("`.cuda` is not supported for HQQ-quantized models.")
        # Checks if the model has been loaded in 4-bit or 8-bit with BNB
        if getattr(self, "quantization_method", None) == QuantizationMethod.BITS_AND_BYTES:
            if getattr(self, "is_loaded_in_8bit", False):
                raise ValueError(
                    "Calling `cuda()` is not supported for `8-bit` quantized models. "
                    " Please use the model as it is, since the model has already been set to the correct devices."
                )
            elif version.parse(importlib.metadata.version("bitsandbytes")) < version.parse("0.43.2"):
                raise ValueError(
                    "Calling `cuda()` is not supported for `4-bit` quantized models with the installed version of bitsandbytes. "
                    f"The current device is `{self.device}`. If you intended to move the model, please install bitsandbytes >= 0.43.2."
                )
        else:
            return super().cuda(*args, **kwargs)

    @wraps(torch.nn.Module.to)
    def to(self, *args, **kwargs):
        # For BNB/GPTQ models, we prevent users from casting the model to another dtype to restrict unwanted behaviours.
        # the correct API should be to load the model with the desired dtype directly through `from_pretrained`.
        dtype_present_in_args = "dtype" in kwargs

        if not dtype_present_in_args:
            for arg in args:
                if isinstance(arg, torch.dtype):
                    dtype_present_in_args = True
                    break

        if getattr(self, "quantization_method", None) == QuantizationMethod.HQQ:
            raise ValueError("`.to` is not supported for HQQ-quantized models.")

        if dtype_present_in_args and getattr(self, "quantization_method", None) == QuantizationMethod.QUARK:
            raise ValueError("Casting a Quark quantized model to a new `dtype` is not supported.")

        # Checks if the model has been loaded in 4-bit or 8-bit with BNB
        if getattr(self, "quantization_method", None) == QuantizationMethod.BITS_AND_BYTES:
            if dtype_present_in_args:
                raise ValueError(
                    "You cannot cast a bitsandbytes model in a new `dtype`. Make sure to load the model using `from_pretrained` using the"
                    " desired `dtype` by passing the correct `torch_dtype` argument."
                )

            if getattr(self, "is_loaded_in_8bit", False):
                raise ValueError(
                    "`.to` is not supported for `8-bit` bitsandbytes models. Please use the model as it is, since the"
                    " model has already been set to the correct devices and casted to the correct `dtype`."
                )
            elif version.parse(importlib.metadata.version("bitsandbytes")) < version.parse("0.43.2"):
                raise ValueError(
                    "Calling `to()` is not supported for `4-bit` quantized models with the installed version of bitsandbytes. "
                    f"The current device is `{self.device}`. If you intended to move the model, please install bitsandbytes >= 0.43.2."
                )
        elif getattr(self, "quantization_method", None) == QuantizationMethod.GPTQ:
            if dtype_present_in_args:
                raise ValueError(
                    "You cannot cast a GPTQ model in a new `dtype`. Make sure to load the model using `from_pretrained` using the desired"
                    " `dtype` by passing the correct `torch_dtype` argument."
                )
        return super().to(*args, **kwargs)

    def half(self, *args):
        # Checks if the model is quantized
        if getattr(self, "is_quantized", False):
            raise ValueError(
                "`.half()` is not supported for quantized model. Please use the model as it is, since the"
                " model has already been casted to the correct `dtype`."
            )
        else:
            return super().half(*args)

    def float(self, *args):
        # Checks if the model is quantized
        if getattr(self, "is_quantized", False):
            raise ValueError(
                "`.float()` is not supported for quantized model. Please use the model as it is, since the"
                " model has already been casted to the correct `dtype`."
            )
        else:
            return super().float(*args)

    @classmethod
    def get_init_context(cls, is_quantized: bool, _is_ds_init_called: bool):
        if is_deepspeed_zero3_enabled():
            import deepspeed

            init_contexts = [no_init_weights()]
            # We cannot initialize the model on meta device with deepspeed when not quantized
            if not is_quantized and not _is_ds_init_called:
                logger.info("Detected DeepSpeed ZeRO-3: activating zero.init() for this model")
                init_contexts.extend([deepspeed.zero.Init(config_dict_or_path=deepspeed_config()), set_zero3_state()])
            elif is_quantized:
                init_contexts.extend([init_empty_weights(), set_quantized_state()])
        else:
            init_contexts = [no_init_weights(), init_empty_weights()]

        return init_contexts

    @classmethod
    @restore_default_torch_dtype
    def from_pretrained(
        cls: Type[SpecificPreTrainedModelType],
        pretrained_model_name_or_path: Optional[Union[str, os.PathLike]],
        *model_args,
        config: Optional[Union[PretrainedConfig, str, os.PathLike]] = None,
        cache_dir: Optional[Union[str, os.PathLike]] = None,
        ignore_mismatched_sizes: bool = False,
        force_download: bool = False,
        local_files_only: bool = False,
        token: Optional[Union[str, bool]] = None,
        revision: str = "main",
        use_safetensors: Optional[bool] = None,
        weights_only: bool = True,
        **kwargs,
    ) -> SpecificPreTrainedModelType:
        r"""
        Instantiate a pretrained pytorch model from a pre-trained model configuration.

        The model is set in evaluation mode by default using `model.eval()` (Dropout modules are deactivated). To train
        the model, you should first set it back in training mode with `model.train()`.

        The warning *Weights from XXX not initialized from pretrained model* means that the weights of XXX do not come
        pretrained with the rest of the model. It is up to you to train those weights with a downstream fine-tuning
        task.

        The warning *Weights from XXX not used in YYY* means that the layer XXX is not used by YYY, therefore those
        weights are discarded.

        Parameters:
            pretrained_model_name_or_path (`str` or `os.PathLike`, *optional*):
                Can be either:

                    - A string, the *model id* of a pretrained model hosted inside a model repo on huggingface.co.
                    - A path to a *directory* containing model weights saved using
                      [`~PreTrainedModel.save_pretrained`], e.g., `./my_model_directory/`.
                    - A path or url to a *tensorflow index checkpoint file* (e.g, `./tf_model/model.ckpt.index`). In
                      this case, `from_tf` should be set to `True` and a configuration object should be provided as
                      `config` argument. This loading path is slower than converting the TensorFlow checkpoint in a
                      PyTorch model using the provided conversion scripts and loading the PyTorch model afterwards.
                    - A path or url to a model folder containing a *flax checkpoint file* in *.msgpack* format (e.g,
                      `./flax_model/` containing `flax_model.msgpack`). In this case, `from_flax` should be set to
                      `True`.
                    - `None` if you are both providing the configuration and state dictionary (resp. with keyword
                      arguments `config` and `state_dict`).
            model_args (sequence of positional arguments, *optional*):
                All remaining positional arguments will be passed to the underlying model's `__init__` method.
            config (`Union[PretrainedConfig, str, os.PathLike]`, *optional*):
                Can be either:

                    - an instance of a class derived from [`PretrainedConfig`],
                    - a string or path valid as input to [`~PretrainedConfig.from_pretrained`].

                Configuration for the model to use instead of an automatically loaded configuration. Configuration can
                be automatically loaded when:

                    - The model is a model provided by the library (loaded with the *model id* string of a pretrained
                      model).
                    - The model was saved using [`~PreTrainedModel.save_pretrained`] and is reloaded by supplying the
                      save directory.
                    - The model is loaded by supplying a local directory as `pretrained_model_name_or_path` and a
                      configuration JSON file named *config.json* is found in the directory.
            state_dict (`Dict[str, torch.Tensor]`, *optional*):
                A state dictionary to use instead of a state dictionary loaded from saved weights file.

                This option can be used if you want to create a model from a pretrained configuration but load your own
                weights. In this case though, you should check if using [`~PreTrainedModel.save_pretrained`] and
                [`~PreTrainedModel.from_pretrained`] is not a simpler option.
            cache_dir (`Union[str, os.PathLike]`, *optional*):
                Path to a directory in which a downloaded pretrained model configuration should be cached if the
                standard cache should not be used.
            from_tf (`bool`, *optional*, defaults to `False`):
                Load the model weights from a TensorFlow checkpoint save file (see docstring of
                `pretrained_model_name_or_path` argument).
            from_flax (`bool`, *optional*, defaults to `False`):
                Load the model weights from a Flax checkpoint save file (see docstring of
                `pretrained_model_name_or_path` argument).
            ignore_mismatched_sizes (`bool`, *optional*, defaults to `False`):
                Whether or not to raise an error if some of the weights from the checkpoint do not have the same size
                as the weights of the model (if for instance, you are instantiating a model with 10 labels from a
                checkpoint with 3 labels).
            force_download (`bool`, *optional*, defaults to `False`):
                Whether or not to force the (re-)download of the model weights and configuration files, overriding the
                cached versions if they exist.
            resume_download:
                Deprecated and ignored. All downloads are now resumed by default when possible.
                Will be removed in v5 of Transformers.
            proxies (`Dict[str, str]`, *optional*):
                A dictionary of proxy servers to use by protocol or endpoint, e.g., `{'http': 'foo.bar:3128',
                'http://hostname': 'foo.bar:4012'}`. The proxies are used on each request.
            output_loading_info(`bool`, *optional*, defaults to `False`):
                Whether ot not to also return a dictionary containing missing keys, unexpected keys and error messages.
            local_files_only(`bool`, *optional*, defaults to `False`):
                Whether or not to only look at local files (i.e., do not try to download the model).
            token (`str` or `bool`, *optional*):
                The token to use as HTTP bearer authorization for remote files. If `True`, or not specified, will use
                the token generated when running `huggingface-cli login` (stored in `~/.huggingface`).
            revision (`str`, *optional*, defaults to `"main"`):
                The specific model version to use. It can be a branch name, a tag name, or a commit id, since we use a
                git-based system for storing models and other artifacts on huggingface.co, so `revision` can be any
                identifier allowed by git.

                <Tip>

                To test a pull request you made on the Hub, you can pass `revision="refs/pr/<pr_number>"`.

                </Tip>
            attn_implementation (`str`, *optional*):
                The attention implementation to use in the model (if relevant). Can be any of `"eager"` (manual implementation of the attention), `"sdpa"` (using [`F.scaled_dot_product_attention`](https://pytorch.org/docs/master/generated/torch.nn.functional.scaled_dot_product_attention.html)), or `"flash_attention_2"` (using [Dao-AILab/flash-attention](https://github.com/Dao-AILab/flash-attention)). By default, if available, SDPA will be used for torch>=2.1.1. The default is otherwise the manual `"eager"` implementation.

            > Parameters for big model inference

            torch_dtype (`str` or `torch.dtype`, *optional*):
                Override the default `torch.dtype` and load the model under a specific `dtype`. The different options
                are:

                1. `torch.float16` or `torch.bfloat16` or `torch.float`: load in a specified
                  `dtype`, ignoring the model's `config.torch_dtype` if one exists. If not specified
                  - the model will get loaded in `torch.float` (fp32).

                2. `"auto"` - A `torch_dtype` entry in the `config.json` file of the model will be
                  attempted to be used. If this entry isn't found then next check the `dtype` of the first weight in
                  the checkpoint that's of a floating point type and use that as `dtype`. This will load the model
                  using the `dtype` it was saved in at the end of the training. It can't be used as an indicator of how
                  the model was trained. Since it could be trained in one of half precision dtypes, but saved in fp32.

                3. A string that is a valid `torch.dtype`. E.g. "float32" loads the model in `torch.float32`, "float16" loads in `torch.float16` etc.

                <Tip>

                For some models the `dtype` they were trained in is unknown - you may try to check the model's paper or
                reach out to the authors and ask them to add this information to the model's card and to insert the
                `torch_dtype` entry in `config.json` on the hub.

                </Tip>

            device_map (`str` or `Dict[str, Union[int, str, torch.device]]` or `int` or `torch.device`, *optional*):
                A map that specifies where each submodule should go. It doesn't need to be refined to each
                parameter/buffer name, once a given module name is inside, every submodule of it will be sent to the
                same device. If we only pass the device (*e.g.*, `"cpu"`, `"cuda:1"`, `"mps"`, or a GPU ordinal rank
                like `1`) on which the model will be allocated, the device map will map the entire model to this
                device. Passing `device_map = 0` means put the whole model on GPU 0.

                To have Accelerate compute the most optimized `device_map` automatically, set `device_map="auto"`. For
                more information about each option see [designing a device
                map](https://hf.co/docs/accelerate/main/en/usage_guides/big_modeling#designing-a-device-map).
            max_memory (`Dict`, *optional*):
                A dictionary device identifier to maximum memory if using `device_map`. Will default to the maximum memory available for each
                GPU and the available CPU RAM if unset.
            tp_plan (`str`, *optional*):
                A torch tensor parallel plan, see [here](https://pytorch.org/tutorials/intermediate/TP_tutorial.html). Currently, it only accepts
                `tp_plan="auto"` to use predefined plan based on the model. Note that if you use it, you should launch your script accordingly with
                `torchrun [args] script.py`. This will be much faster than using a `device_map`, but has limitations.
            tp_size (`str`, *optional*):
                A torch tensor parallel degree. If not provided would default to world size.
            device_mesh (`torch.distributed.DeviceMesh`, *optional*):
                A torch device mesh. If not provided would default to world size. Used only for tensor parallel for now.
            offload_folder (`str` or `os.PathLike`, *optional*):
                If the `device_map` contains any value `"disk"`, the folder where we will offload weights.
            offload_state_dict (`bool`, *optional*):
                If `True`, will temporarily offload the CPU state dict to the hard drive to avoid getting out of CPU
                RAM if the weight of the CPU state dict + the biggest shard of the checkpoint does not fit. Defaults to
                `True` when there is some disk offload.
            offload_buffers (`bool`, *optional*):
                Whether or not to offload the buffers with the model parameters.
            quantization_config (`Union[QuantizationConfigMixin,Dict]`, *optional*):
                A dictionary of configuration parameters or a QuantizationConfigMixin object for quantization (e.g
                bitsandbytes, gptq). There may be other quantization-related kwargs, including `load_in_4bit` and
                `load_in_8bit`, which are parsed by QuantizationConfigParser. Supported only for bitsandbytes
                quantizations and not preferred. consider inserting all such arguments into quantization_config
                instead.
            subfolder (`str`, *optional*, defaults to `""`):
                In case the relevant files are located inside a subfolder of the model repo on huggingface.co, you can
                specify the folder name here.
            variant (`str`, *optional*):
                If specified load weights from `variant` filename, *e.g.* pytorch_model.<variant>.bin. `variant` is
                ignored when using `from_tf` or `from_flax`.
            use_safetensors (`bool`, *optional*, defaults to `None`):
                Whether or not to use `safetensors` checkpoints. Defaults to `None`. If not specified and `safetensors`
                is not installed, it will be set to `False`.
            weights_only (`bool`, *optional*, defaults to `True`):
                Indicates whether unpickler should be restricted to loading only tensors, primitive types,
                dictionaries and any types added via torch.serialization.add_safe_globals().
                When set to False, we can load wrapper tensor subclass weights.
            key_mapping (`Dict[str, str], *optional*):
                A potential mapping of the weight names if using a model on the Hub which is compatible to a Transformers
                architecture, but was not converted accordingly.
            kwargs (remaining dictionary of keyword arguments, *optional*):
                Can be used to update the configuration object (after it being loaded) and initiate the model (e.g.,
                `output_attentions=True`). Behaves differently depending on whether a `config` is provided or
                automatically loaded:

                    - If a configuration is provided with `config`, `**kwargs` will be directly passed to the
                      underlying model's `__init__` method (we assume all relevant updates to the configuration have
                      already been done)
                    - If a configuration is not provided, `kwargs` will be first passed to the configuration class
                      initialization function ([`~PretrainedConfig.from_pretrained`]). Each key of `kwargs` that
                      corresponds to a configuration attribute will be used to override said attribute with the
                      supplied `kwargs` value. Remaining keys that do not correspond to any configuration attribute
                      will be passed to the underlying model's `__init__` function.

        <Tip>

        Activate the special ["offline-mode"](https://huggingface.co/transformers/installation.html#offline-mode) to
        use this method in a firewalled environment.

        </Tip>

        Examples:

        ```python
        >>> from transformers import BertConfig, BertModel

        >>> # Download model and configuration from huggingface.co and cache.
        >>> model = BertModel.from_pretrained("google-bert/bert-base-uncased")
        >>> # Model was saved using *save_pretrained('./test/saved_model/')* (for example purposes, not runnable).
        >>> model = BertModel.from_pretrained("./test/saved_model/")
        >>> # Update configuration during loading.
        >>> model = BertModel.from_pretrained("google-bert/bert-base-uncased", output_attentions=True)
        >>> assert model.config.output_attentions == True
        >>> # Loading from a TF checkpoint file instead of a PyTorch model (slower, for example purposes, not runnable).
        >>> config = BertConfig.from_json_file("./tf_model/my_tf_model_config.json")
        >>> model = BertModel.from_pretrained("./tf_model/my_tf_checkpoint.ckpt.index", from_tf=True, config=config)
        >>> # Loading from a Flax checkpoint file instead of a PyTorch model (slower)
        >>> model = BertModel.from_pretrained("google-bert/bert-base-uncased", from_flax=True)
        ```
        """
        state_dict = kwargs.pop("state_dict", None)
        from_tf = kwargs.pop("from_tf", False)
        from_flax = kwargs.pop("from_flax", False)
        proxies = kwargs.pop("proxies", None)
        output_loading_info = kwargs.pop("output_loading_info", False)
        use_auth_token = kwargs.pop("use_auth_token", None)
        from_pipeline = kwargs.pop("_from_pipeline", None)
        from_auto_class = kwargs.pop("_from_auto", False)
        torch_dtype = kwargs.pop("torch_dtype", None)
        device_map = kwargs.pop("device_map", None)
        max_memory = kwargs.pop("max_memory", None)
        offload_folder = kwargs.pop("offload_folder", None)
        offload_state_dict = kwargs.pop("offload_state_dict", False)
        offload_buffers = kwargs.pop("offload_buffers", False)
        load_in_8bit = kwargs.pop("load_in_8bit", False)
        load_in_4bit = kwargs.pop("load_in_4bit", False)
        quantization_config = kwargs.pop("quantization_config", None)
        subfolder = kwargs.pop("subfolder", "")
        commit_hash = kwargs.pop("_commit_hash", None)
        variant = kwargs.pop("variant", None)
        adapter_kwargs = kwargs.pop("adapter_kwargs", {})
        adapter_name = kwargs.pop("adapter_name", "default")
        use_flash_attention_2 = kwargs.pop("use_flash_attention_2", False)
        generation_config = kwargs.pop("generation_config", None)
        gguf_file = kwargs.pop("gguf_file", None)
        tp_plan = kwargs.pop("tp_plan", None)
        tp_size = kwargs.pop("tp_size", None)
        device_mesh = kwargs.pop("device_mesh", None)
        trust_remote_code = kwargs.pop("trust_remote_code", None)

        # Load models with hardcoded key mapping on class for VLMs only,  to keep BC and standardize model
        if any(allowed_name in cls.__name__.lower() for allowed_name in VLMS):
            key_mapping = kwargs.pop("key_mapping", cls._checkpoint_conversion_mapping)
        else:
            key_mapping = kwargs.pop("key_mapping", None)

        # Not used anymore -- remove them from the kwargs
        _ = kwargs.pop("resume_download", None)
        _ = kwargs.pop("mirror", None)
        _ = kwargs.pop("_fast_init", True)
        _ = kwargs.pop("low_cpu_mem_usage", None)

        if state_dict is not None and (pretrained_model_name_or_path is not None or gguf_file is not None):
            raise ValueError(
                "`state_dict` cannot be passed together with a model name or a `gguf_file`. Use one of the two loading strategies."
            )
        if tp_size is not None and tp_plan is None:
            raise ValueError("tp_plan has to be set when tp_size is passed.")
        if tp_plan is not None and tp_plan != "auto":
            # TODO: we can relax this check when we support taking tp_plan from a json file, for example.
            raise ValueError(f"tp_plan supports 'auto' only for now but got {tp_plan}.")
        if tp_plan is not None and device_map is not None:
            raise ValueError(
                "`tp_plan` and `device_map` are mutually exclusive. Choose either one for parallelization."
            )

        # If torchrun was used, make sure to TP by default. This way people don't need to change tp or device map
        if device_map == "auto" and tp_plan is None and int(os.environ.get("WORLD_SIZE", 0)):
            tp_plan = "auto"  # device_map = "auto" in torchrun equivalent to TP plan = AUTO!
            device_map = None

        # We need to correctly dispatch the model on the current process device. The easiest way for this is to use a simple
        # `device_map` pointing to the correct device
        if tp_plan is not None:
            if device_mesh is None and tp_plan is not None:
                tp_plan, device_map, device_mesh = initialize_tensor_parallelism(tp_plan, tp_size=None)
            else:
                # TODO: make device_mesh support multiple dimensions
                if device_mesh.ndim == 1:
                    raise ValueError("device_mesh must be 1 dimensional and will be used for TP")
                device_map = torch.device(device_mesh.device_type, int(os.environ["LOCAL_RANK"]))

        if use_auth_token is not None:
            warnings.warn(
                "The `use_auth_token` argument is deprecated and will be removed in v5 of Transformers. Please use `token` instead.",
                FutureWarning,
            )
            if token is not None:
                raise ValueError(
                    "`token` and `use_auth_token` are both specified. Please set only the argument `token`."
                )
            token = use_auth_token

        if token is not None and adapter_kwargs is not None and "token" not in adapter_kwargs:
            adapter_kwargs["token"] = token

        if use_safetensors is None and not is_safetensors_available():
            use_safetensors = False

        if gguf_file is not None and not is_accelerate_available():
            raise ValueError("accelerate is required when loading a GGUF file `pip install accelerate`.")

        if commit_hash is None:
            if not isinstance(config, PretrainedConfig):
                # We make a call to the config file first (which may be absent) to get the commit hash as soon as possible
                resolved_config_file = cached_file(
                    pretrained_model_name_or_path,
                    CONFIG_NAME,
                    cache_dir=cache_dir,
                    force_download=force_download,
                    proxies=proxies,
                    local_files_only=local_files_only,
                    token=token,
                    revision=revision,
                    subfolder=subfolder,
                    _raise_exceptions_for_gated_repo=False,
                    _raise_exceptions_for_missing_entries=False,
                    _raise_exceptions_for_connection_errors=False,
                )
                commit_hash = extract_commit_hash(resolved_config_file, commit_hash)
            else:
                commit_hash = getattr(config, "_commit_hash", None)

        if is_peft_available():
            _adapter_model_path = adapter_kwargs.pop("_adapter_model_path", None)

            if _adapter_model_path is None:
                _adapter_model_path = find_adapter_config_file(
                    pretrained_model_name_or_path,
                    cache_dir=cache_dir,
                    force_download=force_download,
                    proxies=proxies,
                    local_files_only=local_files_only,
                    _commit_hash=commit_hash,
                    **adapter_kwargs,
                )
            if _adapter_model_path is not None and os.path.isfile(_adapter_model_path):
                with open(_adapter_model_path, "r", encoding="utf-8") as f:
                    _adapter_model_path = pretrained_model_name_or_path
                    pretrained_model_name_or_path = json.load(f)["base_model_name_or_path"]
        else:
            _adapter_model_path = None

        # Potentially detect context manager or global device, and use it (only if no device_map was provided)
        if device_map is None and not is_deepspeed_zero3_enabled():
            device_in_context = get_torch_context_manager_or_global_device()
            if device_in_context == torch.device("meta"):
                # TODO Cyril: raise an error instead of the warning in v4.53 (and change the test to check for raise instead of success)
                logger.warning(
                    "We detected that you are using `from_pretrained` with a meta device context manager or `torch.set_default_device('meta')`\n"
                    "This is an anti-pattern and will raise an Error in version v4.53\nIf you want to initialize a model on the meta device, use "
                    "the context manager or global device with `from_config`, or `ModelClass(config)`"
                )
            device_map = device_in_context

        # change device_map into a map if we passed an int, a str or a torch.device
        if isinstance(device_map, torch.device):
            device_map = {"": device_map}
        elif isinstance(device_map, str) and device_map not in ["auto", "balanced", "balanced_low_0", "sequential"]:
            try:
                device_map = {"": torch.device(device_map)}
            except RuntimeError:
                raise ValueError(
                    "When passing device_map as a string, the value needs to be a device name (e.g. cpu, cuda:0) or "
                    f"'auto', 'balanced', 'balanced_low_0', 'sequential' but found {device_map}."
                )
        elif isinstance(device_map, int):
            if device_map < 0:
                raise ValueError(
                    "You can't pass device_map as a negative int. If you want to put the model on the cpu, pass device_map = 'cpu' "
                )
            else:
                device_map = {"": device_map}

        if device_map is not None:
            if is_deepspeed_zero3_enabled():
                raise ValueError("DeepSpeed Zero-3 is not compatible with passing a `device_map`.")
            if not is_accelerate_available():
                raise ValueError(
                    (
                        "Using a `device_map`, `tp_plan`, `torch.device` context manager or setting `torch.set_default_device(device)` "
                        "requires `accelerate`. You can install it with `pip install accelerate`"
                    )
                )

        # handling bnb config from kwargs, remove after `load_in_{4/8}bit` deprecation.
        if load_in_4bit or load_in_8bit:
            if quantization_config is not None:
                raise ValueError(
                    "You can't pass `load_in_4bit`or `load_in_8bit` as a kwarg when passing "
                    "`quantization_config` argument at the same time."
                )

            # preparing BitsAndBytesConfig from kwargs
            config_dict = {k: v for k, v in kwargs.items() if k in inspect.signature(BitsAndBytesConfig).parameters}
            config_dict = {**config_dict, "load_in_4bit": load_in_4bit, "load_in_8bit": load_in_8bit}
            quantization_config, kwargs = BitsAndBytesConfig.from_dict(
                config_dict=config_dict, return_unused_kwargs=True, **kwargs
            )
            logger.warning(
                "The `load_in_4bit` and `load_in_8bit` arguments are deprecated and will be removed in the future versions. "
                "Please, pass a `BitsAndBytesConfig` object in `quantization_config` argument instead."
            )

        from_pt = not (from_tf | from_flax)

        user_agent = {"file_type": "model", "framework": "pytorch", "from_auto_class": from_auto_class}
        if from_pipeline is not None:
            user_agent["using_pipeline"] = from_pipeline

        if is_offline_mode() and not local_files_only:
            logger.info("Offline mode: forcing local_files_only=True")
            local_files_only = True

        # Load config if we don't provide a configuration
        if not isinstance(config, PretrainedConfig):
            config_path = config if config is not None else pretrained_model_name_or_path
            config, model_kwargs = cls.config_class.from_pretrained(
                config_path,
                cache_dir=cache_dir,
                return_unused_kwargs=True,
                force_download=force_download,
                proxies=proxies,
                local_files_only=local_files_only,
                token=token,
                revision=revision,
                subfolder=subfolder,
                gguf_file=gguf_file,
                _from_auto=from_auto_class,
                _from_pipeline=from_pipeline,
                **kwargs,
            )
            if "gguf_file" in model_kwargs:
                model_kwargs.pop("gguf_file")
        else:
            # In case one passes a config to `from_pretrained` + "attn_implementation"
            # override the `_attn_implementation` attribute to `attn_implementation` of the kwargs
            # Please see: https://github.com/huggingface/transformers/issues/28038

            # Overwrite `config._attn_implementation` by the one from the kwargs --> in auto-factory
            # we pop attn_implementation from the kwargs but this handles the case where users
            # passes manually the config to `from_pretrained`.
            config = copy.deepcopy(config)

            kwarg_attn_imp = kwargs.pop("attn_implementation", None)
            if kwarg_attn_imp is not None:
                config._attn_implementation = kwarg_attn_imp

            model_kwargs = kwargs

        transformers_explicit_filename = getattr(config, "transformers_weights", None)

        if transformers_explicit_filename is not None:
            if not transformers_explicit_filename.endswith(
                ".safetensors"
            ) and not transformers_explicit_filename.endswith(".safetensors.index.json"):
                raise ValueError(
                    "The transformers file in the config seems to be incorrect: it is neither a safetensors file "
                    "(*.safetensors) nor a safetensors index file (*.safetensors.index.json): "
                    f"{transformers_explicit_filename}"
                )

        pre_quantized = hasattr(config, "quantization_config")
        if pre_quantized and not AutoHfQuantizer.supports_quant_method(config.quantization_config):
            pre_quantized = False

        if pre_quantized or quantization_config is not None:
            if pre_quantized:
                config.quantization_config = AutoHfQuantizer.merge_quantization_configs(
                    config.quantization_config, quantization_config
                )
            else:
                config.quantization_config = quantization_config

            hf_quantizer = AutoHfQuantizer.from_config(
                config.quantization_config,
                pre_quantized=pre_quantized,
            )
        else:
            hf_quantizer = None

        if hf_quantizer is not None:
            hf_quantizer.validate_environment(
                torch_dtype=torch_dtype,
                from_tf=from_tf,
                from_flax=from_flax,
                device_map=device_map,
                weights_only=weights_only,
            )
            torch_dtype = hf_quantizer.update_torch_dtype(torch_dtype)
            device_map = hf_quantizer.update_device_map(device_map)
            config = hf_quantizer.update_tp_plan(config)

            # In order to ensure popular quantization methods are supported. Can be disable with `disable_telemetry`
            if hasattr(hf_quantizer.quantization_config.quant_method, "value"):
                user_agent["quant"] = hf_quantizer.quantization_config.quant_method.value
            else:
                user_agent["quant"] = hf_quantizer.quantization_config.quant_method

        if gguf_file is not None and hf_quantizer is not None:
            raise ValueError(
                "You cannot combine Quantization and loading a model from a GGUF file, try again by making sure you did not passed a `quantization_config` or that you did not load a quantized model from the Hub."
            )

        if (
            gguf_file
            and device_map is not None
            and ((isinstance(device_map, dict) and "disk" in device_map.values()) or "disk" in device_map)
        ):
            raise RuntimeError(
                "One or more modules is configured to be mapped to disk. Disk offload is not supported for models "
                "loaded from GGUF files."
            )

        checkpoint_files, sharded_metadata = _get_resolved_checkpoint_files(
            pretrained_model_name_or_path=pretrained_model_name_or_path,
            subfolder=subfolder,
            variant=variant,
            gguf_file=gguf_file,
            from_tf=from_tf,
            from_flax=from_flax,
            use_safetensors=use_safetensors,
            cache_dir=cache_dir,
            force_download=force_download,
            proxies=proxies,
            local_files_only=local_files_only,
            token=token,
            user_agent=user_agent,
            revision=revision,
            commit_hash=commit_hash,
            transformers_explicit_filename=transformers_explicit_filename,
        )

        is_sharded = sharded_metadata is not None
        is_quantized = hf_quantizer is not None
        is_from_file = pretrained_model_name_or_path is not None or gguf_file is not None

        if (
            is_safetensors_available()
            and is_from_file
            and not is_sharded
            and checkpoint_files[0].endswith(".safetensors")
        ):
            with safe_open(checkpoint_files[0], framework="pt") as f:
                metadata = f.metadata()

            if metadata is None:
                # Assume it's a pytorch checkpoint (introduced for timm checkpoints)
                pass
            elif metadata.get("format") == "pt":
                pass
            elif metadata.get("format") == "tf":
                from_tf = True
                logger.info("A TensorFlow safetensors file is being loaded in a PyTorch model.")
            elif metadata.get("format") == "flax":
                from_flax = True
                logger.info("A Flax safetensors file is being loaded in a PyTorch model.")
            elif metadata.get("format") == "mlx":
                # This is a mlx file, we assume weights are compatible with pt
                pass
            else:
                raise ValueError(
                    f"Incompatible safetensors file. File metadata is not ['pt', 'tf', 'flax', 'mlx'] but {metadata.get('format')}"
                )

        from_pt = not (from_tf | from_flax)

        if from_pt:
            if gguf_file:
                from .modeling_gguf_pytorch_utils import load_gguf_checkpoint

                # we need a dummy model to get the state_dict - for this reason, we keep the state_dict as if it was
                # passed directly as a kwarg from now on
                with torch.device("meta"):
                    dummy_model = cls(config)
                state_dict = load_gguf_checkpoint(checkpoint_files[0], return_tensors=True, model_to_load=dummy_model)[
                    "tensors"
                ]

            # Find the correct dtype based on current state
            config, torch_dtype, dtype_orig = _get_torch_dtype(
                cls, torch_dtype, checkpoint_files, config, sharded_metadata, state_dict, weights_only
            )

        config.name_or_path = pretrained_model_name_or_path

        # Instantiate model.
        model_init_context = cls.get_init_context(is_quantized, _is_ds_init_called)

        config = copy.deepcopy(config)  # We do not want to modify the config inplace in from_pretrained.
        if not getattr(config, "_attn_implementation_autoset", False):
            config = cls._autoset_attn_implementation(
                config,
                use_flash_attention_2=use_flash_attention_2,
                torch_dtype=torch_dtype,
                device_map=device_map,
            )

        with ContextManagers(model_init_context):
            # Let's make sure we don't run the init function of buffer modules
            model = cls(config, *model_args, **model_kwargs)

        # Make sure to tie the weights correctly
        model.tie_weights()

        # Last check for tp
        if device_mesh is not None and not model.supports_tp_plan:
            if config.base_model_tp_plan is None and config.get_text_config().base_model_tp_plan is None:
                raise NotImplementedError("This model does not have a tensor parallel plan.")

        # make sure we use the model's config since the __init__ call might have copied it
        config = model.config

        # Find fp32 modules if needed
        keep_in_fp32_regex = None
        # The _keep_in_fp32_modules flag is only used to avoid bf16 -> fp16 casting precision issues. It was introduced
        # in case of force loading a model that should stay bf16 in fp16 (which includes a few quantizers as this is a pre-processing
        # step for e.g. bitsandbytes). See https://github.com/huggingface/transformers/issues/20287 for details.
        if model._keep_in_fp32_modules is not None and (
            torch_dtype == torch.float16 or getattr(hf_quantizer, "use_keep_in_fp32_modules", False)
        ):
            # We need to match exact layers, so we add either `.` on each side, or start/end of string
            keep_in_fp32_regex = re.compile(
                "|".join([rf"((^|\.){module}($|\.))" for module in model._keep_in_fp32_modules])
            )

        if hf_quantizer is not None:
            hf_quantizer.preprocess_model(
                model=model, device_map=device_map, keep_in_fp32_modules=model._keep_in_fp32_modules, config=config
            )
            # We store the original dtype for quantized models as we cannot easily retrieve it
            # once the weights have been quantized
            # Note that once you have loaded a quantized model, you can't change its dtype so this will
            # remain a single source of truth
            original_dtype = torch_dtype if torch_dtype is not None else torch.get_default_dtype()

            def _assign_original_dtype(module):
                for child in module.children():
                    if isinstance(child, PreTrainedModel):
                        child.config._pre_quantization_dtype = original_dtype
                    _assign_original_dtype(child)

            config._pre_quantization_dtype = original_dtype
            _assign_original_dtype(model)

        # Prepare the full device map
        if device_map is not None:
            device_map = _get_device_map(model, device_map, max_memory, hf_quantizer, torch_dtype, keep_in_fp32_regex)

        # Finalize model weight initialization
        if from_tf:
            model, loading_info = cls._load_from_tf(model, config, checkpoint_files)
        elif from_flax:
            model = cls._load_from_flax(model, checkpoint_files)
        elif from_pt:
            # restore default dtype
            if dtype_orig is not None:
                torch.set_default_dtype(dtype_orig)

            (
                model,
                missing_keys,
                unexpected_keys,
                mismatched_keys,
                offload_index,
                error_msgs,
            ) = cls._load_pretrained_model(
                model,
                state_dict,
                checkpoint_files,
                pretrained_model_name_or_path,
                ignore_mismatched_sizes=ignore_mismatched_sizes,
                sharded_metadata=sharded_metadata,
                device_map=device_map,
                disk_offload_folder=offload_folder,
                offload_state_dict=offload_state_dict,
                dtype=torch_dtype,
                hf_quantizer=hf_quantizer,
                keep_in_fp32_regex=keep_in_fp32_regex,
                device_mesh=device_mesh,
                key_mapping=key_mapping,
                weights_only=weights_only,
            )

        # record tp degree the model sharded to
        model._tp_size = tp_size
        model._device_mesh = device_mesh

        # make sure token embedding weights are still tied if needed
        model.tie_weights()

        # Set model in evaluation mode to deactivate DropOut modules by default
        model.eval()

        # If it is a model with generation capabilities, attempt to load generation files (generation config,
        # custom generate function)
        if model.can_generate() and generation_config is not None:
            logger.info("The user-defined `generation_config` will be used to override the default generation config.")
            model.generation_config = model.generation_config.from_dict(generation_config.to_dict())
        elif model.can_generate() and pretrained_model_name_or_path is not None:
            repo_loading_kwargs = {
                "cache_dir": cache_dir,
                "force_download": force_download,
                "proxies": proxies,
                "local_files_only": local_files_only,
                "token": token,
                "revision": revision,
                "subfolder": subfolder,
                **kwargs,
            }
            # Load generation config
            try:
                model.generation_config = GenerationConfig.from_pretrained(
                    pretrained_model_name_or_path,
                    _from_auto=from_auto_class,
                    _from_pipeline=from_pipeline,
                    **repo_loading_kwargs,
                )
            except OSError:
                logger.info(
                    "Generation config file not found, using a generation config created from the model config."
                )
                pass
            # Load custom generate function if `pretrained_model_name_or_path` defines it (and override `generate`)
            if hasattr(model, "load_custom_generate"):
                try:
                    custom_generate = model.load_custom_generate(
                        pretrained_model_name_or_path, trust_remote_code=trust_remote_code, **repo_loading_kwargs
                    )
                    model.generate = functools.partial(custom_generate, model=model)
                except OSError:  # there is no custom generate function
                    pass

        # Dispatch model with hooks on all devices if necessary (not needed with a tp_plan, so we skip it as it slightly
        # harm performances)
        if device_map is not None and device_mesh is None:
            device_map_kwargs = {
                "device_map": device_map,
                "offload_dir": offload_folder,
                "offload_index": offload_index,
                "offload_buffers": offload_buffers,
            }
            if "skip_keys" in inspect.signature(dispatch_model).parameters:
                device_map_kwargs["skip_keys"] = model._skip_keys_device_placement
            # For HQQ method we force-set the hooks for single GPU envs
            if (
                "force_hooks" in inspect.signature(dispatch_model).parameters
                and hf_quantizer is not None
                and hf_quantizer.quantization_config.quant_method == QuantizationMethod.HQQ
            ):
                device_map_kwargs["force_hooks"] = True
            if (
                hf_quantizer is not None
                and hf_quantizer.quantization_config.quant_method == QuantizationMethod.FBGEMM_FP8
                and isinstance(device_map, dict)
                and ("cpu" in device_map.values() or "disk" in device_map.values())
            ):
                device_map_kwargs["offload_buffers"] = True

            if not is_fsdp_enabled() and not is_deepspeed_zero3_enabled():
                dispatch_model(model, **device_map_kwargs)

        if hf_quantizer is not None:
            hf_quantizer.postprocess_model(model, config=config)
            model.hf_quantizer = hf_quantizer

        if _adapter_model_path is not None:
            model.load_adapter(
                _adapter_model_path,
                adapter_name=adapter_name,
                token=token,
                adapter_kwargs=adapter_kwargs,
            )

        if output_loading_info:
            if from_pt:
                loading_info = {
                    "missing_keys": missing_keys,
                    "unexpected_keys": unexpected_keys,
                    "mismatched_keys": mismatched_keys,
                    "error_msgs": error_msgs,
                }
            elif from_flax:
                loading_info = None
            return model, loading_info
        return model

    @staticmethod
    def _fix_state_dict_key_on_load(key: str) -> Tuple[str, bool]:
        """Replace legacy parameter names with their modern equivalents. E.g. beta -> bias, gamma -> weight."""
        # Rename LayerNorm beta & gamma params for some early models ported from Tensorflow (e.g. Bert)
        # This rename is logged.
        if key.endswith("LayerNorm.beta"):
            return key.replace("LayerNorm.beta", "LayerNorm.bias"), True
        if key.endswith("LayerNorm.gamma"):
            return key.replace("LayerNorm.gamma", "LayerNorm.weight"), True

        # Rename weight norm parametrizations to match changes across torch versions.
        # Impacts a number of speech/wav2vec models. e.g. Hubert, Wav2Vec2, and others.
        # This rename is not logged.
        if hasattr(nn.utils.parametrizations, "weight_norm"):
            if key.endswith("weight_g"):
                return key.replace("weight_g", "parametrizations.weight.original0"), True
            if key.endswith("weight_v"):
                return key.replace("weight_v", "parametrizations.weight.original1"), True
        else:
            if key.endswith("parametrizations.weight.original0"):
                return key.replace("parametrizations.weight.original0", "weight_g"), True
            if key.endswith("parametrizations.weight.original1"):
                return key.replace("parametrizations.weight.original1", "weight_v"), True

        return key, False

    def _get_key_renaming_mapping(
        self,
        checkpoint_keys: List[str],
        key_mapping: Optional[Dict[str, str]] = None,
        loading_base_model_from_task_state_dict: bool = False,
        loading_task_model_from_base_state_dict: bool = False,
    ):
        """
        Compute a mapping between the serialized keys on disk `checkpoint_keys`, and the keys that the model
        that we are loading expects. This is the single entry point for key renaming that will be used during
        loading.
        Log if any parameters have been renamed.
        """
        prefix = self.base_model_prefix
        _prefix = f"{prefix}."

        renamed_keys = {}
        key_renaming_mapping = {}
        for key in checkpoint_keys:
            # Class specific rename
            new_key, has_changed = self._fix_state_dict_key_on_load(key)

            # Optionally map the key according to `key_mapping`
            if key_mapping is not None:
                for pattern, replacement in key_mapping.items():
                    new_key, n_replace = re.subn(pattern, replacement, new_key)
                    # Early exit of the loop
                    if n_replace > 0:
                        has_changed = True
                        break

            # In this case, we need to add the prefix to the keys, to match them to the expected keys
            if loading_task_model_from_base_state_dict:
                new_key = ".".join([prefix, new_key])
            # In this case we need to remove the prefix from the key to match them to the expected keys, and use
            # only the keys starting with the prefix
            elif loading_base_model_from_task_state_dict:
                if not new_key.startswith(_prefix):
                    continue
                new_key = new_key[len(_prefix) :]

            key_renaming_mapping[key] = new_key

            # track gamma/beta rename for logging
            if has_changed:
                if key.endswith("LayerNorm.gamma"):
                    renamed_keys["LayerNorm.gamma"] = (key, new_key)
                elif key.endswith("LayerNorm.beta"):
                    renamed_keys["LayerNorm.beta"] = (key, new_key)

        if renamed_keys:
            warning_msg = f"A pretrained model of type `{self.__class__.__name__}` "
            warning_msg += "contains parameters that have been renamed internally (a few are listed below but more are present in the model):\n"
            for old_key, new_key in renamed_keys.values():
                warning_msg += f"* `{old_key}` -> `{new_key}`\n"
            warning_msg += "If you are using a model from the Hub, consider submitting a PR to adjust these weights and help future users."
            logger.info_once(warning_msg)

        return key_renaming_mapping

    @staticmethod
    def _fix_state_dict_key_on_save(key) -> Tuple[str, bool]:
        """
        Similar to `_fix_state_dict_key_on_load` allows to define hook for state dict key renaming on model save.
        Do nothing by default, but can be overridden in particular models.
        """
        return key, False

    def _fix_state_dict_keys_on_save(self, state_dict):
        """
        Similar to `_fix_state_dict_keys_on_load` allows to define hook for state dict key renaming on model save.
        Apply `_fix_state_dict_key_on_save` to all keys in `state_dict`.
        """
        return {self._fix_state_dict_key_on_save(key)[0]: value for key, value in state_dict.items()}

    @classmethod
    def _load_pretrained_model(
        cls,
        model: "PreTrainedModel",
        state_dict: Optional[Dict],
        checkpoint_files: Optional[List[str]],
        pretrained_model_name_or_path: Optional[str],
        ignore_mismatched_sizes: bool = False,
        sharded_metadata: Optional[Dict] = None,
        device_map: Optional[Dict] = None,
        disk_offload_folder: Optional[str] = None,
        offload_state_dict: Optional[bool] = None,
        dtype: Optional[torch.dtype] = None,
        hf_quantizer: Optional[HfQuantizer] = None,
        keep_in_fp32_regex: Optional[re.Pattern] = None,
        device_mesh: Optional["torch.distributed.device_mesh.DeviceMesh"] = None,
        key_mapping: Optional[Dict[str, str]] = None,
        weights_only: bool = True,
    ):
        # Useful flags
        is_quantized = hf_quantizer is not None
        is_hqq_or_quark = is_quantized and hf_quantizer.quantization_config.quant_method in {
            QuantizationMethod.HQQ,
            QuantizationMethod.QUARK,
        }
        is_hqq_or_bnb = is_quantized and hf_quantizer.quantization_config.quant_method in {
            QuantizationMethod.HQQ,
            QuantizationMethod.BITS_AND_BYTES,
        }

        # Get all the keys of the state dicts that we have to initialize the model
        if sharded_metadata is not None:
            original_checkpoint_keys = sharded_metadata["all_checkpoint_keys"]
        elif state_dict is not None:
            original_checkpoint_keys = list(state_dict.keys())
        else:
            original_checkpoint_keys = list(
                load_state_dict(checkpoint_files[0], map_location="meta", weights_only=weights_only).keys()
            )

        # Check if we are in a special state, i.e. loading from a state dict coming from a different architecture
        prefix = model.base_model_prefix
        _prefix = f"{prefix}."
        has_prefix_module = any(s.startswith(prefix) for s in original_checkpoint_keys) if len(prefix) > 0 else False
        expects_prefix_module = hasattr(model, prefix) if len(prefix) > 0 else False
        loading_task_model_from_base_state_dict = not has_prefix_module and expects_prefix_module
        loading_base_model_from_task_state_dict = has_prefix_module and not expects_prefix_module

        # Find the key names that the model expects from the serialized keys
        key_renaming_mapping = model._get_key_renaming_mapping(
            original_checkpoint_keys,
            key_mapping,
            loading_base_model_from_task_state_dict,
            loading_task_model_from_base_state_dict,
        )
        checkpoint_keys = list(key_renaming_mapping.values())

        # Find missing and unexpected keys from the state dict
        missing_keys, unexpected_keys = _find_missing_and_unexpected_keys(
            cls,
            model,
            original_checkpoint_keys,
            checkpoint_keys,
            loading_base_model_from_task_state_dict,
            hf_quantizer,
            device_map,
        )
        # Find all the keys with shape mismatch (if we ignore the mismatch, the weights need to be newly initialized the
        # same way as missing keys)
        mismatched_keys, mismatched_shapes = _find_mismatched_keys(
            model,
            state_dict,
            checkpoint_files,
            ignore_mismatched_sizes,
            key_renaming_mapping,
            is_quantized,
            weights_only,
        )

        # We need to update both the mapping and the list of checkpoint keys to remove the mismatched ones
        key_renaming_mapping = {k: v for k, v in key_renaming_mapping.items() if v not in mismatched_keys}
        checkpoint_keys = list(key_renaming_mapping.values())

        # Move missing (and potentially mismatched) keys back to cpu from meta device (because they won't be moved when
        # loading the weights as they are not in the loaded state dict)
        model._move_missing_keys_from_meta_to_cpu(missing_keys + mismatched_keys, unexpected_keys, dtype, hf_quantizer)

        # correctly initialize the missing (and potentially mismatched) keys
        model._initialize_missing_keys(checkpoint_keys, ignore_mismatched_sizes, is_quantized)

        # Set some modules to fp32 if needed
        if keep_in_fp32_regex is not None:
            for name, param in model.named_parameters():
                if keep_in_fp32_regex.search(name):
                    # param = param.to(torch.float32) does not work here as only in the local scope.
                    param.data = param.data.to(torch.float32)

        # Make sure we are able to load base models as well as derived models (specific task models, with heads)
        model_to_load = model
        # In this case, we load a ForTaskModel with keys from a BaseModel -> only load keys to the BaseModel
        if loading_task_model_from_base_state_dict:
            model_to_load = getattr(model, prefix)
            # Here we need to remove the prefix we added to correctly find missing/unexpected keys, as we will load
            # in the submodule
            key_renaming_mapping = {k: v[len(_prefix) :] for k, v in key_renaming_mapping.items()}
            checkpoint_keys = list(key_renaming_mapping.values())
            # We need to update the device map as well
            if device_map is not None:
                device_map = {k[len(_prefix) :] if k.startswith(_prefix) else k: v for k, v in device_map.items()}
            # small sanity check: the base model should not contain task-specific head keys
            task_specific_expected_keys = [s for s in model.state_dict().keys() if not s.startswith(_prefix)]
            base_model_expected_keys = list(model_to_load.state_dict().keys())
            if any(
                key in task_specific_expected_keys and key not in base_model_expected_keys for key in checkpoint_keys
            ):
                raise ValueError(
                    "The state dictionary of the model you are trying to load is corrupted. Are you sure it was "
                    "properly saved?"
                )

        # Get reverse key mapping
        reverse_key_renaming_mapping = {v: k for k, v in key_renaming_mapping.items()}

        is_offloaded_safetensors = False
        # This offload index if for params explicitly on the "disk" in the device_map
        disk_offload_index = None
        disk_only_shard_files = []
        # Prepare parameters offloading if needed
        if device_map is not None and "disk" in device_map.values():
            if offload_state_dict is None:
                offload_state_dict = True
            if disk_offload_folder is not None:
                os.makedirs(disk_offload_folder, exist_ok=True)
            is_offloaded_safetensors = checkpoint_files is not None and checkpoint_files[0].endswith(".safetensors")
            if disk_offload_folder is None and not is_offloaded_safetensors:
                raise ValueError(
                    "The current `device_map` had weights offloaded to the disk. Please provide an `offload_folder`"
                    " for them. Alternatively, make sure you have `safetensors` installed if the model you are using"
                    " offers the weights in this format."
                )
            if is_offloaded_safetensors:
                param_device_map = expand_device_map(device_map, checkpoint_keys)
                str_dtype = str(dtype).replace("torch.", "") if dtype is not None else "float32"
                if sharded_metadata is None:
                    weight_map = dict.fromkeys(checkpoint_keys, checkpoint_files[0])
                else:
                    folder = os.path.sep.join(checkpoint_files[0].split(os.path.sep)[:-1])
                    # Fix the weight map keys according to the key mapping
                    weight_map = {
                        key_renaming_mapping[k]: v
                        for k, v in sharded_metadata["weight_map"].items()
                        if k in key_renaming_mapping
                    }
                    weight_map = {k: os.path.join(folder, v) for k, v in weight_map.items()}
                    # Find potential checkpoints containing only offloaded weights
                    disk_only_shard_files = get_disk_only_shard_files(device_map, weight_map)
                disk_offload_index = {
                    name: {
                        "safetensors_file": file,
                        "weight_name": reverse_key_renaming_mapping[name],
                        "dtype": str_dtype,
                    }
                    for name, file in weight_map.items()
                    if param_device_map[name] == "disk"
                }
            else:
                disk_offload_index = {}

        # This offload index if for params that are supposed to be on the "cpu", either with or without a device_map
        # It allows to load parameters one-by-one from the state dict, avoiding a memory peak of 2 x state_dict_size,
        # i.e. 1x to load it, and 1x to copy it to model
        cpu_offload_folder = None
        cpu_offload_index = None
        if offload_state_dict:
            cpu_offload_folder = tempfile.mkdtemp()
            cpu_offload_index = {}

        # To be able to iterate, even if we don't use it if the state_dict is already provided
        elif state_dict is not None:
            checkpoint_files = [""]

        # Compute expected model keys
        expected_keys = list(model_to_load.state_dict().keys())
        if hf_quantizer is not None:
            expected_keys = hf_quantizer.update_expected_keys(model_to_load, expected_keys, checkpoint_keys)

        if logger.level >= logging.WARNING:
            verify_tp_plan(expected_keys, getattr(model_to_load, "_tp_plan", None))

        # Warmup cuda to load the weights much faster on devices
        if device_map is not None and not is_hqq_or_quark:
            expanded_device_map = expand_device_map(device_map, expected_keys)
            caching_allocator_warmup(model_to_load, expanded_device_map, hf_quantizer)

        # Prepare and compatabilize arguments for serial and parallel shard loading
        args_list = [
            (
                shard_file,
                state_dict,
                disk_only_shard_files,
                is_hqq_or_bnb,
                is_quantized,
                device_map,
                hf_quantizer,
                key_renaming_mapping,
                weights_only,
                model_to_load,
                expected_keys,
                reverse_key_renaming_mapping,
                disk_offload_folder,
                disk_offload_index,
                cpu_offload_folder,
                cpu_offload_index,
                is_offloaded_safetensors,
                keep_in_fp32_regex,
                unexpected_keys,
                device_mesh,
            )
            for shard_file in checkpoint_files
        ]

        error_msgs = []

        if (
            os.environ.get("HF_ENABLE_PARALLEL_LOADING", "").upper() in ENV_VARS_TRUE_VALUES
            and not is_deepspeed_zero3_enabled()
        ):
            _error_msgs, disk_offload_index, cpu_offload_index = load_shard_files_with_threadpool(args_list)
            error_msgs += _error_msgs
        else:
            if len(args_list) > 1:
                args_list = logging.tqdm(args_list, desc="Loading checkpoint shards")

            for args in args_list:
                _error_msgs, disk_offload_index, cpu_offload_index = load_shard_file(args)
                error_msgs += _error_msgs

        # Adjust offloaded weights name and save if needed
        if disk_offload_index is not None and len(disk_offload_index) > 0:
            if loading_task_model_from_base_state_dict:
                # We need to add the prefix of the base model
                prefix = cls.base_model_prefix
                if not is_offloaded_safetensors:
                    for weight_name in disk_offload_index:
                        shutil.move(
                            os.path.join(disk_offload_folder, f"{weight_name}.dat"),
                            os.path.join(disk_offload_folder, f"{prefix}.{weight_name}.dat"),
                        )
                disk_offload_index = {f"{prefix}.{key}": value for key, value in disk_offload_index.items()}
            if not is_offloaded_safetensors:
                save_offload_index(disk_offload_index, disk_offload_folder)
                disk_offload_index = None

        # one-at-a-time param loading for the cpu offloaded params
        if offload_state_dict:
            # Load back temporarily offloaded state dict
            load_offloaded_weights(model_to_load, cpu_offload_index, cpu_offload_folder)
            shutil.rmtree(cpu_offload_folder)

        if hf_quantizer is not None:
            missing_keys = hf_quantizer.update_missing_keys_after_loading(model_to_load, missing_keys, prefix)

        # Post-processing for tensor parallelism
        if device_mesh is not None:
            # When using TP, the device map is a single device for all parameters
            tp_device = list(device_map.values())[0]
            # This is needed for the RotaryEmbedding, which was not initialized on the correct device as it is
            # not part of the state_dict (persistent=False)
            for buffer in model.buffers():
                if buffer.device != tp_device:
                    buffer.data = buffer.to(tp_device)

            # In this case, the top-most task module weights were not moved to device and parallelized as they
            # were not part of the loaded weights: do it now
            if loading_task_model_from_base_state_dict:
                parameters_to_initialize = {
                    name: param for name, param in model.named_parameters() if not name.startswith(prefix)
                }
                for name, param in parameters_to_initialize.items():
                    # If it is still on meta here, it means that it's a tied weight that will be tied later anyway -> skip it
                    if param.device.type == "meta":
                        continue
                    # Shard the param
                    to_contiguous, casting_dtype = _infer_parameter_dtype(model, name, param, keep_in_fp32_regex)
                    shard_and_distribute_module(
                        model,
                        param.to(tp_device),
                        param,
                        name,
                        casting_dtype,
                        to_contiguous,
                        device_mesh.get_local_rank(),
                        device_mesh,
                    )

        # All potential warnings/infos
        if len(error_msgs) > 0:
            error_msg = "\n\t".join(error_msgs)
            if "size mismatch" in error_msg:
                error_msg += (
                    "\n\tYou may consider adding `ignore_mismatched_sizes=True` in the model `from_pretrained` method."
                )
            raise RuntimeError(f"Error(s) in loading state_dict for {model.__class__.__name__}:\n\t{error_msg}")
        if len(unexpected_keys) > 0:
            archs = [] if model.config.architectures is None else model.config.architectures
            warner = logger.warning if model.__class__.__name__ in archs else logger.info
            warner(
                f"Some weights of the model checkpoint at {pretrained_model_name_or_path} were not used when"
                f" initializing {model.__class__.__name__}: {unexpected_keys}\n- This IS expected if you are"
                f" initializing {model.__class__.__name__} from the checkpoint of a model trained on another task or"
                " with another architecture (e.g. initializing a BertForSequenceClassification model from a"
                " BertForPreTraining model).\n- This IS NOT expected if you are initializing"
                f" {model.__class__.__name__} from the checkpoint of a model that you expect to be exactly identical"
                " (initializing a BertForSequenceClassification model from a BertForSequenceClassification model)."
            )
        else:
            logger.info(f"All model checkpoint weights were used when initializing {model.__class__.__name__}.\n")
        if len(missing_keys) > 0:
            logger.warning(
                f"Some weights of {model.__class__.__name__} were not initialized from the model checkpoint at"
                f" {pretrained_model_name_or_path} and are newly initialized: {missing_keys}\nYou should probably"
                " TRAIN this model on a down-stream task to be able to use it for predictions and inference."
            )
        elif len(mismatched_keys) == 0:
            logger.info(
                f"All the weights of {model.__class__.__name__} were initialized from the model checkpoint at"
                f" {pretrained_model_name_or_path}.\nIf your task is similar to the task the model of the checkpoint"
                f" was trained on, you can already use {model.__class__.__name__} for predictions without further"
                " training."
            )
        if len(mismatched_keys) > 0:
            mismatched_warning = "\n".join(
                [
                    f"- {key}: found shape {shape1} in the checkpoint and {shape2} in the model instantiated"
                    for key, (shape1, shape2) in zip(mismatched_keys, mismatched_shapes)
                ]
            )
            logger.warning(
                f"Some weights of {model.__class__.__name__} were not initialized from the model checkpoint at"
                f" {pretrained_model_name_or_path} and are newly initialized because the shapes did not"
                f" match:\n{mismatched_warning}\nYou should probably TRAIN this model on a down-stream task to be able"
                " to use it for predictions and inference."
            )

        return model, missing_keys, unexpected_keys, mismatched_keys, disk_offload_index, error_msgs

    @classmethod
    def _load_from_tf(cls, model, config, checkpoint_files):
        if checkpoint_files[0].endswith(".index"):
            # Load from a TensorFlow 1.X checkpoint - provided by original authors
            model = cls.load_tf_weights(model, config, checkpoint_files[0][:-6])  # Remove the '.index'
            loading_info = None
        else:
            # Load from our TensorFlow 2.0 checkpoints
            try:
                from .modeling_tf_pytorch_utils import load_tf2_checkpoint_in_pytorch_model

                model, loading_info = load_tf2_checkpoint_in_pytorch_model(
                    model, checkpoint_files[0], allow_missing_keys=True, output_loading_info=True
                )
            except ImportError:
                logger.error(
                    "Loading a TensorFlow model in PyTorch, requires both PyTorch and TensorFlow to be installed."
                    " Please see https://pytorch.org/ and https://www.tensorflow.org/install/ for installation"
                    " instructions."
                )
                raise
        return model, loading_info

    @classmethod
    def _load_from_flax(cls, model, checkpoint_files):
        try:
            from .modeling_flax_pytorch_utils import load_flax_checkpoint_in_pytorch_model

            model = load_flax_checkpoint_in_pytorch_model(model, checkpoint_files[0])
        except ImportError:
            logger.error(
                "Loading a Flax model in PyTorch, requires both PyTorch and Flax to be installed. Please see"
                " https://pytorch.org/ and https://flax.readthedocs.io/en/latest/installation.html for"
                " installation instructions."
            )
            raise
        return model

    def retrieve_modules_from_names(self, names, add_prefix=False, remove_prefix=False):
        module_keys = {".".join(key.split(".")[:-1]) for key in names}

        # torch.nn.ParameterList is a special case where two parameter keywords
        # are appended to the module name, *e.g.* bert.special_embeddings.0
        module_keys = module_keys.union(
            {".".join(key.split(".")[:-2]) for key in names if len(key) > 0 and key[-1].isdigit()}
        )

        retrieved_modules = []
        # retrieve all modules that has at least one missing weight name
        for name, module in self.named_modules():
            if remove_prefix:
                _prefix = f"{self.base_model_prefix}."
                name = name[len(_prefix) :] if name.startswith(_prefix) else name
            elif add_prefix:
                name = ".".join([self.base_model_prefix, name]) if len(name) > 0 else self.base_model_prefix

            if name in module_keys:
                retrieved_modules.append(module)

        return retrieved_modules

    @classmethod
    def register_for_auto_class(cls, auto_class="AutoModel"):
        """
        Register this class with a given auto class. This should only be used for custom models as the ones in the
        library are already mapped with an auto class.

        <Tip warning={true}>

        This API is experimental and may have some slight breaking changes in the next releases.

        </Tip>

        Args:
            auto_class (`str` or `type`, *optional*, defaults to `"AutoModel"`):
                The auto class to register this new model with.
        """
        if not isinstance(auto_class, str):
            auto_class = auto_class.__name__

        import transformers.models.auto as auto_module

        if not hasattr(auto_module, auto_class):
            raise ValueError(f"{auto_class} is not a valid auto class.")

        cls._auto_class = auto_class

    def to_bettertransformer(self) -> "PreTrainedModel":
        """
        Converts the model to use [PyTorch's native attention
        implementation](https://pytorch.org/docs/stable/generated/torch.nn.MultiheadAttention.html), integrated to
        Transformers through [Optimum library](https://huggingface.co/docs/optimum/bettertransformer/overview). Only a
        subset of all Transformers models are supported.

        PyTorch's attention fastpath allows to speed up inference through kernel fusions and the use of [nested
        tensors](https://pytorch.org/docs/stable/nested.html). Detailed benchmarks can be found in [this blog
        post](https://medium.com/pytorch/bettertransformer-out-of-the-box-performance-for-huggingface-transformers-3fbe27d50ab2).

        Returns:
            [`PreTrainedModel`]: The model converted to BetterTransformer.
        """
        if not is_optimum_available():
            raise ImportError("The package `optimum` is required to use Better Transformer.")

        from optimum.version import __version__ as optimum_version

        if version.parse(optimum_version) < version.parse("1.7.0"):
            raise ImportError(
                f"Please install optimum>=1.7.0 to use Better Transformer. The version {optimum_version} was found."
            )

        from optimum.bettertransformer import BetterTransformer

        return BetterTransformer.transform(self)

    def reverse_bettertransformer(self):
        """
        Reverts the transformation from [`~PreTrainedModel.to_bettertransformer`] so that the original modeling is
        used, for example in order to save the model.

        Returns:
            [`PreTrainedModel`]: The model converted back to the original modeling.
        """
        if not is_optimum_available():
            raise ImportError("The package `optimum` is required to use Better Transformer.")

        from optimum.version import __version__ as optimum_version

        if version.parse(optimum_version) < version.parse("1.7.0"):
            raise ImportError(
                f"Please install optimum>=1.7.0 to use Better Transformer. The version {optimum_version} was found."
            )

        from optimum.bettertransformer import BetterTransformer

        return BetterTransformer.reverse(self)

    def warn_if_padding_and_no_attention_mask(self, input_ids, attention_mask):
        """
        Shows a one-time warning if the input_ids appear to contain padding and no attention mask was given.
        """

        # Skip the check during tracing.
        if is_torch_fx_proxy(input_ids) or torch.jit.is_tracing() or is_torchdynamo_compiling():
            return

        if (attention_mask is not None) or (self.config.pad_token_id is None):
            return

        # Check only the first and last input IDs to reduce overhead.
        if self.config.pad_token_id in input_ids[:, [-1, 0]]:
            warn_string = (
                "We strongly recommend passing in an `attention_mask` since your input_ids may be padded. See "
                "https://huggingface.co/docs/transformers/troubleshooting"
                "#incorrect-output-when-padding-tokens-arent-masked."
            )

            # If the pad token is equal to either BOS, EOS, or SEP, we do not know whether the user should use an
            # attention_mask or not. In this case, we should still show a warning because this is a rare case.
            if (
                (self.config.bos_token_id is not None and self.config.bos_token_id == self.config.pad_token_id)
                or (self.config.eos_token_id is not None and self.config.eos_token_id == self.config.pad_token_id)
                or (self.config.sep_token_id is not None and self.config.sep_token_id == self.config.pad_token_id)
            ):
                warn_string += (
                    f"\nYou may ignore this warning if your `pad_token_id` ({self.config.pad_token_id}) is identical "
                    f"to the `bos_token_id` ({self.config.bos_token_id}), `eos_token_id` ({self.config.eos_token_id}), "
                    f"or the `sep_token_id` ({self.config.sep_token_id}), and your input is not padded."
                )

            logger.warning_once(warn_string)

    @property
    def supports_tp_plan(self):
        """
        Returns whether the model has a tensor parallelism plan.
        """
        if self._tp_plan is not None:
            return True
        # Check if base model has a TP plan
        if getattr(self.base_model, "_tp_plan", None) is not None:
            return True
        return False

    @property
    def tp_size(self):
        """
        Returns the model's tensor parallelism degree.
        """
        # if None, the model didn't undergo tensor parallel sharding
        return self._tp_size

    @property
    def supports_pp_plan(self):
        if self._pp_plan is not None:
            return True
        # Check if base model has PP plan
        if getattr(self.base_model, "_pp_plan", None) is not None:
            return True
        return False

    @property
    def loss_function(self):
        if hasattr(self, "_loss_function"):
            return self._loss_function

        loss_type = getattr(self, "loss_type", None)

        if loss_type is None or loss_type not in LOSS_MAPPING:
            logger.warning_once(
                f"`loss_type={loss_type}` was set in the config but it is unrecognised."
                f"Using the default loss: `ForCausalLMLoss`."
            )
            loss_type = "ForCausalLM"
        return LOSS_MAPPING[loss_type]

    @loss_function.setter
    def loss_function(self, value):
        self._loss_function = value

    def get_compiled_call(self, compile_config: Optional[CompileConfig]) -> Callable:
        """Return a `torch.compile`'d version of `self.__call__`. This is useful to dynamically choose between
        non-compiled/compiled `forward` during inference, especially to switch between prefill (where we don't
        want to use compiled version to avoid recomputing the graph with new shapes) and iterative decoding
        (where we want the speed-ups of compiled version with static shapes)."""
        # Only reset it if not present or different from previous config
        if "llama4" in self.config.model_type:  # TODO try to enable for FULL COMPILE HYBRID CACHE SUPPORT
            return self.__call__
        compile_config = compile_config or CompileConfig()
        default_config = getattr(self.generation_config, "compile_config", None) or CompileConfig()
        if (
            not hasattr(self, "_compiled_call")
            or getattr(self, "_last_compile_config", default_config) != compile_config
        ):
            self._last_compile_config = compile_config
            self._compiled_call = torch.compile(self.__call__, **compile_config.to_dict())
        return self._compiled_call

    @classmethod
    def is_backend_compatible(cls):
        return cls._supports_attention_backend

    def _move_missing_keys_from_meta_to_cpu(
        self,
        missing_keys: List[str],
        unexpected_keys: List[str],
        dtype: Optional[torch.dtype],
        hf_quantizer: Optional[HfQuantizer],
    ) -> "PreTrainedModel":
        """Move the missing keys (keys that are part of the model parameters, but were NOT found in the loaded state dicts) back
        from meta device to cpu.
        """
        is_quantized = hf_quantizer is not None

        # In this case we need to move everything back
        if is_fsdp_enabled() and not is_local_dist_rank_0() and not is_quantized:
            # We only do it for the parameters, as the buffers are not initialized on the meta device by default
            for key, param in self.named_parameters():
                value = torch.empty_like(param, dtype=dtype, device="cpu")
                _load_parameter_into_model(self, key, value)
            return

        model_state_dict = self.state_dict()
        for key in missing_keys:
            param = model_state_dict[key]
            # Buffers are not initialized on the meta device, so we still need this check to avoid overwriting them
            if param.device == torch.device("meta"):
                value = torch.empty_like(param, dtype=dtype, device="cpu")
                if (
                    not is_quantized
                    or (getattr(hf_quantizer, "requires_parameters_quantization", False))
                    or not hf_quantizer.check_quantized_param(self, param_value=value, param_name=key, state_dict={})
                ):
                    _load_parameter_into_model(self, key, value)
                else:
                    hf_quantizer.create_quantized_param(self, value, key, "cpu", model_state_dict, unexpected_keys)

    def _initialize_missing_keys(
        self,
        loaded_keys: List[str],
        ignore_mismatched_sizes: bool,
        is_quantized: bool,
    ) -> "PreTrainedModel":
        """Initialize the missing keys (keys that are part of the model parameters, but were NOT found in the loaded state dicts), according to
        `_initialize_weights`. Indeed, since the corresponding weights are missing from the state dict, they will not be replaced and need to
        be initialized correctly (i.e. weight initialization distribution).
        Also take care of setting the `_is_hf_initialized` flag for keys that are not missing.
        """
        if not ignore_mismatched_sizes:
            not_initialized_submodules = set_initialized_submodules(self, loaded_keys)
            # If we're about to tie the output embeds to the input embeds we don't need to init them
            if (
                hasattr(self.config.get_text_config(decoder=True), "tie_word_embeddings")
                and self.config.get_text_config(decoder=True).tie_word_embeddings
            ):
                output_embeddings = self.get_output_embeddings()
                if output_embeddings is not None:
                    # Still need to initialize if there is a bias term since biases are not tied.
                    if not hasattr(output_embeddings, "bias") or output_embeddings.bias is None:
                        output_embeddings._is_hf_initialized = True
        else:
            not_initialized_submodules = dict(self.named_modules())
        # This will only initialize submodules that are not marked as initialized by the line above.
        if is_deepspeed_zero3_enabled() and not is_quantized:
            import deepspeed

            not_initialized_parameters = list(
                set(
                    itertools.chain.from_iterable(
                        submodule.parameters(recurse=False) for submodule in not_initialized_submodules.values()
                    )
                )
            )
            with deepspeed.zero.GatheredParameters(not_initialized_parameters, modifier_rank=0):
                self.initialize_weights()
        else:
            self.initialize_weights()

    def get_parameter_or_buffer(self, target: str):
        """
        Return the parameter or buffer given by `target` if it exists, otherwise throw an error. This combines
        `get_parameter()` and `get_buffer()` in a single handy function. Note that it only work if `target` is a
        leaf of the model.
        """
        try:
            return self.get_parameter(target)
        except AttributeError:
            pass
        try:
            return self.get_buffer(target)
        except AttributeError:
            pass
        raise AttributeError(f"`{target}` is neither a parameter nor a buffer.")


PreTrainedModel.push_to_hub = copy_func(PreTrainedModel.push_to_hub)
if PreTrainedModel.push_to_hub.__doc__ is not None:
    PreTrainedModel.push_to_hub.__doc__ = PreTrainedModel.push_to_hub.__doc__.format(
        object="model", object_class="AutoModel", object_files="model file"
    )


class PoolerStartLogits(nn.Module):
    """
    Compute SQuAD start logits from sequence hidden states.

    Args:
        config ([`PretrainedConfig`]):
            The config used by the model, will be used to grab the `hidden_size` of the model.
    """

    def __init__(self, config: PretrainedConfig):
        super().__init__()
        self.dense = nn.Linear(config.hidden_size, 1)
        logger.warning_once(
            "[DEPRECATION WARNING] `PoolerStartLogits` is deprecated and will be removed in v4.53. "
            "Please use model-specific class, e.g. `XLMPoolerStartLogits`."
        )

    def forward(
        self, hidden_states: torch.FloatTensor, p_mask: Optional[torch.FloatTensor] = None
    ) -> torch.FloatTensor:
        """
        Args:
            hidden_states (`torch.FloatTensor` of shape `(batch_size, seq_len, hidden_size)`):
                The final hidden states of the model.
            p_mask (`torch.FloatTensor` of shape `(batch_size, seq_len)`, *optional*):
                Mask for tokens at invalid position, such as query and special symbols (PAD, SEP, CLS). 1.0 means token
                should be masked.

        Returns:
            `torch.FloatTensor`: The start logits for SQuAD.
        """
        x = self.dense(hidden_states).squeeze(-1)

        if p_mask is not None:
            if get_parameter_dtype(self) == torch.float16:
                x = x * (1 - p_mask) - 65500 * p_mask
            else:
                x = x * (1 - p_mask) - 1e30 * p_mask

        return x


class PoolerEndLogits(nn.Module):
    """
    Compute SQuAD end logits from sequence hidden states.

    Args:
        config ([`PretrainedConfig`]):
            The config used by the model, will be used to grab the `hidden_size` of the model and the `layer_norm_eps`
            to use.
    """

    def __init__(self, config: PretrainedConfig):
        super().__init__()
        self.dense_0 = nn.Linear(config.hidden_size * 2, config.hidden_size)
        self.activation = nn.Tanh()
        self.LayerNorm = nn.LayerNorm(config.hidden_size, eps=config.layer_norm_eps)
        self.dense_1 = nn.Linear(config.hidden_size, 1)
        logger.warning_once(
            "[DEPRECATION WARNING] `PoolerEndLogits` is deprecated and will be removed in v4.53. "
            "Please use model-specific class, e.g. `XLMPoolerEndLogits`."
        )

    def forward(
        self,
        hidden_states: torch.FloatTensor,
        start_states: Optional[torch.FloatTensor] = None,
        start_positions: Optional[torch.LongTensor] = None,
        p_mask: Optional[torch.FloatTensor] = None,
    ) -> torch.FloatTensor:
        """
        Args:
            hidden_states (`torch.FloatTensor` of shape `(batch_size, seq_len, hidden_size)`):
                The final hidden states of the model.
            start_states (`torch.FloatTensor` of shape `(batch_size, seq_len, hidden_size)`, *optional*):
                The hidden states of the first tokens for the labeled span.
            start_positions (`torch.LongTensor` of shape `(batch_size,)`, *optional*):
                The position of the first token for the labeled span.
            p_mask (`torch.FloatTensor` of shape `(batch_size, seq_len)`, *optional*):
                Mask for tokens at invalid position, such as query and special symbols (PAD, SEP, CLS). 1.0 means token
                should be masked.

        <Tip>

        One of `start_states` or `start_positions` should be not `None`. If both are set, `start_positions` overrides
        `start_states`.

        </Tip>

        Returns:
            `torch.FloatTensor`: The end logits for SQuAD.
        """
        assert start_states is not None or start_positions is not None, (
            "One of start_states, start_positions should be not None"
        )
        if start_positions is not None:
            slen, hsz = hidden_states.shape[-2:]
            start_positions = start_positions[:, None, None].expand(-1, -1, hsz)  # shape (bsz, 1, hsz)
            start_states = hidden_states.gather(-2, start_positions)  # shape (bsz, 1, hsz)
            start_states = start_states.expand(-1, slen, -1)  # shape (bsz, slen, hsz)

        x = self.dense_0(torch.cat([hidden_states, start_states], dim=-1))
        x = self.activation(x)
        x = self.LayerNorm(x)
        x = self.dense_1(x).squeeze(-1)

        if p_mask is not None:
            if get_parameter_dtype(self) == torch.float16:
                x = x * (1 - p_mask) - 65500 * p_mask
            else:
                x = x * (1 - p_mask) - 1e30 * p_mask

        return x


class PoolerAnswerClass(nn.Module):
    """
    Compute SQuAD 2.0 answer class from classification and start tokens hidden states.

    Args:
        config ([`PretrainedConfig`]):
            The config used by the model, will be used to grab the `hidden_size` of the model.
    """

    def __init__(self, config):
        super().__init__()
        self.dense_0 = nn.Linear(config.hidden_size * 2, config.hidden_size)
        self.activation = nn.Tanh()
        self.dense_1 = nn.Linear(config.hidden_size, 1, bias=False)
        logger.warning_once(
            "[DEPRECATION WARNING] `PoolerAnswerClass` is deprecated and will be removed in v4.53. "
            "Please use model-specific class, e.g. `XLMPoolerAnswerClass`."
        )

    def forward(
        self,
        hidden_states: torch.FloatTensor,
        start_states: Optional[torch.FloatTensor] = None,
        start_positions: Optional[torch.LongTensor] = None,
        cls_index: Optional[torch.LongTensor] = None,
    ) -> torch.FloatTensor:
        """
        Args:
            hidden_states (`torch.FloatTensor` of shape `(batch_size, seq_len, hidden_size)`):
                The final hidden states of the model.
            start_states (`torch.FloatTensor` of shape `(batch_size, seq_len, hidden_size)`, *optional*):
                The hidden states of the first tokens for the labeled span.
            start_positions (`torch.LongTensor` of shape `(batch_size,)`, *optional*):
                The position of the first token for the labeled span.
            cls_index (`torch.LongTensor` of shape `(batch_size,)`, *optional*):
                Position of the CLS token for each sentence in the batch. If `None`, takes the last token.

        <Tip>

        One of `start_states` or `start_positions` should be not `None`. If both are set, `start_positions` overrides
        `start_states`.

        </Tip>

        Returns:
            `torch.FloatTensor`: The SQuAD 2.0 answer class.
        """
        # No dependency on end_feature so that we can obtain one single `cls_logits` for each sample.
        hsz = hidden_states.shape[-1]
        assert start_states is not None or start_positions is not None, (
            "One of start_states, start_positions should be not None"
        )
        if start_positions is not None:
            start_positions = start_positions[:, None, None].expand(-1, -1, hsz)  # shape (bsz, 1, hsz)
            start_states = hidden_states.gather(-2, start_positions).squeeze(-2)  # shape (bsz, hsz)

        if cls_index is not None:
            cls_index = cls_index[:, None, None].expand(-1, -1, hsz)  # shape (bsz, 1, hsz)
            cls_token_state = hidden_states.gather(-2, cls_index).squeeze(-2)  # shape (bsz, hsz)
        else:
            cls_token_state = hidden_states[:, -1, :]  # shape (bsz, hsz)

        x = self.dense_0(torch.cat([start_states, cls_token_state], dim=-1))
        x = self.activation(x)
        x = self.dense_1(x).squeeze(-1)

        return x


@dataclass
class SquadHeadOutput(ModelOutput):
    """
    Base class for outputs of question answering models using a [`~modeling_utils.SQuADHead`].

    Args:
        loss (`torch.FloatTensor` of shape `(1,)`, *optional*, returned if both `start_positions` and `end_positions` are provided):
            Classification loss as the sum of start token, end token (and is_impossible if provided) classification
            losses.
        start_top_log_probs (`torch.FloatTensor` of shape `(batch_size, config.start_n_top)`, *optional*, returned if `start_positions` or `end_positions` is not provided):
            Log probabilities for the top config.start_n_top start token possibilities (beam-search).
        start_top_index (`torch.LongTensor` of shape `(batch_size, config.start_n_top)`, *optional*, returned if `start_positions` or `end_positions` is not provided):
            Indices for the top config.start_n_top start token possibilities (beam-search).
        end_top_log_probs (`torch.FloatTensor` of shape `(batch_size, config.start_n_top * config.end_n_top)`, *optional*, returned if `start_positions` or `end_positions` is not provided):
            Log probabilities for the top `config.start_n_top * config.end_n_top` end token possibilities
            (beam-search).
        end_top_index (`torch.LongTensor` of shape `(batch_size, config.start_n_top * config.end_n_top)`, *optional*, returned if `start_positions` or `end_positions` is not provided):
            Indices for the top `config.start_n_top * config.end_n_top` end token possibilities (beam-search).
        cls_logits (`torch.FloatTensor` of shape `(batch_size,)`, *optional*, returned if `start_positions` or `end_positions` is not provided):
            Log probabilities for the `is_impossible` label of the answers.

    """

    loss: Optional[torch.FloatTensor] = None
    start_top_log_probs: Optional[torch.FloatTensor] = None
    start_top_index: Optional[torch.LongTensor] = None
    end_top_log_probs: Optional[torch.FloatTensor] = None
    end_top_index: Optional[torch.LongTensor] = None
    cls_logits: Optional[torch.FloatTensor] = None

    def __post_init__(self):
        logger.warning_once(
            "[DEPRECATION WARNING] `SquadHeadOutput` is deprecated and will be removed in v4.53. "
            "Please use model-specific class, e.g. `XLMSquadHeadOutput`."
        )


class SQuADHead(nn.Module):
    r"""
    A SQuAD head inspired by XLNet.

    Args:
        config ([`PretrainedConfig`]):
            The config used by the model, will be used to grab the `hidden_size` of the model and the `layer_norm_eps`
            to use.
    """

    def __init__(self, config):
        super().__init__()
        self.start_n_top = config.start_n_top
        self.end_n_top = config.end_n_top

        self.start_logits = PoolerStartLogits(config)
        self.end_logits = PoolerEndLogits(config)
        self.answer_class = PoolerAnswerClass(config)

        logger.warning_once(
            "[DEPRECATION WARNING] `SQuADHead` is deprecated and will be removed in v4.53. "
            "Please use model-specific class, e.g. `XLMSQuADHead`."
        )

    @replace_return_docstrings(output_type=SquadHeadOutput, config_class=PretrainedConfig)
    def forward(
        self,
        hidden_states: torch.FloatTensor,
        start_positions: Optional[torch.LongTensor] = None,
        end_positions: Optional[torch.LongTensor] = None,
        cls_index: Optional[torch.LongTensor] = None,
        is_impossible: Optional[torch.LongTensor] = None,
        p_mask: Optional[torch.FloatTensor] = None,
        return_dict: bool = False,
    ) -> Union[SquadHeadOutput, Tuple[torch.FloatTensor]]:
        """
        Args:
            hidden_states (`torch.FloatTensor` of shape `(batch_size, seq_len, hidden_size)`):
                Final hidden states of the model on the sequence tokens.
            start_positions (`torch.LongTensor` of shape `(batch_size,)`, *optional*):
                Positions of the first token for the labeled span.
            end_positions (`torch.LongTensor` of shape `(batch_size,)`, *optional*):
                Positions of the last token for the labeled span.
            cls_index (`torch.LongTensor` of shape `(batch_size,)`, *optional*):
                Position of the CLS token for each sentence in the batch. If `None`, takes the last token.
            is_impossible (`torch.LongTensor` of shape `(batch_size,)`, *optional*):
                Whether the question has a possible answer in the paragraph or not.
            p_mask (`torch.FloatTensor` of shape `(batch_size, seq_len)`, *optional*):
                Mask for tokens at invalid position, such as query and special symbols (PAD, SEP, CLS). 1.0 means token
                should be masked.
            return_dict (`bool`, *optional*, defaults to `False`):
                Whether or not to return a [`~utils.ModelOutput`] instead of a plain tuple.

        Returns:
        """
        start_logits = self.start_logits(hidden_states, p_mask=p_mask)

        if start_positions is not None and end_positions is not None:
            # If we are on multi-GPU, let's remove the dimension added by batch splitting
            for x in (start_positions, end_positions, cls_index, is_impossible):
                if x is not None and x.dim() > 1:
                    x.squeeze_(-1)

            # during training, compute the end logits based on the ground truth of the start position
            end_logits = self.end_logits(hidden_states, start_positions=start_positions, p_mask=p_mask)

            loss_fct = CrossEntropyLoss()
            start_loss = loss_fct(start_logits, start_positions)
            end_loss = loss_fct(end_logits, end_positions)
            total_loss = (start_loss + end_loss) / 2

            if cls_index is not None and is_impossible is not None:
                # Predict answerability from the representation of CLS and START
                cls_logits = self.answer_class(hidden_states, start_positions=start_positions, cls_index=cls_index)
                loss_fct_cls = nn.BCEWithLogitsLoss()
                cls_loss = loss_fct_cls(cls_logits, is_impossible)

                # note(zhiliny): by default multiply the loss by 0.5 so that the scale is comparable to start_loss and end_loss
                total_loss += cls_loss * 0.5

            return SquadHeadOutput(loss=total_loss) if return_dict else (total_loss,)

        else:
            # during inference, compute the end logits based on beam search
            bsz, slen, hsz = hidden_states.size()
            start_log_probs = nn.functional.softmax(start_logits, dim=-1)  # shape (bsz, slen)

            start_top_log_probs, start_top_index = torch.topk(
                start_log_probs, self.start_n_top, dim=-1
            )  # shape (bsz, start_n_top)
            start_top_index_exp = start_top_index.unsqueeze(-1).expand(-1, -1, hsz)  # shape (bsz, start_n_top, hsz)
            start_states = torch.gather(hidden_states, -2, start_top_index_exp)  # shape (bsz, start_n_top, hsz)
            start_states = start_states.unsqueeze(1).expand(-1, slen, -1, -1)  # shape (bsz, slen, start_n_top, hsz)

            hidden_states_expanded = hidden_states.unsqueeze(2).expand_as(
                start_states
            )  # shape (bsz, slen, start_n_top, hsz)
            p_mask = p_mask.unsqueeze(-1) if p_mask is not None else None
            end_logits = self.end_logits(hidden_states_expanded, start_states=start_states, p_mask=p_mask)
            end_log_probs = nn.functional.softmax(end_logits, dim=1)  # shape (bsz, slen, start_n_top)

            end_top_log_probs, end_top_index = torch.topk(
                end_log_probs, self.end_n_top, dim=1
            )  # shape (bsz, end_n_top, start_n_top)
            end_top_log_probs = end_top_log_probs.view(-1, self.start_n_top * self.end_n_top)
            end_top_index = end_top_index.view(-1, self.start_n_top * self.end_n_top)

            start_states = torch.einsum("blh,bl->bh", hidden_states, start_log_probs)
            cls_logits = self.answer_class(hidden_states, start_states=start_states, cls_index=cls_index)

            if not return_dict:
                return (start_top_log_probs, start_top_index, end_top_log_probs, end_top_index, cls_logits)
            else:
                return SquadHeadOutput(
                    start_top_log_probs=start_top_log_probs,
                    start_top_index=start_top_index,
                    end_top_log_probs=end_top_log_probs,
                    end_top_index=end_top_index,
                    cls_logits=cls_logits,
                )


class SequenceSummary(nn.Module):
    r"""
    Compute a single vector summary of a sequence hidden states.

    Args:
        config ([`PretrainedConfig`]):
            The config used by the model. Relevant arguments in the config class of the model are (refer to the actual
            config class of your model for the default values it uses):

            - **summary_type** (`str`) -- The method to use to make this summary. Accepted values are:

                - `"last"` -- Take the last token hidden state (like XLNet)
                - `"first"` -- Take the first token hidden state (like Bert)
                - `"mean"` -- Take the mean of all tokens hidden states
                - `"cls_index"` -- Supply a Tensor of classification token position (GPT/GPT-2)
                - `"attn"` -- Not implemented now, use multi-head attention

            - **summary_use_proj** (`bool`) -- Add a projection after the vector extraction.
            - **summary_proj_to_labels** (`bool`) -- If `True`, the projection outputs to `config.num_labels` classes
              (otherwise to `config.hidden_size`).
            - **summary_activation** (`Optional[str]`) -- Set to `"tanh"` to add a tanh activation to the output,
              another string or `None` will add no activation.
            - **summary_first_dropout** (`float`) -- Optional dropout probability before the projection and activation.
            - **summary_last_dropout** (`float`)-- Optional dropout probability after the projection and activation.
    """

    def __init__(self, config: PretrainedConfig):
        super().__init__()

        self.summary_type = getattr(config, "summary_type", "last")
        if self.summary_type == "attn":
            # We should use a standard multi-head attention module with absolute positional embedding for that.
            # Cf. https://github.com/zihangdai/xlnet/blob/master/modeling.py#L253-L276
            # We can probably just use the multi-head attention module of PyTorch >=1.1.0
            raise NotImplementedError

        self.summary = Identity()
        if hasattr(config, "summary_use_proj") and config.summary_use_proj:
            if hasattr(config, "summary_proj_to_labels") and config.summary_proj_to_labels and config.num_labels > 0:
                num_classes = config.num_labels
            else:
                num_classes = config.hidden_size
            self.summary = nn.Linear(config.hidden_size, num_classes)

        activation_string = getattr(config, "summary_activation", None)
        self.activation: Callable = get_activation(activation_string) if activation_string else Identity()

        self.first_dropout = Identity()
        if hasattr(config, "summary_first_dropout") and config.summary_first_dropout > 0:
            self.first_dropout = nn.Dropout(config.summary_first_dropout)

        self.last_dropout = Identity()
        if hasattr(config, "summary_last_dropout") and config.summary_last_dropout > 0:
            self.last_dropout = nn.Dropout(config.summary_last_dropout)

        logger.warning_once(
            "[DEPRECATION WARNING] `SequenceSummary` is deprecated and will be removed in v4.53. "
            "Please use model-specific class, e.g. `XLMSequenceSummary`."
        )

    def forward(
        self, hidden_states: torch.FloatTensor, cls_index: Optional[torch.LongTensor] = None
    ) -> torch.FloatTensor:
        """
        Compute a single vector summary of a sequence hidden states.

        Args:
            hidden_states (`torch.FloatTensor` of shape `[batch_size, seq_len, hidden_size]`):
                The hidden states of the last layer.
            cls_index (`torch.LongTensor` of shape `[batch_size]` or `[batch_size, ...]` where ... are optional leading dimensions of `hidden_states`, *optional*):
                Used if `summary_type == "cls_index"` and takes the last token of the sequence as classification token.

        Returns:
            `torch.FloatTensor`: The summary of the sequence hidden states.
        """
        if self.summary_type == "last":
            output = hidden_states[:, -1]
        elif self.summary_type == "first":
            output = hidden_states[:, 0]
        elif self.summary_type == "mean":
            output = hidden_states.mean(dim=1)
        elif self.summary_type == "cls_index":
            if cls_index is None:
                cls_index = torch.full_like(
                    hidden_states[..., :1, :],
                    hidden_states.shape[-2] - 1,
                    dtype=torch.long,
                )
            else:
                cls_index = cls_index.unsqueeze(-1).unsqueeze(-1)
                cls_index = cls_index.expand((-1,) * (cls_index.dim() - 1) + (hidden_states.size(-1),))
            # shape of cls_index: (bsz, XX, 1, hidden_size) where XX are optional leading dim of hidden_states
            output = hidden_states.gather(-2, cls_index).squeeze(-2)  # shape (bsz, XX, hidden_size)
        elif self.summary_type == "attn":
            raise NotImplementedError

        output = self.first_dropout(output)
        output = self.summary(output)
        output = self.activation(output)
        output = self.last_dropout(output)

        return output


def unwrap_model(model: nn.Module, recursive: bool = False) -> nn.Module:
    """
    Recursively unwraps a model from potential containers (as used in distributed training).

    Args:
        model (`torch.nn.Module`): The model to unwrap.
        recursive (`bool`, *optional*, defaults to `False`):
            Whether to recursively extract all cases of `module.module` from `model` as well as unwrap child sublayers
            recursively, not just the top-level distributed containers.
    """
    # Use accelerate implementation if available (should always be the case when using torch)
    # This is for pytorch, as we also have to handle things like dynamo
    if is_accelerate_available():
        kwargs = {}
        if recursive:
            if not is_accelerate_available("0.29.0"):
                raise RuntimeError(
                    "Setting `recursive=True` to `unwrap_model` requires `accelerate` v0.29.0. Please upgrade your version of accelerate"
                )
            else:
                kwargs["recursive"] = recursive
        return extract_model_from_parallel(model, **kwargs)
    else:
        # since there could be multiple levels of wrapping, unwrap recursively
        if hasattr(model, "module"):
            return unwrap_model(model.module)
        else:
            return model


def expand_device_map(device_map, param_names):
    """
    Expand a device map to return the correspondence parameter name to device.
    """
    new_device_map = {}
    for module, device in device_map.items():
        new_device_map.update(
            {p: device for p in param_names if p == module or p.startswith(f"{module}.") or module == ""}
        )
    return new_device_map


def is_accelerator_device(device: Union[str, int, torch.device]) -> bool:
    """Check if the device is an accelerator. We need to function, as device_map can be "disk" as well, which is not
    a proper `torch.device`.
    """
    if device == "disk":
        return False
    else:
        return torch.device(device).type not in ["meta", "cpu"]


def caching_allocator_warmup(model: PreTrainedModel, expanded_device_map: Dict, hf_quantizer: Optional[HfQuantizer]):
    """This function warm-ups the caching allocator based on the size of the model tensors that will reside on each
    device. It allows to have one large call to Malloc, instead of recursively calling it later when loading
    the model, which is actually the loading speed bottleneck.
    Calling this function allows to cut the model loading time by a very large margin.

    A few facts related to loading speed (taking into account the use of this function):
    - When loading a model the first time, it is usually slower than the subsequent times, because the OS is very likely
    to cache the different state dicts (if enough resources/RAM are available)
    - Trying to force the OS to cache the files in advance (by e.g. accessing a small portion of them) is really hard,
    and not a good idea in general as this is low level OS optimizations that depend on resource usage anyway
    - As of 18/03/2025, loading a Llama 70B model with TP takes ~1 min without file cache, and ~13s with full file cache.
    The baseline, i.e. only loading the tensor shards on device and adjusting dtype (i.e. copying them) is ~5s with full cache.
    These numbers are reported for TP on 4 H100 GPUs.
    - It is useless to pre-allocate more than the model size in this function (i.e. using an `allocation_factor` > 1) as
    cudaMalloc is not a bottleneck at all anymore
    - Loading speed bottleneck is now almost only tensor copy (i.e. changing the dtype) and moving the tensors to the devices.
    However, we cannot really improve on those aspects obviously, as the data needs to be moved/copied in the end.
    """
    factor = 2 if hf_quantizer is None else hf_quantizer.get_cuda_warm_up_factor()

    # Remove disk, cpu and meta devices, and cast to proper torch.device
    accelerator_device_map = {
        param: torch.device(device) for param, device in expanded_device_map.items() if is_accelerator_device(device)
    }
    if not len(accelerator_device_map):
        return

    tp_plan_regex = (
        re.compile("|".join([re.escape(plan) for plan in model._tp_plan]))
        if _torch_distributed_available and torch.distributed.is_initialized()
        else None
    )
    total_byte_count = defaultdict(lambda: 0)
    for param_name, device in accelerator_device_map.items():
        param = model.get_parameter_or_buffer(param_name)
        # The dtype of different parameters may be different with composite models or `keep_in_fp32_modules`
        param_byte_count = param.numel() * param.element_size()

        if tp_plan_regex is not None:
            generic_name = re.sub(r"\.\d+\.", ".*.", param_name)
            param_byte_count //= torch.distributed.get_world_size() if tp_plan_regex.search(generic_name) else 1

        total_byte_count[device] += param_byte_count

    # This will kick off the caching allocator to avoid having to Malloc afterwards
    for device, byte_count in total_byte_count.items():
        if device.type == "cuda":
            index = device.index if device.index is not None else torch.cuda.current_device()
            device_memory = torch.cuda.mem_get_info(index)[0]
            # Allow up to (max device memory - 1.2 GiB) in resource-constrained hardware configurations. Trying to reserve more
            # than that amount might sometimes lead to unnecessary cuda OOM, if the last parameter to be loaded on the device is large,
            # and the remaining reserved memory portion is smaller than the param size -> torch will then try to fully re-allocate all
            # the param size, instead of using the remaining reserved part, and allocating only the difference, which can lead
            # to OOM. See https://github.com/huggingface/transformers/issues/37436#issuecomment-2808982161 for more details.
            # Note that we use an absolute value instead of device proportion here, as a 8GiB device could still allocate too much
            # if using e.g. 90% of device size, while a 140GiB device would allocate too little
            byte_count = min(byte_count, max(0, int(device_memory - 1.2 * 1024**3)))
            # If there is *unused* reserved cuda memory, we can skip/reduce the allocation.
            unused_memory = torch.cuda.memory_reserved(index) - torch.cuda.memory_allocated(index)
            byte_count = max(0, byte_count - unused_memory)
        # Allocate memory
        _ = torch.empty(byte_count // factor, dtype=torch.float16, device=device, requires_grad=False)


def get_disk_only_shard_files(device_map, weight_map):
    """
    Returns the list of shard files containing only weights offloaded to disk.
    """
    files_content = collections.defaultdict(list)
    for weight_name, filename in weight_map.items():
        while len(weight_name) > 0 and weight_name not in device_map:
            weight_name = ".".join(weight_name.split(".")[:-1])
        files_content[filename].append(device_map[weight_name])

    return [fname for fname, devices in files_content.items() if set(devices) == {"disk"}]


class AttentionInterface(GeneralInterface):
    """
    Dict-like object keeping track of allowed attention functions. You can easily add a new attention function
    with a call to `register()`. If a model needs to locally overwrite an existing attention function, say `sdpa`,
    it needs to declare a new instance of this class inside the `modeling_<model>.py`, and declare it on that instance.
    """

    # Class instance object, so that a call to `register` can be reflected into all other files correctly, even if
    # a new instance is created (in order to locally override a given function)
    _global_mapping = {
        "flash_attention_2": flash_attention_forward,
        "flex_attention": flex_attention_forward,
        "paged_attention": paged_attention_forward,
        "sdpa": sdpa_attention_forward,
        "sdpa_paged": sdpa_attention_paged_forward,
        "eager_paged": eager_paged_attention_forward,
    }


# Global AttentionInterface shared by all models which do not need to overwrite any of the existing ones
ALL_ATTENTION_FUNCTIONS: AttentionInterface = AttentionInterface()<|MERGE_RESOLUTION|>--- conflicted
+++ resolved
@@ -27,11 +27,7 @@
 import tempfile
 import warnings
 from collections import defaultdict
-<<<<<<< HEAD
-from collections.abc import MutableMapping
 from concurrent.futures import ThreadPoolExecutor, as_completed
-=======
->>>>>>> b59386dc
 from contextlib import contextmanager
 from dataclasses import dataclass
 from enum import Enum
