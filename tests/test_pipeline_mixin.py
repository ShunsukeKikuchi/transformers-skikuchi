--- conflicted
+++ resolved
@@ -36,10 +36,7 @@
     ZeroShotImageClassificationInput,
 )
 
-<<<<<<< HEAD
 from transformers.models.auto.processing_auto import PROCESSOR_MAPPING_NAMES
-from transformers.pipelines import AudioClassificationPipeline, AutomaticSpeechRecognitionPipeline
-=======
 from transformers.pipelines import (
     AudioClassificationPipeline,
     AutomaticSpeechRecognitionPipeline,
@@ -50,7 +47,6 @@
     ObjectDetectionPipeline,
     ZeroShotImageClassificationPipeline,
 )
->>>>>>> 5ee52ae0
 from transformers.testing_utils import (
     is_pipeline_test,
     require_decord,
