--- conflicted
+++ resolved
@@ -24,28 +24,14 @@
     </div>
 </div>
 
-<<<<<<< HEAD
-## Overview
-
-The ViTMAE model was proposed in [Masked Autoencoders Are Scalable Vision Learners](https://huggingface.co/papers/2111.06377v2) by Kaiming He, Xinlei Chen, Saining Xie, Yanghao Li,
-Piotr Dollár, Ross Girshick. The paper shows that, by pre-training a Vision Transformer (ViT) to reconstruct pixel values for masked patches, one can get results after
-fine-tuning that outperform supervised pre-training.
-
-The abstract from the paper is the following:
-=======
 # ViTMAE
->>>>>>> 7f00b325
 
 [ViTMAE](https://huggingface.co/papers/2111.06377) is a self-supervised vision model that is pretrained by masking large portions of an image (~75%). An encoder processes the visible image patches and a decoder reconstructs the missing pixels from the encoded patches and mask tokens. After pretraining, the encoder can be reused for downstream tasks like image classification or object detection — often outperforming models trained with supervised learning.
 
 <img src="https://user-images.githubusercontent.com/11435359/146857310-f258c86c-fde6-48e8-9cee-badd2b21bd2c.png"
 alt="drawing" width="600"/> 
 
-<<<<<<< HEAD
-<small> MAE architecture. Taken from the <a href="https://huggingface.co/papers/2111.06377">original paper.</a> </small>
-=======
 You can find all the original ViTMAE checkpoints under the [AI at Meta](https://huggingface.co/facebook?search_models=vit-mae) organization.
->>>>>>> 7f00b325
 
 > [!TIP]
 > Click on the ViTMAE models in the right sidebar for more examples of how to apply ViTMAE to vision tasks.
