--- conflicted
+++ resolved
@@ -300,7 +300,6 @@
 
 
 class InstructBlipVideoForConditionalGeneration(InstructBlipForConditionalGeneration):
-<<<<<<< HEAD
     def get_video_features(
         self,
         pixel_values: torch.FloatTensor,
@@ -371,13 +370,11 @@
     ):
         pass
 
-=======
     @can_return_tuple
     @add_start_docstrings_to_model_forward(INSTRUCTBLIPVIDEO_INPUTS_DOCSTRING)
     @replace_return_docstrings(
         output_type=InstructBlipVideoForConditionalGenerationModelOutput, config_class=InstructBlipVideoConfig
     )
->>>>>>> d23aae2b
     def forward(
         self,
         pixel_values: torch.FloatTensor,
