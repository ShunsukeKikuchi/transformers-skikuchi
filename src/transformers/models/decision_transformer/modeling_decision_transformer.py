# coding=utf-8
# Copyright 2022 The HuggingFace Team The HuggingFace Inc. team. All rights reserved.
#
# Licensed under the Apache License, Version 2.0 (the "License");
# you may not use this file except in compliance with the License.
# You may obtain a copy of the License at
#
#     http://www.apache.org/licenses/LICENSE-2.0
#
# Unless required by applicable law or agreed to in writing, software
# distributed under the License is distributed on an "AS IS" BASIS,
# WITHOUT WARRANTIES OR CONDITIONS OF ANY KIND, either express or implied.
# See the License for the specific language governing permissions and
# limitations under the License.
"""PyTorch DecisionTransformer model."""

import math
import os
from dataclasses import dataclass
from typing import Callable, Optional, Tuple, Union

import torch
import torch.utils.checkpoint
from torch import nn

from ...activations import ACT2FN
from ...cache_utils import Cache, DynamicCache, EncoderDecoderCache
from ...modeling_outputs import BaseModelOutputWithPastAndCrossAttentions
from ...modeling_utils import ALL_ATTENTION_FUNCTIONS, PreTrainedModel
from ...pytorch_utils import Conv1D, find_pruneable_heads_and_indices, prune_conv1d_layer
from ...utils import (
    ModelOutput,
    add_start_docstrings,
    add_start_docstrings_to_model_forward,
    logging,
    replace_return_docstrings,
)
from ...utils.deprecation import deprecate_kwarg
from .configuration_decision_transformer import DecisionTransformerConfig


logger = logging.get_logger(__name__)

_CHECKPOINT_FOR_DOC = "edbeeching/decision-transformer-gym-hopper-medium"
_CONFIG_FOR_DOC = "DecisionTransformerConfig"


# Copied from transformers.models.gpt2.modeling_gpt2.load_tf_weights_in_gpt2
def load_tf_weights_in_gpt2(model, config, gpt2_checkpoint_path):
    """Load tf checkpoints in a pytorch model"""
    try:
        import re

        import tensorflow as tf
    except ImportError:
        logger.error(
            "Loading a TensorFlow model in PyTorch, requires TensorFlow to be installed. Please see "
            "https://www.tensorflow.org/install/ for installation instructions."
        )
        raise
    tf_path = os.path.abspath(gpt2_checkpoint_path)
    logger.info(f"Converting TensorFlow checkpoint from {tf_path}")
    # Load weights from TF model
    init_vars = tf.train.list_variables(tf_path)
    names = []
    arrays = []
    for name, shape in init_vars:
        logger.info(f"Loading TF weight {name} with shape {shape}")
        array = tf.train.load_variable(tf_path, name)
        names.append(name)
        arrays.append(array.squeeze())

    for name, array in zip(names, arrays):
        name = name[6:]  # skip "model/"
        name = name.split("/")
        pointer = model
        for m_name in name:
            if re.fullmatch(r"[A-Za-z]+\d+", m_name):
                scope_names = re.split(r"(\d+)", m_name)
            else:
                scope_names = [m_name]
            if scope_names[0] == "w" or scope_names[0] == "g":
                pointer = getattr(pointer, "weight")
            elif scope_names[0] == "b":
                pointer = getattr(pointer, "bias")
            elif scope_names[0] == "wpe" or scope_names[0] == "wte":
                pointer = getattr(pointer, scope_names[0])
                pointer = getattr(pointer, "weight")
            else:
                pointer = getattr(pointer, scope_names[0])
            if len(scope_names) >= 2:
                num = int(scope_names[1])
                pointer = pointer[num]
        try:
            if pointer.shape != array.shape:
                raise ValueError(f"Pointer shape {pointer.shape} and array shape {array.shape} mismatched")
        except ValueError as e:
            e.args += (pointer.shape, array.shape)
            raise
        logger.info(f"Initialize PyTorch weight {name}")
        pointer.data = torch.from_numpy(array)
    return model


# Copied from transformers.models.gpt2.modeling_gpt2.eager_attention_forward
def eager_attention_forward(module, query, key, value, attention_mask, head_mask=None, **kwargs):
    attn_weights = torch.matmul(query, key.transpose(-1, -2))

    if module.scale_attn_weights:
        attn_weights = attn_weights / torch.full(
            [], value.size(-1) ** 0.5, dtype=attn_weights.dtype, device=attn_weights.device
        )

    # Layer-wise attention scaling
    if module.scale_attn_by_inverse_layer_idx:
        attn_weights = attn_weights / float(module.layer_idx + 1)

    if not module.is_cross_attention:
        # if only "normal" attention layer implements causal mask
        query_length, key_length = query.size(-2), key.size(-2)
        causal_mask = module.bias[:, :, key_length - query_length : key_length, :key_length]
        mask_value = torch.finfo(attn_weights.dtype).min
        # Need to be a tensor, otherwise we get error: `RuntimeError: expected scalar type float but found double`.
        # Need to be on the same device, otherwise `RuntimeError: ..., x and y to be on the same device`
        mask_value = torch.full([], mask_value, dtype=attn_weights.dtype, device=attn_weights.device)
        attn_weights = torch.where(causal_mask, attn_weights.to(attn_weights.dtype), mask_value)

    if attention_mask is not None:
        # Apply the attention mask
        causal_mask = attention_mask[:, :, :, : key.shape[-2]]
        attn_weights = attn_weights + causal_mask

    attn_weights = nn.functional.softmax(attn_weights, dim=-1)

    # Downcast (if necessary) back to V's dtype (if in mixed-precision) -- No-Op otherwise
    attn_weights = attn_weights.type(value.dtype)
    attn_weights = module.attn_dropout(attn_weights)

    # Mask heads if we want to
    if head_mask is not None:
        attn_weights = attn_weights * head_mask

    attn_output = torch.matmul(attn_weights, value)
    attn_output = attn_output.transpose(1, 2)

    return attn_output, attn_weights


# Copied from transformers.models.gpt2.modeling_gpt2.GPT2Attention with GPT2->DecisionTransformerGPT2
class DecisionTransformerGPT2Attention(nn.Module):
    def __init__(self, config, is_cross_attention=False, layer_idx=None):
        super().__init__()
        self.config = config
        max_positions = config.max_position_embeddings
        self.register_buffer(
            "bias",
            torch.tril(torch.ones((max_positions, max_positions), dtype=torch.bool)).view(
                1, 1, max_positions, max_positions
            ),
            persistent=False,
        )
        self.register_buffer("masked_bias", torch.tensor(-1e4), persistent=False)

        self.embed_dim = config.hidden_size
        self.num_heads = config.num_attention_heads
        self.head_dim = self.embed_dim // self.num_heads
        self.split_size = self.embed_dim
        if self.head_dim * self.num_heads != self.embed_dim:
            raise ValueError(
                f"`embed_dim` must be divisible by num_heads (got `embed_dim`: {self.embed_dim} and `num_heads`:"
                f" {self.num_heads})."
            )

        self.scale_attn_weights = config.scale_attn_weights
        self.is_cross_attention = is_cross_attention

        # Layer-wise attention scaling, reordering, and upcasting
        self.scale_attn_by_inverse_layer_idx = config.scale_attn_by_inverse_layer_idx
        self.layer_idx = layer_idx
        self.reorder_and_upcast_attn = config.reorder_and_upcast_attn

        if self.is_cross_attention:
            self.c_attn = Conv1D(2 * self.embed_dim, self.embed_dim)
            self.q_attn = Conv1D(self.embed_dim, self.embed_dim)
        else:
            self.c_attn = Conv1D(3 * self.embed_dim, self.embed_dim)
        self.c_proj = Conv1D(self.embed_dim, self.embed_dim)

        self.attn_dropout = nn.Dropout(config.attn_pdrop)
        self.resid_dropout = nn.Dropout(config.resid_pdrop)
        self.is_causal = True

        self.pruned_heads = set()

    def prune_heads(self, heads):
        if len(heads) == 0:
            return
        heads, index = find_pruneable_heads_and_indices(heads, self.num_heads, self.head_dim, self.pruned_heads)
        index_attn = torch.cat([index, index + self.split_size, index + (2 * self.split_size)])

        # Prune conv1d layers
        self.c_attn = prune_conv1d_layer(self.c_attn, index_attn, dim=1)
        self.c_proj = prune_conv1d_layer(self.c_proj, index, dim=0)

        # Update hyper params
        self.split_size = (self.split_size // self.num_heads) * (self.num_heads - len(heads))
        self.num_heads = self.num_heads - len(heads)
        self.pruned_heads = self.pruned_heads.union(heads)

    def _upcast_and_reordered_attn(self, query, key, value, attention_mask=None, head_mask=None):
        # Use `torch.baddbmm` (a bit more efficient w/ alpha param for scaling -- from Megatron-LM)
        bsz, num_heads, q_seq_len, dk = query.size()
        _, _, k_seq_len, _ = key.size()

        # Preallocate attn_weights for `baddbmm`
        attn_weights = torch.empty(bsz * num_heads, q_seq_len, k_seq_len, dtype=torch.float32, device=query.device)

        # Compute Scale Factor
        scale_factor = 1.0
        if self.scale_attn_weights:
            scale_factor /= float(value.size(-1)) ** 0.5

        if self.scale_attn_by_inverse_layer_idx:
            scale_factor /= float(self.layer_idx + 1)

        # Upcast (turn off autocast) and reorder (Scale K by 1 / root(dk))
        with torch.amp.autocast(query.device.type, enabled=False):
            q, k = query.reshape(-1, q_seq_len, dk), key.transpose(-1, -2).reshape(-1, dk, k_seq_len)
            attn_weights = torch.baddbmm(attn_weights, q.float(), k.float(), beta=0, alpha=scale_factor)
            attn_weights = attn_weights.reshape(bsz, num_heads, q_seq_len, k_seq_len)

        if not self.is_cross_attention:
            # if only "normal" attention layer implements causal mask
            query_length, key_length = query.size(-2), key.size(-2)
            causal_mask = self.bias[:, :, key_length - query_length : key_length, :key_length]
            mask_value = torch.finfo(attn_weights.dtype).min
            # Need to be a tensor, otherwise we get error: `RuntimeError: expected scalar type float but found double`.
            # Need to be on the same device, otherwise `RuntimeError: ..., x and y to be on the same device`
            mask_value = torch.tensor(mask_value, dtype=attn_weights.dtype, device=attn_weights.device)
            attn_weights = torch.where(causal_mask, attn_weights, mask_value)

        if attention_mask is not None:
            # Apply the attention mask
            attn_weights = attn_weights + attention_mask

        attn_weights = nn.functional.softmax(attn_weights, dim=-1)

        # Downcast (if necessary) back to V's dtype (if in mixed-precision) -- No-Op if otherwise
        if attn_weights.dtype != torch.float32:
            raise RuntimeError("Error with upcasting, attn_weights does not have dtype torch.float32")
        attn_weights = attn_weights.type(value.dtype)
        attn_weights = self.attn_dropout(attn_weights)

        # Mask heads if we want to
        if head_mask is not None:
            attn_weights = attn_weights * head_mask

        attn_output = torch.matmul(attn_weights, value)
        attn_output = attn_output.transpose(1, 2)

        return attn_output, attn_weights

    @deprecate_kwarg("layer_past", new_name="past_key_value", version="4.53.0", raise_if_both_names=True)
    def forward(
        self,
        hidden_states: Optional[Tuple[torch.FloatTensor]],
        past_key_value: Optional[Cache] = None,
        cache_position: Optional[torch.LongTensor] = None,
        attention_mask: Optional[torch.FloatTensor] = None,
        head_mask: Optional[torch.FloatTensor] = None,
        encoder_hidden_states: Optional[torch.Tensor] = None,
        encoder_attention_mask: Optional[torch.FloatTensor] = None,
        output_attentions: Optional[bool] = False,
        **kwargs,
    ) -> Tuple[Union[torch.Tensor, Tuple[torch.Tensor]], ...]:
<<<<<<< HEAD
        input_shape = hidden_states.shape[:-1]
        if encoder_hidden_states is not None:
=======
        is_cross_attention = encoder_hidden_states is not None
        if is_cross_attention:
>>>>>>> 7a3e2088
            if not hasattr(self, "q_attn"):
                raise ValueError(
                    "If class is used as cross attention, the weights `q_attn` have to be defined. "
                    "Please make sure to instantiate class with `DecisionTransformerGPT2Attention(..., is_cross_attention=True)`."
                )

            query_states = self.q_attn(hidden_states)
            key_states, value_states = self.c_attn(encoder_hidden_states).split(self.split_size, dim=2)
            attention_mask = encoder_attention_mask
        else:
            query_states, key_states, value_states = self.c_attn(hidden_states).split(self.split_size, dim=2)

        shape_q = (*query_states.shape[:-1], -1, self.head_dim)
        shape_kv = (*key_states.shape[:-1], -1, self.head_dim)

        query_states = query_states.view(shape_q).transpose(1, 2)
        key_states = key_states.view(shape_kv).transpose(1, 2)
        value_states = value_states.view(shape_kv).transpose(1, 2)

        if past_key_value is not None:
            if isinstance(past_key_value, EncoderDecoderCache):
                if is_cross_attention:
                    past_key_value = past_key_value.cross_attention_cache
                else:
                    past_key_value = past_key_value.self_attention_cache
            cache_kwargs = {"cache_position": cache_position}
            key_states, value_states = past_key_value.update(
                key_states, value_states, self.layer_idx, cache_kwargs=cache_kwargs
            )

        is_causal = attention_mask is None and query_states.shape[-2] > 1 and not is_cross_attention

        using_eager = self.config._attn_implementation == "eager"
        attention_interface: Callable = eager_attention_forward
        if self.config._attn_implementation != "eager":
            if self.config._attn_implementation == "sdpa" and (output_attentions or head_mask is not None):
                using_eager = True
                logger.warning_once(
                    "`torch.nn.functional.scaled_dot_product_attention` does not support `output_attentions=True`. Falling back to "
                    'eager attention. This warning can be removed using the argument `attn_implementation="eager"` when loading the model.'
                )
            else:
                # Attention functions are consistent with previous equivalent attention classes, however they do not support some options
                # (e.g. layer scaling, head mask) that eager supports. These implementations are thus equivalent to previous code, but
                # not necessarily to eager (if mentioned options are provided).
                attention_interface = ALL_ATTENTION_FUNCTIONS[self.config._attn_implementation]

        if using_eager and self.reorder_and_upcast_attn:
            attn_output, attn_weights = self._upcast_and_reordered_attn(
                query_states, key_states, value_states, attention_mask, head_mask
            )
        else:
            attn_output, attn_weights = attention_interface(
                self,
                query_states,
                key_states,
                value_states,
                attention_mask,
                head_mask=head_mask,
                dropout=self.attn_dropout.p if self.training else 0.0,
                is_causal=is_causal,
                **kwargs,
            )

        attn_output = attn_output.reshape(*input_shape, -1).contiguous()
        attn_output = self.c_proj(attn_output)
        attn_output = self.resid_dropout(attn_output)

        return attn_output, attn_weights


# Copied from transformers.models.gpt2.modeling_gpt2.GPT2MLP with GPT2->DecisionTransformerGPT2
class DecisionTransformerGPT2MLP(nn.Module):
    def __init__(self, intermediate_size, config):
        super().__init__()
        embed_dim = config.hidden_size
        self.c_fc = Conv1D(intermediate_size, embed_dim)
        self.c_proj = Conv1D(embed_dim, intermediate_size)
        self.act = ACT2FN[config.activation_function]
        self.dropout = nn.Dropout(config.resid_pdrop)

    def forward(self, hidden_states: Optional[Tuple[torch.FloatTensor]]) -> torch.FloatTensor:
        hidden_states = self.c_fc(hidden_states)
        hidden_states = self.act(hidden_states)
        hidden_states = self.c_proj(hidden_states)
        hidden_states = self.dropout(hidden_states)
        return hidden_states


# Copied from transformers.models.gpt2.modeling_gpt2.GPT2Block with GPT2->DecisionTransformerGPT2
class DecisionTransformerGPT2Block(nn.Module):
    # Ignore copy
    def __init__(self, config, layer_idx=None):
        super().__init__()
        hidden_size = config.hidden_size
        inner_dim = config.n_inner if config.n_inner is not None else 4 * hidden_size

        self.ln_1 = nn.LayerNorm(hidden_size, eps=config.layer_norm_epsilon)
        self.attn = DecisionTransformerGPT2Attention(config, layer_idx=layer_idx)
        self.ln_2 = nn.LayerNorm(hidden_size, eps=config.layer_norm_epsilon)

        if config.add_cross_attention:
            self.crossattention = DecisionTransformerGPT2Attention(
                config, is_cross_attention=True, layer_idx=layer_idx
            )
            self.ln_cross_attn = nn.LayerNorm(hidden_size, eps=config.layer_norm_epsilon)

        self.mlp = DecisionTransformerGPT2MLP(inner_dim, config)

    @deprecate_kwarg("layer_past", new_name="past_key_value", version="4.53.0", raise_if_both_names=True)
    def forward(
        self,
        hidden_states: Optional[Tuple[torch.FloatTensor]],
        past_key_value: Optional[Cache] = None,
        cache_position: Optional[torch.LongTensor] = None,
        attention_mask: Optional[torch.FloatTensor] = None,
        head_mask: Optional[torch.FloatTensor] = None,
        encoder_hidden_states: Optional[torch.Tensor] = None,
        encoder_attention_mask: Optional[torch.FloatTensor] = None,
        use_cache: Optional[bool] = False,
        output_attentions: Optional[bool] = False,
        **kwargs,
    ) -> Union[Tuple[torch.Tensor], Optional[Tuple[torch.Tensor, Tuple[torch.FloatTensor, ...]]]]:
        residual = hidden_states
        hidden_states = self.ln_1(hidden_states)
        attn_output, self_attn_weights = self.attn(
            hidden_states,
            past_key_value=past_key_value,
            cache_position=cache_position,
            attention_mask=attention_mask,
            head_mask=head_mask,
            use_cache=use_cache,
            output_attentions=output_attentions,
            **kwargs,
        )
        # residual connection
        hidden_states = attn_output + residual

        if encoder_hidden_states is not None:
            # add one self-attention block for cross-attention
            if not hasattr(self, "crossattention"):
                raise ValueError(
                    f"If `encoder_hidden_states` are passed, {self} has to be instantiated with "
                    "cross-attention layers by setting `config.add_cross_attention=True`"
                )
            residual = hidden_states
            hidden_states = self.ln_cross_attn(hidden_states)
            cross_attn_output, cross_attn_weights = self.crossattention(
                hidden_states,
                past_key_value=past_key_value,
                attention_mask=attention_mask,
                head_mask=head_mask,
                encoder_hidden_states=encoder_hidden_states,
                encoder_attention_mask=encoder_attention_mask,
                output_attentions=output_attentions,
            )
            # residual connection
            hidden_states = residual + cross_attn_output

        residual = hidden_states
        hidden_states = self.ln_2(hidden_states)
        feed_forward_hidden_states = self.mlp(hidden_states)
        # residual connection
        hidden_states = residual + feed_forward_hidden_states

        outputs = (hidden_states,)
        if output_attentions:
            outputs += (self_attn_weights,)
            if encoder_hidden_states is not None:
                outputs += (cross_attn_weights,)

        return outputs


class DecisionTransformerGPT2PreTrainedModel(PreTrainedModel):
    """
    An abstract class to handle weights initialization and a simple interface for downloading and loading pretrained
    models.
    """

    config_class = DecisionTransformerConfig
    load_tf_weights = load_tf_weights_in_gpt2
    base_model_prefix = "transformer"
    is_parallelizable = True
    supports_gradient_checkpointing = True
    _supports_cache_class = True
    _supports_static_cache = False

    def __init__(self, *inputs, **kwargs):
        super().__init__(*inputs, **kwargs)

    def _init_weights(self, module):
        """Initialize the weights."""
        if isinstance(module, (nn.Linear, Conv1D)):
            # Slightly different from the TF version which uses truncated_normal for initialization
            # cf https://github.com/pytorch/pytorch/pull/5617
            module.weight.data.normal_(mean=0.0, std=self.config.initializer_range)
            if module.bias is not None:
                module.bias.data.zero_()
        elif isinstance(module, nn.Embedding):
            module.weight.data.normal_(mean=0.0, std=self.config.initializer_range)
            if module.padding_idx is not None:
                module.weight.data[module.padding_idx].zero_()
        elif isinstance(module, nn.LayerNorm):
            module.bias.data.zero_()
            module.weight.data.fill_(1.0)

        # Reinitialize selected weights subject to the OpenAI GPT-2 Paper Scheme:
        #   > A modified initialization which accounts for the accumulation on the residual path with model depth. Scale
        #   > the weights of residual layers at initialization by a factor of 1/√N where N is the # of residual layers.
        #   >   -- GPT-2 :: https://openai.com/blog/better-language-models/
        #
        # Reference (Megatron-LM): https://github.com/NVIDIA/Megatron-LM/blob/main/megatron/model/gpt_model.py
        for name, p in module.named_parameters():
            if "c_proj" in name and "weight" in name:
                # Special Scaled Initialization --> There are 2 Layer Norms per Transformer Block
                p.data.normal_(mean=0.0, std=(self.config.initializer_range / math.sqrt(2 * self.config.n_layer)))


class DecisionTransformerGPT2Model(DecisionTransformerGPT2PreTrainedModel):
    def __init__(self, config):
        super().__init__(config)

        self.embed_dim = config.hidden_size

        self.wte = nn.Embedding(config.vocab_size, self.embed_dim)
        self.wpe = nn.Embedding(config.max_position_embeddings, self.embed_dim)

        self.drop = nn.Dropout(config.embd_pdrop)
        self.h = nn.ModuleList(
            [DecisionTransformerGPT2Block(config, layer_idx=i) for i in range(config.num_hidden_layers)]
        )
        self.ln_f = nn.LayerNorm(self.embed_dim, eps=config.layer_norm_epsilon)

        # Model parallel
        self.model_parallel = False
        self.device_map = None
        self.gradient_checkpointing = False

        # Initialize weights and apply final processing
        self.post_init()

    def get_input_embeddings(self):
        return self.wte

    def set_input_embeddings(self, new_embeddings):
        self.wte = new_embeddings

    def forward(
        self,
        input_ids: Optional[torch.LongTensor] = None,
        past_key_values: Optional[Tuple[Tuple[torch.Tensor]]] = None,
        cache_position: Optional[torch.LongTensor] = None,
        attention_mask: Optional[torch.FloatTensor] = None,
        token_type_ids: Optional[torch.LongTensor] = None,
        position_ids: Optional[torch.LongTensor] = None,
        head_mask: Optional[torch.FloatTensor] = None,
        inputs_embeds: Optional[torch.FloatTensor] = None,
        encoder_hidden_states: Optional[torch.Tensor] = None,
        encoder_attention_mask: Optional[torch.FloatTensor] = None,
        use_cache: Optional[bool] = None,
        output_attentions: Optional[bool] = None,
        output_hidden_states: Optional[bool] = None,
        return_dict: Optional[bool] = None,
    ) -> Union[Tuple, BaseModelOutputWithPastAndCrossAttentions]:
        output_attentions = output_attentions if output_attentions is not None else self.config.output_attentions
        output_hidden_states = (
            output_hidden_states if output_hidden_states is not None else self.config.output_hidden_states
        )
        use_cache = use_cache if use_cache is not None else self.config.use_cache
        return_dict = return_dict if return_dict is not None else self.config.use_return_dict

        if input_ids is not None and inputs_embeds is not None:
            raise ValueError("You cannot specify both input_ids and inputs_embeds at the same time")
        elif input_ids is not None:
            self.warn_if_padding_and_no_attention_mask(input_ids, attention_mask)
            input_shape = input_ids.size()
            input_ids = input_ids.view(-1, input_shape[-1])
            batch_size = input_ids.shape[0]
        elif inputs_embeds is not None:
            input_shape = inputs_embeds.size()[:-1]
            batch_size = inputs_embeds.shape[0]
        else:
            raise ValueError("You have to specify either input_ids or inputs_embeds")

        device = input_ids.device if input_ids is not None else inputs_embeds.device

        if token_type_ids is not None:
            token_type_ids = token_type_ids.view(-1, input_shape[-1])

        # based on pattern from src/transformers/models/whisper/modeling_whisper.py::WhisperDecoder and similar addition in GPT2Model
        return_legacy_cache = False
        if use_cache:
            if past_key_values is None:
                return_legacy_cache = True
                past_key_values = DynamicCache()
            elif not isinstance(past_key_values, Cache):
                return_legacy_cache = True
                logger.warning_once(
                    "Passing a tuple of `past_key_values` is deprecated and will be removed in Transformers v4.53.0. "
                    "You should pass an instance of `Cache` instead, e.g. "
                    "`past_key_values=DynamicCache.from_legacy_cache(past_key_values)`."
                )
                past_key_values = DynamicCache.from_legacy_cache(past_key_values)

            if self.config.add_cross_attention and not isinstance(past_key_values, EncoderDecoderCache):
                past_key_values = EncoderDecoderCache(past_key_values, DynamicCache())

        if cache_position is None:
            past_seen_tokens = past_key_values.get_seq_length() if past_key_values is not None else 0
            cache_position = torch.arange(
                past_seen_tokens, past_seen_tokens + inputs_embeds.shape[1], device=inputs_embeds.device
            )
        if position_ids is None:
            position_ids = cache_position.unsqueeze(0)

        # Attention mask.
        if attention_mask is not None:
            if batch_size <= 0:
                raise ValueError("batch_size has to be defined and > 0")
            attention_mask = attention_mask.view(batch_size, -1)
            # We create a 3D attention mask from a 2D tensor mask.
            # Sizes are [batch_size, 1, 1, to_seq_length]
            # So we can broadcast to [batch_size, num_heads, from_seq_length, to_seq_length]
            # this attention mask is more simple than the triangular masking of causal attention
            # used in OpenAI GPT, we just need to prepare the broadcast dimension here.
            attention_mask = attention_mask[:, None, None, :]

            # Since attention_mask is 1.0 for positions we want to attend and 0.0 for
            # masked positions, this operation will create a tensor which is 0.0 for
            # positions we want to attend and the dtype's smallest value for masked positions.
            # Since we are adding it to the raw scores before the softmax, this is
            # effectively the same as removing these entirely.
            attention_mask = attention_mask.to(dtype=self.dtype)  # fp16 compatibility
            attention_mask = (1.0 - attention_mask) * torch.finfo(self.dtype).min

        # If a 2D or 3D attention mask is provided for the cross-attention
        # we need to make broadcastable to [batch_size, num_heads, seq_length, seq_length]
        if self.config.add_cross_attention and encoder_hidden_states is not None:
            encoder_batch_size, encoder_sequence_length, _ = encoder_hidden_states.size()
            encoder_hidden_shape = (encoder_batch_size, encoder_sequence_length)
            if encoder_attention_mask is None:
                encoder_attention_mask = torch.ones(encoder_hidden_shape, device=device)
            encoder_attention_mask = self.invert_attention_mask(encoder_attention_mask)
        else:
            encoder_attention_mask = None

        # Prepare head mask if needed
        # 1.0 in head_mask indicate we keep the head
        # attention_probs has shape bsz x n_heads x N x N
        # head_mask has shape n_layer x batch x n_heads x N x N
        head_mask = self.get_head_mask(head_mask, self.config.n_layer)

        if inputs_embeds is None:
            inputs_embeds = self.wte(input_ids)
        position_embeds = self.wpe(position_ids)
        hidden_states = inputs_embeds + position_embeds

        if token_type_ids is not None:
            token_type_embeds = self.wte(token_type_ids)
            hidden_states = hidden_states + token_type_embeds

        hidden_states = self.drop(hidden_states)

        output_shape = (-1,) + input_shape[1:] + (hidden_states.size(-1),)

        if self.gradient_checkpointing and self.training:
            if use_cache:
                logger.warning_once(
                    "`use_cache=True` is incompatible with gradient checkpointing. Setting `use_cache=False`..."
                )
                use_cache = False

        all_self_attentions = () if output_attentions else None
        all_cross_attentions = () if output_attentions and self.config.add_cross_attention else None
        all_hidden_states = () if output_hidden_states else None
        for i, block in enumerate(self.h):
            # Model parallel
            if self.model_parallel:
                torch.cuda.set_device(hidden_states.device)
                # Ensure that attention_mask is always on the same device as hidden_states
                if attention_mask is not None:
                    attention_mask = attention_mask.to(hidden_states.device)
                if isinstance(head_mask, torch.Tensor):
                    head_mask = head_mask.to(hidden_states.device)
            if output_hidden_states:
                all_hidden_states = all_hidden_states + (hidden_states,)

            if self.gradient_checkpointing and self.training:
                outputs = self._gradient_checkpointing_func(
                    block.__call__,
                    hidden_states,
                    None,
                    None,
                    attention_mask,
                    head_mask[i],
                    encoder_hidden_states,
                    encoder_attention_mask,
                    use_cache,
                    output_attentions,
                )
            else:
                outputs = block(
                    hidden_states,
                    past_key_value=past_key_values,
                    cache_position=cache_position,
                    attention_mask=attention_mask,
                    head_mask=head_mask[i],
                    encoder_hidden_states=encoder_hidden_states,
                    encoder_attention_mask=encoder_attention_mask,
                    use_cache=use_cache,
                    output_attentions=output_attentions,
                )

            hidden_states = outputs[0]

            if output_attentions:
                all_self_attentions = all_self_attentions + (outputs[1],)
                if self.config.add_cross_attention:
                    all_cross_attentions = all_cross_attentions + (outputs[2],)

            # Model Parallel: If it's the last layer for that device, put things on the next device
            if self.model_parallel:
                for k, v in self.device_map.items():
                    if i == v[-1] and "cuda:" + str(k) != self.last_device:
                        hidden_states = hidden_states.to("cuda:" + str(k + 1))

        hidden_states = self.ln_f(hidden_states)

        hidden_states = hidden_states.view(output_shape)
        # Add last hidden state
        if output_hidden_states:
            all_hidden_states = all_hidden_states + (hidden_states,)

        past_key_values = past_key_values if use_cache else None
        if return_legacy_cache:
            past_key_values = (
                past_key_values.self_attention_cache.to_legacy_cache()
                if self.config.add_cross_attention
                else past_key_values.to_legacy_cache()
            )
        if not return_dict:
            return tuple(
                v
                for v in [hidden_states, past_key_values, all_hidden_states, all_self_attentions, all_cross_attentions]
                if v is not None
            )

        return BaseModelOutputWithPastAndCrossAttentions(
            last_hidden_state=hidden_states,
            past_key_values=past_key_values,
            hidden_states=all_hidden_states,
            attentions=all_self_attentions,
            cross_attentions=all_cross_attentions,
        )


@dataclass
class DecisionTransformerOutput(ModelOutput):
    """
    Base class for model's outputs that also contains a pooling of the last hidden states.

    Args:
        last_hidden_state (`torch.FloatTensor` of shape `(batch_size, sequence_length, hidden_size)`):
            Sequence of hidden-states at the output of the last layer of the model.
        state_preds (`torch.FloatTensor` of shape `(batch_size, sequence_length, state_dim)`):
            Environment state predictions
        action_preds (`torch.FloatTensor` of shape `(batch_size, sequence_length, action_dim)`):
            Model action predictions
        return_preds (`torch.FloatTensor` of shape `(batch_size, sequence_length, 1)`):
            Predicted returns for each state
        hidden_states (`tuple(torch.FloatTensor)`, *optional*, returned when `output_hidden_states=True` is passed or when `config.output_hidden_states=True`):
            Tuple of `torch.FloatTensor` (one for the output of the embeddings + one for the output of each layer) of
            shape `(batch_size, sequence_length, hidden_size)`.

            Hidden-states of the model at the output of each layer plus the initial embedding outputs.
        attentions (`tuple(torch.FloatTensor)`, *optional*, returned when `output_attentions=True` is passed or when `config.output_attentions=True`):
            Tuple of `torch.FloatTensor` (one for each layer) of shape `(batch_size, num_heads, sequence_length,
            sequence_length)`.

            Attentions weights after the attention softmax, used to compute the weighted average in the self-attention
            heads.
    """

    state_preds: Optional[torch.FloatTensor] = None
    action_preds: Optional[torch.FloatTensor] = None
    return_preds: Optional[torch.FloatTensor] = None
    hidden_states: Optional[torch.FloatTensor] = None
    attentions: Optional[torch.FloatTensor] = None
    last_hidden_state: Optional[torch.FloatTensor] = None


class DecisionTransformerPreTrainedModel(PreTrainedModel):
    """
    An abstract class to handle weights initialization and a simple interface for downloading and loading pretrained
    models.
    """

    config_class = DecisionTransformerConfig
    base_model_prefix = "decision_transformer"
    main_input_name = "states"
    supports_gradient_checkpointing = False

    def _init_weights(self, module):
        """Initialize the weights"""
        if isinstance(module, nn.Linear):
            # Slightly different from the TF version which uses truncated_normal for initialization
            # cf https://github.com/pytorch/pytorch/pull/5617
            module.weight.data.normal_(mean=0.0, std=self.config.initializer_range)
            if module.bias is not None:
                module.bias.data.zero_()
        elif isinstance(module, nn.Embedding):
            module.weight.data.normal_(mean=0.0, std=self.config.initializer_range)
            if module.padding_idx is not None:
                module.weight.data[module.padding_idx].zero_()
        elif isinstance(module, nn.LayerNorm):
            module.bias.data.zero_()
            module.weight.data.fill_(1.0)


DECISION_TRANSFORMER_START_DOCSTRING = r"""
    This model is a PyTorch [torch.nn.Module](https://pytorch.org/docs/stable/nn.html#torch.nn.Module) sub-class. Use
    it as a regular PyTorch Module and refer to the PyTorch documentation for all matter related to general usage and
    behavior.

    Parameters:
        config ([`~DecisionTransformerConfig`]): Model configuration class with all the parameters of the model.
            Initializing with a config file does not load the weights associated with the model, only the
            configuration. Check out the [`~PreTrainedModel.from_pretrained`] method to load the model weights.
"""

DECISION_TRANSFORMER_INPUTS_DOCSTRING = r"""
    Args:
        states (`torch.FloatTensor` of shape `(batch_size, episode_length, state_dim)`):
            The states for each step in the trajectory
        actions (`torch.FloatTensor` of shape `(batch_size, episode_length, act_dim)`):
            The actions taken by the "expert" policy for the current state, these are masked for auto regressive
            prediction
        rewards (`torch.FloatTensor` of shape `(batch_size, episode_length, 1)`):
            The rewards for each state, action
        returns_to_go (`torch.FloatTensor` of shape `(batch_size, episode_length, 1)`):
            The returns for each state in the trajectory
        timesteps (`torch.LongTensor` of shape `(batch_size, episode_length)`):
            The timestep for each step in the trajectory
        attention_mask (`torch.FloatTensor` of shape `(batch_size, episode_length)`):
            Masking, used to mask the actions when performing autoregressive prediction
"""


@add_start_docstrings("The Decision Transformer Model", DECISION_TRANSFORMER_START_DOCSTRING)
class DecisionTransformerModel(DecisionTransformerPreTrainedModel):
    """

    The model builds upon the GPT2 architecture to perform autoregressive prediction of actions in an offline RL
    setting. Refer to the paper for more details: https://arxiv.org/abs/2106.01345

    """

    def __init__(self, config):
        super().__init__(config)
        self.config = config
        self.hidden_size = config.hidden_size
        # note: the only difference between this GPT2Model and the default Huggingface version
        # is that the positional embeddings are removed (since we'll add those ourselves)
        self.encoder = DecisionTransformerGPT2Model(config)

        self.embed_timestep = nn.Embedding(config.max_ep_len, config.hidden_size)
        self.embed_return = torch.nn.Linear(1, config.hidden_size)
        self.embed_state = torch.nn.Linear(config.state_dim, config.hidden_size)
        self.embed_action = torch.nn.Linear(config.act_dim, config.hidden_size)

        self.embed_ln = nn.LayerNorm(config.hidden_size)

        # note: we don't predict states or returns for the paper
        self.predict_state = torch.nn.Linear(config.hidden_size, config.state_dim)
        self.predict_action = nn.Sequential(
            *([nn.Linear(config.hidden_size, config.act_dim)] + ([nn.Tanh()] if config.action_tanh else []))
        )
        self.predict_return = torch.nn.Linear(config.hidden_size, 1)

        # Initialize weights and apply final processing
        self.post_init()

    @add_start_docstrings_to_model_forward(DECISION_TRANSFORMER_INPUTS_DOCSTRING.format("batch_size, sequence_length"))
    @replace_return_docstrings(output_type=DecisionTransformerOutput, config_class=_CONFIG_FOR_DOC)
    def forward(
        self,
        states: Optional[torch.FloatTensor] = None,
        actions: Optional[torch.FloatTensor] = None,
        rewards: Optional[torch.FloatTensor] = None,
        returns_to_go: Optional[torch.FloatTensor] = None,
        timesteps: Optional[torch.LongTensor] = None,
        attention_mask: Optional[torch.FloatTensor] = None,
        output_hidden_states: Optional[bool] = None,
        output_attentions: Optional[bool] = None,
        return_dict: Optional[bool] = None,
    ) -> Union[Tuple[torch.FloatTensor], DecisionTransformerOutput]:
        r"""
        Returns:

        Examples:

        ```python
        >>> from transformers import DecisionTransformerModel
        >>> import torch

        >>> model = DecisionTransformerModel.from_pretrained("edbeeching/decision-transformer-gym-hopper-medium")
        >>> # evaluation
        >>> model = model.to(device)
        >>> model.eval()

        >>> env = gym.make("Hopper-v3")
        >>> state_dim = env.observation_space.shape[0]
        >>> act_dim = env.action_space.shape[0]

        >>> state = env.reset()
        >>> states = torch.from_numpy(state).reshape(1, 1, state_dim).to(device=device, dtype=torch.float32)
        >>> actions = torch.zeros((1, 1, act_dim), device=device, dtype=torch.float32)
        >>> rewards = torch.zeros(1, 1, device=device, dtype=torch.float32)
        >>> target_return = torch.tensor(TARGET_RETURN, dtype=torch.float32).reshape(1, 1)
        >>> timesteps = torch.tensor(0, device=device, dtype=torch.long).reshape(1, 1)
        >>> attention_mask = torch.zeros(1, 1, device=device, dtype=torch.float32)

        >>> # forward pass
        >>> with torch.no_grad():
        ...     state_preds, action_preds, return_preds = model(
        ...         states=states,
        ...         actions=actions,
        ...         rewards=rewards,
        ...         returns_to_go=target_return,
        ...         timesteps=timesteps,
        ...         attention_mask=attention_mask,
        ...         return_dict=False,
        ...     )
        ```"""

        output_attentions = output_attentions if output_attentions is not None else self.config.output_attentions
        output_hidden_states = (
            output_hidden_states if output_hidden_states is not None else self.config.output_hidden_states
        )
        return_dict = return_dict if return_dict is not None else self.config.use_return_dict

        batch_size, seq_length = states.shape[0], states.shape[1]

        if attention_mask is None:
            # attention mask for GPT: 1 if can be attended to, 0 if not
            attention_mask = torch.ones((batch_size, seq_length), dtype=torch.long)

        # embed each modality with a different head
        state_embeddings = self.embed_state(states)
        action_embeddings = self.embed_action(actions)
        returns_embeddings = self.embed_return(returns_to_go)
        time_embeddings = self.embed_timestep(timesteps)

        # time embeddings are treated similar to positional embeddings
        state_embeddings = state_embeddings + time_embeddings
        action_embeddings = action_embeddings + time_embeddings
        returns_embeddings = returns_embeddings + time_embeddings

        # this makes the sequence look like (R_1, s_1, a_1, R_2, s_2, a_2, ...)
        # which works nice in an autoregressive sense since states predict actions
        stacked_inputs = (
            torch.stack((returns_embeddings, state_embeddings, action_embeddings), dim=1)
            .permute(0, 2, 1, 3)
            .reshape(batch_size, 3 * seq_length, self.hidden_size)
        )
        stacked_inputs = self.embed_ln(stacked_inputs)

        # to make the attention mask fit the stacked inputs, have to stack it as well
        stacked_attention_mask = (
            torch.stack((attention_mask, attention_mask, attention_mask), dim=1)
            .permute(0, 2, 1)
            .reshape(batch_size, 3 * seq_length)
        )
        device = stacked_inputs.device
        # we feed in the input embeddings (not word indices as in NLP) to the model
        encoder_outputs = self.encoder(
            inputs_embeds=stacked_inputs,
            attention_mask=stacked_attention_mask,
            position_ids=torch.zeros(stacked_attention_mask.shape, device=device, dtype=torch.long),
            output_attentions=output_attentions,
            output_hidden_states=output_hidden_states,
            return_dict=return_dict,
        )
        x = encoder_outputs[0]

        # reshape x so that the second dimension corresponds to the original
        # returns (0), states (1), or actions (2); i.e. x[:,1,t] is the token for s_t
        x = x.reshape(batch_size, seq_length, 3, self.hidden_size).permute(0, 2, 1, 3)

        # get predictions
        return_preds = self.predict_return(x[:, 2])  # predict next return given state and action
        state_preds = self.predict_state(x[:, 2])  # predict next state given state and action
        action_preds = self.predict_action(x[:, 1])  # predict next action given state
        if not return_dict:
            return (state_preds, action_preds, return_preds)

        return DecisionTransformerOutput(
            last_hidden_state=encoder_outputs.last_hidden_state,
            state_preds=state_preds,
            action_preds=action_preds,
            return_preds=return_preds,
            hidden_states=encoder_outputs.hidden_states,
            attentions=encoder_outputs.attentions,
        )


__all__ = [
    "DecisionTransformerGPT2Model",
    "DecisionTransformerGPT2PreTrainedModel",
    "DecisionTransformerModel",
    "DecisionTransformerPreTrainedModel",
]<|MERGE_RESOLUTION|>--- conflicted
+++ resolved
@@ -273,13 +273,8 @@
         output_attentions: Optional[bool] = False,
         **kwargs,
     ) -> Tuple[Union[torch.Tensor, Tuple[torch.Tensor]], ...]:
-<<<<<<< HEAD
-        input_shape = hidden_states.shape[:-1]
-        if encoder_hidden_states is not None:
-=======
         is_cross_attention = encoder_hidden_states is not None
         if is_cross_attention:
->>>>>>> 7a3e2088
             if not hasattr(self, "q_attn"):
                 raise ValueError(
                     "If class is used as cross attention, the weights `q_attn` have to be defined. "
