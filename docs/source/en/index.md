<!--Copyright 2020 The HuggingFace Team. All rights reserved.

Licensed under the Apache License, Version 2.0 (the "License"); you may not use this file except in compliance with
the License. You may obtain a copy of the License at

http://www.apache.org/licenses/LICENSE-2.0

Unless required by applicable law or agreed to in writing, software distributed under the License is distributed on
an "AS IS" BASIS, WITHOUT WARRANTIES OR CONDITIONS OF ANY KIND, either express or implied. See the License for the
specific language governing permissions and limitations under the License.

⚠️ Note that this file is in Markdown but contain specific syntax for our doc-builder (similar to MDX) that may not be
rendered properly in your Markdown viewer.
-->

# 🤗 Transformers

State-of-the-art Machine Learning for [PyTorch](https://pytorch.org/), [TensorFlow](https://www.tensorflow.org/), and [JAX](https://jax.readthedocs.io/en/latest/).

🤗 Transformers provides APIs and tools to easily download and train state-of-the-art pretrained models. Using pretrained models can reduce your compute costs, carbon footprint, and save you the time and resources required to train a model from scratch. These models support common tasks in different modalities, such as:

📝 **Natural Language Processing**: text classification, named entity recognition, question answering, language modeling, code generation, summarization, translation, multiple choice, and text generation.<br>
🖼️ **Computer Vision**: image classification, object detection, and segmentation.<br>
🗣️ **Audio**: automatic speech recognition and audio classification.<br>
🐙 **Multimodal**: table question answering, optical character recognition, information extraction from scanned documents, video classification, and visual question answering.

🤗 Transformers support framework interoperability between PyTorch, TensorFlow, and JAX. This provides the flexibility to use a different framework at each stage of a model's life; train a model in three lines of code in one framework, and load it for inference in another. Models can also be exported to a format like ONNX and TorchScript for deployment in production environments.

Join the growing community on the [Hub](https://huggingface.co/models), [forum](https://discuss.huggingface.co/), or [Discord](https://discord.com/invite/JfAtkvEtRb) today!

## If you are looking for custom support from the Hugging Face team

<a target="_blank" href="https://huggingface.co/support">
    <img alt="HuggingFace Expert Acceleration Program" src="https://cdn-media.huggingface.co/marketing/transformers/new-support-improved.png" style="width: 100%; max-width: 600px; border: 1px solid #eee; border-radius: 4px; box-shadow: 0 1px 2px 0 rgba(0, 0, 0, 0.05);">
</a>

## Contents

The documentation is organized into five sections:

- **GET STARTED** provides a quick tour of the library and installation instructions to get up and running.
- **TUTORIALS** are a great place to start if you're a beginner. This section will help you gain the basic skills you need to start using the library.
- **HOW-TO GUIDES** show you how to achieve a specific goal, like finetuning a pretrained model for language modeling or how to write and share a custom model.
- **CONCEPTUAL GUIDES** offers more discussion and explanation of the underlying concepts and ideas behind models, tasks, and the design philosophy of 🤗 Transformers.
- **API** describes all classes and functions:

  - **MAIN CLASSES** details the most important classes like configuration, model, tokenizer, and pipeline.
  - **MODELS** details the classes and functions related to each model implemented in the library.
  - **INTERNAL HELPERS** details utility classes and functions used internally.


## Supported models and frameworks

The table below represents the current support in the library for each of those models, whether they have a Python
tokenizer (called "slow"). A "fast" tokenizer backed by the 🤗 Tokenizers library, whether they have support in Jax (via
Flax), PyTorch, and/or TensorFlow.

<!--This table is updated automatically from the auto modules with _make fix-copies_. Do not update manually!-->

|                                  Model                                   | PyTorch support | TensorFlow support | Flax Support |
|:------------------------------------------------------------------------:|:---------------:|:------------------:|:------------:|
|                        [ALBERT](model_doc/albert)                        |       ✅        |         ✅         |      ✅      |
|                         [ALIGN](model_doc/align)                         |       ✅        |         ❌         |      ❌      |
|                       [AltCLIP](model_doc/altclip)                       |       ✅        |         ❌         |      ❌      |
|                          [Aria](model_doc/aria)                          |       ✅        |         ❌         |      ❌      |
|                     [AriaText](model_doc/aria_text)                      |       ✅        |         ❌         |      ❌      |
| [Audio Spectrogram Transformer](model_doc/audio-spectrogram-transformer) |       ✅        |         ❌         |      ❌      |
|                    [Autoformer](model_doc/autoformer)                    |       ✅        |         ❌         |      ❌      |
|                         [Bamba](model_doc/bamba)                         |       ✅        |         ❌         |      ❌      |
|                          [Bark](model_doc/bark)                          |       ✅        |         ❌         |      ❌      |
|                          [BART](model_doc/bart)                          |       ✅        |         ✅         |      ✅      |
|                       [BARThez](model_doc/barthez)                       |       ✅        |         ✅         |      ✅      |
|                       [BARTpho](model_doc/bartpho)                       |       ✅        |         ✅         |      ✅      |
|                          [BEiT](model_doc/beit)                          |       ✅        |         ❌         |      ✅      |
|                          [BERT](model_doc/bert)                          |       ✅        |         ✅         |      ✅      |
|               [Bert Generation](model_doc/bert-generation)               |       ✅        |         ❌         |      ❌      |
|                 [BertJapanese](model_doc/bert-japanese)                  |       ✅        |         ✅         |      ✅      |
|                      [BERTweet](model_doc/bertweet)                      |       ✅        |         ✅         |      ✅      |
|                      [BigBird](model_doc/big_bird)                       |       ✅        |         ❌         |      ✅      |
|               [BigBird-Pegasus](model_doc/bigbird_pegasus)               |       ✅        |         ❌         |      ❌      |
|                        [BioGpt](model_doc/biogpt)                        |       ✅        |         ❌         |      ❌      |
|                           [BiT](model_doc/bit)                           |       ✅        |         ❌         |      ❌      |
|                    [Blenderbot](model_doc/blenderbot)                    |       ✅        |         ✅         |      ✅      |
|              [BlenderbotSmall](model_doc/blenderbot-small)               |       ✅        |         ✅         |      ✅      |
|                          [BLIP](model_doc/blip)                          |       ✅        |         ✅         |      ❌      |
|                        [BLIP-2](model_doc/blip-2)                        |       ✅        |         ❌         |      ❌      |
|                         [BLOOM](model_doc/bloom)                         |       ✅        |         ❌         |      ✅      |
|                          [BORT](model_doc/bort)                          |       ✅        |         ✅         |      ✅      |
|                   [BridgeTower](model_doc/bridgetower)                   |       ✅        |         ❌         |      ❌      |
|                          [BROS](model_doc/bros)                          |       ✅        |         ❌         |      ❌      |
|                          [ByT5](model_doc/byt5)                          |       ✅        |         ✅         |      ✅      |
|                     [CamemBERT](model_doc/camembert)                     |       ✅        |         ✅         |      ❌      |
|                        [CANINE](model_doc/canine)                        |       ✅        |         ❌         |      ❌      |
|                     [Chameleon](model_doc/chameleon)                     |       ✅        |         ❌         |      ❌      |
|                  [Chinese-CLIP](model_doc/chinese_clip)                  |       ✅        |         ❌         |      ❌      |
|                          [CLAP](model_doc/clap)                          |       ✅        |         ❌         |      ❌      |
|                          [CLIP](model_doc/clip)                          |       ✅        |         ✅         |      ✅      |
|                       [CLIPSeg](model_doc/clipseg)                       |       ✅        |         ❌         |      ❌      |
|                          [CLVP](model_doc/clvp)                          |       ✅        |         ❌         |      ❌      |
|                       [CodeGen](model_doc/codegen)                       |       ✅        |         ❌         |      ❌      |
|                    [CodeLlama](model_doc/code_llama)                     |       ✅        |         ❌         |      ✅      |
|                        [Cohere](model_doc/cohere)                        |       ✅        |         ❌         |      ❌      |
|                       [Cohere2](model_doc/cohere2)                       |       ✅        |         ❌         |      ❌      |
|                       [ColPali](model_doc/colpali)                       |       ✅        |         ❌         |      ❌      |
|              [Conditional DETR](model_doc/conditional_detr)              |       ✅        |         ❌         |      ❌      |
|                      [ConvBERT](model_doc/convbert)                      |       ✅        |         ✅         |      ❌      |
|                      [ConvNeXT](model_doc/convnext)                      |       ✅        |         ✅         |      ❌      |
|                    [ConvNeXTV2](model_doc/convnextv2)                    |       ✅        |         ✅         |      ❌      |
|                           [CPM](model_doc/cpm)                           |       ✅        |         ✅         |      ✅      |
|                       [CPM-Ant](model_doc/cpmant)                        |       ✅        |         ❌         |      ❌      |
|                          [CTRL](model_doc/ctrl)                          |       ✅        |         ✅         |      ❌      |
|                           [CvT](model_doc/cvt)                           |       ✅        |         ✅         |      ❌      |
|                      [DAB-DETR](model_doc/dab-detr)                      |       ✅        |         ❌         |      ❌      |
|                           [DAC](model_doc/dac)                           |       ✅        |         ❌         |      ❌      |
|                   [Data2VecAudio](model_doc/data2vec)                    |       ✅        |         ❌         |      ❌      |
|                    [Data2VecText](model_doc/data2vec)                    |       ✅        |         ❌         |      ❌      |
|                   [Data2VecVision](model_doc/data2vec)                   |       ✅        |         ✅         |      ❌      |
|                          [DBRX](model_doc/dbrx)                          |       ✅        |         ❌         |      ❌      |
|                       [DeBERTa](model_doc/deberta)                       |       ✅        |         ✅         |      ❌      |
|                    [DeBERTa-v2](model_doc/deberta-v2)                    |       ✅        |         ✅         |      ❌      |
|          [Decision Transformer](model_doc/decision_transformer)          |       ✅        |         ❌         |      ❌      |
|               [Deformable DETR](model_doc/deformable_detr)               |       ✅        |         ❌         |      ❌      |
|                          [DeiT](model_doc/deit)                          |       ✅        |         ✅         |      ❌      |
|                        [DePlot](model_doc/deplot)                        |       ✅        |         ❌         |      ❌      |
|                [Depth Anything](model_doc/depth_anything)                |       ✅        |         ❌         |      ❌      |
|                     [DepthPro](model_doc/depth_pro)                      |       ✅        |         ❌         |      ❌      |
|                          [DETA](model_doc/deta)                          |       ✅        |         ❌         |      ❌      |
|                          [DETR](model_doc/detr)                          |       ✅        |         ❌         |      ❌      |
|                      [DialoGPT](model_doc/dialogpt)                      |       ✅        |         ✅         |      ✅      |
|                     [DiffLlama](model_doc/diffllama)                     |       ✅        |         ❌         |      ❌      |
|                         [DiNAT](model_doc/dinat)                         |       ✅        |         ❌         |      ❌      |
|                        [DINOv2](model_doc/dinov2)                        |       ✅        |         ❌         |      ✅      |
|         [DINOv2 with Registers](model_doc/dinov2_with_registers)         |       ✅        |         ❌         |      ❌      |
|                    [DistilBERT](model_doc/distilbert)                    |       ✅        |         ✅         |      ✅      |
|                           [DiT](model_doc/dit)                           |       ✅        |         ❌         |      ✅      |
|                       [DonutSwin](model_doc/donut)                       |       ✅        |         ❌         |      ❌      |
|                           [DPR](model_doc/dpr)                           |       ✅        |         ✅         |      ❌      |
|                           [DPT](model_doc/dpt)                           |       ✅        |         ❌         |      ❌      |
|               [EfficientFormer](model_doc/efficientformer)               |       ✅        |         ✅         |      ❌      |
|                  [EfficientNet](model_doc/efficientnet)                  |       ✅        |         ❌         |      ❌      |
|                       [ELECTRA](model_doc/electra)                       |       ✅        |         ✅         |      ✅      |
|                          [Emu3](model_doc/emu3)                          |       ✅        |         ❌         |      ❌      |
|                       [EnCodec](model_doc/encodec)                       |       ✅        |         ❌         |      ❌      |
|               [Encoder decoder](model_doc/encoder-decoder)               |       ✅        |         ✅         |      ✅      |
|                         [ERNIE](model_doc/ernie)                         |       ✅        |         ❌         |      ❌      |
|                       [ErnieM](model_doc/ernie_m)                        |       ✅        |         ❌         |      ❌      |
|                           [ESM](model_doc/esm)                           |       ✅        |         ✅         |      ❌      |
|              [FairSeq Machine-Translation](model_doc/fsmt)               |       ✅        |         ❌         |      ❌      |
|                        [Falcon](model_doc/falcon)                        |       ✅        |         ❌         |      ❌      |
|                       [Falcon3](model_doc/falcon3)                       |       ✅        |         ❌         |      ✅      |
|                  [FalconMamba](model_doc/falcon_mamba)                   |       ✅        |         ❌         |      ❌      |
|         [FastSpeech2Conformer](model_doc/fastspeech2_conformer)          |       ✅        |         ❌         |      ❌      |
|                       [FLAN-T5](model_doc/flan-t5)                       |       ✅        |         ✅         |      ✅      |
|                      [FLAN-UL2](model_doc/flan-ul2)                      |       ✅        |         ✅         |      ✅      |
|                      [FlauBERT](model_doc/flaubert)                      |       ✅        |         ✅         |      ❌      |
|                         [FLAVA](model_doc/flava)                         |       ✅        |         ❌         |      ❌      |
|                          [FNet](model_doc/fnet)                          |       ✅        |         ❌         |      ❌      |
|                      [FocalNet](model_doc/focalnet)                      |       ✅        |         ❌         |      ❌      |
|                  [Funnel Transformer](model_doc/funnel)                  |       ✅        |         ✅         |      ❌      |
|                          [Fuyu](model_doc/fuyu)                          |       ✅        |         ❌         |      ❌      |
|                         [Gemma](model_doc/gemma)                         |       ✅        |         ❌         |      ✅      |
|                        [Gemma2](model_doc/gemma2)                        |       ✅        |         ❌         |      ❌      |
|                           [GIT](model_doc/git)                           |       ✅        |         ❌         |      ❌      |
|                           [GLM](model_doc/glm)                           |       ✅        |         ❌         |      ❌      |
|                          [GLPN](model_doc/glpn)                          |       ✅        |         ❌         |      ❌      |
|                      [GOT-OCR2](model_doc/got_ocr2)                      |       ✅        |         ❌         |      ❌      |
|                       [GPT Neo](model_doc/gpt_neo)                       |       ✅        |         ❌         |      ✅      |
|                      [GPT NeoX](model_doc/gpt_neox)                      |       ✅        |         ❌         |      ❌      |
|             [GPT NeoX Japanese](model_doc/gpt_neox_japanese)             |       ✅        |         ❌         |      ❌      |
|                         [GPT-J](model_doc/gptj)                          |       ✅        |         ✅         |      ✅      |
|                       [GPT-Sw3](model_doc/gpt-sw3)                       |       ✅        |         ✅         |      ✅      |
|                   [GPTBigCode](model_doc/gpt_bigcode)                    |       ✅        |         ❌         |      ❌      |
|               [GPTSAN-japanese](model_doc/gptsan-japanese)               |       ✅        |         ❌         |      ❌      |
|                       [Granite](model_doc/granite)                       |       ✅        |         ❌         |      ❌      |
|                  [GraniteMoeMoe](model_doc/granitemoe)                   |       ✅        |         ❌         |      ❌      |
|                    [Graphormer](model_doc/graphormer)                    |       ✅        |         ❌         |      ❌      |
|                [Grounding DINO](model_doc/grounding-dino)                |       ✅        |         ❌         |      ❌      |
|                      [GroupViT](model_doc/groupvit)                      |       ✅        |         ✅         |      ❌      |
|                        [Helium](model_doc/helium)                        |       ✅        |         ❌         |      ❌      |
|                       [HerBERT](model_doc/herbert)                       |       ✅        |         ✅         |      ✅      |
|                         [Hiera](model_doc/hiera)                         |       ✅        |         ❌         |      ❌      |
|                        [Hubert](model_doc/hubert)                        |       ✅        |         ✅         |      ❌      |
|                        [I-BERT](model_doc/ibert)                         |       ✅        |         ❌         |      ❌      |
|                        [I-JEPA](model_doc/ijepa)                         |       ✅        |         ❌         |      ❌      |
|                       [IDEFICS](model_doc/idefics)                       |       ✅        |         ✅         |      ❌      |
|                      [Idefics2](model_doc/idefics2)                      |       ✅        |         ❌         |      ❌      |
|                      [Idefics3](model_doc/idefics3)                      |       ✅        |         ❌         |      ❌      |
|          [Idefics3VisionTransformer](model_doc/idefics3_vision)          |       ❌        |         ❌         |      ❌      |
|                      [ImageGPT](model_doc/imagegpt)                      |       ✅        |         ❌         |      ❌      |
|                      [Informer](model_doc/informer)                      |       ✅        |         ❌         |      ❌      |
|                  [InstructBLIP](model_doc/instructblip)                  |       ✅        |         ❌         |      ❌      |
|             [InstructBlipVideo](model_doc/instructblipvideo)             |       ✅        |         ❌         |      ❌      |
|                         [Jamba](model_doc/jamba)                         |       ✅        |         ❌         |      ❌      |
|                        [JetMoe](model_doc/jetmoe)                        |       ✅        |         ❌         |      ❌      |
|                       [Jukebox](model_doc/jukebox)                       |       ✅        |         ❌         |      ❌      |
|                      [KOSMOS-2](model_doc/kosmos-2)                      |       ✅        |         ❌         |      ❌      |
|                      [LayoutLM](model_doc/layoutlm)                      |       ✅        |         ✅         |      ❌      |
|                    [LayoutLMv2](model_doc/layoutlmv2)                    |       ✅        |         ❌         |      ❌      |
|                    [LayoutLMv3](model_doc/layoutlmv3)                    |       ✅        |         ✅         |      ❌      |
|                     [LayoutXLM](model_doc/layoutxlm)                     |       ✅        |         ❌         |      ❌      |
|                           [LED](model_doc/led)                           |       ✅        |         ✅         |      ❌      |
|                         [LeViT](model_doc/levit)                         |       ✅        |         ❌         |      ❌      |
|                          [LiLT](model_doc/lilt)                          |       ✅        |         ❌         |      ❌      |
|                         [LLaMA](model_doc/llama)                         |       ✅        |         ❌         |      ✅      |
|                        [Llama2](model_doc/llama2)                        |       ✅        |         ❌         |      ✅      |
|                        [Llama3](model_doc/llama3)                        |       ✅        |         ❌         |      ✅      |
|                         [LLaVa](model_doc/llava)                         |       ✅        |         ❌         |      ❌      |
|                    [LLaVA-NeXT](model_doc/llava_next)                    |       ✅        |         ❌         |      ❌      |
|              [LLaVa-NeXT-Video](model_doc/llava_next_video)              |       ✅        |         ❌         |      ❌      |
|               [LLaVA-Onevision](model_doc/llava_onevision)               |       ✅        |         ❌         |      ❌      |
|                    [Longformer](model_doc/longformer)                    |       ✅        |         ✅         |      ❌      |
|                        [LongT5](model_doc/longt5)                        |       ✅        |         ❌         |      ✅      |
|                          [LUKE](model_doc/luke)                          |       ✅        |         ❌         |      ❌      |
|                        [LXMERT](model_doc/lxmert)                        |       ✅        |         ✅         |      ❌      |
|                        [M-CTC-T](model_doc/mctct)                        |       ✅        |         ❌         |      ❌      |
|                       [M2M100](model_doc/m2m_100)                        |       ✅        |         ❌         |      ❌      |
|                    [MADLAD-400](model_doc/madlad-400)                    |       ✅        |         ✅         |      ✅      |
|                         [Mamba](model_doc/mamba)                         |       ✅        |         ❌         |      ❌      |
|                        [mamba2](model_doc/mamba2)                        |       ✅        |         ❌         |      ❌      |
|                        [Marian](model_doc/marian)                        |       ✅        |         ✅         |      ✅      |
|                      [MarkupLM](model_doc/markuplm)                      |       ✅        |         ❌         |      ❌      |
|                   [Mask2Former](model_doc/mask2former)                   |       ✅        |         ❌         |      ❌      |
|                    [MaskFormer](model_doc/maskformer)                    |       ✅        |         ❌         |      ❌      |
|                        [MatCha](model_doc/matcha)                        |       ✅        |         ❌         |      ❌      |
|                         [mBART](model_doc/mbart)                         |       ✅        |         ✅         |      ✅      |
|                      [mBART-50](model_doc/mbart50)                       |       ✅        |         ✅         |      ✅      |
|                          [MEGA](model_doc/mega)                          |       ✅        |         ❌         |      ❌      |
|                 [Megatron-BERT](model_doc/megatron-bert)                 |       ✅        |         ❌         |      ❌      |
|                 [Megatron-GPT2](model_doc/megatron_gpt2)                 |       ✅        |         ✅         |      ✅      |
|                       [MGP-STR](model_doc/mgp-str)                       |       ✅        |         ❌         |      ❌      |
|                          [Mimi](model_doc/mimi)                          |       ✅        |         ❌         |      ❌      |
|                       [Mistral](model_doc/mistral)                       |       ✅        |         ✅         |      ✅      |
|                       [Mixtral](model_doc/mixtral)                       |       ✅        |         ❌         |      ❌      |
|                        [Mllama](model_doc/mllama)                        |       ✅        |         ❌         |      ❌      |
|                         [mLUKE](model_doc/mluke)                         |       ✅        |         ❌         |      ❌      |
|                           [MMS](model_doc/mms)                           |       ✅        |         ✅         |      ✅      |
|                    [MobileBERT](model_doc/mobilebert)                    |       ✅        |         ✅         |      ❌      |
|                  [MobileNetV1](model_doc/mobilenet_v1)                   |       ✅        |         ❌         |      ❌      |
|                  [MobileNetV2](model_doc/mobilenet_v2)                   |       ✅        |         ❌         |      ❌      |
|                     [MobileViT](model_doc/mobilevit)                     |       ✅        |         ✅         |      ❌      |
|                   [MobileViTV2](model_doc/mobilevitv2)                   |       ✅        |         ❌         |      ❌      |
|                    [ModernBERT](model_doc/modernbert)                    |       ✅        |         ❌         |      ❌      |
<<<<<<< HEAD
|                         [Molmo](model_doc/molmo)                         |       ✅        |         ❌         |      ❌      |
=======
|                     [Moonshine](model_doc/moonshine)                     |       ✅        |         ❌         |      ❌      |
>>>>>>> 9510ae39
|                         [Moshi](model_doc/moshi)                         |       ✅        |         ❌         |      ❌      |
|                         [MPNet](model_doc/mpnet)                         |       ✅        |         ✅         |      ❌      |
|                           [MPT](model_doc/mpt)                           |       ✅        |         ❌         |      ❌      |
|                           [MRA](model_doc/mra)                           |       ✅        |         ❌         |      ❌      |
|                           [MT5](model_doc/mt5)                           |       ✅        |         ✅         |      ✅      |
|                      [MusicGen](model_doc/musicgen)                      |       ✅        |         ❌         |      ❌      |
|               [MusicGen Melody](model_doc/musicgen_melody)               |       ✅        |         ❌         |      ❌      |
|                           [MVP](model_doc/mvp)                           |       ✅        |         ❌         |      ❌      |
|                           [NAT](model_doc/nat)                           |       ✅        |         ❌         |      ❌      |
|                      [Nemotron](model_doc/nemotron)                      |       ✅        |         ❌         |      ❌      |
|                         [Nezha](model_doc/nezha)                         |       ✅        |         ❌         |      ❌      |
|                          [NLLB](model_doc/nllb)                          |       ✅        |         ❌         |      ❌      |
|                      [NLLB-MOE](model_doc/nllb-moe)                      |       ✅        |         ❌         |      ❌      |
|                        [Nougat](model_doc/nougat)                        |       ✅        |         ✅         |      ✅      |
|                 [Nyströmformer](model_doc/nystromformer)                 |       ✅        |         ❌         |      ❌      |
|                          [OLMo](model_doc/olmo)                          |       ✅        |         ❌         |      ❌      |
|                         [OLMo2](model_doc/olmo2)                         |       ✅        |         ❌         |      ❌      |
|                         [OLMoE](model_doc/olmoe)                         |       ✅        |         ❌         |      ❌      |
|                   [OmDet-Turbo](model_doc/omdet-turbo)                   |       ✅        |         ❌         |      ❌      |
|                     [OneFormer](model_doc/oneformer)                     |       ✅        |         ❌         |      ❌      |
|                    [OpenAI GPT](model_doc/openai-gpt)                    |       ✅        |         ✅         |      ❌      |
|                      [OpenAI GPT-2](model_doc/gpt2)                      |       ✅        |         ✅         |      ✅      |
|                    [OpenLlama](model_doc/open-llama)                     |       ✅        |         ❌         |      ❌      |
|                           [OPT](model_doc/opt)                           |       ✅        |         ✅         |      ✅      |
|                       [OWL-ViT](model_doc/owlvit)                        |       ✅        |         ❌         |      ❌      |
|                         [OWLv2](model_doc/owlv2)                         |       ✅        |         ❌         |      ❌      |
|                     [PaliGemma](model_doc/paligemma)                     |       ✅        |         ❌         |      ❌      |
|                  [PatchTSMixer](model_doc/patchtsmixer)                  |       ✅        |         ❌         |      ❌      |
|                      [PatchTST](model_doc/patchtst)                      |       ✅        |         ❌         |      ❌      |
|                       [Pegasus](model_doc/pegasus)                       |       ✅        |         ✅         |      ✅      |
|                     [PEGASUS-X](model_doc/pegasus_x)                     |       ✅        |         ❌         |      ❌      |
|                     [Perceiver](model_doc/perceiver)                     |       ✅        |         ❌         |      ❌      |
|                     [Persimmon](model_doc/persimmon)                     |       ✅        |         ❌         |      ❌      |
|                           [Phi](model_doc/phi)                           |       ✅        |         ❌         |      ❌      |
|                          [Phi3](model_doc/phi3)                          |       ✅        |         ❌         |      ❌      |
|                        [Phimoe](model_doc/phimoe)                        |       ✅        |         ❌         |      ❌      |
|                       [PhoBERT](model_doc/phobert)                       |       ✅        |         ✅         |      ✅      |
|                    [Pix2Struct](model_doc/pix2struct)                    |       ✅        |         ❌         |      ❌      |
|                       [Pixtral](model_doc/pixtral)                       |       ✅        |         ❌         |      ❌      |
|                        [PLBart](model_doc/plbart)                        |       ✅        |         ❌         |      ❌      |
|                    [PoolFormer](model_doc/poolformer)                    |       ✅        |         ❌         |      ❌      |
|                     [Pop2Piano](model_doc/pop2piano)                     |       ✅        |         ❌         |      ❌      |
|                    [ProphetNet](model_doc/prophetnet)                    |       ✅        |         ❌         |      ❌      |
|                           [PVT](model_doc/pvt)                           |       ✅        |         ❌         |      ❌      |
|                        [PVTv2](model_doc/pvt_v2)                         |       ✅        |         ❌         |      ❌      |
|                       [QDQBert](model_doc/qdqbert)                       |       ✅        |         ❌         |      ❌      |
|                         [Qwen2](model_doc/qwen2)                         |       ✅        |         ❌         |      ❌      |
|                    [Qwen2_5_VL](model_doc/qwen2_5_vl)                    |       ✅        |         ❌         |      ❌      |
|                   [Qwen2Audio](model_doc/qwen2_audio)                    |       ✅        |         ❌         |      ❌      |
|                     [Qwen2MoE](model_doc/qwen2_moe)                      |       ✅        |         ❌         |      ❌      |
|                      [Qwen2VL](model_doc/qwen2_vl)                       |       ✅        |         ❌         |      ❌      |
|                           [RAG](model_doc/rag)                           |       ✅        |         ✅         |      ❌      |
|                         [REALM](model_doc/realm)                         |       ✅        |         ❌         |      ❌      |
|               [RecurrentGemma](model_doc/recurrent_gemma)                |       ✅        |         ❌         |      ❌      |
|                      [Reformer](model_doc/reformer)                      |       ✅        |         ❌         |      ❌      |
|                        [RegNet](model_doc/regnet)                        |       ✅        |         ✅         |      ✅      |
|                       [RemBERT](model_doc/rembert)                       |       ✅        |         ✅         |      ❌      |
|                        [ResNet](model_doc/resnet)                        |       ✅        |         ✅         |      ✅      |
|                     [RetriBERT](model_doc/retribert)                     |       ✅        |         ❌         |      ❌      |
|                       [RoBERTa](model_doc/roberta)                       |       ✅        |         ✅         |      ✅      |
|          [RoBERTa-PreLayerNorm](model_doc/roberta-prelayernorm)          |       ✅        |         ✅         |      ✅      |
|                      [RoCBert](model_doc/roc_bert)                       |       ✅        |         ❌         |      ❌      |
|                      [RoFormer](model_doc/roformer)                      |       ✅        |         ✅         |      ✅      |
|                       [RT-DETR](model_doc/rt_detr)                       |       ✅        |         ❌         |      ❌      |
|                [RT-DETR-ResNet](model_doc/rt_detr_resnet)                |       ✅        |         ❌         |      ❌      |
|                    [RT-DETRv2](model_doc/rt_detr_v2)                     |       ✅        |         ❌         |      ❌      |
|                          [RWKV](model_doc/rwkv)                          |       ✅        |         ❌         |      ❌      |
|                           [SAM](model_doc/sam)                           |       ✅        |         ✅         |      ❌      |
|                  [SeamlessM4T](model_doc/seamless_m4t)                   |       ✅        |         ❌         |      ❌      |
|                [SeamlessM4Tv2](model_doc/seamless_m4t_v2)                |       ✅        |         ❌         |      ❌      |
|                     [SegFormer](model_doc/segformer)                     |       ✅        |         ✅         |      ❌      |
|                        [SegGPT](model_doc/seggpt)                        |       ✅        |         ❌         |      ❌      |
|                           [SEW](model_doc/sew)                           |       ✅        |         ❌         |      ❌      |
|                         [SEW-D](model_doc/sew-d)                         |       ✅        |         ❌         |      ❌      |
|                        [SigLIP](model_doc/siglip)                        |       ✅        |         ❌         |      ❌      |
|        [Speech Encoder decoder](model_doc/speech-encoder-decoder)        |       ✅        |         ❌         |      ✅      |
|                 [Speech2Text](model_doc/speech_to_text)                  |       ✅        |         ✅         |      ❌      |
|                      [SpeechT5](model_doc/speecht5)                      |       ✅        |         ❌         |      ❌      |
|                      [Splinter](model_doc/splinter)                      |       ✅        |         ❌         |      ❌      |
|                   [SqueezeBERT](model_doc/squeezebert)                   |       ✅        |         ❌         |      ❌      |
|                      [StableLm](model_doc/stablelm)                      |       ✅        |         ❌         |      ❌      |
|                    [Starcoder2](model_doc/starcoder2)                    |       ✅        |         ❌         |      ❌      |
|                     [SuperGlue](model_doc/superglue)                     |       ✅        |         ❌         |      ❌      |
|                    [SuperPoint](model_doc/superpoint)                    |       ✅        |         ❌         |      ❌      |
|                   [SwiftFormer](model_doc/swiftformer)                   |       ✅        |         ✅         |      ❌      |
|                    [Swin Transformer](model_doc/swin)                    |       ✅        |         ✅         |      ❌      |
|                 [Swin Transformer V2](model_doc/swinv2)                  |       ✅        |         ❌         |      ❌      |
|                       [Swin2SR](model_doc/swin2sr)                       |       ✅        |         ❌         |      ❌      |
|           [SwitchTransformers](model_doc/switch_transformers)            |       ✅        |         ❌         |      ❌      |
|                            [T5](model_doc/t5)                            |       ✅        |         ✅         |      ✅      |
|                        [T5v1.1](model_doc/t5v1.1)                        |       ✅        |         ✅         |      ✅      |
|             [Table Transformer](model_doc/table-transformer)             |       ✅        |         ❌         |      ❌      |
|                         [TAPAS](model_doc/tapas)                         |       ✅        |         ✅         |      ❌      |
|                         [TAPEX](model_doc/tapex)                         |       ✅        |         ✅         |      ✅      |
|                       [TextNet](model_doc/textnet)                       |       ✅        |         ❌         |      ❌      |
|       [Time Series Transformer](model_doc/time_series_transformer)       |       ✅        |         ❌         |      ❌      |
|                   [TimeSformer](model_doc/timesformer)                   |       ✅        |         ❌         |      ❌      |
|                [TimmWrapperModel](model_doc/timm_wrapper)                |       ✅        |         ❌         |      ❌      |
|        [Trajectory Transformer](model_doc/trajectory_transformer)        |       ✅        |         ❌         |      ❌      |
|                  [Transformer-XL](model_doc/transfo-xl)                  |       ✅        |         ✅         |      ❌      |
|                         [TrOCR](model_doc/trocr)                         |       ✅        |         ❌         |      ❌      |
|                          [TVLT](model_doc/tvlt)                          |       ✅        |         ❌         |      ❌      |
|                           [TVP](model_doc/tvp)                           |       ✅        |         ❌         |      ❌      |
|                          [UDOP](model_doc/udop)                          |       ✅        |         ❌         |      ❌      |
|                           [UL2](model_doc/ul2)                           |       ✅        |         ✅         |      ✅      |
|                          [UMT5](model_doc/umt5)                          |       ✅        |         ❌         |      ❌      |
|                     [UniSpeech](model_doc/unispeech)                     |       ✅        |         ❌         |      ❌      |
|                 [UniSpeechSat](model_doc/unispeech-sat)                  |       ✅        |         ❌         |      ❌      |
|                       [UnivNet](model_doc/univnet)                       |       ✅        |         ❌         |      ❌      |
|                       [UPerNet](model_doc/upernet)                       |       ✅        |         ❌         |      ❌      |
|                           [VAN](model_doc/van)                           |       ✅        |         ❌         |      ❌      |
|                   [VideoLlava](model_doc/video_llava)                    |       ✅        |         ❌         |      ❌      |
|                      [VideoMAE](model_doc/videomae)                      |       ✅        |         ❌         |      ❌      |
|                          [ViLT](model_doc/vilt)                          |       ✅        |         ❌         |      ❌      |
|                      [VipLlava](model_doc/vipllava)                      |       ✅        |         ❌         |      ❌      |
|        [Vision Encoder decoder](model_doc/vision-encoder-decoder)        |       ✅        |         ✅         |      ✅      |
|       [VisionTextDualEncoder](model_doc/vision-text-dual-encoder)        |       ✅        |         ✅         |      ✅      |
|                   [VisualBERT](model_doc/visual_bert)                    |       ✅        |         ❌         |      ❌      |
|                           [ViT](model_doc/vit)                           |       ✅        |         ✅         |      ✅      |
|                    [ViT Hybrid](model_doc/vit_hybrid)                    |       ✅        |         ❌         |      ❌      |
|                        [VitDet](model_doc/vitdet)                        |       ✅        |         ❌         |      ❌      |
|                       [ViTMAE](model_doc/vit_mae)                        |       ✅        |         ✅         |      ❌      |
|                      [ViTMatte](model_doc/vitmatte)                      |       ✅        |         ❌         |      ❌      |
|                       [ViTMSN](model_doc/vit_msn)                        |       ✅        |         ❌         |      ❌      |
|                       [ViTPose](model_doc/vitpose)                       |       ✅        |         ❌         |      ❌      |
|              [ViTPoseBackbone](model_doc/vitpose_backbone)               |       ✅        |         ❌         |      ❌      |
|                          [VITS](model_doc/vits)                          |       ✅        |         ❌         |      ❌      |
|                         [ViViT](model_doc/vivit)                         |       ✅        |         ❌         |      ❌      |
|                      [Wav2Vec2](model_doc/wav2vec2)                      |       ✅        |         ✅         |      ✅      |
|                 [Wav2Vec2-BERT](model_doc/wav2vec2-bert)                 |       ✅        |         ❌         |      ❌      |
|            [Wav2Vec2-Conformer](model_doc/wav2vec2-conformer)            |       ✅        |         ❌         |      ❌      |
|              [Wav2Vec2Phoneme](model_doc/wav2vec2_phoneme)               |       ✅        |         ✅         |      ✅      |
|                         [WavLM](model_doc/wavlm)                         |       ✅        |         ❌         |      ❌      |
|                       [Whisper](model_doc/whisper)                       |       ✅        |         ✅         |      ✅      |
|                        [X-CLIP](model_doc/xclip)                         |       ✅        |         ❌         |      ❌      |
|                         [X-MOD](model_doc/xmod)                          |       ✅        |         ❌         |      ❌      |
|                          [XGLM](model_doc/xglm)                          |       ✅        |         ✅         |      ✅      |
|                           [XLM](model_doc/xlm)                           |       ✅        |         ✅         |      ❌      |
|                [XLM-ProphetNet](model_doc/xlm-prophetnet)                |       ✅        |         ❌         |      ❌      |
|                   [XLM-RoBERTa](model_doc/xlm-roberta)                   |       ✅        |         ✅         |      ✅      |
|                [XLM-RoBERTa-XL](model_doc/xlm-roberta-xl)                |       ✅        |         ❌         |      ❌      |
|                         [XLM-V](model_doc/xlm-v)                         |       ✅        |         ✅         |      ✅      |
|                         [XLNet](model_doc/xlnet)                         |       ✅        |         ✅         |      ❌      |
|                         [XLS-R](model_doc/xls_r)                         |       ✅        |         ✅         |      ✅      |
|                 [XLSR-Wav2Vec2](model_doc/xlsr_wav2vec2)                 |       ✅        |         ✅         |      ✅      |
|                         [YOLOS](model_doc/yolos)                         |       ✅        |         ❌         |      ❌      |
|                          [YOSO](model_doc/yoso)                          |       ✅        |         ❌         |      ❌      |
|                         [Zamba](model_doc/zamba)                         |       ✅        |         ❌         |      ❌      |
|                        [Zamba2](model_doc/zamba2)                        |       ✅        |         ❌         |      ❌      |
|                      [ZoeDepth](model_doc/zoedepth)                      |       ✅        |         ❌         |      ❌      |

<!-- End table--><|MERGE_RESOLUTION|>--- conflicted
+++ resolved
@@ -240,11 +240,8 @@
 |                     [MobileViT](model_doc/mobilevit)                     |       ✅        |         ✅         |      ❌      |
 |                   [MobileViTV2](model_doc/mobilevitv2)                   |       ✅        |         ❌         |      ❌      |
 |                    [ModernBERT](model_doc/modernbert)                    |       ✅        |         ❌         |      ❌      |
-<<<<<<< HEAD
 |                         [Molmo](model_doc/molmo)                         |       ✅        |         ❌         |      ❌      |
-=======
 |                     [Moonshine](model_doc/moonshine)                     |       ✅        |         ❌         |      ❌      |
->>>>>>> 9510ae39
 |                         [Moshi](model_doc/moshi)                         |       ✅        |         ❌         |      ❌      |
 |                         [MPNet](model_doc/mpnet)                         |       ✅        |         ✅         |      ❌      |
 |                           [MPT](model_doc/mpt)                           |       ✅        |         ❌         |      ❌      |
