- sections:
  - local: index
    title: 🤗 Transformers
  - local: installation
    title: 설치방법
  - local: quicktour
    title: 둘러보기
  title: 시작하기
- isExpanded: false
  sections:
  - sections:
    - local: in_translation
      title: (번역중) Loading models
    - local: custom_models
      title: 사용자 정의 모델 공유하기
    - local: in_translation
      title: (번역중) Customizing model components
    - local: model_sharing
      title: 만든 모델 공유하기
    - local: modular_transformers
      title: transformers에서의 모듈성
    - local: add_new_model
      title: 🤗 Transformers에 새로운 모델을 추가하는 방법
    - local: in_translation
      title: (번역중) Documenting a model
    - local: in_translation
      title: (번역중) Customizing attention function
    title: 모델
  - sections:
    - local: fast_tokenizers
      title: 🤗 Tokenizers 라이브러리에서 토크나이저 사용하기
    - local: in_translation
      title: (번역중) Image processors
    - local: in_translation
      title: (번역중) Video processors
    - local: in_translation
      title: (번역중) Backbones
    - local: in_translation
      title: (번역중) Feature extractors
    - local: in_translation
      title: (번역중) Processors
    - local: tokenizer_summary
      title: 토크나이저 요약
    - local: pad_truncation
      title: 패딩과 잘라내기
    title: 전처리기(Preprocessors)
  title: Base classes
- isExpanded: false
  sections:
  - sections:
    - local: pipeline_tutorial
      title: Pipeline으로 추론하기
    - local: in_translation
      title: (번역중) Machine learning apps
    - local: pipeline_webserver
      title: 추론 웹 서버를 위한 파이프라인
    - local: add_new_pipeline
      title: 어떻게 🤗 Transformers에 파이프라인을 추가하나요?
    title: 파이프라인 API
  - sections:
    - local: llm_tutorial
      title: 대규모 언어 모델로 생성하기
    - local: generation_strategies
      title: 텍스트 생성 전략 사용자 정의
    - local: in_translation
      title: (번역중) Generation features
    - local: tasks/prompting
      title: 대규모 언어 모델 프롬프팅 가이드
    - local: llm_optims
      title: LLM 추론 최적화
    - local: in_translation
      title: (번역중) Caching
    - local: in_translation
      title: (번역중) KV cache strategies
    - local: serving
      title: 모델 서빙하기
    - local: llm_tutorial_optimization
      title: LLM을 최대한 활용하기
    - local: perplexity
      title: 고정 길이 모델의 펄플렉서티(Perplexity)
    title: 거대 언어 모델(LLMs)
  - sections:
    - local: conversations
      title: Transformers로 채팅하기
    - local: chat_templating
      title: 챗봇 템플릿 익히기
    - local: in_translation
      title: (번역중) Multimodal templates
    - local: in_translation
      title: (번역중) Template writing
    - local: in_translation
      title: (번역중) Tools and RAG
    title: 모델을 사용해 대화하기
  - sections:
    - local: in_translation
      title: (번역중) torch.compile
    - local: perf_infer_gpu_one
      title: 하나의 GPU를 활용한 추론
    - local: in_translation
      title: (번역중) Distributed inference
    - local: perf_infer_cpu
      title: CPU로 추론하기
    title: 최적화(Optimization)
  - local: in_translation
    title: (번역중) Agents
  - local: in_translation
    title: (번역중) Tools
  title: 추론(Inference)
- isExpanded: false
  sections:
  - sections:
    - local: trainer
      title: 트레이너(Trainer)
    - local: training
      title: 사전 학습된 모델 미세 조정하기
    - local: in_translation
      title: (번역중) Optimizers
    - local: hpo_train
      title: Trainer API를 사용한 하이퍼파라미터 탐색
    title: Trainer API
  - sections:
    - local: in_translation
      title: (번역중) Accelerator selection
    - local: accelerate
      title: 🤗 Accelerate로 분산 학습 구성하기
    - local: fsdp
      title: 완전 분할 데이터 병렬 처리
    - local: deepspeed
      title: DeepSpeed
    - local: debugging
      title: 디버깅
    - local: perf_train_cpu_many
      title: 다중 CPU에서 학습하기
    - local: perf_train_gpu_many
      title: 다중 GPU에서 학습 진행하기
    title: 분산 학습(Distributed training)
  - sections:
    - local: in_translation
      title: (번역중) GPU
    - local: perf_train_cpu
      title: CPU에서 훈련
    - local: perf_train_special
      title: Apple 실리콘에서 PyTorch 학습
    - local: in_translation
      title: (번역중) Intel Gaudi
    - local: perf_hardware
      title: 훈련용 사용자 맞춤형 하드웨어
    title: 하드웨어
  - local: peft
    title: 🤗 PEFT로 어댑터 로드 및 학습하기
  - local: model_memory_anatomy
    title: 모델 학습 해부하기
  title: 학습(Training)
- isExpanded: false
  sections:
  - local: in_translation
    title: (번역중) Overview
  - local: in_translation
    title: (번역중) Selecting a quantization method
  - local: in_translation
    title: (번역중) Quantization concepts
  - local: in_translation
    title: (번역중) AQLM
  - local: in_translation
    title: (번역중) AutoRound
  - local: quantization/awq
    title: AWQ
  - local: in_translation
    title: (번역중) BitNet
  - local: quantization/bitsandbytes
    title: bitsandbytes
  - local: in_translation
    title: (번역중) compressed-tensors
  - local: quantization/eetq
    title: EETQ
  - local: in_translation
    title: (번역중) FBGEMM
  - local: in_translation
    title: (번역중) Fine-grained FP8
  - local: gguf
    title: GGUF 파일들과의 상호 운용성
  - local: quantization/gptq
    title: GPTQ
  - local: in_translation
    title: (번역중) HIGGS
  - local: in_translation
    title: (번역중) HQQ
  - local: in_translation
    title: (번역중) Optimum
  - local: quantization/quanto
    title: Quanto
  - local: quantization/quark
    title: Quark
  - local: in_translation
    title: (번역중) torchao
  - local: in_translation
    title: (번역중) SpQR
  - local: in_translation
    title: (번역중) VPTQ
  - local: in_translation
    title: (번역중) Contribute
  title: 양자화(Quantization)
- isExpanded: false
  sections:
  - local: serialization
    title: ONNX로 내보내기
  - local: tflite
    title: TFLite로 내보내기
  - local: executorch
    title: ExecuTorch
  - local: torchscript
    title: TorchScript로 내보내기
  title: 배포환경에 내보내기
- isExpanded: false
  sections:
  - sections:
    - sections:
      - local: tasks/sequence_classification
        title: 텍스트 분류
      - local: tasks/token_classification
        title: 토큰 분류
      - local: tasks/question_answering
        title: 질의 응답(Question Answering)
      - local: tasks/language_modeling
        title: 인과적 언어 모델링(Causal language modeling)
      - local: tasks/masked_language_modeling
        title: 마스킹된 언어 모델링(Masked language modeling)
      - local: tasks/translation
        title: 번역
      - local: tasks/summarization
        title: 요약
      - local: tasks/multiple_choice
        title: 객관식 문제(Multiple Choice)
      title: 자연어처리
    - sections:
      - local: tasks/audio_classification
        title: 오디오 분류
      - local: tasks/asr
        title: 자동 음성 인식
      title: 오디오
    - sections:
      - local: tasks/image_classification
        title: 이미지 분류
      - local: tasks/semantic_segmentation
        title: 이미지 세그멘테이션
      - local: tasks/video_classification
        title: 비디오 분류
      - local: tasks/object_detection
        title: 객체 탐지(Object detection)
      - local: tasks/zero_shot_object_detection
        title: 제로샷(zero-shot) 객체 탐지
      - local: tasks/zero_shot_image_classification
        title: 제로샷(zero-shot) 이미지 분류
      - local: tasks/monocular_depth_estimation
        title: 단일 영상 기반 깊이 추정
      - local: tasks/image_to_image
        title: Image-to-Image
      - local: tasks/image_feature_extraction
        title: 이미지 특징 추출
      - local: tasks/mask_generation
        title: 마스크 생성
      - local: tasks/keypoint_detection
        title: 키포인트 탐지
      - local: tasks/knowledge_distillation_for_image_classification
        title: 컴퓨터 비전(이미지 분류)를 위한 지식 증류(knowledge distillation)
      title: 컴퓨터 비전
    - sections:
      - local: tasks/image_captioning
        title: 이미지 캡셔닝
      - local: tasks/document_question_answering
        title: 문서 질의 응답(Document Question Answering)
      - local: tasks/visual_question_answering
        title: 시각적 질의응답 (Visual Question Answering)
      - local: in_translation
        title: (번역중) Text to speech
      - local: tasks/idefics
        title: IDEFICS를 이용한 이미지 작업
      - local: in_translation
        title: (번역중) Image-text-to-text
      - local: in_translation
        title: (번역중) Video-text-to-text
      - local: in_translation
        title: (번역중) Visual Document Retrieval
      title: 멀티모달
    title: 태스크 레시피
  - local: run_scripts
    title: 스크립트로 학습하기
  - local: glossary
    title: Glossary
  - local: philosophy
    title: 이념과 목표
  - local: in_translation
    title: (번역중) Notebooks with examples
  - local: community
    title: 커뮤니티 리소스
  - local: troubleshooting
    title: 문제 해결
<<<<<<< HEAD
  - local: gguf
    title: GGUF 파일들과의 상호 운용성
  - local: modular_transformers
    title: transformers에서의 모듈성
  title: (번역중) 개발자 가이드
- sections:
  - local: in_translation
    title: (번역중) Getting started
  - local: quantization/bitsandbytes
    title: bitsandbytes
  - local: quantization/gptq
    title: GPTQ
  - local: quantization/awq
    title: AWQ
  - local: in_translation
    title: (번역중) AQLM
  - local: in_translation
    title: (번역중) VPTQ
  - local: quantization/quanto
    title: Quanto
  - local: quantization/quark
    title: Quark
  - local: quantization/eetq
    title: EETQ
  - local: in_translation
    title: (번역중) HQQ
  - local: in_translation
    title: (번역중) Optimum
  - local: in_translation
    title: (번역중) Contribute new quantization method
  title: (번역중) 경량화 메소드
- sections:
  - local: performance
    title: 성능 및 확장성
  - local: in_translation
    title: (번역중) Quantization
  - local: llm_optims
    title: LLM 추론 최적화
  - sections:
    - local: perf_train_gpu_one
      title: GPU
    - local: perf_train_gpu_many
      title: 다중 GPU에서 훈련 진행하기
    - local: deepspeed
      title: DeepSpeed
    - local: fsdp
      title: 완전 분할 데이터 병렬 처리
    - local: perf_train_cpu
      title: CPU에서 훈련
    - local: perf_train_cpu_many
      title: 다중 CPU에서 훈련하기
    - local: perf_train_tpu_tf
      title: TensorFlow로 TPU에서 훈련하기
    - local: perf_train_special
      title: Apple 실리콘에서 PyTorch 학습
    - local: perf_hardware
      title: 훈련용 사용자 맞춤형 하드웨어
    - local: hpo_train
      title: Trainer API를 사용한 하이퍼파라미터 탐색
    title: (번역중) 효율적인 학습 기술들
  - sections:
    - local: perf_infer_cpu
      title: CPU로 추론하기
    - local: perf_infer_gpu_one
      title: 하나의 GPU를 활용한 추론
    title: 추론 최적화하기
  - local: big_models
    title: 대형 모델을 인스턴스화
  - local: debugging
    title: 디버깅
  - local: tf_xla
    title: TensorFlow 모델을 위한 XLA 통합
  - local: in_translation
    title: (번역중) Optimize inference using `torch.compile()`
  title: (번역중) 성능 및 확장성
- sections:
    - local: contributing
      title: 🤗 Transformers에 기여하는 방법
    - local: add_new_model
      title: 🤗 Transformers에 새로운 모델을 추가하는 방법
    - local: add_new_pipeline
      title: 어떻게 🤗 Transformers에 파이프라인을 추가하나요?
    - local: testing
      title: 테스트
    - local: pr_checks
      title: Pull Request에 대한 검사
=======
  title: 리소스
- isExpanded: false
  sections:
  - local: contributing
    title: 🤗 Transformers에 기여하는 방법
  - local: testing
    title: Transformers 모델 테스트하기
  - local: pr_checks
    title: Pull request 검사하기
>>>>>>> 4c7da9fe
  title: 기여하기
- isExpanded: false
  sections:
  - sections:
    - local: model_doc/auto
      title: Auto Classes
    - local: in_translation
      title: (번역중) Backbones
    - local: main_classes/callback
      title: Callbacks
    - local: main_classes/configuration
      title: Configuration
    - local: main_classes/data_collator
      title: Data Collator
    - local: main_classes/keras_callbacks
      title: Keras callbacks
    - local: main_classes/logging
      title: Logging
    - local: main_classes/model
      title: Models
    - local: main_classes/text_generation
      title: 텍스트 생성
    - local: main_classes/onnx
      title: ONNX
    - local: in_translation
      title: (번역중) Optimization
    - local: main_classes/output
      title: 모델 출력
    - local: in_translation
      title: (번역중) PEFT
    - local: in_translation
      title: (번역중) Pipelines
    - local: in_translation
      title: (번역중) Processors
    - local: main_classes/quantization
      title: 양자화
    - local: in_translation
      title: (번역중) Tokenizer
    - local: main_classes/trainer
      title: Trainer
    - local: in_translation
      title: (번역중) DeepSpeed
    - local: main_classes/executorch
      title: ExecuTorch
    - local: main_classes/feature_extractor
      title: 피쳐 추출기
    - local: in_translation
      title: (번역중) Image Processor
    - local: in_translation
      title: (번역중) Video Processor
    title: 메인 클래스
  - sections:
    - sections:
      - local: model_doc/albert
        title: ALBERT
      - local: model_doc/arcee
        title: Arcee
      - local: model_doc/bamba
        title: Bamba
      - local: model_doc/bart
        title: BART
      - local: model_doc/barthez
        title: BARThez
      - local: model_doc/bartpho
        title: BARTpho
      - local: model_doc/bert
        title: BERT
      - local: model_doc/bert-generation
        title: BertGeneration
      - local: model_doc/bert-japanese
        title: BertJapanese
      - local: model_doc/bertweet
        title: BERTweet
      - local: model_doc/big_bird
        title: BigBird
      - local: model_doc/bigbird_pegasus
        title: BigBirdPegasus
      - local: model_doc/biogpt
        title: BioGpt
      - local: model_doc/bitnet
        title: BitNet
      - local: model_doc/blenderbot
        title: Blenderbot
      - local: model_doc/blenderbot-small
        title: Blenderbot Small
      - local: model_doc/bloom
        title: BLOOM
      - local: model_doc/bort
        title: BORT
      - local: model_doc/byt5
        title: ByT5
      - local: model_doc/camembert
        title: CamemBERT
      - local: model_doc/canine
        title: CANINE
      - local: model_doc/codegen
        title: CodeGen
      - local: model_doc/code_llama
        title: CodeLlama
      - local: model_doc/cohere
        title: Cohere
      - local: model_doc/cohere2
        title: Cohere2
      - local: model_doc/convbert
        title: ConvBERT
      - local: model_doc/cpm
        title: CPM
      - local: model_doc/cpmant
        title: CPMANT
      - local: model_doc/ctrl
        title: CTRL
      - local: model_doc/dbrx
        title: DBRX
      - local: model_doc/deberta
        title: DeBERTa
      - local: model_doc/deberta-v2
        title: DeBERTa-v2
      - local: model_doc/deepseek_v3
        title: DeepSeek-V3
      - local: model_doc/dialogpt
        title: DialoGPT
      - local: model_doc/diffllama
        title: DiffLlama
      - local: model_doc/distilbert
        title: DistilBERT
      - local: model_doc/doge
        title: Doge
      - local: model_doc/dots1
        title: dots1
      - local: model_doc/dpr
        title: DPR
      - local: model_doc/electra
        title: ELECTRA
      - local: model_doc/encoder-decoder
        title: Encoder Decoder Models
      - local: model_doc/ernie
        title: ERNIE
      - local: model_doc/ernie_m
        title: ErnieM
      - local: model_doc/esm
        title: ESM
      - local: model_doc/exaone4
        title: EXAONE-4.0
      - local: model_doc/falcon
        title: Falcon
      - local: model_doc/falcon3
        title: Falcon3
      - local: model_doc/falcon_h1
        title: FalconH1
      - local: model_doc/falcon_mamba
        title: FalconMamba
      - local: model_doc/flan-t5
        title: FLAN-T5
      - local: model_doc/flan-ul2
        title: FLAN-UL2
      - local: model_doc/flaubert
        title: FlauBERT
      - local: model_doc/fnet
        title: FNet
      - local: model_doc/fsmt
        title: FSMT
      - local: model_doc/funnel
        title: Funnel Transformer
      - local: model_doc/fuyu
        title: Fuyu
      - local: model_doc/gemma
        title: Gemma
      - local: model_doc/gemma2
        title: Gemma2
      - local: model_doc/glm
        title: GLM
      - local: model_doc/glm4
        title: glm4
      - local: model_doc/openai-gpt
        title: GPT
      - local: model_doc/gpt_neo
        title: GPT Neo
      - local: model_doc/gpt_neox
        title: GPT NeoX
      - local: model_doc/gpt_neox_japanese
        title: GPT NeoX Japanese
      - local: model_doc/gptj
        title: GPT-J
      - local: model_doc/gpt2
        title: GPT2
      - local: model_doc/gpt_bigcode
        title: GPTBigCode
      - local: model_doc/gptsan-japanese
        title: GPTSAN Japanese
      - local: model_doc/gpt-sw3
        title: GPTSw3
      - local: model_doc/granite
        title: Granite
      - local: model_doc/granitemoe
        title: GraniteMoe
      - local: model_doc/granitemoehybrid
        title: GraniteMoeHybrid
      - local: model_doc/granitemoeshared
        title: GraniteMoeShared
      - local: model_doc/helium
        title: Helium
      - local: model_doc/herbert
        title: HerBERT
      - local: model_doc/hgnet_v2
        title: HGNet-V2
      - local: model_doc/ibert
        title: I-BERT
      - local: model_doc/jamba
        title: Jamba
      - local: model_doc/jetmoe
        title: JetMoe
      - local: model_doc/jukebox
        title: Jukebox
      - local: model_doc/led
        title: LED
      - local: model_doc/lfm2
        title: LFM2
      - local: model_doc/llama
        title: LLaMA
      - local: model_doc/llama2
        title: Llama2
      - local: model_doc/llama3
        title: Llama3
      - local: model_doc/longformer
        title: Longformer
      - local: model_doc/longt5
        title: LongT5
      - local: model_doc/luke
        title: LUKE
      - local: model_doc/m2m_100
        title: M2M100
      - local: model_doc/madlad-400
        title: MADLAD-400
      - local: model_doc/mamba
        title: Mamba
      - local: model_doc/mamba2
        title: Mamba2
      - local: model_doc/marian
        title: MarianMT
      - local: model_doc/markuplm
        title: MarkupLM
      - local: model_doc/mbart
        title: MBart and MBart-50
      - local: model_doc/mega
        title: MEGA
      - local: model_doc/megatron-bert
        title: MegatronBERT
      - local: model_doc/megatron_gpt2
        title: MegatronGPT2
      - local: model_doc/minimax
        title: MiniMax
      - local: model_doc/mistral
        title: Mistral
      - local: model_doc/mixtral
        title: Mixtral
      - local: model_doc/mluke
        title: mLUKE
      - local: model_doc/mobilebert
        title: MobileBERT
      - local: model_doc/modernbert
        title: ModernBert
      - local: model_doc/modernbert-decoder
        title: ModernBERTDecoder
      - local: model_doc/mpnet
        title: MPNet
      - local: model_doc/mpt
        title: MPT
      - local: model_doc/mra
        title: MRA
      - local: model_doc/mt5
        title: MT5
      - local: model_doc/mvp
        title: MVP
      - local: model_doc/myt5
        title: myt5
      - local: model_doc/nemotron
        title: Nemotron
      - local: model_doc/nezha
        title: NEZHA
      - local: model_doc/nllb
        title: NLLB
      - local: model_doc/nllb-moe
        title: NLLB-MoE
      - local: model_doc/nystromformer
        title: Nyströmformer
      - local: model_doc/olmo
        title: OLMo
      - local: model_doc/olmo2
        title: OLMo2
      - local: model_doc/olmoe
        title: OLMoE
      - local: model_doc/open-llama
        title: Open-Llama
      - local: model_doc/opt
        title: OPT
      - local: model_doc/pegasus
        title: Pegasus
      - local: model_doc/pegasus_x
        title: PEGASUS-X
      - local: model_doc/persimmon
        title: Persimmon
      - local: model_doc/phi
        title: Phi
      - local: model_doc/phi3
        title: Phi-3
      - local: model_doc/phimoe
        title: PhiMoE
      - local: model_doc/phobert
        title: PhoBERT
      - local: model_doc/plbart
        title: PLBart
      - local: model_doc/prophetnet
        title: ProphetNet
      - local: model_doc/qdqbert
        title: QDQBert
      - local: model_doc/qwen2
        title: Qwen2
      - local: model_doc/qwen2_moe
        title: Qwen2MoE
      - local: model_doc/qwen3
        title: Qwen3
      - local: model_doc/qwen3_moe
        title: Qwen3MoE
      - local: model_doc/rag
        title: RAG
      - local: model_doc/realm
        title: REALM
      - local: model_doc/recurrent_gemma
        title: RecurrentGemma
      - local: model_doc/reformer
        title: Reformer
      - local: model_doc/rembert
        title: RemBERT
      - local: model_doc/retribert
        title: RetriBERT
      - local: model_doc/roberta
        title: RoBERTa
      - local: model_doc/roberta-prelayernorm
        title: RoBERTa-PreLayerNorm
      - local: model_doc/roc_bert
        title: RoCBert
      - local: model_doc/roformer
        title: RoFormer
      - local: model_doc/rwkv
        title: RWKV
      - local: model_doc/splinter
        title: Splinter
      - local: model_doc/squeezebert
        title: SqueezeBERT
      - local: model_doc/stablelm
        title: StableLm
      - local: model_doc/starcoder2
        title: Starcoder2
      - local: model_doc/switch_transformers
        title: SwitchTransformers
      - local: model_doc/t5
        title: T5
      - local: model_doc/t5gemma
        title: T5Gemma
      - local: model_doc/t5v1.1
        title: T5v1.1
      - local: model_doc/tapex
        title: TAPEX
      - local: model_doc/transfo-xl
        title: Transformer XL
      - local: model_doc/ul2
        title: UL2
      - local: model_doc/umt5
        title: UMT5
      - local: model_doc/xmod
        title: X-MOD
      - local: model_doc/xglm
        title: XGLM
      - local: model_doc/xlm
        title: XLM
      - local: model_doc/xlm-prophetnet
        title: XLM-ProphetNet
      - local: model_doc/xlm-roberta
        title: XLM-RoBERTa
      - local: model_doc/xlm-roberta-xl
        title: XLM-RoBERTa-XL
      - local: model_doc/xlm-v
        title: XLM-V
      - local: model_doc/xlnet
        title: XLNet
      - local: model_doc/yoso
        title: YOSO
      - local: model_doc/zamba
        title: Zamba
      - local: model_doc/zamba2
        title: Zamba2
      title: 텍스트 모델
    - sections:
      - local: model_doc/aimv2
        title: Aimv2
      - local: model_doc/beit
        title: BEiT
      - local: model_doc/bit
        title: BiT
      - local: model_doc/conditional_detr
        title: Conditional DETR
      - local: model_doc/convnext
        title: ConvNeXT
      - local: model_doc/convnextv2
        title: ConvNeXTV2
      - local: model_doc/cvt
        title: CvT
      - local: model_doc/d_fine
        title: D-FINE
      - local: model_doc/dab-detr
        title: DAB-DETR
      - local: model_doc/deepseek_v2
        title: DeepSeek-V2
      - local: model_doc/deformable_detr
        title: Deformable DETR
      - local: model_doc/deit
        title: DeiT
      - local: model_doc/depth_anything
        title: Depth Anything
      - local: model_doc/depth_anything_v2
        title: Depth Anything V2
      - local: model_doc/depth_pro
        title: DepthPro
      - local: model_doc/deta
        title: DETA
      - local: model_doc/detr
        title: DETR
      - local: model_doc/dinat
        title: DiNAT
      - local: model_doc/dinov2
        title: DINOV2
      - local: model_doc/dinov2_with_registers
        title: DINOv2 with Registers
      - local: model_doc/dit
        title: DiT
      - local: model_doc/dpt
        title: DPT
      - local: model_doc/efficientformer
        title: EfficientFormer
      - local: model_doc/efficientnet
        title: EfficientNet
      - local: model_doc/eomt
        title: EoMT
      - local: model_doc/focalnet
        title: FocalNet
      - local: model_doc/glpn
        title: GLPN
      - local: model_doc/hiera
        title: Hiera
      - local: model_doc/ijepa
        title: I-JEPA
      - local: model_doc/imagegpt
        title: ImageGPT
      - local: model_doc/levit
        title: LeViT
      - local: model_doc/lightglue
        title: LightGlue
      - local: model_doc/mask2former
        title: Mask2Former
      - local: model_doc/maskformer
        title: MaskFormer
      - local: model_doc/mlcd
        title: MLCD
      - local: model_doc/mobilenet_v1
        title: MobileNetV1
      - local: model_doc/mobilenet_v2
        title: MobileNetV2
      - local: model_doc/mobilevit
        title: MobileViT
      - local: model_doc/mobilevitv2
        title: MobileViTV2
      - local: model_doc/nat
        title: NAT
      - local: model_doc/poolformer
        title: PoolFormer
      - local: model_doc/prompt_depth_anything
        title: Prompt Depth Anything
      - local: model_doc/pvt
        title: Pyramid Vision Transformer (PVT)
      - local: model_doc/pvt_v2
        title: Pyramid Vision Transformer v2 (PVTv2)
      - local: model_doc/regnet
        title: RegNet
      - local: model_doc/resnet
        title: ResNet
      - local: model_doc/rt_detr
        title: RT-DETR
      - local: model_doc/rt_detr_v2
        title: RT-DETRv2
      - local: model_doc/segformer
        title: SegFormer
      - local: model_doc/seggpt
        title: SegGpt
      - local: model_doc/superglue
        title: SuperGlue
      - local: model_doc/superpoint
        title: SuperPoint
      - local: model_doc/swiftformer
        title: SwiftFormer
      - local: model_doc/swin
        title: Swin Transformer
      - local: model_doc/swinv2
        title: Swin Transformer V2
      - local: model_doc/swin2sr
        title: Swin2SR
      - local: model_doc/table-transformer
        title: Table Transformer
      - local: model_doc/textnet
        title: TextNet
      - local: model_doc/timm_wrapper
        title: Timm Wrapper
      - local: model_doc/upernet
        title: UperNet
      - local: model_doc/van
        title: VAN
      - local: model_doc/vit
        title: Vision Transformer (ViT)
      - local: model_doc/vit_hybrid
        title: ViT Hybrid
      - local: model_doc/vitdet
        title: ViTDet
      - local: model_doc/vit_mae
        title: ViTMAE
      - local: model_doc/vitmatte
        title: ViTMatte
      - local: model_doc/vit_msn
        title: ViTMSN
      - local: model_doc/vitpose
        title: ViTPose
      - local: model_doc/yolos
        title: YOLOS
      - local: model_doc/zoedepth
        title: ZoeDepth
      title: 비전 모델
    - sections:
      - local: model_doc/audio-spectrogram-transformer
        title: Audio Spectrogram Transformer
      - local: model_doc/bark
        title: Bark
      - local: model_doc/clap
        title: CLAP
      - local: model_doc/csm
        title: CSM
      - local: model_doc/dac
        title: dac
      - local: model_doc/dia
        title: Dia
      - local: model_doc/encodec
        title: EnCodec
      - local: model_doc/fastspeech2_conformer
        title: FastSpeech2Conformer
      - local: model_doc/granite_speech
        title: GraniteSpeech
      - local: model_doc/hubert
        title: Hubert
      - local: model_doc/kyutai_speech_to_text
        title: Kyutai Speech-To-Text
      - local: model_doc/mctct
        title: MCTCT
      - local: model_doc/mimi
        title: Mimi
      - local: model_doc/mms
        title: MMS
      - local: model_doc/moonshine
        title: Moonshine
      - local: model_doc/moshi
        title: Moshi
      - local: model_doc/musicgen
        title: MusicGen
      - local: model_doc/musicgen_melody
        title: MusicGen Melody
      - local: model_doc/pop2piano
        title: Pop2Piano
      - local: model_doc/seamless_m4t
        title: Seamless-M4T
      - local: model_doc/seamless_m4t_v2
        title: SeamlessM4T-v2
      - local: model_doc/sew
        title: SEW
      - local: model_doc/sew-d
        title: SEW-D
      - local: model_doc/speech_to_text
        title: Speech2Text
      - local: model_doc/speech_to_text_2
        title: Speech2Text2
      - local: model_doc/speecht5
        title: SpeechT5
      - local: model_doc/unispeech
        title: UniSpeech
      - local: model_doc/unispeech-sat
        title: UniSpeech-SAT
      - local: model_doc/univnet
        title: UnivNet
      - local: model_doc/vits
        title: VITS
      - local: model_doc/wav2vec2
        title: Wav2Vec2
      - local: model_doc/wav2vec2-bert
        title: Wav2Vec2-BERT
      - local: model_doc/wav2vec2-conformer
        title: Wav2Vec2-Conformer
      - local: model_doc/wav2vec2_phoneme
        title: Wav2Vec2Phoneme
      - local: model_doc/wavlm
        title: WavLM
      - local: model_doc/whisper
        title: Whisper
      - local: model_doc/xls_r
        title: XLS-R
      - local: model_doc/xlsr_wav2vec2
        title: XLSR-Wav2Vec2
      title: 오디오 모델
    - sections:
      - local: model_doc/timesformer
        title: TimeSformer
      - local: model_doc/vjepa2
        title: V-JEPA 2
      - local: model_doc/videomae
        title: VideoMAE
      - local: model_doc/vivit
        title: ViViT
      title: 비디오 모델
    - sections:
      - local: model_doc/align
        title: ALIGN
      - local: model_doc/altclip
        title: AltCLIP
      - local: model_doc/aria
        title: Aria
      - local: model_doc/aya_vision
        title: AyaVision
      - local: model_doc/blip
        title: BLIP
      - local: model_doc/blip-2
        title: BLIP-2
      - local: model_doc/bridgetower
        title: BridgeTower
      - local: model_doc/bros
        title: BROS
      - local: model_doc/chameleon
        title: Chameleon
      - local: model_doc/chinese_clip
        title: Chinese-CLIP
      - local: model_doc/clip
        title: CLIP
      - local: model_doc/clipseg
        title: CLIPSeg
      - local: model_doc/clvp
        title: CLVP
      - local: model_doc/colpali
        title: ColPali
      - local: model_doc/colqwen2
        title: ColQwen2
      - local: model_doc/data2vec
        title: Data2Vec
      - local: model_doc/deplot
        title: DePlot
      - local: model_doc/donut
        title: Donut
      - local: model_doc/emu3
        title: Emu3
      - local: model_doc/flava
        title: FLAVA
      - local: model_doc/gemma3
        title: Gemma3
      - local: model_doc/gemma3n
        title: Gemma3n
      - local: model_doc/git
        title: GIT
      - local: model_doc/glm4v
        title: glm4v
      - local: model_doc/got_ocr2
        title: GOT-OCR2
      - local: model_doc/granitevision
        title: GraniteVision
      - local: model_doc/grounding-dino
        title: Grounding DINO
      - local: model_doc/groupvit
        title: GroupViT
      - local: model_doc/idefics
        title: IDEFICS
      - local: model_doc/idefics2
        title: Idefics2
      - local: model_doc/idefics3
        title: Idefics3
      - local: model_doc/instructblip
        title: InstructBLIP
      - local: model_doc/instructblipvideo
        title: InstructBlipVideo
      - local: model_doc/internvl
        title: InternVL
      - local: model_doc/janus
        title: Janus
      - local: model_doc/kosmos-2
        title: KOSMOS-2
      - local: model_doc/layoutlm
        title: LayoutLM
      - local: model_doc/layoutlmv2
        title: LayoutLMV2
      - local: model_doc/layoutlmv3
        title: LayoutLMV3
      - local: model_doc/layoutxlm
        title: LayoutXLM
      - local: model_doc/lilt
        title: LiLT
      - local: model_doc/llama4
        title: Llama4
      - local: model_doc/llava
        title: Llava
      - local: model_doc/llava_next
        title: LLaVA-NeXT
      - local: model_doc/llava_next_video
        title: LLaVa-NeXT-Video
      - local: model_doc/llava_onevision
        title: LLaVA-Onevision
      - local: model_doc/lxmert
        title: LXMERT
      - local: model_doc/matcha
        title: MatCha
      - local: model_doc/mgp-str
        title: MGP-STR
      - local: model_doc/mistral3
        title: Mistral3
      - local: model_doc/mllama
        title: mllama
      - local: model_doc/nougat
        title: Nougat
      - local: model_doc/omdet-turbo
        title: OmDet-Turbo
      - local: model_doc/oneformer
        title: OneFormer
      - local: model_doc/owlvit
        title: OWL-ViT
      - local: model_doc/owlv2
        title: OWLv2
      - local: model_doc/paligemma
        title: PaliGemma
      - local: model_doc/perceiver
        title: Perceiver
      - local: model_doc/perception_lm
        title: PerceptionLM
      - local: model_doc/phi4_multimodal
        title: Phi4 Multimodal
      - local: model_doc/pix2struct
        title: Pix2Struct
      - local: model_doc/pixtral
        title: Pixtral
      - local: model_doc/qwen2_5_omni
        title: Qwen2.5-Omni
      - local: model_doc/qwen2_5_vl
        title: Qwen2.5-VL
      - local: model_doc/qwen2_audio
        title: Qwen2Audio
      - local: model_doc/qwen2_vl
        title: Qwen2VL
      - local: model_doc/sam
        title: Segment Anything
      - local: model_doc/sam_hq
        title: Segment Anything High Quality
      - local: model_doc/shieldgemma2
        title: ShieldGemma2
      - local: model_doc/siglip
        title: SigLIP
      - local: model_doc/siglip2
        title: SigLIP2
      - local: model_doc/smollm3
        title: SmolLM3
      - local: model_doc/smolvlm
        title: SmolVLM
      - local: model_doc/speech-encoder-decoder
        title: Speech Encoder Decoder Models
      - local: model_doc/tapas
        title: TAPAS
      - local: model_doc/trocr
        title: TrOCR
      - local: model_doc/tvlt
        title: TVLT
      - local: model_doc/tvp
        title: TVP
      - local: model_doc/udop
        title: UDOP
      - local: model_doc/video_llava
        title: VideoLlava
      - local: model_doc/vilt
        title: ViLT
      - local: model_doc/vipllava
        title: VipLlava
      - local: model_doc/vision-encoder-decoder
        title: Vision Encoder Decoder Models
      - local: model_doc/vision-text-dual-encoder
        title: Vision Text Dual Encoder
      - local: model_doc/visual_bert
        title: VisualBERT
      - local: model_doc/voxtral
        title: Voxtral
      - local: model_doc/xclip
        title: X-CLIP
      title: 멀티모달 모델
    - sections:
      - local: model_doc/decision_transformer
        title: Decision Transformer
      - local: model_doc/trajectory_transformer
        title: Trajectory Transformer
      title: 강화학습 모델
    - sections:
      - local: model_doc/autoformer
        title: Autoformer
      - local: model_doc/informer
        title: Informer
      - local: model_doc/patchtsmixer
        title: PatchTSMixer
      - local: model_doc/patchtst
        title: PatchTST
      - local: model_doc/time_series_transformer
        title: Time Series Transformer
      - local: model_doc/timesfm
        title: TimesFM
      title: 시게열 모델
    - sections:
      - local: model_doc/graphormer
        title: Graphormer
      title: 그래프 모델
    title: 모델
  - sections:
    - local: internal/modeling_utils
      title: 사용자 정의 레이어 및 유틸리티
    - local: in_translation
      title: (번역중) Utilities for Model Debugging
    - local: internal/pipelines_utils
      title: 파이프라인을 위한 유틸리티
    - local: internal/tokenization_utils
      title: 토크나이저를 위한 유틸리티
    - local: internal/trainer_utils
      title: Trainer를 위한 유틸리티
    - local: internal/generation_utils
      title: 생성을 위한 유틸리티
    - local: internal/image_processing_utils
      title: 이미지 프로세서를 위한 유틸리티
    - local: internal/audio_utils
      title: 오디오 처리를 위한 유틸리티
    - local: internal/file_utils
      title: 일반 유틸리티
    - local: in_translation
      title: (번역중) Importing Utilities
    - local: internal/time_series_utils
      title: 시계열을 위한 유틸리티
    title: 내부 헬퍼(Internal helpers)
  - sections:
    - local: in_translation
      title: (번역중)Environment Variables
    title: Reference
  title: API<|MERGE_RESOLUTION|>--- conflicted
+++ resolved
@@ -135,8 +135,8 @@
       title: 다중 GPU에서 학습 진행하기
     title: 분산 학습(Distributed training)
   - sections:
-    - local: in_translation
-      title: (번역중) GPU
+    - local: perf_train_gpu_one
+      title: GPU
     - local: perf_train_cpu
       title: CPU에서 훈련
     - local: perf_train_special
@@ -295,94 +295,6 @@
     title: 커뮤니티 리소스
   - local: troubleshooting
     title: 문제 해결
-<<<<<<< HEAD
-  - local: gguf
-    title: GGUF 파일들과의 상호 운용성
-  - local: modular_transformers
-    title: transformers에서의 모듈성
-  title: (번역중) 개발자 가이드
-- sections:
-  - local: in_translation
-    title: (번역중) Getting started
-  - local: quantization/bitsandbytes
-    title: bitsandbytes
-  - local: quantization/gptq
-    title: GPTQ
-  - local: quantization/awq
-    title: AWQ
-  - local: in_translation
-    title: (번역중) AQLM
-  - local: in_translation
-    title: (번역중) VPTQ
-  - local: quantization/quanto
-    title: Quanto
-  - local: quantization/quark
-    title: Quark
-  - local: quantization/eetq
-    title: EETQ
-  - local: in_translation
-    title: (번역중) HQQ
-  - local: in_translation
-    title: (번역중) Optimum
-  - local: in_translation
-    title: (번역중) Contribute new quantization method
-  title: (번역중) 경량화 메소드
-- sections:
-  - local: performance
-    title: 성능 및 확장성
-  - local: in_translation
-    title: (번역중) Quantization
-  - local: llm_optims
-    title: LLM 추론 최적화
-  - sections:
-    - local: perf_train_gpu_one
-      title: GPU
-    - local: perf_train_gpu_many
-      title: 다중 GPU에서 훈련 진행하기
-    - local: deepspeed
-      title: DeepSpeed
-    - local: fsdp
-      title: 완전 분할 데이터 병렬 처리
-    - local: perf_train_cpu
-      title: CPU에서 훈련
-    - local: perf_train_cpu_many
-      title: 다중 CPU에서 훈련하기
-    - local: perf_train_tpu_tf
-      title: TensorFlow로 TPU에서 훈련하기
-    - local: perf_train_special
-      title: Apple 실리콘에서 PyTorch 학습
-    - local: perf_hardware
-      title: 훈련용 사용자 맞춤형 하드웨어
-    - local: hpo_train
-      title: Trainer API를 사용한 하이퍼파라미터 탐색
-    title: (번역중) 효율적인 학습 기술들
-  - sections:
-    - local: perf_infer_cpu
-      title: CPU로 추론하기
-    - local: perf_infer_gpu_one
-      title: 하나의 GPU를 활용한 추론
-    title: 추론 최적화하기
-  - local: big_models
-    title: 대형 모델을 인스턴스화
-  - local: debugging
-    title: 디버깅
-  - local: tf_xla
-    title: TensorFlow 모델을 위한 XLA 통합
-  - local: in_translation
-    title: (번역중) Optimize inference using `torch.compile()`
-  title: (번역중) 성능 및 확장성
-- sections:
-    - local: contributing
-      title: 🤗 Transformers에 기여하는 방법
-    - local: add_new_model
-      title: 🤗 Transformers에 새로운 모델을 추가하는 방법
-    - local: add_new_pipeline
-      title: 어떻게 🤗 Transformers에 파이프라인을 추가하나요?
-    - local: testing
-      title: 테스트
-    - local: pr_checks
-      title: Pull Request에 대한 검사
-=======
   title: 리소스
 - isExpanded: false
   sections:
@@ -392,7 +304,6 @@
     title: Transformers 모델 테스트하기
   - local: pr_checks
     title: Pull request 검사하기
->>>>>>> 4c7da9fe
   title: 기여하기
 - isExpanded: false
   sections:
