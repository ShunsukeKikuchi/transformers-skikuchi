--- conflicted
+++ resolved
@@ -278,65 +278,7 @@
         return outputs
 
 
-<<<<<<< HEAD
-class Olmo2RotaryEmbedding(nn.Module):
-    def __init__(self, config: Olmo2Config, device=None):
-        super().__init__()
-        # BC: "rope_type" was originally "type"
-        if hasattr(config, "rope_scaling") and config.rope_scaling is not None:
-            self.rope_type = config.rope_scaling.get("rope_type", config.rope_scaling.get("type"))
-        else:
-            self.rope_type = "default"
-        self.max_seq_len_cached = config.max_position_embeddings
-        self.original_max_seq_len = config.max_position_embeddings
-
-        self.config = config
-        self.rope_init_fn = ROPE_INIT_FUNCTIONS[self.rope_type]
-
-        inv_freq, self.attention_scaling = self.rope_init_fn(self.config, device)
-        self.register_buffer("inv_freq", inv_freq, persistent=False)
-        self.original_inv_freq = self.inv_freq
-
-    @torch.no_grad()
-    @dynamic_rope_update  # power user: used with advanced RoPE types (e.g. dynamic rope)
-    def forward(self, x, position_ids):
-        inv_freq_expanded = self.inv_freq[None, :, None].float().expand(position_ids.shape[0], -1, 1).to(x.device)
-        position_ids_expanded = position_ids[:, None, :].float()
-
-        device_type = x.device.type if isinstance(x.device.type, str) and x.device.type != "mps" else "cpu"
-        with torch.autocast(device_type=device_type, enabled=False):  # Force float32
-            freqs = (inv_freq_expanded.float() @ position_ids_expanded.float()).transpose(1, 2)
-            emb = torch.cat((freqs, freqs), dim=-1)
-            cos = emb.cos() * self.attention_scaling
-            sin = emb.sin() * self.attention_scaling
-
-        return cos.to(dtype=x.dtype), sin.to(dtype=x.dtype)
-
-
 @auto_docstring
-=======
-OLMO2_START_DOCSTRING = r"""
-    This model inherits from [`PreTrainedModel`]. Check the superclass documentation for the generic methods the
-    library implements for all its model (such as downloading or saving, resizing the input embeddings, pruning heads
-    etc.)
-
-    This model is also a PyTorch [torch.nn.Module](https://pytorch.org/docs/stable/nn.html#torch.nn.Module) subclass.
-    Use it as a regular PyTorch Module and refer to the PyTorch documentation for all matter related to general usage
-    and behavior.
-
-    Parameters:
-        config ([`Olmo2Config`]):
-            Model configuration class with all the parameters of the model. Initializing with a config file does not
-            load the weights associated with the model, only the configuration. Check out the
-            [`~PreTrainedModel.from_pretrained`] method to load the model weights.
-"""
-
-
-@add_start_docstrings(
-    "The bare Olmo2 Model outputting raw hidden-states without any specific head on top.",
-    OLMO2_START_DOCSTRING,
-)
->>>>>>> 7e9b57ce
 class Olmo2PreTrainedModel(PreTrainedModel):
     config_class = Olmo2Config
     base_model_prefix = "model"
@@ -363,9 +305,6 @@
                 module.weight.data[module.padding_idx].zero_()
 
 
-<<<<<<< HEAD
-@auto_docstring
-=======
 class Olmo2RotaryEmbedding(nn.Module):
     def __init__(self, config: Olmo2Config, device=None):
         super().__init__()
@@ -400,78 +339,7 @@
         return cos.to(dtype=x.dtype), sin.to(dtype=x.dtype)
 
 
-OLMO2_INPUTS_DOCSTRING = r"""
-    Args:
-        input_ids (`torch.LongTensor` of shape `(batch_size, sequence_length)`):
-            Indices of input sequence tokens in the vocabulary. Padding will be ignored by default should you provide
-            it.
-
-            Indices can be obtained using [`AutoTokenizer`]. See [`PreTrainedTokenizer.encode`] and
-            [`PreTrainedTokenizer.__call__`] for details.
-
-            [What are input IDs?](../glossary#input-ids)
-        attention_mask (`torch.Tensor` of shape `(batch_size, sequence_length)`, *optional*):
-            Mask to avoid performing attention on padding token indices. Mask values selected in `[0, 1]`:
-
-            - 1 for tokens that are **not masked**,
-            - 0 for tokens that are **masked**.
-
-            [What are attention masks?](../glossary#attention-mask)
-
-            Indices can be obtained using [`AutoTokenizer`]. See [`PreTrainedTokenizer.encode`] and
-            [`PreTrainedTokenizer.__call__`] for details.
-
-            If `past_key_values` is used, optionally only the last `input_ids` have to be input (see
-            `past_key_values`).
-
-            If you want to change padding behavior, you should read [`modeling_opt._prepare_decoder_attention_mask`]
-            and modify to your needs. See diagram 1 in [the paper](https://arxiv.org/abs/1910.13461) for more
-            information on the default strategy.
-
-            - 1 indicates the head is **not masked**,
-            - 0 indicates the head is **masked**.
-        position_ids (`torch.LongTensor` of shape `(batch_size, sequence_length)`, *optional*):
-            Indices of positions of each input sequence tokens in the position embeddings. Selected in the range `[0,
-            config.n_positions - 1]`.
-
-            [What are position IDs?](../glossary#position-ids)
-        past_key_values (`Cache`, *optional*):
-            Pre-computed hidden-states (key and values in the self-attention blocks and in the cross-attention
-            blocks) that can be used to speed up sequential decoding. This typically consists in the `past_key_values`
-            returned by the model at a previous stage of decoding, when `use_cache=True` or `config.use_cache=True`.
-
-            It is a [`~cache_utils.Cache`] instance. For more details, see our [kv cache guide](https://huggingface.co/docs/transformers/en/kv_cache).
-
-            If `past_key_values` are used, the user can optionally input only the last `input_ids` (those that don't
-            have their past key value states given to this model) of shape `(batch_size, 1)` instead of all `input_ids`
-            of shape `(batch_size, sequence_length)`.
-        inputs_embeds (`torch.FloatTensor` of shape `(batch_size, sequence_length, hidden_size)`, *optional*):
-            Optionally, instead of passing `input_ids` you can choose to directly pass an embedded representation. This
-            is useful if you want more control over how to convert `input_ids` indices into associated vectors than the
-            model's internal embedding lookup matrix.
-        use_cache (`bool`, *optional*):
-            If set to `True`, `past_key_values` key value states are returned and can be used to speed up decoding (see
-            `past_key_values`).
-        output_attentions (`bool`, *optional*):
-            Whether or not to return the attentions tensors of all attention layers. See `attentions` under returned
-            tensors for more detail.
-        output_hidden_states (`bool`, *optional*):
-            Whether or not to return the hidden states of all layers. See `hidden_states` under returned tensors for
-            more detail.
-        return_dict (`bool`, *optional*):
-            Whether or not to return a [`~utils.ModelOutput`] instead of a plain tuple.
-        cache_position (`torch.LongTensor` of shape `(sequence_length)`, *optional*):
-            Indices depicting the position of the input sequence tokens in the sequence. Contrarily to `position_ids`,
-            this tensor is not affected by padding. It is used to update the cache in the correct position and to infer
-            the complete sequence length.
-"""
-
-
-@add_start_docstrings(
-    "The bare Olmo2 Model outputting raw hidden-states without any specific head on top.",
-    OLMO2_START_DOCSTRING,
-)
->>>>>>> 7e9b57ce
+@auto_docstring
 class Olmo2Model(Olmo2PreTrainedModel):
     def __init__(self, config: Olmo2Config):
         super().__init__(config)
