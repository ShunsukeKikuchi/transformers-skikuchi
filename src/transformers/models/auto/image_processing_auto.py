# coding=utf-8
# Copyright 2022 The HuggingFace Inc. team.
#
# Licensed under the Apache License, Version 2.0 (the "License");
# you may not use this file except in compliance with the License.
# You may obtain a copy of the License at
#
#     http://www.apache.org/licenses/LICENSE-2.0
#
# Unless required by applicable law or agreed to in writing, software
# distributed under the License is distributed on an "AS IS" BASIS,
# WITHOUT WARRANTIES OR CONDITIONS OF ANY KIND, either express or implied.
# See the License for the specific language governing permissions and
# limitations under the License.
"""AutoImageProcessor class."""

import importlib
import json
import os
import warnings
from collections import OrderedDict
from typing import TYPE_CHECKING, Dict, Optional, Tuple, Union

# Build the list of all image processors
from ...configuration_utils import PretrainedConfig
from ...dynamic_module_utils import get_class_from_dynamic_module, resolve_trust_remote_code
from ...image_processing_utils import BaseImageProcessor, ImageProcessingMixin
from ...image_processing_utils_fast import BaseImageProcessorFast
from ...utils import (
    CONFIG_NAME,
    IMAGE_PROCESSOR_NAME,
    get_file_from_repo,
    is_timm_config_dict,
    is_timm_local_checkpoint,
    is_torchvision_available,
    is_vision_available,
    logging,
)
from .auto_factory import _LazyAutoMapping
from .configuration_auto import (
    CONFIG_MAPPING_NAMES,
    AutoConfig,
    model_type_to_module_name,
    replace_list_option_in_docstrings,
)


logger = logging.get_logger(__name__)


if TYPE_CHECKING:
    # This significantly improves completion suggestion performance when
    # the transformers package is used with Microsoft's Pylance language server.
    IMAGE_PROCESSOR_MAPPING_NAMES: OrderedDict[str, Tuple[Optional[str], Optional[str]]] = OrderedDict()
else:
    IMAGE_PROCESSOR_MAPPING_NAMES = OrderedDict(
        [
            ("align", ("EfficientNetImageProcessor",)),
            ("aria", ("AriaImageProcessor")),
            ("beit", ("BeitImageProcessor",)),
            ("bit", ("BitImageProcessor",)),
            ("blip", ("BlipImageProcessor", "BlipImageProcessorFast")),
            ("blip-2", ("BlipImageProcessor", "BlipImageProcessorFast")),
            ("bridgetower", ("BridgeTowerImageProcessor",)),
            ("chameleon", ("ChameleonImageProcessor",)),
            ("chinese_clip", ("ChineseCLIPImageProcessor",)),
            ("clip", ("CLIPImageProcessor", "CLIPImageProcessorFast")),
            ("clipseg", ("ViTImageProcessor", "ViTImageProcessorFast")),
            ("conditional_detr", ("ConditionalDetrImageProcessor",)),
            ("convnext", ("ConvNextImageProcessor", "ConvNextImageProcessorFast")),
            ("convnextv2", ("ConvNextImageProcessor", "ConvNextImageProcessorFast")),
            ("cvt", ("ConvNextImageProcessor", "ConvNextImageProcessorFast")),
            ("data2vec-vision", ("BeitImageProcessor",)),
            ("deformable_detr", ("DeformableDetrImageProcessor", "DeformableDetrImageProcessorFast")),
            ("deit", ("DeiTImageProcessor", "DeiTImageProcessorFast")),
            ("depth_anything", ("DPTImageProcessor",)),
            ("deta", ("DetaImageProcessor",)),
            ("detr", ("DetrImageProcessor", "DetrImageProcessorFast")),
            ("dinat", ("ViTImageProcessor", "ViTImageProcessorFast")),
            ("dinov2", ("BitImageProcessor",)),
            ("donut-swin", ("DonutImageProcessor",)),
            ("dpt", ("DPTImageProcessor",)),
            ("efficientformer", ("EfficientFormerImageProcessor",)),
            ("efficientnet", ("EfficientNetImageProcessor",)),
            ("flava", ("FlavaImageProcessor",)),
            ("focalnet", ("BitImageProcessor",)),
            ("fuyu", ("FuyuImageProcessor",)),
            ("git", ("CLIPImageProcessor", "CLIPImageProcessorFast")),
            ("glpn", ("GLPNImageProcessor",)),
            ("got_ocr2", ("GotOcr2ImageProcessor",)),
            ("grounding-dino", ("GroundingDinoImageProcessor",)),
            ("groupvit", ("CLIPImageProcessor", "CLIPImageProcessorFast")),
            ("hiera", ("BitImageProcessor",)),
            ("idefics", ("IdeficsImageProcessor",)),
            ("idefics2", ("Idefics2ImageProcessor",)),
            ("idefics3", ("Idefics3ImageProcessor",)),
            ("ijepa", ("ViTImageProcessor", "ViTImageProcessorFast")),
            ("imagegpt", ("ImageGPTImageProcessor",)),
            ("instructblip", ("BlipImageProcessor", "BlipImageProcessorFast")),
            ("instructblipvideo", ("InstructBlipVideoImageProcessor",)),
<<<<<<< HEAD
            ("kosmos-2", ("CLIPImageProcessor",)),
            ("kosmos-2.5", ("Kosmos2_5ImageProcessor",)),
=======
            ("kosmos-2", ("CLIPImageProcessor", "CLIPImageProcessorFast")),
>>>>>>> 4831a94e
            ("layoutlmv2", ("LayoutLMv2ImageProcessor",)),
            ("layoutlmv3", ("LayoutLMv3ImageProcessor",)),
            ("levit", ("LevitImageProcessor",)),
            ("llava", ("LlavaImageProcessor", "LlavaImageProcessorFast")),
            ("llava_next", ("LlavaNextImageProcessor", "LlavaNextImageProcessorFast")),
            ("llava_next_video", ("LlavaNextVideoImageProcessor",)),
            ("llava_onevision", ("LlavaOnevisionImageProcessor", "LlavaOnevisionImageProcessorFast")),
            ("mask2former", ("Mask2FormerImageProcessor",)),
            ("maskformer", ("MaskFormerImageProcessor",)),
            ("mgp-str", ("ViTImageProcessor", "ViTImageProcessorFast")),
            ("mllama", ("MllamaImageProcessor",)),
            ("mobilenet_v1", ("MobileNetV1ImageProcessor",)),
            ("mobilenet_v2", ("MobileNetV2ImageProcessor",)),
            ("mobilevit", ("MobileViTImageProcessor",)),
            ("mobilevitv2", ("MobileViTImageProcessor",)),
            ("nat", ("ViTImageProcessor", "ViTImageProcessorFast")),
            ("nougat", ("NougatImageProcessor",)),
            ("oneformer", ("OneFormerImageProcessor",)),
            ("owlv2", ("Owlv2ImageProcessor",)),
            ("owlvit", ("OwlViTImageProcessor",)),
            ("paligemma", ("SiglipImageProcessor", "SiglipImageProcessorFast")),
            ("perceiver", ("PerceiverImageProcessor",)),
            ("pix2struct", ("Pix2StructImageProcessor",)),
            ("pixtral", ("PixtralImageProcessor", "PixtralImageProcessorFast")),
            ("poolformer", ("PoolFormerImageProcessor",)),
            ("pvt", ("PvtImageProcessor",)),
            ("pvt_v2", ("PvtImageProcessor",)),
            ("qwen2_vl", ("Qwen2VLImageProcessor", "Qwen2VLImageProcessorFast")),
            ("regnet", ("ConvNextImageProcessor", "ConvNextImageProcessorFast")),
            ("resnet", ("ConvNextImageProcessor", "ConvNextImageProcessorFast")),
            ("rt_detr", ("RTDetrImageProcessor", "RTDetrImageProcessorFast")),
            ("sam", ("SamImageProcessor",)),
            ("segformer", ("SegformerImageProcessor",)),
            ("seggpt", ("SegGptImageProcessor",)),
            ("siglip", ("SiglipImageProcessor", "SiglipImageProcessorFast")),
            ("superglue", "SuperGlueImageProcessor"),
            ("swiftformer", ("ViTImageProcessor", "ViTImageProcessorFast")),
            ("swin", ("ViTImageProcessor", "ViTImageProcessorFast")),
            ("swin2sr", ("Swin2SRImageProcessor",)),
            ("swinv2", ("ViTImageProcessor", "ViTImageProcessorFast")),
            ("table-transformer", ("DetrImageProcessor",)),
            ("timesformer", ("VideoMAEImageProcessor",)),
            ("timm_wrapper", ("TimmWrapperImageProcessor",)),
            ("tvlt", ("TvltImageProcessor",)),
            ("tvp", ("TvpImageProcessor",)),
            ("udop", ("LayoutLMv3ImageProcessor",)),
            ("upernet", ("SegformerImageProcessor",)),
            ("van", ("ConvNextImageProcessor", "ConvNextImageProcessorFast")),
            ("videomae", ("VideoMAEImageProcessor",)),
            ("vilt", ("ViltImageProcessor",)),
            ("vipllava", ("CLIPImageProcessor", "CLIPImageProcessorFast")),
            ("vit", ("ViTImageProcessor", "ViTImageProcessorFast")),
            ("vit_hybrid", ("ViTHybridImageProcessor",)),
            ("vit_mae", ("ViTImageProcessor", "ViTImageProcessorFast")),
            ("vit_msn", ("ViTImageProcessor", "ViTImageProcessorFast")),
            ("vitmatte", ("VitMatteImageProcessor",)),
            ("xclip", ("CLIPImageProcessor", "CLIPImageProcessorFast")),
            ("yolos", ("YolosImageProcessor",)),
            ("zoedepth", ("ZoeDepthImageProcessor",)),
        ]
    )

for model_type, image_processors in IMAGE_PROCESSOR_MAPPING_NAMES.items():
    slow_image_processor_class, *fast_image_processor_class = image_processors
    if not is_vision_available():
        slow_image_processor_class = None

    # If the fast image processor is not defined, or torchvision is not available, we set it to None
    if not fast_image_processor_class or fast_image_processor_class[0] is None or not is_torchvision_available():
        fast_image_processor_class = None
    else:
        fast_image_processor_class = fast_image_processor_class[0]

    IMAGE_PROCESSOR_MAPPING_NAMES[model_type] = (slow_image_processor_class, fast_image_processor_class)

IMAGE_PROCESSOR_MAPPING = _LazyAutoMapping(CONFIG_MAPPING_NAMES, IMAGE_PROCESSOR_MAPPING_NAMES)


def get_image_processor_class_from_name(class_name: str):
    if class_name == "BaseImageProcessorFast":
        return BaseImageProcessorFast

    for module_name, extractors in IMAGE_PROCESSOR_MAPPING_NAMES.items():
        if class_name in extractors:
            module_name = model_type_to_module_name(module_name)

            module = importlib.import_module(f".{module_name}", "transformers.models")
            try:
                return getattr(module, class_name)
            except AttributeError:
                continue

    for _, extractors in IMAGE_PROCESSOR_MAPPING._extra_content.items():
        for extractor in extractors:
            if getattr(extractor, "__name__", None) == class_name:
                return extractor

    # We did not find the class, but maybe it's because a dep is missing. In that case, the class will be in the main
    # init and we return the proper dummy to get an appropriate error message.
    main_module = importlib.import_module("transformers")
    if hasattr(main_module, class_name):
        return getattr(main_module, class_name)

    return None


def get_image_processor_config(
    pretrained_model_name_or_path: Union[str, os.PathLike],
    cache_dir: Optional[Union[str, os.PathLike]] = None,
    force_download: bool = False,
    resume_download: Optional[bool] = None,
    proxies: Optional[Dict[str, str]] = None,
    token: Optional[Union[bool, str]] = None,
    revision: Optional[str] = None,
    local_files_only: bool = False,
    **kwargs,
):
    """
    Loads the image processor configuration from a pretrained model image processor configuration.

    Args:
        pretrained_model_name_or_path (`str` or `os.PathLike`):
            This can be either:

            - a string, the *model id* of a pretrained model configuration hosted inside a model repo on
              huggingface.co.
            - a path to a *directory* containing a configuration file saved using the
              [`~PreTrainedTokenizer.save_pretrained`] method, e.g., `./my_model_directory/`.

        cache_dir (`str` or `os.PathLike`, *optional*):
            Path to a directory in which a downloaded pretrained model configuration should be cached if the standard
            cache should not be used.
        force_download (`bool`, *optional*, defaults to `False`):
            Whether or not to force to (re-)download the configuration files and override the cached versions if they
            exist.
        resume_download:
            Deprecated and ignored. All downloads are now resumed by default when possible.
            Will be removed in v5 of Transformers.
        proxies (`Dict[str, str]`, *optional*):
            A dictionary of proxy servers to use by protocol or endpoint, e.g., `{'http': 'foo.bar:3128',
            'http://hostname': 'foo.bar:4012'}.` The proxies are used on each request.
        token (`str` or *bool*, *optional*):
            The token to use as HTTP bearer authorization for remote files. If `True`, will use the token generated
            when running `huggingface-cli login` (stored in `~/.huggingface`).
        revision (`str`, *optional*, defaults to `"main"`):
            The specific model version to use. It can be a branch name, a tag name, or a commit id, since we use a
            git-based system for storing models and other artifacts on huggingface.co, so `revision` can be any
            identifier allowed by git.
        local_files_only (`bool`, *optional*, defaults to `False`):
            If `True`, will only try to load the image processor configuration from local files.

    <Tip>

    Passing `token=True` is required when you want to use a private model.

    </Tip>

    Returns:
        `Dict`: The configuration of the image processor.

    Examples:

    ```python
    # Download configuration from huggingface.co and cache.
    image_processor_config = get_image_processor_config("google-bert/bert-base-uncased")
    # This model does not have a image processor config so the result will be an empty dict.
    image_processor_config = get_image_processor_config("FacebookAI/xlm-roberta-base")

    # Save a pretrained image processor locally and you can reload its config
    from transformers import AutoTokenizer

    image_processor = AutoImageProcessor.from_pretrained("google/vit-base-patch16-224-in21k")
    image_processor.save_pretrained("image-processor-test")
    image_processor_config = get_image_processor_config("image-processor-test")
    ```"""
    use_auth_token = kwargs.pop("use_auth_token", None)
    if use_auth_token is not None:
        warnings.warn(
            "The `use_auth_token` argument is deprecated and will be removed in v5 of Transformers. Please use `token` instead.",
            FutureWarning,
        )
        if token is not None:
            raise ValueError("`token` and `use_auth_token` are both specified. Please set only the argument `token`.")
        token = use_auth_token

    resolved_config_file = get_file_from_repo(
        pretrained_model_name_or_path,
        IMAGE_PROCESSOR_NAME,
        cache_dir=cache_dir,
        force_download=force_download,
        resume_download=resume_download,
        proxies=proxies,
        token=token,
        revision=revision,
        local_files_only=local_files_only,
    )
    if resolved_config_file is None:
        logger.info(
            "Could not locate the image processor configuration file, will try to use the model config instead."
        )
        return {}

    with open(resolved_config_file, encoding="utf-8") as reader:
        return json.load(reader)


def _warning_fast_image_processor_available(fast_class):
    logger.warning(
        f"Fast image processor class {fast_class} is available for this model. "
        "Using slow image processor class. To use the fast image processor class set `use_fast=True`."
    )


class AutoImageProcessor:
    r"""
    This is a generic image processor class that will be instantiated as one of the image processor classes of the
    library when created with the [`AutoImageProcessor.from_pretrained`] class method.

    This class cannot be instantiated directly using `__init__()` (throws an error).
    """

    def __init__(self):
        raise EnvironmentError(
            "AutoImageProcessor is designed to be instantiated "
            "using the `AutoImageProcessor.from_pretrained(pretrained_model_name_or_path)` method."
        )

    @classmethod
    @replace_list_option_in_docstrings(IMAGE_PROCESSOR_MAPPING_NAMES)
    def from_pretrained(cls, pretrained_model_name_or_path, *inputs, **kwargs):
        r"""
        Instantiate one of the image processor classes of the library from a pretrained model vocabulary.

        The image processor class to instantiate is selected based on the `model_type` property of the config object
        (either passed as an argument or loaded from `pretrained_model_name_or_path` if possible), or when it's
        missing, by falling back to using pattern matching on `pretrained_model_name_or_path`:

        List options

        Params:
            pretrained_model_name_or_path (`str` or `os.PathLike`):
                This can be either:

                - a string, the *model id* of a pretrained image_processor hosted inside a model repo on
                  huggingface.co.
                - a path to a *directory* containing a image processor file saved using the
                  [`~image_processing_utils.ImageProcessingMixin.save_pretrained`] method, e.g.,
                  `./my_model_directory/`.
                - a path or url to a saved image processor JSON *file*, e.g.,
                  `./my_model_directory/preprocessor_config.json`.
            cache_dir (`str` or `os.PathLike`, *optional*):
                Path to a directory in which a downloaded pretrained model image processor should be cached if the
                standard cache should not be used.
            force_download (`bool`, *optional*, defaults to `False`):
                Whether or not to force to (re-)download the image processor files and override the cached versions if
                they exist.
            resume_download:
                Deprecated and ignored. All downloads are now resumed by default when possible.
                Will be removed in v5 of Transformers.
            proxies (`Dict[str, str]`, *optional*):
                A dictionary of proxy servers to use by protocol or endpoint, e.g., `{'http': 'foo.bar:3128',
                'http://hostname': 'foo.bar:4012'}.` The proxies are used on each request.
            token (`str` or *bool*, *optional*):
                The token to use as HTTP bearer authorization for remote files. If `True`, will use the token generated
                when running `huggingface-cli login` (stored in `~/.huggingface`).
            revision (`str`, *optional*, defaults to `"main"`):
                The specific model version to use. It can be a branch name, a tag name, or a commit id, since we use a
                git-based system for storing models and other artifacts on huggingface.co, so `revision` can be any
                identifier allowed by git.
            use_fast (`bool`, *optional*, defaults to `False`):
                Use a fast torchvision-base image processor if it is supported for a given model.
                If a fast image processor is not available for a given model, a normal numpy-based image processor
                is returned instead.
            return_unused_kwargs (`bool`, *optional*, defaults to `False`):
                If `False`, then this function returns just the final image processor object. If `True`, then this
                functions returns a `Tuple(image_processor, unused_kwargs)` where *unused_kwargs* is a dictionary
                consisting of the key/value pairs whose keys are not image processor attributes: i.e., the part of
                `kwargs` which has not been used to update `image_processor` and is otherwise ignored.
            trust_remote_code (`bool`, *optional*, defaults to `False`):
                Whether or not to allow for custom models defined on the Hub in their own modeling files. This option
                should only be set to `True` for repositories you trust and in which you have read the code, as it will
                execute code present on the Hub on your local machine.
            image_processor_filename (`str`, *optional*, defaults to `"config.json"`):
                The name of the file in the model directory to use for the image processor config.
            kwargs (`Dict[str, Any]`, *optional*):
                The values in kwargs of any keys which are image processor attributes will be used to override the
                loaded values. Behavior concerning key/value pairs whose keys are *not* image processor attributes is
                controlled by the `return_unused_kwargs` keyword parameter.

        <Tip>

        Passing `token=True` is required when you want to use a private model.

        </Tip>

        Examples:

        ```python
        >>> from transformers import AutoImageProcessor

        >>> # Download image processor from huggingface.co and cache.
        >>> image_processor = AutoImageProcessor.from_pretrained("google/vit-base-patch16-224-in21k")

        >>> # If image processor files are in a directory (e.g. image processor was saved using *save_pretrained('./test/saved_model/')*)
        >>> # image_processor = AutoImageProcessor.from_pretrained("./test/saved_model/")
        ```"""
        use_auth_token = kwargs.pop("use_auth_token", None)
        if use_auth_token is not None:
            warnings.warn(
                "The `use_auth_token` argument is deprecated and will be removed in v5 of Transformers. Please use `token` instead.",
                FutureWarning,
            )
            if kwargs.get("token", None) is not None:
                raise ValueError(
                    "`token` and `use_auth_token` are both specified. Please set only the argument `token`."
                )
            kwargs["token"] = use_auth_token

        config = kwargs.pop("config", None)
        # TODO: @yoni, change in v4.48 (use_fast set to True by default)
        use_fast = kwargs.pop("use_fast", None)
        trust_remote_code = kwargs.pop("trust_remote_code", None)
        kwargs["_from_auto"] = True

        # Resolve the image processor config filename
        if "image_processor_filename" in kwargs:
            image_processor_filename = kwargs.pop("image_processor_filename")
        elif is_timm_local_checkpoint(pretrained_model_name_or_path):
            image_processor_filename = CONFIG_NAME
        else:
            image_processor_filename = IMAGE_PROCESSOR_NAME

        # Load the image processor config
        try:
            # Main path for all transformers models and local TimmWrapper checkpoints
            config_dict, _ = ImageProcessingMixin.get_image_processor_dict(
                pretrained_model_name_or_path, image_processor_filename=image_processor_filename, **kwargs
            )
        except Exception as initial_exception:
            # Fallback path for Hub TimmWrapper checkpoints. Timm models' image processing is saved in `config.json`
            # instead of `preprocessor_config.json`. Because this is an Auto class and we don't have any information
            # except the model name, the only way to check if a remote checkpoint is a timm model is to try to
            # load `config.json` and if it fails with some error, we raise the initial exception.
            try:
                config_dict, _ = ImageProcessingMixin.get_image_processor_dict(
                    pretrained_model_name_or_path, image_processor_filename=CONFIG_NAME, **kwargs
                )
            except Exception:
                raise initial_exception

            # In case we have a config_dict, but it's not a timm config dict, we raise the initial exception,
            # because only timm models have image processing in `config.json`.
            if not is_timm_config_dict(config_dict):
                raise initial_exception

        image_processor_type = config_dict.get("image_processor_type", None)
        image_processor_auto_map = None
        if "AutoImageProcessor" in config_dict.get("auto_map", {}):
            image_processor_auto_map = config_dict["auto_map"]["AutoImageProcessor"]

        # If we still don't have the image processor class, check if we're loading from a previous feature extractor config
        # and if so, infer the image processor class from there.
        if image_processor_type is None and image_processor_auto_map is None:
            feature_extractor_class = config_dict.pop("feature_extractor_type", None)
            if feature_extractor_class is not None:
                image_processor_type = feature_extractor_class.replace("FeatureExtractor", "ImageProcessor")
            if "AutoFeatureExtractor" in config_dict.get("auto_map", {}):
                feature_extractor_auto_map = config_dict["auto_map"]["AutoFeatureExtractor"]
                image_processor_auto_map = feature_extractor_auto_map.replace("FeatureExtractor", "ImageProcessor")

        # If we don't find the image processor class in the image processor config, let's try the model config.
        if image_processor_type is None and image_processor_auto_map is None:
            if not isinstance(config, PretrainedConfig):
                config = AutoConfig.from_pretrained(
                    pretrained_model_name_or_path,
                    trust_remote_code=trust_remote_code,
                    **kwargs,
                )
            # It could be in `config.image_processor_type``
            image_processor_type = getattr(config, "image_processor_type", None)
            if hasattr(config, "auto_map") and "AutoImageProcessor" in config.auto_map:
                image_processor_auto_map = config.auto_map["AutoImageProcessor"]

        image_processor_class = None
        # TODO: @yoni, change logic in v4.48 (when use_fast set to True by default)
        if image_processor_type is not None:
            # if use_fast is not set and the processor was saved with a fast processor, we use it, otherwise we use the slow processor.
            if use_fast is None:
                use_fast = image_processor_type.endswith("Fast")
                if not use_fast:
                    logger.warning_once(
                        "Using a slow image processor as `use_fast` is unset and a slow processor was saved with this model. "
                        "`use_fast=True` will be the default behavior in v4.48, even if the model was saved with a slow processor. "
                        "This will result in minor differences in outputs. You'll still be able to use a slow processor with `use_fast=False`."
                    )
            # Update class name to reflect the use_fast option. If class is not found, we fall back to the slow version.
            if use_fast and not is_torchvision_available():
                logger.warning_once(
                    "Using `use_fast=True` but `torchvision` is not available. Falling back to the slow image processor."
                )
                use_fast = False
            if use_fast:
                if not image_processor_type.endswith("Fast"):
                    image_processor_type += "Fast"
                for _, image_processors in IMAGE_PROCESSOR_MAPPING_NAMES.items():
                    if image_processor_type in image_processors:
                        break
                else:
                    image_processor_type = image_processor_type[:-4]
                    use_fast = False
                    logger.warning_once(
                        "`use_fast` is set to `True` but the image processor class does not have a fast version. "
                        " Falling back to the slow version."
                    )
                image_processor_class = get_image_processor_class_from_name(image_processor_type)
            else:
                image_processor_type = (
                    image_processor_type[:-4] if image_processor_type.endswith("Fast") else image_processor_type
                )
                image_processor_class = get_image_processor_class_from_name(image_processor_type)

        has_remote_code = image_processor_auto_map is not None
        has_local_code = image_processor_class is not None or type(config) in IMAGE_PROCESSOR_MAPPING
        trust_remote_code = resolve_trust_remote_code(
            trust_remote_code, pretrained_model_name_or_path, has_local_code, has_remote_code
        )

        if image_processor_auto_map is not None and not isinstance(image_processor_auto_map, tuple):
            # In some configs, only the slow image processor class is stored
            image_processor_auto_map = (image_processor_auto_map, None)

        if has_remote_code and trust_remote_code:
            if not use_fast and image_processor_auto_map[1] is not None:
                _warning_fast_image_processor_available(image_processor_auto_map[1])

            if use_fast and image_processor_auto_map[1] is not None:
                class_ref = image_processor_auto_map[1]
            else:
                class_ref = image_processor_auto_map[0]
            image_processor_class = get_class_from_dynamic_module(class_ref, pretrained_model_name_or_path, **kwargs)
            _ = kwargs.pop("code_revision", None)
            if os.path.isdir(pretrained_model_name_or_path):
                image_processor_class.register_for_auto_class()
            return image_processor_class.from_dict(config_dict, **kwargs)
        elif image_processor_class is not None:
            return image_processor_class.from_dict(config_dict, **kwargs)
        # Last try: we use the IMAGE_PROCESSOR_MAPPING.
        elif type(config) in IMAGE_PROCESSOR_MAPPING:
            image_processor_tuple = IMAGE_PROCESSOR_MAPPING[type(config)]

            image_processor_class_py, image_processor_class_fast = image_processor_tuple

            if not use_fast and image_processor_class_fast is not None:
                _warning_fast_image_processor_available(image_processor_class_fast)

            if image_processor_class_fast and (use_fast or image_processor_class_py is None):
                return image_processor_class_fast.from_pretrained(pretrained_model_name_or_path, *inputs, **kwargs)
            else:
                if image_processor_class_py is not None:
                    return image_processor_class_py.from_pretrained(pretrained_model_name_or_path, *inputs, **kwargs)
                else:
                    raise ValueError(
                        "This image processor cannot be instantiated. Please make sure you have `Pillow` installed."
                    )

        raise ValueError(
            f"Unrecognized image processor in {pretrained_model_name_or_path}. Should have a "
            f"`image_processor_type` key in its {IMAGE_PROCESSOR_NAME} of {CONFIG_NAME}, or one of the following "
            f"`model_type` keys in its {CONFIG_NAME}: {', '.join(c for c in IMAGE_PROCESSOR_MAPPING_NAMES.keys())}"
        )

    @staticmethod
    def register(
        config_class,
        image_processor_class=None,
        slow_image_processor_class=None,
        fast_image_processor_class=None,
        exist_ok=False,
    ):
        """
        Register a new image processor for this class.

        Args:
            config_class ([`PretrainedConfig`]):
                The configuration corresponding to the model to register.
            image_processor_class ([`ImageProcessingMixin`]): The image processor to register.
        """
        if image_processor_class is not None:
            if slow_image_processor_class is not None:
                raise ValueError("Cannot specify both image_processor_class and slow_image_processor_class")
            warnings.warn(
                "The image_processor_class argument is deprecated and will be removed in v4.42. Please use `slow_image_processor_class`, or `fast_image_processor_class` instead",
                FutureWarning,
            )
            slow_image_processor_class = image_processor_class

        if slow_image_processor_class is None and fast_image_processor_class is None:
            raise ValueError("You need to specify either slow_image_processor_class or fast_image_processor_class")
        if slow_image_processor_class is not None and issubclass(slow_image_processor_class, BaseImageProcessorFast):
            raise ValueError("You passed a fast image processor in as the `slow_image_processor_class`.")
        if fast_image_processor_class is not None and issubclass(fast_image_processor_class, BaseImageProcessor):
            raise ValueError("You passed a slow image processor in as the `fast_image_processor_class`.")

        if (
            slow_image_processor_class is not None
            and fast_image_processor_class is not None
            and issubclass(fast_image_processor_class, BaseImageProcessorFast)
            and fast_image_processor_class.slow_image_processor_class != slow_image_processor_class
        ):
            raise ValueError(
                "The fast processor class you are passing has a `slow_image_processor_class` attribute that is not "
                "consistent with the slow processor class you passed (fast tokenizer has "
                f"{fast_image_processor_class.slow_image_processor_class} and you passed {slow_image_processor_class}. Fix one of those "
                "so they match!"
            )

        # Avoid resetting a set slow/fast image processor if we are passing just the other ones.
        if config_class in IMAGE_PROCESSOR_MAPPING._extra_content:
            existing_slow, existing_fast = IMAGE_PROCESSOR_MAPPING[config_class]
            if slow_image_processor_class is None:
                slow_image_processor_class = existing_slow
            if fast_image_processor_class is None:
                fast_image_processor_class = existing_fast

        IMAGE_PROCESSOR_MAPPING.register(
            config_class, (slow_image_processor_class, fast_image_processor_class), exist_ok=exist_ok
        )<|MERGE_RESOLUTION|>--- conflicted
+++ resolved
@@ -98,12 +98,8 @@
             ("imagegpt", ("ImageGPTImageProcessor",)),
             ("instructblip", ("BlipImageProcessor", "BlipImageProcessorFast")),
             ("instructblipvideo", ("InstructBlipVideoImageProcessor",)),
-<<<<<<< HEAD
-            ("kosmos-2", ("CLIPImageProcessor",)),
+            ("kosmos-2", ("CLIPImageProcessor", "CLIPImageProcessorFast")),
             ("kosmos-2.5", ("Kosmos2_5ImageProcessor",)),
-=======
-            ("kosmos-2", ("CLIPImageProcessor", "CLIPImageProcessorFast")),
->>>>>>> 4831a94e
             ("layoutlmv2", ("LayoutLMv2ImageProcessor",)),
             ("layoutlmv3", ("LayoutLMv3ImageProcessor",)),
             ("levit", ("LevitImageProcessor",)),
