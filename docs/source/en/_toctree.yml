--- conflicted
+++ resolved
@@ -711,15 +711,12 @@
         title: D-FINE
       - local: model_doc/dab-detr
         title: DAB-DETR
-<<<<<<< HEAD
+      - local: model_doc/deepseek_v2
+        title: DeepSeek-V2
       - local: model_doc/deepseek_vl
         title: DeepseekVL
       - local: model_doc/deepseek_vl_hybrid
         title: DeepseekVLHybrid
-=======
-      - local: model_doc/deepseek_v2
-        title: DeepSeek-V2
->>>>>>> bdc8028c
       - local: model_doc/deformable_detr
         title: Deformable DETR
       - local: model_doc/deit
