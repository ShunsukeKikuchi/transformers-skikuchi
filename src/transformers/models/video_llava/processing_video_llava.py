# coding=utf-8
# Copyright 2023 The HuggingFace Inc. team.
#
# Licensed under the Apache License, Version 2.0 (the "License");
# you may not use this file except in compliance with the License.
# You may obtain a copy of the License at
#
#     http://www.apache.org/licenses/LICENSE-2.0
#
# Unless required by applicable law or agreed to in writing, software
# distributed under the License is distributed on an "AS IS" BASIS,
# WITHOUT WARRANTIES OR CONDITIONS OF ANY KIND, either express or implied.
# See the License for the specific language governing permissions and
# limitations under the License.
"""
Processor class for VideoLlava.
"""

from typing import List, Optional, Union

import numpy as np

from ...feature_extraction_utils import BatchFeature
from ...image_utils import ImageInput, get_image_size, to_numpy_array
from ...processing_utils import ProcessorMixin
from ...tokenization_utils_base import PaddingStrategy, PreTokenizedInput, TextInput, TruncationStrategy
from ...utils import TensorType, logging


logger = logging.get_logger(__name__)


class VideoLlavaProcessor(ProcessorMixin):
    r"""
    Constructs a VideoLlava processor which wraps a VideoLlava image processor and a Llava tokenizer into a single processor.

    [`VideoLlavaProcessor`] offers all the functionalities of [`VideoLlavaImageProcessor`] and [`LlamaTokenizerFast`]. See the
    [`~VideoLlavaProcessor.__call__`] and [`~VideoLlavaProcessor.decode`] for more information.

    Args:
        image_processor ([`CLIPImageProcessor`], *optional*):
            The image processor is a required input.
        video_processor ([`VideoLlavaVideoProcessor`], *optional*):
            The video processor is a required input.
        tokenizer ([`LlamaTokenizerFast`], *optional*):
            The tokenizer is a required input.
        patch_size (`int`, *optional*, defaults to 14):
            Patch size from the vision tower.
        vision_feature_select_strategy (`str`, *optional*, defaults to `"default"`):
            The feature selection strategy used to select the vision feature from the vision backbone.
            Shoudl be same as in model's config
        image_token (`str`, *optional*, defaults to `"<image>"`):
            Special token used to denote image location.
        video_token (`str`, *optional*, defaults to `"<video>"`):
            Special token used to denote video location.
        chat_template (`str`, *optional*): A Jinja template which will be used to convert lists of messages
            in a chat into a tokenizable string.
        num_additional_image_tokens (`int`, *optional*, defaults to 1):
            Number of additional tokens added to the image embeddings, such as CLS (+1). If the backbone has no CLS or other
            extra tokens appended, no need to set this arg.
    """

<<<<<<< HEAD
    attributes = ["image_processor", "video_processor", "tokenizer"]
    valid_kwargs = ["chat_template", "patch_size", "vision_feature_select_strategy", "image_token", "video_token"]
    image_processor_class = "CLIPImageProcessor"
    video_processor_class = "VideoLlavaVideoProcessor"
=======
    attributes = ["image_processor", "tokenizer"]
    valid_kwargs = [
        "chat_template",
        "patch_size",
        "vision_feature_select_strategy",
        "image_token",
        "video_token",
        "num_additional_image_tokens",
    ]
    image_processor_class = "VideoLlavaImageProcessor"
>>>>>>> 72d1a4cd
    tokenizer_class = "AutoTokenizer"

    def __init__(
        self,
        image_processor=None,
        video_processor=None,
        tokenizer=None,
        patch_size=14,
        vision_feature_select_strategy="default",
        image_token="<image>",  # set the default and let users change if they have peculiar special tokens in rare cases
        video_token="<video>",
        chat_template=None,
        num_additional_image_tokens=1,
        **kwargs,
    ):
        self.patch_size = patch_size
        self.num_additional_image_tokens = num_additional_image_tokens
        self.vision_feature_select_strategy = vision_feature_select_strategy
<<<<<<< HEAD
        self.image_token = image_token
        self.video_token = video_token
        super().__init__(image_processor, video_processor, tokenizer, chat_template=chat_template)
=======
        self.image_token = tokenizer.image_token if hasattr(tokenizer, "image_token") else image_token
        self.video_token = tokenizer.video_token if hasattr(tokenizer, "video_token") else video_token
        super().__init__(image_processor, tokenizer, chat_template=chat_template)
>>>>>>> 72d1a4cd

    def __call__(
        self,
        text: Union[TextInput, PreTokenizedInput, List[TextInput], List[PreTokenizedInput]] = None,
        images: ImageInput = None,
        videos: ImageInput = None,
        padding: Union[bool, str, PaddingStrategy] = False,
        truncation: Union[bool, str, TruncationStrategy] = None,
        max_length=None,
        return_tensors: Optional[Union[str, TensorType]] = TensorType.PYTORCH,
    ) -> BatchFeature:
        """
        Main method to prepare for the model one or several sequences(s) and image(s). This method forwards the `text`
        and `kwargs` arguments to LlamaTokenizerFast's [`~LlamaTokenizerFast.__call__`] if `text` is not `None` to encode
        the text. To prepare the image(s), this method forwards the `images` and `kwrags` arguments to
        VideoLlavaImageProcessor's [`~VideoLlavaImageProcessor.__call__`] if `images` is not `None`. Please refer to the doctsring
        of the above two methods for more information.

        Args:
            text (`TextInput`, `PreTokenizedInput`, `List[TextInput]`, `List[PreTokenizedInput]`):
                The sequence or batch of sequences to be encoded. Each sequence can be a string or a list of strings
                (pretokenized string). If the sequences are provided as list of strings (pretokenized), you must set
                `is_split_into_words=True` (to lift the ambiguity with a batch of sequences).
            images (`PIL.Image.Image`, `np.ndarray`, `torch.Tensor`, `List[PIL.Image.Image]`, `List[np.ndarray]`, `List[torch.Tensor]`):
                The image or batch of images to be prepared. Each image can be a PIL image, NumPy array or PyTorch
                tensor. In case of a NumPy array/PyTorch tensor, each image should be of shape (C, H, W), where C is a
                number of channels, H and W are image height and width.
            videos (`np.ndarray`, `torch.Tensor`, `List[np.ndarray]`, `List[torch.Tensor]`):
                Video frames to preprocess. Expects a single or batch of video frames in NumPy array or PyTorch
                tensor. Each video should be of shape (T, C, H, W), where T is number of frames, C is
                number of channels, H and W are image height and width.
            padding (`bool`, `str` or [`~utils.PaddingStrategy`], *optional*, defaults to `False`):
                Select a strategy to pad the returned sequences (according to the model's padding side and padding
                index) among:
                - `True` or `'longest'`: Pad to the longest sequence in the batch (or no padding if only a single
                  sequence if provided).
                - `'max_length'`: Pad to a maximum length specified with the argument `max_length` or to the maximum
                  acceptable input length for the model if that argument is not provided.
                - `False` or `'do_not_pad'` (default): No padding (i.e., can output a batch with sequences of different
                  lengths).
            max_length (`int`, *optional*):
                Maximum length of the returned list and optionally padding length (see above).
            truncation (`bool`, *optional*):
                Activates truncation to cut input sequences longer than `max_length` to `max_length`.
            return_tensors (`str` or [`~utils.TensorType`], *optional*):
                If set, will return tensors of a particular framework. Acceptable values are:

                - `'tf'`: Return TensorFlow `tf.constant` objects.
                - `'pt'`: Return PyTorch `torch.Tensor` objects.
                - `'np'`: Return NumPy `np.ndarray` objects.
                - `'jax'`: Return JAX `jnp.ndarray` objects.

        Returns:
            [`BatchFeature`]: A [`BatchFeature`] with the following fields:

            - **input_ids** -- List of token ids to be fed to a model. Returned when `text` is not `None`.
            - **attention_mask** -- List of indices specifying which tokens should be attended to by the model (when
              `return_attention_mask=True` or if *"attention_mask"* is in `self.model_input_names` and if `text` is not
              `None`).
            - **pixel_values** -- Pixel values to be fed to a model. Returned when `images` is not `None`.
        """
        data = {}
        if images is not None or videos is not None:
            encoded_images = self.image_processor(images=images, videos=videos, return_tensors=return_tensors)
            data.update(encoded_images)

        if isinstance(text, str):
            text = [text]
        elif not isinstance(text, list) and not isinstance(text[0], str):
            raise ValueError("Invalid input text. Please provide a string, or a list of strings")

        prompt_strings = text

        if encoded_images is not None:
            if "pixel_values_images" in encoded_images.keys():
                height, width = get_image_size(to_numpy_array(encoded_images.get("pixel_values_images")[0]))
                num_frames = 1

            if "pixel_values_videos" in encoded_images.keys():
                one_video = encoded_images.get("pixel_values_videos")[0]
                if isinstance(encoded_images.get("pixel_values_videos")[0], (list, tuple)):
                    one_video = np.array(one_video)
                else:
                    one_video = to_numpy_array(one_video)
                height, width = get_image_size(one_video[0])
                num_frames = one_video.shape[0]  # frame dim is always after batch dim

            num_image_tokens = (height // self.patch_size) * (
                width // self.patch_size
            ) + self.num_additional_image_tokens
            num_video_tokens = num_image_tokens * num_frames

            num_image_tokens = (height // self.patch_size) * (
                width // self.patch_size
            ) + self.num_additional_image_tokens
            num_video_tokens = num_image_tokens * num_frames
            if self.vision_feature_select_strategy == "default":
                num_image_tokens -= 1

            prompt_strings = []
            for sample in text:
                sample = sample.replace(self.image_token, self.image_token * num_image_tokens)
                sample = sample.replace(self.video_token, self.video_token * num_video_tokens)
                prompt_strings.append(sample)

        text_inputs = self.tokenizer(
            prompt_strings,
            return_tensors=return_tensors,
            padding=padding,
            truncation=truncation,
            max_length=max_length,
        )
        data.update(text_inputs)

        return BatchFeature(data=data)

    # Copied from transformers.models.clip.processing_clip.CLIPProcessor.batch_decode with CLIP->Llama
    def batch_decode(self, *args, **kwargs):
        """
        This method forwards all its arguments to LlamaTokenizerFast's [`~PreTrainedTokenizer.batch_decode`]. Please
        refer to the docstring of this method for more information.
        """
        return self.tokenizer.batch_decode(*args, **kwargs)

    # Copied from transformers.models.clip.processing_clip.CLIPProcessor.decode with CLIP->Llama
    def decode(self, *args, **kwargs):
        """
        This method forwards all its arguments to LlamaTokenizerFast's [`~PreTrainedTokenizer.decode`]. Please refer to
        the docstring of this method for more information.
        """
        return self.tokenizer.decode(*args, **kwargs)

    @property
    # Copied from transformers.models.clip.processing_clip.CLIPProcessor.model_input_names
    def model_input_names(self):
        tokenizer_input_names = self.tokenizer.model_input_names
        image_processor_input_names = self.image_processor.model_input_names
        return list(dict.fromkeys(tokenizer_input_names + image_processor_input_names))


__all__ = ["VideoLlavaProcessor"]<|MERGE_RESOLUTION|>--- conflicted
+++ resolved
@@ -60,13 +60,7 @@
             extra tokens appended, no need to set this arg.
     """
 
-<<<<<<< HEAD
     attributes = ["image_processor", "video_processor", "tokenizer"]
-    valid_kwargs = ["chat_template", "patch_size", "vision_feature_select_strategy", "image_token", "video_token"]
-    image_processor_class = "CLIPImageProcessor"
-    video_processor_class = "VideoLlavaVideoProcessor"
-=======
-    attributes = ["image_processor", "tokenizer"]
     valid_kwargs = [
         "chat_template",
         "patch_size",
@@ -76,7 +70,7 @@
         "num_additional_image_tokens",
     ]
     image_processor_class = "VideoLlavaImageProcessor"
->>>>>>> 72d1a4cd
+    video_processor_class = "VideoLlavaVideoProcessor"
     tokenizer_class = "AutoTokenizer"
 
     def __init__(
@@ -95,15 +89,9 @@
         self.patch_size = patch_size
         self.num_additional_image_tokens = num_additional_image_tokens
         self.vision_feature_select_strategy = vision_feature_select_strategy
-<<<<<<< HEAD
-        self.image_token = image_token
-        self.video_token = video_token
+        elf.image_token = tokenizer.image_token if hasattr(tokenizer, "image_token") else image_token
+        self.video_token = tokenizer.video_token if hasattr(tokenizer, "video_token") else video_token
         super().__init__(image_processor, video_processor, tokenizer, chat_template=chat_template)
-=======
-        self.image_token = tokenizer.image_token if hasattr(tokenizer, "image_token") else image_token
-        self.video_token = tokenizer.video_token if hasattr(tokenizer, "video_token") else video_token
-        super().__init__(image_processor, tokenizer, chat_template=chat_template)
->>>>>>> 72d1a4cd
 
     def __call__(
         self,
