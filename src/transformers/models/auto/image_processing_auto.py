--- conflicted
+++ resolved
@@ -141,12 +141,9 @@
             ("resnet", ("ConvNextImageProcessor", "ConvNextImageProcessorFast")),
             ("rt_detr", ("RTDetrImageProcessor", "RTDetrImageProcessorFast")),
             ("sam", ("SamImageProcessor",)),
-<<<<<<< HEAD
-            ("segformer", ("SegformerImageProcessor", "SegformerImageProcessorFast")),
-=======
             ("sam_hq", ("SamImageProcessor",)),
             ("segformer", ("SegformerImageProcessor",)),
->>>>>>> b59386dc
+            ("segformer", ("SegformerImageProcessor", "SegformerImageProcessorFast")),
             ("seggpt", ("SegGptImageProcessor",)),
             ("shieldgemma2", ("Gemma3ImageProcessor", "Gemma3ImageProcessorFast")),
             ("siglip", ("SiglipImageProcessor", "SiglipImageProcessorFast")),
@@ -161,13 +158,10 @@
             ("timm_wrapper", ("TimmWrapperImageProcessor",)),
             ("tvlt", ("TvltImageProcessor",)),
             ("tvp", ("TvpImageProcessor",)),
-<<<<<<< HEAD
+            ("udop", ("LayoutLMv3ImageProcessor", "LayoutLMv3ImageProcessorFast")),
+            ("upernet", ("SegformerImageProcessor",)),
             ("udop", ("LayoutLMv3ImageProcessor",)),
             ("upernet", ("SegformerImageProcessor", "SegformerImageProcessorFast")),
-=======
-            ("udop", ("LayoutLMv3ImageProcessor", "LayoutLMv3ImageProcessorFast")),
-            ("upernet", ("SegformerImageProcessor",)),
->>>>>>> b59386dc
             ("van", ("ConvNextImageProcessor", "ConvNextImageProcessorFast")),
             ("videomae", ("VideoMAEImageProcessor",)),
             ("vilt", ("ViltImageProcessor", "ViltImageProcessorFast")),
