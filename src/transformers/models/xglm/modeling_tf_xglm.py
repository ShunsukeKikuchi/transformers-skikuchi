# coding=utf-8
# Copyright 2021 The Fairseq Authors The HuggingFace Inc. team. All rights reserved.
#
# Licensed under the Apache License, Version 2.0 (the "License");
# you may not use this file except in compliance with the License.
# You may obtain a copy of the License at
#
#     http://www.apache.org/licenses/LICENSE-2.0
#
# Unless required by applicable law or agreed to in writing, software
# distributed under the License is distributed on an "AS IS" BASIS,
# WITHOUT WARRANTIES OR CONDITIONS OF ANY KIND, either express or implied.
# See the License for the specific language governing permissions and
# limitations under the License.
""" TF 2.0 XGLM model."""


from __future__ import annotations

import math
import random
from typing import Any, Optional, Tuple, Union

import numpy as np
import tensorflow as tf

from ...activations_tf import get_tf_activation

# Public API
from ...file_utils import (
    add_code_sample_docstrings,
    add_start_docstrings,
    add_start_docstrings_to_model_forward,
    replace_return_docstrings,
)
from ...modeling_tf_outputs import TFBaseModelOutputWithPastAndCrossAttentions, TFCausalLMOutputWithCrossAttentions
from ...modeling_tf_utils import (
    TFCausalLanguageModelingLoss,
    TFModelInputType,
    TFPreTrainedModel,
    TFSharedEmbeddings,
    get_initializer,
    keras_serializable,
    unpack_inputs,
)
from ...tf_utils import check_embeddings_within_bounds, shape_list, stable_softmax
from ...utils import logging
from .configuration_xglm import XGLMConfig


logger = logging.get_logger(__name__)

_CHECKPOINT_FOR_DOC = "facebook/xglm-564M"
_CONFIG_FOR_DOC = "XGLMConfig"


TF_XGLM_PRETRAINED_MODEL_ARCHIVE_LIST = [
    "facebook/xglm-564M",
    # See all XGLM models at https://huggingface.co/models?filter=xglm
]


LARGE_NEGATIVE = -1e8


def create_sinusoidal_positions(num_positions: int, embedding_dim: int, padding_idx: Optional[int]) -> tf.Tensor:
    half_dim = embedding_dim // 2
    emb = math.log(10000) / (half_dim - 1)
    emb = tf.exp(tf.range(half_dim, dtype=tf.float32) * -emb)
    emb = tf.expand_dims(tf.range(num_positions, dtype=tf.float32), axis=1) * tf.expand_dims(emb, axis=0)
    emb = tf.reshape(tf.concat([tf.sin(emb), tf.cos(emb)], axis=1), (num_positions, -1))
    if embedding_dim % 2 == 1:
        # zero pad
        emb = tf.concat([emb, tf.zeros((num_positions, 1))], axis=1)
    if padding_idx is not None:
        _padding_mask = tf.concat(
            [
                tf.ones((padding_idx, shape_list(emb)[1])),
                tf.zeros((1, shape_list(emb)[1])),
                tf.ones((shape_list(emb)[0] - padding_idx - 1, shape_list(emb)[1])),
            ],
            axis=0,
        )
        emb *= _padding_mask

    return tf.constant(emb, name="embed_positions")


def _create_position_ids_from_input_ids(
    input_ids: tf.Tensor, past_key_values_length: int, padding_idx: Optional[int]
) -> tf.Tensor:
    """
    Replace non-padding symbols with their position numbers. Position numbers begin at padding_idx+1. Padding symbols
    are ignored. This is modified from fairseq's `utils.make_positions`.
    """
    # The series of casts and type-conversions here are carefully balanced to both work with ONNX export and XLA.
    mask = tf.where(input_ids != padding_idx, 1, 0)
    incremental_indices = (tf.cast(tf.cumsum(mask, axis=1), dtype=mask.dtype) + past_key_values_length) * mask
    return tf.cast(incremental_indices, dtype=tf.int64) + padding_idx


def _create_position_ids_from_inputs_embeds(
    inputs_embeds: tf.Tensor, past_key_values_length: int, padding_idx: Optional[int]
) -> tf.Tensor:
    """
    Args:
    We are provided embeddings directly. We cannot infer which are padded so just generate sequential position ids.
        inputs_embeds: tf.Tensor
    Returns: tf.Tensor
    """
    input_shape = shape_list(inputs_embeds)[:-1]
    sequence_length = input_shape[1]

    position_ids = tf.range(padding_idx + 1, sequence_length + padding_idx + 1, dtype=tf.int64)

    return tf.broadcast_to(tf.expand_dims(position_ids, axis=0), input_shape) + past_key_values_length


# Copied from transformers.models.bart.modeling_tf_bart._make_causal_mask
def _make_causal_mask(input_ids_shape: tf.TensorShape, past_key_values_length: int = 0):
    """
    Make causal mask used for bi-directional self-attention.
    """
    bsz = input_ids_shape[0]
    tgt_len = input_ids_shape[1]
    mask = tf.ones((tgt_len, tgt_len)) * LARGE_NEGATIVE
    mask_cond = tf.range(shape_list(mask)[-1])

    mask = tf.where(mask_cond < tf.reshape(mask_cond + 1, (shape_list(mask)[-1], 1)), 0.0, mask)

    if past_key_values_length > 0:
        mask = tf.concat([tf.zeros((tgt_len, past_key_values_length)), mask], axis=-1)

    return tf.tile(mask[None, None, :, :], (bsz, 1, 1, 1))


# Copied from transformers.models.bart.modeling_tf_bart._expand_mask
def _expand_mask(mask: tf.Tensor, tgt_len: Optional[int] = None):
    """
    Expands attention_mask from `[bsz, seq_len]` to `[bsz, 1, tgt_seq_len, src_seq_len]`.
    """
    src_len = shape_list(mask)[1]
    tgt_len = tgt_len if tgt_len is not None else src_len
    one_cst = tf.constant(1.0)
    mask = tf.cast(mask, dtype=one_cst.dtype)
    expanded_mask = tf.tile(mask[:, None, None, :], (1, 1, tgt_len, 1))

    return (one_cst - expanded_mask) * LARGE_NEGATIVE


# Copied from transformers.models.bart.modeling_tf_bart.TFBartAttention with Bart->XGLM
class TFXGLMAttention(tf.keras.layers.Layer):
    """Multi-headed attention from "Attention Is All You Need"""

    def __init__(
        self,
        embed_dim: int,
        num_heads: int,
        dropout: float = 0.0,
        is_decoder: bool = False,
        bias: bool = True,
        **kwargs,
    ):
        super().__init__(**kwargs)
        self.embed_dim = embed_dim

        self.num_heads = num_heads
        self.dropout = tf.keras.layers.Dropout(dropout)
        self.head_dim = embed_dim // num_heads
        if (self.head_dim * num_heads) != self.embed_dim:
            raise ValueError(
                f"embed_dim must be divisible by num_heads (got `embed_dim`: {self.embed_dim}"
                f" and `num_heads`: {num_heads})."
            )
        self.scaling = self.head_dim**-0.5
        self.is_decoder = is_decoder

        self.k_proj = tf.keras.layers.Dense(embed_dim, use_bias=bias, name="k_proj")
        self.q_proj = tf.keras.layers.Dense(embed_dim, use_bias=bias, name="q_proj")
        self.v_proj = tf.keras.layers.Dense(embed_dim, use_bias=bias, name="v_proj")
        self.out_proj = tf.keras.layers.Dense(embed_dim, use_bias=bias, name="out_proj")

    def _shape(self, tensor: tf.Tensor, seq_len: int, bsz: int):
        return tf.transpose(tf.reshape(tensor, (bsz, seq_len, self.num_heads, self.head_dim)), (0, 2, 1, 3))

    def call(
        self,
        hidden_states: tf.Tensor,
        key_value_states: tf.Tensor | None = None,
        past_key_value: Tuple[Tuple[tf.Tensor]] | None = None,
        attention_mask: tf.Tensor | None = None,
        layer_head_mask: tf.Tensor | None = None,
        training: Optional[bool] = False,
    ) -> Tuple[tf.Tensor, tf.Tensor | None]:
        """Input shape: Batch x Time x Channel"""

        # if key_value_states are provided this layer is used as a cross-attention layer
        # for the decoder
        is_cross_attention = key_value_states is not None
        bsz, tgt_len, embed_dim = shape_list(hidden_states)

        # get query proj
        query_states = self.q_proj(hidden_states) * self.scaling
        # get key, value proj
        if is_cross_attention and past_key_value is not None:
            # reuse k,v, cross_attentions
            key_states = past_key_value[0]
            value_states = past_key_value[1]
        elif is_cross_attention:
            # cross_attentions
            key_states = self._shape(self.k_proj(key_value_states), -1, bsz)
            value_states = self._shape(self.v_proj(key_value_states), -1, bsz)
        elif past_key_value is not None:
            # reuse k, v, self_attention
            key_states = self._shape(self.k_proj(hidden_states), -1, bsz)
            value_states = self._shape(self.v_proj(hidden_states), -1, bsz)
            key_states = tf.concat([past_key_value[0], key_states], axis=2)
            value_states = tf.concat([past_key_value[1], value_states], axis=2)
        else:
            # self_attention
            key_states = self._shape(self.k_proj(hidden_states), -1, bsz)
            value_states = self._shape(self.v_proj(hidden_states), -1, bsz)

        if self.is_decoder:
            # if cross_attention save Tuple(tf.Tensor, tf.Tensor) of all cross attention key/value_states.
            # Further calls to cross_attention layer can then reuse all cross-attention
            # key/value_states (first "if" case)
            # if uni-directional self-attention (decoder) save Tuple(tf.Tensor, tf.Tensor) of
            # all previous decoder key/value_states. Further calls to uni-directional self-attention
            # can concat previous decoder key/value_states to current projected key/value_states (third "elif" case)
            # if encoder bi-directional self-attention `past_key_value` is always `None`
            past_key_value = (key_states, value_states)

        proj_shape = (bsz * self.num_heads, -1, self.head_dim)
        query_states = tf.reshape(self._shape(query_states, tgt_len, bsz), proj_shape)
        key_states = tf.reshape(key_states, proj_shape)
        value_states = tf.reshape(value_states, proj_shape)

        src_len = shape_list(key_states)[1]
        attn_weights = tf.matmul(query_states, key_states, transpose_b=True)

        tf.debugging.assert_equal(
            shape_list(attn_weights),
            [bsz * self.num_heads, tgt_len, src_len],
            message=(
                f"Attention weights should be of size {(bsz * self.num_heads, tgt_len, src_len)}, but is"
                f" {shape_list(attn_weights)}"
            ),
        )

        if attention_mask is not None:
            tf.debugging.assert_equal(
                shape_list(attention_mask),
                [bsz, 1, tgt_len, src_len],
                message=(
                    f"Attention mask should be of size {(bsz, 1, tgt_len, src_len)}, but is"
                    f" {shape_list(attention_mask)}"
                ),
            )

            attention_mask = tf.cast(attention_mask, dtype=attn_weights.dtype)
            attn_weights = tf.reshape(attn_weights, (bsz, self.num_heads, tgt_len, src_len)) + attention_mask
            attn_weights = tf.reshape(attn_weights, (bsz * self.num_heads, tgt_len, src_len))

        attn_weights = stable_softmax(attn_weights, axis=-1)

        if layer_head_mask is not None:
            tf.debugging.assert_equal(
                shape_list(layer_head_mask),
                [self.num_heads],
                message=(
                    f"Head mask for a single layer should be of size {(self.num_heads)}, but is"
                    f" {shape_list(layer_head_mask)}"
                ),
            )

            attn_weights = tf.reshape(layer_head_mask, (1, -1, 1, 1)) * tf.reshape(
                attn_weights, (bsz, self.num_heads, tgt_len, src_len)
            )
            attn_weights = tf.reshape(attn_weights, (bsz * self.num_heads, tgt_len, src_len))

        attn_probs = self.dropout(attn_weights, training=training)
        attn_output = tf.matmul(attn_probs, value_states)

        tf.debugging.assert_equal(
            shape_list(attn_output),
            [bsz * self.num_heads, tgt_len, self.head_dim],
            message=(
                f"`attn_output` should be of size {(bsz, self.num_heads, tgt_len, self.head_dim)}, but is"
                f" {shape_list(attn_output)}"
            ),
        )

        attn_output = tf.transpose(
            tf.reshape(attn_output, (bsz, self.num_heads, tgt_len, self.head_dim)), (0, 2, 1, 3)
        )
        attn_output = tf.reshape(attn_output, (bsz, tgt_len, embed_dim))

        attn_output = self.out_proj(attn_output)
        attn_weights: tf.Tensor = tf.reshape(attn_weights, (bsz, self.num_heads, tgt_len, src_len))

        return attn_output, attn_weights, past_key_value

    def build(self, input_shape=None):
        if self.built:
            return
        self.built = True
        if getattr(self, "k_proj", None) is not None:
            with tf.name_scope(self.k_proj.name):
                self.k_proj.build(self.embed_dim)
        if getattr(self, "q_proj", None) is not None:
            with tf.name_scope(self.q_proj.name):
                self.q_proj.build(self.embed_dim)
        if getattr(self, "v_proj", None) is not None:
            with tf.name_scope(self.v_proj.name):
                self.v_proj.build(self.embed_dim)
        if getattr(self, "out_proj", None) is not None:
            with tf.name_scope(self.out_proj.name):
                self.out_proj.build(self.embed_dim)


class TFXGLMDecoderLayer(tf.keras.layers.Layer):
    def __init__(self, config: XGLMConfig, **kwargs: Any) -> None:
        super().__init__(**kwargs)
        self.embed_dim = config.d_model
        self.self_attn = TFXGLMAttention(
            embed_dim=self.embed_dim,
            num_heads=config.attention_heads,
            dropout=config.attention_dropout,
            is_decoder=True,
            name="self_attn",
        )
        self.dropout = tf.keras.layers.Dropout(config.dropout)
        self.activation_fn = get_tf_activation(config.activation_function)
        self.activation_dropout = tf.keras.layers.Dropout(config.activation_dropout)

        if config.add_cross_attention:
            self.encoder_attn = TFXGLMAttention(
                embed_dim=self.embed_dim,
                num_heads=config.attention_heads,
                dropout=config.attention_dropout,
                is_decoder=True,
                name="encoder_attn",
            )
            self.encoder_attn_layer_norm = tf.keras.layers.LayerNormalization(
                epsilon=1e-5, name="encoder_attn_layer_norm"
            )

        self.self_attn_layer_norm = tf.keras.layers.LayerNormalization(epsilon=1e-5, name="self_attn_layer_norm")
        self.fc1 = tf.keras.layers.Dense(config.ffn_dim, name="fc1")
        self.fc2 = tf.keras.layers.Dense(self.embed_dim, name="fc2")
        self.final_layer_norm = tf.keras.layers.LayerNormalization(epsilon=1e-5, name="final_layer_norm")
        self.config = config

    # Copied from transformers.models.mbart.modeling_tf_mbart.TFMBartDecoderLayer.call
    def call(
        self,
        hidden_states: tf.Tensor,
        attention_mask: tf.Tensor | None = None,
        encoder_hidden_states: tf.Tensor | None = None,
        encoder_attention_mask: tf.Tensor | None = None,
        layer_head_mask: tf.Tensor | None = None,
        cross_attn_layer_head_mask: tf.Tensor | None = None,
        past_key_value: Tuple[tf.Tensor] | None = None,
        training: Optional[bool] = False,
    ) -> Tuple[tf.Tensor, tf.Tensor, Tuple[Tuple[tf.Tensor]]]:
        """
        Args:
            hidden_states (`tf.Tensor`): input to the layer of shape *(batch, seq_len, embed_dim)*
            attention_mask (`tf.Tensor`): attention mask of size
                *(batch, 1, tgt_len, src_len)* where padding elements are indicated by very large negative values.
            encoder_hidden_states (`tf.Tensor`):
                cross attention input to the layer of shape *(batch, seq_len, embed_dim)*
            encoder_attention_mask (`tf.Tensor`): encoder attention mask of size
                *(batch, 1, tgt_len, src_len)* where padding elements are indicated by very large negative values.
            layer_head_mask (`tf.Tensor`): mask for attention heads in a given layer of size
                *(decoder_attention_heads,)*
            cross_attn_layer_head_mask (`tf.Tensor`): mask for heads of the cross-attention module.
                *(decoder_attention_heads,)*
            past_key_value (`Tuple(tf.Tensor)`): cached past key and value projection states
        """
        residual = hidden_states
        hidden_states = self.self_attn_layer_norm(hidden_states)

        # Self Attention
        # decoder uni-directional self-attention cached key/values tuple is at positions 1,2
        self_attn_past_key_value = past_key_value[:2] if past_key_value is not None else None
        # add present self-attn cache to positions 1,2 of present_key_value tuple
        hidden_states, self_attn_weights, present_key_value = self.self_attn(
            hidden_states=hidden_states,
            past_key_value=self_attn_past_key_value,
            attention_mask=attention_mask,
            layer_head_mask=layer_head_mask,
        )
        hidden_states = self.dropout(hidden_states, training=training)
        hidden_states = residual + hidden_states

        # Cross-Attention Block
        cross_attn_present_key_value = None
        cross_attn_weights = None
        if encoder_hidden_states is not None:
            residual = hidden_states
            hidden_states = self.encoder_attn_layer_norm(hidden_states)

            # cross_attn cached key/values tuple is at positions 3,4 of present_key_value tuple
            cross_attn_past_key_value = past_key_value[-2:] if past_key_value is not None else None
            hidden_states, cross_attn_weights, cross_attn_present_key_value = self.encoder_attn(
                hidden_states=hidden_states,
                key_value_states=encoder_hidden_states,
                attention_mask=encoder_attention_mask,
                layer_head_mask=cross_attn_layer_head_mask,
                past_key_value=cross_attn_past_key_value,
            )
            hidden_states = self.dropout(hidden_states, training=training)
            hidden_states = residual + hidden_states

            # add cross-attn to positions 3,4 of present_key_value tuple
            present_key_value = present_key_value + cross_attn_present_key_value

        # Fully Connected
        residual = hidden_states
        hidden_states = self.final_layer_norm(hidden_states)
        hidden_states = self.activation_fn(self.fc1(hidden_states))
        hidden_states = self.activation_dropout(hidden_states, training=training)
        hidden_states = self.fc2(hidden_states)
        hidden_states = self.dropout(hidden_states, training=training)
        hidden_states = residual + hidden_states

        return (
            hidden_states,
            self_attn_weights,
            cross_attn_weights,
            present_key_value,
        )

    def build(self, input_shape=None):
        if self.built:
            return
        self.built = True
        if getattr(self, "self_attn", None) is not None:
            with tf.name_scope(self.self_attn.name):
                self.self_attn.build(None)
        if getattr(self, "self_attn_layer_norm", None) is not None:
            with tf.name_scope(self.self_attn_layer_norm.name):
                self.self_attn_layer_norm.build([None, None, self.embed_dim])
        if getattr(self, "fc1", None) is not None:
            with tf.name_scope(self.fc1.name):
                self.fc1.build(self.embed_dim)
        if getattr(self, "fc2", None) is not None:
            with tf.name_scope(self.fc2.name):
                self.fc2.build(self.config.ffn_dim)
        if getattr(self, "final_layer_norm", None) is not None:
            with tf.name_scope(self.final_layer_norm.name):
                self.final_layer_norm.build([None, None, self.embed_dim])
        if getattr(self, "encoder_attn", None) is not None:
            with tf.name_scope(self.encoder_attn.name):
                self.encoder_attn.build(None)
        if getattr(self, "encoder_attn_layer_norm", None) is not None:
            with tf.name_scope(self.encoder_attn_layer_norm.name):
                self.encoder_attn_layer_norm.build([None, None, self.embed_dim])


@keras_serializable
class TFXGLMMainLayer(tf.keras.layers.Layer):
    config_class = XGLMConfig

    def __init__(
        self, config: XGLMConfig, embed_tokens: Optional[TFSharedEmbeddings] = None, *inputs, **kwargs: Any
    ) -> None:
        super().__init__(*inputs, **kwargs)

        self.config = config
        self.padding_idx = config.pad_token_id
        self.max_target_positions = config.max_position_embeddings
        self.embed_scale = math.sqrt(config.d_model) if config.scale_embedding else 1.0

        if embed_tokens is not None:
            self.embed_tokens = embed_tokens
        else:
            self.embed_tokens = TFSharedEmbeddings(
                config.vocab_size, config.d_model, self.padding_idx, name="embed_tokens"
            )

        self.offset = 2
        self._embed_positions_weights = create_sinusoidal_positions(
            num_positions=config.max_position_embeddings + self.offset,
            embedding_dim=config.d_model,
            padding_idx=config.pad_token_id,
        )

        self.dropout = tf.keras.layers.Dropout(config.dropout)
        self.layers = [TFXGLMDecoderLayer(config, name=f"layers.{i}") for i in range(config.num_layers)]
        self.layerdrop = config.layerdrop
        self.layer_norm = tf.keras.layers.LayerNormalization(epsilon=1e-5, name="layer_norm")

    def get_input_embeddings(self) -> TFSharedEmbeddings:
        return self.embed_tokens

    def set_input_embeddings(self, value: TFSharedEmbeddings) -> None:
        self.embed_tokens = value

    def _prepare_decoder_attention_mask(
        self,
        attention_mask: tf.Tensor | None,
        input_shape: tf.TensorShape,
        past_key_values_length: int,
    ) -> tf.Tensor:
        # create causal mask
        # [bsz, seq_len] -> [bsz, 1, tgt_seq_len, src_seq_len]
        combined_attention_mask = _make_causal_mask(input_shape, past_key_values_length)
        combined_attention_mask = tf.cond(
            input_shape[-1] > 1, lambda: combined_attention_mask, lambda: tf.ones_like(combined_attention_mask)
        )
        if attention_mask is None:
            return combined_attention_mask
        expand_attention_mask = _expand_mask(attention_mask, tgt_len=input_shape[-1])
        return expand_attention_mask + combined_attention_mask

    def embed_positions(self, position_ids: np.ndarray | tf.Tensor | None = None) -> tf.Tensor:
        position_ids += self.offset
        positions = tf.gather(self._embed_positions_weights, position_ids, axis=0)
        return positions

    @unpack_inputs
    def call(
        self,
        input_ids: TFModelInputType | None = None,
        attention_mask: np.ndarray | tf.Tensor | None = None,
        position_ids: np.ndarray | tf.Tensor | None = None,
        encoder_hidden_states: np.ndarray | tf.Tensor | None = None,
        encoder_attention_mask: np.ndarray | tf.Tensor | None = None,
        head_mask: np.ndarray | tf.Tensor | None = None,
        cross_attn_head_mask: np.ndarray | tf.Tensor | None = None,
        past_key_values: Optional[Tuple[Tuple[Union[np.ndarray, tf.Tensor]]]] = None,
        inputs_embeds: np.ndarray | tf.Tensor | None = None,
        use_cache: Optional[bool] = None,
        output_attentions: Optional[bool] = None,
        output_hidden_states: Optional[bool] = None,
        return_dict: Optional[bool] = None,
        training: Optional[bool] = False,
        **kwargs: Any,
    ) -> Union[TFBaseModelOutputWithPastAndCrossAttentions, Tuple[tf.Tensor]]:
        output_attentions = output_attentions if output_attentions is not None else self.config.output_attentions
        output_hidden_states = (
            output_hidden_states if output_hidden_states is not None else self.config.output_hidden_states
        )
        use_cache = use_cache if use_cache is not None else self.config.use_cache
        return_dict = return_dict if return_dict is not None else self.config.use_return_dict

        # retrieve input_ids and inputs_embeds
        if input_ids is not None and inputs_embeds is not None:
            raise ValueError("You cannot specify both input_ids and inputs_embeds at the same time")
        elif input_ids is not None:
            input_shape = tf.shape(input_ids)
            input_ids = tf.reshape(input_ids, (-1, input_shape[-1]))
        elif inputs_embeds is not None:
            input_shape = tf.shape(inputs_embeds)[:-1]
        else:
            raise ValueError("You have to specify either input_ids or inputs_embeds")

        past_key_values_length = past_key_values[0][0].shape[2] if past_key_values is not None else 0

        if position_ids is None:
            position_ids = tf.expand_dims(
                tf.range(past_key_values_length, input_shape[-1] + past_key_values_length), axis=0
            )
        position_ids = tf.reshape(position_ids, [-1, shape_list(position_ids)[-1]])

        if inputs_embeds is None:
            check_embeddings_within_bounds(input_ids, self.embed_tokens.vocab_size)
            inputs_embeds = self.embed_tokens(input_ids) * self.embed_scale

        attention_mask = self._prepare_decoder_attention_mask(attention_mask, input_shape, past_key_values_length)

        # expand encoder attention mask
        if encoder_hidden_states is not None and encoder_attention_mask is not None:
            # [bsz, seq_len] -> [bsz, 1, tgt_seq_len, src_seq_len]
            encoder_attention_mask = _expand_mask(encoder_attention_mask, tgt_len=input_shape[-1])

        # embed positions
        positions = self.embed_positions(position_ids)

        hidden_states = tf.cast(inputs_embeds, dtype=tf.float32) + positions

        hidden_states = self.dropout(hidden_states, training=training)

        # decoder layers
        all_hidden_states = () if output_hidden_states else None
        all_self_attns = () if output_attentions else None
        all_cross_attentions = () if (output_attentions and encoder_hidden_states is not None) else None
        next_decoder_cache = () if use_cache else None

        # check if head_mask and cross_attn_head_mask have a correct number of layers specified if desired
        for attn_mask_name, attn_mask in [("head_mask", head_mask), ("cross_attn_head_mask", cross_attn_head_mask)]:
            if attn_mask is not None:
                tf.debugging.assert_equal(
                    shape_list(attn_mask)[0],
                    len(self.layers),
                    message=(
                        f"The {attn_mask_name} should be specified for {len(self.layers)} layers, but it is for"
                        f" {shape_list(attn_mask)[0]}."
                    ),
                )

        for idx, decoder_layer in enumerate(self.layers):
            # add LayerDrop (see https://arxiv.org/abs/1909.11556 for description)
            if output_hidden_states:
                all_hidden_states += (hidden_states,)

            dropout_probability = random.uniform(0, 1)
            if training and (dropout_probability < self.layerdrop):
                continue

            past_key_value = past_key_values[idx] if past_key_values is not None else None

            hidden_states, layer_self_attn, layer_cross_attn, present_key_value = decoder_layer(
                hidden_states,
                attention_mask=attention_mask,
                encoder_hidden_states=encoder_hidden_states,
                encoder_attention_mask=encoder_attention_mask,
                layer_head_mask=(head_mask[idx] if head_mask is not None else None),
                cross_attn_layer_head_mask=(cross_attn_head_mask[idx] if cross_attn_head_mask is not None else None),
                past_key_value=past_key_value,
            )

            if use_cache:
                next_decoder_cache += (present_key_value,)

            if output_attentions:
                all_self_attns += (layer_self_attn,)

                if encoder_hidden_states is not None:
                    all_cross_attentions += (layer_cross_attn,)

        hidden_states = self.layer_norm(hidden_states)

        # add hidden states from the last decoder layer
        if output_hidden_states:
            all_hidden_states += (hidden_states,)

        next_cache = next_decoder_cache if use_cache else None
        if not return_dict:
            return tuple(
                v
                for v in [hidden_states, next_cache, all_hidden_states, all_self_attns, all_cross_attentions]
                if v is not None
            )
        return TFBaseModelOutputWithPastAndCrossAttentions(
            last_hidden_state=hidden_states,
            past_key_values=next_cache,
            hidden_states=all_hidden_states,
            attentions=all_self_attns,
            cross_attentions=all_cross_attentions,
        )

    def build(self, input_shape=None):
        if self.built:
            return
        self.built = True
        if getattr(self, "layer_norm", None) is not None:
            with tf.name_scope(self.layer_norm.name):
                self.layer_norm.build([None, None, self.config.d_model])
        if getattr(self, "embed_tokens", None) is not None:
            with tf.name_scope(self.embed_tokens.name):
                self.embed_tokens.build(None)
        if getattr(self, "layers", None) is not None:
            for layer in self.layers:
                with tf.name_scope(layer.name):
                    layer.build(None)


class TFXGLMPreTrainedModel(TFPreTrainedModel):
    config_class = XGLMConfig
    base_model_prefix = "model"


XGLM_START_DOCSTRING = r"""
    This model inherits from [`TFPreTrainedModel`]. Check the superclass documentation for the generic methods the
    library implements for all its model (such as downloading or saving, resizing the input embeddings, pruning heads
    etc.)

    This model is also a [tf.keras.Model](https://www.tensorflow.org/api_docs/python/tf/keras/Model) subclass. Use it
    as a regular TF 2.0 Keras Model and refer to the TF 2.0 documentation for all matter related to general usage and
    behavior.

    <Tip>

    TensorFlow models and layers in `transformers` accept two formats as input:

    - having all inputs as keyword arguments (like PyTorch models), or
    - having all inputs as a list, tuple or dict in the first positional argument.

    The reason the second format is supported is that Keras methods prefer this format when passing inputs to models
    and layers. Because of this support, when using methods like `model.fit()` things should "just work" for you - just
    pass your inputs and labels in any format that `model.fit()` supports! If, however, you want to use the second
    format outside of Keras methods like `fit()` and `predict()`, such as when creating your own layers or models with
    the Keras `Functional` API, there are three possibilities you can use to gather all the input Tensors in the first
    positional argument:

    - a single Tensor with `input_ids` only and nothing else: `model(input_ids)`
    - a list of varying length with one or several input Tensors IN THE ORDER given in the docstring:
    `model([input_ids, attention_mask])` or `model([input_ids, attention_mask, token_type_ids])`
    - a dictionary with one or several input Tensors associated to the input names given in the docstring:
    `model({"input_ids": input_ids, "token_type_ids": token_type_ids})`

    Note that when creating models and layers with
    [subclassing](https://keras.io/guides/making_new_layers_and_models_via_subclassing/) then you don't need to worry
    about any of this, as you can just pass inputs like you would to any other Python function!

    </Tip>

    Args:
        config ([`XGLMConfig`]): Model configuration class with all the parameters of the model.
            Initializing with a config file does not load the weights associated with the model, only the
            configuration. Check out the [`~TFPreTrainedModel.from_pretrained`] method to load the model weights.
"""

XGLM_INPUTS_DOCSTRING = r"""
    Args:
        input_ids (`tf.Tensor` of shape `({0})`):
            Indices of input sequence tokens in the vocabulary.

            Indices can be obtained using [`AutoTokenizer`]. See [`PreTrainedTokenizer.encode`] and
            [`PreTrainedTokenizer.__call__`] for details.

            [What are input IDs?](../glossary#input-ids)
        attention_mask (`tf.Tensor` of shape `({0})`, *optional*):
            Mask to avoid performing attention on padding token indices. Mask values selected in `[0, 1]`:

            - 1 for tokens that are **not masked**,
            - 0 for tokens that are **masked**.

            [What are attention masks?](../glossary#attention-mask)
        position_ids (`tf.Tensor` or `Numpy array` of shape `(batch_size, sequence_length)`, *optional*):
            Indices of positions of each input sequence tokens in the position embeddings. Selected in the range `[0,
            config.max_position_embeddings - 1]`.

            [What are position IDs?](../glossary#position-ids)
        encoder_hidden_states (`tf.Tensor` of shape `(batch_size, encoder_sequence_length, hidden_size)`, *optional*):
            Sequence of hidden-states at the output of the last layer of the encoder. Used in the cross-attention of
            the decoder.
        encoder_attention_mask (`tf.Tensor` of shape `(batch_size, encoder_sequence_length)`, *optional*):
            Mask to avoid performing cross-attention on padding tokens indices of encoder input_ids. Mask values
            selected in `[0, 1]`:

            - 1 for tokens that are **not masked**,
            - 0 for tokens that are **masked**.

            [What are attention masks?](../glossary#attention-mask)
        head_mask (`tf.Tensor` of shape `(num_layers, attention_heads)`, *optional*):
            Mask to nullify selected heads of the attention modules in the encoder. Mask values selected in `[0, 1]`:

            - 1 indicates the head is **not masked**,
            - 0 indicates the head is **masked**.

        cross_attn_head_mask (`tf.Tensor` of shape `(num_layers, attention_heads)`, *optional*):
            Mask to nullify selected heads of the cross-attention modules. Mask values selected in `[0, 1]`:

            - 1 indicates the head is **not masked**,
            - 0 indicates the head is **masked**.

        past_key_values (`Tuple[Tuple[tf.Tensor]]` of length `config.num_layers`)
            contains precomputed key and value hidden states of the attention blocks. Can be used to speed up decoding.
            If `past_key_values` are used, the user can optionally input only the last `decoder_input_ids` (those that
            don't have their past key value states given to this model) of shape `(batch_size, 1)` instead of all
            `decoder_input_ids` of shape `(batch_size, sequence_length)`.
        inputs_embeds (`tf.Tensor` of shape `(batch_size, sequence_length, hidden_size)`, *optional*):
            Optionally, instead of passing `input_ids` you can choose to directly pass an embedded representation. This
            is useful if you want more control over how to convert `input_ids` indices into associated vectors than the
            model's internal embedding lookup matrix.
        use_cache (`bool`, *optional*, defaults to `True`):
            If set to `True`, `past_key_values` key value states are returned and can be used to speed up decoding (see
            `past_key_values`). Set to `False` during training, `True` during generation
        output_attentions (`bool`, *optional*):
            Whether or not to return the attentions tensors of all attention layers. See `attentions` under returned
            tensors for more detail. This argument can be used only in eager mode, in graph mode the value in the
            config will be used instead.
        output_hidden_states (`bool`, *optional*):
            Whether or not to return the hidden states of all layers. See `hidden_states` under returned tensors for
            more detail. This argument can be used only in eager mode, in graph mode the value in the config will be
            used instead.
        return_dict (`bool`, *optional*):
            Whether or not to return a [`~utils.ModelOutput`] instead of a plain tuple. This argument can be used in
            eager mode, in graph mode the value will always be set to True.
        training (`bool`, *optional*, defaults to `False`):
            Whether or not to use the model in training mode (some modules like dropout modules have different
            behaviors between training and evaluation).
"""


@add_start_docstrings(
    "The bare XGLM Model transformer outputting raw hidden-states without any specific head on top.",
    XGLM_START_DOCSTRING,
)
class TFXGLMModel(TFXGLMPreTrainedModel):
    """
    Transformer decoder consisting of *config.num_layers* layers. Each layer is a [`TFXGLMDecoderLayer`]

    Args:
        config: XGLMConfig
        embed_tokens: [TFSharedEmbeddings]: output embedding
    """

    def __init__(
        self, config: XGLMConfig, embed_tokens: Optional[TFSharedEmbeddings] = None, *inputs: Any, **kwargs: Any
    ) -> None:
        super().__init__(config, *inputs, **kwargs)

        self.model = TFXGLMMainLayer(config, embed_tokens=embed_tokens, name="model")

    @unpack_inputs
    @add_start_docstrings_to_model_forward(XGLM_INPUTS_DOCSTRING)
    @add_code_sample_docstrings(
        checkpoint=_CHECKPOINT_FOR_DOC,
        output_type=TFBaseModelOutputWithPastAndCrossAttentions,
        config_class=_CONFIG_FOR_DOC,
    )
    def call(
        self,
        input_ids: TFModelInputType | None = None,
        attention_mask: np.ndarray | tf.Tensor | None = None,
        position_ids: np.ndarray | tf.Tensor | None = None,
        encoder_hidden_states: np.ndarray | tf.Tensor | None = None,
        encoder_attention_mask: np.ndarray | tf.Tensor | None = None,
        head_mask: np.ndarray | tf.Tensor | None = None,
        cross_attn_head_mask: np.ndarray | tf.Tensor | None = None,
        past_key_values: Optional[Tuple[Tuple[Union[np.ndarray, tf.Tensor]]]] = None,
        inputs_embeds: np.ndarray | tf.Tensor | None = None,
        use_cache: Optional[bool] = None,
        output_attentions: Optional[bool] = None,
        output_hidden_states: Optional[bool] = None,
        return_dict: Optional[bool] = None,
        training: Optional[bool] = False,
        **kwargs: Any,
    ) -> Union[TFBaseModelOutputWithPastAndCrossAttentions, Tuple[tf.Tensor]]:
        outputs = self.model(
            input_ids=input_ids,
            attention_mask=attention_mask,
            encoder_hidden_states=encoder_hidden_states,
            encoder_attention_mask=encoder_attention_mask,
            head_mask=head_mask,
            cross_attn_head_mask=cross_attn_head_mask,
            past_key_values=past_key_values,
            inputs_embeds=inputs_embeds,
            use_cache=use_cache,
            output_attentions=output_attentions,
            output_hidden_states=output_hidden_states,
            return_dict=return_dict,
            training=training,
        )

        return outputs

    def build(self, input_shape=None):
        if self.built:
            return
        self.built = True
        if getattr(self, "model", None) is not None:
            with tf.name_scope(self.model.name):
                self.model.build(None)


@add_start_docstrings(
    """
    The XGLM Model transformer with a language modeling head on top (linear layer with weights tied to the input
    embeddings).
    """,
    XGLM_START_DOCSTRING,
)
class TFXGLMForCausalLM(TFXGLMPreTrainedModel, TFCausalLanguageModelingLoss):
    base_model_prefix = "model"
    _keys_to_ignore_on_load_missing = [
        r"model.embed_positions.weights",
        r"lm_head.weight",
    ]
    _keys_to_ignore_on_save = [
        r"model.embed_positions.weights",
    ]

    def __init__(
        self, config: XGLMConfig, embed_tokens: Optional[TFSharedEmbeddings] = None, *inputs: Any, **kwargs: Any
    ) -> None:
        super().__init__(config, *inputs, **kwargs)

        self.model = TFXGLMMainLayer(config, embed_tokens=embed_tokens, name="model")
        self.lm_head = tf.keras.layers.Dense(
            config.vocab_size,
            use_bias=False,
            kernel_initializer=get_initializer(config.init_std),
            name="lm_head",
        )
        self.config = config

    def get_output_embeddings(self):
        return self.lm_head

    def set_output_embeddings(self, new_embeddings):
        self.lm_head = new_embeddings

    def prepare_inputs_for_generation(self, inputs, past_key_values=None, use_cache=None, **kwargs):
        # only last token for inputs_ids if past is defined in kwargs
        if past_key_values:
            inputs = tf.expand_dims(inputs[:, -1], -1)

        position_ids = kwargs.get("position_ids", None)
        attention_mask = kwargs.get("attention_mask", None)

        if attention_mask is not None and position_ids is None:
            position_ids = tf.math.cumsum(attention_mask, axis=-1, exclusive=True)
            if past_key_values:
                position_ids = tf.expand_dims(position_ids[:, -1], -1)

        return {
            "input_ids": inputs,
            "attention_mask": attention_mask,
            "position_ids": position_ids,
            "past_key_values": past_key_values,
            "use_cache": use_cache,
        }

    @unpack_inputs
    @add_start_docstrings_to_model_forward(XGLM_INPUTS_DOCSTRING)
    @replace_return_docstrings(output_type=TFCausalLMOutputWithCrossAttentions, config_class=_CONFIG_FOR_DOC)
    @add_code_sample_docstrings(
        checkpoint=_CHECKPOINT_FOR_DOC,
        output_type=TFCausalLMOutputWithCrossAttentions,
        config_class=_CONFIG_FOR_DOC,
    )
    def call(
        self,
        input_ids: TFModelInputType | None = None,
        attention_mask: np.ndarray | tf.Tensor | None = None,
        position_ids: np.ndarray | tf.Tensor | None = None,
        encoder_hidden_states: np.ndarray | tf.Tensor | None = None,
        encoder_attention_mask: np.ndarray | tf.Tensor | None = None,
        head_mask: np.ndarray | tf.Tensor | None = None,
        cross_attn_head_mask: np.ndarray | tf.Tensor | None = None,
        past_key_values: Optional[Tuple[Tuple[Union[np.ndarray, tf.Tensor]]]] = None,
        inputs_embeds: np.ndarray | tf.Tensor | None = None,
        labels: np.ndarray | tf.Tensor | None = None,
        use_cache: Optional[bool] = None,
        output_attentions: Optional[bool] = None,
        output_hidden_states: Optional[bool] = None,
        return_dict: Optional[bool] = None,
        training: Optional[bool] = False,
        **kwargs: Any,
    ) -> Union[TFCausalLMOutputWithCrossAttentions, Tuple[tf.Tensor]]:
        r"""
        labels (`np.ndarray` or `tf.Tensor` of shape `(batch_size, sequence_length)`, *optional*):
            Labels for language modeling. Note that the labels **are shifted** inside the model, i.e. you can set
            `labels = input_ids` Indices are selected in `[-100, 0, ..., config.vocab_size]` All labels set to `-100`
            are ignored (masked), the loss is only computed for labels in `[0, ..., config.vocab_size]`
        """

        outputs = self.model(
            input_ids=input_ids,
            attention_mask=attention_mask,
            position_ids=position_ids,
            encoder_hidden_states=encoder_hidden_states,
            encoder_attention_mask=encoder_attention_mask,
            head_mask=head_mask,
            cross_attn_head_mask=cross_attn_head_mask,
            past_key_values=past_key_values,
            inputs_embeds=inputs_embeds,
            use_cache=use_cache,
            output_attentions=output_attentions,
            output_hidden_states=output_hidden_states,
            return_dict=return_dict,
            training=training,
        )
        hidden_states = outputs[0]
        lm_logits = self.lm_head(hidden_states)

        loss = None
        if labels is not None:
            # shift labels to the left and cut last logit token
            labels = tf.concat(
                [labels[:, 1:], tf.fill((labels.shape[0], 1), tf.cast(self.config.pad_token_id, labels.dtype))],
                axis=-1,
            )
            loss = self.hf_compute_loss(labels, lm_logits)

        if not return_dict:
            output = (lm_logits,) + outputs[1:]
            return ((loss,) + output) if loss is not None else output

        return TFCausalLMOutputWithCrossAttentions(
            loss=loss,
            logits=lm_logits,
            past_key_values=outputs.past_key_values,
            hidden_states=outputs.hidden_states,
            attentions=outputs.attentions,
            cross_attentions=outputs.cross_attentions,
        )

<<<<<<< HEAD
    def build(self, input_shape=None):
        if self.built:
            return
        self.built = True
        if getattr(self, "model", None) is not None:
            with tf.name_scope(self.model.name):
                self.model.build(None)
        if getattr(self, "lm_head", None) is not None:
            with tf.name_scope(self.lm_head.name):
                self.lm_head.build(self.config.hidden_size)
=======
    def tf_to_pt_weight_rename(self, tf_weight):
        if tf_weight == "lm_head.weight":
            return tf_weight, "model.embed_tokens.weight"
        else:
            return (tf_weight,)
>>>>>>> 47500b1d
<|MERGE_RESOLUTION|>--- conflicted
+++ resolved
@@ -993,7 +993,6 @@
             cross_attentions=outputs.cross_attentions,
         )
 
-<<<<<<< HEAD
     def build(self, input_shape=None):
         if self.built:
             return
@@ -1004,10 +1003,9 @@
         if getattr(self, "lm_head", None) is not None:
             with tf.name_scope(self.lm_head.name):
                 self.lm_head.build(self.config.hidden_size)
-=======
+
     def tf_to_pt_weight_rename(self, tf_weight):
         if tf_weight == "lm_head.weight":
             return tf_weight, "model.embed_tokens.weight"
         else:
-            return (tf_weight,)
->>>>>>> 47500b1d
+            return (tf_weight,)