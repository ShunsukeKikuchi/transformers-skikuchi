# coding=utf-8
# Copyright 2018 The Google AI Language Team Authors and The HuggingFace Inc. team.
# Copyright (c) 2018, NVIDIA CORPORATION.  All rights reserved.
#
# Licensed under the Apache License, Version 2.0 (the "License");
# you may not use this file except in compliance with the License.
# You may obtain a copy of the License at
#
#     http://www.apache.org/licenses/LICENSE-2.0
#
# Unless required by applicable law or agreed to in writing, software
# distributed under the License is distributed on an "AS IS" BASIS,
# WITHOUT WARRANTIES OR CONDITIONS OF ANY KIND, either express or implied.
# See the License for the specific language governing permissions and
# limitations under the License.
""" TF 2.0 BERT model. """

import math
import warnings
from dataclasses import dataclass
from typing import Dict, Optional, Tuple, Union

import numpy as np
import tensorflow as tf

from ...activations_tf import get_tf_activation
from ...file_utils import (
    MULTIPLE_CHOICE_DUMMY_INPUTS,
    ModelOutput,
    add_code_sample_docstrings,
    add_start_docstrings,
    add_start_docstrings_to_model_forward,
    replace_return_docstrings,
)
from ...modeling_tf_outputs import (
    TFBaseModelOutput,
    TFBaseModelOutputWithPooling,
    TFCausalLMOutput,
    TFMaskedLMOutput,
    TFMultipleChoiceModelOutput,
    TFNextSentencePredictorOutput,
    TFQuestionAnsweringModelOutput,
    TFSequenceClassifierOutput,
    TFTokenClassifierOutput,
)
from ...modeling_tf_utils import (
    TFCausalLanguageModelingLoss,
    TFMaskedLanguageModelingLoss,
    TFModelInputType,
    TFMultipleChoiceLoss,
    TFNextSentencePredictionLoss,
    TFPreTrainedModel,
    TFQuestionAnsweringLoss,
    TFSequenceClassificationLoss,
    TFTokenClassificationLoss,
    get_initializer,
    input_processing,
    keras_serializable,
    shape_list,
)
from ...performer_attention_utils import init_performer_attention_bertlike_tf
from ...utils import logging
from .configuration_bert import BertConfig


logger = logging.get_logger(__name__)

_CONFIG_FOR_DOC = "BertConfig"
_TOKENIZER_FOR_DOC = "BertTokenizer"

TF_BERT_PRETRAINED_MODEL_ARCHIVE_LIST = [
    "bert-base-uncased",
    "bert-large-uncased",
    "bert-base-cased",
    "bert-large-cased",
    "bert-base-multilingual-uncased",
    "bert-base-multilingual-cased",
    "bert-base-chinese",
    "bert-base-german-cased",
    "bert-large-uncased-whole-word-masking",
    "bert-large-cased-whole-word-masking",
    "bert-large-uncased-whole-word-masking-finetuned-squad",
    "bert-large-cased-whole-word-masking-finetuned-squad",
    "bert-base-cased-finetuned-mrpc",
    "cl-tohoku/bert-base-japanese",
    "cl-tohoku/bert-base-japanese-whole-word-masking",
    "cl-tohoku/bert-base-japanese-char",
    "cl-tohoku/bert-base-japanese-char-whole-word-masking",
    "TurkuNLP/bert-base-finnish-cased-v1",
    "TurkuNLP/bert-base-finnish-uncased-v1",
    "wietsedv/bert-base-dutch-cased",
    # See all BERT models at https://huggingface.co/models?filter=bert
]


class TFBertPreTrainingLoss:
    """
    Loss function suitable for BERT-like pretraining, that is, the task of pretraining a language model by combining
    NSP + MLM. .. note:: Any label of -100 will be ignored (along with the corresponding logits) in the loss
    computation.
    """

    def compute_loss(self, labels: tf.Tensor, logits: tf.Tensor) -> tf.Tensor:
        loss_fn = tf.keras.losses.SparseCategoricalCrossentropy(
            from_logits=True, reduction=tf.keras.losses.Reduction.NONE
        )
        # make sure only labels that are not equal to -100
        # are taken into account as loss
        masked_lm_active_loss = tf.not_equal(tf.reshape(tensor=labels["labels"], shape=(-1,)), -100)
        masked_lm_reduced_logits = tf.boolean_mask(
            tensor=tf.reshape(tensor=logits[0], shape=(-1, shape_list(logits[0])[2])),
            mask=masked_lm_active_loss,
        )
        masked_lm_labels = tf.boolean_mask(
            tensor=tf.reshape(tensor=labels["labels"], shape=(-1,)), mask=masked_lm_active_loss
        )
        next_sentence_active_loss = tf.not_equal(tf.reshape(tensor=labels["next_sentence_label"], shape=(-1,)), -100)
        next_sentence_reduced_logits = tf.boolean_mask(
            tensor=tf.reshape(tensor=logits[1], shape=(-1, 2)), mask=next_sentence_active_loss
        )
        next_sentence_label = tf.boolean_mask(
            tensor=tf.reshape(tensor=labels["next_sentence_label"], shape=(-1,)), mask=next_sentence_active_loss
        )
        masked_lm_loss = loss_fn(y_true=masked_lm_labels, y_pred=masked_lm_reduced_logits)
        next_sentence_loss = loss_fn(y_true=next_sentence_label, y_pred=next_sentence_reduced_logits)
        masked_lm_loss = tf.reshape(tensor=masked_lm_loss, shape=(-1, shape_list(next_sentence_loss)[0]))
        masked_lm_loss = tf.reduce_mean(input_tensor=masked_lm_loss, axis=0)

        return masked_lm_loss + next_sentence_loss


class TFBertEmbeddings(tf.keras.layers.Layer):
    """Construct the embeddings from word, position and token_type embeddings."""

    def __init__(self, config: BertConfig, **kwargs):
        super().__init__(**kwargs)

        self.vocab_size = config.vocab_size
        self.type_vocab_size = config.type_vocab_size
        self.hidden_size = config.hidden_size
        self.max_position_embeddings = config.max_position_embeddings
        self.initializer_range = config.initializer_range
        self.embeddings_sum = tf.keras.layers.Add()
        self.LayerNorm = tf.keras.layers.LayerNormalization(epsilon=config.layer_norm_eps, name="LayerNorm")
        self.dropout = tf.keras.layers.Dropout(rate=config.hidden_dropout_prob)

    def build(self, input_shape: tf.TensorShape):
        with tf.name_scope("word_embeddings"):
            self.weight = self.add_weight(
                name="weight",
                shape=[self.vocab_size, self.hidden_size],
                initializer=get_initializer(initializer_range=self.initializer_range),
            )

        with tf.name_scope("token_type_embeddings"):
            self.token_type_embeddings = self.add_weight(
                name="embeddings",
                shape=[self.type_vocab_size, self.hidden_size],
                initializer=get_initializer(initializer_range=self.initializer_range),
            )

        with tf.name_scope("position_embeddings"):
            self.position_embeddings = self.add_weight(
                name="embeddings",
                shape=[self.max_position_embeddings, self.hidden_size],
                initializer=get_initializer(initializer_range=self.initializer_range),
            )

        super().build(input_shape)

    def call(
        self,
        input_ids: tf.Tensor = None,
        position_ids: tf.Tensor = None,
        token_type_ids: tf.Tensor = None,
        inputs_embeds: tf.Tensor = None,
        training: bool = False,
    ) -> tf.Tensor:
        """
        Applies embedding based on inputs tensor.

        Returns:
            final_embeddings (:obj:`tf.Tensor`): output embedding tensor.
        """
        assert not (input_ids is None and inputs_embeds is None)

        if input_ids is not None:
            inputs_embeds = tf.gather(params=self.weight, indices=input_ids)

        input_shape = shape_list(inputs_embeds)[:-1]

        if token_type_ids is None:
            token_type_ids = tf.fill(dims=input_shape, value=0)

        if position_ids is None:
            position_ids = tf.expand_dims(tf.range(start=0, limit=input_shape[-1]), axis=0)

        position_embeds = tf.gather(params=self.position_embeddings, indices=position_ids)
        position_embeds = tf.tile(input=position_embeds, multiples=(input_shape[0], 1, 1))
        token_type_embeds = tf.gather(params=self.token_type_embeddings, indices=token_type_ids)
        final_embeddings = self.embeddings_sum(inputs=[inputs_embeds, position_embeds, token_type_embeds])
        final_embeddings = self.LayerNorm(inputs=final_embeddings)
        final_embeddings = self.dropout(inputs=final_embeddings, training=training)

        return final_embeddings


class TFBertSelfAttention(tf.keras.layers.Layer):
    def __init__(self, config: BertConfig, **kwargs):
        super().__init__(**kwargs)

        if config.hidden_size % config.num_attention_heads != 0:
            raise ValueError(
                f"The hidden size ({config.hidden_size}) is not a multiple of the number "
                f"of attention heads ({config.num_attention_heads})"
            )

        self.num_attention_heads = config.num_attention_heads
        self.attention_head_size = int(config.hidden_size / config.num_attention_heads)
        self.all_head_size = self.num_attention_heads * self.attention_head_size
        self.sqrt_att_head_size = math.sqrt(self.attention_head_size)

        self.query = tf.keras.layers.Dense(
            units=self.all_head_size, kernel_initializer=get_initializer(config.initializer_range), name="query"
        )
        self.key = tf.keras.layers.Dense(
            units=self.all_head_size, kernel_initializer=get_initializer(config.initializer_range), name="key"
        )
        self.value = tf.keras.layers.Dense(
            units=self.all_head_size, kernel_initializer=get_initializer(config.initializer_range), name="value"
        )
        self.dropout = tf.keras.layers.Dropout(rate=config.attention_probs_dropout_prob)

    def transpose_for_scores(self, tensor: tf.Tensor, batch_size: int) -> tf.Tensor:
        # Reshape from [batch_size, seq_length, all_head_size] to [batch_size, seq_length, num_attention_heads, attention_head_size]
        tensor = tf.reshape(tensor=tensor, shape=(batch_size, -1, self.num_attention_heads, self.attention_head_size))

        # Transpose the tensor from [batch_size, seq_length, num_attention_heads, attention_head_size] to [batch_size, num_attention_heads, seq_length, attention_head_size]
        return tf.transpose(tensor, perm=[0, 2, 1, 3])

    def call(
        self,
        hidden_states: tf.Tensor,
        attention_mask: tf.Tensor,
        head_mask: tf.Tensor,
        output_attentions: bool,
        training: bool = False,
    ) -> Tuple[tf.Tensor]:
        batch_size = shape_list(hidden_states)[0]
        mixed_query_layer = self.query(inputs=hidden_states)
        mixed_key_layer = self.key(inputs=hidden_states)
        mixed_value_layer = self.value(inputs=hidden_states)
        query_layer = self.transpose_for_scores(mixed_query_layer, batch_size)
        key_layer = self.transpose_for_scores(mixed_key_layer, batch_size)
        value_layer = self.transpose_for_scores(mixed_value_layer, batch_size)

        # Take the dot product between "query" and "key" to get the raw
        # attention scores.
        # (batch size, num_heads, seq_len_q, seq_len_k)
        attention_scores = tf.matmul(query_layer, key_layer, transpose_b=True)
        dk = tf.cast(self.sqrt_att_head_size, dtype=attention_scores.dtype)
        attention_scores = tf.divide(attention_scores, dk)

        if attention_mask is not None:
            # Apply the attention mask is (precomputed for all layers in TFBertModel call() function)
            attention_scores = tf.add(attention_scores, attention_mask)

        # Normalize the attention scores to probabilities.
        attention_probs = tf.nn.softmax(logits=attention_scores, axis=-1)

        # This is actually dropping out entire tokens to attend to, which might
        # seem a bit unusual, but is taken from the original Transformer paper.
        attention_probs = self.dropout(inputs=attention_probs, training=training)

        # Mask heads if we want to
        if head_mask is not None:
            attention_probs = tf.multiply(attention_probs, head_mask)

        attention_output = tf.matmul(attention_probs, value_layer)
        attention_output = tf.transpose(attention_output, perm=[0, 2, 1, 3])

        # (batch_size, seq_len_q, all_head_size)
        attention_output = tf.reshape(tensor=attention_output, shape=(batch_size, -1, self.all_head_size))
        outputs = (attention_output, attention_probs) if output_attentions else (attention_output,)

        return outputs


class TFBertSelfOutput(tf.keras.layers.Layer):
    def __init__(self, config: BertConfig, **kwargs):
        super().__init__(**kwargs)

        self.dense = tf.keras.layers.Dense(
            units=config.hidden_size, kernel_initializer=get_initializer(config.initializer_range), name="dense"
        )
        self.LayerNorm = tf.keras.layers.LayerNormalization(epsilon=config.layer_norm_eps, name="LayerNorm")
        self.dropout = tf.keras.layers.Dropout(rate=config.hidden_dropout_prob)

    def call(self, hidden_states: tf.Tensor, input_tensor: tf.Tensor, training: bool = False) -> tf.Tensor:
        hidden_states = self.dense(inputs=hidden_states)
        hidden_states = self.dropout(inputs=hidden_states, training=training)
        hidden_states = self.LayerNorm(inputs=hidden_states + input_tensor)

        return hidden_states


class TFBertAttention(tf.keras.layers.Layer):
<<<<<<< HEAD
    @init_performer_attention_bertlike_tf(TFBertSelfAttention)
    def __init__(self, config, **kwargs):
=======
    def __init__(self, config: BertConfig, **kwargs):
>>>>>>> 832f28d4
        super().__init__(**kwargs)
        self.dense_output = TFBertSelfOutput(config, name="output")

    def prune_heads(self, heads):
        raise NotImplementedError

    def call(
        self,
        input_tensor: tf.Tensor,
        attention_mask: tf.Tensor,
        head_mask: tf.Tensor,
        output_attentions: bool,
        training: bool = False,
    ) -> Tuple[tf.Tensor]:
        self_outputs = self.self_attention(
            hidden_states=input_tensor,
            attention_mask=attention_mask,
            head_mask=head_mask,
            output_attentions=output_attentions,
            training=training,
        )
        attention_output = self.dense_output(
            hidden_states=self_outputs[0], input_tensor=input_tensor, training=training
        )
        outputs = (attention_output,) + self_outputs[1:]  # add attentions if we output them

        return outputs


class TFBertIntermediate(tf.keras.layers.Layer):
    def __init__(self, config: BertConfig, **kwargs):
        super().__init__(**kwargs)

        self.dense = tf.keras.layers.Dense(
            units=config.intermediate_size, kernel_initializer=get_initializer(config.initializer_range), name="dense"
        )

        if isinstance(config.hidden_act, str):
            self.intermediate_act_fn = get_tf_activation(config.hidden_act)
        else:
            self.intermediate_act_fn = config.hidden_act

    def call(self, hidden_states: tf.Tensor) -> tf.Tensor:
        hidden_states = self.dense(inputs=hidden_states)
        hidden_states = self.intermediate_act_fn(hidden_states)

        return hidden_states


class TFBertOutput(tf.keras.layers.Layer):
    def __init__(self, config: BertConfig, **kwargs):
        super().__init__(**kwargs)

        self.dense = tf.keras.layers.Dense(
            units=config.hidden_size, kernel_initializer=get_initializer(config.initializer_range), name="dense"
        )
        self.LayerNorm = tf.keras.layers.LayerNormalization(epsilon=config.layer_norm_eps, name="LayerNorm")
        self.dropout = tf.keras.layers.Dropout(rate=config.hidden_dropout_prob)

    def call(self, hidden_states: tf.Tensor, input_tensor: tf.Tensor, training: bool = False) -> tf.Tensor:
        hidden_states = self.dense(inputs=hidden_states)
        hidden_states = self.dropout(inputs=hidden_states, training=training)
        hidden_states = self.LayerNorm(inputs=hidden_states + input_tensor)

        return hidden_states


class TFBertLayer(tf.keras.layers.Layer):
    def __init__(self, config: BertConfig, **kwargs):
        super().__init__(**kwargs)

        self.attention = TFBertAttention(config, name="attention")
        self.intermediate = TFBertIntermediate(config, name="intermediate")
        self.bert_output = TFBertOutput(config, name="output")

    def call(
        self,
        hidden_states: tf.Tensor,
        attention_mask: tf.Tensor,
        head_mask: tf.Tensor,
        output_attentions: bool,
        training: bool = False,
    ) -> Tuple[tf.Tensor]:
        attention_outputs = self.attention(
            input_tensor=hidden_states,
            attention_mask=attention_mask,
            head_mask=head_mask,
            output_attentions=output_attentions,
            training=training,
        )
        attention_output = attention_outputs[0]
        intermediate_output = self.intermediate(hidden_states=attention_output)
        layer_output = self.bert_output(
            hidden_states=intermediate_output, input_tensor=attention_output, training=training
        )
        outputs = (layer_output,) + attention_outputs[1:]  # add attentions if we output them

        return outputs


class TFBertEncoder(tf.keras.layers.Layer):
    def __init__(self, config: BertConfig, **kwargs):
        super().__init__(**kwargs)

        self.layer = [TFBertLayer(config, name="layer_._{}".format(i)) for i in range(config.num_hidden_layers)]

    def call(
        self,
        hidden_states: tf.Tensor,
        attention_mask: tf.Tensor,
        head_mask: tf.Tensor,
        output_attentions: bool,
        output_hidden_states: bool,
        return_dict: bool,
        training: bool = False,
    ) -> Union[TFBaseModelOutput, Tuple[tf.Tensor]]:
        all_hidden_states = () if output_hidden_states else None
        all_attentions = () if output_attentions else None

        for i, layer_module in enumerate(self.layer):
            if output_hidden_states:
                all_hidden_states = all_hidden_states + (hidden_states,)

            layer_outputs = layer_module(
                hidden_states=hidden_states,
                attention_mask=attention_mask,
                head_mask=head_mask[i],
                output_attentions=output_attentions,
                training=training,
            )
            hidden_states = layer_outputs[0]

            if output_attentions:
                all_attentions = all_attentions + (layer_outputs[1],)

        # Add last layer
        if output_hidden_states:
            all_hidden_states = all_hidden_states + (hidden_states,)

        if not return_dict:
            return tuple(v for v in [hidden_states, all_hidden_states, all_attentions] if v is not None)

        return TFBaseModelOutput(
            last_hidden_state=hidden_states, hidden_states=all_hidden_states, attentions=all_attentions
        )


class TFBertPooler(tf.keras.layers.Layer):
    def __init__(self, config: BertConfig, **kwargs):
        super().__init__(**kwargs)

        self.dense = tf.keras.layers.Dense(
            units=config.hidden_size,
            kernel_initializer=get_initializer(config.initializer_range),
            activation="tanh",
            name="dense",
        )

    def call(self, hidden_states: tf.Tensor) -> tf.Tensor:
        # We "pool" the model by simply taking the hidden state corresponding
        # to the first token.
        first_token_tensor = hidden_states[:, 0]
        pooled_output = self.dense(inputs=first_token_tensor)

        return pooled_output


class TFBertPredictionHeadTransform(tf.keras.layers.Layer):
    def __init__(self, config: BertConfig, **kwargs):
        super().__init__(**kwargs)

        self.dense = tf.keras.layers.Dense(
            units=config.hidden_size,
            kernel_initializer=get_initializer(config.initializer_range),
            name="dense",
        )

        if isinstance(config.hidden_act, str):
            self.transform_act_fn = get_tf_activation(config.hidden_act)
        else:
            self.transform_act_fn = config.hidden_act

        self.LayerNorm = tf.keras.layers.LayerNormalization(epsilon=config.layer_norm_eps, name="LayerNorm")

    def call(self, hidden_states: tf.Tensor) -> tf.Tensor:
        hidden_states = self.dense(inputs=hidden_states)
        hidden_states = self.transform_act_fn(hidden_states)
        hidden_states = self.LayerNorm(inputs=hidden_states)

        return hidden_states


class TFBertLMPredictionHead(tf.keras.layers.Layer):
    def __init__(self, config: BertConfig, input_embeddings: tf.keras.layers.Layer, **kwargs):
        super().__init__(**kwargs)

        self.vocab_size = config.vocab_size
        self.hidden_size = config.hidden_size

        self.transform = TFBertPredictionHeadTransform(config, name="transform")

        # The output weights are the same as the input embeddings, but there is
        # an output-only bias for each token.
        self.input_embeddings = input_embeddings

    def build(self, input_shape: tf.TensorShape):
        self.bias = self.add_weight(shape=(self.vocab_size,), initializer="zeros", trainable=True, name="bias")

        super().build(input_shape)

    def get_output_embeddings(self) -> tf.keras.layers.Layer:
        return self.input_embeddings

    def set_output_embeddings(self, value: tf.Variable):
        self.input_embeddings.weight = value
        self.input_embeddings.vocab_size = shape_list(value)[0]

    def get_bias(self) -> Dict[str, tf.Variable]:
        return {"bias": self.bias}

    def set_bias(self, value: tf.Variable):
        self.bias = value["bias"]
        self.vocab_size = shape_list(value["bias"])[0]

    def call(self, hidden_states: tf.Tensor) -> tf.Tensor:
        hidden_states = self.transform(hidden_states=hidden_states)
        seq_length = shape_list(hidden_states)[1]
        hidden_states = tf.reshape(tensor=hidden_states, shape=[-1, self.hidden_size])
        hidden_states = tf.matmul(a=hidden_states, b=self.input_embeddings.weight, transpose_b=True)
        hidden_states = tf.reshape(tensor=hidden_states, shape=[-1, seq_length, self.vocab_size])
        hidden_states = tf.nn.bias_add(value=hidden_states, bias=self.bias)

        return hidden_states


class TFBertMLMHead(tf.keras.layers.Layer):
    def __init__(self, config: BertConfig, input_embeddings: tf.keras.layers.Layer, **kwargs):
        super().__init__(**kwargs)

        self.predictions = TFBertLMPredictionHead(config, input_embeddings, name="predictions")

    def call(self, sequence_output: tf.Tensor) -> tf.Tensor:
        prediction_scores = self.predictions(hidden_states=sequence_output)

        return prediction_scores


class TFBertNSPHead(tf.keras.layers.Layer):
    def __init__(self, config: BertConfig, **kwargs):
        super().__init__(**kwargs)

        self.seq_relationship = tf.keras.layers.Dense(
            units=2,
            kernel_initializer=get_initializer(config.initializer_range),
            name="seq_relationship",
        )

    def call(self, pooled_output: tf.Tensor) -> tf.Tensor:
        seq_relationship_score = self.seq_relationship(inputs=pooled_output)

        return seq_relationship_score


@keras_serializable
class TFBertMainLayer(tf.keras.layers.Layer):
    config_class = BertConfig

    def __init__(self, config: BertConfig, add_pooling_layer: bool = True, **kwargs):
        super().__init__(**kwargs)

        self.config = config

        self.embeddings = TFBertEmbeddings(config, name="embeddings")
        self.encoder = TFBertEncoder(config, name="encoder")
        self.pooler = TFBertPooler(config, name="pooler") if add_pooling_layer else None

    def get_input_embeddings(self) -> tf.keras.layers.Layer:
        return self.embeddings

    def set_input_embeddings(self, value: tf.Variable):
        self.embeddings.weight = value
        self.embeddings.vocab_size = shape_list(value)[0]

    def _prune_heads(self, heads_to_prune):
        """
        Prunes heads of the model. heads_to_prune: dict of {layer_num: list of heads to prune in this layer} See base
        class PreTrainedModel
        """
        raise NotImplementedError

    def call(
        self,
        input_ids: Optional[TFModelInputType] = None,
        attention_mask: Optional[Union[np.ndarray, tf.Tensor]] = None,
        token_type_ids: Optional[Union[np.ndarray, tf.Tensor]] = None,
        position_ids: Optional[Union[np.ndarray, tf.Tensor]] = None,
        head_mask: Optional[Union[np.ndarray, tf.Tensor]] = None,
        inputs_embeds: Optional[Union[np.ndarray, tf.Tensor]] = None,
        output_attentions: Optional[bool] = None,
        output_hidden_states: Optional[bool] = None,
        return_dict: Optional[bool] = None,
        training: bool = False,
        **kwargs,
    ) -> Union[TFBaseModelOutputWithPooling, Tuple[tf.Tensor]]:
        inputs = input_processing(
            func=self.call,
            config=self.config,
            input_ids=input_ids,
            attention_mask=attention_mask,
            token_type_ids=token_type_ids,
            position_ids=position_ids,
            head_mask=head_mask,
            inputs_embeds=inputs_embeds,
            output_attentions=output_attentions,
            output_hidden_states=output_hidden_states,
            return_dict=return_dict,
            training=training,
            kwargs_call=kwargs,
        )

        if inputs["input_ids"] is not None and inputs["inputs_embeds"] is not None:
            raise ValueError("You cannot specify both input_ids and inputs_embeds at the same time")
        elif inputs["input_ids"] is not None:
            input_shape = shape_list(inputs["input_ids"])
        elif inputs["inputs_embeds"] is not None:
            input_shape = shape_list(inputs["inputs_embeds"])[:-1]
        else:
            raise ValueError("You have to specify either input_ids or inputs_embeds")

        if inputs["attention_mask"] is None:
            inputs["attention_mask"] = tf.fill(dims=input_shape, value=1)

        if inputs["token_type_ids"] is None:
            inputs["token_type_ids"] = tf.fill(dims=input_shape, value=0)

        embedding_output = self.embeddings(
            input_ids=inputs["input_ids"],
            position_ids=inputs["position_ids"],
            token_type_ids=inputs["token_type_ids"],
            inputs_embeds=inputs["inputs_embeds"],
            training=inputs["training"],
        )

        # We create a 3D attention mask from a 2D tensor mask.
        # Sizes are [batch_size, 1, 1, to_seq_length]
        # So we can broadcast to [batch_size, num_heads, from_seq_length, to_seq_length]
        # this attention mask is more simple than the triangular masking of causal attention
        # used in OpenAI GPT, we just need to prepare the broadcast dimension here.
        extended_attention_mask = tf.reshape(inputs["attention_mask"], (input_shape[0], 1, 1, input_shape[1]))

        # Since attention_mask is 1.0 for positions we want to attend and 0.0 for
        # masked positions, this operation will create a tensor which is 0.0 for
        # positions we want to attend and -10000.0 for masked positions.
        # Since we are adding it to the raw scores before the softmax, this is
        # effectively the same as removing these entirely.
        extended_attention_mask = tf.cast(extended_attention_mask, dtype=embedding_output.dtype)
        one_cst = tf.constant(1.0, dtype=embedding_output.dtype)
        ten_thousand_cst = tf.constant(-10000.0, dtype=embedding_output.dtype)
        extended_attention_mask = tf.multiply(tf.subtract(one_cst, extended_attention_mask), ten_thousand_cst)

        # Prepare head mask if needed
        # 1.0 in head_mask indicate we keep the head
        # attention_probs has shape bsz x n_heads x N x N
        # input head_mask has shape [num_heads] or [num_hidden_layers x num_heads]
        # and head_mask is converted to shape [num_hidden_layers x batch x num_heads x seq_length x seq_length]
        if inputs["head_mask"] is not None:
            raise NotImplementedError
        else:
            inputs["head_mask"] = [None] * self.config.num_hidden_layers

        encoder_outputs = self.encoder(
            hidden_states=embedding_output,
            attention_mask=extended_attention_mask,
            head_mask=inputs["head_mask"],
            output_attentions=inputs["output_attentions"],
            output_hidden_states=inputs["output_hidden_states"],
            return_dict=inputs["return_dict"],
            training=inputs["training"],
        )

        sequence_output = encoder_outputs[0]
        pooled_output = self.pooler(hidden_states=sequence_output) if self.pooler is not None else None

        if not inputs["return_dict"]:
            return (
                sequence_output,
                pooled_output,
            ) + encoder_outputs[1:]

        return TFBaseModelOutputWithPooling(
            last_hidden_state=sequence_output,
            pooler_output=pooled_output,
            hidden_states=encoder_outputs.hidden_states,
            attentions=encoder_outputs.attentions,
        )


class TFBertPreTrainedModel(TFPreTrainedModel):
    """
    An abstract class to handle weights initialization and a simple interface for downloading and loading pretrained
    models.
    """

    config_class = BertConfig
    base_model_prefix = "bert"


@dataclass
class TFBertForPreTrainingOutput(ModelOutput):
    """
    Output type of :class:`~transformers.TFBertForPreTraining`.

    Args:
        prediction_logits (:obj:`tf.Tensor` of shape :obj:`(batch_size, sequence_length, config.vocab_size)`):
            Prediction scores of the language modeling head (scores for each vocabulary token before SoftMax).
        seq_relationship_logits (:obj:`tf.Tensor` of shape :obj:`(batch_size, 2)`):
            Prediction scores of the next sequence prediction (classification) head (scores of True/False continuation
            before SoftMax).
        hidden_states (:obj:`tuple(tf.Tensor)`, `optional`, returned when ``output_hidden_states=True`` is passed or when ``config.output_hidden_states=True``):
            Tuple of :obj:`tf.Tensor` (one for the output of the embeddings + one for the output of each layer) of
            shape :obj:`(batch_size, sequence_length, hidden_size)`.

            Hidden-states of the model at the output of each layer plus the initial embedding outputs.
        attentions (:obj:`tuple(tf.Tensor)`, `optional`, returned when ``output_attentions=True`` is passed or when ``config.output_attentions=True``):
            Tuple of :obj:`tf.Tensor` (one for each layer) of shape :obj:`(batch_size, num_heads, sequence_length,
            sequence_length)`.

            Attentions weights after the attention softmax, used to compute the weighted average in the self-attention
            heads.
    """

    loss: Optional[tf.Tensor] = None
    prediction_logits: tf.Tensor = None
    seq_relationship_logits: tf.Tensor = None
    hidden_states: Optional[Union[Tuple[tf.Tensor], tf.Tensor]] = None
    attentions: Optional[Union[Tuple[tf.Tensor], tf.Tensor]] = None


BERT_START_DOCSTRING = r"""

    This model inherits from :class:`~transformers.TFPreTrainedModel`. Check the superclass documentation for the
    generic methods the library implements for all its model (such as downloading or saving, resizing the input
    embeddings, pruning heads etc.)

    This model is also a `tf.keras.Model <https://www.tensorflow.org/api_docs/python/tf/keras/Model>`__ subclass. Use
    it as a regular TF 2.0 Keras Model and refer to the TF 2.0 documentation for all matter related to general usage
    and behavior.

    .. note::

        TF 2.0 models accepts two formats as inputs:

        - having all inputs as keyword arguments (like PyTorch models), or
        - having all inputs as a list, tuple or dict in the first positional arguments.

        This second option is useful when using :meth:`tf.keras.Model.fit` method which currently requires having all
        the tensors in the first argument of the model call function: :obj:`model(inputs)`.

        If you choose this second option, there are three possibilities you can use to gather all the input Tensors in
        the first positional argument :

        - a single Tensor with :obj:`input_ids` only and nothing else: :obj:`model(inputs_ids)`
        - a list of varying length with one or several input Tensors IN THE ORDER given in the docstring:
          :obj:`model([input_ids, attention_mask])` or :obj:`model([input_ids, attention_mask, token_type_ids])`
        - a dictionary with one or several input Tensors associated to the input names given in the docstring:
          :obj:`model({"input_ids": input_ids, "token_type_ids": token_type_ids})`

    Args:
        config (:class:`~transformers.BertConfig`): Model configuration class with all the parameters of the model.
            Initializing with a config file does not load the weights associated with the model, only the
            configuration. Check out the :meth:`~transformers.TFPreTrainedModel.from_pretrained` method to load the
            model weights.
"""

BERT_INPUTS_DOCSTRING = r"""
    Args:
        input_ids (:obj:`np.ndarray`, :obj:`tf.Tensor`, :obj:`List[tf.Tensor]` :obj:`Dict[str, tf.Tensor]` or :obj:`Dict[str, np.ndarray]` and each example must have the shape :obj:`({0})`):
            Indices of input sequence tokens in the vocabulary.

            Indices can be obtained using :class:`~transformers.BertTokenizer`. See
            :func:`transformers.PreTrainedTokenizer.__call__` and :func:`transformers.PreTrainedTokenizer.encode` for
            details.

            `What are input IDs? <../glossary.html#input-ids>`__
        attention_mask (:obj:`np.ndarray` or :obj:`tf.Tensor` of shape :obj:`({0})`, `optional`):
            Mask to avoid performing attention on padding token indices. Mask values selected in ``[0, 1]``:

            - 1 for tokens that are **not masked**,
            - 0 for tokens that are **masked**.

            `What are attention masks? <../glossary.html#attention-mask>`__
        token_type_ids (:obj:`np.ndarray` or :obj:`tf.Tensor` of shape :obj:`({0})`, `optional`):
            Segment token indices to indicate first and second portions of the inputs. Indices are selected in ``[0,
            1]``:

            - 0 corresponds to a `sentence A` token,
            - 1 corresponds to a `sentence B` token.

            `What are token type IDs? <../glossary.html#token-type-ids>`__
        position_ids (:obj:`np.ndarray` or :obj:`tf.Tensor` of shape :obj:`({0})`, `optional`):
            Indices of positions of each input sequence tokens in the position embeddings. Selected in the range ``[0,
            config.max_position_embeddings - 1]``.

            `What are position IDs? <../glossary.html#position-ids>`__
        head_mask (:obj:`np.ndarray` or :obj:`tf.Tensor` of shape :obj:`(num_heads,)` or :obj:`(num_layers, num_heads)`, `optional`):
            Mask to nullify selected heads of the self-attention modules. Mask values selected in ``[0, 1]``:

            - 1 indicates the head is **not masked**,
            - 0 indicates the head is **masked**.

        inputs_embeds (:obj:`np.ndarray` or :obj:`tf.Tensor` of shape :obj:`({0}, hidden_size)`, `optional`):
            Optionally, instead of passing :obj:`input_ids` you can choose to directly pass an embedded representation.
            This is useful if you want more control over how to convert :obj:`input_ids` indices into associated
            vectors than the model's internal embedding lookup matrix.
        output_attentions (:obj:`bool`, `optional`):
            Whether or not to return the attentions tensors of all attention layers. See ``attentions`` under returned
            tensors for more detail. This argument can be used only in eager mode, in graph mode the value in the
            config will be used instead.
        output_hidden_states (:obj:`bool`, `optional`):
            Whether or not to return the hidden states of all layers. See ``hidden_states`` under returned tensors for
            more detail. This argument can be used only in eager mode, in graph mode the value in the config will be
            used instead.
        return_dict (:obj:`bool`, `optional`):
            Whether or not to return a :class:`~transformers.file_utils.ModelOutput` instead of a plain tuple. This
            argument can be used in eager mode, in graph mode the value will always be set to True.
        training (:obj:`bool`, `optional`, defaults to :obj:`False`):
            Whether or not to use the model in training mode (some modules like dropout modules have different
            behaviors between training and evaluation).
"""


@add_start_docstrings(
    "The bare Bert Model transformer outputting raw hidden-states without any specific head on top.",
    BERT_START_DOCSTRING,
)
class TFBertModel(TFBertPreTrainedModel):
    def __init__(self, config: BertConfig, *inputs, **kwargs):
        super().__init__(config, *inputs, **kwargs)

        self.bert = TFBertMainLayer(config, name="bert")

    @add_start_docstrings_to_model_forward(BERT_INPUTS_DOCSTRING.format("batch_size, sequence_length"))
    @add_code_sample_docstrings(
        tokenizer_class=_TOKENIZER_FOR_DOC,
        checkpoint="bert-base-cased",
        output_type=TFBaseModelOutputWithPooling,
        config_class=_CONFIG_FOR_DOC,
    )
    def call(
        self,
        input_ids: Optional[TFModelInputType] = None,
        attention_mask: Optional[Union[np.ndarray, tf.Tensor]] = None,
        token_type_ids: Optional[Union[np.ndarray, tf.Tensor]] = None,
        position_ids: Optional[Union[np.ndarray, tf.Tensor]] = None,
        head_mask: Optional[Union[np.ndarray, tf.Tensor]] = None,
        inputs_embeds: Optional[Union[np.ndarray, tf.Tensor]] = None,
        output_attentions: Optional[bool] = None,
        output_hidden_states: Optional[bool] = None,
        return_dict: Optional[bool] = None,
        training: Optional[bool] = False,
        **kwargs,
    ) -> Union[TFBaseModelOutputWithPooling, Tuple[tf.Tensor]]:
        inputs = input_processing(
            func=self.call,
            config=self.config,
            input_ids=input_ids,
            attention_mask=attention_mask,
            token_type_ids=token_type_ids,
            position_ids=position_ids,
            head_mask=head_mask,
            inputs_embeds=inputs_embeds,
            output_attentions=output_attentions,
            output_hidden_states=output_hidden_states,
            return_dict=return_dict,
            training=training,
            kwargs_call=kwargs,
        )
        outputs = self.bert(
            input_ids=inputs["input_ids"],
            attention_mask=inputs["attention_mask"],
            token_type_ids=inputs["token_type_ids"],
            position_ids=inputs["position_ids"],
            head_mask=inputs["head_mask"],
            inputs_embeds=inputs["inputs_embeds"],
            output_attentions=inputs["output_attentions"],
            output_hidden_states=inputs["output_hidden_states"],
            return_dict=inputs["return_dict"],
            training=inputs["training"],
        )

        return outputs

    def serving_output(self, output: TFBaseModelOutputWithPooling) -> TFBaseModelOutputWithPooling:
        hs = tf.convert_to_tensor(output.hidden_states) if self.config.output_hidden_states else None
        attns = tf.convert_to_tensor(output.attentions) if self.config.output_attentions else None

        return TFBaseModelOutputWithPooling(
            last_hidden_state=output.last_hidden_state,
            pooler_output=output.pooler_output,
            hidden_states=hs,
            attentions=attns,
        )


@add_start_docstrings(
    """
Bert Model with two heads on top as done during the pretraining:
    a `masked language modeling` head and a `next sentence prediction (classification)` head.
    """,
    BERT_START_DOCSTRING,
)
class TFBertForPreTraining(TFBertPreTrainedModel, TFBertPreTrainingLoss):
    # names with a '.' represents the authorized unexpected/missing layers when a TF model is loaded from a PT model
    _keys_to_ignore_on_load_unexpected = [r"cls.predictions.decoder.weight"]

    def __init__(self, config: BertConfig, *inputs, **kwargs):
        super().__init__(config, *inputs, **kwargs)

        self.bert = TFBertMainLayer(config, name="bert")
        self.nsp = TFBertNSPHead(config, name="nsp___cls")
        self.mlm = TFBertMLMHead(config, input_embeddings=self.bert.embeddings, name="mlm___cls")

    def get_lm_head(self) -> tf.keras.layers.Layer:
        return self.mlm.predictions

    def get_prefix_bias_name(self) -> str:
        warnings.warn("The method get_prefix_bias_name is deprecated. Please use `get_bias` instead.", FutureWarning)
        return self.name + "/" + self.mlm.name + "/" + self.mlm.predictions.name

    @add_start_docstrings_to_model_forward(BERT_INPUTS_DOCSTRING.format("batch_size, sequence_length"))
    @replace_return_docstrings(output_type=TFBertForPreTrainingOutput, config_class=_CONFIG_FOR_DOC)
    def call(
        self,
        input_ids: Optional[TFModelInputType] = None,
        attention_mask: Optional[Union[np.ndarray, tf.Tensor]] = None,
        token_type_ids: Optional[Union[np.ndarray, tf.Tensor]] = None,
        position_ids: Optional[Union[np.ndarray, tf.Tensor]] = None,
        head_mask: Optional[Union[np.ndarray, tf.Tensor]] = None,
        inputs_embeds: Optional[Union[np.ndarray, tf.Tensor]] = None,
        output_attentions: Optional[bool] = None,
        output_hidden_states: Optional[bool] = None,
        return_dict: Optional[bool] = None,
        labels: Optional[Union[np.ndarray, tf.Tensor]] = None,
        next_sentence_label: Optional[Union[np.ndarray, tf.Tensor]] = None,
        training: Optional[bool] = False,
        **kwargs,
    ) -> Union[TFBertForPreTrainingOutput, Tuple[tf.Tensor]]:
        r"""
        Return:

        Examples::

            >>> import tensorflow as tf
            >>> from transformers import BertTokenizer, TFBertForPreTraining

            >>> tokenizer = BertTokenizer.from_pretrained('bert-base-uncased')
            >>> model = TFBertForPreTraining.from_pretrained('bert-base-uncased')
            >>> input_ids = tf.constant(tokenizer.encode("Hello, my dog is cute", add_special_tokens=True))[None, :]  # Batch size 1
            >>> outputs = model(input_ids)
            >>> prediction_scores, seq_relationship_scores = outputs[:2]

        """
        inputs = input_processing(
            func=self.call,
            config=self.config,
            input_ids=input_ids,
            attention_mask=attention_mask,
            token_type_ids=token_type_ids,
            position_ids=position_ids,
            head_mask=head_mask,
            inputs_embeds=inputs_embeds,
            output_attentions=output_attentions,
            output_hidden_states=output_hidden_states,
            return_dict=return_dict,
            labels=labels,
            next_sentence_label=next_sentence_label,
            training=training,
            kwargs_call=kwargs,
        )
        outputs = self.bert(
            input_ids=inputs["input_ids"],
            attention_mask=inputs["attention_mask"],
            token_type_ids=inputs["token_type_ids"],
            position_ids=inputs["position_ids"],
            head_mask=inputs["head_mask"],
            inputs_embeds=inputs["inputs_embeds"],
            output_attentions=inputs["output_attentions"],
            output_hidden_states=inputs["output_hidden_states"],
            return_dict=inputs["return_dict"],
            training=inputs["training"],
        )
        sequence_output, pooled_output = outputs[:2]
        prediction_scores = self.mlm(sequence_output=sequence_output, training=inputs["training"])
        seq_relationship_score = self.nsp(pooled_output=pooled_output)
        total_loss = None

        if inputs["labels"] is not None and inputs["next_sentence_label"] is not None:
            d_labels = {"labels": inputs["labels"]}
            d_labels["next_sentence_label"] = inputs["next_sentence_label"]
            total_loss = self.compute_loss(labels=d_labels, logits=(prediction_scores, seq_relationship_score))

        if not inputs["return_dict"]:
            return (prediction_scores, seq_relationship_score) + outputs[2:]

        return TFBertForPreTrainingOutput(
            loss=total_loss,
            prediction_logits=prediction_scores,
            seq_relationship_logits=seq_relationship_score,
            hidden_states=outputs.hidden_states,
            attentions=outputs.attentions,
        )

    def serving_output(self, output: TFBertForPreTrainingOutput) -> TFBertForPreTrainingOutput:
        hs = tf.convert_to_tensor(output.hidden_states) if self.config.output_hidden_states else None
        attns = tf.convert_to_tensor(output.attentions) if self.config.output_attentions else None

        return TFBertForPreTrainingOutput(
            prediction_logits=output.prediction_logits,
            seq_relationship_logits=output.seq_relationship_logits,
            hidden_states=hs,
            attentions=attns,
        )


@add_start_docstrings("""Bert Model with a `language modeling` head on top. """, BERT_START_DOCSTRING)
class TFBertForMaskedLM(TFBertPreTrainedModel, TFMaskedLanguageModelingLoss):
    # names with a '.' represents the authorized unexpected/missing layers when a TF model is loaded from a PT model
    _keys_to_ignore_on_load_unexpected = [
        r"pooler",
        r"cls.seq_relationship",
        r"cls.predictions.decoder.weight",
        r"nsp___cls",
    ]

    def __init__(self, config: BertConfig, *inputs, **kwargs):
        super().__init__(config, *inputs, **kwargs)

        if config.is_decoder:
            logger.warning(
                "If you want to use `TFBertForMaskedLM` make sure `config.is_decoder=False` for "
                "bi-directional self-attention."
            )

        self.bert = TFBertMainLayer(config, add_pooling_layer=False, name="bert")
        self.mlm = TFBertMLMHead(config, input_embeddings=self.bert.embeddings, name="mlm___cls")

    def get_lm_head(self) -> tf.keras.layers.Layer:
        return self.mlm.predictions

    def get_prefix_bias_name(self) -> str:
        warnings.warn("The method get_prefix_bias_name is deprecated. Please use `get_bias` instead.", FutureWarning)
        return self.name + "/" + self.mlm.name + "/" + self.mlm.predictions.name

    @add_start_docstrings_to_model_forward(BERT_INPUTS_DOCSTRING.format("batch_size, sequence_length"))
    @add_code_sample_docstrings(
        tokenizer_class=_TOKENIZER_FOR_DOC,
        checkpoint="bert-base-cased",
        output_type=TFMaskedLMOutput,
        config_class=_CONFIG_FOR_DOC,
    )
    def call(
        self,
        input_ids: Optional[TFModelInputType] = None,
        attention_mask: Optional[Union[np.ndarray, tf.Tensor]] = None,
        token_type_ids: Optional[Union[np.ndarray, tf.Tensor]] = None,
        position_ids: Optional[Union[np.ndarray, tf.Tensor]] = None,
        head_mask: Optional[Union[np.ndarray, tf.Tensor]] = None,
        inputs_embeds: Optional[Union[np.ndarray, tf.Tensor]] = None,
        output_attentions: Optional[bool] = None,
        output_hidden_states: Optional[bool] = None,
        return_dict: Optional[bool] = None,
        labels: Optional[Union[np.ndarray, tf.Tensor]] = None,
        training: Optional[bool] = False,
        **kwargs,
    ) -> Union[TFMaskedLMOutput, Tuple[tf.Tensor]]:
        r"""
        labels (:obj:`tf.Tensor` or :obj:`np.ndarray` of shape :obj:`(batch_size, sequence_length)`, `optional`):
            Labels for computing the masked language modeling loss. Indices should be in ``[-100, 0, ...,
            config.vocab_size]`` (see ``input_ids`` docstring) Tokens with indices set to ``-100`` are ignored
            (masked), the loss is only computed for the tokens with labels in ``[0, ..., config.vocab_size]``
        """
        inputs = input_processing(
            func=self.call,
            config=self.config,
            input_ids=input_ids,
            attention_mask=attention_mask,
            token_type_ids=token_type_ids,
            position_ids=position_ids,
            head_mask=head_mask,
            inputs_embeds=inputs_embeds,
            output_attentions=output_attentions,
            output_hidden_states=output_hidden_states,
            return_dict=return_dict,
            labels=labels,
            training=training,
            kwargs_call=kwargs,
        )
        outputs = self.bert(
            input_ids=inputs["input_ids"],
            attention_mask=inputs["attention_mask"],
            token_type_ids=inputs["token_type_ids"],
            position_ids=inputs["position_ids"],
            head_mask=inputs["head_mask"],
            inputs_embeds=inputs["inputs_embeds"],
            output_attentions=inputs["output_attentions"],
            output_hidden_states=inputs["output_hidden_states"],
            return_dict=inputs["return_dict"],
            training=inputs["training"],
        )
        sequence_output = outputs[0]
        prediction_scores = self.mlm(sequence_output=sequence_output, training=inputs["training"])
        loss = (
            None if inputs["labels"] is None else self.compute_loss(labels=inputs["labels"], logits=prediction_scores)
        )

        if not inputs["return_dict"]:
            output = (prediction_scores,) + outputs[2:]
            return ((loss,) + output) if loss is not None else output

        return TFMaskedLMOutput(
            loss=loss,
            logits=prediction_scores,
            hidden_states=outputs.hidden_states,
            attentions=outputs.attentions,
        )

    def serving_output(self, output: TFMaskedLMOutput) -> TFMaskedLMOutput:
        hs = tf.convert_to_tensor(output.hidden_states) if self.config.output_hidden_states else None
        attns = tf.convert_to_tensor(output.attentions) if self.config.output_attentions else None

        return TFMaskedLMOutput(logits=output.logits, hidden_states=hs, attentions=attns)


class TFBertLMHeadModel(TFBertPreTrainedModel, TFCausalLanguageModelingLoss):
    # names with a '.' represents the authorized unexpected/missing layers when a TF model is loaded from a PT model
    _keys_to_ignore_on_load_unexpected = [
        r"pooler",
        r"cls.seq_relationship",
        r"cls.predictions.decoder.weight",
        r"nsp___cls",
    ]

    def __init__(self, config: BertConfig, *inputs, **kwargs):
        super().__init__(config, *inputs, **kwargs)

        if not config.is_decoder:
            logger.warning("If you want to use `TFBertLMHeadModel` as a standalone, add `is_decoder=True.`")

        self.bert = TFBertMainLayer(config, add_pooling_layer=False, name="bert")
        self.mlm = TFBertMLMHead(config, input_embeddings=self.bert.embeddings, name="mlm___cls")

    def get_lm_head(self) -> tf.keras.layers.Layer:
        return self.mlm.predictions

    def get_prefix_bias_name(self) -> str:
        warnings.warn("The method get_prefix_bias_name is deprecated. Please use `get_bias` instead.", FutureWarning)
        return self.name + "/" + self.mlm.name + "/" + self.mlm.predictions.name

    @add_code_sample_docstrings(
        tokenizer_class=_TOKENIZER_FOR_DOC,
        checkpoint="bert-base-cased",
        output_type=TFCausalLMOutput,
        config_class=_CONFIG_FOR_DOC,
    )
    def call(
        self,
        input_ids: Optional[TFModelInputType] = None,
        attention_mask: Optional[Union[np.ndarray, tf.Tensor]] = None,
        token_type_ids: Optional[Union[np.ndarray, tf.Tensor]] = None,
        position_ids: Optional[Union[np.ndarray, tf.Tensor]] = None,
        head_mask: Optional[Union[np.ndarray, tf.Tensor]] = None,
        inputs_embeds: Optional[Union[np.ndarray, tf.Tensor]] = None,
        output_attentions: Optional[bool] = None,
        output_hidden_states: Optional[bool] = None,
        return_dict: Optional[bool] = None,
        labels: Optional[Union[np.ndarray, tf.Tensor]] = None,
        training: Optional[bool] = False,
        **kwargs,
    ) -> Union[TFCausalLMOutput, Tuple[tf.Tensor]]:
        r"""
        labels (:obj:`tf.Tensor` or :obj:`np.ndarray` of shape :obj:`(batch_size, sequence_length)`, `optional`):
            Labels for computing the cross entropy classification loss. Indices should be in ``[0, ...,
            config.vocab_size - 1]``.
        """
        inputs = input_processing(
            func=self.call,
            config=self.config,
            input_ids=input_ids,
            attention_mask=attention_mask,
            token_type_ids=token_type_ids,
            position_ids=position_ids,
            head_mask=head_mask,
            inputs_embeds=inputs_embeds,
            output_attentions=output_attentions,
            output_hidden_states=output_hidden_states,
            return_dict=return_dict,
            labels=labels,
            training=training,
            kwargs_call=kwargs,
        )
        outputs = self.bert(
            input_ids=inputs["input_ids"],
            attention_mask=inputs["attention_mask"],
            token_type_ids=inputs["token_type_ids"],
            position_ids=inputs["position_ids"],
            head_mask=inputs["head_mask"],
            inputs_embeds=inputs["inputs_embeds"],
            output_attentions=inputs["output_attentions"],
            output_hidden_states=inputs["output_hidden_states"],
            return_dict=inputs["return_dict"],
            training=inputs["training"],
        )
        sequence_output = outputs[0]
        logits = self.mlm(sequence_output=sequence_output, training=inputs["training"])
        loss = None

        if inputs["labels"] is not None:
            # shift labels to the left and cut last logit token
            logits = logits[:, :-1]
            labels = inputs["labels"][:, 1:]
            loss = self.compute_loss(labels=labels, logits=logits)

        if not inputs["return_dict"]:
            output = (logits,) + outputs[2:]
            return ((loss,) + output) if loss is not None else output

        return TFCausalLMOutput(
            loss=loss,
            logits=logits,
            hidden_states=outputs.hidden_states,
            attentions=outputs.attentions,
        )

    def serving_output(self, output: TFCausalLMOutput) -> TFCausalLMOutput:
        hs = tf.convert_to_tensor(output.hidden_states) if self.config.output_hidden_states else None
        attns = tf.convert_to_tensor(output.attentions) if self.config.output_attentions else None

        return TFCausalLMOutput(logits=output.logits, hidden_states=hs, attentions=attns)


@add_start_docstrings(
    """Bert Model with a `next sentence prediction (classification)` head on top. """,
    BERT_START_DOCSTRING,
)
class TFBertForNextSentencePrediction(TFBertPreTrainedModel, TFNextSentencePredictionLoss):
    # names with a '.' represents the authorized unexpected/missing layers when a TF model is loaded from a PT model
    _keys_to_ignore_on_load_unexpected = [r"mlm___cls", r"cls.predictions"]

    def __init__(self, config: BertConfig, *inputs, **kwargs):
        super().__init__(config, *inputs, **kwargs)

        self.bert = TFBertMainLayer(config, name="bert")
        self.nsp = TFBertNSPHead(config, name="nsp___cls")

    @add_start_docstrings_to_model_forward(BERT_INPUTS_DOCSTRING.format("batch_size, sequence_length"))
    @replace_return_docstrings(output_type=TFNextSentencePredictorOutput, config_class=_CONFIG_FOR_DOC)
    def call(
        self,
        input_ids: Optional[TFModelInputType] = None,
        attention_mask: Optional[Union[np.ndarray, tf.Tensor]] = None,
        token_type_ids: Optional[Union[np.ndarray, tf.Tensor]] = None,
        position_ids: Optional[Union[np.ndarray, tf.Tensor]] = None,
        head_mask: Optional[Union[np.ndarray, tf.Tensor]] = None,
        inputs_embeds: Optional[Union[np.ndarray, tf.Tensor]] = None,
        output_attentions: Optional[bool] = None,
        output_hidden_states: Optional[bool] = None,
        return_dict: Optional[bool] = None,
        next_sentence_label: Optional[Union[np.ndarray, tf.Tensor]] = None,
        training: Optional[bool] = False,
        **kwargs,
    ) -> Union[TFNextSentencePredictorOutput, Tuple[tf.Tensor]]:
        r"""
        Return:

        Examples::

            >>> import tensorflow as tf
            >>> from transformers import BertTokenizer, TFBertForNextSentencePrediction

            >>> tokenizer = BertTokenizer.from_pretrained('bert-base-uncased')
            >>> model = TFBertForNextSentencePrediction.from_pretrained('bert-base-uncased')

            >>> prompt = "In Italy, pizza served in formal settings, such as at a restaurant, is presented unsliced."
            >>> next_sentence = "The sky is blue due to the shorter wavelength of blue light."
            >>> encoding = tokenizer(prompt, next_sentence, return_tensors='tf')

            >>> logits = model(encoding['input_ids'], token_type_ids=encoding['token_type_ids'])[0]
            >>> assert logits[0][0] < logits[0][1] # the next sentence was random
        """
        inputs = input_processing(
            func=self.call,
            config=self.config,
            input_ids=input_ids,
            attention_mask=attention_mask,
            token_type_ids=token_type_ids,
            position_ids=position_ids,
            head_mask=head_mask,
            inputs_embeds=inputs_embeds,
            output_attentions=output_attentions,
            output_hidden_states=output_hidden_states,
            return_dict=return_dict,
            next_sentence_label=next_sentence_label,
            training=training,
            kwargs_call=kwargs,
        )
        outputs = self.bert(
            input_ids=inputs["input_ids"],
            attention_mask=inputs["attention_mask"],
            token_type_ids=inputs["token_type_ids"],
            position_ids=inputs["position_ids"],
            head_mask=inputs["head_mask"],
            inputs_embeds=inputs["inputs_embeds"],
            output_attentions=inputs["output_attentions"],
            output_hidden_states=inputs["output_hidden_states"],
            return_dict=inputs["return_dict"],
            training=inputs["training"],
        )
        pooled_output = outputs[1]
        seq_relationship_scores = self.nsp(pooled_output=pooled_output)
        next_sentence_loss = (
            None
            if inputs["next_sentence_label"] is None
            else self.compute_loss(labels=inputs["next_sentence_label"], logits=seq_relationship_scores)
        )

        if not inputs["return_dict"]:
            output = (seq_relationship_scores,) + outputs[2:]
            return ((next_sentence_loss,) + output) if next_sentence_loss is not None else output

        return TFNextSentencePredictorOutput(
            loss=next_sentence_loss,
            logits=seq_relationship_scores,
            hidden_states=outputs.hidden_states,
            attentions=outputs.attentions,
        )

    def serving_output(self, output: TFNextSentencePredictorOutput) -> TFNextSentencePredictorOutput:
        hs = tf.convert_to_tensor(output.hidden_states) if self.config.output_hidden_states else None
        attns = tf.convert_to_tensor(output.attentions) if self.config.output_attentions else None

        return TFNextSentencePredictorOutput(logits=output.logits, hidden_states=hs, attentions=attns)


@add_start_docstrings(
    """
    Bert Model transformer with a sequence classification/regression head on top (a linear layer on top of the pooled
    output) e.g. for GLUE tasks.
    """,
    BERT_START_DOCSTRING,
)
class TFBertForSequenceClassification(TFBertPreTrainedModel, TFSequenceClassificationLoss):
    # names with a '.' represents the authorized unexpected/missing layers when a TF model is loaded from a PT model
    _keys_to_ignore_on_load_unexpected = [r"mlm___cls", r"nsp___cls", r"cls.predictions", r"cls.seq_relationship"]
    _keys_to_ignore_on_load_missing = [r"dropout"]

    def __init__(self, config: BertConfig, *inputs, **kwargs):
        super().__init__(config, *inputs, **kwargs)

        self.num_labels = config.num_labels

        self.bert = TFBertMainLayer(config, name="bert")
        self.dropout = tf.keras.layers.Dropout(rate=config.hidden_dropout_prob)
        self.classifier = tf.keras.layers.Dense(
            units=config.num_labels,
            kernel_initializer=get_initializer(config.initializer_range),
            name="classifier",
        )

    @add_start_docstrings_to_model_forward(BERT_INPUTS_DOCSTRING.format("batch_size, sequence_length"))
    @add_code_sample_docstrings(
        tokenizer_class=_TOKENIZER_FOR_DOC,
        checkpoint="bert-base-cased",
        output_type=TFSequenceClassifierOutput,
        config_class=_CONFIG_FOR_DOC,
    )
    def call(
        self,
        input_ids: Optional[TFModelInputType] = None,
        attention_mask: Optional[Union[np.ndarray, tf.Tensor]] = None,
        token_type_ids: Optional[Union[np.ndarray, tf.Tensor]] = None,
        position_ids: Optional[Union[np.ndarray, tf.Tensor]] = None,
        head_mask: Optional[Union[np.ndarray, tf.Tensor]] = None,
        inputs_embeds: Optional[Union[np.ndarray, tf.Tensor]] = None,
        output_attentions: Optional[bool] = None,
        output_hidden_states: Optional[bool] = None,
        return_dict: Optional[bool] = None,
        labels: Optional[Union[np.ndarray, tf.Tensor]] = None,
        training: Optional[bool] = False,
        **kwargs,
    ) -> Union[TFSequenceClassifierOutput, Tuple[tf.Tensor]]:
        r"""
        labels (:obj:`tf.Tensor` or :obj:`np.ndarray` of shape :obj:`(batch_size,)`, `optional`):
            Labels for computing the sequence classification/regression loss. Indices should be in :obj:`[0, ...,
            config.num_labels - 1]`. If :obj:`config.num_labels == 1` a regression loss is computed (Mean-Square loss),
            If :obj:`config.num_labels > 1` a classification loss is computed (Cross-Entropy).
        """
        inputs = input_processing(
            func=self.call,
            config=self.config,
            input_ids=input_ids,
            attention_mask=attention_mask,
            token_type_ids=token_type_ids,
            position_ids=position_ids,
            head_mask=head_mask,
            inputs_embeds=inputs_embeds,
            output_attentions=output_attentions,
            output_hidden_states=output_hidden_states,
            return_dict=return_dict,
            labels=labels,
            training=training,
            kwargs_call=kwargs,
        )
        outputs = self.bert(
            input_ids=inputs["input_ids"],
            attention_mask=inputs["attention_mask"],
            token_type_ids=inputs["token_type_ids"],
            position_ids=inputs["position_ids"],
            head_mask=inputs["head_mask"],
            inputs_embeds=inputs["inputs_embeds"],
            output_attentions=inputs["output_attentions"],
            output_hidden_states=inputs["output_hidden_states"],
            return_dict=inputs["return_dict"],
            training=inputs["training"],
        )
        pooled_output = outputs[1]
        pooled_output = self.dropout(inputs=pooled_output, training=inputs["training"])
        logits = self.classifier(inputs=pooled_output)
        loss = None if inputs["labels"] is None else self.compute_loss(labels=inputs["labels"], logits=logits)

        if not inputs["return_dict"]:
            output = (logits,) + outputs[2:]
            return ((loss,) + output) if loss is not None else output

        return TFSequenceClassifierOutput(
            loss=loss,
            logits=logits,
            hidden_states=outputs.hidden_states,
            attentions=outputs.attentions,
        )

    def serving_output(self, output: TFSequenceClassifierOutput) -> TFSequenceClassifierOutput:
        hs = tf.convert_to_tensor(output.hidden_states) if self.config.output_hidden_states else None
        attns = tf.convert_to_tensor(output.attentions) if self.config.output_attentions else None

        return TFSequenceClassifierOutput(logits=output.logits, hidden_states=hs, attentions=attns)


@add_start_docstrings(
    """
    Bert Model with a multiple choice classification head on top (a linear layer on top of the pooled output and a
    softmax) e.g. for RocStories/SWAG tasks.
    """,
    BERT_START_DOCSTRING,
)
class TFBertForMultipleChoice(TFBertPreTrainedModel, TFMultipleChoiceLoss):
    # names with a '.' represents the authorized unexpected/missing layers when a TF model is loaded from a PT model
    _keys_to_ignore_on_load_unexpected = [r"mlm___cls", r"nsp___cls", r"cls.predictions", r"cls.seq_relationship"]
    _keys_to_ignore_on_load_missing = [r"dropout"]

    def __init__(self, config: BertConfig, *inputs, **kwargs):
        super().__init__(config, *inputs, **kwargs)

        self.bert = TFBertMainLayer(config, name="bert")
        self.dropout = tf.keras.layers.Dropout(rate=config.hidden_dropout_prob)
        self.classifier = tf.keras.layers.Dense(
            units=1, kernel_initializer=get_initializer(config.initializer_range), name="classifier"
        )

    @property
    def dummy_inputs(self) -> Dict[str, tf.Tensor]:
        """
        Dummy inputs to build the network.

        Returns:
            tf.Tensor with dummy inputs
        """
        return {"input_ids": tf.constant(MULTIPLE_CHOICE_DUMMY_INPUTS)}

    @add_start_docstrings_to_model_forward(BERT_INPUTS_DOCSTRING.format("batch_size, num_choices, sequence_length"))
    @add_code_sample_docstrings(
        tokenizer_class=_TOKENIZER_FOR_DOC,
        checkpoint="bert-base-cased",
        output_type=TFMultipleChoiceModelOutput,
        config_class=_CONFIG_FOR_DOC,
    )
    def call(
        self,
        input_ids: Optional[TFModelInputType] = None,
        attention_mask: Optional[Union[np.ndarray, tf.Tensor]] = None,
        token_type_ids: Optional[Union[np.ndarray, tf.Tensor]] = None,
        position_ids: Optional[Union[np.ndarray, tf.Tensor]] = None,
        head_mask: Optional[Union[np.ndarray, tf.Tensor]] = None,
        inputs_embeds: Optional[Union[np.ndarray, tf.Tensor]] = None,
        output_attentions: Optional[bool] = None,
        output_hidden_states: Optional[bool] = None,
        return_dict: Optional[bool] = None,
        labels: Optional[Union[np.ndarray, tf.Tensor]] = None,
        training: Optional[bool] = False,
        **kwargs,
    ) -> Union[TFMultipleChoiceModelOutput, Tuple[tf.Tensor]]:
        r"""
        labels (:obj:`tf.Tensor` or :obj:`np.ndarray` of shape :obj:`(batch_size,)`, `optional`):
            Labels for computing the multiple choice classification loss. Indices should be in ``[0, ...,
            num_choices]`` where :obj:`num_choices` is the size of the second dimension of the input tensors. (See
            :obj:`input_ids` above)
        """
        inputs = input_processing(
            func=self.call,
            config=self.config,
            input_ids=input_ids,
            attention_mask=attention_mask,
            token_type_ids=token_type_ids,
            position_ids=position_ids,
            head_mask=head_mask,
            inputs_embeds=inputs_embeds,
            output_attentions=output_attentions,
            output_hidden_states=output_hidden_states,
            return_dict=return_dict,
            labels=labels,
            training=training,
            kwargs_call=kwargs,
        )

        if inputs["input_ids"] is not None:
            num_choices = shape_list(inputs["input_ids"])[1]
            seq_length = shape_list(inputs["input_ids"])[2]
        else:
            num_choices = shape_list(inputs["inputs_embeds"])[1]
            seq_length = shape_list(inputs["inputs_embeds"])[2]

        flat_input_ids = (
            tf.reshape(tensor=inputs["input_ids"], shape=(-1, seq_length)) if inputs["input_ids"] is not None else None
        )
        flat_attention_mask = (
            tf.reshape(tensor=inputs["attention_mask"], shape=(-1, seq_length))
            if inputs["attention_mask"] is not None
            else None
        )
        flat_token_type_ids = (
            tf.reshape(tensor=inputs["token_type_ids"], shape=(-1, seq_length))
            if inputs["token_type_ids"] is not None
            else None
        )
        flat_position_ids = (
            tf.reshape(tensor=inputs["position_ids"], shape=(-1, seq_length))
            if inputs["position_ids"] is not None
            else None
        )
        flat_inputs_embeds = (
            tf.reshape(tensor=inputs["inputs_embeds"], shape=(-1, seq_length, shape_list(inputs["inputs_embeds"])[3]))
            if inputs["inputs_embeds"] is not None
            else None
        )
        outputs = self.bert(
            input_ids=flat_input_ids,
            attention_mask=flat_attention_mask,
            token_type_ids=flat_token_type_ids,
            position_ids=flat_position_ids,
            head_mask=inputs["head_mask"],
            inputs_embeds=flat_inputs_embeds,
            output_attentions=inputs["output_attentions"],
            output_hidden_states=inputs["output_hidden_states"],
            return_dict=inputs["return_dict"],
            training=inputs["training"],
        )
        pooled_output = outputs[1]
        pooled_output = self.dropout(inputs=pooled_output, training=inputs["training"])
        logits = self.classifier(inputs=pooled_output)
        reshaped_logits = tf.reshape(tensor=logits, shape=(-1, num_choices))
        loss = None if inputs["labels"] is None else self.compute_loss(labels=inputs["labels"], logits=reshaped_logits)

        if not inputs["return_dict"]:
            output = (reshaped_logits,) + outputs[2:]
            return ((loss,) + output) if loss is not None else output

        return TFMultipleChoiceModelOutput(
            loss=loss,
            logits=reshaped_logits,
            hidden_states=outputs.hidden_states,
            attentions=outputs.attentions,
        )

    @tf.function(
        input_signature=[
            {
                "input_ids": tf.TensorSpec((None, None, None), tf.int32, name="input_ids"),
                "attention_mask": tf.TensorSpec((None, None, None), tf.int32, name="attention_mask"),
                "token_type_ids": tf.TensorSpec((None, None, None), tf.int32, name="token_type_ids"),
            }
        ]
    )
    def serving(self, inputs: Dict[str, tf.Tensor]):
        output = self.call(input_ids=inputs)

        return self.serving_output(output)

    def serving_output(self, output: TFMultipleChoiceModelOutput) -> TFMultipleChoiceModelOutput:
        hs = tf.convert_to_tensor(output.hidden_states) if self.config.output_hidden_states else None
        attns = tf.convert_to_tensor(output.attentions) if self.config.output_attentions else None

        return TFMultipleChoiceModelOutput(logits=output.logits, hidden_states=hs, attentions=attns)


@add_start_docstrings(
    """
    Bert Model with a token classification head on top (a linear layer on top of the hidden-states output) e.g. for
    Named-Entity-Recognition (NER) tasks.
    """,
    BERT_START_DOCSTRING,
)
class TFBertForTokenClassification(TFBertPreTrainedModel, TFTokenClassificationLoss):
    # names with a '.' represents the authorized unexpected/missing layers when a TF model is loaded from a PT model
    _keys_to_ignore_on_load_unexpected = [
        r"pooler",
        r"mlm___cls",
        r"nsp___cls",
        r"cls.predictions",
        r"cls.seq_relationship",
    ]
    _keys_to_ignore_on_load_missing = [r"dropout"]

    def __init__(self, config: BertConfig, *inputs, **kwargs):
        super().__init__(config, *inputs, **kwargs)

        self.num_labels = config.num_labels

        self.bert = TFBertMainLayer(config, add_pooling_layer=False, name="bert")
        self.dropout = tf.keras.layers.Dropout(rate=config.hidden_dropout_prob)
        self.classifier = tf.keras.layers.Dense(
            units=config.num_labels,
            kernel_initializer=get_initializer(config.initializer_range),
            name="classifier",
        )

    @add_start_docstrings_to_model_forward(BERT_INPUTS_DOCSTRING.format("batch_size, sequence_length"))
    @add_code_sample_docstrings(
        tokenizer_class=_TOKENIZER_FOR_DOC,
        checkpoint="bert-base-cased",
        output_type=TFTokenClassifierOutput,
        config_class=_CONFIG_FOR_DOC,
    )
    def call(
        self,
        input_ids: Optional[TFModelInputType] = None,
        attention_mask: Optional[Union[np.ndarray, tf.Tensor]] = None,
        token_type_ids: Optional[Union[np.ndarray, tf.Tensor]] = None,
        position_ids: Optional[Union[np.ndarray, tf.Tensor]] = None,
        head_mask: Optional[Union[np.ndarray, tf.Tensor]] = None,
        inputs_embeds: Optional[Union[np.ndarray, tf.Tensor]] = None,
        output_attentions: Optional[bool] = None,
        output_hidden_states: Optional[bool] = None,
        return_dict: Optional[bool] = None,
        labels: Optional[Union[np.ndarray, tf.Tensor]] = None,
        training: Optional[bool] = False,
        **kwargs,
    ) -> Union[TFTokenClassifierOutput, Tuple[tf.Tensor]]:
        r"""
        labels (:obj:`tf.Tensor` or :obj:`np.ndarray` of shape :obj:`(batch_size, sequence_length)`, `optional`):
            Labels for computing the token classification loss. Indices should be in ``[0, ..., config.num_labels -
            1]``.
        """
        inputs = input_processing(
            func=self.call,
            config=self.config,
            input_ids=input_ids,
            attention_mask=attention_mask,
            token_type_ids=token_type_ids,
            position_ids=position_ids,
            head_mask=head_mask,
            inputs_embeds=inputs_embeds,
            output_attentions=output_attentions,
            output_hidden_states=output_hidden_states,
            return_dict=return_dict,
            labels=labels,
            training=training,
            kwargs_call=kwargs,
        )
        outputs = self.bert(
            input_ids=inputs["input_ids"],
            attention_mask=inputs["attention_mask"],
            token_type_ids=inputs["token_type_ids"],
            position_ids=inputs["position_ids"],
            head_mask=inputs["head_mask"],
            inputs_embeds=inputs["inputs_embeds"],
            output_attentions=inputs["output_attentions"],
            output_hidden_states=inputs["output_hidden_states"],
            return_dict=inputs["return_dict"],
            training=inputs["training"],
        )
        sequence_output = outputs[0]
        sequence_output = self.dropout(inputs=sequence_output, training=inputs["training"])
        logits = self.classifier(inputs=sequence_output)
        loss = None if inputs["labels"] is None else self.compute_loss(labels=inputs["labels"], logits=logits)

        if not inputs["return_dict"]:
            output = (logits,) + outputs[2:]
            return ((loss,) + output) if loss is not None else output

        return TFTokenClassifierOutput(
            loss=loss,
            logits=logits,
            hidden_states=outputs.hidden_states,
            attentions=outputs.attentions,
        )

    def serving_output(self, output: TFTokenClassifierOutput) -> TFTokenClassifierOutput:
        hs = tf.convert_to_tensor(output.hidden_states) if self.config.output_hidden_states else None
        attns = tf.convert_to_tensor(output.attentions) if self.config.output_attentions else None

        return TFTokenClassifierOutput(logits=output.logits, hidden_states=hs, attentions=attns)


@add_start_docstrings(
    """
    Bert Model with a span classification head on top for extractive question-answering tasks like SQuAD (a linear
    layer on top of the hidden-states output to compute `span start logits` and `span end logits`).
    """,
    BERT_START_DOCSTRING,
)
class TFBertForQuestionAnswering(TFBertPreTrainedModel, TFQuestionAnsweringLoss):
    # names with a '.' represents the authorized unexpected/missing layers when a TF model is loaded from a PT model
    _keys_to_ignore_on_load_unexpected = [
        r"pooler",
        r"mlm___cls",
        r"nsp___cls",
        r"cls.predictions",
        r"cls.seq_relationship",
    ]

    def __init__(self, config: BertConfig, *inputs, **kwargs):
        super().__init__(config, *inputs, **kwargs)

        self.num_labels = config.num_labels

        self.bert = TFBertMainLayer(config, add_pooling_layer=False, name="bert")
        self.qa_outputs = tf.keras.layers.Dense(
            units=config.num_labels,
            kernel_initializer=get_initializer(config.initializer_range),
            name="qa_outputs",
        )

    @add_start_docstrings_to_model_forward(BERT_INPUTS_DOCSTRING.format("batch_size, sequence_length"))
    @add_code_sample_docstrings(
        tokenizer_class=_TOKENIZER_FOR_DOC,
        checkpoint="bert-base-cased",
        output_type=TFQuestionAnsweringModelOutput,
        config_class=_CONFIG_FOR_DOC,
    )
    def call(
        self,
        input_ids: Optional[TFModelInputType] = None,
        attention_mask: Optional[Union[np.ndarray, tf.Tensor]] = None,
        token_type_ids: Optional[Union[np.ndarray, tf.Tensor]] = None,
        position_ids: Optional[Union[np.ndarray, tf.Tensor]] = None,
        head_mask: Optional[Union[np.ndarray, tf.Tensor]] = None,
        inputs_embeds: Optional[Union[np.ndarray, tf.Tensor]] = None,
        output_attentions: Optional[bool] = None,
        output_hidden_states: Optional[bool] = None,
        return_dict: Optional[bool] = None,
        start_positions: Optional[Union[np.ndarray, tf.Tensor]] = None,
        end_positions: Optional[Union[np.ndarray, tf.Tensor]] = None,
        training: Optional[bool] = False,
        **kwargs,
    ) -> Union[TFQuestionAnsweringModelOutput, Tuple[tf.Tensor]]:
        r"""
        start_positions (:obj:`tf.Tensor` or :obj:`np.ndarray` of shape :obj:`(batch_size,)`, `optional`):
            Labels for position (index) of the start of the labelled span for computing the token classification loss.
            Positions are clamped to the length of the sequence (:obj:`sequence_length`). Position outside of the
            sequence are not taken into account for computing the loss.
        end_positions (:obj:`tf.Tensor` or :obj:`np.ndarray` of shape :obj:`(batch_size,)`, `optional`):
            Labels for position (index) of the end of the labelled span for computing the token classification loss.
            Positions are clamped to the length of the sequence (:obj:`sequence_length`). Position outside of the
            sequence are not taken into account for computing the loss.
        """
        inputs = input_processing(
            func=self.call,
            config=self.config,
            input_ids=input_ids,
            attention_mask=attention_mask,
            token_type_ids=token_type_ids,
            position_ids=position_ids,
            head_mask=head_mask,
            inputs_embeds=inputs_embeds,
            output_attentions=output_attentions,
            output_hidden_states=output_hidden_states,
            return_dict=return_dict,
            start_positions=start_positions,
            end_positions=end_positions,
            training=training,
            kwargs_call=kwargs,
        )
        outputs = self.bert(
            input_ids=inputs["input_ids"],
            attention_mask=inputs["attention_mask"],
            token_type_ids=inputs["token_type_ids"],
            position_ids=inputs["position_ids"],
            head_mask=inputs["head_mask"],
            inputs_embeds=inputs["inputs_embeds"],
            output_attentions=inputs["output_attentions"],
            output_hidden_states=inputs["output_hidden_states"],
            return_dict=inputs["return_dict"],
            training=inputs["training"],
        )
        sequence_output = outputs[0]
        logits = self.qa_outputs(inputs=sequence_output)
        start_logits, end_logits = tf.split(value=logits, num_or_size_splits=2, axis=-1)
        start_logits = tf.squeeze(input=start_logits, axis=-1)
        end_logits = tf.squeeze(input=end_logits, axis=-1)
        loss = None

        if inputs["start_positions"] is not None and inputs["end_positions"] is not None:
            labels = {"start_position": inputs["start_positions"]}
            labels["end_position"] = inputs["end_positions"]
            loss = self.compute_loss(labels=labels, logits=(start_logits, end_logits))

        if not inputs["return_dict"]:
            output = (start_logits, end_logits) + outputs[2:]
            return ((loss,) + output) if loss is not None else output

        return TFQuestionAnsweringModelOutput(
            loss=loss,
            start_logits=start_logits,
            end_logits=end_logits,
            hidden_states=outputs.hidden_states,
            attentions=outputs.attentions,
        )

    def serving_output(self, output: TFQuestionAnsweringModelOutput) -> TFQuestionAnsweringModelOutput:
        hs = tf.convert_to_tensor(output.hidden_states) if self.config.output_hidden_states else None
        attns = tf.convert_to_tensor(output.attentions) if self.config.output_attentions else None

        return TFQuestionAnsweringModelOutput(
            start_logits=output.start_logits, end_logits=output.end_logits, hidden_states=hs, attentions=attns
        )<|MERGE_RESOLUTION|>--- conflicted
+++ resolved
@@ -305,12 +305,7 @@
 
 
 class TFBertAttention(tf.keras.layers.Layer):
-<<<<<<< HEAD
-    @init_performer_attention_bertlike_tf(TFBertSelfAttention)
-    def __init__(self, config, **kwargs):
-=======
     def __init__(self, config: BertConfig, **kwargs):
->>>>>>> 832f28d4
         super().__init__(**kwargs)
         self.dense_output = TFBertSelfOutput(config, name="output")
 
