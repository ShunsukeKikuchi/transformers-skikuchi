# coding=utf-8
# Copyright 2025 Deepseek AI and The HuggingFace Team. All rights reserved.
#
# Licensed under the Apache License, Version 2.0 (the "License");
# you may not use this file except in compliance with the License.
# You may obtain a copy of the License at
#
#     http://www.apache.org/licenses/LICENSE-2.0
#
# Unless required by applicable law or agreed to in writing, software
# distributed under the License is distributed on an "AS IS" BASIS,
# WITHOUT WARRANTIES OR CONDITIONS OF ANY KIND, either express or implied.
# See the License for the specific language governing permissions and
# limitations under the License.

import copy
from dataclasses import dataclass
from typing import Callable, Dict, Iterable, List, Optional, Tuple, Union

import numpy as np
import torch
import torch.utils.checkpoint
from torch import nn

from transformers.models.blip.image_processing_blip import BlipImageProcessor

from ...activations import ACT2FN
from ...cache_utils import Cache
from ...generation import (
    ClassifierFreeGuidanceLogitsProcessor,
    GenerationMixin,
    GenerationMode,
    LogitsProcessorList,
)
from ...generation.utils import GenerateDecoderOnlyOutput
from ...image_processing_utils import BatchFeature, get_size_dict
from ...image_transforms import (
    resize,
    to_channel_dimension_format,
)
from ...image_utils import (
    ChannelDimension,
    ImageInput,
    PILImageResampling,
    get_image_size,
    infer_channel_dimension_format,
    make_list_of_images,
    to_numpy_array,
)
from ...modeling_flash_attention_utils import FlashAttentionKwargs
from ...modeling_outputs import ModelOutput
from ...modeling_utils import ALL_ATTENTION_FUNCTIONS, PreTrainedModel
from ...processing_utils import Unpack
from ...utils import (
    add_start_docstrings,
    add_start_docstrings_to_model_forward,
    is_flash_attn_2_available,
    is_torch_available,
    is_vision_available,
    logging,
    replace_return_docstrings,
    torch_int,
)
from ..auto import AutoModel
from ..chameleon.modeling_chameleon import (
    ChameleonVQVAE,
    ChameleonVQVAEEncoder,
    ChameleonVQVAEEncoderAttnBlock,
    ChameleonVQVAEEncoderConvDownsample,
    ChameleonVQVAEEncoderResnetBlock,
    ChameleonVQVAEVectorQuantizer,
)
from ..idefics.modeling_idefics import IdeficsBaseModelOutputWithPast, IdeficsCausalLMOutputWithPast
from ..siglip.modeling_siglip import SiglipEncoder, SiglipVisionModel, SiglipVisionTransformer
from ..vit.modeling_vit import ViTPatchEmbeddings
from .configuration_janus import JanusConfig, JanusVisionConfig, JanusVQVAEConfig


if is_flash_attn_2_available():
    pass

if is_torch_available():
    import torch
    import torch.nn as nn
    import torch.nn.functional as F
    import torch.utils.checkpoint

if is_vision_available():
    import PIL

logger = logging.get_logger(__name__)

# General docstring
_CONFIG_FOR_DOC = "JanusConfig"

JANUS_START_DOCSTRING = r"""
    This model inherits from [`PreTrainedModel`]. Check the superclass documentation for the generic methods the
    library implements for all its model (such as downloading or saving, resizing the input embeddings, pruning heads
    etc.)

    This model is also a PyTorch [torch.nn.Module](https://pytorch.org/docs/stable/nn.html#torch.nn.Module) subclass.
    Use it as a regular PyTorch Module and refer to the PyTorch documentation for all matter related to general usage
    and behavior.

    Parameters:
        config ([`JanusConfig`]):
            Model configuration class with all the parameters of the model. Initializing with a config file does not
            load the weights associated with the model, only the configuration. Check out the
            [`~PreTrainedModel.from_pretrained`] method to load the model weights.
"""


@add_start_docstrings(
    "The bare Janus Model outputting raw hidden-states without any specific head on top.",
    JANUS_START_DOCSTRING,
)
class JanusPreTrainedModel(PreTrainedModel):
    config_class = JanusConfig
    base_model_prefix = "model"
    supports_gradient_checkpointing = True
    _no_split_modules = ["LlamaDecoderLayer"]
    _skip_keys_device_placement = ["past_key_values", "causal_mask"]
    _supports_flash_attn_2 = True
    _supports_sdpa = True
    _supports_quantized_cache = True
    _supports_cache_class = True
    _supports_static_cache = True
    _supports_param_buffer_assignment = False

    def _init_weights(self, module):
        std = (
            self.config.vision_config.initializer_range
            if hasattr(self.config, "vision_config")
            else self.config.initializer_range
        )
        if isinstance(module, JanusVQVAE):
            module.apply(module._init_weights)
        elif isinstance(module, (nn.Linear, nn.Conv2d)):
            module.weight.data.normal_(mean=0.0, std=std)
            if module.bias is not None:
                module.bias.data.zero_()
        elif isinstance(module, nn.Embedding):
            module.weight.data.normal_(mean=0.0, std=std)
            if module.padding_idx is not None:
                module.weight.data[module.padding_idx].zero_()



@dataclass
class JanusVQVAEOutput(ModelOutput):
    """
    Base class for Janus VQ-VAE mode model outputs.
    Args:
        decoded_pixel_values (`torch.FloatTensor` of shape `(batch_size, num_channels, image_size, image_size)`):
            Reconstructed pixel values after encoding and decoding the input.
        embedding_loss (`torch.FloatTensor`):
            Embedding loss.
    """

    decoded_pixel_values: Optional[torch.FloatTensor] = None
    embedding_loss: torch.FloatTensor = None


@dataclass
class JanusBaseModelOutputWithPast(IdeficsBaseModelOutputWithPast):
    pass


@dataclass
class JanusCausalLMOutputWithPast(IdeficsCausalLMOutputWithPast):
    pass


class JanusVisionPatchEmbeddings(ViTPatchEmbeddings):
    pass


class JanusVisionEmbeddings(nn.Module):
    def __init__(self, config: JanusVisionConfig):
        super().__init__()
        self.dropout = nn.Dropout(config.hidden_dropout_rate)
        self.patch_embeddings = JanusVisionPatchEmbeddings(config)

        num_patches = self.patch_embeddings.num_patches
        self.position_embeddings = nn.Embedding(num_patches, config.hidden_size)
        self.register_buffer("position_ids", torch.arange(num_patches).expand((1, -1)), persistent=False)

    def interpolate_pos_encoding(self, embeddings: torch.Tensor, height: int, width: int) -> torch.Tensor:
        """
        This method allows to interpolate the pre-trained position encodings, to be able to use the model on higher resolution
        images. This method is also adapted to support torch.jit tracing and no class embeddings.

        Adapted from:
        - https://github.com/facebookresearch/dino/blob/de9ee3df6cf39fac952ab558447af1fa1365362a/vision_transformer.py#L174-L194, and
        - https://github.com/facebookresearch/dinov2/blob/e1277af2ba9496fbadf7aec6eba56e8d882d1e35/dinov2/models/vision_transformer.py#L179-L211
        """

        num_patches = embeddings.shape[1]
        num_positions = self.position_embedding.weight.shape[0]

        # always interpolate when tracing to ensure the exported model works for dynamic input shapes
        if not torch.jit.is_tracing() and num_patches == num_positions and height == width:
            return self.position_embedding(self.position_ids)

        patch_pos_embed = self.position_embedding.weight.unsqueeze(0)

        dim = embeddings.shape[-1]

        new_height = height // self.patch_size
        new_width = width // self.patch_size

        sqrt_num_positions = torch_int(num_positions**0.5)
        patch_pos_embed = patch_pos_embed.reshape(1, sqrt_num_positions, sqrt_num_positions, dim)
        patch_pos_embed = patch_pos_embed.permute(0, 3, 1, 2)

        patch_pos_embed = nn.functional.interpolate(
            patch_pos_embed,
            size=(new_height, new_width),
            mode="bicubic",
            align_corners=False,
        )

        patch_pos_embed = patch_pos_embed.permute(0, 2, 3, 1).view(1, -1, dim)
        return patch_pos_embed

    def forward(self, pixel_values: torch.Tensor, interpolate_pos_encoding: bool = False) -> torch.Tensor:
        _, _, height, width = pixel_values.shape
        target_dtype = self.patch_embeddings.projection.weight.dtype
        embeddings = self.patch_embeddings(pixel_values.to(dtype=target_dtype))

        if interpolate_pos_encoding:
            pos_embeds = self.interpolate_pos_encoding(embeddings, height, width)
        else:
            pos_embeds = self.position_embeddings(self.position_ids)

        embeddings = embeddings + pos_embeds
        embeddings = self.dropout(embeddings)

        return embeddings


def eager_attention_forward(
    module: nn.Module,
    query_states: torch.Tensor,
    key_states: torch.Tensor,
    value_states: torch.Tensor,
    attention_mask: Optional[torch.Tensor],
    scaling: float,
    dropout: float = 0.0,
    **kwargs,
):
    attn_weights = torch.matmul(query_states, key_states.transpose(2, 3)) * scaling

    if attention_mask is not None:
        attn_weights = attn_weights + attention_mask

    attn_weights = nn.functional.softmax(attn_weights, dim=-1, dtype=torch.float32).to(query_states.dtype)

    # Only apply attention dropout during training.
    attn_weights = nn.functional.dropout(attn_weights, p=dropout, training=module.training)
    attn_output = torch.matmul(attn_weights, value_states)
    attn_output = attn_output.transpose(1, 2).contiguous()

    return attn_output, attn_weights


class JanusVisionAttention(nn.Module):
    """Attention Class for Janus Vision Encoder"""

    def __init__(self, config: JanusVisionConfig):
        super().__init__()
        self.config = config
        self.embed_dim = config.hidden_size
        self.num_heads = config.num_attention_heads
        self.head_dim = self.embed_dim // self.num_heads
        if self.head_dim * self.num_heads != self.embed_dim:
            raise ValueError(
                f"embed_dim must be divisible by num_heads (got `embed_dim`: {self.embed_dim} and `num_heads`:"
                f" {self.num_heads})."
            )
        self.scale = self.head_dim**-0.5
        self.attention_dropout = config.attention_dropout
        proj_dropout = config.projection_dropout
        qk_norm = config.use_qk_norm

        self.q_proj = nn.Linear(self.embed_dim, self.num_heads * self.head_dim, bias=config.attention_bias)
        self.k_proj = nn.Linear(self.embed_dim, self.num_heads * self.head_dim, bias=config.attention_bias)
        self.v_proj = nn.Linear(self.embed_dim, self.num_heads * self.head_dim, bias=config.attention_bias)
        self.projection_layer = nn.Linear(self.embed_dim, self.embed_dim)
        self.projection_dropout = nn.Dropout(proj_dropout) if proj_dropout > 0 else nn.Identity()

        self.q_norm = nn.LayerNorm(self.embed_dim) if qk_norm else nn.Identity()
        self.k_norm = nn.LayerNorm(self.embed_dim) if qk_norm else nn.Identity()

    def forward(
        self,
        hidden_states: torch.Tensor,
        attention_mask: Optional[torch.Tensor] = None,
        output_attentions: Optional[torch.Tensor] = None,
        **kwargs: Unpack[FlashAttentionKwargs],
    ):
        batch_size, seq_len, _ = hidden_states.size()

        query_states = self.q_proj(hidden_states)
        key_states = self.k_proj(hidden_states)
        value_states = self.v_proj(hidden_states)

        query_states = query_states.reshape(-1, self.num_heads, self.head_dim)
        query_states = self.q_norm(query_states)

        key_states = key_states.reshape(-1, self.num_heads, self.head_dim)
        key_states = self.k_norm(key_states)

        query_states = query_states.reshape(batch_size, seq_len, self.num_heads, self.head_dim).transpose(1, 2)
        key_states = key_states.reshape(batch_size, seq_len, self.num_heads, self.head_dim).transpose(1, 2)
        value_states = value_states.view(batch_size, seq_len, self.num_heads, self.head_dim).transpose(1, 2)

        attention_interface: Callable = eager_attention_forward
        if self.config._attn_implementation != "eager":
            if self.config._attn_implementation == "sdpa" and kwargs.get("output_attentions", False):
                logger.warning_once(
                    "`torch.nn.functional.scaled_dot_product_attention` does not support `output_attentions=True`. Falling back to "
                    'eager attention. This warning can be removed using the argument `attn_implementation="eager"` when loading the model.'
                )
            else:
                attention_interface = ALL_ATTENTION_FUNCTIONS[self.config._attn_implementation]

        attn_output, attn_weights = attention_interface(
            self,
            query_states,
            key_states,
            value_states,
            attention_mask,
            dropout=0.0 if not self.training else self.attention_dropout,
            scaling=self.scale,
            is_causal=False,
            **kwargs,
        )
        attn_output = attn_output.reshape(batch_size, seq_len, self.embed_dim)

        output = self.projection_layer(attn_output)
        output = self.projection_dropout(output)

        outputs = (output, attn_weights) if output_attentions else (output, None)
        return outputs


class JanusVisionMLP(nn.Module):
    def __init__(self, config: JanusVisionConfig):
        super().__init__()
        self.config = config
        self.activation_fn = ACT2FN[config.hidden_act]  # Gelu act
        self.fc1 = nn.Linear(config.hidden_size, config.intermediate_size)
        self.fc2 = nn.Linear(config.intermediate_size, config.hidden_size)
        self.dropout1 = nn.Dropout(config.hidden_dropout_rate)
        self.dropout2 = nn.Dropout(config.hidden_dropout_rate)

    def forward(self, hidden_states: torch.Tensor) -> torch.Tensor:
        hidden_states = self.fc1(hidden_states)
        hidden_states = self.activation_fn(hidden_states)
        hidden_states = self.dropout1(hidden_states)
        hidden_states = self.fc2(hidden_states)
        hidden_states = self.dropout2(hidden_states)
        return hidden_states


class JanusVisionEncoderLayer(nn.Module):
    def __init__(self, config: JanusVisionConfig):
        super().__init__()
        self.config = config
        self.embed_dim = config.hidden_size
        self.attn = JanusVisionAttention(config)
        self.layer_norm1 = nn.LayerNorm(self.embed_dim, eps=config.layer_norm_eps)
        self.layer_norm2 = nn.LayerNorm(self.embed_dim, eps=config.layer_norm_eps)
        self.mlp = JanusVisionMLP(config)

    def forward(
        self,
        hidden_states: torch.Tensor,
        attention_mask: torch.Tensor,
        output_attentions: Optional[bool] = False,
    ) -> Tuple[torch.FloatTensor]:
        """
        Args:
            hidden_states (`torch.FloatTensor`):
                Input to the layer of shape `(batch, seq_len, embed_dim)`.
            attention_mask (`torch.FloatTensor`):
                Attention mask of shape `(batch, 1, q_len, k_v_seq_len)` where padding elements are indicated by very large negative values.
            output_attentions (`bool`, *optional*, defaults to `False`):
                Whether or not to return the attentions tensors of all attention layers. See `attentions` under
                returned tensors for more detail.
        """
        norm_hidden_states = self.layer_norm1(hidden_states)

        attn_output, attn_weights = self.attn(
            norm_hidden_states, attention_mask=attention_mask, output_attentions=output_attentions
        )
        hidden_states = hidden_states + attn_output
        norm_hidden_states = self.layer_norm2(hidden_states)

        mlp_output = self.mlp(norm_hidden_states)
        hidden_states = hidden_states + mlp_output

        return (hidden_states, attn_weights) if output_attentions else (hidden_states,)


class JanusVisionAttentionPoolLatent(nn.Module):
    def __init__(self, config: JanusVisionConfig):
        super().__init__()

        self.latent_len = getattr(config, "latent_len", 1)
        self.hidden_size = config.hidden_size
        self.num_heads = config.num_attention_heads
        self.head_dim = self.hidden_size // self.num_heads
        self.mlp_ratio = getattr(config, "mlp_ratio", 4.0)
        self.scale = self.head_dim**-0.5

        # Learnable latent query (probe)
        self.latent = nn.Parameter(torch.zeros(1, self.latent_len, self.hidden_size))

        # Linear layers for QKV projection
        self.q = nn.Linear(self.hidden_size, self.hidden_size)
        self.k_proj = nn.Linear(self.hidden_size, self.hidden_size)
        self.v_proj = nn.Linear(self.hidden_size, self.hidden_size)
        self.projection_layer = nn.Linear(self.hidden_size, self.hidden_size)

        # Normalization & MLP
        self.layer_norm = nn.LayerNorm(self.hidden_size, eps=config.layer_norm_eps)
        self.mlp = JanusVisionMLP(config)

        self.proj_drop = nn.Dropout(getattr(config, "dropout", 0.0))

    def forward(self, hidden_states: torch.Tensor):
        batch_size, seq_len, _ = hidden_states.shape

        # Expand learnable latent tokens for batch
        q_latent = self.latent.expand(batch_size, -1, -1)  # (B, latent_len, hidden_size)

        # Compute Q projection from latent tokens
        query_states = self.q(q_latent)  # (B, latent_len, hidden_size)
        key_states = self.k_proj(hidden_states)
        value_states = self.v_proj(hidden_states)

        key_states = key_states.reshape(batch_size, seq_len, self.num_heads, self.head_dim).transpose(1, 2)
        value_states = value_states.reshape(batch_size, seq_len, self.num_heads, self.head_dim).transpose(1, 2)
        query_states = query_states.view(batch_size, self.latent_len, self.num_heads, self.head_dim).transpose(1, 2)

        attn_weights = torch.matmul(query_states, key_states.transpose(2, 3))
        attn_weights = attn_weights * self.scale
        attn_weights = nn.functional.softmax(attn_weights, dim=-1)
        attn_output = torch.matmul(attn_weights, value_states)  # (B, num_heads, latent_len, head_dim)

        # Validate shape
        if attn_output.size() != (batch_size, self.num_heads, self.latent_len, self.head_dim):
            raise ValueError(
                f"`attn_output` should be of size {(batch_size, self.num_heads, self.latent_len, self.head_dim)},"
                f" but is {attn_output.size()}"
            )

        attn_output = attn_output.transpose(1, 2).contiguous()
        attn_output = attn_output.reshape(batch_size, self.latent_len, self.hidden_size)

        output = self.projection_layer(attn_output)
        output = self.proj_drop(output)

        output = output + self.mlp(self.layer_norm(output))

        return output[:, 0]


class JanusVisionEncoder(SiglipEncoder):
    def __init__(self, config: JanusVisionConfig):
        super().__init__(config)
        self.layers = nn.ModuleList([JanusVisionEncoderLayer(config) for _ in range(config.num_hidden_layers)])


class JanusVisionTransformer(SiglipVisionTransformer, nn.Module):
    def __init__(self, config: JanusVisionConfig):
        nn.Module.__init__()
        self.config = config
        self.embeddings = JanusVisionEmbeddings(config)
        self.post_layernorm = nn.LayerNorm(config.hidden_size, eps=config.layer_norm_eps)
        self.encoder = JanusVisionEncoder(config)
        self.use_head = True if not hasattr(config, "use_vision_head") else config.use_vision_head
        if self.use_head:
            self.head = JanusVisionAttentionPoolLatent(config)


class JanusVisionModel(SiglipVisionModel):
    config_class = JanusVisionConfig

    def __init__(self, config: JanusVisionConfig):
        super().__init__(config)
        del self.vision_model
        self.vision_transformer = JanusVisionTransformer(config)
        self.post_init()

    def forward(self, *args, **kwargs):
        return self.vision_transformer(*args, **kwargs)


class JanusVisionAlignerMLP(nn.Module):
    def __init__(self, config: JanusVisionConfig):
        super().__init__()

        self.fc1 = nn.Linear(config.hidden_size, config.projection_dim)
        self.hidden_layers = nn.ModuleList(
            [nn.Linear(config.projection_dim, config.projection_dim) for _ in range(1, config.depth)]
        )
        self.activation_fn = ACT2FN[config.hidden_act]

    def forward(self, hidden_states):
        hidden_states = self.fc1(hidden_states)
        for layer in self.hidden_layers:
            hidden_states = self.activation_fn(hidden_states)
            hidden_states = layer(hidden_states)
        return hidden_states


class JanusVQVAEVectorQuantizer(ChameleonVQVAEVectorQuantizer):
    def __init__(self, config: JanusVQVAEConfig):
        super().__init__(config)
        self.quant_state_dims = [config.num_patches] * 2

    def get_codebook_entry(self, image_tokens: torch.LongTensor) -> torch.FloatTensor:
        batch_size = image_tokens.shape[0]
        emb_dim: int = self.embedding.weight.shape[-1]

        # get quantized latent vectors
        hidden_state_quant = self.embedding(image_tokens)
        # l2 normalization on the last dimension
        hidden_state_quant = F.normalize(hidden_state_quant, p=2, dim=-1)

        # reshape back to match original input shape
        hidden_state_quant = hidden_state_quant.view((batch_size, *self.quant_state_dims, emb_dim))
        hidden_state_quant = hidden_state_quant.permute(0, 3, 1, 2).contiguous()

        return hidden_state_quant


class JanusVQVAEResnetBlock(ChameleonVQVAEEncoderResnetBlock):
    pass


class JanusVQVAEAttnBlock(ChameleonVQVAEEncoderAttnBlock):
    pass


class JanusVQVAEConvDownsample(ChameleonVQVAEEncoderConvDownsample):
    pass


class JanusVQVAEConvUpsample(nn.Module):
    def __init__(self, in_channels):
        super().__init__()
        self.conv = torch.nn.Conv2d(in_channels, in_channels, kernel_size=3, stride=1, padding=1)

    def forward(self, hidden_states):
        hidden_states = F.interpolate(hidden_states, scale_factor=2.0, mode="nearest")
        hidden_states = self.conv(hidden_states)
        return hidden_states


class JanusVQVAEEncoder(ChameleonVQVAEEncoder, nn.Module):
    def __init__(self, config):
        nn.Module.__init__()

        self.num_resolutions = len(config.channel_multiplier)
        self.num_res_blocks = config.num_res_blocks
        base_channels = config.base_channels
        in_channels = config.in_channels
        double_latent = config.double_latent
        latent_channels = config.latent_channels
        channel_multiplier = config.channel_multiplier

        self.conv_in = torch.nn.Conv2d(in_channels, base_channels, kernel_size=3, stride=1, padding=1)

        in_channel_multiplier = (1,) + tuple(channel_multiplier)
        self.in_channel_multiplier = in_channel_multiplier
        self.down = nn.ModuleList()
        for i_level in range(self.num_resolutions):
            block = nn.ModuleList()
            attn = nn.ModuleList()
            block_in = base_channels * in_channel_multiplier[i_level]
            block_out = base_channels * channel_multiplier[i_level]
            for i_block in range(self.num_res_blocks):
                block.append(
                    JanusVQVAEResnetBlock(
                        config=config,
                        in_channels=block_in,
                        out_channels=block_out,
                    )
                )
                block_in = block_out
                if i_level == self.num_resolutions - 1:
                    attn.append(JanusVQVAEAttnBlock(block_in))

            down = nn.Module()
            down.block = block
            down.attn = attn
            if i_level != self.num_resolutions - 1:
                down.downsample = JanusVQVAEConvDownsample(block_in)
            self.down.append(down)

        self.mid = nn.Module()
        self.mid.block_1 = JanusVQVAEResnetBlock(
            config=config,
            in_channels=block_in,
            out_channels=block_in,
        )
        self.mid.attn_1 = JanusVQVAEAttnBlock(block_in) if config.attn_type == "vanilla" else nn.Identity()
        self.mid.block_2 = JanusVQVAEResnetBlock(
            config=config,
            in_channels=block_in,
            out_channels=block_in,
        )

        self.norm_out = torch.nn.GroupNorm(num_groups=32, num_channels=block_in, eps=1e-6, affine=True)
        self.conv_out = torch.nn.Conv2d(
            block_in,
            2 * latent_channels if double_latent else latent_channels,
            kernel_size=3,
            stride=1,
            padding=1,
        )


class JanusVQVAEDecoder(nn.Module):
    def __init__(self, config):
        super().__init__()

        self.num_resolutions = len(config.channel_multiplier)
        self.num_res_blocks = config.num_res_blocks
        base_channels = config.base_channels
        latent_channels = config.latent_channels
        out_channels = config.out_channels

        # compute in_ch_mult, block_in and curr_res at lowest res
        block_in = base_channels * config.channel_multiplier[self.num_resolutions - 1]

        # z to block_in
        self.conv_in = torch.nn.Conv2d(latent_channels, block_in, kernel_size=3, stride=1, padding=1)

        # middle
        self.mid = nn.Module()
        self.mid.block_1 = JanusVQVAEResnetBlock(
            config=config,
            in_channels=block_in,
            out_channels=block_in,
        )
        self.mid.attn_1 = JanusVQVAEAttnBlock(block_in) if config.attn_type == "vanilla" else nn.Identity()
        self.mid.block_2 = JanusVQVAEResnetBlock(
            config=config,
            in_channels=block_in,
            out_channels=block_in,
        )

        # upsampling
        self.up = nn.ModuleList()
        for i_level in reversed(range(self.num_resolutions)):
            block = nn.ModuleList()
            attn = nn.ModuleList()
            block_out = base_channels * config.channel_multiplier[i_level]
            for i_block in range(self.num_res_blocks + 1):
                block.append(
                    JanusVQVAEResnetBlock(
                        config=config,
                        in_channels=block_in,
                        out_channels=block_out,
                    )
                )
                block_in = block_out
                if i_level == self.num_resolutions - 1:
                    attn.append(JanusVQVAEAttnBlock(block_in))
            up = nn.Module()
            up.block = block
            up.attn = attn
            if i_level != 0:
                up.upsample = JanusVQVAEConvUpsample(block_in)
            self.up.append(up)

        # end
        self.norm_out = torch.nn.GroupNorm(num_groups=32, num_channels=block_in, eps=1e-6, affine=True)
        self.conv_out = torch.nn.Conv2d(block_in, out_channels, kernel_size=3, stride=1, padding=1)

    def forward(self, hidden_state: torch.FloatTensor) -> torch.FloatTensor:
        hidden_state = self.conv_in(hidden_state)

        # middle
        hidden_state = self.mid.block_1(hidden_state)
        hidden_state = self.mid.attn_1(hidden_state)
        hidden_state = self.mid.block_2(hidden_state)

        # upsampling
        for i_level in range(self.num_resolutions):
            for i_block in range(self.num_res_blocks + 1):
                hidden_state = self.up[i_level].block[i_block](hidden_state)
                if len(self.up[i_level].attn) > 0:
                    hidden_state = self.up[i_level].attn[i_block](hidden_state)
            if i_level != self.num_resolutions - 1:
                hidden_state = self.up[i_level].upsample(hidden_state)

        hidden_state = self.norm_out(hidden_state)
        hidden_state *= torch.sigmoid(hidden_state)
        hidden_state = self.conv_out(hidden_state)
        return hidden_state


class JanusVQVAE(ChameleonVQVAE):
    """Vision Transformer-based VQ-VAE model for encoding and decoding pixel values."""

    _no_split_modules = [
        "JanusVQVAEAttnBlock",
        "JanusVQVAEResnetBlock",
        "JanusVQVAEVectorQuantizer",
    ]
    main_input_name = "pixel_values"

    def __init__(self, config: JanusVQVAEConfig):
        super().__init__(config)
        self.decoder = JanusVQVAEDecoder(config)
        self.gradient_checkpointing = False

        # Initialize the VQVAE model.
        self.post_init()

    def decode(self, image_tokens: torch.LongTensor) -> torch.FloatTensor:
        """
        Decodes quantized token IDs into pixel values.
        Args:
            image_tokens (torch.LongTensor): Batch of token IDs.
        Returns:
            pixel_values (`torch.FloatTensor` of shape `(batch_size, num_channels, image_size, image_size)`):
                Pixel values decoded from the token IDs.
        """
        if image_tokens.shape[1] != self.quantize.quant_state_dims[0] * self.quantize.quant_state_dims[1]:
            raise ValueError(
                f"Expected `image_tokens` to have shape `(batch_size, {self.quantize.quant_state_dims[0] * self.quantize.quant_state_dims[1]})`, "
                f"but got shape `{image_tokens.shape}`."
            )
        codebook_entry = self.quantize.get_codebook_entry(image_tokens)
        hidden_states = self.post_quant_conv(codebook_entry)
        pixel_values = self.decoder(hidden_states)
        return pixel_values

    def forward(
        self, pixel_values: torch.FloatTensor, return_dict: bool = None
    ) -> Tuple[torch.FloatTensor, torch.FloatTensor]:
        """
        Encodes pixel values into quantized tokens and decodes them back.
        Args:
            pixel_values (`torch.FloatTensor` of shape `(batch_size, num_channels, image_size, image_size)):
                The tensors corresponding to the input images.
            return_dict (`bool`, *optional*):
                Whether or not to return a [`~utils.ModelOutput`] instead of a plain tuple.
        Returns:
            decoded_pixel_values (`torch.FloatTensor` of shape `(batch_size, num_channels, image_size, image_size)`):
                Reconstructed pixel values after encoding and decoding the input.
            embedding_loss (`torch.FloatTensor`): Embedding loss.
        """
        return_dict = return_dict if return_dict is not None else self.config.use_return_dict

        batch_size = pixel_values.shape[0]
        quant, embedding_loss, indices = self.encode(pixel_values)
        decoded_pixel_values = self.decode(indices.view(batch_size, -1))

        if not return_dict:
            return (decoded_pixel_values, embedding_loss)
        return JanusVQVAEOutput(decoded_pixel_values, embedding_loss)


class JanusVQVAEAlignerMLP(nn.Module):
    def __init__(self, config: JanusVQVAEConfig):
        super().__init__()

        self.fc1 = nn.Linear(config.embed_dim, config.projection_dim)
        self.hidden_layers = nn.ModuleList(
            [nn.Linear(config.projection_dim, config.projection_dim) for _ in range(1, config.num_hidden_layers)]
        )
        self.activation_fn = ACT2FN[config.hidden_act]

    def forward(self, hidden_states):
        hidden_states = self.fc1(hidden_states)
        for layer in self.hidden_layers:
            hidden_states = self.activation_fn(hidden_states)
            hidden_states = layer(hidden_states)
        return hidden_states


class JanusVQVAEHead(nn.Module):
    """Head used for sampling tokens in image generation, replacing the usual lm head."""

    def __init__(self, config: JanusVQVAEConfig):
        super().__init__()
        self.proj_out = nn.Linear(config.image_token_embed_dim, config.projection_dim)
        self.activation_fn = ACT2FN[config.hidden_act]
        self.vision_head = nn.Linear(config.projection_dim, config.num_embeddings)

    def forward(self, hidden_states: torch.Tensor) -> torch.tensor:
        hidden_states = self.proj_out(hidden_states)
        hidden_states = self.activation_fn(hidden_states)
        hidden_states = self.vision_head(hidden_states)
        return hidden_states


JANUS_INPUTS_DOCSTRING = r"""
    Args:
        input_ids (`torch.LongTensor` of shape `(batch_size, sequence_length)`):
            Indices of input sequence tokens in the vocabulary. Padding will be ignored by default should you provide
            it.

            Indices can be obtained using [`AutoTokenizer`]. See [`PreTrainedTokenizer.encode`] and
            [`PreTrainedTokenizer.__call__`] for details.

            [What are input IDs?](../glossary#input-ids)
        pixel_values (`torch.FloatTensor` of shape `(batch_size, num_channels, image_size, image_size)):
            The tensors corresponding to the input images. Pixel values can be obtained using
            [`AutoImageProcessor`].
        attention_mask (`torch.Tensor` of shape `(batch_size, sequence_length)`, *optional*):
            Mask to avoid performing attention on padding token indices. Mask values selected in `[0, 1]`:

            - 1 for tokens that are **not masked**,
            - 0 for tokens that are **masked**.

            [What are attention masks?](../glossary#attention-mask)

            Indices can be obtained using [`AutoTokenizer`]. See [`PreTrainedTokenizer.encode`] and
            [`PreTrainedTokenizer.__call__`] for details.

            If `past_key_values` is used, optionally only the last `decoder_input_ids` have to be input (see
            `past_key_values`).

            If you want to change padding behavior, you should read [`modeling_opt._prepare_decoder_attention_mask`]
            and modify to your needs. See diagram 1 in [the paper](https://arxiv.org/abs/1910.13461) for more
            information on the default strategy.

            - 1 indicates the head is **not masked**,
            - 0 indicates the head is **masked**.
        position_ids (`torch.LongTensor` of shape `(batch_size, sequence_length)`, *optional*):
            Indices of positions of each input sequence tokens in the position embeddings. Selected in the range `[0,
            config.n_positions - 1]`. [What are position IDs?](../glossary#position-ids)
        past_key_values (`tuple(tuple(torch.FloatTensor))`, *optional*, returned when `use_cache=True` is passed or when `config.use_cache=True`):
            Tuple of `tuple(torch.FloatTensor)` of length `config.n_layers`, with each tuple having 2 tensors of shape
            `(batch_size, num_heads, sequence_length, embed_size_per_head)`) and 2 additional tensors of shape
            `(batch_size, num_heads, encoder_sequence_length, embed_size_per_head)`.

            Contains pre-computed hidden-states (key and values in the self-attention blocks and in the cross-attention
            blocks) that can be used (see `past_key_values` input) to speed up sequential decoding.

            If `past_key_values` are used, the user can optionally input only the last `decoder_input_ids` (those that
            don't have their past key value states given to this model) of shape `(batch_size, 1)` instead of all
            `decoder_input_ids` of shape `(batch_size, sequence_length)`.
        inputs_embeds (`torch.FloatTensor` of shape `(batch_size, sequence_length, hidden_size)`, *optional*):
            Optionally, instead of passing `input_ids` you can choose to directly pass an embedded representation. This
            is useful if you want more control over how to convert `input_ids` indices into associated vectors than the
            model's internal embedding lookup matrix.
        use_cache (`bool`, *optional*):
            If set to `True`, `past_key_values` key value states are returned and can be used to speed up decoding (see
            `past_key_values`).
        output_attentions (`bool`, *optional*):
            Whether or not to return the attentions tensors of all attention layers. See `attentions` under returned
            tensors for more detail.
        output_hidden_states (`bool`, *optional*):
            Whether or not to return the hidden states of all layers. See `hidden_states` under returned tensors for
            more detail.
        return_dict (`bool`, *optional*):
            Whether or not to return a [`~utils.ModelOutput`] instead of a plain tuple.
        cache_position (`torch.LongTensor` of shape `(sequence_length)`, *optional*):
            Indices depicting the position of the input sequence tokens in the sequence. Contrarily to `position_ids`,
            this tensor is not affected by padding. It is used to update the cache in the correct position and to infer
            the complete sequence length.
"""


@add_start_docstrings(
    """The Janus model which consists of a siglip vision backbone, a Llama language model and a VQ model.""",
    JANUS_START_DOCSTRING,
)
class JanusModel(JanusPreTrainedModel):
    def __init__(self, config: JanusConfig):
        super().__init__(config)
        self.config = config
        # This is necessary for backward compatibility, see SiglipModel initialization
        self.vision_model = JanusVisionModel._from_config(config.vision_config)
        self.aligner = JanusVisionAlignerMLP(self.vision_model.config)

        self.vqmodel = JanusVQVAE._from_config(config.vq_config)

        # Below gen_* modules are used for image generation.
        # Embeddings used for image generation, instead of Janus vision embeddings.
        self.gen_embed = nn.Embedding(self.vqmodel.config.num_embeddings, self.vqmodel.config.embed_dim)
        self.gen_aligner = JanusVQVAEAlignerMLP(self.vqmodel.config)
        self.gen_head = JanusVQVAEHead(self.vqmodel.config)

        self.language_model = AutoModel.from_config(config=config.text_config)

        self.gradient_checkpointing = False
        # Initialize weights and apply final processing.
        self.post_init()

    def get_input_embeddings(self):
        return self.language_model.get_input_embeddings()

    def set_input_embeddings(self, value):
        self.language_model.set_input_embeddings(value)

    def get_image_embeddings(self, pixel_values):
        image_embeds = self.vision_model(pixel_values)
        image_embeds = self.aligner(image_embeds.last_hidden_state)
        return image_embeds

    def _prepare_4d_causal_attention_mask_with_cache_position(self, *args, **kwargs):
        return self.language_model._prepare_4d_causal_attention_mask_with_cache_position(*args, **kwargs)


    @add_start_docstrings_to_model_forward(JANUS_INPUTS_DOCSTRING)
    def forward(
        self,
        input_ids: torch.LongTensor = None,
        pixel_values: torch.FloatTensor = None,
        attention_mask: Optional[torch.Tensor] = None,
        position_ids: Optional[torch.LongTensor] = None,
        past_key_values: Optional[Cache] = None,
        cache_position: Optional[torch.LongTensor] = None,
        inputs_embeds: Optional[torch.FloatTensor] = None,
        use_cache: Optional[bool] = None,
        output_attentions: Optional[bool] = None,
        output_hidden_states: Optional[bool] = None,
        return_dict: Optional[bool] = None,
        logits_to_keep: Union[int, torch.Tensor] = 0,
        **kwargs,
    ):
        output_attentions = output_attentions if output_attentions is not None else self.config.output_attentions
        output_hidden_states = (
            output_hidden_states if output_hidden_states is not None else self.config.output_hidden_states
        )
        return_dict = return_dict if return_dict is not None else self.config.use_return_dict

        if (input_ids is None) ^ (inputs_embeds is not None):
            raise ValueError(
                "You cannot specify both input_ids and inputs_embeds at the same time, and must specify either one"
            )

        if self.gradient_checkpointing and self.training:
            if use_cache:
                logger.warning_once(
                    "`use_cache=True` is incompatible with gradient checkpointing. Setting `use_cache=False`..."
                )
                use_cache = False

        if pixel_values is not None and inputs_embeds is not None:
            raise ValueError(
                "You cannot specify both pixel_values and inputs_embeds at the same time, and must specify either one"
            )

        if inputs_embeds is None:
            inputs_embeds = self.get_input_embeddings()(input_ids)

        if pixel_values is not None:
            image_embeds = self.get_image_embeddings(pixel_values)
            image_attention_mask = input_ids == self.config.image_token_index

            embed_dim = inputs_embeds.shape[-1]
            image_features = image_embeds.reshape(-1, embed_dim)
            image_attention_mask = image_attention_mask.unsqueeze(-1).expand(-1, -1, embed_dim)

            image_features = image_features.to(inputs_embeds.device, inputs_embeds.dtype)
            inputs_embeds = inputs_embeds.masked_scatter(image_attention_mask, image_features)

        lm_output = self.language_model(
            inputs_embeds=inputs_embeds,
            attention_mask=attention_mask,
            position_ids=position_ids,
            past_key_values=past_key_values,
            use_cache=use_cache,
            output_attentions=output_attentions,
            output_hidden_states=output_hidden_states,
            cache_position=cache_position,
            logits_to_keep=logits_to_keep,
            **kwargs,
        )

        output = JanusBaseModelOutputWithPast(
            last_hidden_state=lm_output.last_hidden_state,
            past_key_values=lm_output.past_key_values,
            hidden_states=lm_output.hidden_states,
            attentions=lm_output.attentions,
            image_hidden_states=image_embeds if pixel_values is not None else None,
        )

        return output if return_dict else output.to_tuple()


class JanusForConditionalGeneration(JanusPreTrainedModel, GenerationMixin):
    _tied_weights_keys = ["model.language_model.embed_tokens.weight", "lm_head.weight"]
    _supports_static_cache = True

    def __init__(self, config: JanusConfig):
        super().__init__(config)
        self.config = config
        self.model = JanusModel(config)
        self.lm_head = nn.Linear(config.text_config.hidden_size, config.text_config.vocab_size, bias=False)

        # Initialize weights and apply final processing.
        self.post_init()

    def get_input_embeddings(self):
        return self.model.language_model.get_input_embeddings()

    def set_input_embeddings(self, value):
        self.model.language_model.set_input_embeddings(value)

    def prepare_embeddings_for_image_generation(self, inputs: torch.Tensor) -> torch.Tensor:
        hidden_state = self.model.gen_embed(inputs)
        hidden_state = self.model.gen_aligner(hidden_state)
        return hidden_state

    def get_output_embeddings(self):
        return self.lm_head

    def set_output_embeddings(self, new_embeddings):
        self.lm_head = new_embeddings

    def set_decoder(self, decoder):
        self.model = decoder

    def get_decoder(self):
        return self.model

<<<<<<< HEAD


    @deprecate_kwarg("num_logits_to_keep", version="4.50", new_name="logits_to_keep")
=======
>>>>>>> fb4db3ba
    @add_start_docstrings_to_model_forward(JANUS_INPUTS_DOCSTRING)
    @replace_return_docstrings(output_type=JanusCausalLMOutputWithPast, config_class=_CONFIG_FOR_DOC)
    def forward(
        self,
        input_ids: torch.LongTensor = None,
        pixel_values: torch.FloatTensor = None,
        attention_mask: Optional[torch.Tensor] = None,
        position_ids: Optional[torch.LongTensor] = None,
        past_key_values: Optional[Cache] = None,
        cache_position: Optional[torch.LongTensor] = None,
        inputs_embeds: Optional[torch.FloatTensor] = None,
        labels: Optional[torch.LongTensor] = None,
        use_cache: Optional[bool] = None,
        output_attentions: Optional[bool] = None,
        output_hidden_states: Optional[bool] = None,
        return_dict: Optional[bool] = None,
        logits_to_keep: Union[int, torch.Tensor] = 0,
        **kwargs,
    ):
        r"""
        Args:
            labels (`torch.LongTensor` of shape `(batch_size, sequence_length)`, *optional*):
                Labels for computing the masked language modeling loss. Indices should either be in `[0, ...,
                config.vocab_size]` or -100 (see `input_ids` docstring). Tokens with indices set to `-100` are ignored
                (masked), the loss is only computed for the tokens with labels in `[0, ..., config.vocab_size]`.

            logits_to_keep (`int` or `torch.Tensor`, *optional*):
                If an `int`, compute logits for the last `logits_to_keep` tokens. If `0`, calculate logits for all
                `input_ids` (special case). Only last token logits are needed for generation, and calculating them only for that
                token can save memory, which becomes pretty significant for long sequences or large vocabulary size.
                If a `torch.Tensor`, must be 1D corresponding to the indices to keep in the sequence length dimension.
                This is useful when using packed tensor format (single dimension for batch and sequence length).

        Returns:
        """
        output_attentions = output_attentions if output_attentions is not None else self.config.output_attentions
        output_hidden_states = (
            output_hidden_states if output_hidden_states is not None else self.config.output_hidden_states
        )
        return_dict = return_dict if return_dict is not None else self.config.use_return_dict

        outputs = self.model(
            input_ids=input_ids,
            pixel_values=pixel_values,
            attention_mask=attention_mask,
            position_ids=position_ids,
            past_key_values=past_key_values,
            inputs_embeds=inputs_embeds,
            use_cache=use_cache,
            output_attentions=output_attentions,
            output_hidden_states=output_hidden_states,
            return_dict=return_dict,
            cache_position=cache_position,
            **kwargs,
        )
        hidden_states = outputs[0]
        # Only compute necessary logits, and do not upcast them to float if we are not computing the loss
        slice_indices = slice(-logits_to_keep, None) if isinstance(logits_to_keep, int) else logits_to_keep
        logits = self.lm_head(hidden_states[:, slice_indices, :])

        loss = None
        if labels is not None:
            loss = self.loss_function(logits=logits, labels=labels, vocab_size=self.config.text_config.vocab_size)

        if not return_dict:
            output = (logits,) + outputs[1:]
            return (loss,) + output if loss is not None else output

        return JanusCausalLMOutputWithPast(
            loss=loss,
            logits=logits,
            past_key_values=outputs.past_key_values,
            hidden_states=outputs.hidden_states,
            attentions=outputs.attentions,
            image_hidden_states=outputs.image_hidden_states,
        )

    def prepare_inputs_for_generation(
        self,
        input_ids,
        pixel_values=None,
        past_key_values=None,
        attention_mask=None,
        inputs_embeds=None,
        cache_position=None,
        logits_to_keep=None,
        **kwargs,
    ):
        # Overwritten -- extra custom processing

<<<<<<< HEAD
        if isinstance(past_key_values, StaticCache) and attention_mask.ndim == 2:
            if model_inputs["inputs_embeds"] is not None:
                batch_size, sequence_length, _ = inputs_embeds.shape
                device = inputs_embeds.device
            else:
                batch_size, sequence_length = input_ids.shape
                device = input_ids.device

            attention_mask = self.model._prepare_4d_causal_attention_mask_with_cache_position(
                attention_mask,
                sequence_length=sequence_length,
                target_length=past_key_values.get_max_cache_shape(),
                dtype=self.lm_head.weight.dtype,
                device=device,
                cache_position=cache_position,
                batch_size=batch_size,
                config=self.config,
                past_key_values=past_key_values,
            )

        model_inputs.update(
            {
                "position_ids": position_ids,
                "past_key_values": past_key_values,
                "use_cache": use_cache,
                "attention_mask": attention_mask,
                "pixel_values": pixel_values,
                "cache_position": cache_position,
            }
=======
        model_inputs = self.model.language_model.prepare_inputs_for_generation(
            input_ids,
            past_key_values=past_key_values,
            inputs_embeds=inputs_embeds,
            attention_mask=attention_mask,
            cache_position=cache_position,
            logits_to_keep=logits_to_keep,
            **kwargs,
>>>>>>> fb4db3ba
        )

        # If we're in cached decoding stage, pixel values should be None because input ids do not contain special image token anymore
        # Otherwise we need pixel values to be passed to model
        if cache_position[0] == 0:
            model_inputs["pixel_values"] = pixel_values

        return model_inputs

    def decode_image_tokens(self, image_tokens: torch.Tensor):
        """
        Decodes generated image tokens from language model to continuous pixel values
        with VQGAN module via upsampling.
        Args:
            image_tokens (`torch.LongTensor` of shape `(batch_size, num_of_tokens)`):
                The tensors corresponding to the input images.
        """
        decoded_image = self.model.vqmodel.decode(image_tokens)
        decoded_image = decoded_image.permute(0, 2, 3, 1)
        return decoded_image

    @torch.no_grad
    def generate(
        self,
        inputs: torch.Tensor = None,
        attention_mask: Optional[torch.LongTensor] = None,
        logits_processor: Optional[LogitsProcessorList] = None,
        **kwargs,
    ):
        # 1. Handle generation config and model kwargs
        generation_config = kwargs.pop("generation_config", self.generation_config)
        generation_config = copy.deepcopy(generation_config)

        # Default to "text" generation if mode isn't provided
        generation_mode = kwargs.pop("generation_mode", "text")
        if generation_mode == "text":
            # Set to prevent running UnbatchedCFG processor.
            generation_config.guidance_scale = None
            logger.info("Generation mode argument is not passed. Setting to default `Text` generation.")
            return super().generate(inputs=inputs, generation_config=generation_config, **kwargs)

        model_kwargs = generation_config.update(**kwargs)  # All unused kwargs must be model kwargs

        # Validate generation mode
        if generation_config.get_generation_mode() not in (GenerationMode.SAMPLE, GenerationMode.GREEDY_SEARCH):
            raise ValueError(
                "Got incompatible mode for Image Generation, should be one of greedy or sampling. "
                "Ensure that beam search is de-activated by setting `num_beams=1` and `num_beam_groups=1`."
            )

        # Validate the configuration and model kwargs
        generation_config.validate()
        self._validate_model_kwargs(model_kwargs.copy())

        # 2. Initialize logit processors
        logits_processor = logits_processor if logits_processor is not None else LogitsProcessorList()
        # Don't require stopping criteria for image generation.

        # Set `use_cache=True` as we will be using input embeds for generation.
        model_kwargs["use_cache"] = True
        model_kwargs["guidance_scale"] = generation_config.guidance_scale

        # 3. Prepare model inputs
        input_ids, model_input_name, model_kwargs = self._prepare_model_inputs(
            inputs, generation_config.bos_token_id, model_kwargs
        )

        if len(input_ids.shape) != 2:
            raise ValueError(
                f"Expected input ids as input of shape (batch_size, seq_len), but got {input_ids.shape}"
                "Passing `inputs embeds` is not supported currently."
            )

        # Prepare special tokens which will be used generate internally.
        kwargs_has_attention_mask = attention_mask is not None
        self._prepare_special_tokens(generation_config, kwargs_has_attention_mask, device=input_ids.device)

        # 4. Add CFG processor along with user passed logit processor.
        if generation_config.guidance_scale and generation_config.guidance_scale > 1:
            logits_processor.append(ClassifierFreeGuidanceLogitsProcessor(generation_config.guidance_scale))
            generation_config.guidance_scale = None  # Reset to prevent processor duplication.

        # 5. Prepare logits processor
        logits_processor = self._get_logits_processor(
            generation_config=generation_config,
            input_ids_seq_length=input_ids.shape[1],
            encoder_input_ids=input_ids,
            prefix_allowed_tokens_fn=None,
            logits_processor=logits_processor,
            device=input_ids.device,
        )

        # 6. Expand inputs for multiple image generations per prompt.
        input_ids, model_kwargs = self._expand_inputs_for_generation(
            input_ids=input_ids,
            attention_mask=attention_mask,
            expand_size=generation_config.num_return_sequences,
            **model_kwargs,
        )

        # 7. Prepare input and model caches
        batch_size, seq_len = input_ids.shape

        num_image_tokens = self.model.vision_model.config.num_image_tokens

        # Should we double nly when guidance scale is not None.
        input_tokens = input_ids.repeat(2, 1)  # Double batch size for conditional/unconditional logits
<<<<<<< HEAD
        attention_mask = model_kwargs.pop("attention_mask", None) 
        attention_mask = attention_mask.repeat(2, 1)

        input_tokens[batch_size:, :].masked_fill_(input_tokens[batch_size:, :] != generation_config.bos_token_id,
                                                  generation_config.pad_token_id)

=======
        input_tokens[batch_size:, 1:-1] = generation_config.pad_token_id  # Set Unconditional logits
>>>>>>> fb4db3ba
        inputs_embeds = self.get_input_embeddings()(input_tokens)

        model_kwargs = self._get_initial_cache_position(input_ids, model_kwargs)

        if model_kwargs.get("past_key_values", None) is None:
            # Prepare cache if not provided
            model_kwargs["past_key_values"] = self._get_cache(
                cache_implementation=generation_config.cache_implementation or "static",
                # batch_size should account for both conditional/unconditional input; hence multiplied by 2.
                batch_size=batch_size * 2,
                # we should have at least a cache len of seq_len + num_image_tokens.
                max_cache_len=max(generation_config.max_length, num_image_tokens + seq_len),
                device=input_ids,
                model_kwargs=model_kwargs,
            )

        # Placeholder for generated tokens
        dtype, device = input_ids.dtype, input_ids.device
        generated_tokens = torch.zeros((batch_size, num_image_tokens), dtype=dtype, device=device)

        # 8. init attention / hidden states / scores tuples
        output_attentions = generation_config.output_attentions
        output_hidden_states = generation_config.output_hidden_states
        output_scores = generation_config.output_scores
        output_logits = generation_config.output_logits
        return_dict_in_generate = generation_config.return_dict_in_generate

        scores = () if (return_dict_in_generate and output_scores) else None
        raw_logits = () if (return_dict_in_generate and output_logits) else None
        decoder_hidden_states = () if (return_dict_in_generate and output_hidden_states) else None
        decoder_attentions = () if (return_dict_in_generate and output_attentions) else None

<<<<<<< HEAD

        for i in tqdm(range(num_image_tokens)):
            model_inputs = super().prepare_inputs_for_generation(
=======
        for i in range(num_image_tokens):
            # Fix me: What to do with attention mask when expanding and repeating input ids.
            # Should we also modify the attention mask if passed?
            outputs = self.model.language_model(
>>>>>>> fb4db3ba
                inputs_embeds=inputs_embeds,
                input_ids=input_tokens,
                attention_mask=attention_mask,
                **model_kwargs
            )

            # inputs_embeds.device can change on multi-gpu
            model_inputs["attention_mask"] = model_inputs["attention_mask"].to(inputs_embeds.device)
            model_inputs["cache_position"] = model_inputs["cache_position"].to(inputs_embeds.device)

            outputs = self.model.language_model(
                output_attentions=output_attentions,
                output_hidden_states=output_hidden_states,
                **model_inputs,
            )

            # Update model_kwargs like cache_position for next generation.
            model_kwargs["attention_mask"] = attention_mask  # needed for the following update
            model_kwargs = self._update_model_kwargs_for_generation(outputs, model_kwargs)
            attention_mask = model_kwargs.pop("attention_mask", None) # to avoid future in-place modification
            hidden_state = outputs.last_hidden_state[:, -1, :].clone()

            # Generate scores using the generation head. (not using above defined lm head)
            scores = self.model.gen_head(hidden_state)
            logits = logits_processor(input_ids, scores)
            next_token_scores = logits / generation_config.temperature

            # Sample next token.
            if generation_config.do_sample:
                probs = torch.softmax(next_token_scores, dim=-1)
                next_token = torch.multinomial(probs, num_samples=1).squeeze(-1)
            else:
                next_token = torch.argmax(next_token_scores, dim=-1)

            generated_tokens[:, i] = next_token

            # Prepare embeddings for the next step.
            next_token = torch.cat([next_token, next_token])
            img_embeds = self.prepare_embeddings_for_image_generation(next_token)
            inputs_embeds = img_embeds.unsqueeze(dim=1)

            # similar to GenerationMixin._sample, this is needed in prepare_inputs_for_generation
            input_tokens = torch.cat([input_tokens, next_token[:, None]], dim=-1)

        if return_dict_in_generate:
            if output_scores:
                scores += (scores,)
            if output_logits:
                raw_logits += (hidden_state.float(),)
            if output_attentions:
                decoder_attentions += outputs.attentions
            if output_hidden_states:
                decoder_hidden_states += outputs.hidden_states

        if return_dict_in_generate:
            return GenerateDecoderOnlyOutput(
                sequences=generated_tokens,
                scores=scores,
                logits=raw_logits,
                attentions=decoder_attentions,
                hidden_states=decoder_hidden_states,
                past_key_values=outputs.past_key_values,
            )
        else:
            return generated_tokens


def expand2square(pil_img, background_color):
    width, height = pil_img.size
    if width == height:
        return pil_img
    elif width > height:
        result = PIL.Image.new(pil_img.mode, (width, width), background_color)
        result.paste(pil_img, (0, (width - height) // 2))
        return result
    else:
        result = PIL.Image.new(pil_img.mode, (height, height), background_color)
        result.paste(pil_img, ((height - width) // 2, 0))
        return result


class JanusImageProcessor(BlipImageProcessor):
    r"""
    Constructs a JANUS image processor.

    Args:
        do_resize (`bool`, *optional*, defaults to `True`):
            Whether to resize the image's (height, width) dimensions to the specified `size`. Can be overridden by the
            `do_resize` parameter in the `preprocess` method.
        size (`dict`, *optional*, defaults to `{"height": 384, "width": 384}`):
            Size of the output image after resizing. Can be overridden by the `size` parameter in the `preprocess`
            method.
        min_size (`int`, *optional*, defaults to 14):
            The minimum allowed size for the resized image. Ensures that neither the height nor width
            falls below this value after resizing.
        resample (`PILImageResampling`, *optional*, defaults to `Resampling.BICUBIC`):
            Resampling filter to use if resizing the image. Only has an effect if `do_resize` is set to `True`. Can be
            overridden by the `resample` parameter in the `preprocess` method.
        do_rescale (`bool`, *optional*, defaults to `True`):
            Whether to rescale the image by the specified scale `rescale_factor`. Can be overridden by the
            `do_rescale` parameter in the `preprocess` method.
        rescale_factor (`int` or `float`, *optional*, defaults to `1/255`):
            Scale factor to use if rescaling the image. Only has an effect if `do_rescale` is set to `True`. Can be
            overridden by the `rescale_factor` parameter in the `preprocess` method.
        do_normalize (`bool`, *optional*, defaults to `True`):
            Whether to normalize the image. Can be overridden by the `do_normalize` parameter in the `preprocess`
            method. Can be overridden by the `do_normalize` parameter in the `preprocess` method.
        image_mean (`float` or `List[float]`, *optional*, defaults to `IMAGENET_STANDARD_MEAN`):
            Mean to use if normalizing the image. This is a float or list of floats the length of the number of
            channels in the image. Can be overridden by the `image_mean` parameter in the `preprocess` method. Can be
            overridden by the `image_mean` parameter in the `preprocess` method.
        image_std (`float` or `List[float]`, *optional*, defaults to `IMAGENET_STANDARD_STD`):
            Standard deviation to use if normalizing the image. This is a float or list of floats the length of the
            number of channels in the image. Can be overridden by the `image_std` parameter in the `preprocess` method.
            Can be overridden by the `image_std` parameter in the `preprocess` method.
        do_convert_rgb (`bool`, *optional*, defaults to `True`):
            Whether to convert the image to RGB.
    """

    def __init__(
        self,
        do_resize: bool = True,
        size: Dict[str, int] = None,
        min_size: int = 14,
        resample: PILImageResampling = PILImageResampling.BICUBIC,
        do_rescale: bool = True,
        rescale_factor: Union[int, float] = 1 / 255,
        do_normalize: bool = True,
        image_mean: Optional[Union[float, List[float]]] = None,
        image_std: Optional[Union[float, List[float]]] = None,
        do_convert_rgb: bool = None,
        **kwargs,
    ):
        super().__init__(**kwargs)

        self.min_size = min_size
        if image_mean is None:
            self.background_color = (127, 127, 127)
        else:
            self.background_color = tuple([int(x * 255) for x in image_mean])

    def pad_to_square(
        self,
        image: np.ndarray,
        background_color: Union[int, Tuple[int, int, int]] = 0,
        data_format: Optional[Union[str, ChannelDimension]] = None,
        input_data_format: Optional[Union[str, ChannelDimension]] = None,
    ) -> np.array:
        """
        Pads an image to a square based on the longest edge.

        Args:
            image (`np.ndarray`):
                The image to pad.
            background_color (`int` or `Tuple[int, int, int]`, *optional*, defaults to 0):
                The color to use for the padding. Can be an integer for single channel or a
                tuple of integers representing for multi-channel images. If passed as integer
                in mutli-channel mode, it will default to `0` in subsequent channels.
            data_format (`str` or `ChannelDimension`, *optional*):
                The channel dimension format for the output image. Can be one of:
                    - `"channels_first"` or `ChannelDimension.FIRST`: image in (num_channels, height, width) format.
                    - `"channels_last"` or `ChannelDimension.LAST`: image in (height, width, num_channels) format.
                If unset, will use same as the input image.
            input_data_format (`str` or `ChannelDimension`, *optional*):
                The channel dimension format for the input image. Can be one of:
                    - `"channels_first"` or `ChannelDimension.FIRST`: image in (num_channels, height, width) format.
                    - `"channels_last"` or `ChannelDimension.LAST`: image in (height, width, num_channels) format.

        Returns:
            `np.ndarray`: The padded image.
        """
        height, width = get_image_size(image, input_data_format)
        num_channels = image.shape[0] if input_data_format == ChannelDimension.FIRST else image.shape[-1]

        if height == width:
            image = (
                to_channel_dimension_format(image, data_format, input_data_format)
                if data_format is not None
                else image
            )
            return image

        max_dim = max(height, width)

        # Ensure background_color is the correct shape
        if isinstance(background_color, int):
            background_color = [background_color]
        elif len(background_color) != num_channels:
            raise ValueError(
                f"background_color must have no more than {num_channels} elements to match the number of channels"
            )

        if input_data_format == ChannelDimension.FIRST:
            result = np.zeros((num_channels, max_dim, max_dim), dtype=image.dtype)
            for i, color in enumerate(background_color):
                result[i, :, :] = color
            if width > height:
                start = (max_dim - height) // 2
                result[:, start : start + height, :] = image
            else:
                start = (max_dim - width) // 2
                result[:, :, start : start + width] = image
        else:
            result = np.zeros((max_dim, max_dim, num_channels), dtype=image.dtype)
            for i, color in enumerate(background_color):
                result[:, :, i] = color
            if width > height:
                start = (max_dim - height) // 2
                result[start : start + height, :, :] = image
            else:
                start = (max_dim - width) // 2
                result[:, start : start + width, :] = image

        return result

    def resize(
        self,
        image: np.ndarray,
        size: Union[Dict[str, int], int],
        resample: PILImageResampling = PILImageResampling.BICUBIC,
        data_format: Optional[Union[str, ChannelDimension]] = None,
        input_data_format: Optional[Union[str, ChannelDimension]] = None,
        **kwargs,
    ) -> np.ndarray:
        """
        Resize an image to dynamically calculated size.

        Args:
            image (`np.ndarray`):
                Image to resize.
            resample (`PILImageResampling`, *optional*, defaults to `PILImageResampling.BICUBIC`):
                `PILImageResampling` filter to use when resizing the image e.g. `PILImageResampling.BICUBIC`.
            data_format (`ChannelDimension` or `str`, *optional*):
                The channel dimension format for the output image. If unset, the channel dimension format of the input
                image is used. Can be one of:
                - `"channels_first"` or `ChannelDimension.FIRST`: image in (num_channels, height, width) format.
                - `"channels_last"` or `ChannelDimension.LAST`: image in (height, width, num_channels) format.
                - `None`: will be inferred from input
            input_data_format (`ChannelDimension` or `str`, *optional*):
                The channel dimension format for the input image. If unset, the channel dimension format is inferred
                from the input image. Can be one of:
                - `"channels_first"` or `ChannelDimension.FIRST`: image in (num_channels, height, width) format.
                - `"channels_last"` or `ChannelDimension.LAST`: image in (height, width, num_channels) format.
                - `"none"` or `ChannelDimension.NONE`: image in (height, width) format.

        Returns:
            `np.ndarray`: The resized image.
        """
        if input_data_format is None:
            input_data_format = infer_channel_dimension_format(image)

        height, width = get_image_size(image, input_data_format)
        max_size = max(height, width)

        size = get_size_dict(size, default_to_square=True)
        if size["height"] != size["width"]:
            raise ValueError(
                f"Output height and width must be the same. Got height={size['height']} and width={size['width']}"
            )
        size = size["height"]

        delta = size / max_size
        # Largest side becomes `size` and the other side is scaled according to the aspect ratio.
        output_size_nonpadded = [
            max(int(height * delta), self.min_size),
            max(int(width * delta), self.min_size),
        ]

        image = resize(
            image,
            size=output_size_nonpadded,
            resample=resample,
            data_format=data_format,
            input_data_format=input_data_format,
            return_numpy=True,
            **kwargs,
        )
        # Expand and pad the images to obtain a square image of dimensions `size x size`
        image = self.pad_to_square(
            image=image,
            background_color=self.background_color,
            input_data_format=input_data_format,
        )
        return image

    def postprocess(
        self,
        images: ImageInput,
        do_rescale: bool = None,
        rescale_factor: float = None,
        do_normalize: bool = None,
        image_mean: List[float] = None,
        image_std: List[float] = None,
        input_data_format: str = None,
        return_tensors: str = None,
    ):
        do_rescale = do_rescale if do_rescale is not None else self.do_rescale
        rescale_factor = 1.0 / self.rescale_factor if rescale_factor is None else rescale_factor
        do_normalize = do_normalize if do_normalize is not None else self.do_normalize
        image_mean = image_mean if image_mean is not None else self.image_mean
        image_std = image_std if image_std is not None else self.image_std

        images = make_list_of_images(images)  # Ensures input is a list

        if isinstance(images[0], PIL.Image.Image):
            return images if len(images) > 1 else images[0]

        if input_data_format is None:
            input_data_format = infer_channel_dimension_format(images[0])  # Determine format dynamically

        pixel_values = []

        for image in images:
            image = to_numpy_array(image)  # Ensure NumPy format

            if do_normalize:
                image = self.unnormalize(
                    image=image, image_mean=image_mean, image_std=image_std, input_data_format=input_data_format
                )

            if do_rescale:
                image = self.rescale(image, scale=rescale_factor, input_data_format=input_data_format)
                image = image.clip(0, 255).astype(np.uint8)

            if do_normalize and do_rescale and return_tensors == "PIL.Image.Image":
                image = to_channel_dimension_format(image, ChannelDimension.LAST, input_channel_dim=input_data_format)
                image = PIL.Image.fromarray(image)

            pixel_values.append(image)

        data = {"pixel_values": pixel_values}
        return_tensors = return_tensors if return_tensors != "PIL.Image.Image" else None

        return BatchFeature(data=data, tensor_type=return_tensors)

    def unnormalize(
        self,
        image: np.array,
        image_mean: Union[float, Iterable[float]],
        image_std: Union[float, Iterable[float]],
        input_data_format: Optional[Union[str, ChannelDimension]] = None,
    ) -> np.array:
        """
        Unnormalizes `image` using the mean and standard deviation specified by `mean` and `std`.
        image = (image * image_std) + image_mean
        Args:
            image (`torch.Tensor` of shape `(batch_size, num_channels, image_size, image_size)` or `(num_channels, image_size, image_size)`):
                Batch of pixel values to postprocess.
            image_mean (`float` or `Iterable[float]`):
                The mean to use for unnormalization.
            image_std (`float` or `Iterable[float]`):
                The standard deviation to use for unnormalization.
            input_data_format (`ChannelDimension` or `str`, *optional*):
                The channel dimension format for the input image. If unset, the channel dimension format is inferred
                from the input image. Can be one of:
                - `"channels_first"` or `ChannelDimension.FIRST`: image in (num_channels, height, width) format.
                - `"channels_last"` or `ChannelDimension.LAST`: image in (height, width, num_channels) format.
                - `"none"` or `ChannelDimension.NONE`: image in (height, width) format.
        """
        num_channels = 3

        if isinstance(image_mean, Iterable):
            if len(image_mean) != num_channels:
                raise ValueError(f"mean must have {num_channels} elements if it is an iterable, got {len(image_mean)}")
        else:
            image_mean = [image_mean] * num_channels

        if isinstance(image_std, Iterable):
            if len(image_std) != num_channels:
                raise ValueError(f"std must have {num_channels} elements if it is an iterable, got {len(image_std)}")
        else:
            image_std = [image_std] * num_channels

        rev_image_mean = tuple(-mean / std for mean, std in zip(image_mean, image_std))
        rev_image_std = tuple(1 / std for std in image_std)
        image = self.normalize(
            image=image, mean=rev_image_mean, std=rev_image_std, input_data_format=input_data_format
        )
        return image


__all__ = [
    "JanusImageProcessor",
    "JanusPreTrainedModel",
    "JanusForConditionalGeneration",
    "JanusModel",
    "JanusVQVAE",
    "JanusVisionModel",
]<|MERGE_RESOLUTION|>--- conflicted
+++ resolved
@@ -491,12 +491,10 @@
 
     def __init__(self, config: JanusVisionConfig):
         super().__init__(config)
-        del self.vision_model
-        self.vision_transformer = JanusVisionTransformer(config)
+
+        self.vision_model = JanusVisionTransformer(config)
+
         self.post_init()
-
-    def forward(self, *args, **kwargs):
-        return self.vision_transformer(*args, **kwargs)
 
 
 class JanusVisionAlignerMLP(nn.Module):
@@ -1027,12 +1025,6 @@
     def get_decoder(self):
         return self.model
 
-<<<<<<< HEAD
-
-
-    @deprecate_kwarg("num_logits_to_keep", version="4.50", new_name="logits_to_keep")
-=======
->>>>>>> fb4db3ba
     @add_start_docstrings_to_model_forward(JANUS_INPUTS_DOCSTRING)
     @replace_return_docstrings(output_type=JanusCausalLMOutputWithPast, config_class=_CONFIG_FOR_DOC)
     def forward(
@@ -1123,37 +1115,6 @@
     ):
         # Overwritten -- extra custom processing
 
-<<<<<<< HEAD
-        if isinstance(past_key_values, StaticCache) and attention_mask.ndim == 2:
-            if model_inputs["inputs_embeds"] is not None:
-                batch_size, sequence_length, _ = inputs_embeds.shape
-                device = inputs_embeds.device
-            else:
-                batch_size, sequence_length = input_ids.shape
-                device = input_ids.device
-
-            attention_mask = self.model._prepare_4d_causal_attention_mask_with_cache_position(
-                attention_mask,
-                sequence_length=sequence_length,
-                target_length=past_key_values.get_max_cache_shape(),
-                dtype=self.lm_head.weight.dtype,
-                device=device,
-                cache_position=cache_position,
-                batch_size=batch_size,
-                config=self.config,
-                past_key_values=past_key_values,
-            )
-
-        model_inputs.update(
-            {
-                "position_ids": position_ids,
-                "past_key_values": past_key_values,
-                "use_cache": use_cache,
-                "attention_mask": attention_mask,
-                "pixel_values": pixel_values,
-                "cache_position": cache_position,
-            }
-=======
         model_inputs = self.model.language_model.prepare_inputs_for_generation(
             input_ids,
             past_key_values=past_key_values,
@@ -1162,7 +1123,6 @@
             cache_position=cache_position,
             logits_to_keep=logits_to_keep,
             **kwargs,
->>>>>>> fb4db3ba
         )
 
         # If we're in cached decoding stage, pixel values should be None because input ids do not contain special image token anymore
@@ -1268,18 +1228,14 @@
 
         num_image_tokens = self.model.vision_model.config.num_image_tokens
 
-        # Should we double nly when guidance scale is not None.
+        # Should we double only when guidance scale is not None.
         input_tokens = input_ids.repeat(2, 1)  # Double batch size for conditional/unconditional logits
-<<<<<<< HEAD
-        attention_mask = model_kwargs.pop("attention_mask", None) 
+        attention_mask = model_kwargs.pop("attention_mask", None)
         attention_mask = attention_mask.repeat(2, 1)
 
         input_tokens[batch_size:, :].masked_fill_(input_tokens[batch_size:, :] != generation_config.bos_token_id,
                                                   generation_config.pad_token_id)
 
-=======
-        input_tokens[batch_size:, 1:-1] = generation_config.pad_token_id  # Set Unconditional logits
->>>>>>> fb4db3ba
         inputs_embeds = self.get_input_embeddings()(input_tokens)
 
         model_kwargs = self._get_initial_cache_position(input_ids, model_kwargs)
@@ -1312,16 +1268,9 @@
         decoder_hidden_states = () if (return_dict_in_generate and output_hidden_states) else None
         decoder_attentions = () if (return_dict_in_generate and output_attentions) else None
 
-<<<<<<< HEAD
-
-        for i in tqdm(range(num_image_tokens)):
+
+        for i in range(num_image_tokens):
             model_inputs = super().prepare_inputs_for_generation(
-=======
-        for i in range(num_image_tokens):
-            # Fix me: What to do with attention mask when expanding and repeating input ids.
-            # Should we also modify the attention mask if passed?
-            outputs = self.model.language_model(
->>>>>>> fb4db3ba
                 inputs_embeds=inputs_embeds,
                 input_ids=input_tokens,
                 attention_mask=attention_mask,
