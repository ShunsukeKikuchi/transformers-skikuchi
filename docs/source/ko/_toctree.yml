- sections:
  - local: index
    title: 🤗 Transformers
  - local: quicktour
    title: 둘러보기
  - local: installation
    title: 설치방법
  title: 시작하기
- sections:
  - local: pipeline_tutorial
    title: Pipeline으로 추론하기
  - local: autoclass_tutorial
    title: AutoClass로 사전 학습된 인스턴스 로드하기
  - local: preprocessing
    title: 데이터 전처리하기
  - local: training
    title: 사전 학습된 모델 미세 조정하기
  - local: run_scripts
    title: 스크립트로 학습하기
  - local: accelerate
    title: 🤗 Accelerate로 분산 학습 구성하기
  - local: peft
    title: 🤗 PEFT로 어댑터 로드 및 학습하기
  - local: model_sharing
    title: 만든 모델 공유하기
  - local: transformers_agents
    title: 에이전트
  - local: llm_tutorial
    title: 대규모 언어 모델로 생성하기
  - local: conversations
    title: Transformers로 채팅하기
  title: 튜토리얼
- sections:
  - isExpanded: false
    sections:
      - local: tasks/sequence_classification
        title: 텍스트 분류
      - local: tasks/token_classification
        title: 토큰 분류
      - local: tasks/question_answering
        title: 질의 응답(Question Answering)
      - local: tasks/language_modeling
        title: 인과적 언어 모델링(Causal language modeling)
      - local: tasks/masked_language_modeling
        title: 마스킹된 언어 모델링(Masked language modeling)
      - local: tasks/translation
        title: 번역
      - local: tasks/summarization
        title: 요약
      - local: tasks/multiple_choice
        title: 객관식 문제(Multiple Choice)
    title: 자연어처리
  - isExpanded: false
    sections:
      - local: tasks/audio_classification
        title: 오디오 분류
      - local: tasks/asr
        title: 자동 음성 인식
    title: 오디오
  - isExpanded: false
    sections:
      - local: tasks/image_classification
        title: 이미지 분류
      - local: tasks/semantic_segmentation
        title: 의미적 분할(Semantic segmentation)
      - local: tasks/video_classification
        title: 영상 분류
      - local: tasks/object_detection
        title: 객체 탐지
      - local: tasks/zero_shot_object_detection
        title: 제로샷(zero-shot) 객체 탐지
      - local: tasks/zero_shot_image_classification
        title: 제로샷(zero-shot) 이미지 분류
      - local: tasks/monocular_depth_estimation
        title: 단일 영상 기반 깊이 추정
      - local: tasks/image_to_image
        title: Image-to-Image
      - local: tasks/image_feature_extraction
        title: 이미지 특징 추출
      - local: tasks/mask_generation
        title: 마스크 생성
      - local: tasks/knowledge_distillation_for_image_classification
        title: 컴퓨터 비전(이미지 분류)를 위한 지식 증류(knowledge distillation)
    title: 컴퓨터 비전
  - isExpanded: false
    sections:
      - local: tasks/image_captioning
        title: 이미지 캡셔닝
      - local: tasks/document_question_answering
        title: 문서 질의 응답(Document Question Answering)
      - local: tasks/visual_question_answering
        title: 시각적 질의응답 (Visual Question Answering)
      - local: in_translation
        title: (번역중) Text to speech
    title: 멀티모달
  - isExpanded: false
    sections:
    - local: generation_strategies
      title: 텍스트 생성 전략 사용자 정의
    title: 생성
  - isExpanded: false
    sections:
    - local: tasks/idefics
      title: IDEFICS를 이용한 이미지 작업
    - local: tasks/prompting
      title: 대규모 언어 모델 프롬프팅 가이드
    title: 프롬프팅
  title: 태스크 가이드
- sections:
  - local: fast_tokenizers
    title: 🤗 Tokenizers 라이브러리에서 토크나이저 사용하기
  - local: multilingual
    title: 다국어 모델 추론하기
  - local: create_a_model
    title: 모델별 API 사용하기
  - local: custom_models
    title: 사용자 정의 모델 공유하기
  - local: chat_templating
    title: 챗봇 템플릿 익히기
  - local: trainer
    title: Trainer 사용하기
  - local: sagemaker
    title: Amazon SageMaker에서 학습 실행하기
  - local: serialization
    title: ONNX로 내보내기
  - local: tflite
    title: TFLite로 내보내기
  - local: torchscript
    title: TorchScript로 내보내기
  - local: in_translation
    title: (번역중) Benchmarks
  - local: in_translation
    title: (번역중) Notebooks with examples
  - local: community
    title: 커뮤니티 리소스
  - local: troubleshooting
    title: 문제 해결
  - local: gguf
    title: GGUF 파일들과의 상호 운용성
  - local: modular_transformers
    title: transformers에서의 모듈성
  title: (번역중) 개발자 가이드
- sections:
  - local: in_translation
    title: (번역중) Getting started
  - local: quantization/bitsandbytes
    title: bitsandbytes
  - local: in_translation
    title: (번역중) GPTQ
  - local: quantization/awq
    title: AWQ
  - local: in_translation
    title: (번역중) AQLM
  - local: in_translation
    title: (번역중) Quanto
  - local: in_translation
    title: (번역중) EETQ
  - local: in_translation
    title: (번역중) HQQ
  - local: in_translation
    title: (번역중) Optimum
  - local: in_translation
    title: (번역중) Contribute new quantization method
  title: (번역중) 경량화 메소드
- sections:
  - local: in_translation
    title: (번역중) Getting started
  - local: in_translation
    title: (번역중) bitsandbytes
  - local: quantization/gptq
    title: GPTQ
  - local: in_translation
    title: (번역중) AWQ
  - local: in_translation
    title: (번역중) AQLM
  - local: quantization/quanto
    title: Quanto
  - local: quantization/eetq
    title: EETQ
  - local: in_translation
    title: (번역중) HQQ
  - local: in_translation
    title: (번역중) Optimum
  - local: in_translation
    title: (번역중) Contribute new quantization method
  title: (번역중) 경량화 메소드
- sections:
  - local: performance
    title: 성능 및 확장성
  - local: in_translation
    title: (번역중) Quantization
  - local: llm_optims
    title: LLM 추론 최적화
  - sections:
    - local: in_translation
      title: (번역중) Methods and tools for efficient training on a single GPU
    - local: perf_train_gpu_many
      title: 다중 GPU에서 훈련 진행하기
    - local: deepspeed
      title: DeepSpeed
    - local: fsdp
      title: 완전 분할 데이터 병렬 처리
    - local: perf_train_cpu
      title: CPU에서 훈련
    - local: perf_train_cpu_many
      title: 다중 CPU에서 훈련하기
    - local: perf_train_tpu_tf
      title: TensorFlow로 TPU에서 훈련하기
    - local: in_translation
      title: (번역중) PyTorch training on Apple silicon
    - local: perf_hardware
      title: 훈련용 사용자 맞춤형 하드웨어
    - local: hpo_train
      title: Trainer API를 사용한 하이퍼파라미터 탐색
    title: (번역중) 효율적인 학습 기술들
  - sections:
    - local: perf_infer_cpu
      title: CPU로 추론하기
    - local: perf_infer_gpu_one
      title: 하나의 GPU를 활용한 추론
    title: 추론 최적화하기
  - local: big_models
    title: 대형 모델을 인스턴스화
  - local: debugging
    title: 디버깅
  - local: tf_xla
    title: TensorFlow 모델을 위한 XLA 통합
  - local: in_translation
    title: (번역중) Optimize inference using `torch.compile()`
  title: (번역중) 성능 및 확장성
- sections:
    - local: contributing
      title: 🤗 Transformers에 기여하는 방법
    - local: add_new_model
      title: 🤗 Transformers에 새로운 모델을 추가하는 방법
    - local: add_new_pipeline
      title: 어떻게 🤗 Transformers에 파이프라인을 추가하나요?
    - local: testing
      title: 테스트
    - local: pr_checks
      title: Pull Request에 대한 검사
  title: 기여하기
- sections:
  - local: philosophy
    title: 이념과 목표
  - local: in_translation
    title: (번역중) Glossary
  - local: task_summary
    title: 🤗 Transformers로 할 수 있는 작업
  - local: tasks_explained
    title: 🤗 Transformers로 작업을 해결하는 방법
  - local: model_summary
    title: Transformer 모델군
  - local: tokenizer_summary
    title: 토크나이저 요약
  - local: attention
    title: 어텐션 매커니즘
  - local: pad_truncation
    title: 패딩과 잘라내기
  - local: bertology
    title: BERTology
  - local: perplexity
    title: 고정 길이 모델의 펄플렉서티(Perplexity)
  - local: pipeline_webserver
    title: 추론 웹 서버를 위한 파이프라인
  - local: model_memory_anatomy
    title: 모델 학습 해부하기
  - local: llm_tutorial_optimization
    title: LLM을 최대한 활용하기
  title: (번역중) 개념 가이드
- sections:
  - sections:
    - local: main_classes/agent
      title: 에이전트와 도구
    - local: model_doc/auto
      title: 자동 클래스
    - local: in_translation
      title: (번역중) Backbones
    - local: main_classes/callback
      title: 콜백
    - local: main_classes/configuration
      title: 구성
    - local: main_classes/data_collator
      title: 데이터 콜레이터
    - local: main_classes/keras_callbacks
      title: 케라스 콜백
    - local: main_classes/logging
      title: 로깅
    - local: main_classes/model
      title: Models
    - local: main_classes/text_generation
      title: 텍스트 생성
    - local: main_classes/onnx
      title: ONNX
    - local: in_translation
      title: (번역중) Optimization
    - local: in_translation
      title: 모델 출력
    - local: main_classes/output
      title: (번역중) Pipelines
    - local: in_translation
      title: (번역중) Processors
    - local: main_classes/quantization
      title: 양자화
    - local: in_translation
      title: (번역중) Tokenizer
<<<<<<< HEAD
    - local: in_translation
      title: (번역중) Trainer
    - local: main_classes/deepspeed
=======
    - local: main_classes/trainer
      title: Trainer
    - local: deepspeed
>>>>>>> f701b98e
      title: DeepSpeed
    - local: main_classes/feature_extractor
      title: 특성 추출기
    - local: in_translation
      title: (번역중) Image Processor
    title: (번역중) 메인 클래스
  - sections:
    - isExpanded: false
      sections:
      - local: in_translation
        title: (번역중) ALBERT
      - local: model_doc/bart
        title: BART
      - local: in_translation
        title: (번역중) BARThez
      - local: in_translation
        title: (번역중) BARTpho
      - local: in_translation
        title: (번역중) BERT
      - local: in_translation
        title: (번역중) BertGeneration
      - local: in_translation
        title: (번역중) BertJapanese
      - local: model_doc/bertweet
        title: Bertweet
      - local: in_translation
        title: (번역중) BigBird
      - local: in_translation
        title: (번역중) BigBirdPegasus
      - local: model_doc/biogpt
        title: BioGpt
      - local: in_translation
        title: (번역중) Blenderbot
      - local: in_translation
        title: (번역중) Blenderbot Small
      - local: in_translation
        title: (번역중) BLOOM
      - local: in_translation
        title: (번역중) BORT
      - local: in_translation
        title: (번역중) ByT5
      - local: in_translation
        title: (번역중) CamemBERT
      - local: in_translation
        title: (번역중) CANINE
      - local: in_translation
        title: (번역중) CodeGen
      - local: model_doc/cohere
        title: Cohere
      - local: in_translation
        title: (번역중) ConvBERT
      - local: in_translation
        title: (번역중) CPM
      - local: in_translation
        title: (번역중) CPMANT
      - local: in_translation
        title: (번역중) CTRL
      - local: model_doc/dbrx
        title: DBRX
      - local: model_doc/deberta
        title: DeBERTa
      - local: model_doc/deberta-v2
        title: DeBERTa-v2
      - local: in_translation
        title: (번역중) DialoGPT
      - local: in_translation
        title: (번역중) DistilBERT
      - local: in_translation
        title: (번역중) DPR
      - local: in_translation
        title: (번역중) ELECTRA
      - local: in_translation
        title: (번역중) Encoder Decoder Models
      - local: in_translation
        title: (번역중) ERNIE
      - local: in_translation
        title: (번역중) ErnieM
      - local: model_doc/esm
        title: ESM
      - local: in_translation
        title: (번역중) FLAN-T5
      - local: in_translation
        title: (번역중) FLAN-UL2
      - local: in_translation
        title: (번역중) FlauBERT
      - local: in_translation
        title: (번역중) FNet
      - local: in_translation
        title: (번역중) FSMT
      - local: in_translation
        title: (번역중) Funnel Transformer
      - local: model_doc/gemma
        title: Gemma
      - local: model_doc/gemma2
        title: Gemma2
      - local: model_doc/openai-gpt
        title: GPT
      - local: in_translation
        title: (번역중) GPT Neo
      - local: in_translation
        title: (번역중) GPT NeoX
      - local: model_doc/gpt_neox_japanese
        title: GPT NeoX Japanese
      - local: in_translation
        title: (번역중) GPT-J
      - local: in_translation
        title: (번역중) GPT2
      - local: in_translation
        title: (번역중) GPTBigCode
      - local: in_translation
        title: (번역중) GPTSAN Japanese
      - local: in_translation
        title: (번역중) GPTSw3
      - local: in_translation
        title: (번역중) HerBERT
      - local: in_translation
        title: (번역중) I-BERT
      - local: in_translation
        title: (번역중) Jukebox
      - local: in_translation
        title: (번역중) LED
      - local: model_doc/llama
        title: LLaMA
      - local: model_doc/llama2
        title: LLaMA2
      - local: model_doc/llama3
        title: LLaMA3
      - local: in_translation
        title: (번역중) Longformer
      - local: in_translation
        title: (번역중) LongT5
      - local: in_translation
        title: (번역중) LUKE
      - local: in_translation
        title: (번역중) M2M100
      - local: model_doc/mamba
        title: Mamba
      - local: model_doc/mamba2
        title: Mamba2
      - local: in_translation
        title: (번역중) MarianMT
      - local: in_translation
        title: (번역중) MarkupLM
      - local: in_translation
        title: (번역중) MBart and MBart-50
      - local: in_translation
        title: (번역중) MEGA
      - local: in_translation
        title: (번역중) MegatronBERT
      - local: in_translation
        title: (번역중) MegatronGPT2
      - local: model_doc/mistral
        title: Mistral
      - local: in_translation
        title: (번역중) mLUKE
      - local: in_translation
        title: (번역중) MobileBERT
      - local: in_translation
        title: (번역중) MPNet
      - local: in_translation
        title: (번역중) MT5
      - local: in_translation
        title: (번역중) MVP
      - local: in_translation
        title: (번역중) NEZHA
      - local: in_translation
        title: (번역중) NLLB
      - local: in_translation
        title: (번역중) NLLB-MoE
      - local: in_translation
        title: (번역중) Nyströmformer
      - local: in_translation
        title: (번역중) Open-Llama
      - local: in_translation
        title: (번역중) OPT
      - local: in_translation
        title: (번역중) Pegasus
      - local: in_translation
        title: (번역중) PEGASUS-X
      - local: in_translation
        title: (번역중) PhoBERT
      - local: in_translation
        title: (번역중) PLBart
      - local: in_translation
        title: (번역중) ProphetNet
      - local: in_translation
        title: (번역중) QDQBert
      - local: model_doc/rag
        title: RAG(검색 증강 생성)
      - local: in_translation
        title: (번역중) REALM
      - local: in_translation
        title: (번역중) Reformer
      - local: in_translation
        title: (번역중) RemBERT
      - local: in_translation
        title: (번역중) RetriBERT
      - local: in_translation
        title: (번역중) RoBERTa
      - local: in_translation
        title: (번역중) RoBERTa-PreLayerNorm
      - local: in_translation
        title: (번역중) RoCBert
      - local: in_translation
        title: (번역중) RoFormer
      - local: in_translation
        title: (번역중) Splinter
      - local: in_translation
        title: (번역중) SqueezeBERT
      - local: in_translation
        title: (번역중) SwitchTransformers
      - local: in_translation
        title: (번역중) T5
      - local: in_translation
        title: (번역중) T5v1.1
      - local: in_translation
        title: (번역중) TAPEX
      - local: in_translation
        title: (번역중) Transformer XL
      - local: in_translation
        title: (번역중) UL2
      - local: in_translation
        title: (번역중) X-MOD
      - local: in_translation
        title: (번역중) XGLM
      - local: in_translation
        title: (번역중) XLM
      - local: in_translation
        title: (번역중) XLM-ProphetNet
      - local: in_translation
        title: (번역중) XLM-RoBERTa
      - local: in_translation
        title: (번역중) XLM-RoBERTa-XL
      - local: in_translation
        title: (번역중) XLM-V
      - local: in_translation
        title: (번역중) XLNet
      - local: in_translation
        title: (번역중) YOSO
      title: (번역중) 텍스트 모델
    - isExpanded: false
      sections:
      - local: in_translation
        title: (번역중) BEiT
      - local: in_translation
        title: (번역중) BiT
      - local: in_translation
        title: (번역중) Conditional DETR
      - local: in_translation
        title: (번역중) ConvNeXT
      - local: in_translation
        title: (번역중) ConvNeXTV2
      - local: in_translation
        title: (번역중) CvT
      - local: in_translation
        title: (번역중) Deformable DETR
      - local: in_translation
        title: (번역중) DeiT
      - local: in_translation
        title: (번역중) DETA
      - local: in_translation
        title: (번역중) DETR
      - local: in_translation
        title: (번역중) DiNAT
      - local: in_translation
        title: (번역중) DiT
      - local: in_translation
        title: (번역중) DPT
      - local: in_translation
        title: (번역중) EfficientFormer
      - local: in_translation
        title: (번역중) EfficientNet
      - local: in_translation
        title: (번역중) FocalNet
      - local: in_translation
        title: (번역중) GLPN
      - local: in_translation
        title: (번역중) ImageGPT
      - local: in_translation
        title: (번역중) LeViT
      - local: in_translation
        title: (번역중) Mask2Former
      - local: in_translation
        title: (번역중) MaskFormer
      - local: in_translation
        title: (번역중) MobileNetV1
      - local: in_translation
        title: (번역중) MobileNetV2
      - local: in_translation
        title: (번역중) MobileViT
      - local: in_translation
        title: (번역중) NAT
      - local: in_translation
        title: (번역중) PoolFormer
      - local: in_translation
        title: (번역중) RegNet
      - local: in_translation
        title: (번역중) ResNet
      - local: in_translation
        title: (번역중) SegFormer
      - local: model_doc/swin
        title: Swin Transformer
      - local: model_doc/swinv2
        title: Swin Transformer V2
      - local: model_doc/swin2sr
        title: Swin2SR
      - local: in_translation
        title: (번역중) Table Transformer
      - local: in_translation
        title: (번역중) TimeSformer
      - local: in_translation
        title: (번역중) UperNet
      - local: in_translation
        title: (번역중) VAN
      - local: in_translation
        title: (번역중) VideoMAE
      - local: in_translation
        title: Vision Transformer (ViT)
      - local: model_doc/vit
        title: (번역중) ViT Hybrid
      - local: in_translation
        title: (번역중) ViTMAE
      - local: in_translation
        title: (번역중) ViTMSN
      - local: in_translation
        title: (번역중) YOLOS
      title: (번역중) 비전 모델
    - isExpanded: false
      sections:
      - local: in_translation
        title: (번역중) Audio Spectrogram Transformer
      - local: in_translation
        title: (번역중) CLAP
      - local: in_translation
        title: (번역중) Hubert
      - local: in_translation
        title: (번역중) MCTCT
      - local: in_translation
        title: (번역중) SEW
      - local: in_translation
        title: (번역중) SEW-D
      - local: in_translation
        title: (번역중) Speech2Text
      - local: in_translation
        title: (번역중) Speech2Text2
      - local: in_translation
        title: (번역중) SpeechT5
      - local: in_translation
        title: (번역중) UniSpeech
      - local: in_translation
        title: (번역중) UniSpeech-SAT
      - local: in_translation
        title: (번역중) Wav2Vec2
      - local: in_translation
        title: (번역중) Wav2Vec2-Conformer
      - local: in_translation
        title: (번역중) Wav2Vec2Phoneme
      - local: in_translation
        title: (번역중) WavLM
      - local: model_doc/whisper
        title: Whisper
      - local: in_translation
        title: (번역중) XLS-R
      - local: in_translation
        title: (번역중) XLSR-Wav2Vec2
      title: (번역중) 오디오 모델
      - isExpanded: false
      sections:
      - local: model_doc/vivit
        title: ViViT
      title: (번역중) 비디오 모델
    - isExpanded: false
      sections:
      - local: in_translation
        title: (번역중) ALIGN
      - local: in_translation
        title: (번역중) AltCLIP
      - local: model_doc/blip-2
        title: BLIP-2
      - local: model_doc/blip
        title: BLIP
      - local: in_translation
        title: (번역중) BridgeTower
      - local: model_doc/chameleon
        title: Chameleon
      - local: in_translation
        title: (번역중) Chinese-CLIP
      - local: model_doc/clip
        title: CLIP
      - local: in_translation
        title: (번역중) CLIPSeg
      - local: in_translation
        title: (번역중) Data2Vec
      - local: in_translation
        title: (번역중) DePlot
      - local: in_translation
        title: (번역중) Donut
      - local: in_translation
        title: (번역중) FLAVA
      - local: in_translation
        title: (번역중) GIT
      - local: in_translation
        title: (번역중) GroupViT
      - local: in_translation
        title: (번역중) LayoutLM
      - local: in_translation
        title: (번역중) LayoutLMV2
      - local: in_translation
        title: (번역중) LayoutLMV3
      - local: in_translation
        title: (번역중) LayoutXLM
      - local: in_translation
        title: (번역중) LiLT
      - local: in_translation
        title: (번역중) LXMERT
      - local: in_translation
        title: (번역중) MatCha
      - local: in_translation
        title: (번역중) MGP-STR
      - local: in_translation
        title: (번역중) OneFormer
      - local: in_translation
        title: (번역중) OWL-ViT
      - local: model_doc/paligemma
        title: PaliGemma
      - local: in_translation
        title: (번역중) Perceiver
      - local: in_translation
        title: (번역중) Pix2Struct
      - local: in_translation
        title: (번역중) Segment Anything
      - local: in_translation
        title: (번역중) Speech Encoder Decoder Models
      - local: in_translation
        title: (번역중) TAPAS
      - local: in_translation
        title: (번역중) TrOCR
      - local: in_translation
        title: (번역중) TVLT
      - local: in_translation
        title: (번역중) ViLT
      - local: in_translation
        title: (번역중) Vision Encoder Decoder Models
      - local: in_translation
        title: (번역중) Vision Text Dual Encoder
      - local: in_translation
        title: (번역중) VisualBERT
      - local: in_translation
        title: (번역중) X-CLIP
      title: (번역중) 멀티모달 모델
    - isExpanded: false
      sections:
      - local: in_translation
        title: (번역중) Decision Transformer
      - local: model_doc/trajectory_transformer
        title: 궤적 트랜스포머
      title: (번역중) 강화학습 모델
    - isExpanded: false
      sections:
      - local: model_doc/autoformer
        title: Autoformer
      - local: model_doc/informer
        title: Informer
      - local: model_doc/patchtsmixer
        title: PatchTSMixer
      - local: model_doc/patchtst
        title: PatchTST
      - local: model_doc/time_series_transformer
        title: 시계열 트랜스포머
      title: 시계열 모델
    - isExpanded: false
      sections:
      - local: model_doc/graphormer
        title: Graphormer
      title: 그래프 모델
    title: (번역중) 모델
  - sections:
    - local: internal/modeling_utils
      title: 사용자 정의 레이어 및 유틸리티
    - local: internal/pipelines_utils
      title: 파이프라인을 위한 유틸리티
    - local: internal/tokenization_utils
      title: 토크나이저를 위한 유틸리티
    - local: internal/trainer_utils
      title: Trainer를 위한 유틸리티
    - local: internal/generation_utils
      title: 생성을 위한 유틸리티
    - local: internal/image_processing_utils
      title: 이미지 프로세서를 위한 유틸리티
    - local: internal/audio_utils
      title: 오디오 처리를 위한 유틸리티
    - local: internal/file_utils
      title: 일반 유틸리티
    - local: internal/time_series_utils
      title: 시계열을 위한 유틸리티
    title: (번역중) Internal Helpers
  title: (번역중) API<|MERGE_RESOLUTION|>--- conflicted
+++ resolved
@@ -304,15 +304,9 @@
       title: 양자화
     - local: in_translation
       title: (번역중) Tokenizer
-<<<<<<< HEAD
-    - local: in_translation
-      title: (번역중) Trainer
-    - local: main_classes/deepspeed
-=======
     - local: main_classes/trainer
       title: Trainer
     - local: deepspeed
->>>>>>> f701b98e
       title: DeepSpeed
     - local: main_classes/feature_extractor
       title: 특성 추출기
