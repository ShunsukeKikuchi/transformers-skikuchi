--- conflicted
+++ resolved
@@ -766,19 +766,6 @@
             sliding_window=self.window_size,
             sliding_window_pattern=2,  # Default pattern for hybrid sliding
         )
-<<<<<<< HEAD
-        self.static_cache = StaticCache(config=self.config, max_batch_size=1, max_cache_len=self.max_cache_len)
-        self.sliding_cache = SlidingWindowCache(config=self.config, max_batch_size=1, max_cache_len=self.max_cache_len)
-        self.hybrid_cache = HybridCache(config=self.config, max_batch_size=1, max_cache_len=self.max_cache_len)
-
-    def test_static_cache_out_of_bounds(self):
-        """Test StaticCache raises IndexError for out-of-bounds positions."""
-        self.static_cache.reset()
-        pos_out_of_bounds = torch.tensor([self.max_cache_len])  # Position >= max_cache_len
-
-        with self.assertRaises(IndexError):
-            self.static_cache.update(
-=======
 
     def test_static_cache_out_of_bounds(self):
         """Test StaticCache raises IndexError for out-of-bounds positions."""
@@ -787,7 +774,6 @@
 
         with self.assertRaises(IndexError):
             static_cache.update(
->>>>>>> 9cde2f5d
                 key_states=torch.tensor([[[[1.0]]]]),
                 value_states=torch.tensor([[[[1.0]]]]),
                 layer_idx=0,
@@ -804,50 +790,29 @@
         Scenario 2: Fill to capacity
         update pos 3:  [1.0, 2.0, 3.0, 4.0]
         """
-<<<<<<< HEAD
-        self.static_cache.reset()
-
-        # Scenario 1: Fill up to near capacity
-        prefill = torch.tensor([1.0, 2.0, 0.0, 0.0])[None, None, :, None]
-        self.static_cache.update(key_states=prefill, value_states=prefill, layer_idx=0, cache_kwargs=None)
-        self.static_cache.update(
-=======
         # Scenario 1: Fill up to near capacity
         static_cache = StaticCache(config=self.config, max_batch_size=1, max_cache_len=self.max_cache_len)
         prefill = torch.tensor([1.0, 2.0, 0.0, 0.0])[None, None, :, None]
         static_cache.update(key_states=prefill, value_states=prefill, layer_idx=0, cache_kwargs=None)
         static_cache.update(
->>>>>>> 9cde2f5d
             key_states=torch.tensor(3.0)[None, None, None, None],
             value_states=torch.tensor(3.0)[None, None, None, None],
             layer_idx=0,
             cache_kwargs={"cache_position": torch.tensor([2])},
         )
         self.assertEqual(
-<<<<<<< HEAD
-            self.static_cache.key_cache[0][0, 0, :, 0].tolist(), [1.0, 2.0, 3.0, 0.0], "StaticCache Scenario 1 failed"
-        )
-
-        # Scenario 2: Fill to capacity
-        self.static_cache.update(
-=======
             static_cache.key_cache[0][0, 0, :, 0].tolist(), [1.0, 2.0, 3.0, 0.0], "StaticCache Scenario 1 failed"
         )
 
         # Scenario 2: Fill to capacity
         static_cache.update(
->>>>>>> 9cde2f5d
             key_states=torch.tensor(4.0)[None, None, None, None],
             value_states=torch.tensor(4.0)[None, None, None, None],
             layer_idx=0,
             cache_kwargs={"cache_position": torch.tensor([3])},
         )
         self.assertEqual(
-<<<<<<< HEAD
-            self.static_cache.key_cache[0][0, 0, :, 0].tolist(), [1.0, 2.0, 3.0, 4.0], "StaticCache Scenario 2 failed"
-=======
             static_cache.key_cache[0][0, 0, :, 0].tolist(), [1.0, 2.0, 3.0, 4.0], "StaticCache Scenario 2 failed"
->>>>>>> 9cde2f5d
         )
 
     def test_sliding_window_cache(self):
@@ -865,99 +830,59 @@
         input:         [1.0, 2.0, 3.0, 4.0, 5.0, 6.0]
         result:        [3.0, 4.0, 5.0, 6.0] (keeps last window_size tokens)
         """
-<<<<<<< HEAD
-        self.sliding_cache.reset()
-
-        # Scenario 1: Update within window, no slide yet
-        prefill = torch.tensor([1.0, 2.0, 0.0, 0.0])[None, None, :, None]
-        self.sliding_cache.update(
-=======
         # Scenario 1: Update within window, no slide yet
         sliding_cache = SlidingWindowCache(config=self.config, max_batch_size=1, max_cache_len=self.max_cache_len)
         prefill = torch.tensor([1.0, 2.0, 0.0, 0.0])[None, None, :, None]
         sliding_cache.update(
->>>>>>> 9cde2f5d
             key_states=prefill,
             value_states=prefill,
             layer_idx=0,
             cache_kwargs={"cache_position": torch.arange(4), "sliding_window": self.window_size},
         )
-<<<<<<< HEAD
-        self.sliding_cache.update(
-=======
         sliding_cache.update(
->>>>>>> 9cde2f5d
             key_states=torch.tensor(3.0)[None, None, None, None],
             value_states=torch.tensor(3.0)[None, None, None, None],
             layer_idx=0,
             cache_kwargs={"cache_position": torch.tensor([2]), "sliding_window": self.window_size},
         )
         self.assertEqual(
-<<<<<<< HEAD
-            self.sliding_cache.key_cache[0][0, 0, :, 0].tolist(),
-=======
             sliding_cache.key_cache[0][0, 0, :, 0].tolist(),
->>>>>>> 9cde2f5d
             [1.0, 2.0, 3.0, 0.0],
             "SlidingWindowCache Scenario 1 failed",
         )
 
         # Scenario 2: Update causing slide
-<<<<<<< HEAD
-        self.sliding_cache.reset()
-        prefill = torch.tensor([1.0, 2.0, 3.0, 4.0])[None, None, :, None]
-        self.sliding_cache.update(
-=======
         sliding_cache = SlidingWindowCache(config=self.config, max_batch_size=1, max_cache_len=self.max_cache_len)
         prefill = torch.tensor([1.0, 2.0, 3.0, 4.0])[None, None, :, None]
         sliding_cache.update(
->>>>>>> 9cde2f5d
             key_states=prefill,
             value_states=prefill,
             layer_idx=0,
             cache_kwargs={"cache_position": torch.arange(4), "sliding_window": self.window_size},
         )
-<<<<<<< HEAD
-        self.sliding_cache.update(
-=======
         sliding_cache.update(
->>>>>>> 9cde2f5d
             key_states=torch.tensor(5.0)[None, None, None, None],
             value_states=torch.tensor(5.0)[None, None, None, None],
             layer_idx=0,
             cache_kwargs={"cache_position": torch.tensor([4]), "sliding_window": self.window_size},
         )
         self.assertEqual(
-<<<<<<< HEAD
-            self.sliding_cache.key_cache[0][0, 0, :, 0].tolist(),
-=======
             sliding_cache.key_cache[0][0, 0, :, 0].tolist(),
->>>>>>> 9cde2f5d
             [2.0, 3.0, 4.0, 5.0],
             "SlidingWindowCache Scenario 2 failed",
         )
 
         # Scenario 3: Long prompt handling
-<<<<<<< HEAD
-        self.sliding_cache.reset()
-        long_prefill = torch.tensor([1.0, 2.0, 3.0, 4.0, 5.0, 6.0])[None, None, :, None]
-        self.sliding_cache.update(
-=======
         sliding_cache = SlidingWindowCache(config=self.config, max_batch_size=1, max_cache_len=self.max_cache_len)
         long_prefill = torch.tensor([1.0, 2.0, 3.0, 4.0, 5.0, 6.0])[None, None, :, None]
         sliding_cache.update(
->>>>>>> 9cde2f5d
             key_states=long_prefill,
             value_states=long_prefill,
             layer_idx=0,
             cache_kwargs={"cache_position": torch.arange(6), "sliding_window": self.window_size},
         )
         self.assertEqual(
-<<<<<<< HEAD
-            self.sliding_cache.key_cache[0][0, 0, :, 0].tolist(),
-=======
             sliding_cache.key_cache[0][0, 0, :, 0].tolist(),
->>>>>>> 9cde2f5d
             [3.0, 4.0, 5.0, 6.0],
             "SlidingWindowCache Scenario 3 failed",
         )
@@ -974,16 +899,9 @@
         """
         config = copy.deepcopy(self.config)
         config.sliding_window_pattern = 1  # Layer 0 is static (1 % 1 == 0)
-<<<<<<< HEAD
-        hybrid_cache_static_mode = HybridCache(config=config, max_batch_size=1, max_cache_len=self.max_cache_len)
-        hybrid_cache_static_mode.reset()  # Ensure it's clean even if it's new
-
-        # Scenario 1
-=======
 
         # Scenario 1
         hybrid_cache_static_mode = HybridCache(config=config, max_batch_size=1, max_cache_len=self.max_cache_len)
->>>>>>> 9cde2f5d
         prefill = torch.tensor([1.0, 2.0, 0.0, 0.0])[None, None, :, None]
         hybrid_cache_static_mode.update(
             key_states=prefill,
@@ -1034,122 +952,77 @@
         input:         [1.0, 2.0, 3.0, 4.0, 5.0, 6.0]
         result:        [3.0, 4.0, 5.0, 6.0] (keeps last window_size tokens)
         """
-<<<<<<< HEAD
-        self.hybrid_cache.reset()
-
-        # Scenario 1: Update within window, no slide yet
-        prefill = torch.tensor([1.0, 2.0, 0.0, 0.0])[None, None, :, None]
-        self.hybrid_cache.update(
-=======
         # Scenario 1: Update within window, no slide yet
         hybrid_cache = HybridCache(config=self.config, max_batch_size=1, max_cache_len=self.max_cache_len)
         prefill = torch.tensor([1.0, 2.0, 0.0, 0.0])[None, None, :, None]
         hybrid_cache.update(
->>>>>>> 9cde2f5d
             key_states=prefill,
             value_states=prefill,
             layer_idx=0,
             cache_kwargs={"cache_position": torch.arange(4), "sliding_window": self.window_size},
         )
-<<<<<<< HEAD
-        self.hybrid_cache.update(
-=======
         hybrid_cache.update(
->>>>>>> 9cde2f5d
             key_states=torch.tensor(3.0)[None, None, None, None],
             value_states=torch.tensor(3.0)[None, None, None, None],
             layer_idx=0,
             cache_kwargs={"cache_position": torch.tensor([2]), "sliding_window": self.window_size},
         )
         self.assertEqual(
-<<<<<<< HEAD
-            self.hybrid_cache.key_cache[0][0, 0, :, 0].tolist(),
-=======
             hybrid_cache.key_cache[0][0, 0, :, 0].tolist(),
->>>>>>> 9cde2f5d
             [1.0, 2.0, 3.0, 0.0],
             "HybridCache Sliding Scenario 1 failed",
         )
 
         # Scenario 2: Update causing first slide
-<<<<<<< HEAD
-        self.hybrid_cache.reset()
-        prefill = torch.tensor([1.0, 2.0, 3.0, 4.0])[None, None, :, None]
-        self.hybrid_cache.update(
-=======
         hybrid_cache = HybridCache(config=self.config, max_batch_size=1, max_cache_len=self.max_cache_len)
         prefill = torch.tensor([1.0, 2.0, 3.0, 4.0])[None, None, :, None]
         hybrid_cache.update(
->>>>>>> 9cde2f5d
             key_states=prefill,
             value_states=prefill,
             layer_idx=0,
             cache_kwargs={"cache_position": torch.arange(4), "sliding_window": self.window_size},
         )
-<<<<<<< HEAD
-        self.hybrid_cache.update(
-=======
         hybrid_cache.update(
->>>>>>> 9cde2f5d
             key_states=torch.tensor(5.0)[None, None, None, None],
             value_states=torch.tensor(5.0)[None, None, None, None],
             layer_idx=0,
             cache_kwargs={"cache_position": torch.tensor([4]), "sliding_window": self.window_size},
         )
         self.assertEqual(
-<<<<<<< HEAD
-            self.hybrid_cache.key_cache[0][0, 0, :, 0].tolist(),
-=======
             hybrid_cache.key_cache[0][0, 0, :, 0].tolist(),
->>>>>>> 9cde2f5d
             [2.0, 3.0, 4.0, 5.0],
             "HybridCache Sliding Scenario 2 failed",
         )
 
         # Scenario 3: Update causing subsequent slide
-<<<<<<< HEAD
-        self.hybrid_cache.update(
-=======
         hybrid_cache.update(
->>>>>>> 9cde2f5d
             key_states=torch.tensor(6.0)[None, None, None, None],
             value_states=torch.tensor(6.0)[None, None, None, None],
             layer_idx=0,
             cache_kwargs={"cache_position": torch.tensor([5]), "sliding_window": self.window_size},
         )
         self.assertEqual(
-<<<<<<< HEAD
-            self.hybrid_cache.key_cache[0][0, 0, :, 0].tolist(),
-=======
             hybrid_cache.key_cache[0][0, 0, :, 0].tolist(),
->>>>>>> 9cde2f5d
             [3.0, 4.0, 5.0, 6.0],
             "HybridCache Sliding Scenario 3 failed",
         )
 
         # Scenario 4: Long prompt handling
-<<<<<<< HEAD
-        self.hybrid_cache.reset()
-        long_prefill = torch.tensor([1.0, 2.0, 3.0, 4.0, 5.0, 6.0])[None, None, :, None]
-        self.hybrid_cache.update(
-=======
         hybrid_cache = HybridCache(config=self.config, max_batch_size=1, max_cache_len=self.max_cache_len)
         long_prefill = torch.tensor([1.0, 2.0, 3.0, 4.0, 5.0, 6.0])[None, None, :, None]
         hybrid_cache.update(
->>>>>>> 9cde2f5d
             key_states=long_prefill,
             value_states=long_prefill,
             layer_idx=0,
             cache_kwargs={"cache_position": torch.arange(6), "sliding_window": self.window_size},
         )
         self.assertEqual(
-<<<<<<< HEAD
-            self.hybrid_cache.key_cache[0][0, 0, :, 0].tolist(),
+            hybrid_cache.key_cache[0][0, 0, :, 0].tolist(),
             [3.0, 4.0, 5.0, 6.0],
             "HybridCache Sliding Scenario 4 failed",
         )
 
-    def test_dynamic_cache(self):
+def test_dynamic_cache(self):
         """Test DynamicCache with manually prefilled states and hardcoded assertions.
         Scenario 1: prefill and update for one layer
         prefill:       [1.0, 2.0]
@@ -1188,9 +1061,4 @@
         )
         self.assertEqual(
             cache.key_cache[1][0, 0, :, 0].tolist(), [10.0, 20.0, 30.0, 40.0], "DynamicCache Scenario 2 layer 1 failed"
-=======
-            hybrid_cache.key_cache[0][0, 0, :, 0].tolist(),
-            [3.0, 4.0, 5.0, 6.0],
-            "HybridCache Sliding Scenario 4 failed",
->>>>>>> 9cde2f5d
         )