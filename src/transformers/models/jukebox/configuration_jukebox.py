# coding=utf-8
# Copyright 2022 The OpenAI Team Authors and HuggingFace Inc. team.
#
# Licensed under the Apache License, Version 2.0 (the "License");
# you may not use this file except in compliance with the License.
# You may obtain a copy of the License at
#
#     http://www.apache.org/licenses/LICENSE-2.0
#
# Unless required by applicable law or agreed to in writing, software
# distributed under the License is distributed on an "AS IS" BASIS,
# WITHOUT WARRANTIES OR CONDITIONS OF ANY KIND, either express or implied.
# See the License for the specific language governing permissions and
# limitations under the License.
""" Jukebox configuration"""

import copy
import os
from typing import List, Union

from ...configuration_utils import PretrainedConfig
from ...utils import logging


logger = logging.get_logger(__name__)

JUKEBOX_PRETRAINED_CONFIG_ARCHIVE_MAP = {
    "openai/jukebox-5b-lyrics": "https://huggingface.co/openai/jukebox-5b-lyrics/blob/main/config.json",
    "openai/jukebox-1b-lyrics": "https://huggingface.co/openai/jukebox-1b-lyrics/blob/main/config.json",
}

_LARGE_ATTENTION = [
    "block_attn",
    "transpose_block_attn",
    "prev_block_attn",
    "block_attn",
    "transpose_block_attn",
    "prev_block_attn",
    "block_attn",
    "transpose_block_attn",
    "prev_block_attn",
    "block_attn",
    "transpose_block_attn",
    "prev_block_attn",
    "block_attn",
    "transpose_block_attn",
    "prev_block_attn",
    "block_attn",
    "transpose_block_attn",
    "prev_block_attn",
    "cross_attention",
    "block_attn",
    "transpose_block_attn",
    "prev_block_attn",
    "block_attn",
    "transpose_block_attn",
    "prev_block_attn",
    "block_attn",
    "transpose_block_attn",
    "prev_block_attn",
    "cross_attention",
    "block_attn",
    "transpose_block_attn",
    "prev_block_attn",
    "block_attn",
    "transpose_block_attn",
    "prev_block_attn",
    "block_attn",
    "transpose_block_attn",
    "prev_block_attn",
    "cross_attention",
    "block_attn",
    "transpose_block_attn",
    "prev_block_attn",
    "block_attn",
    "transpose_block_attn",
    "prev_block_attn",
    "block_attn",
    "transpose_block_attn",
    "prev_block_attn",
    "cross_attention",
    "block_attn",
    "transpose_block_attn",
    "prev_block_attn",
    "block_attn",
    "transpose_block_attn",
    "prev_block_attn",
    "block_attn",
    "transpose_block_attn",
    "prev_block_attn",
    "cross_attention",
    "block_attn",
    "transpose_block_attn",
    "prev_block_attn",
    "block_attn",
    "transpose_block_attn",
    "prev_block_attn",
    "block_attn",
    "transpose_block_attn",
    "prev_block_attn",
    "cross_attention",
    "block_attn",
    "transpose_block_attn",
    "prev_block_attn",
    "block_attn",
    "transpose_block_attn",
    "prev_block_attn",
    "block_attn",
    "transpose_block_attn",
    "prev_block_attn",
    "cross_attention",
]
_RawColumnPreviousRowAttention = ["block_attn", "transpose_block_attn", "prev_block_attn"]
_FullDenseAttention = ["dense_attention"]
_PrimePrimeDenseAttention = ["prime_attn", "prime_attn", "dense_attn"]

ATTENTION_PATTERNS = {
    "FullDenseAttention": lambda layer: _FullDenseAttention[0],
    "RawColumnPreviousRowAttention": lambda layer: _RawColumnPreviousRowAttention[
        layer % 3
    ],  # Alternate row, column and previous row attn
    "large_separated_enc_dec_w_lyrics": lambda layer: _LARGE_ATTENTION[
        layer % 79
    ],  # Used by large separated_enc_dec model with lyrics
    "enc_dec_with_lyrics": lambda layer: _PrimePrimeDenseAttention[layer % 3]
    if layer % 16 == 15
    else _RawColumnPreviousRowAttention[layer % 3],  # Used by encoder_decoder model with lyrics
}


class JukeboxPriorConfig(PretrainedConfig):
    """
        This is the configuration class to store the configuration of a [`JukeboxPrior`]. It is used to instantiate a
        `JukeboxPrior` according to the specified arguments, defining the model architecture. Instantiating a
        configuration with the defaults will yield a similar configuration to that of the top level prior from the
        [openai/jukebox-1b-lyrics](https://huggingface.co/openai/jukebox
    -1b-lyrics) architecture.

        Configuration objects inherit from [`PretrainedConfig`] and can be used to control the model outputs. Read the
        documentation from [`PretrainedConfig`] for more information.



    Args:
        act_fn (`str`, *optional*, defaults to `"quick_gelu"`):
            Activation function.
        alignment_head (`int`, *optional*, defaults to 2):
            Head that is responsible of the alignment between lyrics and music. Only used to compute the lyric to audio
            alignment
        alignment_layer (`int`, *optional*, defaults to 68):
            Index of the layer that is responsible of the alignment between lyrics and music. Only used to compute the
            lyric to audio alignment
        attention_multiplier (`float`, *optional*, defaults to 0.25):
            Multiplier coefficient used to define the hidden dimension of the attention layers. 0.25 means that
            0.25*width of the model will be used.
        attention_pattern (`str`, *optional*, defaults to `"enc_dec_with_lyrics"`):
            Which attention pattern to use for the decoder/
        attn_dropout (`int`, *optional*, defaults to 0):
            Dropout probability for the post-attention layer dropout in the decoder.
<<<<<<< HEAD
        attn_res_scale (`bool`, *optional*, defaults to False):
            Whether or not to scale the residuals in the attention conditioner block.
        blocks (`int`, *optional*, defaults to 64):
            Number of blocks used in the `block_attn`. A sequence of length seq_len is factored as [blocks, seq_len //
            blocks] in the `JukeboxAttention` layer.
        conv_res_scale (`int`, *optional*, defaults to None):
            Whether or not to scale the residuals in the conditioner block. Since the top level prior does not have a
            conditioner, the default value is to None and should not be modified.
=======
        attn_res_scale (`bool`, *optional*, defaults to `False`):
            Wheter or not to scale the residuals in the attention conditionner block.
        blocks (`int`, *optional*, defaults to 64):
            Number of blocks used in the `block_attn`. A sequence of length seq_len is factored as `[blocks, seq_len //
            blocks]` in the `JukeboxAttention` layer.
        conv_res_scale (`int`, *optional*):
            Wheter or not to scale the residuals in the conditionner block. Since the top level prior doeas not have a
            conditionner, the default value is to None and should not be modified.
>>>>>>> 02800412
        depth (`int`, *optional*, defaults to 72):
            Number of layers of the decoder architecture. #TODO replace with num decoder_layers?
        emb_dropout (`int`, *optional*, defaults to 0):
            Embedding dropout used in the lyric decoder.
<<<<<<< HEAD
        encoder_config (`JukeboxPriorConfig`, *optional*) :
            Configuration of the encoder which models the prior on the lyrics.
        encoder_loss_fraction (`float`, *optional*, defaults to 0.4):
            Multiplication factor used in front of the lyric encoder loss.
        hidden_size (`int`, *optional*, defaults to 2048):
            Hidden dimension of the attention layers.
        init_scale (`float`, *optional*, defaults to 0.2):
            Initialization scales for the prior modules.
        is_encoder_decoder (`bool`, *optional*, defaults to True):
=======
        embed_dim (`int`, *optional*, defaults to 2048):
            Dimension of the audio embedings. I can be different with the `width` for smaller models.
        encoder_attention_multiplier (`float`, *optional*, defaults to 0.25):
            Multiplier coefficient used to define the hidden dimension of the attention layers. 0.25 means that
            0.25*width of the model will be used.
        encoder_attention_pattern (`str`, *optional*, defaults to `"RawColumnPreviousRowAttention"`):
            Which attention pattern to use for the lyric encoder.
        encoder_attn_dropout (`float`, *optional*, defaults to 0.0):
            Dropout probability for the post-attention layer dropout in the lyric encoder.
        encoder_attn_res_scale (`bool`, *optional*, defaults to `False`):
            Wheter or not to scale the residuals in the attention conditionner block.
        encoder_blocks (`int`, *optional*, defaults to 32):
            Number of blocks used in the `block_attn`. A sequence of length seq_len is factored as `[blocks, seq_len //
            blocks]` in the `JukeboxAttention` layer.
        encoder_depth (`int`, *optional*, defaults to 18):
            Depth of the encoder model.
        encoder_emb_dropout (`float`, *optional*, defaults to 0.0):
            Embedding dropout used in the lyric encoder.
        encoder_heads (`int`, *optional*, defaults to 4):
            Number of heads in the lyric encoder
        encoder_init_scale (`float`, *optional*, defaults to 0.1):
            Initialisation scales for the lyric encoder modules.
        encoder_loss_fraction (`list`, *optional*, defaults to `[0.4, 0.0, 0.0]`):
            Multiplication factor used in front of the lyric encoder loss. Each value is for a particular level.
        encoder_mlp_multiplier (`float`, *optional*, defaults to 1.0):
            Multiplier coefficient used to define the hidden dimension of the MLP layers. 0.25 means that 0.25*width of
            the model will be used.
        encoder_n_vocab (`int`, *optional*, defaults to 79):
            Defines the number of different lyric tokens that can be represented by the `inputs_ids` passed to the
            `encoder`.
        encoder_resid_dropout (`float`, *optional*, defaults to 0.0):
            Residual dropout used in the attention pattern of the lyric encoder.
        encoder_spread (`int`, *optional*):
            Spread used in the `summary_spread_attention` pattern
        encoder_width (`int`, *optional*, defaults to 128):
            Width of the lyric encoder if `is_encoder_decoder=False` and `nb_relevant_lyric_tokens>0`
        encoder_zero_out (`bool`, *optional*, defaults to False):
            Whether or not to set to zeros the weights the convolutions in the lyric encoder.
        init_scale (`float`, *optional*, defaults to 0.2):
            Initialisation scales for the prior modules.
        is_encoder_decoder (`bool`, *optional*, defaults to `True`):
>>>>>>> 02800412
            Whether or not the prior is an encoder-decoder model. In case it is not, and `nb_relevant_lyric_tokens` is
            greater than 0, the `encoder` args should be specified for the lyric encoding.
        mask (`bool`, *optional*, defaults to `False`):
            Whether or not to mask the previous positions in the attention.
        max_duration (`int`, *optional*, defaults to 600):
            #TODO FILLME
        max_nb_genres (`int`, *optional*, defaults to 1):
<<<<<<< HEAD
            #TODO FILLME
        merged_decoder (`bool`, *optional*, defaults to True):
            Whether or not the decoder and the encoder inputs are merged. This is used for the separated
            encoder-decoder architecture
        metadata_conditioning (`bool`, *optional*, defaults to True):
            #TODO FILLME
        metadata_dims (`List[`int`]`, *optional*, defaults to [604, 7898]):
=======
            _description_
        merged_decoder (`bool`, *optional*, defaults to `True`):
            Whether or not the decoder and the encoder inputs are merged. This is used for the seperated
            encoder-decoder architecture
        metadata_conditioning (`bool`, *optional*, defaults to True):
            _description_
        metadata_dims (`tuple(int)`, *optional*, defaults to `(604, 7898)`):
>>>>>>> 02800412
            Number of genres and the number of artists that were used to train the embedding layers of the prior
            models.
        min_duration (`int`, *optional*, defaults to 0):
            #TODO FILLME
        mlp_multiplier (`float`, *optional*, defaults to 1.0):
            Multiplier coefficient used to define the hidden dimension of the MLP layers. 0.25 means that 0.25*width of
            the model will be used.
        music_vocab_size (`int`, *optional*, defaults to 2048):
            Number of different music tokens. Should be similar to the `JukeboxVQVAEConfig.nb_discrete_codes`.
        n_ctx (`int`, *optional*, defaults to 6144):
            Number of context tokens for each prior. The context tokens are the music tokens that are attended to when
            generating music tokens.
        n_heads (`int`, *optional*, defaults to 2):
                Number of attention heads.
        nb_relevant_lyric_tokens (`int`, *optional*, defaults to 384):
            Number of lyric tokens that are used when sampling a single window of length `prior_n_ctx`
        res_conv_depth (`int`, *optional*, defaults to 3):
            Depth of the `JukeboxDecoderConvBock` used to upsample the previously sampled audio in the
            `JukeboxMusicTokenConditioner`.
        res_conv_width (`int`, *optional*, defaults to 128):
            Width of the `JukeboxDecoderConvBock` used to upsample the previously sampled audio in the
            `JukeboxMusicTokenConditioner`.
        res_convolution_multiplier (`int`, *optional*, defaults to 1):
            Multiplier used to scale the `hidden_dim` of the `JukeboxResConv1DBlock`.
        res_dilation_cycle (`int`, *optional*, defaults to None):
            Dilation cycle used to define the `JukeboxMusicTokenConditioner`. Usually similar to the ones used in the
            corresponding level of the VQVAE. The first prior does not use it as it is not conditioned on upper level
            tokens.
        res_dilation_growth_rate (`int`, *optional*, defaults to 1):
            Dilation grow rate used between each convolutionnal block of the `JukeboxMusicTokenConditioner`
<<<<<<< HEAD
        res_downs_t (`List[`int`]`, *optional*, defaults to [3, 2, 2]):
            Downsampling rates used in the audio conditioning network
        res_strides_t (`List[`int`]`, *optional*, defaults to [2, 2, 2]):
=======
        res_downs_t (`tuple(int)`, *optional*, defaults to `(3, 2, 2)`):
            Downsampling rates used in the audio conditioning network
        res_strides_t (`tuple(int)`, *optional*, defaults to `(2, 2, 2)`):
>>>>>>> 02800412
            Striding used in the audio conditioning network
        resid_dropout (`int`, *optional*, defaults to 0):
            Residual dropout used in the attention pattern.
        sampling_rate (`int`, *optional*, defaults to 44100):
            _description_
        spread (`int`, *optional*, defaults to None):
            Spread used in the `summary_spread_attention` pattern
        timing_dims (`int`, *optional*, defaults to 64):
            _description_
<<<<<<< HEAD
        zero_out (`bool`, *optional*, defaults to False):
            Whether or not to zero out convolution weights when initializing.
=======
        width (`int`, *optional*, defaults to 2048):
            Dimension of the attention layers. # TODO this is a bit confusing
        zero_out (`bool`, *optional*, defaults to `False`):
            Whether or not to zero out convolution weights when initialising.
>>>>>>> 02800412
    """

    model_type = "jukebox"
    attribute_map = {
        "hidden_size": "vqvae_codebook_dimension",
        "max_position_embeddings": "n_positions",
        "num_attention_heads": "n_head",
    }

    def __init__(
        self,
        act_fn="quick_gelu",
        alignment_head=2,
        alignment_layer=68,
        attention_multiplier=0.25,
        attention_pattern="enc_dec_with_lyrics",
        attn_dropout=0,
        attn_res_scale=False,
        blocks=64,
        conv_res_scale=None,
        depth=72,
        emb_dropout=0,
        encoder_config=None,
        encoder_loss_fraction=0.4,
        hidden_size=2048,
        init_scale=0.2,
        is_encoder_decoder=True,
        lyric_vocab_size=80,
        mask=False,
        max_duration=600,
        max_nb_genres=1,
        merged_decoder=True,
        metadata_conditioning=True,
        metadata_dims=[604, 7898],
        min_duration=0,
        mlp_multiplier=1.0,
        music_vocab_size=2048,
        n_ctx=6144,
        n_heads=2,
        nb_relevant_lyric_tokens=384,
        res_conv_depth=3,
        res_conv_width=128,
        res_convolution_multiplier=1,
        res_dilation_cycle=None,
        res_dilation_growth_rate=1,
        res_downs_t=[3, 2, 2],
        res_strides_t=[2, 2, 2],
        resid_dropout=0,
        sampling_rate=44100,
        spread=None,
        timing_dims=64,
        zero_out=False,
        **kwargs
    ):

        self.act_fn = act_fn
        self.alignment_head = alignment_head
        self.alignment_layer = alignment_layer
        self.attention_multiplier = attention_multiplier
        self.attention_pattern = attention_pattern
        self.attn_dropout = attn_dropout
        self.attn_res_scale = attn_res_scale
        self.blocks = blocks
        self.conv_res_scale = conv_res_scale
        self.depth = depth
        self.emb_dropout = emb_dropout
        self.music_vocab_size = music_vocab_size
        if encoder_config is not None:
            self.encoder_config = JukeboxPriorConfig(**encoder_config)
        else :
            self.encoder_config = None
        self.encoder_loss_fraction = encoder_loss_fraction
        self.init_scale = init_scale
        self.is_encoder_decoder = is_encoder_decoder
        self.lyric_vocab_size = lyric_vocab_size
        self.mask = mask
        self.max_duration = max_duration
        self.max_nb_genres = max_nb_genres
        self.merged_decoder = merged_decoder
        self.metadata_conditioning = metadata_conditioning
        self.metadata_dims = metadata_dims
        self.min_duration = min_duration
        self.mlp_multiplier = mlp_multiplier
        self.n_ctx = n_ctx
        self.n_heads = n_heads
        self.nb_relevant_lyric_tokens = nb_relevant_lyric_tokens
        self.res_conv_depth = res_conv_depth
        self.res_conv_width = res_conv_width
        self.res_convolution_multiplier = res_convolution_multiplier
        self.res_dilation_cycle = res_dilation_cycle
        self.res_dilation_growth_rate = res_dilation_growth_rate
        self.res_downs_t = res_downs_t
        self.res_strides_t = res_strides_t
        self.resid_dropout = resid_dropout
        self.sampling_rate = sampling_rate
        self.spread = spread
        self.timing_dims = timing_dims
        self.hidden_size = hidden_size
        self.zero_out = zero_out

    @classmethod
    def from_pretrained(cls, pretrained_model_name_or_path: Union[str, os.PathLike], **kwargs) -> "PretrainedConfig":

        config_dict, kwargs = cls.get_config_dict(pretrained_model_name_or_path, **kwargs)

        # get the prior config dict if we are loading from JukeboxConfig
        if config_dict.get("model_type") == "jukebox_prior":
            config_dict = config_dict["prior_configs"]

        if "model_type" in config_dict and hasattr(cls, "model_type") and config_dict["model_type"] != cls.model_type:
            logger.warning(
                f"You are using a model of type {config_dict['model_type']} to instantiate a model of type "
                f"{cls.model_type}. This is not supported for all configurations of models and can yield errors."
            )

        return cls.from_dict(config_dict, **kwargs)

    def to_dict(self):
        """
        Serializes this instance to a Python dictionary. Override the default [`~PretrainedConfig.to_dict`].

        Returns:
            `Dict[str, any]`: Dictionary of all the attributes that make up this configuration instance,
        """
        output = copy.deepcopy(self.__dict__)
        output["encoder_config"] = self.encoder_config.to_dict() if self.encoder_config is not None else None
        output["model_type"] = self.__class__.model_type
        return output

class JukeboxVQVAEConfig(PretrainedConfig):
    """
    This is the configuration class to store the configuration of a [`JukeboxVQVAE`]. It is used to instantiate a
    `JukeboxVQVAE` according to the specified arguments, defining the model architecture. Instantiating a configuration
    with the defaults will yield a similar configuration to that of the VQVAE from
    [openai/jukebox-1b-lyrics](https://huggingface.co/openai/jukebox-1b-lyrics) architecture.

    Configuration objects inherit from [`PretrainedConfig`] and can be used to control the model outputs. Read the
    documentation from [`PretrainedConfig`] for more information.

    Args:
        act_fn (`str`, *optional*, defaults to `"relu"`):
            _description_
        nb_discrete_codes (`int`, *optional*, defaults to 2048):
            Number of codes of the VQVAE.
        commit (`float`, *optional*, defaults to 0.02):
            Commit loss multiplier.
        conv_input_shape (`int`, *optional*, defaults to 1):
            Number of audio channels.
<<<<<<< HEAD
        conv_res_scale (`bool`, *optional*, defaults to False):
            Whether or not to scale the residuals of the `JukeboxResConv1DBlock`.
        embed_dim (`int`, *optional*, defaults to 64):
            Embedding dimension of the codebook vectors.
        hop_fraction (`List[`int`]`, *optional*, defaults to [0.125, 0.5, 0.5]):
=======
        conv_res_scale (`bool`, *optional*, defaults to `False`):
            _description_
        embed_dim (`int`, *optional*, defaults to 64):
            Embeding dimension of the codebook vectors.
        hop_fraction (`List[`int`]`, *optional*, defaults to `[0.125, 0.5, 0.5]`):
>>>>>>> 02800412
            Fraction of non-intersecting window used when continuing the sampling process.
        levels (`int`, *optional*, defaults to 3):
            Number of hierarchical levels that used in the VQVAE.
        lmu (`float`, *optional*, defaults to 0.99):
            Used in the codebook update, exponential moving average coefficient. For more detail refer to Appendix A.1
            of the original [VQVAE paper](https://arxiv.org/pdf/1711.00937v2.pdf)
        multipliers (`tuple`, *optional*, defaults to `(2, 1, 1)`):
            Depth and width multipliers used for each level. Used on the `res_conv_width` and `res_conv_depth`
        res_conv_depth (`int`, *optional*, defaults to 4):
            Depth of the encoder and decoder block. If no `multipliers` are used, this is the same for each level.
        res_conv_width (`int`, *optional*, defaults to 32):
            Width of the encoder and decoder block. If no `multipliers` are used, this is the same for each level.
        res_convolution_multiplier (`int`, *optional*, defaults to 1):
            Scaling factor of the hidden dimension used in the `JukeboxResConv1DBlock`.
        res_dilation_cycle (`_type_`, *optional*):
                Dilation cycle value used in the `JukeboxResnet`. If an int is used, each new Conv1 block will have a
                depth
            of reduced by a power of `res_dilation_cycle`.
        res_dilation_growth_rate (`int`, *optional*, defaults to 3):
            Resnet dilation growth rate used in the VQVAE (dilation_growth_rate ** depth)
<<<<<<< HEAD
        res_downs_t (`List[`int`]`, *optional*, defaults to [3, 2, 2]):
                Downsampling rate for each level of the hierarchical VQ-VAE.
        res_strides_t (`List[`int`]`, *optional*, defaults to [2, 2, 2]):
            Stride used for each level of the hierarchical VQ-VAE.
=======
        res_downs_t (`tuple(int)`, *optional*, defaults to `(3, 2, 2)`):
                Downsampling rate for each level of the hierachical VQ-VAE.
        res_strides_t (`tuple(int)`, *optional*, defaults to `(2, 2, 2)`):
            Stride used for each level of the hierachical VQ-VAE.
>>>>>>> 02800412
        sample_length (`int`, *optional*, defaults to 1058304):
            Provides the max input shape of the VQVAE. Is used to compute the input shape of each level.
    """

    def __init__(
        self,
        act_fn="relu",
        nb_discrete_codes=2048,
        commit=0.02,
        conv_input_shape=1,
        conv_res_scale=False,
        embed_dim=64,
        hop_fraction=[0.125, 0.5, 0.5],
        levels=3,
        lmu=0.99,
        multipliers=(2, 1, 1),
        res_conv_depth=4,
        res_conv_width=32,
        res_convolution_multiplier=1,
        res_dilation_cycle=None,
        res_dilation_growth_rate=3,
        res_downs_t=(3, 2, 2),
        res_strides_t=(2, 2, 2),
        sample_length=1058304,
        **kwargs
    ):

        self.hop_fraction = hop_fraction
        self.conv_input_shape = conv_input_shape
        self.sample_length = sample_length

        # VQVAE parameters (all used)
        self.levels = levels
        self.embed_dim = embed_dim
        self.nb_discrete_codes = nb_discrete_codes
        self.res_conv_width = res_conv_width
        self.res_conv_depth = res_conv_depth
        self.res_convolution_multiplier = res_convolution_multiplier
        self.res_dilation_growth_rate = res_dilation_growth_rate
        self.res_dilation_cycle = res_dilation_cycle
        self.multipliers = multipliers
        self.res_downs_t = res_downs_t
        self.res_strides_t = res_strides_t
        self.lmu = lmu
        self.commit = commit
        self.conv_res_scale = conv_res_scale
        self.act_fn = act_fn

    @classmethod
    def from_pretrained(cls, pretrained_model_name_or_path: Union[str, os.PathLike], **kwargs) -> "PretrainedConfig":

        config_dict, kwargs = cls.get_config_dict(pretrained_model_name_or_path, **kwargs)

        # get the text config dict if we are loading from CLIPConfig
        if config_dict.get("model_type") == "jukebox":
            config_dict = config_dict["vqvae_config"]

        if "model_type" in config_dict and hasattr(cls, "model_type") and config_dict["model_type"] != cls.model_type:
            logger.warning(
                f"You are using a model of type {config_dict['model_type']} to instantiate a model of type "
                f"{cls.model_type}. This is not supported for all configurations of models and can yield errors."
            )

        return cls.from_dict(config_dict, **kwargs)


class JukeboxConfig(PretrainedConfig):
    """
    This is the configuration class to store the configuration of a [`JukeboxModel`].

    Configuration objects inherit from [`PretrainedConfig`] and can be used to control the model outputs. Read the
    documentation from [`PretrainedConfig`] for more information. Instantiating a configuration with the defaults will
    yield a similar configuration to that of
    [openai/jukebox-1b-lyrics](https://huggingface.co/openai/jukebox-1b-lyrics) architecture.


    The downsampling and stride are used to determine downsampling of the input sequence. For example, downsampling =
    (5,3), and strides = (2, 2) will downsample the audio by 2**5 = 32 to get the first level of codes, and 2**8 = 256
    to get the second level codes. This is mostly true for training the top level prior and the upsamplers.

    Args:
        vqvae_config (`JukeboxVQVAEConfig`, *optional*):
            _description_
        prior_config_list (`List[`JukeboxPriorConfig`]`, *optional*):
            _description_
        nb_priors (`int`, *optional*, defaults to 3):
            Number of prior models that will sequentially sample tokens. Each prior is conditional auto regressive
            (decoder) model, apart from the top prior, which can include a lyric encoder. The available models were
            trained using a top prior and 2 upsampler priors.
        sampling_rate (`int`, *optional*, defaults to 44100):
            Sampling rate of the raw audio.
        timing_dims (`int`, *optional*, defaults to 64):
            Dimensions of the JukeboxRangeEmbedding layer which is equivalent to traditional positional embedding
            layer. The timing embedding layer converts the absolute and relative position in the currently sampled
            audio to a tensor of length `timing_dims` that will be added to the music tokens.
        min_duration (`int`, *optional*, defaults to 0):
            Minimum duration of the audios to generate
        max_duration (`float`, *optional*, defaults to 600.0):
            Maximum duration of the audios to generate
        max_nb_genres (`int`, *optional*, defaults to 5):
            Maximum number of genres that can be used to condition a single sample.
        metadata_conditioning (`bool`, *optional*, defaults to `True`):
            Whether or not to use metadata conditioning, corresponding to the artist, the genre and the min/maximum
            duration.
        init_std (`float`, *optional*, defaults to 0.2):
            Standard deviation used to initial the model.

    Example:

    ```python
    >>> from transformers import JukeboxModel, JukeboxConfig

    >>> # Initializing a Jukebox configuration
    >>> configuration = JukeboxConfig()

    >>> # Initializing a model from the configuration
    >>> model = JukeboxModel(configuration)

    >>> # Accessing the model configuration
    >>> configuration = model.config
    ```
    """

    model_type = "jukebox"
    attribute_map = {
        "hidden_size": "codebook_dimension",
        "max_position_embeddings": "n_positions",
        "num_attention_heads": "n_head",
    }
    is_composition = True

    def __init__(
        self,
        vqvae_config=None,
        prior_config_list=None,
        nb_priors=3,
        sampling_rate=44100,
        timing_dims=64,
        min_duration=0,
        max_duration=600.0,
        max_nb_genres=5,
        metadata_conditioning=True,
        init_std=0.2,
        **kwargs,
    ):

        if vqvae_config is None:
            vqvae_config = {}
            logger.info("vqvae_config is None. initializing the JukeboxVQVAE with default values.")

        self.vqvae_config = JukeboxVQVAEConfig(**vqvae_config)
        if prior_config_list is not None:
            self.prior_configs = [JukeboxPriorConfig(**prior_config) for prior_config in prior_config_list]
        else:
            self.prior_configs = []
            for prior_idx in range(nb_priors):
                prior_config = kwargs.pop(f"prior_{prior_idx}", None)
                if prior_config is None:
                    prior_config = {}
                    logger.info(
                        f"prior_{prior_idx}'s  config is None. Initializing the JukeboxPriorConfig list with default"
                        " values."
                    )
                self.prior_configs.append(JukeboxPriorConfig(**prior_config))

        self.hop_fraction = self.vqvae_config.hop_fraction

        self.init_std = init_std
        self.nb_priors = nb_priors

        # Metadata conditioning
        self.max_nb_genres = max_nb_genres
        self.sampling_rate = sampling_rate
        self.timing_dims = timing_dims
        self.min_duration = min_duration
        self.max_duration = max_duration
        self.metadata_conditioning = metadata_conditioning

        super().__init__(**kwargs)

    @classmethod
    def from_configs(cls, prior_configs: List[JukeboxPriorConfig], vqvae_config: JukeboxVQVAEConfig, **kwargs):
        r"""
        Instantiate a [`JukeboxConfig`] (or a derived class) from clip text model configuration and clip vision model
        configuration.

        Returns:
            [`JukeboxConfig`]: An instance of a configuration object
        """
        prior_config_list = [config.to_dict() for config in prior_configs]
        return cls(prior_config_list=prior_config_list, vqvae_config_dict=vqvae_config.to_dict(), **kwargs)

    def to_dict(self):
        """
        Serializes this instance to a Python dictionary. Override the default [`~PretrainedConfig.to_dict`].

        Returns:
            `Dict[str, any]`: Dictionary of all the attributes that make up this configuration instance,
        """
        output = copy.deepcopy(self.__dict__)
        for i, config in enumerate(output.pop("prior_configs")):
            output[f"prior_{i}"] = config.to_dict()

        output["vqvae_config"] = self.vqvae_config.to_dict()
        output["model_type"] = self.__class__.model_type
        return output<|MERGE_RESOLUTION|>--- conflicted
+++ resolved
@@ -157,30 +157,18 @@
             Which attention pattern to use for the decoder/
         attn_dropout (`int`, *optional*, defaults to 0):
             Dropout probability for the post-attention layer dropout in the decoder.
-<<<<<<< HEAD
-        attn_res_scale (`bool`, *optional*, defaults to False):
+        attn_res_scale (`bool`, *optional*, defaults to `False`):
             Whether or not to scale the residuals in the attention conditioner block.
-        blocks (`int`, *optional*, defaults to 64):
-            Number of blocks used in the `block_attn`. A sequence of length seq_len is factored as [blocks, seq_len //
-            blocks] in the `JukeboxAttention` layer.
-        conv_res_scale (`int`, *optional*, defaults to None):
-            Whether or not to scale the residuals in the conditioner block. Since the top level prior does not have a
-            conditioner, the default value is to None and should not be modified.
-=======
-        attn_res_scale (`bool`, *optional*, defaults to `False`):
-            Wheter or not to scale the residuals in the attention conditionner block.
         blocks (`int`, *optional*, defaults to 64):
             Number of blocks used in the `block_attn`. A sequence of length seq_len is factored as `[blocks, seq_len //
             blocks]` in the `JukeboxAttention` layer.
         conv_res_scale (`int`, *optional*):
-            Wheter or not to scale the residuals in the conditionner block. Since the top level prior doeas not have a
-            conditionner, the default value is to None and should not be modified.
->>>>>>> 02800412
+            Whether or not to scale the residuals in the conditioner block. Since the top level prior does not have a
+            conditioner, the default value is to None and should not be modified.
         depth (`int`, *optional*, defaults to 72):
             Number of layers of the decoder architecture. #TODO replace with num decoder_layers?
         emb_dropout (`int`, *optional*, defaults to 0):
             Embedding dropout used in the lyric decoder.
-<<<<<<< HEAD
         encoder_config (`JukeboxPriorConfig`, *optional*) :
             Configuration of the encoder which models the prior on the lyrics.
         encoder_loss_fraction (`float`, *optional*, defaults to 0.4):
@@ -189,50 +177,7 @@
             Hidden dimension of the attention layers.
         init_scale (`float`, *optional*, defaults to 0.2):
             Initialization scales for the prior modules.
-        is_encoder_decoder (`bool`, *optional*, defaults to True):
-=======
-        embed_dim (`int`, *optional*, defaults to 2048):
-            Dimension of the audio embedings. I can be different with the `width` for smaller models.
-        encoder_attention_multiplier (`float`, *optional*, defaults to 0.25):
-            Multiplier coefficient used to define the hidden dimension of the attention layers. 0.25 means that
-            0.25*width of the model will be used.
-        encoder_attention_pattern (`str`, *optional*, defaults to `"RawColumnPreviousRowAttention"`):
-            Which attention pattern to use for the lyric encoder.
-        encoder_attn_dropout (`float`, *optional*, defaults to 0.0):
-            Dropout probability for the post-attention layer dropout in the lyric encoder.
-        encoder_attn_res_scale (`bool`, *optional*, defaults to `False`):
-            Wheter or not to scale the residuals in the attention conditionner block.
-        encoder_blocks (`int`, *optional*, defaults to 32):
-            Number of blocks used in the `block_attn`. A sequence of length seq_len is factored as `[blocks, seq_len //
-            blocks]` in the `JukeboxAttention` layer.
-        encoder_depth (`int`, *optional*, defaults to 18):
-            Depth of the encoder model.
-        encoder_emb_dropout (`float`, *optional*, defaults to 0.0):
-            Embedding dropout used in the lyric encoder.
-        encoder_heads (`int`, *optional*, defaults to 4):
-            Number of heads in the lyric encoder
-        encoder_init_scale (`float`, *optional*, defaults to 0.1):
-            Initialisation scales for the lyric encoder modules.
-        encoder_loss_fraction (`list`, *optional*, defaults to `[0.4, 0.0, 0.0]`):
-            Multiplication factor used in front of the lyric encoder loss. Each value is for a particular level.
-        encoder_mlp_multiplier (`float`, *optional*, defaults to 1.0):
-            Multiplier coefficient used to define the hidden dimension of the MLP layers. 0.25 means that 0.25*width of
-            the model will be used.
-        encoder_n_vocab (`int`, *optional*, defaults to 79):
-            Defines the number of different lyric tokens that can be represented by the `inputs_ids` passed to the
-            `encoder`.
-        encoder_resid_dropout (`float`, *optional*, defaults to 0.0):
-            Residual dropout used in the attention pattern of the lyric encoder.
-        encoder_spread (`int`, *optional*):
-            Spread used in the `summary_spread_attention` pattern
-        encoder_width (`int`, *optional*, defaults to 128):
-            Width of the lyric encoder if `is_encoder_decoder=False` and `nb_relevant_lyric_tokens>0`
-        encoder_zero_out (`bool`, *optional*, defaults to False):
-            Whether or not to set to zeros the weights the convolutions in the lyric encoder.
-        init_scale (`float`, *optional*, defaults to 0.2):
-            Initialisation scales for the prior modules.
         is_encoder_decoder (`bool`, *optional*, defaults to `True`):
->>>>>>> 02800412
             Whether or not the prior is an encoder-decoder model. In case it is not, and `nb_relevant_lyric_tokens` is
             greater than 0, the `encoder` args should be specified for the lyric encoding.
         mask (`bool`, *optional*, defaults to `False`):
@@ -240,23 +185,13 @@
         max_duration (`int`, *optional*, defaults to 600):
             #TODO FILLME
         max_nb_genres (`int`, *optional*, defaults to 1):
-<<<<<<< HEAD
             #TODO FILLME
-        merged_decoder (`bool`, *optional*, defaults to True):
+        merged_decoder (`bool`, *optional*, defaults to `True`):
             Whether or not the decoder and the encoder inputs are merged. This is used for the separated
             encoder-decoder architecture
-        metadata_conditioning (`bool`, *optional*, defaults to True):
+        metadata_conditioning (`bool`, *optional*, defaults to `True)`:
             #TODO FILLME
-        metadata_dims (`List[`int`]`, *optional*, defaults to [604, 7898]):
-=======
-            _description_
-        merged_decoder (`bool`, *optional*, defaults to `True`):
-            Whether or not the decoder and the encoder inputs are merged. This is used for the seperated
-            encoder-decoder architecture
-        metadata_conditioning (`bool`, *optional*, defaults to True):
-            _description_
-        metadata_dims (`tuple(int)`, *optional*, defaults to `(604, 7898)`):
->>>>>>> 02800412
+        metadata_dims (`List[`int`]`, *optional*, defaults to `[604, 7898]`):
             Number of genres and the number of artists that were used to train the embedding layers of the prior
             models.
         min_duration (`int`, *optional*, defaults to 0):
@@ -272,7 +207,7 @@
         n_heads (`int`, *optional*, defaults to 2):
                 Number of attention heads.
         nb_relevant_lyric_tokens (`int`, *optional*, defaults to 384):
-            Number of lyric tokens that are used when sampling a single window of length `prior_n_ctx`
+            Number of lyric tokens that are used when sampling a single window of length `n_ctx`
         res_conv_depth (`int`, *optional*, defaults to 3):
             Depth of the `JukeboxDecoderConvBock` used to upsample the previously sampled audio in the
             `JukeboxMusicTokenConditioner`.
@@ -281,39 +216,26 @@
             `JukeboxMusicTokenConditioner`.
         res_convolution_multiplier (`int`, *optional*, defaults to 1):
             Multiplier used to scale the `hidden_dim` of the `JukeboxResConv1DBlock`.
-        res_dilation_cycle (`int`, *optional*, defaults to None):
+        res_dilation_cycle (`int`, *optional*):
             Dilation cycle used to define the `JukeboxMusicTokenConditioner`. Usually similar to the ones used in the
             corresponding level of the VQVAE. The first prior does not use it as it is not conditioned on upper level
             tokens.
         res_dilation_growth_rate (`int`, *optional*, defaults to 1):
             Dilation grow rate used between each convolutionnal block of the `JukeboxMusicTokenConditioner`
-<<<<<<< HEAD
-        res_downs_t (`List[`int`]`, *optional*, defaults to [3, 2, 2]):
+        res_downs_t (`List[`int`]`, *optional*, defaults to `[3, 2, 2]`):
             Downsampling rates used in the audio conditioning network
-        res_strides_t (`List[`int`]`, *optional*, defaults to [2, 2, 2]):
-=======
-        res_downs_t (`tuple(int)`, *optional*, defaults to `(3, 2, 2)`):
-            Downsampling rates used in the audio conditioning network
-        res_strides_t (`tuple(int)`, *optional*, defaults to `(2, 2, 2)`):
->>>>>>> 02800412
+        res_strides_t (`List[`int`]`, *optional*, defaults to `[2, 2, 2]`):
             Striding used in the audio conditioning network
         resid_dropout (`int`, *optional*, defaults to 0):
             Residual dropout used in the attention pattern.
         sampling_rate (`int`, *optional*, defaults to 44100):
             _description_
-        spread (`int`, *optional*, defaults to None):
+        spread (`int`, *optional*):
             Spread used in the `summary_spread_attention` pattern
         timing_dims (`int`, *optional*, defaults to 64):
             _description_
-<<<<<<< HEAD
-        zero_out (`bool`, *optional*, defaults to False):
+        zero_out (`bool`, *optional*, defaults to `False`):
             Whether or not to zero out convolution weights when initializing.
-=======
-        width (`int`, *optional*, defaults to 2048):
-            Dimension of the attention layers. # TODO this is a bit confusing
-        zero_out (`bool`, *optional*, defaults to `False`):
-            Whether or not to zero out convolution weights when initialising.
->>>>>>> 02800412
     """
 
     model_type = "jukebox"
@@ -462,19 +384,11 @@
             Commit loss multiplier.
         conv_input_shape (`int`, *optional*, defaults to 1):
             Number of audio channels.
-<<<<<<< HEAD
-        conv_res_scale (`bool`, *optional*, defaults to False):
+        conv_res_scale (`bool`, *optional*, defaults to `False`):
             Whether or not to scale the residuals of the `JukeboxResConv1DBlock`.
         embed_dim (`int`, *optional*, defaults to 64):
             Embedding dimension of the codebook vectors.
-        hop_fraction (`List[`int`]`, *optional*, defaults to [0.125, 0.5, 0.5]):
-=======
-        conv_res_scale (`bool`, *optional*, defaults to `False`):
-            _description_
-        embed_dim (`int`, *optional*, defaults to 64):
-            Embeding dimension of the codebook vectors.
         hop_fraction (`List[`int`]`, *optional*, defaults to `[0.125, 0.5, 0.5]`):
->>>>>>> 02800412
             Fraction of non-intersecting window used when continuing the sampling process.
         levels (`int`, *optional*, defaults to 3):
             Number of hierarchical levels that used in the VQVAE.
@@ -490,22 +404,14 @@
         res_convolution_multiplier (`int`, *optional*, defaults to 1):
             Scaling factor of the hidden dimension used in the `JukeboxResConv1DBlock`.
         res_dilation_cycle (`_type_`, *optional*):
-                Dilation cycle value used in the `JukeboxResnet`. If an int is used, each new Conv1 block will have a
-                depth
-            of reduced by a power of `res_dilation_cycle`.
+            Dilation cycle value used in the `JukeboxResnet`. If an int is used, each new Conv1 block will have a
+            depth reduced by a power of `res_dilation_cycle`.
         res_dilation_growth_rate (`int`, *optional*, defaults to 3):
             Resnet dilation growth rate used in the VQVAE (dilation_growth_rate ** depth)
-<<<<<<< HEAD
-        res_downs_t (`List[`int`]`, *optional*, defaults to [3, 2, 2]):
-                Downsampling rate for each level of the hierarchical VQ-VAE.
-        res_strides_t (`List[`int`]`, *optional*, defaults to [2, 2, 2]):
+        res_downs_t (`List[`int`]`, *optional*, defaults to `[3, 2, 2]`):
+            Downsampling rate for each level of the hierarchical VQ-VAE.
+        res_strides_t (`List[`int`]`, *optional*, defaults to `[2, 2, 2]`):
             Stride used for each level of the hierarchical VQ-VAE.
-=======
-        res_downs_t (`tuple(int)`, *optional*, defaults to `(3, 2, 2)`):
-                Downsampling rate for each level of the hierachical VQ-VAE.
-        res_strides_t (`tuple(int)`, *optional*, defaults to `(2, 2, 2)`):
-            Stride used for each level of the hierachical VQ-VAE.
->>>>>>> 02800412
         sample_length (`int`, *optional*, defaults to 1058304):
             Provides the max input shape of the VQVAE. Is used to compute the input shape of each level.
     """
