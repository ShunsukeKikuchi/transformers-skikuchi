# Copyright 2020 The HuggingFace Team. All rights reserved.
#
# Licensed under the Apache License, Version 2.0 (the "License");
# you may not use this file except in compliance with the License.
# You may obtain a copy of the License at
#
#     http://www.apache.org/licenses/LICENSE-2.0
#
# Unless required by applicable law or agreed to in writing, software
# distributed under the License is distributed on an "AS IS" BASIS,
# WITHOUT WARRANTIES OR CONDITIONS OF ANY KIND, either express or implied.
# See the License for the specific language governing permissions and
# limitations under the License.

# When adding a new object to this init, remember to add it twice: once inside the `_import_structure` dictionary and
# once inside the `if TYPE_CHECKING` branch. The `TYPE_CHECKING` should have import statements as usual, but they are
# only there for type checking. The `_import_structure` is a dictionary submodule to list of object names, and is used
# to defer the actual importing for when the objects are requested. This way `import transformers` provides the names
# in the namespace without actually importing anything (and especially none of the backends).

__version__ = "4.52.0.dev0"

from pathlib import Path
from typing import TYPE_CHECKING

# Check the dependencies satisfy the minimal versions required.
from . import dependency_versions_check
from .utils import (
    OptionalDependencyNotAvailable,
    _LazyModule,
    is_bitsandbytes_available,
    is_essentia_available,
    is_flax_available,
    is_g2p_en_available,
    is_keras_nlp_available,
    is_librosa_available,
    is_pretty_midi_available,
    is_scipy_available,
    is_sentencepiece_available,
    is_speech_available,
    is_tensorflow_text_available,
    is_tf_available,
    is_timm_available,
    is_tokenizers_available,
    is_torch_available,
    is_torchaudio_available,
    is_torchvision_available,
    is_vision_available,
    logging,
)
from .utils.import_utils import define_import_structure


logger = logging.get_logger(__name__)  # pylint: disable=invalid-name

# Base objects, independent of any specific backend
_import_structure = {
    "audio_utils": [],
    "commands": [],
    "configuration_utils": ["PretrainedConfig"],
    "convert_graph_to_onnx": [],
    "convert_slow_tokenizers_checkpoints_to_fast": [],
    "convert_tf_hub_seq_to_seq_bert_to_pytorch": [],
    "data": [
        "DataProcessor",
        "InputExample",
        "InputFeatures",
        "SingleSentenceClassificationProcessor",
        "SquadExample",
        "SquadFeatures",
        "SquadV1Processor",
        "SquadV2Processor",
        "glue_compute_metrics",
        "glue_convert_examples_to_features",
        "glue_output_modes",
        "glue_processors",
        "glue_tasks_num_labels",
        "squad_convert_examples_to_features",
        "xnli_compute_metrics",
        "xnli_output_modes",
        "xnli_processors",
        "xnli_tasks_num_labels",
    ],
    "data.data_collator": [
        "DataCollator",
        "DataCollatorForLanguageModeling",
        "DataCollatorForMultipleChoice",
        "DataCollatorForPermutationLanguageModeling",
        "DataCollatorForSeq2Seq",
        "DataCollatorForSOP",
        "DataCollatorForTokenClassification",
        "DataCollatorForWholeWordMask",
        "DataCollatorWithFlattening",
        "DataCollatorWithPadding",
        "DefaultDataCollator",
        "default_data_collator",
    ],
    "data.metrics": [],
    "data.processors": [],
    "debug_utils": [],
    "dependency_versions_check": [],
    "dependency_versions_table": [],
    "dynamic_module_utils": [],
    "feature_extraction_sequence_utils": ["SequenceFeatureExtractor"],
    "feature_extraction_utils": ["BatchFeature", "FeatureExtractionMixin"],
    "file_utils": [],
    "generation": [
        "AsyncTextIteratorStreamer",
        "CompileConfig",
        "GenerationConfig",
        "TextIteratorStreamer",
        "TextStreamer",
        "WatermarkingConfig",
    ],
    "hf_argparser": ["HfArgumentParser"],
    "hyperparameter_search": [],
    "image_transforms": [],
    "integrations": [
        "is_clearml_available",
        "is_comet_available",
        "is_dvclive_available",
        "is_neptune_available",
        "is_optuna_available",
        "is_ray_available",
        "is_ray_tune_available",
        "is_sigopt_available",
        "is_swanlab_available",
        "is_tensorboard_available",
        "is_wandb_available",
    ],
    "loss": [],
    "modelcard": ["ModelCard"],
    # Losses
    "modeling_tf_pytorch_utils": [
        "convert_tf_weight_name_to_pt_weight_name",
        "load_pytorch_checkpoint_in_tf2_model",
        "load_pytorch_model_in_tf2_model",
        "load_pytorch_weights_in_tf2_model",
        "load_tf2_checkpoint_in_pytorch_model",
        "load_tf2_model_in_pytorch_model",
        "load_tf2_weights_in_pytorch_model",
    ],
    # Models
    "onnx": [],
    "pipelines": [
        "AudioClassificationPipeline",
        "AutomaticSpeechRecognitionPipeline",
        "CsvPipelineDataFormat",
        "DepthEstimationPipeline",
        "DocumentQuestionAnsweringPipeline",
        "FeatureExtractionPipeline",
        "FillMaskPipeline",
        "ImageClassificationPipeline",
        "ImageFeatureExtractionPipeline",
        "ImageSegmentationPipeline",
        "ImageTextToTextPipeline",
        "ImageToImagePipeline",
        "ImageToTextPipeline",
        "JsonPipelineDataFormat",
        "MaskGenerationPipeline",
        "NerPipeline",
        "ObjectDetectionPipeline",
        "PipedPipelineDataFormat",
        "Pipeline",
        "PipelineDataFormat",
        "QuestionAnsweringPipeline",
        "SummarizationPipeline",
        "TableQuestionAnsweringPipeline",
        "Text2TextGenerationPipeline",
        "TextClassificationPipeline",
        "TextGenerationPipeline",
        "TextToAudioPipeline",
        "TokenClassificationPipeline",
        "TranslationPipeline",
        "VideoClassificationPipeline",
        "VisualQuestionAnsweringPipeline",
        "ZeroShotAudioClassificationPipeline",
        "ZeroShotClassificationPipeline",
        "ZeroShotImageClassificationPipeline",
        "ZeroShotObjectDetectionPipeline",
        "pipeline",
    ],
    "processing_utils": ["ProcessorMixin"],
    "quantizers": [],
    "testing_utils": [],
    "tokenization_utils": ["PreTrainedTokenizer"],
    "tokenization_utils_base": [
        "AddedToken",
        "BatchEncoding",
        "CharSpan",
        "PreTrainedTokenizerBase",
        "SpecialTokensMixin",
        "TokenSpan",
    ],
    "trainer_callback": [
        "DefaultFlowCallback",
        "EarlyStoppingCallback",
        "PrinterCallback",
        "ProgressCallback",
        "TrainerCallback",
        "TrainerControl",
        "TrainerState",
    ],
    "trainer_utils": [
        "EvalPrediction",
        "IntervalStrategy",
        "SchedulerType",
        "enable_full_determinism",
        "set_seed",
    ],
    "training_args": ["TrainingArguments"],
    "training_args_seq2seq": ["Seq2SeqTrainingArguments"],
    "training_args_tf": ["TFTrainingArguments"],
    "utils": [
        "CONFIG_NAME",
        "MODEL_CARD_NAME",
        "PYTORCH_PRETRAINED_BERT_CACHE",
        "PYTORCH_TRANSFORMERS_CACHE",
        "SPIECE_UNDERLINE",
        "TF2_WEIGHTS_NAME",
        "TF_WEIGHTS_NAME",
        "TRANSFORMERS_CACHE",
        "WEIGHTS_NAME",
        "TensorType",
        "add_end_docstrings",
        "add_start_docstrings",
        "is_apex_available",
        "is_av_available",
        "is_bitsandbytes_available",
        "is_datasets_available",
        "is_faiss_available",
        "is_flax_available",
        "is_keras_nlp_available",
        "is_phonemizer_available",
        "is_psutil_available",
        "is_py3nvml_available",
        "is_pyctcdecode_available",
        "is_sacremoses_available",
        "is_safetensors_available",
        "is_scipy_available",
        "is_sentencepiece_available",
        "is_sklearn_available",
        "is_speech_available",
        "is_tensorflow_text_available",
        "is_tf_available",
        "is_timm_available",
        "is_tokenizers_available",
        "is_torch_available",
        "is_torch_hpu_available",
        "is_torch_mlu_available",
        "is_torch_musa_available",
        "is_torch_neuroncore_available",
        "is_torch_npu_available",
        "is_torchvision_available",
        "is_torch_xla_available",
        "is_torch_xpu_available",
        "is_vision_available",
        "logging",
    ],
    "utils.quantization_config": [
        "AqlmConfig",
        "AutoRoundConfig",
        "AwqConfig",
        "BitNetQuantConfig",
        "BitsAndBytesConfig",
        "CompressedTensorsConfig",
        "EetqConfig",
        "FbgemmFp8Config",
        "FineGrainedFP8Config",
        "GPTQConfig",
        "HiggsConfig",
        "HqqConfig",
        "QuantoConfig",
        "QuarkConfig",
        "SpQRConfig",
        "TorchAoConfig",
        "VptqConfig",
    ],
    "video_utils": [],
}

# tokenizers-backed objects
try:
    if not is_tokenizers_available():
        raise OptionalDependencyNotAvailable()
except OptionalDependencyNotAvailable:
    from .utils import dummy_tokenizers_objects

    _import_structure["utils.dummy_tokenizers_objects"] = [
        name for name in dir(dummy_tokenizers_objects) if not name.startswith("_")
    ]
else:
    # Fast tokenizers structure
    _import_structure["tokenization_utils_fast"] = ["PreTrainedTokenizerFast"]

try:
    if not (is_sentencepiece_available() and is_tokenizers_available()):
        raise OptionalDependencyNotAvailable()
except OptionalDependencyNotAvailable:
    from .utils import dummy_sentencepiece_and_tokenizers_objects

    _import_structure["utils.dummy_sentencepiece_and_tokenizers_objects"] = [
        name for name in dir(dummy_sentencepiece_and_tokenizers_objects) if not name.startswith("_")
    ]
else:
    _import_structure["convert_slow_tokenizer"] = [
        "SLOW_TO_FAST_CONVERTERS",
        "convert_slow_tokenizer",
    ]

# Vision-specific objects
try:
    if not is_vision_available():
        raise OptionalDependencyNotAvailable()
except OptionalDependencyNotAvailable:
    from .utils import dummy_vision_objects

    _import_structure["utils.dummy_vision_objects"] = [
        name for name in dir(dummy_vision_objects) if not name.startswith("_")
    ]
else:
    _import_structure["image_processing_base"] = ["ImageProcessingMixin"]
    _import_structure["image_processing_utils"] = ["BaseImageProcessor"]
    _import_structure["image_utils"] = ["ImageFeatureExtractionMixin"]

try:
    if not is_torchvision_available():
        raise OptionalDependencyNotAvailable()
except OptionalDependencyNotAvailable:
    from .utils import dummy_torchvision_objects

    _import_structure["utils.dummy_torchvision_objects"] = [
        name for name in dir(dummy_torchvision_objects) if not name.startswith("_")
    ]
else:
    _import_structure["image_processing_utils_fast"] = ["BaseImageProcessorFast"]
    _import_structure["video_processing_utils"] = ["BaseVideoProcessor"]

# PyTorch-backed objects
try:
    if not is_torch_available():
        raise OptionalDependencyNotAvailable()
except OptionalDependencyNotAvailable:
    from .utils import dummy_pt_objects

    _import_structure["utils.dummy_pt_objects"] = [name for name in dir(dummy_pt_objects) if not name.startswith("_")]
else:
    _import_structure["model_debugging_utils"] = [
        "model_addition_debugger_context",
    ]
    _import_structure["activations"] = []
    _import_structure["cache_utils"] = [
        "Cache",
        "CacheConfig",
        "DynamicCache",
        "EncoderDecoderCache",
        "HQQQuantizedCache",
        "HybridCache",
        "MambaCache",
        "OffloadedCache",
        "OffloadedStaticCache",
        "QuantizedCache",
        "QuantizedCacheConfig",
        "QuantoQuantizedCache",
        "SinkCache",
        "SlidingWindowCache",
        "StaticCache",
    ]
    _import_structure["data.datasets"] = [
        "GlueDataset",
        "GlueDataTrainingArguments",
        "LineByLineTextDataset",
        "LineByLineWithRefDataset",
        "LineByLineWithSOPTextDataset",
        "SquadDataset",
        "SquadDataTrainingArguments",
        "TextDataset",
        "TextDatasetForNextSentencePrediction",
    ]
    _import_structure["generation"].extend(
        [
            "AlternatingCodebooksLogitsProcessor",
            "BayesianDetectorConfig",
            "BayesianDetectorModel",
            "BeamScorer",
            "BeamSearchScorer",
            "ClassifierFreeGuidanceLogitsProcessor",
            "ConstrainedBeamSearchScorer",
            "Constraint",
            "ConstraintListState",
            "DisjunctiveConstraint",
            "EncoderNoRepeatNGramLogitsProcessor",
            "EncoderRepetitionPenaltyLogitsProcessor",
            "EosTokenCriteria",
            "EpsilonLogitsWarper",
            "EtaLogitsWarper",
            "ExponentialDecayLengthPenalty",
            "ForcedBOSTokenLogitsProcessor",
            "ForcedEOSTokenLogitsProcessor",
            "GenerationMixin",
            "HammingDiversityLogitsProcessor",
            "InfNanRemoveLogitsProcessor",
            "LogitNormalization",
            "LogitsProcessor",
            "LogitsProcessorList",
            "MaxLengthCriteria",
            "MaxTimeCriteria",
            "MinLengthLogitsProcessor",
            "MinNewTokensLengthLogitsProcessor",
            "MinPLogitsWarper",
            "NoBadWordsLogitsProcessor",
            "NoRepeatNGramLogitsProcessor",
            "PhrasalConstraint",
            "PrefixConstrainedLogitsProcessor",
            "RepetitionPenaltyLogitsProcessor",
            "SequenceBiasLogitsProcessor",
            "StoppingCriteria",
            "StoppingCriteriaList",
            "StopStringCriteria",
            "SuppressTokensAtBeginLogitsProcessor",
            "SuppressTokensLogitsProcessor",
            "SynthIDTextWatermarkDetector",
            "SynthIDTextWatermarkingConfig",
            "SynthIDTextWatermarkLogitsProcessor",
            "TemperatureLogitsWarper",
            "TopKLogitsWarper",
            "TopPLogitsWarper",
            "TypicalLogitsWarper",
            "UnbatchedClassifierFreeGuidanceLogitsProcessor",
            "WatermarkDetector",
            "WatermarkLogitsProcessor",
            "WhisperTimeStampLogitsProcessor",
        ]
    )

    # PyTorch domain libraries integration
    _import_structure["integrations.executorch"] = [
        "TorchExportableModuleWithStaticCache",
        "convert_and_export_with_cache",
    ]

    _import_structure["modeling_flash_attention_utils"] = []
    _import_structure["modeling_layers"] = ["GradientCheckpointingLayer"]
    _import_structure["modeling_outputs"] = []
    _import_structure["modeling_rope_utils"] = ["ROPE_INIT_FUNCTIONS", "dynamic_rope_update"]
    _import_structure["modeling_utils"] = ["PreTrainedModel", "AttentionInterface"]
    _import_structure["optimization"] = [
        "Adafactor",
        "get_constant_schedule",
        "get_constant_schedule_with_warmup",
        "get_cosine_schedule_with_warmup",
        "get_cosine_with_hard_restarts_schedule_with_warmup",
        "get_inverse_sqrt_schedule",
        "get_linear_schedule_with_warmup",
        "get_polynomial_decay_schedule_with_warmup",
        "get_scheduler",
        "get_wsd_schedule",
    ]
    _import_structure["pytorch_utils"] = [
        "Conv1D",
        "apply_chunking_to_forward",
        "prune_layer",
    ]
    _import_structure["sagemaker"] = []
    _import_structure["time_series_utils"] = []
    _import_structure["trainer"] = ["Trainer"]
    _import_structure["trainer_pt_utils"] = ["torch_distributed_zero_first"]
    _import_structure["trainer_seq2seq"] = ["Seq2SeqTrainer"]

# TensorFlow-backed objects
try:
    if not is_tf_available():
        raise OptionalDependencyNotAvailable()
except OptionalDependencyNotAvailable:
    from .utils import dummy_tf_objects

    _import_structure["utils.dummy_tf_objects"] = [name for name in dir(dummy_tf_objects) if not name.startswith("_")]
else:
    _import_structure["activations_tf"] = []
    _import_structure["generation"].extend(
        [
            "TFForcedBOSTokenLogitsProcessor",
            "TFForcedEOSTokenLogitsProcessor",
            "TFForceTokensLogitsProcessor",
            "TFGenerationMixin",
            "TFLogitsProcessor",
            "TFLogitsProcessorList",
            "TFLogitsWarper",
            "TFMinLengthLogitsProcessor",
            "TFNoBadWordsLogitsProcessor",
            "TFNoRepeatNGramLogitsProcessor",
            "TFRepetitionPenaltyLogitsProcessor",
            "TFSuppressTokensAtBeginLogitsProcessor",
            "TFSuppressTokensLogitsProcessor",
            "TFTemperatureLogitsWarper",
            "TFTopKLogitsWarper",
            "TFTopPLogitsWarper",
        ]
    )
    _import_structure["keras_callbacks"] = ["KerasMetricCallback", "PushToHubCallback"]
    _import_structure["modeling_tf_outputs"] = []
    _import_structure["modeling_tf_utils"] = [
        "TFPreTrainedModel",
        "TFSequenceSummary",
        "TFSharedEmbeddings",
        "shape_list",
    ]
    _import_structure["optimization_tf"] = [
        "AdamWeightDecay",
        "GradientAccumulator",
        "WarmUp",
        "create_optimizer",
    ]
    _import_structure["tf_utils"] = []

# FLAX-backed objects
try:
    if not is_flax_available():
        raise OptionalDependencyNotAvailable()
except OptionalDependencyNotAvailable:
    from .utils import dummy_flax_objects

    _import_structure["utils.dummy_flax_objects"] = [
        name for name in dir(dummy_flax_objects) if not name.startswith("_")
    ]
else:
    _import_structure["generation"].extend(
        [
            "FlaxForcedBOSTokenLogitsProcessor",
            "FlaxForcedEOSTokenLogitsProcessor",
            "FlaxForceTokensLogitsProcessor",
            "FlaxGenerationMixin",
            "FlaxLogitsProcessor",
            "FlaxLogitsProcessorList",
            "FlaxLogitsWarper",
            "FlaxMinLengthLogitsProcessor",
            "FlaxTemperatureLogitsWarper",
            "FlaxSuppressTokensAtBeginLogitsProcessor",
            "FlaxSuppressTokensLogitsProcessor",
            "FlaxTopKLogitsWarper",
            "FlaxTopPLogitsWarper",
            "FlaxWhisperTimeStampLogitsProcessor",
        ]
    )
    _import_structure["modeling_flax_outputs"] = []
    _import_structure["modeling_flax_utils"] = ["FlaxPreTrainedModel"]

# Direct imports for type-checking
if TYPE_CHECKING:
    # All modeling imports
    from .configuration_utils import PretrainedConfig

    # Data
    from .data import (
        DataProcessor,
        InputExample,
        InputFeatures,
        SingleSentenceClassificationProcessor,
        SquadExample,
        SquadFeatures,
        SquadV1Processor,
        SquadV2Processor,
        glue_compute_metrics,
        glue_convert_examples_to_features,
        glue_output_modes,
        glue_processors,
        glue_tasks_num_labels,
        squad_convert_examples_to_features,
        xnli_compute_metrics,
        xnli_output_modes,
        xnli_processors,
        xnli_tasks_num_labels,
    )
    from .data.data_collator import (
        DataCollator,
        DataCollatorForLanguageModeling,
        DataCollatorForMultipleChoice,
        DataCollatorForPermutationLanguageModeling,
        DataCollatorForSeq2Seq,
        DataCollatorForSOP,
        DataCollatorForTokenClassification,
        DataCollatorForWholeWordMask,
        DataCollatorWithFlattening,
        DataCollatorWithPadding,
        DefaultDataCollator,
        default_data_collator,
    )
    from .feature_extraction_sequence_utils import SequenceFeatureExtractor

    # Feature Extractor
    from .feature_extraction_utils import BatchFeature, FeatureExtractionMixin

    # Generation
    from .generation import (
        AsyncTextIteratorStreamer,
        CompileConfig,
        GenerationConfig,
        TextIteratorStreamer,
        TextStreamer,
        WatermarkingConfig,
    )
    from .hf_argparser import HfArgumentParser

    # Integrations
    from .integrations import (
        is_clearml_available,
        is_comet_available,
        is_dvclive_available,
        is_neptune_available,
        is_optuna_available,
        is_ray_available,
        is_ray_tune_available,
        is_sigopt_available,
        is_swanlab_available,
        is_tensorboard_available,
        is_wandb_available,
    )

    # Model Cards
    from .modelcard import ModelCard

    # TF 2.0 <=> PyTorch conversion utilities
    from .modeling_tf_pytorch_utils import (
        convert_tf_weight_name_to_pt_weight_name,
        load_pytorch_checkpoint_in_tf2_model,
        load_pytorch_model_in_tf2_model,
        load_pytorch_weights_in_tf2_model,
        load_tf2_checkpoint_in_pytorch_model,
        load_tf2_model_in_pytorch_model,
        load_tf2_weights_in_pytorch_model,
    )
    from .models import *

    # Pipelines
    from .pipelines import (
        AudioClassificationPipeline,
        AutomaticSpeechRecognitionPipeline,
        CsvPipelineDataFormat,
        DepthEstimationPipeline,
        DocumentQuestionAnsweringPipeline,
        FeatureExtractionPipeline,
        FillMaskPipeline,
        ImageClassificationPipeline,
        ImageFeatureExtractionPipeline,
        ImageSegmentationPipeline,
        ImageTextToTextPipeline,
        ImageToImagePipeline,
        ImageToTextPipeline,
        JsonPipelineDataFormat,
        MaskGenerationPipeline,
        NerPipeline,
        ObjectDetectionPipeline,
        PipedPipelineDataFormat,
        Pipeline,
        PipelineDataFormat,
        QuestionAnsweringPipeline,
        SummarizationPipeline,
        TableQuestionAnsweringPipeline,
        Text2TextGenerationPipeline,
        TextClassificationPipeline,
        TextGenerationPipeline,
        TextToAudioPipeline,
        TokenClassificationPipeline,
        TranslationPipeline,
        VideoClassificationPipeline,
        VisualQuestionAnsweringPipeline,
        ZeroShotAudioClassificationPipeline,
        ZeroShotClassificationPipeline,
        ZeroShotImageClassificationPipeline,
        ZeroShotObjectDetectionPipeline,
        pipeline,
    )
    from .processing_utils import ProcessorMixin

    # Tokenization
    from .tokenization_utils import PreTrainedTokenizer
    from .tokenization_utils_base import (
        AddedToken,
        BatchEncoding,
        CharSpan,
        PreTrainedTokenizerBase,
        SpecialTokensMixin,
        TokenSpan,
    )

    # Trainer
    from .trainer_callback import (
        DefaultFlowCallback,
        EarlyStoppingCallback,
        PrinterCallback,
        ProgressCallback,
        TrainerCallback,
        TrainerControl,
        TrainerState,
    )
    from .trainer_utils import (
        EvalPrediction,
        IntervalStrategy,
        SchedulerType,
        enable_full_determinism,
        set_seed,
    )
    from .training_args import TrainingArguments
    from .training_args_seq2seq import Seq2SeqTrainingArguments
    from .training_args_tf import TFTrainingArguments

    # Files and general utilities
    from .utils import (
        CONFIG_NAME,
        MODEL_CARD_NAME,
        PYTORCH_PRETRAINED_BERT_CACHE,
        PYTORCH_TRANSFORMERS_CACHE,
        SPIECE_UNDERLINE,
        TF2_WEIGHTS_NAME,
        TF_WEIGHTS_NAME,
        TRANSFORMERS_CACHE,
        WEIGHTS_NAME,
        TensorType,
        add_end_docstrings,
        add_start_docstrings,
        is_apex_available,
        is_av_available,
        is_bitsandbytes_available,
        is_datasets_available,
        is_faiss_available,
        is_flax_available,
        is_keras_nlp_available,
        is_phonemizer_available,
        is_psutil_available,
        is_py3nvml_available,
        is_pyctcdecode_available,
        is_sacremoses_available,
        is_safetensors_available,
        is_scipy_available,
        is_sentencepiece_available,
        is_sklearn_available,
        is_speech_available,
        is_tensorflow_text_available,
        is_tf_available,
        is_timm_available,
        is_tokenizers_available,
        is_torch_available,
        is_torch_hpu_available,
        is_torch_mlu_available,
        is_torch_musa_available,
        is_torch_neuroncore_available,
        is_torch_npu_available,
        is_torch_xla_available,
        is_torch_xpu_available,
        is_torchvision_available,
        is_vision_available,
        logging,
    )

    # bitsandbytes config
    from .utils.quantization_config import (
        AqlmConfig,
        AutoRoundConfig,
        AwqConfig,
        BitNetQuantConfig,
        BitsAndBytesConfig,
        CompressedTensorsConfig,
        EetqConfig,
        FbgemmFp8Config,
        FineGrainedFP8Config,
        GPTQConfig,
        HiggsConfig,
        HqqConfig,
        QuantoConfig,
        QuarkConfig,
        SpQRConfig,
        TorchAoConfig,
        VptqConfig,
    )

    try:
        if not is_tokenizers_available():
            raise OptionalDependencyNotAvailable()
    except OptionalDependencyNotAvailable:
        from .utils.dummy_tokenizers_objects import *
    else:
        from .tokenization_utils_fast import PreTrainedTokenizerFast

    try:
        if not (is_sentencepiece_available() and is_tokenizers_available()):
            raise OptionalDependencyNotAvailable()
    except OptionalDependencyNotAvailable:
        from .utils.dummies_sentencepiece_and_tokenizers_objects import *
    else:
        from .convert_slow_tokenizer import (
            SLOW_TO_FAST_CONVERTERS,
            convert_slow_tokenizer,
        )

    try:
        if not is_vision_available():
            raise OptionalDependencyNotAvailable()
    except OptionalDependencyNotAvailable:
        from .utils.dummy_vision_objects import *
    else:
        from .image_processing_base import ImageProcessingMixin
        from .image_processing_utils import BaseImageProcessor
        from .image_utils import ImageFeatureExtractionMixin

    try:
        if not is_torchvision_available():
            raise OptionalDependencyNotAvailable()
    except OptionalDependencyNotAvailable:
        from .utils.dummy_torchvision_objects import *
    else:
        from .image_processing_utils_fast import BaseImageProcessorFast
<<<<<<< HEAD
        from .models.superpoint import SuperPointImageProcessorFast
=======
        from .video_processing_utils import BaseVideoProcessor
>>>>>>> 34c1e29c

    try:
        if not (is_torchvision_available() and is_timm_available()):
            raise OptionalDependencyNotAvailable()
    except OptionalDependencyNotAvailable:
        from .utils.dummy_timm_and_torchvision_objects import *
    else:
        from .models.timm_wrapper import TimmWrapperImageProcessor

    # Modeling
    try:
        if not is_torch_available():
            raise OptionalDependencyNotAvailable()
    except OptionalDependencyNotAvailable:
        from .utils.dummy_pt_objects import *
    else:
        # Debugging
        from .cache_utils import (
            Cache,
            CacheConfig,
            DynamicCache,
            EncoderDecoderCache,
            HQQQuantizedCache,
            HybridCache,
            MambaCache,
            OffloadedCache,
            OffloadedStaticCache,
            QuantizedCache,
            QuantizedCacheConfig,
            QuantoQuantizedCache,
            SinkCache,
            SlidingWindowCache,
            StaticCache,
        )
        from .data.datasets import (
            GlueDataset,
            GlueDataTrainingArguments,
            LineByLineTextDataset,
            LineByLineWithRefDataset,
            LineByLineWithSOPTextDataset,
            SquadDataset,
            SquadDataTrainingArguments,
            TextDataset,
            TextDatasetForNextSentencePrediction,
        )
        from .generation import (
            AlternatingCodebooksLogitsProcessor,
            BayesianDetectorConfig,
            BayesianDetectorModel,
            BeamScorer,
            BeamSearchScorer,
            ClassifierFreeGuidanceLogitsProcessor,
            ConstrainedBeamSearchScorer,
            Constraint,
            ConstraintListState,
            DisjunctiveConstraint,
            EncoderNoRepeatNGramLogitsProcessor,
            EncoderRepetitionPenaltyLogitsProcessor,
            EosTokenCriteria,
            EpsilonLogitsWarper,
            EtaLogitsWarper,
            ExponentialDecayLengthPenalty,
            ForcedBOSTokenLogitsProcessor,
            ForcedEOSTokenLogitsProcessor,
            GenerationMixin,
            HammingDiversityLogitsProcessor,
            InfNanRemoveLogitsProcessor,
            LogitNormalization,
            LogitsProcessor,
            LogitsProcessorList,
            MaxLengthCriteria,
            MaxTimeCriteria,
            MinLengthLogitsProcessor,
            MinNewTokensLengthLogitsProcessor,
            MinPLogitsWarper,
            NoBadWordsLogitsProcessor,
            NoRepeatNGramLogitsProcessor,
            PhrasalConstraint,
            PrefixConstrainedLogitsProcessor,
            RepetitionPenaltyLogitsProcessor,
            SequenceBiasLogitsProcessor,
            StoppingCriteria,
            StoppingCriteriaList,
            StopStringCriteria,
            SuppressTokensAtBeginLogitsProcessor,
            SuppressTokensLogitsProcessor,
            SynthIDTextWatermarkDetector,
            SynthIDTextWatermarkingConfig,
            SynthIDTextWatermarkLogitsProcessor,
            TemperatureLogitsWarper,
            TopKLogitsWarper,
            TopPLogitsWarper,
            TypicalLogitsWarper,
            UnbatchedClassifierFreeGuidanceLogitsProcessor,
            WatermarkDetector,
            WatermarkLogitsProcessor,
            WhisperTimeStampLogitsProcessor,
        )
        from .integrations.executorch import (
            TorchExportableModuleWithStaticCache,
            convert_and_export_with_cache,
        )
        from .model_debugging_utils import (
            model_addition_debugger_context,
        )
        from .modeling_layers import GradientCheckpointingLayer
        from .modeling_rope_utils import ROPE_INIT_FUNCTIONS, dynamic_rope_update
        from .modeling_utils import AttentionInterface, PreTrainedModel

        # Optimization
        from .optimization import (
            Adafactor,
            get_constant_schedule,
            get_constant_schedule_with_warmup,
            get_cosine_schedule_with_warmup,
            get_cosine_with_hard_restarts_schedule_with_warmup,
            get_inverse_sqrt_schedule,
            get_linear_schedule_with_warmup,
            get_polynomial_decay_schedule_with_warmup,
            get_scheduler,
            get_wsd_schedule,
        )
        from .pytorch_utils import Conv1D, apply_chunking_to_forward, prune_layer

        # Trainer
        from .trainer import Trainer
        from .trainer_pt_utils import torch_distributed_zero_first
        from .trainer_seq2seq import Seq2SeqTrainer

    # TensorFlow
    try:
        if not is_tf_available():
            raise OptionalDependencyNotAvailable()
    except OptionalDependencyNotAvailable:
        # Import the same objects as dummies to get them in the namespace.
        # They will raise an import error if the user tries to instantiate / use them.
        from .utils.dummy_tf_objects import *
    else:
        from .generation import (
            TFForcedBOSTokenLogitsProcessor,
            TFForcedEOSTokenLogitsProcessor,
            TFForceTokensLogitsProcessor,
            TFGenerationMixin,
            TFLogitsProcessor,
            TFLogitsProcessorList,
            TFLogitsWarper,
            TFMinLengthLogitsProcessor,
            TFNoBadWordsLogitsProcessor,
            TFNoRepeatNGramLogitsProcessor,
            TFRepetitionPenaltyLogitsProcessor,
            TFSuppressTokensAtBeginLogitsProcessor,
            TFSuppressTokensLogitsProcessor,
            TFTemperatureLogitsWarper,
            TFTopKLogitsWarper,
            TFTopPLogitsWarper,
        )
        from .keras_callbacks import KerasMetricCallback, PushToHubCallback
        from .modeling_tf_utils import (
            TFPreTrainedModel,
            TFSequenceSummary,
            TFSharedEmbeddings,
            shape_list,
        )

        # Optimization
        from .optimization_tf import (
            AdamWeightDecay,
            GradientAccumulator,
            WarmUp,
            create_optimizer,
        )

    try:
        if not is_flax_available():
            raise OptionalDependencyNotAvailable()
    except OptionalDependencyNotAvailable:
        # Import the same objects as dummies to get them in the namespace.
        # They will raise an import error if the user tries to instantiate / use them.
        from .utils.dummy_flax_objects import *
    else:
        from .generation import (
            FlaxForcedBOSTokenLogitsProcessor,
            FlaxForcedEOSTokenLogitsProcessor,
            FlaxForceTokensLogitsProcessor,
            FlaxGenerationMixin,
            FlaxLogitsProcessor,
            FlaxLogitsProcessorList,
            FlaxLogitsWarper,
            FlaxMinLengthLogitsProcessor,
            FlaxSuppressTokensAtBeginLogitsProcessor,
            FlaxSuppressTokensLogitsProcessor,
            FlaxTemperatureLogitsWarper,
            FlaxTopKLogitsWarper,
            FlaxTopPLogitsWarper,
            FlaxWhisperTimeStampLogitsProcessor,
        )
        from .modeling_flax_utils import FlaxPreTrainedModel

else:
    import sys

    _import_structure = {k: set(v) for k, v in _import_structure.items()}

    import_structure = define_import_structure(Path(__file__).parent / "models", prefix="models")
    import_structure[frozenset({})].update(_import_structure)

    sys.modules[__name__] = _LazyModule(
        __name__,
        globals()["__file__"],
        import_structure,
        module_spec=__spec__,
        extra_objects={"__version__": __version__},
    )

if not is_tf_available() and not is_torch_available() and not is_flax_available():
    logger.warning_advice(
        "None of PyTorch, TensorFlow >= 2.0, or Flax have been found. "
        "Models won't be available and only tokenizers, configuration "
        "and file/data utilities can be used."
    )<|MERGE_RESOLUTION|>--- conflicted
+++ resolved
@@ -809,11 +809,8 @@
         from .utils.dummy_torchvision_objects import *
     else:
         from .image_processing_utils_fast import BaseImageProcessorFast
-<<<<<<< HEAD
         from .models.superpoint import SuperPointImageProcessorFast
-=======
         from .video_processing_utils import BaseVideoProcessor
->>>>>>> 34c1e29c
 
     try:
         if not (is_torchvision_available() and is_timm_available()):
