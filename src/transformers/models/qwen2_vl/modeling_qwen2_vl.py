# coding=utf-8
# Copyright 2024 The Qwen team, Alibaba Group and the HuggingFace Inc. team. All rights reserved.
#
# This code is based on EleutherAI's GPT-NeoX library and the GPT-NeoX
# and OPT implementations in this library. It has been modified from its
# original forms to accommodate minor architectural differences compared
# to GPT-NeoX and OPT used by the Meta AI team that trained the model.
#
# Licensed under the Apache License, Version 2.0 (the "License");
# you may not use this file except in compliance with the License.
# You may obtain a copy of the License at
#
#     http://www.apache.org/licenses/LICENSE-2.0
#
# Unless required by applicable law or agreed to in writing, software
# distributed under the License is distributed on an "AS IS" BASIS,
# WITHOUT WARRANTIES OR CONDITIONS OF ANY KIND, either express or implied.
# See the License for the specific language governing permissions and
# limitations under the License.
"""PyTorch Qwen2-VL model."""

import math
from dataclasses import dataclass
from typing import Any, Callable, Optional, Union

import torch
import torch.nn as nn
import torch.nn.functional as F
import torch.utils.checkpoint
from torch.nn import LayerNorm

from ...activations import ACT2FN
from ...cache_utils import Cache, DynamicCache
from ...generation import GenerationMixin
from ...masking_utils import create_causal_mask, create_sliding_window_causal_mask
from ...modeling_flash_attention_utils import FlashAttentionKwargs, is_flash_attn_available
from ...modeling_layers import GradientCheckpointingLayer
from ...modeling_outputs import BaseModelOutputWithPast, ModelOutput
from ...modeling_rope_utils import ROPE_INIT_FUNCTIONS, dynamic_rope_update
from ...modeling_utils import ALL_ATTENTION_FUNCTIONS, PreTrainedModel
from ...processing_utils import Unpack
from ...utils import (
    LossKwargs,
    auto_docstring,
    can_return_tuple,
    is_torchdynamo_compiling,
    logging,
)
from .configuration_qwen2_vl import Qwen2VLConfig, Qwen2VLTextConfig, Qwen2VLVisionConfig


if is_flash_attn_available():
    from ...modeling_flash_attention_utils import flash_attn_varlen_func


logger = logging.get_logger(__name__)


@dataclass
class Qwen2VLModelOutputWithPast(ModelOutput):
    """
    Base class for Llava outputs, with hidden states and attentions.

    Args:
        last_hidden_state (`torch.FloatTensor` of shape `(batch_size, sequence_length, hidden_size)`):
            Sequence of hidden-states at the output of the last layer of the model.
        past_key_values (`tuple(tuple(torch.FloatTensor))`, *optional*, returned when `use_cache=True` is passed or when `config.use_cache=True`):
            Tuple of `tuple(torch.FloatTensor)` of length `config.n_layers`, with each tuple having 2 tensors of shape
            `(batch_size, num_heads, sequence_length, embed_size_per_head)`)

            Contains pre-computed hidden-states (key and values in the self-attention blocks) that can be used (see
            `past_key_values` input) to speed up sequential decoding.
        hidden_states (`tuple(torch.FloatTensor)`, *optional*, returned when `output_hidden_states=True` is passed or when `config.output_hidden_states=True`):
            Tuple of `torch.FloatTensor` (one for the output of the embeddings, if the model has an embedding layer, +
            one for the output of each layer) of shape `(batch_size, sequence_length, hidden_size)`.

            Hidden-states of the model at the output of each layer plus the optional initial embedding outputs.
        attentions (`tuple(torch.FloatTensor)`, *optional*, returned when `output_attentions=True` is passed or when `config.output_attentions=True`):
            Tuple of `torch.FloatTensor` (one for each layer) of shape `(batch_size, num_heads, sequence_length,
            sequence_length)`.

            Attentions weights after the attention softmax, used to compute the weighted average in the self-attention
            heads.
        rope_deltas (`torch.LongTensor` of shape `(batch_size, )`, *optional*):
            The rope index difference between sequence length and multimodal rope.
    """

    last_hidden_state: torch.FloatTensor = None
    past_key_values: Optional[list[torch.FloatTensor]] = None
    hidden_states: Optional[tuple[torch.FloatTensor]] = None
    attentions: Optional[tuple[torch.FloatTensor]] = None
    rope_deltas: Optional[torch.LongTensor] = None


@dataclass
class Qwen2VLCausalLMOutputWithPast(ModelOutput):
    """
    Base class for Qwen2VL causal language model (or autoregressive) outputs.

    Args:
        loss (`torch.FloatTensor` of shape `(1,)`, *optional*, returned when `labels` is provided):
            Language modeling loss (for next-token prediction).
        logits (`torch.FloatTensor` of shape `(batch_size, sequence_length, config.vocab_size)`):
            Prediction scores of the language modeling head (scores for each vocabulary token before SoftMax).
        past_key_values (`tuple(tuple(torch.FloatTensor))`, *optional*, returned when `use_cache=True` is passed or when `config.use_cache=True`):
            Tuple of `tuple(torch.FloatTensor)` of length `config.n_layers`, with each tuple having 2 tensors of shape
            `(batch_size, num_heads, sequence_length, embed_size_per_head)`)

            Contains pre-computed hidden-states (key and values in the self-attention blocks) that can be used (see
            `past_key_values` input) to speed up sequential decoding.
        hidden_states (`tuple(torch.FloatTensor)`, *optional*, returned when `output_hidden_states=True` is passed or when `config.output_hidden_states=True`):
            Tuple of `torch.FloatTensor` (one for the output of the embeddings, if the model has an embedding layer, +
            one for the output of each layer) of shape `(batch_size, sequence_length, hidden_size)`.

            Hidden-states of the model at the output of each layer plus the optional initial embedding outputs.
        attentions (`tuple(torch.FloatTensor)`, *optional*, returned when `output_attentions=True` is passed or when `config.output_attentions=True`):
            Tuple of `torch.FloatTensor` (one for each layer) of shape `(batch_size, num_heads, sequence_length,
            sequence_length)`.

            Attentions weights after the attention softmax, used to compute the weighted average in the self-attention
            heads.
        rope_deltas (`torch.LongTensor` of shape `(batch_size, )`, *optional*):
            The rope index difference between sequence length and multimodal rope.
    """

    loss: Optional[torch.FloatTensor] = None
    logits: Optional[torch.FloatTensor] = None
    past_key_values: Optional[list[torch.FloatTensor]] = None
    hidden_states: Optional[tuple[torch.FloatTensor]] = None
    attentions: Optional[tuple[torch.FloatTensor]] = None
    rope_deltas: Optional[torch.LongTensor] = None


class Qwen2VLRotaryEmbedding(nn.Module):
    def __init__(self, config: Qwen2VLTextConfig, device=None):
        super().__init__()
        # BC: "rope_type" was originally "type"
        if hasattr(config, "rope_scaling") and config.rope_scaling is not None:
            self.rope_type = config.rope_scaling.get("rope_type", config.rope_scaling.get("type"))
        else:
            self.rope_type = "default"
        self.max_seq_len_cached = config.max_position_embeddings
        self.original_max_seq_len = config.max_position_embeddings

        self.config = config
        self.rope_init_fn = ROPE_INIT_FUNCTIONS[self.rope_type]

        inv_freq, self.attention_scaling = self.rope_init_fn(self.config, device)
        self.register_buffer("inv_freq", inv_freq, persistent=False)
        self.original_inv_freq = self.inv_freq

    @torch.no_grad()
    @dynamic_rope_update  # power user: used with advanced RoPE types (e.g. dynamic rope)
    def forward(self, x, position_ids):
        # In contrast to other models, Qwen2_VL has different position ids for the grids
        # So we expand the inv_freq to shape (3, ...)
        inv_freq_expanded = self.inv_freq[None, None, :, None].float().expand(3, position_ids.shape[1], -1, 1)
        position_ids_expanded = position_ids[:, :, None, :].float()  # shape (3, bs, 1, positions)

        device_type = x.device.type if isinstance(x.device.type, str) and x.device.type != "mps" else "cpu"
        with torch.autocast(device_type=device_type, enabled=False):  # Force float32
            freqs = (inv_freq_expanded.float() @ position_ids_expanded.float()).transpose(2, 3)
            emb = torch.cat((freqs, freqs), dim=-1)
            cos = emb.cos() * self.attention_scaling
            sin = emb.sin() * self.attention_scaling

        return cos.to(dtype=x.dtype), sin.to(dtype=x.dtype)


# Copied from transformers.models.llama.modeling_llama.rotate_half
def rotate_half(x):
    """Rotates half the hidden dims of the input."""
    x1 = x[..., : x.shape[-1] // 2]
    x2 = x[..., x.shape[-1] // 2 :]
    return torch.cat((-x2, x1), dim=-1)


def apply_multimodal_rotary_pos_emb(q, k, cos, sin, mrope_section, unsqueeze_dim=1):
    """Applies Rotary Position Embedding with Multimodal Sections to the query and key tensors (https://qwenlm.github.io/blog/qwen2-vl/).

    Explanation:
        Multimodal 3D rotary position embedding is an extension to 1D rotary position embedding. The input embedding
        sequence contains vision (images / videos) embedding and text embedding or just contains text embedding. For
        vision embedding part, we apply rotary position embedding on temporal, height and width dimension separately.
        Here we split the channel dimension to 3 chunks for the temporal, height and width rotary position embedding.
        For text embedding part, we just apply 1D rotary position embedding. The three rotary position index (temporal,
        height and width) of text embedding is always the same, so the text embedding rotary position embedding has no
        difference with modern LLMs.

    Args:
        q (`torch.Tensor`): The query tensor.
        k (`torch.Tensor`): The key tensor.
        cos (`torch.Tensor`): The cosine part of the rotary embedding.
        sin (`torch.Tensor`): The sine part of the rotary embedding.
        position_ids (`torch.Tensor`):
            The position indices of the tokens corresponding to the query and key tensors. For example, this can be
            used to pass offsetted position ids when working with a KV-cache.
        mrope_section(`List(int)`):
            Multimodal rope section is for channel dimension of temporal, height and width in rope calculation.
        unsqueeze_dim (`int`, *optional*, defaults to 1):
            The 'unsqueeze_dim' argument specifies the dimension along which to unsqueeze cos[position_ids] and
            sin[position_ids] so that they can be properly broadcasted to the dimensions of q and k. For example, note
            that cos[position_ids] and sin[position_ids] have the shape [batch_size, seq_len, head_dim]. Then, if q and
            k have the shape [batch_size, heads, seq_len, head_dim], then setting unsqueeze_dim=1 makes
            cos[position_ids] and sin[position_ids] broadcastable to the shapes of q and k. Similarly, if q and k have
            the shape [batch_size, seq_len, heads, head_dim], then set unsqueeze_dim=2.
    Returns:
        `tuple(torch.Tensor)` comprising of the query and key tensors rotated using the Rotary Position Embedding.
    """
    mrope_section = mrope_section * 2
    cos = torch.cat([m[i % 3] for i, m in enumerate(cos.split(mrope_section, dim=-1))], dim=-1).unsqueeze(
        unsqueeze_dim
    )
    sin = torch.cat([m[i % 3] for i, m in enumerate(sin.split(mrope_section, dim=-1))], dim=-1).unsqueeze(
        unsqueeze_dim
    )

    q_embed = (q * cos) + (rotate_half(q) * sin)
    k_embed = (k * cos) + (rotate_half(k) * sin)
    return q_embed, k_embed


def apply_rotary_pos_emb_vision(
    q: torch.Tensor, k: torch.Tensor, cos: torch.Tensor, sin: torch.Tensor
) -> tuple[torch.Tensor, torch.Tensor]:
    orig_q_dtype = q.dtype
    orig_k_dtype = k.dtype
    q, k = q.float(), k.float()
    cos, sin = cos.unsqueeze(-2).float(), sin.unsqueeze(-2).float()
    q_embed = (q * cos) + (rotate_half(q) * sin)
    k_embed = (k * cos) + (rotate_half(k) * sin)
    q_embed = q_embed.to(orig_q_dtype)
    k_embed = k_embed.to(orig_k_dtype)
    return q_embed, k_embed


class VisionRotaryEmbedding(nn.Module):
    def __init__(self, dim: int, theta: float = 10000.0) -> None:
        super().__init__()
        inv_freq = 1.0 / (theta ** (torch.arange(0, dim, 2, dtype=torch.float) / dim))
        self.register_buffer("inv_freq", inv_freq, persistent=False)

    def forward(self, seqlen: int) -> torch.Tensor:
        seq = torch.arange(seqlen, device=self.inv_freq.device, dtype=self.inv_freq.dtype)
        freqs = torch.outer(seq, self.inv_freq)
        return freqs


class PatchEmbed(nn.Module):
    def __init__(
        self,
        patch_size: int = 14,
        temporal_patch_size: int = 2,
        in_channels: int = 3,
        embed_dim: int = 1152,
    ) -> None:
        super().__init__()
        self.patch_size = patch_size
        self.temporal_patch_size = temporal_patch_size
        self.in_channels = in_channels
        self.embed_dim = embed_dim

        kernel_size = [temporal_patch_size, patch_size, patch_size]
        self.proj = nn.Conv3d(in_channels, embed_dim, kernel_size=kernel_size, stride=kernel_size, bias=False)

    def forward(self, hidden_states: torch.Tensor) -> torch.Tensor:
        target_dtype = self.proj.weight.dtype
        hidden_states = hidden_states.view(
            -1, self.in_channels, self.temporal_patch_size, self.patch_size, self.patch_size
        )
        hidden_states = self.proj(hidden_states.to(dtype=target_dtype)).view(-1, self.embed_dim)
        return hidden_states


class PatchMerger(nn.Module):
    def __init__(self, dim: int, context_dim: int, spatial_merge_size: int = 2) -> None:
        super().__init__()
        self.hidden_size = context_dim * (spatial_merge_size**2)
        self.ln_q = LayerNorm(context_dim, eps=1e-6)
        self.mlp = nn.Sequential(
            nn.Linear(self.hidden_size, self.hidden_size),
            nn.GELU(),
            nn.Linear(self.hidden_size, dim),
        )

    def forward(self, x: torch.Tensor) -> torch.Tensor:
        x = self.mlp(self.ln_q(x).view(-1, self.hidden_size))
        return x


class VisionMlp(nn.Module):
    def __init__(self, dim: int, hidden_dim: int, hidden_act: str) -> None:
        super().__init__()
        self.fc1 = nn.Linear(dim, hidden_dim)
        self.act = ACT2FN[hidden_act]
        self.fc2 = nn.Linear(hidden_dim, dim)

    def forward(self, x) -> torch.Tensor:
        return self.fc2(self.act(self.fc1(x)))


class VisionAttention(nn.Module):
    def __init__(self, dim: int, num_heads: int = 16) -> None:
        super().__init__()
        self.num_heads = num_heads
        self.head_dim = dim // num_heads
        self.qkv = nn.Linear(dim, dim * 3, bias=True)
        self.proj = nn.Linear(dim, dim)

    def forward(
        self,
        hidden_states: torch.Tensor,
        cu_seqlens: torch.Tensor,
        rotary_pos_emb: Optional[torch.Tensor] = None,
        position_embeddings: Optional[tuple[torch.Tensor, torch.Tensor]] = None,
    ) -> torch.Tensor:
        seq_length = hidden_states.shape[0]
        q, k, v = self.qkv(hidden_states).reshape(seq_length, 3, self.num_heads, -1).permute(1, 0, 2, 3).unbind(0)
        if position_embeddings is None:
            logger.warning_once(
                "The attention layers in this model are transitioning from computing the RoPE embeddings internally "
                "through `rotary_pos_emb` (2D tensor of RoPE theta values), to using externally computed "
                "`position_embeddings` (Tuple of tensors, containing cos and sin). In v4.54 `rotary_pos_emb` will be "
                "removed and `position_embeddings` will be mandatory."
            )
            emb = torch.cat((rotary_pos_emb, rotary_pos_emb), dim=-1)
            cos = emb.cos()
            sin = emb.sin()
        else:
            cos, sin = position_embeddings
        q, k = apply_rotary_pos_emb_vision(q, k, cos, sin)

        attention_mask = torch.full(
            [1, seq_length, seq_length], torch.finfo(q.dtype).min, device=q.device, dtype=q.dtype
        )
        for i in range(1, len(cu_seqlens)):
            attention_mask[..., cu_seqlens[i - 1] : cu_seqlens[i], cu_seqlens[i - 1] : cu_seqlens[i]] = 0

        q = q.transpose(0, 1)
        k = k.transpose(0, 1)
        v = v.transpose(0, 1)
        attn_weights = torch.matmul(q, k.transpose(1, 2)) / math.sqrt(self.head_dim)
        attn_weights = attn_weights + attention_mask
        attn_weights = nn.functional.softmax(attn_weights, dim=-1, dtype=torch.float32).to(q.dtype)
        attn_output = torch.matmul(attn_weights, v)
        attn_output = attn_output.transpose(0, 1)
        attn_output = attn_output.reshape(seq_length, -1)
        attn_output = self.proj(attn_output)
        return attn_output


class VisionFlashAttention2(nn.Module):
    def __init__(self, dim: int, num_heads: int = 16) -> None:
        super().__init__()
        self.num_heads = num_heads
        self.qkv = nn.Linear(dim, dim * 3, bias=True)
        self.proj = nn.Linear(dim, dim)

    def forward(
        self,
        hidden_states: torch.Tensor,
        cu_seqlens: torch.Tensor,
        rotary_pos_emb: Optional[torch.Tensor] = None,
        position_embeddings: Optional[tuple[torch.Tensor, torch.Tensor]] = None,
    ) -> torch.Tensor:
        seq_length = hidden_states.shape[0]
        q, k, v = self.qkv(hidden_states).reshape(seq_length, 3, self.num_heads, -1).permute(1, 0, 2, 3).unbind(0)
        if position_embeddings is None:
            logger.warning_once(
                "The attention layers in this model are transitioning from computing the RoPE embeddings internally "
                "through `rotary_pos_emb` (2D tensor of RoPE theta values), to using externally computed "
                "`position_embeddings` (Tuple of tensors, containing cos and sin). In v4.54 `rotary_pos_emb` will be "
                "removed and `position_embeddings` will be mandatory."
            )
            emb = torch.cat((rotary_pos_emb, rotary_pos_emb), dim=-1)
            cos = emb.cos()
            sin = emb.sin()
        else:
            cos, sin = position_embeddings
        q, k = apply_rotary_pos_emb_vision(q, k, cos, sin)

        max_seqlen = (cu_seqlens[1:] - cu_seqlens[:-1]).max().item()
        attn_output = flash_attn_varlen_func(q, k, v, cu_seqlens, cu_seqlens, max_seqlen, max_seqlen).reshape(
            seq_length, -1
        )
        attn_output = self.proj(attn_output)
        return attn_output


class VisionSdpaAttention(nn.Module):
    def __init__(self, dim: int, num_heads: int = 16) -> None:
        super().__init__()
        self.num_heads = num_heads
        self.qkv = nn.Linear(dim, dim * 3, bias=True)
        self.proj = nn.Linear(dim, dim)

    def forward(
        self,
        hidden_states: torch.Tensor,
        cu_seqlens: torch.Tensor,
        rotary_pos_emb: Optional[torch.Tensor] = None,
        position_embeddings: Optional[tuple[torch.Tensor, torch.Tensor]] = None,
    ) -> torch.Tensor:
        seq_length = hidden_states.shape[0]
        q, k, v = self.qkv(hidden_states).reshape(seq_length, 3, self.num_heads, -1).permute(1, 0, 2, 3).unbind(0)
        if position_embeddings is None:
            logger.warning_once(
                "The attention layers in this model are transitioning from computing the RoPE embeddings internally "
                "through `rotary_pos_emb` (2D tensor of RoPE theta values), to using externally computed "
                "`position_embeddings` (Tuple of tensors, containing cos and sin). In v4.54 `rotary_pos_emb` will be "
                "removed and `position_embeddings` will be mandatory."
            )
            emb = torch.cat((rotary_pos_emb, rotary_pos_emb), dim=-1)
            cos = emb.cos()
            sin = emb.sin()
        else:
            cos, sin = position_embeddings
        q, k = apply_rotary_pos_emb_vision(q, k, cos, sin)

        attention_mask = torch.zeros([1, seq_length, seq_length], device=q.device, dtype=torch.bool)
        for i in range(1, len(cu_seqlens)):
            attention_mask[..., cu_seqlens[i - 1] : cu_seqlens[i], cu_seqlens[i - 1] : cu_seqlens[i]] = True
        q = q.transpose(0, 1)
        k = k.transpose(0, 1)
        v = v.transpose(0, 1)
        attn_output = F.scaled_dot_product_attention(
            q.unsqueeze(0), k.unsqueeze(0), v.unsqueeze(0), attention_mask, dropout_p=0.0
        )
        attn_output = attn_output.squeeze(0).transpose(0, 1)
        attn_output = attn_output.reshape(seq_length, -1)
        attn_output = self.proj(attn_output)
        return attn_output


QWEN2_VL_VISION_ATTENTION_CLASSES = {
    "eager": VisionAttention,
    "flash_attention_2": VisionFlashAttention2,
    "sdpa": VisionSdpaAttention,
}


class Qwen2VLVisionBlock(nn.Module):
    def __init__(self, config, attn_implementation: str = "sdpa") -> None:
        super().__init__()
        self.norm1 = LayerNorm(config.embed_dim, eps=1e-6)
        self.norm2 = LayerNorm(config.embed_dim, eps=1e-6)
        mlp_hidden_dim = int(config.embed_dim * config.mlp_ratio)

        self.attn = QWEN2_VL_VISION_ATTENTION_CLASSES[attn_implementation](
            config.embed_dim, num_heads=config.num_heads
        )
        self.mlp = VisionMlp(dim=config.embed_dim, hidden_dim=mlp_hidden_dim, hidden_act=config.hidden_act)

    def forward(
        self,
        hidden_states: torch.Tensor,
        cu_seqlens: torch.Tensor,
        rotary_pos_emb: Optional[torch.Tensor] = None,
        position_embeddings: Optional[tuple[torch.Tensor, torch.Tensor]] = None,
    ) -> torch.Tensor:
        hidden_states = hidden_states + self.attn(
            self.norm1(hidden_states),
            cu_seqlens=cu_seqlens,
            rotary_pos_emb=rotary_pos_emb,
            position_embeddings=position_embeddings,
        )
        hidden_states = hidden_states + self.mlp(self.norm2(hidden_states))
        return hidden_states


# Copied from transformers.models.qwen2.modeling_qwen2.Qwen2RMSNorm
class Qwen2RMSNorm(nn.Module):
    def __init__(self, hidden_size, eps=1e-6):
        """
        Qwen2RMSNorm is equivalent to T5LayerNorm
        """
        super().__init__()
        self.weight = nn.Parameter(torch.ones(hidden_size))
        self.variance_epsilon = eps

    def forward(self, hidden_states):
        input_dtype = hidden_states.dtype
        hidden_states = hidden_states.to(torch.float32)
        variance = hidden_states.pow(2).mean(-1, keepdim=True)
        hidden_states = hidden_states * torch.rsqrt(variance + self.variance_epsilon)
        return self.weight * hidden_states.to(input_dtype)

    def extra_repr(self):
        return f"{tuple(self.weight.shape)}, eps={self.variance_epsilon}"


# Copied from transformers.models.qwen2.modeling_qwen2.Qwen2MLP
class Qwen2MLP(nn.Module):
    def __init__(self, config):
        super().__init__()
        self.config = config
        self.hidden_size = config.hidden_size
        self.intermediate_size = config.intermediate_size
        self.gate_proj = nn.Linear(self.hidden_size, self.intermediate_size, bias=False)
        self.up_proj = nn.Linear(self.hidden_size, self.intermediate_size, bias=False)
        self.down_proj = nn.Linear(self.intermediate_size, self.hidden_size, bias=False)
        self.act_fn = ACT2FN[config.hidden_act]

    def forward(self, x):
        down_proj = self.down_proj(self.act_fn(self.gate_proj(x)) * self.up_proj(x))
        return down_proj


# Copied from transformers.models.llama.modeling_llama.repeat_kv
def repeat_kv(hidden_states: torch.Tensor, n_rep: int) -> torch.Tensor:
    """
    This is the equivalent of torch.repeat_interleave(x, dim=1, repeats=n_rep). The hidden states go from (batch,
    num_key_value_heads, seqlen, head_dim) to (batch, num_attention_heads, seqlen, head_dim)
    """
    batch, num_key_value_heads, slen, head_dim = hidden_states.shape
    if n_rep == 1:
        return hidden_states
    hidden_states = hidden_states[:, :, None, :, :].expand(batch, num_key_value_heads, n_rep, slen, head_dim)
    return hidden_states.reshape(batch, num_key_value_heads * n_rep, slen, head_dim)


def eager_attention_forward(
    module: nn.Module,
    query: torch.Tensor,
    key: torch.Tensor,
    value: torch.Tensor,
    attention_mask: Optional[torch.Tensor],
    scaling: float,
    dropout: float = 0.0,
    **kwargs,
):
    key_states = repeat_kv(key, module.num_key_value_groups)
    value_states = repeat_kv(value, module.num_key_value_groups)

    attn_weights = torch.matmul(query, key_states.transpose(2, 3)) * scaling
    if attention_mask is not None:
        causal_mask = attention_mask[:, :, :, : key_states.shape[-2]]
        attn_weights = attn_weights + causal_mask

    attn_weights = nn.functional.softmax(attn_weights, dim=-1, dtype=torch.float32).to(query.dtype)
    attn_weights = nn.functional.dropout(attn_weights, p=dropout, training=module.training)
    attn_output = torch.matmul(attn_weights, value_states)
    attn_output = attn_output.transpose(1, 2).contiguous()

    return attn_output, attn_weights


class Qwen2VLAttention(nn.Module):
    """
    Multi-headed attention from 'Attention Is All You Need' paper. Modified to use sliding window attention: Longformer
    and "Generating Long Sequences with Sparse Transformers".
    """

    def __init__(self, config: Qwen2VLTextConfig, layer_idx: Optional[int] = None):
        super().__init__()
        self.config = config
        self.layer_idx = layer_idx
        if layer_idx is None:
            logger.warning_once(
                f"Instantiating {self.__class__.__name__} without passing `layer_idx` is not recommended and will "
                "to errors during the forward call, if caching is used. Please make sure to provide a `layer_idx` "
                "when creating this class."
            )

        self.hidden_size = config.hidden_size
        self.num_heads = config.num_attention_heads
        self.head_dim = self.hidden_size // self.num_heads
        self.num_key_value_heads = config.num_key_value_heads
        self.num_key_value_groups = self.num_heads // self.num_key_value_heads
        self.is_causal = True
        self.attention_dropout = config.attention_dropout
        self.rope_scaling = config.rope_scaling
        self.scaling = self.head_dim**-0.5

        if (self.head_dim * self.num_heads) != self.hidden_size:
            raise ValueError(
                f"hidden_size must be divisible by num_heads (got `hidden_size`: {self.hidden_size}"
                f" and `num_heads`: {self.num_heads})."
            )
        self.q_proj = nn.Linear(self.hidden_size, self.num_heads * self.head_dim, bias=True)
        self.k_proj = nn.Linear(self.hidden_size, self.num_key_value_heads * self.head_dim, bias=True)
        self.v_proj = nn.Linear(self.hidden_size, self.num_key_value_heads * self.head_dim, bias=True)
        self.o_proj = nn.Linear(self.num_heads * self.head_dim, self.hidden_size, bias=False)
        self.sliding_window = config.sliding_window if config.layer_types[layer_idx] == "sliding_attention" else None

        self.rotary_emb = Qwen2VLRotaryEmbedding(config=config)

    def forward(
        self,
        hidden_states: torch.Tensor,
        attention_mask: Optional[torch.Tensor] = None,
        position_ids: Optional[torch.LongTensor] = None,
        past_key_value: Optional[Cache] = None,
        output_attentions: bool = False,
        use_cache: bool = False,
        cache_position: Optional[torch.LongTensor] = None,
        position_embeddings: Optional[tuple[torch.Tensor, torch.Tensor]] = None,  # necessary, but kept here for BC
        **kwargs: Unpack[FlashAttentionKwargs],
    ) -> tuple[torch.Tensor, Optional[torch.Tensor], Optional[tuple[torch.Tensor]]]:
        bsz, q_len, _ = hidden_states.size()

        query_states = self.q_proj(hidden_states)
        key_states = self.k_proj(hidden_states)
        value_states = self.v_proj(hidden_states)

        query_states = query_states.view(bsz, q_len, -1, self.head_dim).transpose(1, 2)
        key_states = key_states.view(bsz, q_len, -1, self.head_dim).transpose(1, 2)
        value_states = value_states.view(bsz, q_len, -1, self.head_dim).transpose(1, 2)

        cos, sin = position_embeddings
        query_states, key_states = apply_multimodal_rotary_pos_emb(
            query_states, key_states, cos, sin, self.rope_scaling["mrope_section"]
        )

        if past_key_value is not None:
            cache_kwargs = {"sin": sin, "cos": cos, "cache_position": cache_position}  # Specific to RoPE models
            key_states, value_states = past_key_value.update(key_states, value_states, self.layer_idx, cache_kwargs)

        attention_interface: Callable = eager_attention_forward
        if self.config._attn_implementation != "eager":
            attention_interface = ALL_ATTENTION_FUNCTIONS[self.config._attn_implementation]

        attn_output, attn_weights = attention_interface(
            self,
            query_states,
            key_states,
            value_states,
            attention_mask,
            dropout=0.0 if not self.training else self.attention_dropout,
            scaling=self.scaling,
            sliding_window=self.sliding_window,
            **kwargs,
        )

        attn_output = attn_output.reshape(bsz, q_len, -1).contiguous()
        attn_output = self.o_proj(attn_output)
        return attn_output, attn_weights, past_key_value


class Qwen2VLDecoderLayer(GradientCheckpointingLayer):
    def __init__(self, config: Qwen2VLTextConfig, layer_idx: int):
        super().__init__()
        self.hidden_size = config.hidden_size

        if config.use_sliding_window and config._attn_implementation != "flash_attention_2":
            logger.warning_once(
                f"Sliding Window Attention is enabled but not implemented for `{config._attn_implementation}`; "
                "unexpected results may be encountered."
            )
        self.self_attn = Qwen2VLAttention(config, layer_idx)

        self.mlp = Qwen2MLP(config)
        self.input_layernorm = Qwen2RMSNorm(config.hidden_size, eps=config.rms_norm_eps)
        self.post_attention_layernorm = Qwen2RMSNorm(config.hidden_size, eps=config.rms_norm_eps)
        self.attention_type = config.layer_types[layer_idx]

    def forward(
        self,
        hidden_states: torch.Tensor,
        attention_mask: Optional[torch.Tensor] = None,
        position_ids: Optional[torch.LongTensor] = None,
        past_key_value: Optional[tuple[torch.Tensor]] = None,
        output_attentions: Optional[bool] = False,
        use_cache: Optional[bool] = False,
        cache_position: Optional[torch.LongTensor] = None,
        position_embeddings: Optional[tuple[torch.Tensor, torch.Tensor]] = None,  # necessary, but kept here for BC
        **kwargs: Unpack[FlashAttentionKwargs],
    ) -> tuple[torch.FloatTensor, Optional[tuple[torch.FloatTensor, torch.FloatTensor]]]:
        """
        Args:
            hidden_states (`torch.FloatTensor`): input to the layer of shape `(batch, seq_len, embed_dim)`
            attention_mask (`torch.FloatTensor`, *optional*): attention mask of size
                `(batch, sequence_length)` where padding elements are indicated by 0.
            output_attentions (`bool`, *optional*):
                Whether or not to return the attentions tensors of all attention layers. See `attentions` under
                returned tensors for more detail.
            use_cache (`bool`, *optional*):
                If set to `True`, `past_key_values` key value states are returned and can be used to speed up decoding
                (see `past_key_values`).
            past_key_value (`Tuple(torch.FloatTensor)`, *optional*): cached past key and value projection states
            cache_position (`torch.LongTensor` of shape `(sequence_length)`, *optional*):
                Indices depicting the position of the input sequence tokens in the sequence.
            position_embeddings (`tuple[torch.FloatTensor, torch.FloatTensor]`, *optional*):
                Tuple containing the cosine and sine positional embeddings of shape `(batch_size, seq_len, head_dim)`,
                with `head_dim` being the embedding dimension of each attention head.
            kwargs (`dict`, *optional*):
                Arbitrary kwargs to be ignored, used for FSDP and other methods that injects code
                into the model
        """

        residual = hidden_states

        hidden_states = self.input_layernorm(hidden_states)

        # Self Attention
        hidden_states, self_attn_weights, present_key_value = self.self_attn(
            hidden_states=hidden_states,
            attention_mask=attention_mask,
            position_ids=position_ids,
            past_key_value=past_key_value,
            output_attentions=output_attentions,
            use_cache=use_cache,
            cache_position=cache_position,
            position_embeddings=position_embeddings,
            **kwargs,
        )
        hidden_states = residual + hidden_states

        # Fully Connected
        residual = hidden_states
        hidden_states = self.post_attention_layernorm(hidden_states)
        hidden_states = self.mlp(hidden_states)
        hidden_states = residual + hidden_states

        outputs = (hidden_states,)

        if output_attentions:
            outputs += (self_attn_weights,)

        if use_cache:
            outputs += (present_key_value,)

        return outputs


@auto_docstring
class Qwen2VLPreTrainedModel(PreTrainedModel):
    config_class = Qwen2VLConfig
    base_model_prefix = "model"
    supports_gradient_checkpointing = True
    _no_split_modules = ["Qwen2VLDecoderLayer", "Qwen2VLVisionBlock"]
    _skip_keys_device_placement = "past_key_values"
    _supports_flash_attn_2 = True
    _supports_sdpa = True
    _supports_cache_class = True
    _supports_static_cache = True
    _supports_attention_backend = True

    def _init_weights(self, module):
        std = self.config.get_text_config().initializer_range
        if isinstance(module, (nn.Linear, nn.Conv3d)):
            module.weight.data.normal_(mean=0.0, std=std)
            if module.bias is not None:
                module.bias.data.zero_()
        elif isinstance(module, nn.Embedding):
            module.weight.data.normal_(mean=0.0, std=std)
            if module.padding_idx is not None:
                module.weight.data[module.padding_idx].zero_()
        elif isinstance(module, nn.LayerNorm):
            module.weight.data.fill_(1.0)
            module.bias.data.zero_()
        elif isinstance(module, Qwen2RMSNorm):
            module.weight.data.fill_(1.0)


@auto_docstring
class Qwen2VisionTransformerPretrainedModel(Qwen2VLPreTrainedModel):
    config_class = Qwen2VLVisionConfig
    _no_split_modules = ["Qwen2VLVisionBlock"]

    def __init__(self, config) -> None:
        super().__init__(config)
        self.spatial_merge_size = config.spatial_merge_size

        self.patch_embed = PatchEmbed(
            patch_size=config.patch_size,
            temporal_patch_size=config.temporal_patch_size,
            in_channels=config.in_channels,
            embed_dim=config.embed_dim,
        )

        head_dim = config.embed_dim // config.num_heads
        self.rotary_pos_emb = VisionRotaryEmbedding(head_dim // 2)

        self.blocks = nn.ModuleList(
            [Qwen2VLVisionBlock(config, config._attn_implementation) for _ in range(config.depth)]
        )
        self.merger = PatchMerger(
            dim=config.hidden_size, context_dim=config.embed_dim, spatial_merge_size=config.spatial_merge_size
        )
        self.gradient_checkpointing = False

    def get_dtype(self) -> torch.dtype:
        return self.blocks[0].mlp.fc2.weight.dtype

    def get_device(self) -> torch.device:
        return self.blocks[0].mlp.fc2.weight.device

    def rot_pos_emb(self, grid_thw):
        pos_ids = []
        for t, h, w in grid_thw:
            hpos_ids = torch.arange(h).unsqueeze(1).expand(-1, w)
            hpos_ids = hpos_ids.reshape(
                h // self.spatial_merge_size,
                self.spatial_merge_size,
                w // self.spatial_merge_size,
                self.spatial_merge_size,
            )
            hpos_ids = hpos_ids.permute(0, 2, 1, 3)
            hpos_ids = hpos_ids.flatten()

            wpos_ids = torch.arange(w).unsqueeze(0).expand(h, -1)
            wpos_ids = wpos_ids.reshape(
                h // self.spatial_merge_size,
                self.spatial_merge_size,
                w // self.spatial_merge_size,
                self.spatial_merge_size,
            )
            wpos_ids = wpos_ids.permute(0, 2, 1, 3)
            wpos_ids = wpos_ids.flatten()
            pos_ids.append(torch.stack([hpos_ids, wpos_ids], dim=-1).repeat(t, 1))
        pos_ids = torch.cat(pos_ids, dim=0)
        max_grid_size = grid_thw[:, 1:].max()
        rotary_pos_emb_full = self.rotary_pos_emb(max_grid_size)
        rotary_pos_emb = rotary_pos_emb_full[pos_ids].flatten(1)
        return rotary_pos_emb

    @auto_docstring
    def forward(self, hidden_states: torch.Tensor, grid_thw: torch.Tensor) -> torch.Tensor:
        r"""
        grid_thw (`torch.LongTensor` of shape `(num_images, 3)`):
            The temporal, height and width dimensions of feature shape for each image. Each row contains [t, h, w] values.
        """
        hidden_states = self.patch_embed(hidden_states)
        rotary_pos_emb = self.rot_pos_emb(grid_thw)
        emb = torch.cat((rotary_pos_emb, rotary_pos_emb), dim=-1)
        position_embeddings = (emb.cos(), emb.sin())

        cu_seqlens = torch.repeat_interleave(grid_thw[:, 1] * grid_thw[:, 2], grid_thw[:, 0]).cumsum(
            dim=0,
            # Select dtype based on the following factors:
            #  - FA2 requires that cu_seqlens_q must have dtype int32
            #  - torch.onnx.export requires that cu_seqlens_q must have same dtype as grid_thw
            # See https://github.com/huggingface/transformers/pull/34852 for more information
            dtype=grid_thw.dtype if torch.jit.is_tracing() else torch.int32,
        )
        cu_seqlens = F.pad(cu_seqlens, (1, 0), value=0)

        for blk in self.blocks:
            if self.gradient_checkpointing and self.training:
                hidden_states = self._gradient_checkpointing_func(
                    blk.__call__, hidden_states, cu_seqlens, None, position_embeddings
                )
            else:
                hidden_states = blk(hidden_states, cu_seqlens=cu_seqlens, position_embeddings=position_embeddings)

        return self.merger(hidden_states)


@auto_docstring
class Qwen2VLTextModel(Qwen2VLPreTrainedModel):
    config_class = Qwen2VLTextConfig

    def __init__(self, config: Qwen2VLTextConfig):
        super().__init__(config)
        self.padding_idx = config.pad_token_id
        self.vocab_size = config.vocab_size

        self.embed_tokens = nn.Embedding(config.vocab_size, config.hidden_size, self.padding_idx)
        self.layers = nn.ModuleList(
            [Qwen2VLDecoderLayer(config, layer_idx) for layer_idx in range(config.num_hidden_layers)]
        )
        self._attn_implementation = config._attn_implementation
        self.norm = Qwen2RMSNorm(config.hidden_size, eps=config.rms_norm_eps)
        self.rotary_emb = Qwen2VLRotaryEmbedding(config=config)
        self.has_sliding_layers = "sliding_attention" in self.config.layer_types

        self.gradient_checkpointing = False
        # Initialize weights and apply final processing
        self.post_init()

    def get_input_embeddings(self):
        return self.embed_tokens

    def set_input_embeddings(self, value):
        self.embed_tokens = value

    @auto_docstring
    def forward(
        self,
        input_ids: Optional[torch.LongTensor] = None,
        attention_mask: Optional[torch.Tensor] = None,
        position_ids: Optional[torch.LongTensor] = None,
        past_key_values: Optional[list[torch.FloatTensor]] = None,
        inputs_embeds: Optional[torch.FloatTensor] = None,
        use_cache: Optional[bool] = None,
        output_attentions: Optional[bool] = None,
        output_hidden_states: Optional[bool] = None,
        return_dict: Optional[bool] = None,
        cache_position: Optional[torch.LongTensor] = None,
        **kwargs: Unpack[FlashAttentionKwargs],
    ) -> Union[tuple, BaseModelOutputWithPast]:
        output_attentions = output_attentions if output_attentions is not None else self.config.output_attentions
        output_hidden_states = (
            output_hidden_states if output_hidden_states is not None else self.config.output_hidden_states
        )
        use_cache = use_cache if use_cache is not None else self.config.use_cache

        return_dict = return_dict if return_dict is not None else self.config.use_return_dict

        if (input_ids is None) ^ (inputs_embeds is not None):
            raise ValueError("You must specify exactly one of input_ids or inputs_embeds")

        if self.gradient_checkpointing and self.training:
            if use_cache:
                logger.warning_once(
                    "`use_cache=True` is incompatible with gradient checkpointing. Setting `use_cache=False`..."
                )
                use_cache = False

        # torch.jit.trace() doesn't support cache objects in the output
        if use_cache and past_key_values is None and not torch.jit.is_tracing():
            past_key_values = DynamicCache()

        if inputs_embeds is None:
            inputs_embeds = self.embed_tokens(input_ids)

        if cache_position is None:
            past_seen_tokens = past_key_values.get_seq_length() if past_key_values is not None else 0
            cache_position = torch.arange(
                past_seen_tokens, past_seen_tokens + inputs_embeds.shape[1], device=inputs_embeds.device
            )

        # the hard coded `3` is for temporal, height and width.
        if position_ids is None:
            position_ids = cache_position.view(1, 1, -1).expand(3, inputs_embeds.shape[0], -1)
        elif position_ids.dim() == 2:
            position_ids = position_ids[None, ...].expand(3, position_ids.shape[0], -1)

        # It may already have been prepared by e.g. `generate`
        if not isinstance(causal_mask_mapping := attention_mask, dict):
            # Prepare mask arguments
            mask_kwargs = {
                "config": self.config,
                "input_embeds": inputs_embeds,
                "attention_mask": attention_mask,
                "cache_position": cache_position,
                "past_key_values": past_key_values,
            }
            # Create the masks
            causal_mask_mapping = {
                "full_attention": create_causal_mask(**mask_kwargs),
            }
            # The sliding window alternating layers are not always activated depending on the config
            if self.has_sliding_layers:
                causal_mask_mapping["sliding_attention"] = create_sliding_window_causal_mask(**mask_kwargs)

        hidden_states = inputs_embeds

        # create position embeddings to be shared across the decoder layers
        position_embeddings = self.rotary_emb(hidden_states, position_ids)

        # decoder layers
        all_hidden_states = () if output_hidden_states else None
        all_self_attns = () if output_attentions else None
        next_decoder_cache = None

        for decoder_layer in self.layers:
            if output_hidden_states:
                all_hidden_states += (hidden_states,)

            if self.gradient_checkpointing and self.training:
                layer_outputs = self._gradient_checkpointing_func(
                    decoder_layer.__call__,
                    hidden_states,
                    causal_mask_mapping[decoder_layer.attention_type],
                    position_ids,
                    past_key_values,
                    output_attentions,
                    use_cache,
                    cache_position,
                    position_embeddings,
                )
            else:
                layer_outputs = decoder_layer(
                    hidden_states,
                    attention_mask=causal_mask_mapping[decoder_layer.attention_type],
                    position_ids=position_ids,
                    past_key_value=past_key_values,
                    output_attentions=output_attentions,
                    use_cache=use_cache,
                    cache_position=cache_position,
                    position_embeddings=position_embeddings,
                    **kwargs,
                )

            hidden_states = layer_outputs[0]

            if use_cache:
                next_decoder_cache = layer_outputs[2 if output_attentions else 1]

            if output_attentions:
                all_self_attns += (layer_outputs[1],)

        hidden_states = self.norm(hidden_states)

        # add hidden states from the last decoder layer
        if output_hidden_states:
            all_hidden_states += (hidden_states,)

        next_cache = next_decoder_cache if use_cache else None

        if not return_dict:
            return tuple(v for v in [hidden_states, next_cache, all_hidden_states, all_self_attns] if v is not None)
        return BaseModelOutputWithPast(
            last_hidden_state=hidden_states,
            past_key_values=next_cache,
            hidden_states=all_hidden_states,
            attentions=all_self_attns,
        )


class KwargsForCausalLM(FlashAttentionKwargs, LossKwargs): ...


@auto_docstring
class Qwen2VLModel(Qwen2VLPreTrainedModel):
    base_model_prefix = ""
    _checkpoint_conversion_mapping = {"^model": "language_model"}

    def __init__(self, config: Qwen2VLConfig):
        super().__init__(config)
        self.visual = Qwen2VisionTransformerPretrainedModel._from_config(config.vision_config)
        self.language_model = Qwen2VLTextModel._from_config(config.text_config)
        self.rope_deltas = None  # cache rope_deltas here

        # Initialize weights and apply final processing
        self.post_init()

    def get_input_embeddings(self):
        return self.language_model.get_input_embeddings()

    def set_input_embeddings(self, value):
        self.language_model.set_input_embeddings(value)

    def get_rope_index(
        self,
        input_ids: Optional[torch.LongTensor] = None,
        image_grid_thw: Optional[torch.LongTensor] = None,
        video_grid_thw: Optional[torch.LongTensor] = None,
        attention_mask: Optional[torch.Tensor] = None,
    ) -> tuple[torch.Tensor, torch.Tensor]:
        """
        Calculate the 3D rope index based on image and video's temporal, height and width in LLM.

        Explanation:
            Each embedding sequence contains vision embedding and text embedding or just contains text embedding.

            For pure text embedding sequence, the rotary position embedding has no difference with modern LLMs.
            Examples:
                input_ids: [T T T T T], here T is for text.
                temporal position_ids: [0, 1, 2, 3, 4]
                height position_ids: [0, 1, 2, 3, 4]
                width position_ids: [0, 1, 2, 3, 4]

            For vision and text embedding sequence, we calculate 3D rotary position embedding for vision part
            and 1D rotary position embedding for text part.
            Examples:
                Assume we have a video input with 3 temporal patches, 2 height patches and 2 width patches.
                input_ids: [V V V V V V V V V V V V T T T T T], here V is for vision.
                vision temporal position_ids: [0, 0, 0, 0, 1, 1, 1, 1, 2, 2, 2, 2]
                vision height position_ids: [0, 0, 1, 1, 0, 0, 1, 1, 0, 0, 1, 1]
                vision width position_ids: [0, 1, 0, 1, 0, 1, 0, 1, 0, 1, 0, 1]
                text temporal position_ids: [3, 4, 5, 6, 7]
                text height position_ids: [3, 4, 5, 6, 7]
                text width position_ids: [3, 4, 5, 6, 7]
                Here we calculate the text start position_ids as the max vision position_ids plus 1.

        Args:
            input_ids (`torch.LongTensor` of shape `(batch_size, sequence_length)`):
                Indices of input sequence tokens in the vocabulary. Padding will be ignored by default should you provide
                it.
            image_grid_thw (`torch.LongTensor` of shape `(num_images, 3)`, *optional*):
                The temporal, height and width of feature shape of each image in LLM.
            video_grid_thw (`torch.LongTensor` of shape `(num_videos, 3)`, *optional*):
                The temporal, height and width of feature shape of each video in LLM.
            attention_mask (`torch.Tensor` of shape `(batch_size, sequence_length)`, *optional*):
                Mask to avoid performing attention on padding token indices. Mask values selected in `[0, 1]`:

                - 1 for tokens that are **not masked**,
                - 0 for tokens that are **masked**.

        Returns:
            position_ids (`torch.LongTensor` of shape `(3, batch_size, sequence_length)`)
            mrope_position_deltas (`torch.Tensor` of shape `(batch_size)`)
        """
        spatial_merge_size = self.config.vision_config.spatial_merge_size
        image_token_id = self.config.image_token_id
        video_token_id = self.config.video_token_id
        vision_start_token_id = self.config.vision_start_token_id
        mrope_position_deltas = []
        if input_ids is not None and (image_grid_thw is not None or video_grid_thw is not None):
            total_input_ids = input_ids
            if attention_mask is None:
                attention_mask = torch.ones_like(total_input_ids)
            position_ids = torch.ones(
                3, input_ids.shape[0], input_ids.shape[1], dtype=input_ids.dtype, device=input_ids.device
            )
            image_index, video_index = 0, 0
            for i, input_ids in enumerate(total_input_ids):
                input_ids = input_ids[attention_mask[i].to(input_ids.device) == 1]
                image_nums, video_nums = 0, 0
                vision_start_indices = torch.argwhere(input_ids == vision_start_token_id).squeeze(1)
                vision_tokens = input_ids[vision_start_indices + 1]
                image_nums = (vision_tokens == image_token_id).sum()
                video_nums = (vision_tokens == video_token_id).sum()
                input_tokens = input_ids.tolist()
                llm_pos_ids_list: list = []
                st = 0
                remain_images, remain_videos = image_nums, video_nums
                for _ in range(image_nums + video_nums):
                    if image_token_id in input_tokens and remain_images > 0:
                        ed_image = input_tokens.index(image_token_id, st)
                    else:
                        ed_image = len(input_tokens) + 1
                    if video_token_id in input_tokens and remain_videos > 0:
                        ed_video = input_tokens.index(video_token_id, st)
                    else:
                        ed_video = len(input_tokens) + 1
                    if ed_image < ed_video:
                        t, h, w = (
                            image_grid_thw[image_index][0],
                            image_grid_thw[image_index][1],
                            image_grid_thw[image_index][2],
                        )
                        image_index += 1
                        remain_images -= 1
                        ed = ed_image
                    else:
                        t, h, w = (
                            video_grid_thw[video_index][0],
                            video_grid_thw[video_index][1],
                            video_grid_thw[video_index][2],
                        )
                        video_index += 1
                        remain_videos -= 1
                        ed = ed_video
                    llm_grid_t, llm_grid_h, llm_grid_w = (
                        t.item(),
                        h.item() // spatial_merge_size,
                        w.item() // spatial_merge_size,
                    )
                    text_len = ed - st

                    st_idx = llm_pos_ids_list[-1].max() + 1 if len(llm_pos_ids_list) > 0 else 0
                    llm_pos_ids_list.append(torch.arange(text_len).view(1, -1).expand(3, -1) + st_idx)

                    t_index = torch.arange(llm_grid_t).view(-1, 1).expand(-1, llm_grid_h * llm_grid_w).flatten()
                    h_index = torch.arange(llm_grid_h).view(1, -1, 1).expand(llm_grid_t, -1, llm_grid_w).flatten()
                    w_index = torch.arange(llm_grid_w).view(1, 1, -1).expand(llm_grid_t, llm_grid_h, -1).flatten()
                    llm_pos_ids_list.append(torch.stack([t_index, h_index, w_index]) + text_len + st_idx)
                    st = ed + llm_grid_t * llm_grid_h * llm_grid_w

                if st < len(input_tokens):
                    st_idx = llm_pos_ids_list[-1].max() + 1 if len(llm_pos_ids_list) > 0 else 0
                    text_len = len(input_tokens) - st
                    llm_pos_ids_list.append(torch.arange(text_len).view(1, -1).expand(3, -1) + st_idx)

                llm_positions = torch.cat(llm_pos_ids_list, dim=1).reshape(3, -1)
                position_ids[..., i, attention_mask[i] == 1] = llm_positions.to(position_ids.device)
                mrope_position_deltas.append(llm_positions.max() + 1 - len(total_input_ids[i]))
            mrope_position_deltas = torch.tensor(mrope_position_deltas, device=input_ids.device).unsqueeze(1)
            return position_ids, mrope_position_deltas
        else:
            if attention_mask is not None:
                position_ids = attention_mask.long().cumsum(-1) - 1
                position_ids.masked_fill_(attention_mask == 0, 1)
                position_ids = position_ids.unsqueeze(0).expand(3, -1, -1).to(attention_mask.device)
                max_position_ids = position_ids.max(0, keepdim=False)[0].max(-1, keepdim=True)[0]
                mrope_position_deltas = max_position_ids + 1 - attention_mask.shape[-1]
            else:
                position_ids = (
                    torch.arange(input_ids.shape[1], device=input_ids.device)
                    .view(1, 1, -1)
                    .expand(3, input_ids.shape[0], -1)
                )
                mrope_position_deltas = torch.zeros(
                    [input_ids.shape[0], 1],
                    device=input_ids.device,
                    dtype=input_ids.dtype,
                )

            return position_ids, mrope_position_deltas

    def get_video_features(
        self, pixel_values_videos: torch.FloatTensor, video_grid_thw: Optional[torch.LongTensor] = None
    ):
        """
        Encodes videos into continuous embeddings that can be forwarded to the language model.

        Args:
            pixel_values_videos (`torch.FloatTensor` of shape `(batch_size, num_channels, image_size, image_size)`):
                The tensors corresponding to the input videos.
            video_grid_thw (`torch.LongTensor` of shape `(num_videos, 3)`, *optional*):
                The temporal, height and width of feature shape of each video in LLM.
        """
        pixel_values_videos = pixel_values_videos.type(self.visual.dtype)
        video_embeds = self.visual(pixel_values_videos, grid_thw=video_grid_thw)
        split_sizes = (video_grid_thw.prod(-1) // self.visual.spatial_merge_size**2).tolist()
        video_embeds = torch.split(video_embeds, split_sizes)
        return video_embeds

    def get_image_features(self, pixel_values: torch.FloatTensor, image_grid_thw: Optional[torch.LongTensor] = None):
        """
        Encodes images into continuous embeddings that can be forwarded to the language model.

        Args:
            pixel_values (`torch.FloatTensor` of shape `(batch_size, num_channels, image_size, image_size)`):
                The tensors corresponding to the input images.
            image_grid_thw (`torch.LongTensor` of shape `(num_images, 3)`, *optional*):
                The temporal, height and width of feature shape of each image in LLM.
        """
        pixel_values = pixel_values.type(self.visual.dtype)
        image_embeds = self.visual(pixel_values, grid_thw=image_grid_thw)
        split_sizes = (image_grid_thw.prod(-1) // self.visual.spatial_merge_size**2).tolist()
        image_embeds = torch.split(image_embeds, split_sizes)
        return image_embeds

    @auto_docstring
    def forward(
        self,
        input_ids: torch.LongTensor = None,
        attention_mask: Optional[torch.Tensor] = None,
        position_ids: Optional[torch.LongTensor] = None,
        past_key_values: Optional[list[torch.FloatTensor]] = None,
        inputs_embeds: Optional[torch.FloatTensor] = None,
        use_cache: Optional[bool] = None,
        output_attentions: Optional[bool] = None,
        output_hidden_states: Optional[bool] = None,
        return_dict: Optional[bool] = None,
        pixel_values: Optional[torch.Tensor] = None,
        pixel_values_videos: Optional[torch.FloatTensor] = None,
        image_grid_thw: Optional[torch.LongTensor] = None,
        video_grid_thw: Optional[torch.LongTensor] = None,
        rope_deltas: Optional[torch.LongTensor] = None,
        cache_position: Optional[torch.LongTensor] = None,
        **kwargs: Unpack[KwargsForCausalLM],
    ) -> Union[tuple, Qwen2VLModelOutputWithPast]:
        r"""
        pixel_values_videos (`torch.FloatTensor` of shape `(seq_length, num_channels * temporal_size * image_size * image_size)):
            The tensors corresponding to the input videos. Pixel values can be obtained using
            [`AutoImageProcessor`]. See [`Qwen2VLImageProcessor.__call__`] for details. [`Qwen2VLProcessor`] uses
            [`Qwen2VLImageProcessor`] for processing videos.
        image_grid_thw (`torch.LongTensor` of shape `(num_images, 3)`, *optional*):
            The temporal, height and width of feature shape of each image in LLM.
        video_grid_thw (`torch.LongTensor` of shape `(num_videos, 3)`, *optional*):
            The temporal, height and width of feature shape of each video in LLM.
        rope_deltas (`torch.LongTensor` of shape `(batch_size, )`, *optional*):
            The rope index difference between sequence length and multimodal rope.
        """

        output_attentions = output_attentions if output_attentions is not None else self.config.output_attentions
        output_hidden_states = (
            output_hidden_states if output_hidden_states is not None else self.config.output_hidden_states
        )
        return_dict = return_dict if return_dict is not None else self.config.use_return_dict

        if inputs_embeds is None:
            inputs_embeds = self.get_input_embeddings()(input_ids)

        if pixel_values is not None:
            image_embeds = self.get_image_features(pixel_values, image_grid_thw)
            image_embeds = torch.cat(image_embeds, dim=0)

            if input_ids is None:
                image_mask = inputs_embeds == self.get_input_embeddings()(
                    torch.tensor(self.config.image_token_id, dtype=torch.long, device=inputs_embeds.device)
                )
                image_mask = image_mask.all(-1)
            else:
                image_mask = input_ids == self.config.image_token_id

            n_image_tokens = image_mask.sum()
            image_mask = image_mask.unsqueeze(-1).expand_as(inputs_embeds).to(inputs_embeds.device)
            n_image_features = image_embeds.shape[0]
            if not is_torchdynamo_compiling() and n_image_tokens != n_image_features:
                raise ValueError(
                    f"Image features and image tokens do not match: tokens: {n_image_tokens}, features {n_image_features}"
                )

            image_embeds = image_embeds.to(inputs_embeds.device, inputs_embeds.dtype)
            inputs_embeds = inputs_embeds.masked_scatter(image_mask, image_embeds)

        if pixel_values_videos is not None:
            video_embeds = self.get_video_features(pixel_values_videos, video_grid_thw)
            video_embeds = torch.cat(video_embeds, dim=0)

            if input_ids is None:
                video_mask = inputs_embeds == self.get_input_embeddings()(
                    torch.tensor(self.config.image_token_id, dtype=torch.long, device=inputs_embeds.device)
                )
                n_video_tokens = (video_mask).sum(dim=1).sum(dim=0)[0]
            else:
                video_mask = (input_ids == self.config.image_token_id).unsqueeze(-1)
                video_mask = video_mask.expand_as(inputs_embeds).to(inputs_embeds.device)
                n_video_tokens = (input_ids == self.config.image_token_id).sum()

            n_video_features = video_embeds.shape[0]
            if not is_torchdynamo_compiling() and n_video_tokens != n_video_features:
                raise ValueError(
                    f"Video features and video tokens do not match: tokens: {n_video_tokens}, features {n_video_features}"
                )

            video_embeds = video_embeds.to(inputs_embeds.device, inputs_embeds.dtype)
            inputs_embeds = inputs_embeds.masked_scatter(video_mask, video_embeds)

        if position_ids is None:
            attention_mask_tensor = (
                attention_mask if not isinstance(attention_mask, dict) else attention_mask["full_attention"]
            )
            if attention_mask_tensor is not None and attention_mask_tensor.ndim == 4:
                attention_mask_tensor = torch.diagonal(attention_mask_tensor[:, 0], dim1=1, dim2=2)
                attention_mask_tensor = attention_mask_tensor / torch.finfo(attention_mask_tensor.dtype).min
                attention_mask_tensor = (1.0 - attention_mask_tensor).int()

            # Calculate RoPE index once per generation in the pre-fill stage only.
            # When compiling, we can't check tensor values thus we check only input length
            # It is safe to assume that `length!=1` means we're in pre-fill because compiled
            # models currently cannot do asssisted decoding
            prefill_compiled_stage = is_torchdynamo_compiling() and (
                (input_ids is not None and input_ids.shape[1] != 1)
                or (inputs_embeds is not None and inputs_embeds.shape[1] != 1)
            )
            prefill_noncompiled_stage = not is_torchdynamo_compiling() and (
                (cache_position is not None and cache_position[0] == 0)
                or (past_key_values is None or past_key_values.get_seq_length() == 0)
            )
            if (prefill_compiled_stage or prefill_noncompiled_stage) or self.rope_deltas is None:
                position_ids, rope_deltas = self.get_rope_index(
                    input_ids, image_grid_thw, video_grid_thw, attention_mask_tensor
                )
                self.rope_deltas = rope_deltas
            # then use the prev pre-calculated rope-deltas to get the correct position ids
            else:
                batch_size, seq_length, _ = inputs_embeds.shape
                delta = cache_position[0] + self.rope_deltas if cache_position is not None else 0
                position_ids = torch.arange(seq_length, device=inputs_embeds.device)
                position_ids = position_ids.view(1, -1).expand(batch_size, -1)
                if cache_position is not None:  # otherwise `deltas` is an int `0`
                    delta = delta.repeat_interleave(batch_size // delta.shape[0], dim=0)
                    delta = delta.to(position_ids.device)
                position_ids = position_ids.add(delta)
                position_ids = position_ids.unsqueeze(0).expand(3, -1, -1)

        outputs = self.language_model(
            input_ids=None,
            position_ids=position_ids,
            attention_mask=attention_mask,
            past_key_values=past_key_values,
            inputs_embeds=inputs_embeds,
            use_cache=use_cache,
            output_attentions=output_attentions,
            output_hidden_states=output_hidden_states,
            return_dict=True,
            cache_position=cache_position,
            **kwargs,
        )

        output = Qwen2VLModelOutputWithPast(
            last_hidden_state=outputs.last_hidden_state,
            past_key_values=outputs.past_key_values,
            hidden_states=outputs.hidden_states,
            attentions=outputs.attentions,
            rope_deltas=self.rope_deltas,
        )
        return output if return_dict else output.to_tuple()


class Qwen2VLForConditionalGeneration(Qwen2VLPreTrainedModel, GenerationMixin):
    _checkpoint_conversion_mapping = {
        "^visual": "model.visual",
        r"^model(?!\.(language_model|visual))": "model.language_model",
    }
    _tied_weights_keys = ["lm_head.weight"]

    def __init__(self, config):
        super().__init__(config)
        self.model = Qwen2VLModel(config)
        self.lm_head = nn.Linear(config.text_config.hidden_size, config.text_config.vocab_size, bias=False)

        self.post_init()

    def get_input_embeddings(self):
        return self.model.get_input_embeddings()

    def set_input_embeddings(self, value):
        self.model.set_input_embeddings(value)

    def get_output_embeddings(self):
        return self.lm_head

    def set_output_embeddings(self, new_embeddings):
        self.lm_head = new_embeddings

    def set_decoder(self, decoder):
        self.model = decoder

    def get_decoder(self):
        return self.model

    def get_video_features(
        self, pixel_values_videos: torch.FloatTensor, video_grid_thw: Optional[torch.LongTensor] = None
    ):
        return self.model.get_video_features(pixel_values_videos, video_grid_thw)

    def get_image_features(self, pixel_values: torch.FloatTensor, image_grid_thw: Optional[torch.LongTensor] = None):
        return self.model.get_image_features(pixel_values, image_grid_thw)

    # Make modules available throught conditional class for BC
    @property
    def language_model(self):
        return self.model.language_model

    @property
    def visual(self):
        return self.model.visual

    @can_return_tuple
    @auto_docstring
    def forward(
        self,
        input_ids: torch.LongTensor = None,
        attention_mask: Optional[torch.Tensor] = None,
        position_ids: Optional[torch.LongTensor] = None,
        past_key_values: Optional[list[torch.FloatTensor]] = None,
        inputs_embeds: Optional[torch.FloatTensor] = None,
        labels: Optional[torch.LongTensor] = None,
        use_cache: Optional[bool] = None,
        output_attentions: Optional[bool] = None,
        output_hidden_states: Optional[bool] = None,
        pixel_values: Optional[torch.Tensor] = None,
        pixel_values_videos: Optional[torch.FloatTensor] = None,
        image_grid_thw: Optional[torch.LongTensor] = None,
        video_grid_thw: Optional[torch.LongTensor] = None,
        rope_deltas: Optional[torch.LongTensor] = None,
        cache_position: Optional[torch.LongTensor] = None,
        **kwargs: Unpack[KwargsForCausalLM],
    ) -> Union[tuple, Qwen2VLCausalLMOutputWithPast]:
        r"""
        labels (`torch.LongTensor` of shape `(batch_size, sequence_length)`, *optional*):
            Labels for computing the masked language modeling loss. Indices should either be in `[0, ...,
            config.vocab_size]` or -100 (see `input_ids` docstring). Tokens with indices set to `-100` are ignored
            (masked), the loss is only computed for the tokens with labels in `[0, ..., config.vocab_size]`.
        pixel_values_videos (`torch.FloatTensor` of shape `(seq_length, num_channels * temporal_size * image_size * image_size)):
            The tensors corresponding to the input videos. Pixel values can be obtained using
            [`AutoImageProcessor`]. See [`Qwen2VLImageProcessor.__call__`] for details. [`Qwen2VLProcessor`] uses
            [`Qwen2VLImageProcessor`] for processing videos.
        image_grid_thw (`torch.LongTensor` of shape `(num_images, 3)`, *optional*):
            The temporal, height and width of feature shape of each image in LLM.
        video_grid_thw (`torch.LongTensor` of shape `(num_videos, 3)`, *optional*):
            The temporal, height and width of feature shape of each video in LLM.
        rope_deltas (`torch.LongTensor` of shape `(batch_size, )`, *optional*):
            The rope index difference between sequence length and multimodal rope.

        Example:

        ```python
        >>> from PIL import Image
        >>> import requests
        >>> from transformers import AutoProcessor, Qwen2VLForConditionalGeneration

        >>> model = Qwen2VLForConditionalGeneration.from_pretrained("Qwen/Qwen2-VL-7B-Instruct")
        >>> processor = AutoProcessor.from_pretrained("Qwen/Qwen2-VL-7B-Instruct")

        >>> messages = [
            {
                "role": "user",
                "content": [
                    {"type": "image"},
                    {"type": "text", "text": "What is shown in this image?"},
                ],
            },
        ]
        >>> url = "https://www.ilankelman.org/stopsigns/australia.jpg"
        >>> image = Image.open(requests.get(url, stream=True).raw)

        >>> text = processor.apply_chat_template(messages, tokenize=False, add_generation_prompt=True)
        >>> inputs = processor(text=[text], images=[image], vision_infos=[vision_infos])

        >>> # Generate
        >>> generate_ids = model.generate(inputs.input_ids, max_length=30)
        >>> tokenizer.batch_decode(generate_ids, skip_special_tokens=True, clean_up_tokenization_spaces=False)[0]
        "The image shows a street scene with a red stop sign in the foreground. In the background, there is a large red gate with Chinese characters ..."
        ```"""

        output_attentions = output_attentions if output_attentions is not None else self.config.output_attentions
        output_hidden_states = (
            output_hidden_states if output_hidden_states is not None else self.config.output_hidden_states
        )

        outputs = self.model(
            input_ids=input_ids,
            pixel_values=pixel_values,
            pixel_values_videos=pixel_values_videos,
            image_grid_thw=image_grid_thw,
            video_grid_thw=video_grid_thw,
            position_ids=position_ids,
            attention_mask=attention_mask,
            past_key_values=past_key_values,
            inputs_embeds=inputs_embeds,
            use_cache=use_cache,
            output_attentions=output_attentions,
            output_hidden_states=output_hidden_states,
            return_dict=True,
            cache_position=cache_position,
            **kwargs,
        )

        hidden_states = outputs[0]
        logits = self.lm_head(hidden_states)

        loss = None
        if labels is not None:
            loss = self.loss_function(logits=logits, labels=labels, vocab_size=self.config.vocab_size)

        return Qwen2VLCausalLMOutputWithPast(
            loss=loss,
            logits=logits,
            past_key_values=outputs.past_key_values,
            hidden_states=outputs.hidden_states,
            attentions=outputs.attentions,
            rope_deltas=outputs.rope_deltas,
        )

    def prepare_inputs_for_generation(
        self,
        input_ids,
        past_key_values=None,
        attention_mask=None,
        inputs_embeds=None,
        cache_position=None,
        position_ids=None,
        use_cache=True,
        pixel_values=None,
        pixel_values_videos=None,
        image_grid_thw=None,
        video_grid_thw=None,
        **kwargs,
    ):
        # Overwritten -- in specific circumstances we don't want to forward image inputs to the model

        model_inputs = super().prepare_inputs_for_generation(
            input_ids,
            past_key_values=past_key_values,
            attention_mask=attention_mask,
            inputs_embeds=inputs_embeds,
            cache_position=cache_position,
            position_ids=position_ids,
            pixel_values=pixel_values,
            pixel_values_videos=pixel_values_videos,
            image_grid_thw=image_grid_thw,
            video_grid_thw=video_grid_thw,
            use_cache=use_cache,
            **kwargs,
        )

        # Qwen2-VL position_ids are prepareed with rope_deltas in forward
        model_inputs["position_ids"] = None

        if model_inputs["cache_position"][0] != 0:
            model_inputs["pixel_values"] = None
            model_inputs["pixel_values_videos"] = None

        return model_inputs

    def _get_image_nums_and_video_nums(
        self,
        input_ids: Optional[torch.LongTensor],
<<<<<<< HEAD
        inputs_embeds: Optional[torch.Tensor] = None,
    ) -> Tuple[torch.Tensor, torch.Tensor]:
=======
    ) -> tuple[torch.Tensor, torch.Tensor]:
>>>>>>> 11738f85
        """
        Get the number of images and videos for each sample to calculate the separation length of the sample tensor.
        These parameters are not passed through the processor to avoid unpredictable impacts from interface modifications.

        Args:
            input_ids (`torch.LongTensor` of shape `(batch_size, sequence_length)`):
                Indices of input sequence tokens in the vocabulary.

        Returns:
            image_nums (`torch.LongTensor` of shape `(batch_size, num_images_sample)`)
            video_nums (`torch.LongTensor` of shape `(batch_size, num_videos_sample)`)
        """
        image_token_id = self.config.image_token_id
        video_token_id = self.config.video_token_id
        vision_start_token_id = self.config.vision_start_token_id

        if inputs_embeds is not None:
            vision_start_mask = (
                inputs_embeds
                == self.get_input_embeddings()(
                    torch.tensor(vision_start_token_id, dtype=torch.long, device=inputs_embeds.device)
                )
            )[..., 0]
            image_mask = (
                inputs_embeds
                == self.get_input_embeddings()(
                    torch.tensor(image_token_id, dtype=torch.long, device=inputs_embeds.device)
                )
            )[..., 0]
            video_mask = (
                inputs_embeds
                == self.get_input_embeddings()(
                    torch.tensor(video_token_id, dtype=torch.long, device=inputs_embeds.device)
                )
            )[..., 0]
        else:
            vision_start_mask = input_ids == vision_start_token_id
            image_mask = input_ids == image_token_id
            video_mask = input_ids == video_token_id

        vision_first_mask = torch.roll(vision_start_mask, shifts=1, dims=1)
        image_nums = torch.sum(vision_first_mask & image_mask, dim=1)
        video_nums = torch.sum(vision_first_mask & video_mask, dim=1)

        return image_nums, video_nums

    def _expand_inputs_for_generation(
        self,
        expand_size: int = 1,
        is_encoder_decoder: bool = False,
        input_ids: Optional[torch.LongTensor] = None,
        **model_kwargs,
    ) -> tuple[torch.LongTensor, dict[str, Any]]:
        # Overwritten -- Support for expanding tensors without a batch size dimension
        # e.g., pixel_values, image_grid_thw, pixel_values_videos, video_grid_thw, second_per_grid_t
        # pixel_values.shape[0] is sum(seqlen_images for samples)
        # image_grid_thw.shape[0] is sum(num_images for samples)

        if expand_size == 1:
            return input_ids, model_kwargs

        visual_keys = ["pixel_values", "image_grid_thw", "pixel_values_videos", "video_grid_thw", "second_per_grid_ts"]

        def _expand_dict_for_generation_visual(dict_to_expand):
            image_grid_thw = model_kwargs.get("image_grid_thw", None)
            video_grid_thw = model_kwargs.get("video_grid_thw", None)
            image_nums, video_nums = self._get_image_nums_and_video_nums(
                input_ids, inputs_embeds=model_kwargs.get("inputs_embeds", None)
            )

            def _repeat_interleave_samples(x, lengths, repeat_times):
                samples = torch.split(x, lengths)
                repeat_args = [repeat_times] + [1] * (x.dim() - 1)
                result = torch.cat([sample.repeat(*repeat_args) for sample in samples], dim=0)
                return result

            for key in dict_to_expand:
                if key == "pixel_values":
                    # split images into samples
                    samples = torch.split(image_grid_thw, list(image_nums))
                    # compute the sequence length of images for each sample
                    lengths = [torch.prod(sample, dim=1).sum() for sample in samples]
                    dict_to_expand[key] = _repeat_interleave_samples(
                        dict_to_expand[key], lengths=lengths, repeat_times=expand_size
                    )
                elif key == "image_grid_thw":
                    # get the num of images for each sample
                    lengths = list(image_nums)
                    dict_to_expand[key] = _repeat_interleave_samples(
                        dict_to_expand[key], lengths=lengths, repeat_times=expand_size
                    )
                elif key == "pixel_values_videos":
                    samples = torch.split(video_grid_thw, list(video_nums))
                    lengths = [torch.prod(sample, dim=1).sum() for sample in samples]
                    dict_to_expand[key] = _repeat_interleave_samples(
                        dict_to_expand[key], lengths=lengths, repeat_times=expand_size
                    )
                elif key == "video_grid_thw":
                    lengths = list(video_nums)
                    dict_to_expand[key] = _repeat_interleave_samples(
                        dict_to_expand[key], lengths=lengths, repeat_times=expand_size
                    )
                elif key == "second_per_grid_ts":
                    if not isinstance(dict_to_expand[key], list):
                        raise TypeError(
                            f"Expected value for key '{key}' to be a list, but got {type(dict_to_expand[key])} instead."
                        )
                    tensor = torch.tensor(dict_to_expand[key])
                    lengths = list(video_nums)
                    tensor = _repeat_interleave_samples(tensor, lengths=lengths, repeat_times=expand_size)
                    dict_to_expand[key] = tensor.tolist()
            return dict_to_expand

        def _expand_dict_for_generation(dict_to_expand):
            for key in dict_to_expand:
                if (
                    key != "cache_position"
                    and dict_to_expand[key] is not None
                    and isinstance(dict_to_expand[key], torch.Tensor)
                    and key not in visual_keys
                ):
                    dict_to_expand[key] = dict_to_expand[key].repeat_interleave(expand_size, dim=0)
            return dict_to_expand

        model_kwargs = _expand_dict_for_generation_visual(model_kwargs)

        if input_ids is not None:
            input_ids = input_ids.repeat_interleave(expand_size, dim=0)

        model_kwargs = _expand_dict_for_generation(model_kwargs)

        if is_encoder_decoder:
            if model_kwargs.get("encoder_outputs") is None:
                raise ValueError("If `is_encoder_decoder` is True, make sure that `encoder_outputs` is defined.")
            model_kwargs["encoder_outputs"] = _expand_dict_for_generation(model_kwargs["encoder_outputs"])

        return input_ids, model_kwargs


__all__ = ["Qwen2VLForConditionalGeneration", "Qwen2VLModel", "Qwen2VLPreTrainedModel", "Qwen2VLTextModel"]<|MERGE_RESOLUTION|>--- conflicted
+++ resolved
@@ -1566,12 +1566,8 @@
     def _get_image_nums_and_video_nums(
         self,
         input_ids: Optional[torch.LongTensor],
-<<<<<<< HEAD
         inputs_embeds: Optional[torch.Tensor] = None,
-    ) -> Tuple[torch.Tensor, torch.Tensor]:
-=======
     ) -> tuple[torch.Tensor, torch.Tensor]:
->>>>>>> 11738f85
         """
         Get the number of images and videos for each sample to calculate the separation length of the sample tensor.
         These parameters are not passed through the processor to avoid unpredictable impacts from interface modifications.
