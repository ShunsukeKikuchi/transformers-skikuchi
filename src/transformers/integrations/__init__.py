--- conflicted
+++ resolved
@@ -42,7 +42,7 @@
         "set_hf_deepspeed_config",
         "unset_hf_deepspeed_config",
     ],
-<<<<<<< HEAD
+    "eetq": ["replace_with_eetq_linear"],
     "ggml": [
         "GGUF_CONFIG_MAPPING",
         "GGUF_TENSOR_MAPPING",
@@ -51,9 +51,6 @@
         "load_dequant_gguf_tensor",
         "load_gguf",
     ],
-=======
-    "eetq": ["replace_with_eetq_linear"],
->>>>>>> 31921d8d
     "integration_utils": [
         "INTEGRATION_TO_CALLBACK",
         "AzureMLCallback",
@@ -123,7 +120,7 @@
         set_hf_deepspeed_config,
         unset_hf_deepspeed_config,
     )
-<<<<<<< HEAD
+    from .eetq import replace_with_eetq_linear
     from .ggml import (
         GGUF_CONFIG_MAPPING,
         GGUF_TENSOR_MAPPING,
@@ -132,9 +129,6 @@
         load_dequant_gguf_tensor,
         load_gguf,
     )
-=======
-    from .eetq import replace_with_eetq_linear
->>>>>>> 31921d8d
     from .integration_utils import (
         INTEGRATION_TO_CALLBACK,
         AzureMLCallback,
