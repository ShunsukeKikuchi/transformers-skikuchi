import copy
import importlib.metadata
import json
import os
from dataclasses import dataclass
from typing import Any, Dict, List, Optional, Tuple, Union

import torch
from packaging import version

from .configuration_utils import PretrainedConfig
from .utils import is_hqq_available, is_quanto_available, logging


if is_quanto_available():
    quanto_version = version.parse(importlib.metadata.version("quanto"))
    if quanto_version >= version.parse("0.2.0"):
        from quanto import AffineQuantizer, MaxOptimizer, qint2, qint4

if is_hqq_available():
    from hqq.core.quantize import HQQBackend, HQQLinear
    from hqq.core.quantize import Quantizer as HQQQuantizer

logger = logging.get_logger(__name__)


@dataclass
class Cache:
    """
    Base, abstract class for all caches. The actual data structure is specific to each subclass.
    """

    def update(
        self,
        key_states: torch.Tensor,
        value_states: torch.Tensor,
        layer_idx: int,
        cache_kwargs: Optional[Dict[str, Any]] = None,
    ) -> Tuple[torch.Tensor, torch.Tensor]:
        """
        Updates the cache with the new `key_states` and `value_states` for the layer `layer_idx`.

        Parameters:
            key_states (`torch.Tensor`):
                The new key states to cache.
            value_states (`torch.Tensor`):
                The new value states to cache.
            layer_idx (`int`):
                The index of the layer to cache the states for.
            cache_kwargs (`Dict[str, Any]`, `optional`):
                Additional arguments for the cache subclass. These are specific to each subclass and allow new types of
                cache to be created.

        Return:
            A tuple containing the updated key and value states.
        """
        raise NotImplementedError("Make sure to implement `update` in a subclass.")

    def get_seq_length(self, layer_idx: Optional[int] = 0) -> int:
        """Returns the sequence length of the cached states. A layer index can be optionally passed."""
        # TODO: deprecate this function in favor of `cache_position`
        raise NotImplementedError("Make sure to implement `get_seq_length` in a subclass.")

    def get_max_length(self) -> Optional[int]:
        """Returns the maximum sequence length of the cached states, if there is any."""
        raise NotImplementedError("Make sure to implement `get_max_length` in a subclass.")

    def get_usable_length(self, new_seq_length: int, layer_idx: Optional[int] = 0) -> int:
        """Given the sequence length of the new inputs, returns the usable length of the cache."""
        # Cache without size limit -> all cache is usable
        # Cache with size limit -> if the length cache plus the length of the new inputs is larger the maximum cache
        #   length, we will need to evict part of the cache (and thus not all cache is usable)
        max_length = self.get_max_length()
        previous_seq_length = self.get_seq_length(layer_idx)
        if max_length is not None and previous_seq_length + new_seq_length > max_length:
            return max_length - new_seq_length
        return previous_seq_length

    def reorder_cache(self, beam_idx: torch.LongTensor):
        """Reorders the cache for beam search, given the selected beam indices."""
        for layer_idx in range(len(self.key_cache)):
            device = self.key_cache[layer_idx].device
            self.key_cache[layer_idx] = self.key_cache[layer_idx].index_select(0, beam_idx.to(device))
            device = self.value_cache[layer_idx].device
            self.value_cache[layer_idx] = self.value_cache[layer_idx].index_select(0, beam_idx.to(device))

    @property
    def seen_tokens(self):
        logger.warning_once(
            "The `seen_tokens` attribute is deprecated and will be removed in v4.41. Use the `cache_position` "
            "model input instead."
        )
        if hasattr(self, "_seen_tokens"):
            return self._seen_tokens
        else:
            return None


@dataclass
class CacheConfig:
    """
    Base class for cache configs
    """

    cache_implementation: None

    @classmethod
    def from_dict(cls, config_dict, **kwargs):
        """
        Constructs a CacheConfig instance from a dictionary of parameters.
        Args:
            config_dict (Dict[str, Any]): Dictionary containing configuration parameters.
            **kwargs: Additional keyword arguments to override dictionary values.
        Returns:
            CacheConfig: Instance of CacheConfig constructed from the dictionary.
        """
        config = cls(**config_dict)
        to_remove = []
        for key, value in kwargs.items():
            if hasattr(config, key):
                setattr(config, key, value)
                to_remove.append(key)
        for key in to_remove:
            kwargs.pop(key, None)
        return config

    # Copied from transformers.utils.quantization_config.QuantizationConfigMixin.to_json_file
    def to_json_file(self, json_file_path: Union[str, os.PathLike]):
        """
        Save this instance to a JSON file.

        Args:
            json_file_path (`str` or `os.PathLike`):
                Path to the JSON file in which this configuration instance's parameters will be saved.
            use_diff (`bool`, *optional*, defaults to `True`):
                If set to `True`, only the difference between the config instance and the default
                `QuantizationConfig()` is serialized to JSON file.
        """
        with open(json_file_path, "w", encoding="utf-8") as writer:
            config_dict = self.to_dict()
            json_string = json.dumps(config_dict, indent=2, sort_keys=True) + "\n"

            writer.write(json_string)

    # Copied from transformers.utils.quantization_config.QuantizationConfigMixin.to_dict
    def to_dict(self) -> Dict[str, Any]:
        """
        Serializes this instance to a Python dictionary. Returns:
            `Dict[str, Any]`: Dictionary of all the attributes that make up this configuration instance.
        """
        return copy.deepcopy(self.__dict__)

    # Copied from transformers.utils.quantization_config.QuantizationConfigMixin.__iter__
    def __iter__(self):
        """allows `dict(obj)` for situations where obj may be a dict or QuantizationConfigMixin"""
        for attr, value in copy.deepcopy(self.__dict__).items():
            yield attr, value

    # Copied from transformers.utils.quantization_config.QuantizationConfigMixin.__repr__
    def __repr__(self):
        return f"{self.__class__.__name__} {self.to_json_string()}"

    def to_json_string(self):
        """
        Serializes this instance to a JSON formatted string.
        Returns:
            str: JSON formatted string representing the configuration instance.
        """
        return json.dumps(self.__dict__, indent=2) + "\n"

    # Copied from transformers.utils.quantization_config.QuantizationConfigMixin.update
    def update(self, **kwargs):
        """
        Updates attributes of this class instance with attributes from `kwargs` if they match existing attributes,
        returning all the unused kwargs.

        Args:
            kwargs (`Dict[str, Any]`):
                Dictionary of attributes to tentatively update this class.

        Returns:
            `Dict[str, Any]`: Dictionary containing all the key-value pairs that were not used to update the instance.
        """
        to_remove = []
        for key, value in kwargs.items():
            if hasattr(self, key):
                setattr(self, key, value)
                to_remove.append(key)

        # Remove all the attributes that were updated, without modifying the input dict
        unused_kwargs = {key: value for key, value in kwargs.items() if key not in to_remove}
        return unused_kwargs


@dataclass
class QuantizedCacheConfig(CacheConfig):
    """
    Configuration class for quantized cache settings.

    Attributes:
        backend (`str`, *optional*, defaults to `"quanto"`):
            Backend to use when performing quantization, Can be one of [`quanto`, `HQQ`]
        nbits (`Optional[int]`, *optional*, defaults to 4):
            Number of bits, can be 2 or 4 for the `quanto` backend and one of [1, 2, 3, 4, 8] for the `HQQ` backend. Defaults to 2.
        axis_key (`int`, *optional*, defaults to 0):
            Axis over which to perform grouping for the key tensors. Can be [0, -1] for `quanto` backend and [0, 1] for `HQQ` backend.
        axis_value (`int`, *optional*, defaults to 0):
            Axis over which to perform grouping for the value tensors. Can be [0, -1] for `quanto` backend and [0, 1] for `HQQ` backend.
        q_group_size (`Optional[int]`, *optional*, defaults to 64):
            Size of the quantization group, should be a divisor of the model's hidden dimension.
            Defaults to 64.
        residual_length (`Optional[int]`, *optional*, defaults to 128):
            Length of the residual cache which will always be stored in original presicion.
            Defaults to 128.
        compute_dtype (`torch.dtype`, *optional*, defaults to `torch.float16`):
            The defualt dtype used for computations in the model. Keys and Values will be cast to this dtype after dequantization.
        device (`str`, *optional*, defaults to `"cpu"`):
            Device on which to peform computations, should be same as the model's device.
    """

    def __init__(
        self,
        backend: str = "quanto",
        nbits: Optional[int] = 4,
        axis_key: Optional[int] = 0,
        axis_value: Optional[int] = 0,
        q_group_size: Optional[int] = 64,
        residual_length: Optional[int] = 128,
        compute_dtype: Optional[torch.dtype] = torch.float16,
        device: Optional[str] = "cpu",
    ):
        self.backend = backend
        self.nbits = nbits
        self.axis_key = axis_key
        self.axis_value = axis_value
        self.q_group_size = q_group_size
        self.residual_length = residual_length
        self.compute_dtype = compute_dtype
        self.device = device

    def validate(self):
        """Validates if the arguments passed are correct"""

        incorrect_arg_msg = (
            "Some of the keys in `cache_config` are defined incorrectly. `{key}` should be {correct_value}` "
            "but found {found_value}"
        )
        # Check that the values are reasonable in general (nbits, axis)
        # Later in QuantizedCache init we check if they are supported for that particular backend
        if self.nbits not in [1, 2, 3, 4, 8]:
            raise ValueError(
                incorrect_arg_msg.format(
                    key="nbits",
                    correct_value="2 or 4 or 8",
                    found_value=self.nbits,
                ),
            )
        if self.q_group_size <= 0:
            raise ValueError(
                incorrect_arg_msg.format(
                    key="q_group_size",
                    correct_value="a positive integer",
                    found_value=self.q_group_size,
                ),
            )
        if self.residual_length < 0:
            raise ValueError(
                incorrect_arg_msg.format(
                    key="residual_length",
                    correct_value="a positive integer",
                    found_value=self.residual_length,
                ),
            )

        if self.axis_key not in [0, 1, -1]:
            raise ValueError(
                incorrect_arg_msg.format(
                    key="axis_key",
                    correct_value="`1` or `0`, `-1`",
                    found_value=self.axis_key,
                ),
            )

        if self.axis_value not in [0, 1, -1]:
            raise ValueError(
                incorrect_arg_msg.format(
                    key="axis_value",
                    correct_value="`1` or `0` or `-1`",
                    found_value=self.axis_value,
                ),
            )


class DynamicCache(Cache):
    """
    A cache that grows dynamically as more tokens are generated. This is the default for generative models.

    It stores the Key and Value states as a list of tensors, one for each layer. The expected shape for each tensor is
    `[batch_size, num_heads, seq_len, head_dim]`.
    """

    def __init__(self) -> None:
        self.key_cache: List[torch.Tensor] = []
        self.value_cache: List[torch.Tensor] = []
        self._seen_tokens = 0  # Used in `generate` to keep tally of how many tokens the cache has seen

    def __getitem__(self, layer_idx: int) -> List[Tuple[torch.Tensor]]:
        """
        Support for backwards-compatible `past_key_value` indexing, e.g. `past_key_value[0][0].shape[2]` to get the
        sequence length.
        """
        if layer_idx < len(self):
            return (self.key_cache[layer_idx], self.value_cache[layer_idx])
        else:
            raise KeyError(f"Cache only has {len(self)} layers, attempted to access layer with index {layer_idx}")

    def __iter__(self):
        """
        Support for backwards-compatible `past_key_value` iteration, e.g. `for x in past_key_value:` to iterate over
        keys and values
        """
        for layer_idx in range(len(self)):
            yield (self.key_cache[layer_idx], self.value_cache[layer_idx])

    def __len__(self):
        """
        Support for backwards-compatible `past_key_value` length, e.g. `len(past_key_value)`. This value corresponds
        to the number of layers in the model.
        """
        return len(self.key_cache)

    def update(
        self,
        key_states: torch.Tensor,
        value_states: torch.Tensor,
        layer_idx: int,
        cache_kwargs: Optional[Dict[str, Any]] = None,
    ) -> Tuple[torch.Tensor, torch.Tensor]:
        """
        Updates the cache with the new `key_states` and `value_states` for the layer `layer_idx`.

        Parameters:
            key_states (`torch.Tensor`):
                The new key states to cache.
            value_states (`torch.Tensor`):
                The new value states to cache.
            layer_idx (`int`):
                The index of the layer to cache the states for.
            cache_kwargs (`Dict[str, Any]`, `optional`):
                Additional arguments for the cache subclass. No additional arguments are used in `DynamicCache`.

        Return:
            A tuple containing the updated key and value states.
        """
        # Update the number of seen tokens
        if layer_idx == 0:
            self._seen_tokens += key_states.shape[-2]

        # Update the cache
        if len(self.key_cache) <= layer_idx:
            self.key_cache.append(key_states)
            self.value_cache.append(value_states)
        else:
            self.key_cache[layer_idx] = torch.cat([self.key_cache[layer_idx], key_states], dim=-2)
            self.value_cache[layer_idx] = torch.cat([self.value_cache[layer_idx], value_states], dim=-2)

        return self.key_cache[layer_idx], self.value_cache[layer_idx]

    def get_seq_length(self, layer_idx: Optional[int] = 0) -> int:
        """Returns the sequence length of the cached states. A layer index can be optionally passed."""
        # TODO: deprecate this function in favor of `cache_position`
        if len(self.key_cache) <= layer_idx:
            return 0
        return self.key_cache[layer_idx].shape[-2]

    def get_max_length(self) -> Optional[int]:
        """Returns the maximum sequence length of the cached states. DynamicCache does not have a maximum length."""
        return None

    def to_legacy_cache(self) -> Tuple[Tuple[torch.Tensor], Tuple[torch.Tensor]]:
        """Converts the `DynamicCache` instance into the its equivalent in the legacy cache format. Used for
        backward compatibility."""
        legacy_cache = ()
        for layer_idx in range(len(self)):
            legacy_cache += ((self.key_cache[layer_idx], self.value_cache[layer_idx]),)
        return legacy_cache

    @classmethod
    def from_legacy_cache(cls, past_key_values: Optional[Tuple[Tuple[torch.FloatTensor]]] = None) -> "DynamicCache":
        """Converts a cache in the legacy cache format into an equivalent `DynamicCache`. Used for
        backward compatibility."""
        cache = cls()
        if past_key_values is not None:
            for layer_idx in range(len(past_key_values)):
                key_states, value_states = past_key_values[layer_idx]
                cache.update(key_states, value_states, layer_idx)
        return cache

    def crop(self, maximum_length: int):
        """Crop the past key values up to a new `maximum_length` in terms of tokens. `maximum_length` can also be
        negative to remove `maximum_length` tokens. This is used in assisted decoding and contrastive search."""

        # In case it is negative
        if maximum_length < 0:
            maximum_length = self.get_seq_length() - abs(maximum_length)

        if self.get_seq_length() <= maximum_length:
            return

        self._seen_tokens = maximum_length
        for idx in range(len(self.key_cache)):
            self.key_cache[idx] = self.key_cache[idx][..., :maximum_length, :]
            self.value_cache[idx] = self.value_cache[idx][..., :maximum_length, :]

    def batch_split(self, full_batch_size: int, split_size: int) -> List["DynamicCache"]:
        """Split the current instance into a list of `DynamicCache` by the batch size. This will be used by
        `_split_model_inputs()` in `generation.utils`"""
        out = []
        for i in range(0, full_batch_size, split_size):
            current_split = DynamicCache()
            current_split._seen_tokens = self._seen_tokens
            current_split.key_cache = [tensor[i : i + split_size] for tensor in self.key_cache]
            current_split.value_cache = [tensor[i : i + split_size] for tensor in self.value_cache]
            out.append(current_split)
        return out

    @classmethod
    def from_batch_splits(cls, splits: List["DynamicCache"]) -> "DynamicCache":
        """This is the opposite of the above `batch_split()` method. This will be used by `stack_model_outputs` in
        `generation.utils`"""
        cache = cls()
        for idx in range(len(splits[0])):
            layer_keys = torch.cat([current.key_cache[idx] for current in splits], dim=0)
            layer_values = torch.cat([current.value_cache[idx] for current in splits], dim=0)
            cache.update(layer_keys, layer_values, idx)
        return cache

    def batch_repeat_interleave(self, repeats: int):
        """Repeat the cache `repeats` times in the batch dimension. Used in contrastive search."""
        for layer_idx in range(len(self)):
            self.key_cache[layer_idx] = self.key_cache[layer_idx].repeat_interleave(repeats, dim=0)
            self.value_cache[layer_idx] = self.value_cache[layer_idx].repeat_interleave(repeats, dim=0)

    def batch_select_indices(self, indices: torch.Tensor):
        """Only keep the `indices` in the batch dimension of the cache. Used in contrastive search."""
        for layer_idx in range(len(self)):
            self.key_cache[layer_idx] = self.key_cache[layer_idx][indices, ...]
            self.value_cache[layer_idx] = self.value_cache[layer_idx][indices, ...]


class QuantizedCache(DynamicCache):
    """
    A quantizer cache similar to what is described in the [KIVI: A Tuning-Free Asymmetric 2bit Quantization for KV Cache paper](https://arxiv.org/abs/2402.02750).
    It allows the model to generate longer sequence length without allocating too much memory for Key and Value cache by applying quantization.

    The cache has two types of storage, one for original precision and one for the quantized cache. A `residual length` is set as a maximum capacity for the
    original precision cache. When the length goes beyond maximum capacity, the original precision cache is discarded and moved into the quantized cache. The
    quantization is done per-channel with a set `q_group_size` for both Keys and Values, in contrast to what was described in the paper.

    It stores Keys and Values a list of quantized tensors (tuples in case we need to store metadata), one for each layer. Additionally, it stores the Key and
    Value in original precision states as a list of tensors, one for each layer. The size of each tensor
    is `[batch_size, num_heads, seq_len - residual_length, head_dim]`
    """

    def __init__(self, cache_config: QuantizedCacheConfig) -> None:
        self._quantized_key_cache: List[torch.Tensor] = []
        self._quantized_value_cache: List[torch.Tensor] = []

        self.nbits = cache_config.nbits
        self.residual_length = cache_config.residual_length
        self.q_group_size = cache_config.q_group_size
        self.axis_key = cache_config.axis_key
        self.axis_value = cache_config.axis_value
        self.compute_dtype = cache_config.compute_dtype
        self.device = cache_config.device

        super().__init__()

    def update(
        self,
        key_states: torch.Tensor,
        value_states: torch.Tensor,
        layer_idx: int,
        cache_kwargs: Optional[Dict[str, Any]] = None,
    ) -> Tuple[torch.Tensor, torch.Tensor]:
        # Update the number of seen tokens
        if layer_idx == 0:
            self._seen_tokens += key_states.shape[-2]

        if len(self.key_cache) <= layer_idx:
            self._quantized_key_cache.append(self._quantize(key_states.contiguous(), axis=self.axis_key))
            self._quantized_value_cache.append(self._quantize(value_states.contiguous(), axis=self.axis_value))
            self.key_cache.append(torch.zeros(0, dtype=key_states.dtype, device=key_states.device))
            self.value_cache.append(torch.zeros(0, dtype=key_states.dtype, device=key_states.device))
            keys_to_return, values_to_return = key_states, value_states
        else:
            dequant_key = self._dequantize(self._quantized_key_cache[layer_idx])
            dequant_value = self._dequantize(self._quantized_value_cache[layer_idx])
            keys_to_return = [dequant_key, self.key_cache[layer_idx], key_states]
            values_to_return = [dequant_value, self.value_cache[layer_idx], value_states]

            keys_to_return = torch.cat(keys_to_return, dim=-2)
            values_to_return = torch.cat(values_to_return, dim=-2)
            if (
                self.key_cache[layer_idx].dim() == 4
                and self.key_cache[layer_idx].shape[-2] + 1 >= self.residual_length
            ):
                self._quantized_key_cache[layer_idx] = self._quantize(keys_to_return.contiguous(), axis=self.axis_key)
                self._quantized_value_cache[layer_idx] = self._quantize(
                    values_to_return.contiguous(), axis=self.axis_value
                )
                self.key_cache[layer_idx] = torch.zeros(0, dtype=key_states.dtype, device=key_states.device)
                self.value_cache[layer_idx] = torch.zeros(0, dtype=key_states.dtype, device=key_states.device)
            else:
                self.key_cache[layer_idx] = torch.cat([self.key_cache[layer_idx], key_states], dim=-2)
                self.value_cache[layer_idx] = torch.cat([self.value_cache[layer_idx], value_states], dim=-2)

        return keys_to_return, values_to_return

    def get_seq_length(self, layer_idx: Optional[int] = 0) -> int:
        """Returns the sequence length of the cached states. A layer index can be optionally passed."""
        if len(self.key_cache) <= layer_idx:
            return 0
        # since we cannot get the seq_length of each layer directly and rely on `_seen_tokens` which is
        # updated every "layer_idx" == 0, this is a hack to get the actual seq_length for the given layer_idx
        # this part of code otherwise fails when used to verify attn_weight shape in some models
        return self._seen_tokens if layer_idx == 0 else self._seen_tokens - 1

    def _quantize(self, tensor, axis):
        """Quantizes a key/value using a defined quantization method."""
        raise NotImplementedError("Make sure to implement `_quantize` in a subclass.")

    def _dequantize(self, q_tensor):
        """Dequantizes back the tensor that was quantized by `self._quantize()`"""
        raise NotImplementedError("Make sure to implement `_dequantize` in a subclass.")


class QuantoQuantizedCache(QuantizedCache):
    """
    Quantized Cache class that uses `quanto` as a backend to perform quantization. Current implementation supports `int2` and `int4` dtypes only.

    Parameters:
        cache_config (`QuantizedCacheConfig`,):
            A configuration containing all the arguments to be used by the quantizer, including axis, qtype and group size.
    """

    def __init__(self, cache_config: CacheConfig) -> None:
        super().__init__(cache_config)
        quanto_version = version.parse(importlib.metadata.version("quanto"))
        if quanto_version < version.parse("0.2.0"):
            raise ImportError(
<<<<<<< HEAD
                f"You need quanto package version to be greater or equal than 0.2.0. Detected version {quanto_version}. "
=======
                f"You need quanto package version to be greater or equal than 0.2.0 to use `QuantoQuantizedCache`. Detected version {quanto_version}. "
>>>>>>> 7729b774
                f"Please upgrade quanto with `pip install -U quanto`"
            )

        if self.nbits not in [2, 4]:
            raise ValueError(f"`nbits` for `quanto` backend has to be one of [`2`, `4`] but got {self.nbits}")

        if self.axis_key not in [0, -1]:
            raise ValueError(f"`axis_key` for `quanto` backend has to be one of [`0`, `-1`] but got {self.axis_key}")

        if self.axis_value not in [0, -1]:
            raise ValueError(
                f"`axis_value` for `quanto` backend has to be one of [`0`, `-1`] but got {self.axis_value}"
            )

        self.qtype = qint4 if self.nbits == 4 else qint2
        self.optimizer = MaxOptimizer()  # hardcode as it's the only one for per-channel quantization

    def _quantize(self, tensor, axis):
        scale, zeropoint = self.optimizer(tensor, self.qtype.bits, axis, self.q_group_size)
        qtensor = AffineQuantizer.apply(tensor, self.qtype, axis, self.q_group_size, scale, zeropoint)
        return qtensor

    def _dequantize(self, qtensor):
        return qtensor.dequantize()


class HQQQuantizedCache(QuantizedCache):
    """
    Quantized Cache class that uses `HQQ` as a backend to perform quantization. Current implementation supports `int2`, `int4`, `int8` dtypes.

    Parameters:
        cache_config (`QuantizedCacheConfig`,):
            A configuration containing all the arguments to be used by the quantizer, including axis, qtype and group size.
    """

    def __init__(self, cache_config: CacheConfig) -> None:
        super().__init__(cache_config)
        if self.nbits not in [1, 2, 3, 4, 8]:
            raise ValueError(
                f"`nbits` for `HQQ` backend has to be one of [`1`, `2`, `3`, `4`, `8`] but got {self.nbits}"
            )

        if self.axis_key not in [0, 1]:
            raise ValueError(f"`axis_key` for `HQQ` backend has to be one of [`0`, `1`] but got {self.axis_key}")

        if self.axis_value not in [0, 1]:
            raise ValueError(f"`axis_value` for `HQQ` backend has to be one of [`0`, `1`] but got {self.axis_value}")

        HQQLinear.set_backend(HQQBackend.ATEN if (self.axis_key == 0 and self.axis_value == 0) else HQQBackend.PYTORCH)
        HQQQuantizer.quantize = torch.compile(HQQQuantizer.quantize, fullgraph=True, mode="reduce-overhead")
        self.quantizer = HQQQuantizer

    def _quantize(self, tensor, axis):
        qtensor, meta = self.quantizer.quantize(
            tensor,
            axis=axis,
            device=self.device,
            compute_dtype=self.compute_dtype,
            nbits=self.nbits,
            group_size=self.q_group_size,
        )
        meta["compute_dtype"] = self.compute_dtype
        self.quantizer.cuda(qtensor, meta=meta, device=self.device)  # Move to device and cast to dtype
        return qtensor, meta

    def _dequantize(self, qtensor):
        quant_tensor, meta = qtensor
        tensor = self.quantizer.dequantize(quant_tensor, meta)
        return tensor


class SinkCache(Cache):
    """
    A cache that as described in the [Attention Sinks paper](https://arxiv.org/abs/2309.17453). It allows the model to
    generate beyond the length of its context window, without losing fluency in the conversation. As it discards past
    tokens, the model will lose the ability to generate tokens that depend on the context that was discarded.

    It stores the Key and Value states as a list of tensors, one for each layer. The expected shape for each tensor is
    `[batch_size, num_heads, seq_len, head_dim]`.

    Parameters:
        window_length (`int`):
            The length of the context window.
        num_sink_tokens (`int`):
            The number of sink tokens. See the original paper for more information.
    """

    def __init__(self, window_length: int, num_sink_tokens: int) -> None:
        self.key_cache: List[torch.Tensor] = []
        self.value_cache: List[torch.Tensor] = []
        self.window_length = window_length
        self.num_sink_tokens = num_sink_tokens
        self.cos_sin_rerotation_cache = {}
        self._cos_cache = None
        self._sin_cache = None
        self._seen_tokens = 0  # Used in `generate` to keep tally of how many tokens the cache has seen

    @staticmethod
    def _rotate_half(x):
        x1 = x[..., : x.shape[-1] // 2]
        x2 = x[..., x.shape[-1] // 2 :]
        return torch.cat((-x2, x1), dim=-1)

    def _apply_key_rotary_pos_emb(
        self, key_states: torch.Tensor, cos: torch.Tensor, sin: torch.Tensor
    ) -> torch.Tensor:
        rotated_key_states = (key_states * cos) + (self._rotate_half(key_states) * sin)
        return rotated_key_states

    def _get_rerotation_cos_sin(
        self, key_states: torch.Tensor, cos: torch.Tensor, sin: torch.Tensor
    ) -> Tuple[torch.Tensor, torch.Tensor]:
        if key_states.shape[-2] not in self.cos_sin_rerotation_cache:
            # Upcast to float32 temporarily for better accuracy
            cos = cos.to(torch.float32)
            sin = sin.to(torch.float32)

            # Compute the cos and sin required for back- and forward-rotating to one position earlier in the sequence
            original_cos = cos[self.num_sink_tokens + key_states.shape[-2] :]
            shifted_cos = cos[self.num_sink_tokens : -key_states.shape[-2]]
            original_sin = sin[self.num_sink_tokens + key_states.shape[-2] :]
            shifted_sin = sin[self.num_sink_tokens : -key_states.shape[-2]]
            rerotation_cos = original_cos * shifted_cos + original_sin * shifted_sin
            rerotation_sin = -original_sin * shifted_cos + original_cos * shifted_sin

            self.cos_sin_rerotation_cache[key_states.shape[-2]] = (
                rerotation_cos.to(key_states.dtype).unsqueeze(0),
                rerotation_sin.to(key_states.dtype).unsqueeze(0),
            )
        return self.cos_sin_rerotation_cache[key_states.shape[-2]]

    def get_seq_length(self, layer_idx: Optional[int] = 0) -> int:
        """Returns the sequence length of the cached states. A layer index can be optionally passed."""
        # TODO: deprecate this function in favor of `cache_position`
        # Workaround to make 'key_states.shape[-2] + past_key_value.get_seq_length(self.layer_idx)' <= window_length
        if len(self.key_cache) <= layer_idx:
            return 0
        return self.key_cache[layer_idx].shape[-2]

    def get_max_length(self) -> Optional[int]:
        """Returns the maximum sequence length of the cached states."""
        return self.window_length

    def update(
        self,
        key_states: torch.Tensor,
        value_states: torch.Tensor,
        layer_idx: int,
        cache_kwargs: Optional[Dict[str, Any]] = None,
    ) -> Tuple[torch.Tensor, torch.Tensor]:
        """
        Updates the cache with the new `key_states` and `value_states` for the layer `layer_idx`.

        Parameters:
            key_states (`torch.Tensor`):
                The new key states to cache.
            value_states (`torch.Tensor`):
                The new value states to cache.
            layer_idx (`int`):
                The index of the layer to cache the states for.
            cache_kwargs (`Dict[str, Any]`, `optional`):
                Additional arguments for the cache subclass. The following arguments can be used in `SinkCache`: `sin`,
                `cos` and `partial_rotation_size`. These arguments are used with models using RoPE, to recompute the
                rotation as the tokens are shifted.

        Return:
            A tuple containing the updated key and value states.
        """
        # Optional kwargs for `SinkCache` -- needed on models using RoPE. `partial_rotation_size` is used on models
        # with partially rotated position embeddings, like Phi or Persimmon.
        sin = cache_kwargs.get("sin")
        cos = cache_kwargs.get("cos")
        partial_rotation_size = cache_kwargs.get("partial_rotation_size")
        using_rope = cos is not None and sin is not None

        # Update the number of seen tokens
        if layer_idx == 0:
            self._seen_tokens += key_states.shape[-2]

        # Update the sin/cos cache, which holds sin/cos values for all possible positions
        if using_rope and layer_idx == 0:
            # BC: some models still pass `sin`/`cos` with 2 dims. In those models, they are the full sin/cos. Remove
            # after all RoPE models have a llama-like cache utilization.
            if cos.dim() == 2:
                self._cos_cache = cos
                self._sin_cache = sin
            else:
                if self._cos_cache is None:
                    self._cos_cache = cos[0, ...]
                    self._sin_cache = sin[0, ...]
                elif self._cos_cache.shape[0] < self.window_length:
                    self._cos_cache = torch.cat([self._cos_cache, cos[0, ...]], dim=0)
                    self._sin_cache = torch.cat([self._sin_cache, sin[0, ...]], dim=0)

        # [bsz, num_heads, seq_len, head_dim]
        if len(self.key_cache) <= layer_idx:
            # Empty cache
            self.key_cache.append(key_states)
            self.value_cache.append(value_states)

        elif key_states.shape[-2] + self.get_seq_length(layer_idx) < self.window_length:
            # Growing cache
            self.key_cache[layer_idx] = torch.cat([self.key_cache[layer_idx], key_states], dim=-2)
            self.value_cache[layer_idx] = torch.cat([self.value_cache[layer_idx], value_states], dim=-2)

        else:
            # Shifting cache
            keys_to_keep = self.key_cache[layer_idx][
                :, :, -self.window_length + self.num_sink_tokens + key_states.shape[-2] :
            ]

            # On RoPE models, we need to recompute the Key rotation as the tokens are shifted
            if using_rope:
                rerotation_cos, rerotation_sin = self._get_rerotation_cos_sin(
                    key_states, self._cos_cache[: self.window_length], self._sin_cache[: self.window_length]
                )
                if partial_rotation_size is not None:
                    keys_to_keep, keys_pass = (
                        keys_to_keep[..., :partial_rotation_size],
                        keys_to_keep[..., partial_rotation_size:],
                    )
                keys_to_keep = self._apply_key_rotary_pos_emb(keys_to_keep, rerotation_cos, rerotation_sin)
                if partial_rotation_size is not None:
                    keys_to_keep = torch.cat((keys_to_keep, keys_pass), dim=-1)

            # Concatenate sink tokens, shifted & rotated tokens (if needed), and new tokens
            sink_keys = self.key_cache[layer_idx][:, :, : self.num_sink_tokens]
            self.key_cache[layer_idx] = torch.cat([sink_keys, keys_to_keep, key_states], dim=-2)

            sink_values = self.value_cache[layer_idx][:, :, : self.num_sink_tokens]
            values_to_keep = self.value_cache[layer_idx][
                :, :, -self.window_length + self.num_sink_tokens + value_states.shape[-2] :
            ]
            self.value_cache[layer_idx] = torch.cat([sink_values, values_to_keep, value_states], dim=-2)

        return self.key_cache[layer_idx], self.value_cache[layer_idx]


class StaticCache(Cache):
    """
    Static Cache class to be used with `torch.compile(model)`.

    Parameters:
        config (`PretrainedConfig):
            The configuration file defining the shape-related attributes required to initialize the static cache.
        max_batch_size (`int`):
            The maximum batch size with which the model will be used.
        max_cache_len (`int`):
            The maximum sequence length with which the model will be used.
        device (`torch.device`):
            The device on which the cache should be initialized. Should be the same as the layer.
        dtype (*optional*, defaults to `torch.float32`):
            The default `dtype` to use when initializing the layer.
    """

    def __init__(self, config: PretrainedConfig, max_batch_size: int, max_cache_len: int, device, dtype=None) -> None:
        super().__init__()
        self.max_batch_size = max_batch_size
        self.max_cache_len = config.max_position_embeddings if max_cache_len is None else max_cache_len
        # Some model define a custom `head_dim` != config.hidden_size // config.num_attention_heads
        self.head_dim = (
            config.head_dim if hasattr(config, "head_dim") else config.hidden_size // config.num_attention_heads
        )

        self.dtype = dtype if dtype is not None else torch.float32
        self.num_key_value_heads = (
            config.num_attention_heads if config.num_key_value_heads is None else config.num_key_value_heads
        )

        self.key_cache: List[torch.Tensor] = []
        self.value_cache: List[torch.Tensor] = []
        cache_shape = (max_batch_size, self.num_key_value_heads, self.max_cache_len, self.head_dim)
        for _ in range(config.num_hidden_layers):
            # Note: `mark_static_address` is used to tag the cache as an fixed data pointer, preventing cuda graph
            # breaks when updating the cache.
            new_layer_key_cache = torch.zeros(cache_shape, dtype=self.dtype, device=device)
            new_layer_value_cache = torch.zeros(cache_shape, dtype=self.dtype, device=device)
            torch._dynamo.mark_static_address(new_layer_key_cache)
            torch._dynamo.mark_static_address(new_layer_value_cache)
            self.key_cache.append(new_layer_key_cache)
            self.value_cache.append(new_layer_value_cache)


    def update(
        self,
        key_states: torch.Tensor,
        value_states: torch.Tensor,
        layer_idx: int,
        cache_kwargs: Optional[Dict[str, Any]] = None,
    ) -> Tuple[torch.Tensor, torch.Tensor]:
        """
        Updates the cache with the new `key_states` and `value_states` for the layer `layer_idx`.
        It is VERY important to index using a tensor, otherwise you introduce a copy to the device.

        Parameters:
            key_states (`torch.Tensor`):
                The new key states to cache.
            value_states (`torch.Tensor`):
                The new value states to cache.
            layer_idx (`int`):
                The index of the layer to cache the states for.
            cache_kwargs (`Dict[str, Any]`, `optional`):
                Additional arguments for the cache subclass. The `StaticCache` needs the `cache_position` input
                to know how where to write in the cache.

        Return:
            A tuple containing the updated key and value states.
        """
        cache_position = cache_kwargs.get("cache_position")
        k_out = self.key_cache[layer_idx]
        v_out = self.value_cache[layer_idx]

        k_out[:, :, cache_position] = key_states
        v_out[:, :, cache_position] = value_states

        return k_out, v_out

    def get_seq_length(self, layer_idx: Optional[int] = 0) -> int:
        """Returns the sequence length of the cached states that were seen by the model."""
        # Occupied cache == any slot in the 3rd dim (sequence length) holds a non-zero value. To save on compute, let's
        # limit the check to the first batch member and head dimension.
        # TODO: deprecate this function in favor of `cache_position`
        return (self.key_cache[layer_idx][0, 0].any(dim=-1)).sum()

    def get_max_length(self) -> Optional[int]:
        """Returns the maximum sequence length of the cached states."""
        return self.max_cache_len

    def reset(self):
        """Resets the cache values while preserving the objects"""
        for layer_idx in range(len(self.key_cache)):
            # In-place ops prevent breaking the static address
            self.key_cache[layer_idx].zero_()
            self.value_cache[layer_idx].zero_()


class SlidingWindowCache(StaticCache):
    """
    Sliding Window Cache class to be used with `torch.compile` for models like Mistral that support sliding window attention.
    Every time when we try to update the cache, we compute the `indices` based on `cache_position >= self.config.sliding_window - 1`,
    if true(which means the cache can not hold all the old key value states and new states together because of the sliding window constraint),
    we need to do a cycle shift based on `indices` to replace the oldest states by the new key value states passed in.

    The `to_shift` is only true once we are above sliding_window. Thus with `sliding_window==64`:

    indices = (slicing + to_shift[-1].int()-1) % self.config.sliding_window
    tensor([ 1,  2,  3,  4,  5,  6,  7,  8,  9, 10, 11, 12, 13, 14, 15, 16, 17, 18,
        19, 20, 21, 22, 23, 24, 25, 26, 27, 28, 29, 30, 31, 32, 33, 34, 35, 36,
        37, 38, 39, 40, 41, 42, 43, 44, 45, 46, 47, 48, 49, 50, 51, 52, 53, 54,
        55, 56, 57, 58, 59, 60, 61, 62, 63,  0])

    We overwrite the cache using these, then we always write at cache_position (clamped to `sliding_window`)

    Parameters:
        config (`PretrainedConfig):
            The configuration file defining the shape-related attributes required to initialize the static cache.
        max_batch_size (`int`):
            The maximum batch size with which the model will be used.
        max_cache_len (`int`):
            The maximum sequence length with which the model will be used.
        device (`torch.device`):
            The device on which the cache should be initialized. Should be the same as the layer.
        dtype (*optional*, defaults to `torch.float32`):
            The default `dtype` to use when initializing the layer.
    """

    def __init__(self, config: PretrainedConfig, max_batch_size: int, max_cache_len: int, device, dtype=None) -> None:
        if not hasattr(config, "sliding_window") or config.sliding_window is None:
            raise ValueError(
                "Setting `cache_implementation` to 'sliding_window' requires the model config supporting "
                "sliding window attention, please check if there is a `sliding_window` field in the model "
                "config and it's not set to None."
            )
        max_cache_len = min(config.sliding_window, max_cache_len)
        super().__init__(
            config=config, max_batch_size=max_batch_size, max_cache_len=max_cache_len, device=device, dtype=dtype
        )

    def update(
        self,
        key_states: torch.Tensor,
        value_states: torch.Tensor,
        layer_idx: int,
        cache_kwargs: Optional[Dict[str, Any]] = None,
    ) -> Tuple[torch.Tensor]:
        cache_position = cache_kwargs.get("cache_position")
        k_out = self.key_cache[layer_idx]
        v_out = self.value_cache[layer_idx]

        # assume this only happens in prefill phase when prompt length > sliding_window_size (= max_cache_len)
        if cache_position.shape[0] > self.max_cache_len:
            k_out = key_states[:, :, -self.max_cache_len :, :]
            v_out = value_states[:, :, -self.max_cache_len :, :]
            # Assumption: caches are all zeros at this point, `+=` is equivalent to `=` but compile-friendly
            self.key_cache[layer_idx] += k_out
            self.value_cache[layer_idx] += v_out
            # we should return the whole states instead of k_out, v_out to take the whole prompt
            # into consideration when building kv cache instead of just throwing away tokens outside of the window
            return key_states, value_states

        slicing = torch.ones(self.max_cache_len, dtype=torch.long, device=value_states.device).cumsum(0)
        cache_position = cache_position.clamp(0, self.max_cache_len - 1)
        to_shift = cache_position >= self.max_cache_len - 1
        indices = (slicing + to_shift[-1].int() - 1) % self.max_cache_len

        k_out = k_out[:, :, indices]
        v_out = v_out[:, :, indices]

        k_out[:, :, cache_position] = key_states
        v_out[:, :, cache_position] = value_states

        # `_.zero()` followed by `+=` is equivalent `=`, but compile-friendly (without graph breaks due to assignment)
        self.key_cache[layer_idx].zero_()
        self.value_cache[layer_idx].zero_()

        self.key_cache[layer_idx] += k_out
        self.value_cache[layer_idx] += v_out

        return k_out, v_out

    def get_max_length(self) -> Optional[int]:
        # in theory there is no limit because the sliding window size is fixed
        # no matter how long the sentence is
<<<<<<< HEAD
        return None

    def reset(self):
        self.key_cache.zero_()
        self.value_cache.zero_()


class HQQQuantizedCacheStatic(QuantizedCache):
    """
    Quantized Cache class that uses `HQQ` as a backend to perform quantization. Current implementation supports `int2`, `int4`, `int8` dtypes.

    Parameters:
        cache_config (`QuantizedCacheConfig`,):
            A configuration containing all the arguments to be used by the quantizer, including axis, qtype and group size.
    """

    def __init__(self, cache_config, config, max_cache_len: int, max_batch_size: int = 1) -> None:
        super().__init__(cache_config)
        if self.nbits not in [1, 2, 3, 4, 8]:
            raise ValueError(
                f"`nbits` for `HQQ` backend has to be one of [`1`, `2`, `3`, `4`, `8`] but got {self.nbits}"
            )

        # there are a bunch of manipulations done to get qtensors concated and dequantized back without modifications
        # so we don't support "axis" from users
        self.axis_key = self.axis_value = int(self.nbits == 8)

        # for axis=1 compile the "dequantize" operation with torch backend for faster dequantizations every forward
        if self.axis_key == 0:
            HQQLinear.set_backend(HQQBackend.ATEN)
        else:
            HQQLinear.set_backend(HQQBackend.PYTORCH)
            HQQQuantizer.dequantize = torch.compile(HQQQuantizer.dequantize, fullgraph=True, mode="reduce-overhead")

        self.quantizer = HQQQuantizer

        self.max_batch_size = max_batch_size
        self.max_cache_len = max_cache_len
        self.head_dim = (
            config.head_dim if hasattr(config, "head_dim") else config.hidden_size // config.num_attention_heads
        )
        self.num_key_value_heads = (
            config.num_attention_heads if config.num_key_value_heads is None else config.num_key_value_heads
        )

        self._quantized_key_cache, self._quantized_value_cache = [], []
        self._scales_keys, self._scales_values = [], []
        self._zeros_keys, self._zeros_values = [], []

        self.reshaped_size = max_batch_size * self.num_key_value_heads * self.head_dim
        self.quant_length = (max_batch_size * self.num_key_value_heads * self.head_dim) // self.q_group_size

        dummy_full_cache = torch.zeros(
            self.max_batch_size,
            self.num_key_value_heads,
            self.max_cache_len,
            self.head_dim,
            dtype=self.compute_dtype,
            device=self.device,
        )
        for _ in range(config.num_hidden_layers):
            # Note: `mark_static_address` is used to tag the cache as an fixed data pointer, preventing cuda graph
            # breaks when updating the cache.

            new_layer_key_cache_quant, meta_key = self._quantize(dummy_full_cache, axis=self.axis_key)
            new_layer_value_cache_quant, meta_value = self._quantize(dummy_full_cache, axis=self.axis_value)

            torch._dynamo.mark_static_address(new_layer_key_cache_quant)
            torch._dynamo.mark_static_address(new_layer_value_cache_quant)
            self._quantized_key_cache.append(new_layer_key_cache_quant)
            self._quantized_value_cache.append(new_layer_value_cache_quant)

            new_layer_scale_key, new_layer_scale_value = meta_key["scale"], meta_value["scale"]
            torch._dynamo.mark_static_address(new_layer_scale_key)
            torch._dynamo.mark_static_address(new_layer_scale_value)
            self._scales_keys.append(new_layer_scale_key)
            self._scales_values.append(new_layer_scale_value)

            new_layer_zero_key, new_layer_zero_value = meta_key["zero"], meta_value["zero"]
            torch._dynamo.mark_static_address(new_layer_zero_key)
            torch._dynamo.mark_static_address(new_layer_zero_value)
            self._zeros_keys.append(new_layer_zero_key)
            self._zeros_values.append(new_layer_zero_value)

    def update(
        self,
        key_states: torch.Tensor,
        value_states: torch.Tensor,
        layer_idx: int,
        cache_kwargs: Optional[Dict[str, Any]] = None,
    ) -> Tuple[torch.Tensor, torch.Tensor]:
        if cache_kwargs["cache_position"].shape[0] > 1:
            seen_tokens = torch.tensor(cache_kwargs["cache_position"].shape[0], dtype=torch.int, device=self.device)
            quant_position, scale_position = self._get_quant_position(seen_tokens)
        else:
            # assume we always get one new token and prepare arange for that one token only
            # add prev cache position where we stopped to continue filling in the static cache
            seen_tokens = cache_kwargs["cache_position"]
            prev_length = (self.reshaped_size * cache_kwargs["cache_position"]) // self.q_group_size
            scale_position = torch.arange(self.quant_length, device=self.device) + prev_length
            quant_position = torch.arange(self.quant_length, device=self.device) + prev_length

        # ugly hack :(
        if self.axis_key == 0:
            self._quantized_key_cache[layer_idx][:, quant_position], meta_keys = self._quantize(
                key_states, axis=self.axis_key
            )
            self._quantized_value_cache[layer_idx][:, quant_position], meta_values = self._quantize(
                value_states, axis=self.axis_value
            )
            self._scales_keys[layer_idx][:, scale_position] = meta_keys["scale"]
            self._scales_values[layer_idx][:, scale_position] = meta_values["scale"]
            self._zeros_keys[layer_idx][:, scale_position] = meta_keys["zero"]
            self._zeros_values[layer_idx][:, scale_position] = meta_values["zero"]
        else:
            self._quantized_key_cache[layer_idx][quant_position], meta_keys = self._quantize(
                key_states, axis=self.axis_key
            )
            self._quantized_value_cache[layer_idx][quant_position], meta_values = self._quantize(
                value_states, axis=self.axis_value
            )
            self._scales_keys[layer_idx][scale_position] = meta_keys["scale"]
            self._scales_values[layer_idx][scale_position] = meta_values["scale"]
            self._zeros_keys[layer_idx][scale_position] = meta_keys["zero"]
            self._zeros_values[layer_idx][scale_position] = meta_values["zero"]

        keys_to_return, values_to_return = key_states, value_states

        # in decoding phase dequantize all past tensors and return
        if cache_kwargs["cache_position"].shape[0] == 1:
            dequant_key = self._dequantize(
                self._quantized_key_cache[layer_idx],
                self._scales_keys[layer_idx],
                self._zeros_keys[layer_idx],
                axis=self.axis_key,
                shape=[self.q_group_size, -1] if self.axis_key == 0 else [-1, self.head_dim],
            )
            dequant_value = self._dequantize(
                self._quantized_value_cache[layer_idx],
                self._scales_values[layer_idx],
                self._zeros_values[layer_idx],
                axis=self.axis_value,
                shape=[self.q_group_size, -1] if self.axis_value == 0 else [-1, self.head_dim],
            )

            keys_to_return, values_to_return = dequant_key, dequant_value

        return keys_to_return, values_to_return

    def _get_quant_position(self, length):
        quant_length = (self.reshaped_size * length) // self.q_group_size
        quant_position = torch.arange(quant_length, dtype=torch.int, device=self.device)
        scale_position = torch.arange(quant_length, dtype=torch.int, device=self.device)
        return quant_position, scale_position

    def _quantize(self, tensor, axis):
        # (2, 0, 1, 3) -> (1, 2, 0, 3) permute back and forth for concatenations
        tensor = tensor.permute(2, 0, 1, 3).reshape(-1, self.head_dim)  # needed to concat quant tensors

        # transpose to quantize along axis=0 which allows to pack along group_size dim
        # in fact the tensor is quantized along axis=1, but we did reshapes to use axis=0 only for bitpacking
        if axis == 0:
            tensor = tensor.reshape(-1, self.q_group_size).t()

        qtensor, meta = self.quantizer.quantize(
            tensor,
            axis=axis,
            device=self.device,
            compute_dtype=self.compute_dtype,
            nbits=self.nbits,
            bitpack=True,
            group_size=self.q_group_size,
        )

        # we can't use the HQQ `cude()` as it sets `.to(device)` causing compile graph breaks
        # self.quantizer.cuda(qtensor, meta=meta, device=self.device)  # Move to device and cast to dtype
        meta["compute_dtype"] = self.compute_dtype
        qtensor = qtensor.contiguous()
        for key in meta:
            if type(meta[key]) == torch.Tensor:
                meta[key] = (
                    meta[key].to(self.compute_dtype) if torch.is_floating_point(meta[key]) else meta[key]
                ).contiguous()
        return qtensor, meta

    def _dequantize(self, qtensor, scales, zeros, axis, shape):
        # prepare meta on-the-fly by changing only scales/zeros
        meta = {
            "nbits": self.nbits,
            "group_size": self.q_group_size,
            "packing": self.quantizer.bit_to_packing[self.nbits],
            "unpack_view_dtype": "torch.uint8",
            "view_as_float": False,
            "scale": scales,
            "zero": zeros,
            "axis": axis,
            "shape": shape,
        }
        tensor = self.quantizer.dequantize(qtensor, meta)
        if axis == 0:
            tensor = tensor.t()

        tensor = tensor.reshape(-1, self.max_batch_size, self.num_key_value_heads, self.head_dim).permute(1, 2, 0, 3)
        return tensor

    def get_seq_length(self, layer_idx: Optional[int] = 0) -> int:
        """Returns the sequence length of the cached states that were seen by the model."""
        # Occupied cache == any slot in the 3rd dim (sequence length) holds a non-zero value. To save on compute, let's
        # limit the check to the first batch member and head dimension.
        # TODO: deprecate this function in favor of `cache_position`
        return (
            self._seen_tokens
        )  # TODO raushan (return actual length from static tensor, tho it's not used anywhere in generate now)

    def get_max_length(self) -> Optional[int]:
        """Returns the maximum sequence length of the cached states."""
        return self.max_cache_len

    def reset(self):
        """Resets the cache values while preserving the objects"""
        for layer_idx in range(len(self.key_cache)):
            # In-place ops prevent breaking the static address
            self._quantized_key_cache[layer_idx].zero_()
            self._quantized_value_cache[layer_idx].zero_()
            self._scales_keys[layer_idx].zero_()
            self._scales_values[layer_idx].zero_()
            self._zeros_keys[layer_idx].zero_()
            self._zeros_values[layer_idx].zero_()
=======
        return None
>>>>>>> 7729b774
<|MERGE_RESOLUTION|>--- conflicted
+++ resolved
@@ -549,11 +549,7 @@
         quanto_version = version.parse(importlib.metadata.version("quanto"))
         if quanto_version < version.parse("0.2.0"):
             raise ImportError(
-<<<<<<< HEAD
-                f"You need quanto package version to be greater or equal than 0.2.0. Detected version {quanto_version}. "
-=======
                 f"You need quanto package version to be greater or equal than 0.2.0 to use `QuantoQuantizedCache`. Detected version {quanto_version}. "
->>>>>>> 7729b774
                 f"Please upgrade quanto with `pip install -U quanto`"
             )
 
@@ -977,12 +973,7 @@
     def get_max_length(self) -> Optional[int]:
         # in theory there is no limit because the sliding window size is fixed
         # no matter how long the sentence is
-<<<<<<< HEAD
         return None
-
-    def reset(self):
-        self.key_cache.zero_()
-        self.value_cache.zero_()
 
 
 class HQQQuantizedCacheStatic(QuantizedCache):
@@ -1205,7 +1196,4 @@
             self._scales_keys[layer_idx].zero_()
             self._scales_values[layer_idx].zero_()
             self._zeros_keys[layer_idx].zero_()
-            self._zeros_values[layer_idx].zero_()
-=======
-        return None
->>>>>>> 7729b774
+            self._zeros_values[layer_idx].zero_()