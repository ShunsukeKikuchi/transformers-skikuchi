# coding=utf-8
# Copyright 2023 Microsoft Research and The HuggingFace Inc. team. All rights reserved.
#
# Licensed under the Apache License, Version 2.0 (the "License");
# you may not use this file except in compliance with the License.
# You may obtain a copy of the License at
#
#     http://www.apache.org/licenses/LICENSE-2.0
#
# Unless required by applicable law or agreed to in writing, software
# distributed under the License is distributed on an "AS IS" BASIS,
# WITHOUT WARRANTIES OR CONDITIONS OF ANY KIND, either express or implied.
# See the License for the specific language governing permissions and
# limitations under the License.
"""PyTorch KOSMOS-2 model."""

import math
from dataclasses import dataclass
from typing import Any, Callable, Optional, Union

import torch
import torch.utils.checkpoint
from torch import nn

from ...activations import ACT2FN
from ...cache_utils import Cache, EncoderDecoderCache
from ...generation import GenerationMixin
from ...modeling_flash_attention_utils import FlashAttentionKwargs
from ...modeling_layers import GradientCheckpointingLayer
from ...modeling_outputs import (
    BaseModelOutput,
    BaseModelOutputWithPastAndCrossAttentions,
    BaseModelOutputWithPooling,
    CausalLMOutputWithCrossAttentions,
)
from ...modeling_utils import ALL_ATTENTION_FUNCTIONS, PreTrainedModel
from ...processing_utils import Unpack
from ...utils import ModelOutput, TransformersKwargs, auto_docstring, can_return_tuple, logging, torch_int
from .configuration_kosmos2 import Kosmos2Config, Kosmos2TextConfig, Kosmos2VisionConfig


logger = logging.get_logger(__name__)


def _expand_mask(mask: torch.Tensor, dtype: torch.dtype, tgt_len: Optional[int] = None):
    """
    Expands attention_mask from `[bsz, seq_len]` to `[bsz, 1, tgt_seq_len, src_seq_len]`.
    """
    bsz, src_len = mask.size()
    tgt_len = tgt_len if tgt_len is not None else src_len

    expanded_mask = mask[:, None, None, :].expand(bsz, 1, tgt_len, src_len).to(dtype)

    inverted_mask = 1.0 - expanded_mask

    return inverted_mask.masked_fill(inverted_mask.to(torch.bool), torch.finfo(dtype).min)


def _make_causal_mask(
    input_ids_shape: torch.Size, dtype: torch.dtype, device: torch.device, past_key_values_length: int = 0
):
    """
    Make causal mask used for bi-directional self-attention.
    """
    bsz, tgt_len = input_ids_shape
    mask = torch.full((tgt_len, tgt_len), torch.finfo(dtype).min, device=device)
    mask_cond = torch.arange(mask.size(-1), device=device)
    mask.masked_fill_(mask_cond < (mask_cond + 1).view(mask.size(-1), 1), 0)
    mask = mask.to(dtype)

    if past_key_values_length > 0:
        mask = torch.cat([torch.zeros(tgt_len, past_key_values_length, dtype=dtype, device=device), mask], dim=-1)
    return mask[None, None, :, :].expand(bsz, 1, tgt_len, tgt_len + past_key_values_length)


# Copied from transformers.models.roberta.modeling_roberta.create_position_ids_from_input_ids
def create_position_ids_from_input_ids(input_ids, padding_idx, past_key_values_length=0):
    """
    Replace non-padding symbols with their position numbers. Position numbers begin at padding_idx+1. Padding symbols
    are ignored. This is modified from fairseq's `utils.make_positions`.

    Args:
        x: torch.Tensor x:

    Returns: torch.Tensor
    """
    # The series of casts and type-conversions here are carefully balanced to both work with ONNX export and XLA.
    mask = input_ids.ne(padding_idx).int()
    incremental_indices = (torch.cumsum(mask, dim=1).type_as(mask) + past_key_values_length) * mask
    return incremental_indices.long() + padding_idx


@dataclass
@auto_docstring(
    custom_intro="""
    Base class for text model's outputs that also contains a pooling of the last hidden states.
    """
)
class Kosmos2ModelOutput(ModelOutput):
    r"""
    past_key_values (`tuple(tuple(torch.FloatTensor))`, *optional*, returned when `use_cache=True` is passed or when `config.use_cache=True`):
        Tuple of `tuple(torch.FloatTensor)` of length `config.n_layers`, with each tuple having 2 tensors of shape
        `(batch_size, num_heads, sequence_length, embed_size_per_head)`) and optionally if
        `config.is_encoder_decoder=True` 2 additional tensors of shape `(batch_size, num_heads,
        encoder_sequence_length, embed_size_per_head)`.

        Contains pre-computed hidden-states (key and values in the self-attention blocks and optionally if
        `config.is_encoder_decoder=True` in the cross-attention blocks) that can be used (see `past_key_values`
        input) to speed up sequential decoding.
    image_embeds (`torch.FloatTensor` of shape `(batch_size, latent_query_num, hidden_size)`, *optional*):
        Sequence of hidden-states at the output of `Kosmos2ImageToTextProjection`.
    projection_attentions (`tuple(torch.FloatTensor)`, *optional*):
        Tuple of `torch.FloatTensor` (one for each layer) of shape `(batch_size, num_heads, sequence_length,
        sequence_length)`.

        Attentions weights given by `Kosmos2ImageToTextProjection`, after the attention softmax, used to compute
        the weighted average in the self-attention heads.
    vision_model_output (`BaseModelOutputWithPooling`, *optional*):
        The output of the [`Kosmos2VisionModel`].
    """

    last_hidden_state: Optional[torch.FloatTensor] = None
    past_key_values: Optional[tuple[tuple[torch.FloatTensor]]] = None
    hidden_states: Optional[tuple[torch.FloatTensor]] = None
    attentions: Optional[tuple[torch.FloatTensor]] = None
    image_embeds: Optional[torch.FloatTensor] = None
    projection_attentions: Optional[tuple[torch.FloatTensor]] = None
    vision_model_output: BaseModelOutputWithPooling = None

    def to_tuple(self) -> tuple[Any]:
        return tuple(
            self[k] if k not in ["text_model_output", "vision_model_output"] else getattr(self, k).to_tuple()
            for k in self.keys()
        )


@dataclass
@auto_docstring(
    custom_intro="""
    Model output class for `Kosmos2ForConditionalGeneration`.
    """
)
class Kosmos2ForConditionalGenerationModelOutput(ModelOutput):
    r"""
    loss (`torch.FloatTensor` of shape `(1,)`, *optional*, returned when `labels` is provided):
        Language modeling loss (for next-token prediction).
    logits (`torch.FloatTensor` of shape `(batch_size, sequence_length, config.vocab_size)`):
        Prediction scores of the language modeling head (scores for each vocabulary token before SoftMax).
    past_key_values (`tuple(tuple(torch.FloatTensor))`, *optional*, returned when `use_cache=True` is passed or when `config.use_cache=True`):
        Tuple of `tuple(torch.FloatTensor)` of length `config.n_layers`, with each tuple having 2 tensors of shape
        `(batch_size, num_heads, sequence_length, embed_size_per_head)`) and optionally if
        `config.is_encoder_decoder=True` 2 additional tensors of shape `(batch_size, num_heads,
        encoder_sequence_length, embed_size_per_head)`.

        Contains pre-computed hidden-states (key and values in the self-attention blocks and optionally if
        `config.is_encoder_decoder=True` in the cross-attention blocks) that can be used (see `past_key_values`
        input) to speed up sequential decoding.
    image_embeds (`torch.FloatTensor` of shape `(batch_size, latent_query_num, hidden_size)`, *optional*):
        Sequence of hidden-states at the output of `Kosmos2ImageToTextProjection`.
    projection_attentions (`tuple(torch.FloatTensor)`, *optional*):
        Tuple of `torch.FloatTensor` (one for each layer) of shape `(batch_size, num_heads, sequence_length,
        sequence_length)`.

        Attentions weights given by `Kosmos2ImageToTextProjection`, after the attention softmax, used to compute
        the weighted average in the self-attention heads.
    vision_model_output (`BaseModelOutputWithPooling`, *optional*):
        The output of the [`Kosmos2VisionModel`].
    """

    loss: Optional[torch.FloatTensor] = None
    logits: Optional[torch.FloatTensor] = None
    past_key_values: Optional[tuple[tuple[torch.FloatTensor]]] = None
    hidden_states: Optional[tuple[torch.FloatTensor]] = None
    attentions: Optional[tuple[torch.FloatTensor]] = None
    image_embeds: Optional[torch.FloatTensor] = None
    projection_attentions: Optional[tuple[torch.FloatTensor]] = None
    vision_model_output: BaseModelOutputWithPooling = None

    def to_tuple(self) -> tuple[Any]:
        return tuple(
            self[k] if k not in ["text_model_output", "vision_model_output"] else getattr(self, k).to_tuple()
            for k in self.keys()
        )


# Copied from transformers.models.clip.modeling_clip.CLIPVisionEmbeddings with CLIP->Kosmos2
class Kosmos2VisionEmbeddings(nn.Module):
    def __init__(self, config: Kosmos2VisionConfig):
        super().__init__()
        self.config = config
        self.embed_dim = config.hidden_size
        self.image_size = config.image_size
        self.patch_size = config.patch_size

        self.class_embedding = nn.Parameter(torch.randn(self.embed_dim))

        self.patch_embedding = nn.Conv2d(
            in_channels=config.num_channels,
            out_channels=self.embed_dim,
            kernel_size=self.patch_size,
            stride=self.patch_size,
            bias=False,
        )

        self.num_patches = (self.image_size // self.patch_size) ** 2
        self.num_positions = self.num_patches + 1
        self.position_embedding = nn.Embedding(self.num_positions, self.embed_dim)
        self.register_buffer("position_ids", torch.arange(self.num_positions).expand((1, -1)), persistent=False)

    def interpolate_pos_encoding(self, embeddings: torch.Tensor, height: int, width: int) -> torch.Tensor:
        """
        This method allows to interpolate the pre-trained position encodings, to be able to use the model on higher resolution
        images. This method is also adapted to support torch.jit tracing.

        Adapted from:
        - https://github.com/facebookresearch/dino/blob/de9ee3df6cf39fac952ab558447af1fa1365362a/vision_transformer.py#L174-L194, and
        - https://github.com/facebookresearch/dinov2/blob/e1277af2ba9496fbadf7aec6eba56e8d882d1e35/dinov2/models/vision_transformer.py#L179-L211
        """

        num_patches = embeddings.shape[1] - 1
        position_embedding = self.position_embedding.weight.unsqueeze(0)
        num_positions = position_embedding.shape[1] - 1

        # always interpolate when tracing to ensure the exported model works for dynamic input shapes
        if not torch.jit.is_tracing() and num_patches == num_positions and height == width:
            return self.position_embedding(self.position_ids)

        class_pos_embed = position_embedding[:, :1]
        patch_pos_embed = position_embedding[:, 1:]

        dim = embeddings.shape[-1]

        new_height = height // self.patch_size
        new_width = width // self.patch_size

        sqrt_num_positions = torch_int(num_positions**0.5)
        patch_pos_embed = patch_pos_embed.reshape(1, sqrt_num_positions, sqrt_num_positions, dim)
        patch_pos_embed = patch_pos_embed.permute(0, 3, 1, 2)

        patch_pos_embed = nn.functional.interpolate(
            patch_pos_embed,
            size=(new_height, new_width),
            mode="bicubic",
            align_corners=False,
        )

        patch_pos_embed = patch_pos_embed.permute(0, 2, 3, 1).view(1, -1, dim)

        return torch.cat((class_pos_embed, patch_pos_embed), dim=1)

    def forward(self, pixel_values: torch.FloatTensor, interpolate_pos_encoding=False) -> torch.Tensor:
        batch_size, _, height, width = pixel_values.shape
        if not interpolate_pos_encoding and (height != self.image_size or width != self.image_size):
            raise ValueError(
                f"Input image size ({height}*{width}) doesn't match model ({self.image_size}*{self.image_size})."
            )
        target_dtype = self.patch_embedding.weight.dtype
        patch_embeds = self.patch_embedding(pixel_values.to(dtype=target_dtype))  # shape = [*, width, grid, grid]
        patch_embeds = patch_embeds.flatten(2).transpose(1, 2)

        class_embeds = self.class_embedding.expand(batch_size, 1, -1)
        embeddings = torch.cat([class_embeds, patch_embeds], dim=1)
        if interpolate_pos_encoding:
            embeddings = embeddings + self.interpolate_pos_encoding(embeddings, height, width)
        else:
            embeddings = embeddings + self.position_embedding(self.position_ids)
        return embeddings


# Adapted from transformers.models.siglip.modeling_siglip.eager_attention_forward -> Kosmos2 doesn't cast attn weights to fp32
def eager_attention_forward(
    module: nn.Module,
    query: torch.Tensor,
    key: torch.Tensor,
    value: torch.Tensor,
    attention_mask: Optional[torch.Tensor],
    scaling: float,
    dropout: float = 0.0,
    **kwargs,
):
    attn_weights = torch.matmul(query, key.transpose(-1, -2)) * scaling
    if attention_mask is not None:
        attn_weights = attn_weights + attention_mask

    attn_weights = nn.functional.softmax(attn_weights, dim=-1)
    attn_weights = nn.functional.dropout(attn_weights, p=dropout, training=module.training)

    attn_output = torch.matmul(attn_weights, value)
    attn_output = attn_output.transpose(1, 2).contiguous()
    return attn_output, attn_weights


class Kosmos2VisionAttention(nn.Module):
    """Multi-headed attention from 'Attention Is All You Need' paper"""

    def __init__(self, config):
        super().__init__()
        self.config = config
        self.embed_dim = config.hidden_size
        self.num_heads = config.num_attention_heads
        self.head_dim = self.embed_dim // self.num_heads
        if self.head_dim * self.num_heads != self.embed_dim:
            raise ValueError(
                f"embed_dim must be divisible by num_heads (got `embed_dim`: {self.embed_dim} and `num_heads`:"
                f" {self.num_heads})."
            )
        self.scale = self.head_dim**-0.5
        self.dropout = config.attention_dropout
        self.is_causal = False

        self.k_proj = nn.Linear(self.embed_dim, self.embed_dim)
        self.v_proj = nn.Linear(self.embed_dim, self.embed_dim)
        self.q_proj = nn.Linear(self.embed_dim, self.embed_dim)
        self.out_proj = nn.Linear(self.embed_dim, self.embed_dim)

    def forward(
        self,
        hidden_states: torch.Tensor,
        attention_mask: Optional[torch.Tensor] = None,
        causal_attention_mask: Optional[torch.Tensor] = None,
        output_attentions: Optional[bool] = False,
    ) -> tuple[torch.Tensor, Optional[torch.Tensor]]:
        """Input shape: Batch x Time x Channel"""

        batch_size, seq_length, embed_dim = hidden_states.shape

        queries = self.q_proj(hidden_states)
        keys = self.k_proj(hidden_states)
        values = self.v_proj(hidden_states)

        queries = queries.view(batch_size, seq_length, self.num_heads, self.head_dim).transpose(1, 2)
        keys = keys.view(batch_size, seq_length, self.num_heads, self.head_dim).transpose(1, 2)
        values = values.view(batch_size, seq_length, self.num_heads, self.head_dim).transpose(1, 2)
        # CLIP text model uses both `causal_attention_mask` and `attention_mask`
        # in case FA2 kernel is called, `is_causal` should be inferred from `causal_attention_mask`
        if self.config._attn_implementation != "flash_attention_2":
            if attention_mask is not None and causal_attention_mask is not None:
                attention_mask = attention_mask + causal_attention_mask
            elif causal_attention_mask is not None:
                attention_mask = causal_attention_mask
        else:
            self.is_causal = causal_attention_mask is not None

        attention_interface: Callable = eager_attention_forward
        if self.config._attn_implementation != "eager":
            if self.config._attn_implementation == "sdpa" and output_attentions:
                logger.warning_once(
                    "`torch.nn.functional.scaled_dot_product_attention` does not support `output_attentions=True`. Falling back to "
                    'eager attention. This warning can be removed using the argument `attn_implementation="eager"` when loading the model.'
                )
            else:
                attention_interface = ALL_ATTENTION_FUNCTIONS[self.config._attn_implementation]

        attn_output, attn_weights = attention_interface(
            self,
            queries,
            keys,
            values,
            attention_mask,
            is_causal=self.is_causal,
            scaling=self.scale,
            dropout=0.0 if not self.training else self.dropout,
        )

        attn_output = attn_output.reshape(batch_size, seq_length, embed_dim).contiguous()
        attn_output = self.out_proj(attn_output)
        if not output_attentions:
            attn_weights = None
        return attn_output, attn_weights


# Copied from transformers.models.clip.modeling_clip.CLIPMLP with CLIP->Kosmos2Vision
class Kosmos2VisionMLP(nn.Module):
    def __init__(self, config):
        super().__init__()
        self.config = config
        self.activation_fn = ACT2FN[config.hidden_act]
        self.fc1 = nn.Linear(config.hidden_size, config.intermediate_size)
        self.fc2 = nn.Linear(config.intermediate_size, config.hidden_size)

    def forward(self, hidden_states: torch.Tensor) -> torch.Tensor:
        hidden_states = self.fc1(hidden_states)
        hidden_states = self.activation_fn(hidden_states)
        hidden_states = self.fc2(hidden_states)
        return hidden_states


# Copied from transformers.models.altclip.modeling_altclip.AltCLIPEncoderLayer with AltCLIP->Kosmos2Vision
class Kosmos2VisionEncoderLayer(GradientCheckpointingLayer):
    def __init__(self, config: Kosmos2VisionConfig):
        super().__init__()
        self.embed_dim = config.hidden_size
        self.self_attn = Kosmos2VisionAttention(config)
        self.layer_norm1 = nn.LayerNorm(self.embed_dim, eps=config.layer_norm_eps)
        self.mlp = Kosmos2VisionMLP(config)
        self.layer_norm2 = nn.LayerNorm(self.embed_dim, eps=config.layer_norm_eps)

    def forward(
        self,
        hidden_states: torch.Tensor,
        attention_mask: torch.Tensor,
        causal_attention_mask: torch.Tensor,
        output_attentions: Optional[bool] = False,
    ) -> tuple[torch.FloatTensor]:
        """
        Args:
            hidden_states (`torch.FloatTensor`): input to the layer of shape `(batch, seq_len, embed_dim)`
            attention_mask (`torch.FloatTensor`): attention mask of size
                `(batch, 1, tgt_len, src_len)` where padding elements are indicated by very large negative values.
                `(config.encoder_attention_heads,)`.
            output_attentions (`bool`, *optional*):
                Whether or not to return the attentions tensors of all attention layers. See `attentions` under
                returned tensors for more detail.
        """
        residual = hidden_states

        hidden_states = self.layer_norm1(hidden_states)
        hidden_states, attn_weights = self.self_attn(
            hidden_states=hidden_states,
            attention_mask=attention_mask,
            causal_attention_mask=causal_attention_mask,
            output_attentions=output_attentions,
        )
        hidden_states = residual + hidden_states

        residual = hidden_states
        hidden_states = self.layer_norm2(hidden_states)
        hidden_states = self.mlp(hidden_states)
        hidden_states = residual + hidden_states

        outputs = (hidden_states,)

        if output_attentions:
            outputs += (attn_weights,)

        return outputs


# Copied from transformers.models.altclip.modeling_altclip.AltCLIPEncoder with AltCLIP->Kosmos2Vision
class Kosmos2VisionEncoder(nn.Module):
    """
    Transformer encoder consisting of `config.num_hidden_layers` self attention layers. Each layer is a
    [`Kosmos2VisionEncoderLayer`].

    Args:
        config: Kosmos2VisionConfig
    """

    def __init__(self, config: Kosmos2VisionConfig):
        super().__init__()
        self.config = config
        self.layers = nn.ModuleList([Kosmos2VisionEncoderLayer(config) for _ in range(config.num_hidden_layers)])
        self.gradient_checkpointing = False

    @can_return_tuple
    def forward(
        self,
        inputs_embeds,
        attention_mask: Optional[torch.Tensor] = None,
        causal_attention_mask: Optional[torch.Tensor] = None,
        output_attentions: Optional[bool] = None,
        output_hidden_states: Optional[bool] = None,
        return_dict: Optional[bool] = None,
    ) -> Union[tuple, BaseModelOutput]:
        r"""
        Args:
            inputs_embeds (`torch.FloatTensor` of shape `(batch_size, sequence_length, hidden_size)`):
                Optionally, instead of passing `input_ids` you can choose to directly pass an embedded representation.
                This is useful if you want more control over how to convert `input_ids` indices into associated vectors
                than the model's internal embedding lookup matrix.
            attention_mask (`torch.Tensor` of shape `(batch_size, sequence_length)`, *optional*):
                Mask to avoid performing attention on padding token indices. Mask values selected in `[0, 1]`:

                - 1 for tokens that are **not masked**,
                - 0 for tokens that are **masked**.

                [What are attention masks?](../glossary#attention-mask)
            causal_attention_mask (`torch.Tensor` of shape `(batch_size, sequence_length)`, *optional*):
                Causal mask for the text model. Mask values selected in `[0, 1]`:

                - 1 for tokens that are **not masked**,
                - 0 for tokens that are **masked**.

                [What are attention masks?](../glossary#attention-mask)
            output_attentions (`bool`, *optional*):
                Whether or not to return the attentions tensors of all attention layers. See `attentions` under
                returned tensors for more detail.
            output_hidden_states (`bool`, *optional*):
                Whether or not to return the hidden states of all layers. See `hidden_states` under returned tensors
                for more detail.
            return_dict (`bool`, *optional*):
                Whether or not to return a [`~utils.ModelOutput`] instead of a plain tuple.
        """
        output_attentions = output_attentions if output_attentions is not None else self.config.output_attentions
        output_hidden_states = (
            output_hidden_states if output_hidden_states is not None else self.config.output_hidden_states
        )
        return_dict = return_dict if return_dict is not None else self.config.use_return_dict

        encoder_states = () if output_hidden_states else None
        all_attentions = () if output_attentions else None

        hidden_states = inputs_embeds
        for idx, encoder_layer in enumerate(self.layers):
            if output_hidden_states:
                encoder_states = encoder_states + (hidden_states,)
            layer_outputs = encoder_layer(
                hidden_states,
                attention_mask,
                causal_attention_mask,
                output_attentions=output_attentions,
            )

            hidden_states = layer_outputs[0]

            if output_attentions:
                all_attentions = all_attentions + (layer_outputs[1],)

        if output_hidden_states:
            encoder_states = encoder_states + (hidden_states,)

        return BaseModelOutput(
            last_hidden_state=hidden_states, hidden_states=encoder_states, attentions=all_attentions
        )


# Similar to `transformers.models.clip.modeling_clip.CLIPVisionTransformer` but without docstring for `forward`
class Kosmos2VisionTransformer(nn.Module):
    # Copied from transformers.models.altclip.modeling_altclip.AltCLIPVisionTransformer.__init__ with AltCLIPVision->Kosmos2Vision,ALTCLIP_VISION->KOSMOS2_VISION,AltCLIP->Kosmos2Vision
    def __init__(self, config: Kosmos2VisionConfig):
        super().__init__()
        self.config = config
        embed_dim = config.hidden_size

        self.embeddings = Kosmos2VisionEmbeddings(config)
        self.pre_layrnorm = nn.LayerNorm(embed_dim, eps=config.layer_norm_eps)
        self.encoder = Kosmos2VisionEncoder(config)
        self.post_layernorm = nn.LayerNorm(embed_dim, eps=config.layer_norm_eps)

    def forward(
        self,
        pixel_values: Optional[torch.FloatTensor] = None,
        output_attentions: Optional[bool] = None,
        output_hidden_states: Optional[bool] = None,
        interpolate_pos_encoding: bool = False,
        return_dict: Optional[bool] = None,
    ) -> Union[tuple, BaseModelOutputWithPooling]:
        output_attentions = output_attentions if output_attentions is not None else self.config.output_attentions
        output_hidden_states = (
            output_hidden_states if output_hidden_states is not None else self.config.output_hidden_states
        )
        return_dict = return_dict if return_dict is not None else self.config.use_return_dict

        if pixel_values is None:
            raise ValueError("You have to specify pixel_values")

        hidden_states = self.embeddings(pixel_values, interpolate_pos_encoding=interpolate_pos_encoding)
        hidden_states = self.pre_layrnorm(hidden_states)

        encoder_outputs = self.encoder(
            inputs_embeds=hidden_states,
            output_attentions=output_attentions,
            output_hidden_states=output_hidden_states,
            return_dict=return_dict,
        )

        last_hidden_state = encoder_outputs[0]
        pooled_output = last_hidden_state[:, 0, :]
        pooled_output = self.post_layernorm(pooled_output)

        if not return_dict:
            return (last_hidden_state, pooled_output) + encoder_outputs[1:]

        return BaseModelOutputWithPooling(
            last_hidden_state=last_hidden_state,
            pooler_output=pooled_output,
            hidden_states=encoder_outputs.hidden_states,
            attentions=encoder_outputs.attentions,
        )


# Similar to `transformers.models.m2m_100.modeling_m2m_100.M2M100SinusoidalPositionalEmbedding` but allowing to pass `position_ids`
class Kosmos2TextSinusoidalPositionalEmbedding(nn.Module):
    """This module produces sinusoidal positional embeddings of any length."""

    # Copied from transformers.models.m2m_100.modeling_m2m_100.M2M100SinusoidalPositionalEmbedding.__init__
    def __init__(self, num_positions: int, embedding_dim: int, padding_idx: Optional[int] = None):
        super().__init__()
        self.offset = 2
        self.embedding_dim = embedding_dim
        self.padding_idx = padding_idx
        self.make_weights(num_positions + self.offset, embedding_dim, padding_idx)

    # Copied from transformers.models.m2m_100.modeling_m2m_100.M2M100SinusoidalPositionalEmbedding.make_weights
    def make_weights(self, num_embeddings: int, embedding_dim: int, padding_idx: Optional[int] = None):
        emb_weights = self.get_embedding(num_embeddings, embedding_dim, padding_idx)
        if hasattr(self, "weights"):
            # in forward put the weights on the correct dtype and device of the param
            emb_weights = emb_weights.to(dtype=self.weights.dtype, device=self.weights.device)

        self.register_buffer("weights", emb_weights, persistent=False)

    @staticmethod
    # Copied from transformers.models.m2m_100.modeling_m2m_100.M2M100SinusoidalPositionalEmbedding.get_embedding
    def get_embedding(num_embeddings: int, embedding_dim: int, padding_idx: Optional[int] = None):
        """
        Build sinusoidal embeddings.

        This matches the implementation in tensor2tensor, but differs slightly from the description in Section 3.5 of
        "Attention Is All You Need".
        """
        half_dim = embedding_dim // 2
        emb = math.log(10000) / (half_dim - 1)
        emb = torch.exp(torch.arange(half_dim, dtype=torch.int64).float() * -emb)
        emb = torch.arange(num_embeddings, dtype=torch.int64).float().unsqueeze(1) * emb.unsqueeze(0)
        emb = torch.cat([torch.sin(emb), torch.cos(emb)], dim=1).view(num_embeddings, -1)
        if embedding_dim % 2 == 1:
            # zero pad
            emb = torch.cat([emb, torch.zeros(num_embeddings, 1)], dim=1)
        if padding_idx is not None:
            emb[padding_idx, :] = 0

        return emb.to(torch.get_default_dtype())

    @torch.no_grad()
    def forward(
        self,
        input_ids: Optional[torch.Tensor] = None,
        inputs_embeds: Optional[torch.Tensor] = None,
        past_key_values_length: int = 0,
        position_ids: Optional[torch.Tensor] = None,
    ):
        if input_ids is not None:
            bsz, seq_len = input_ids.size()
            if position_ids is None:
                # Create the position ids from the input token ids. Any padded tokens remain padded.
                position_ids = create_position_ids_from_input_ids(
                    input_ids, self.padding_idx, past_key_values_length
                ).to(input_ids.device)
        else:
            bsz, seq_len = inputs_embeds.size()[:-1]
            if position_ids is None:
                position_ids = self.create_position_ids_from_inputs_embeds(inputs_embeds, past_key_values_length)

        # expand embeddings if needed
        max_pos = self.padding_idx + 1 + seq_len + past_key_values_length
        if max_pos > self.weights.size(0):
            self.make_weights(max_pos + self.offset, self.embedding_dim, self.padding_idx)

        return self.weights.index_select(0, position_ids.view(-1)).view(bsz, seq_len, self.weights.shape[-1]).detach()

    # Copied from transformers.models.m2m_100.modeling_m2m_100.M2M100SinusoidalPositionalEmbedding.create_position_ids_from_inputs_embeds
    def create_position_ids_from_inputs_embeds(self, inputs_embeds, past_key_values_length):
        """
        We are provided embeddings directly. We cannot infer which are padded so just generate sequential position ids.

        Args:
            inputs_embeds: torch.Tensor

        Returns: torch.Tensor
        """
        input_shape = inputs_embeds.size()[:-1]
        sequence_length = input_shape[1]

        position_ids = torch.arange(
            self.padding_idx + 1, sequence_length + self.padding_idx + 1, dtype=torch.long, device=inputs_embeds.device
        )
        return position_ids.unsqueeze(0).expand(input_shape).contiguous() + past_key_values_length


class KosmosTextAttention(nn.Module):
    """Multi-headed attention from 'Attention Is All You Need' paper"""

    # Similar to transformers.models.bart.modeling_bart.BartAttention.__init__ except an additional `inner_attn_ln`.
    def __init__(
        self,
        config,
        embed_dim: int,
        num_heads: int,
        dropout: float = 0.0,
        is_decoder: Optional[bool] = False,
        add_inner_attn_layernorm: Optional[bool] = False,
        bias: Optional[bool] = True,
        layer_idx: Optional[bool] = None,
    ):
        super().__init__()
        self.config = config
        self.embed_dim = embed_dim
        self.num_heads = num_heads
        self.dropout = dropout
        self.head_dim = embed_dim // num_heads

        if (self.head_dim * num_heads) != self.embed_dim:
            raise ValueError(
                f"embed_dim must be divisible by num_heads (got `embed_dim`: {self.embed_dim}"
                f" and `num_heads`: {num_heads})."
            )
        self.scaling = self.head_dim**-0.5
        self.is_decoder = is_decoder
        self.layer_idx = layer_idx

        self.k_proj = nn.Linear(embed_dim, embed_dim, bias=bias)
        self.v_proj = nn.Linear(embed_dim, embed_dim, bias=bias)
        self.q_proj = nn.Linear(embed_dim, embed_dim, bias=bias)
        self.out_proj = nn.Linear(embed_dim, embed_dim, bias=bias)

        # End opy
        self.inner_attn_ln = None
        if add_inner_attn_layernorm:
            self.inner_attn_ln = nn.LayerNorm(embed_dim, eps=config.layer_norm_eps)

    def forward(
        self,
        hidden_states: torch.Tensor,
        encoder_hidden_states: Optional[torch.Tensor] = None,
        past_key_value: Optional[Cache] = None,
        attention_mask: Optional[torch.Tensor] = None,
        layer_head_mask: Optional[torch.Tensor] = None,
        output_attentions: bool = False,
        cache_position: Optional[torch.Tensor] = None,
        **kwargs,
    ) -> tuple[torch.Tensor, Optional[torch.Tensor], Optional[Cache]]:
        """Input shape: Batch x Time x Channel"""

        # if key_value_states are provided this layer is used as a cross-attention layer
        # for the decoder
        is_cross_attention = encoder_hidden_states is not None
        batch_size, seq_length = hidden_states.shape[:2]

        query_states = self.q_proj(hidden_states)
        query_states = query_states.view(batch_size, seq_length, self.num_heads, self.head_dim).transpose(1, 2)

        if past_key_value is not None:
            if isinstance(past_key_value, EncoderDecoderCache):
                is_updated = past_key_value.is_updated.get(self.layer_idx)
                if is_cross_attention:
                    # after the first generated id, we can subsequently re-use all key/value_states from cache
                    curr_past_key_value = past_key_value.cross_attention_cache
                else:
                    curr_past_key_value = past_key_value.self_attention_cache
            else:
                curr_past_key_value = past_key_value

        current_states = encoder_hidden_states if is_cross_attention else hidden_states
        if is_cross_attention and past_key_value is not None and is_updated:
            # reuse k,v, cross_attentions
            key_states = curr_past_key_value.key_cache[self.layer_idx]
            value_states = curr_past_key_value.value_cache[self.layer_idx]
        else:
            key_states = self.k_proj(current_states)
            value_states = self.v_proj(current_states)
            key_states = key_states.view(batch_size, -1, self.num_heads, self.head_dim).transpose(1, 2)
            value_states = value_states.view(batch_size, -1, self.num_heads, self.head_dim).transpose(1, 2)

            if past_key_value is not None:
                # save all key/value_states to cache to be re-used for fast auto-regressive generation
                cache_position = cache_position if not is_cross_attention else None
                key_states, value_states = curr_past_key_value.update(
                    key_states, value_states, self.layer_idx, {"cache_position": cache_position}
                )
                # set flag that curr layer for cross-attn is already updated so we can re-use in subsequent calls
                if is_cross_attention:
                    past_key_value.is_updated[self.layer_idx] = True

        attention_interface: Callable = eager_attention_forward

        if self.config._attn_implementation != "eager":
            if self.config._attn_implementation == "sdpa" and output_attentions:
                logger.warning_once(
                    "`torch.nn.functional.scaled_dot_product_attention` does not support `output_attentions=True`. Falling back to "
                    'eager attention. This warning can be removed using the argument `attn_implementation="eager"` when loading the model.'
                )
            else:
                attention_interface = ALL_ATTENTION_FUNCTIONS[self.config._attn_implementation]

        attn_output, attn_weights = attention_interface(
            self,
            query_states,
            key_states,
            value_states,
            attention_mask,
            dropout=0.0 if not self.training else self.dropout,
            scaling=self.scaling,
            **kwargs,
        )

        attn_output = attn_output.reshape(batch_size, seq_length, -1).contiguous()
        if self.inner_attn_ln is not None:
            attn_output = self.inner_attn_ln(attn_output)

        attn_output = self.out_proj(attn_output)

        return attn_output, attn_weights, past_key_value


class Kosmos2TextFFN(nn.Module):
    def __init__(self, config: Kosmos2TextConfig):
        super().__init__()

        self.dropout = config.dropout
        self.activation_fn = ACT2FN[config.activation_function]
        self.activation_dropout = config.activation_dropout

        self.fc1 = nn.Linear(config.embed_dim, config.ffn_dim)
        self.fc2 = nn.Linear(config.ffn_dim, config.embed_dim)

        self.ffn_layernorm = nn.LayerNorm(config.ffn_dim, eps=config.layer_norm_eps)

    def forward(self, hidden_states):
        hidden_states = self.activation_fn(self.fc1(hidden_states))
        hidden_states = nn.functional.dropout(hidden_states, p=self.activation_dropout, training=self.training)
        hidden_states = self.ffn_layernorm(hidden_states)
        hidden_states = self.fc2(hidden_states)
        hidden_states = nn.functional.dropout(hidden_states, p=self.dropout, training=self.training)

        return hidden_states


class Kosmos2TextBlock(GradientCheckpointingLayer):
    def __init__(self, config: Kosmos2TextConfig, layer_idx=None):
        super().__init__()
        self.embed_dim = config.embed_dim

        self.self_attn = KosmosTextAttention(
            config,
            embed_dim=self.embed_dim,
            num_heads=config.attention_heads,
            dropout=config.attention_dropout,
            is_decoder=True,
            add_inner_attn_layernorm=True,
            layer_idx=layer_idx,
        )
        self.dropout = config.dropout
        self.self_attn_layer_norm = nn.LayerNorm(self.embed_dim, eps=config.layer_norm_eps)

        if config.add_cross_attention:
            self.encoder_attn = KosmosTextAttention(
                config,
                embed_dim=self.embed_dim,
                num_heads=config.attention_heads,
                dropout=config.attention_dropout,
                is_decoder=True,
                add_inner_attn_layernorm=False,
                layer_idx=layer_idx,
            )
            self.encoder_attn_layer_norm = nn.LayerNorm(self.embed_dim, eps=config.layer_norm_eps)

        self.ffn = Kosmos2TextFFN(config)
        self.final_layer_norm = nn.LayerNorm(self.embed_dim, eps=config.layer_norm_eps)

    def forward(
        self,
        hidden_states: torch.Tensor,
        attention_mask: Optional[torch.Tensor] = None,
        encoder_hidden_states: Optional[torch.Tensor] = None,
        encoder_attention_mask: Optional[torch.Tensor] = None,
        layer_head_mask: Optional[torch.Tensor] = None,
        cross_attn_layer_head_mask: Optional[torch.Tensor] = None,
        past_key_value: Optional[Cache] = None,
        output_attentions: Optional[bool] = False,
        use_cache: Optional[bool] = True,
        cache_position: Optional[torch.Tensor] = None,
        **kwargs,
    ) -> tuple[torch.FloatTensor, Optional[tuple[torch.FloatTensor, torch.FloatTensor]]]:
        residual = hidden_states
        hidden_states = self.self_attn_layer_norm(hidden_states)

        # add present self-attn cache to positions 1,2 of present_key_value tuple
        hidden_states, self_attn_weights, present_key_value = self.self_attn(
            hidden_states=hidden_states,
            past_key_value=past_key_value,
            attention_mask=attention_mask,
            layer_head_mask=layer_head_mask,
            output_attentions=output_attentions,
            cache_position=cache_position,
            **kwargs,
        )
        hidden_states = nn.functional.dropout(hidden_states, p=self.dropout, training=self.training)
        hidden_states = residual + hidden_states

        # Cross-Attention Block
        cross_attn_weights = None
        if encoder_hidden_states is not None:
            if not hasattr(self, "encoder_attn"):
                raise ValueError(
                    f"If `encoder_hidden_states` are passed, {self} has to be instantiated with cross-attention layers"
                    " by setting `config.add_cross_attention=True`"
                )

            residual = hidden_states
            hidden_states = self.encoder_attn_layer_norm(hidden_states)

            hidden_states, cross_attn_weights, cross_attn_present_key_value = self.encoder_attn(
                hidden_states=hidden_states,
                encoder_hidden_states=encoder_hidden_states,
                attention_mask=encoder_attention_mask,
                layer_head_mask=cross_attn_layer_head_mask,
                past_key_value=past_key_value,
                output_attentions=output_attentions,
                cache_position=cache_position,
                **kwargs,
            )
            hidden_states = nn.functional.dropout(hidden_states, p=self.dropout, training=self.training)
            hidden_states = residual + hidden_states

        # Fully Connected
        residual = hidden_states

        hidden_states = self.final_layer_norm(hidden_states)

        # FFN
        hidden_states = self.ffn(hidden_states)
        hidden_states = residual + hidden_states

        outputs = (hidden_states,)

        if output_attentions:
            outputs += (self_attn_weights, cross_attn_weights)

        if use_cache:
            outputs += (past_key_value,)

        return outputs


class Kosmos2TextTransformer(nn.Module):
    """
    Transformer decoder consisting of `config.layers` layers. Each layer is a [`Kosmos2TextBlock`].

    Args:
        config: Kosmos2TextConfig
    """

    def __init__(self, config: Kosmos2TextConfig):
        super().__init__()
        self.config = config
        self.dropout = config.dropout
        self.layerdrop = config.layerdrop

        self.embed_scale = math.sqrt(config.embed_dim) if config.scale_embedding else 1.0
        self.embed_tokens = nn.Embedding(config.vocab_size, config.embed_dim, padding_idx=config.pad_token_id)

        self.embed_positions = Kosmos2TextSinusoidalPositionalEmbedding(
            num_positions=config.max_position_embeddings,
            embedding_dim=config.embed_dim,
            padding_idx=config.pad_token_id,
        )

        self.layers = nn.ModuleList([Kosmos2TextBlock(config, layer_idx=i) for i in range(config.layers)])
        self.layer_norm = nn.LayerNorm(config.embed_dim, config.layer_norm_eps)

        self.gradient_checkpointing = False

    def _prepare_decoder_attention_mask(self, attention_mask, input_shape, inputs_embeds, past_key_values_length):
        # create causal mask
        # [bsz, seq_len] -> [bsz, 1, tgt_seq_len, src_seq_len]
        combined_attention_mask = None
        if input_shape[-1] > 1:
            combined_attention_mask = _make_causal_mask(
                input_shape,
                inputs_embeds.dtype,
                device=inputs_embeds.device,
                past_key_values_length=past_key_values_length,
            )

        if attention_mask is not None:
            # [bsz, seq_len] -> [bsz, 1, tgt_seq_len, src_seq_len]
            expanded_attn_mask = _expand_mask(attention_mask, inputs_embeds.dtype, tgt_len=input_shape[-1]).to(
                inputs_embeds.device
            )
            combined_attention_mask = (
                expanded_attn_mask if combined_attention_mask is None else expanded_attn_mask + combined_attention_mask
            )

        return combined_attention_mask

    def forward_embedding(
        self,
        input_ids,
        inputs_embeds: Optional[torch.Tensor] = None,
        image_embeds: Optional[torch.Tensor] = None,
        img_input_mask: Optional[torch.Tensor] = None,
        past_key_values_length: int = 0,
        position_ids: Optional[torch.Tensor] = None,
    ):
        # The argument `inputs_embeds` should be the one without being multiplied by `self.embed_scale`.
        if inputs_embeds is None:
            inputs_embeds = self.embed_tokens(input_ids)

        if image_embeds is not None:
            inputs_embeds[img_input_mask.to(dtype=torch.bool)] = image_embeds.to(inputs_embeds.device).view(
                -1, image_embeds.size(-1)
            )

        inputs_embeds = inputs_embeds * self.embed_scale

        # embed positions
        positions = self.embed_positions(
            input_ids=input_ids,
            inputs_embeds=inputs_embeds,
            past_key_values_length=past_key_values_length,
            position_ids=position_ids,
        )
        positions = positions.to(inputs_embeds.device)

        hidden_states = inputs_embeds + positions

        hidden_states = nn.functional.dropout(hidden_states, p=self.dropout, training=self.training)

        return hidden_states

    def forward(
        self,
        input_ids: Optional[torch.Tensor] = None,
        attention_mask: Optional[torch.Tensor] = None,
        image_embeds: Optional[torch.Tensor] = None,
        image_embeds_position_mask: Optional[torch.Tensor] = None,
        encoder_hidden_states: Optional[torch.Tensor] = None,
        encoder_attention_mask: Optional[torch.Tensor] = None,
        head_mask: Optional[torch.Tensor] = None,
        cross_attn_head_mask: Optional[torch.Tensor] = None,
        past_key_values: Optional[list[torch.FloatTensor]] = None,
        inputs_embeds: Optional[torch.Tensor] = None,
        position_ids: Optional[torch.Tensor] = None,
        use_cache: Optional[bool] = None,
        output_attentions: Optional[bool] = None,
        output_hidden_states: Optional[bool] = None,
<<<<<<< HEAD
        return_dict: Optional[bool] = None,
        cache_position: Optional[torch.Tensor] = None,
=======
>>>>>>> b0a8e0b8
        **kwargs: Unpack[FlashAttentionKwargs],
    ) -> Union[tuple, BaseModelOutputWithPastAndCrossAttentions]:
        output_attentions = output_attentions if output_attentions is not None else self.config.output_attentions
        output_hidden_states = (
            output_hidden_states if output_hidden_states is not None else self.config.output_hidden_states
        )
        use_cache = use_cache if use_cache is not None else self.config.use_cache

        if input_ids is not None and inputs_embeds is not None:
            raise ValueError("You cannot specify both input_ids and inputs_embeds at the same time")
        elif input_ids is not None:
            input_shape = input_ids.shape
            input_ids = input_ids.view(-1, input_shape[-1])
        elif inputs_embeds is not None:
            input_shape = inputs_embeds.size()[:-1]
        else:
            raise ValueError("You have to specify either input_ids or inputs_embeds")

        if self.gradient_checkpointing and self.training:
            if use_cache:
                logger.warning_once(
                    "`use_cache=True` is incompatible with gradient checkpointing. Setting `use_cache=False`..."
                )
                use_cache = False

        return_legacy_cache = False
        if use_cache and not isinstance(past_key_values, Cache):
            logger.warning_once(
                "Passing a tuple of `past_key_values` is deprecated and will be removed in Transformers v4.58.0. "
                "You should pass an instance of `EncoderDecoderCache` instead, e.g. "
                "`past_key_values=EncoderDecoderCache.from_legacy_cache(past_key_values)`."
            )
            return_legacy_cache = True
            past_key_values = EncoderDecoderCache.from_legacy_cache(past_key_values)

        past_key_values_length = past_key_values.get_seq_length() if past_key_values is not None else 0

        # We don't need img info. when `past_key_values_length` > 0
        if past_key_values_length > 0:
            image_embeds = None
            image_embeds_position_mask = None

        hidden_states = self.forward_embedding(
            input_ids=input_ids,
            inputs_embeds=inputs_embeds,
            image_embeds=image_embeds,
            img_input_mask=image_embeds_position_mask,
            past_key_values_length=past_key_values_length,
            position_ids=position_ids,
        )

        attention_mask = self._prepare_decoder_attention_mask(
            attention_mask, input_shape, hidden_states, past_key_values_length
        )

        # expand encoder attention mask
        if encoder_hidden_states is not None and encoder_attention_mask is not None:
            # [bsz, seq_len] -> [bsz, 1, tgt_seq_len, src_seq_len]
            encoder_attention_mask = _expand_mask(encoder_attention_mask, inputs_embeds.dtype, tgt_len=input_shape[-1])

        hidden_states = nn.functional.dropout(hidden_states, p=self.dropout, training=self.training)

        # decoder layers
        all_hidden_states = () if output_hidden_states else None
        all_self_attns = () if output_attentions else None
        all_cross_attentions = () if (output_attentions and encoder_hidden_states is not None) else None
        next_decoder_cache = None

        # check if head_mask/cross_attn_head_mask has a correct number of layers specified if desired
        for attn_mask, mask_name in zip([head_mask, cross_attn_head_mask], ["head_mask", "cross_attn_head_mask"]):
            if attn_mask is not None:
                if attn_mask.size()[0] != (len(self.layers)):
                    raise ValueError(
                        f"The `{mask_name}` should be specified for {len(self.layers)} layers, but it is for"
                        f" {head_mask.size()[0]}."
                    )

        for idx, decoder_layer in enumerate(self.layers):
            # add LayerDrop (see https://huggingface.co/papers/1909.11556 for description)
            if output_hidden_states:
                all_hidden_states += (hidden_states,)
            if self.training:
                dropout_probability = torch.rand([])
                if dropout_probability < self.layerdrop:
                    continue

            layer_outputs = decoder_layer(
                hidden_states,
                attention_mask,
                encoder_hidden_states,
                encoder_attention_mask=encoder_attention_mask,
                layer_head_mask=(head_mask[idx] if head_mask is not None else None),
                cross_attn_layer_head_mask=(cross_attn_head_mask[idx] if cross_attn_head_mask is not None else None),
                past_key_value=past_key_values,
                output_attentions=output_attentions,
                use_cache=use_cache,
                cache_position=cache_position,
                **kwargs,
            )
            hidden_states = layer_outputs[0]

            if use_cache:
                next_decoder_cache = layer_outputs[3 if output_attentions else 1]

            if output_attentions:
                all_self_attns += (layer_outputs[1],)

                if encoder_hidden_states is not None:
                    all_cross_attentions += (layer_outputs[2],)

        # add final layer norm
        hidden_states = self.layer_norm(hidden_states)

        next_cache = next_decoder_cache if use_cache else None
        if return_legacy_cache:
            next_cache = past_key_values.to_legacy_cache()

        # add hidden states from the last decoder layer
        if output_hidden_states:
            all_hidden_states += (hidden_states,)

        return BaseModelOutputWithPastAndCrossAttentions(
            last_hidden_state=hidden_states,
            past_key_values=next_cache,
            hidden_states=all_hidden_states,
            attentions=all_self_attns,
            cross_attentions=all_cross_attentions,
        )


@auto_docstring
class Kosmos2PreTrainedModel(PreTrainedModel):
    config_class = Kosmos2Config
    supports_gradient_checkpointing = True
    _no_split_modules = ["Kosmos2VisionEncoderLayer", "Kosmos2TextBlock"]
    _supports_attention_backend = True
    _supports_flash_attn_2 = True
    _supports_sdpa = True

    def _init_weights(self, module):
        """Initialize the weights"""
        if isinstance(self, Kosmos2VisionModel):
            factor = self.config.initializer_factor
        elif isinstance(self, (Kosmos2Model, Kosmos2ForConditionalGeneration)):
            factor = self.config.vision_config.initializer_factor

        if isinstance(self, (Kosmos2TextModel, Kosmos2TextForCausalLM)):
            std = self.config.init_std
        elif isinstance(self, (Kosmos2Model, Kosmos2ForConditionalGeneration)):
            std = self.config.text_config.init_std

        if isinstance(module, Kosmos2VisionEmbeddings):
            nn.init.normal_(module.class_embedding, mean=0.0, std=module.embed_dim**-0.5 * factor)
            nn.init.normal_(module.patch_embedding.weight, std=module.config.initializer_range * factor)
            nn.init.normal_(module.position_embedding.weight, std=module.config.initializer_range * factor)
        elif isinstance(module, Kosmos2VisionAttention):
            in_proj_std = (module.embed_dim**-0.5) * ((2 * module.config.num_hidden_layers) ** -0.5) * factor
            out_proj_std = (module.embed_dim**-0.5) * factor
            nn.init.normal_(module.q_proj.weight, std=in_proj_std)
            nn.init.normal_(module.k_proj.weight, std=in_proj_std)
            nn.init.normal_(module.v_proj.weight, std=in_proj_std)
            nn.init.normal_(module.out_proj.weight, std=out_proj_std)
            if module.q_proj.bias is not None:
                module.q_proj.bias.data.zero_()
            if module.k_proj.bias is not None:
                module.k_proj.bias.data.zero_()
            if module.v_proj.bias is not None:
                module.v_proj.bias.data.zero_()
            if module.out_proj.bias is not None:
                module.out_proj.bias.data.zero_()
        elif isinstance(module, Kosmos2VisionMLP):
            in_proj_std = (module.config.hidden_size**-0.5) * ((2 * module.config.num_hidden_layers) ** -0.5) * factor
            fc_std = (2 * module.config.hidden_size) ** -0.5 * factor
            nn.init.normal_(module.fc1.weight, std=fc_std)
            nn.init.normal_(module.fc2.weight, std=in_proj_std)
            if module.fc1.bias is not None:
                module.fc1.bias.data.zero_()
            if module.fc2.bias is not None:
                module.fc2.bias.data.zero_()
        elif isinstance(module, Kosmos2VisionEncoderLayer):
            module.layer_norm1.bias.data.zero_()
            module.layer_norm1.weight.data.fill_(1.0)
            module.layer_norm2.bias.data.zero_()
            module.layer_norm2.weight.data.fill_(1.0)
        elif isinstance(module, Kosmos2VisionTransformer):
            module.pre_layrnorm.bias.data.zero_()
            module.pre_layrnorm.weight.data.fill_(1.0)
            module.post_layernorm.bias.data.zero_()
            module.post_layernorm.weight.data.fill_(1.0)
        elif isinstance(module, KosmosTextAttention):
            nn.init.normal_(module.q_proj.weight, std=std)
            nn.init.normal_(module.k_proj.weight, std=std)
            nn.init.normal_(module.v_proj.weight, std=std)
            nn.init.normal_(module.out_proj.weight, std=std)
            if module.q_proj.bias is not None:
                module.q_proj.bias.data.zero_()
            if module.k_proj.bias is not None:
                module.k_proj.bias.data.zero_()
            if module.v_proj.bias is not None:
                module.v_proj.bias.data.zero_()
            if module.out_proj.bias is not None:
                module.out_proj.bias.data.zero_()
        elif isinstance(module, Kosmos2TextFFN):
            nn.init.normal_(module.fc1.weight, std=std)
            nn.init.normal_(module.fc2.weight, std=std)
            if module.fc1.bias is not None:
                module.fc1.bias.data.zero_()
            if module.fc2.bias is not None:
                module.fc2.bias.data.zero_()
        elif isinstance(module, Kosmos2TextForCausalLM):
            nn.init.normal_(module.lm_head.weight, std=std)
            if module.lm_head.bias is not None:
                module.lm_head.bias.data.zero_()
        elif isinstance(module, Kosmos2ImageToTextProjection):
            nn.init.normal_(module.dense.weight, std=std)
            if module.dense.bias is not None:
                module.dense.bias.data.zero_()
        elif isinstance(module, Kosmos2TextTransformer):
            module.embed_tokens.weight.data.normal_(mean=0.0, std=std)
            if module.embed_tokens.padding_idx is not None:
                module.embed_tokens.weight.data[module.embed_tokens.padding_idx].zero_()


class Kosmos2VisionModel(Kosmos2PreTrainedModel):
    config_class = Kosmos2VisionConfig
    main_input_name = "pixel_values"

    # Copied from transformers.models.clip.modeling_clip.CLIPVisionModel.__init__ with CLIP_VISION->KOSMOS2_VISION,CLIP->Kosmos2,self.vision_model->self.model
    def __init__(self, config: Kosmos2VisionConfig):
        super().__init__(config)
        self.model = Kosmos2VisionTransformer(config)
        # Initialize weights and apply final processing
        self.post_init()

    # Copied from transformers.models.clip.modeling_clip.CLIPVisionModel.get_input_embeddings with CLIP_VISION->KOSMOS2_VISION,CLIP->Kosmos2,self.vision_model->self.model
    def get_input_embeddings(self) -> nn.Module:
        return self.model.embeddings.patch_embedding

    @auto_docstring
    def forward(
        self,
        pixel_values: Optional[torch.FloatTensor] = None,
        output_attentions: Optional[bool] = None,
        output_hidden_states: Optional[bool] = None,
        interpolate_pos_encoding: bool = False,
        return_dict: Optional[bool] = None,
    ) -> Union[tuple, BaseModelOutputWithPooling]:
        return self.model(
            pixel_values=pixel_values,
            output_attentions=output_attentions,
            output_hidden_states=output_hidden_states,
            interpolate_pos_encoding=interpolate_pos_encoding,
            return_dict=return_dict,
        )


class Kosmos2TextModel(Kosmos2PreTrainedModel):
    config_class = Kosmos2TextConfig

    def __init__(self, config: Kosmos2TextConfig):
        super().__init__(config)
        self.model = Kosmos2TextTransformer(config)
        # Initialize weights and apply final processing
        self.post_init()

    def get_input_embeddings(self) -> nn.Module:
        return self.model.embed_tokens

    def set_input_embeddings(self, value):
        self.model.embed_tokens = value

    @can_return_tuple
    @auto_docstring
    def forward(
        self,
        input_ids: Optional[torch.Tensor] = None,
        attention_mask: Optional[torch.Tensor] = None,
        image_embeds: Optional[torch.Tensor] = None,
        image_embeds_position_mask: Optional[torch.Tensor] = None,
        encoder_hidden_states: Optional[torch.Tensor] = None,
        encoder_attention_mask: Optional[torch.Tensor] = None,
        head_mask: Optional[torch.Tensor] = None,
        cross_attn_head_mask: Optional[torch.Tensor] = None,
        past_key_values: Optional[list[torch.FloatTensor]] = None,
        inputs_embeds: Optional[torch.Tensor] = None,
        position_ids: Optional[torch.Tensor] = None,
        use_cache: Optional[bool] = None,
        output_attentions: Optional[bool] = None,
        output_hidden_states: Optional[bool] = None,
<<<<<<< HEAD
        return_dict: Optional[bool] = None,
        cache_position: Optional[torch.Tensor] = None,
=======
>>>>>>> b0a8e0b8
        **kwargs: Unpack[FlashAttentionKwargs],
    ) -> Union[tuple, BaseModelOutputWithPastAndCrossAttentions]:
        r"""
        image_embeds (`torch.FloatTensor` of shape `(batch_size, latent_query_num, hidden_size)`, *optional*):
            Sequence of hidden-states at the output of `Kosmos2ImageToTextProjection`.
        image_embeds_position_mask (`torch.Tensor` of shape `(batch_size, sequence_length)`, *optional*):
            Mask to indicate the location in a sequence to insert the image features . Mask values selected in `[0,
            1]`:

            - 1 for places where to put the image features,
            - 0 for places that are not for image features (i.e. for text tokens).
        cross_attn_head_mask (`torch.Tensor` of shape `(decoder_layers, decoder_attention_heads)`, *optional*):
            Mask to nullify selected heads of the cross-attention modules. Mask values selected in `[0, 1]`:

            - 1 indicates the head is **not masked**,
            - 0 indicates the head is **masked**.
        """
        return self.model(
            input_ids=input_ids,
            attention_mask=attention_mask,
            image_embeds=image_embeds,
            image_embeds_position_mask=image_embeds_position_mask,
            encoder_hidden_states=encoder_hidden_states,
            encoder_attention_mask=encoder_attention_mask,
            head_mask=head_mask,
            cross_attn_head_mask=cross_attn_head_mask,
            past_key_values=past_key_values,
            inputs_embeds=inputs_embeds,
            position_ids=position_ids,
            use_cache=use_cache,
            output_attentions=output_attentions,
            output_hidden_states=output_hidden_states,
<<<<<<< HEAD
            return_dict=return_dict,
            cache_position=cache_position,
=======
>>>>>>> b0a8e0b8
            **kwargs,
        )


@auto_docstring(
    custom_intro="""
    The text model from KOSMOS-2 with a language modeling head on top (linear layer with weights tied to the input
    embeddings).
    """
)
class Kosmos2TextForCausalLM(Kosmos2PreTrainedModel, GenerationMixin):
    config_class = Kosmos2TextConfig
    _tied_weights_keys = ["lm_head.weight"]

    def __init__(self, config: Kosmos2TextConfig):
        super().__init__(config)

        self.model = Kosmos2TextTransformer(config)
        self.lm_head = nn.Linear(in_features=config.embed_dim, out_features=config.vocab_size, bias=False)

        # Initialize weights and apply final processing
        self.post_init()

    def get_input_embeddings(self) -> nn.Module:
        return self.model.embed_tokens

    def set_input_embeddings(self, value):
        self.model.embed_tokens = value

    def get_output_embeddings(self) -> nn.Module:
        return self.lm_head

    def set_output_embeddings(self, new_embeddings):
        self.lm_head = new_embeddings

    @can_return_tuple
    @auto_docstring
    def forward(
        self,
        input_ids: Optional[torch.Tensor] = None,
        attention_mask: Optional[torch.Tensor] = None,
        image_embeds: Optional[torch.Tensor] = None,
        image_embeds_position_mask: Optional[torch.Tensor] = None,
        encoder_hidden_states: Optional[torch.Tensor] = None,
        encoder_attention_mask: Optional[torch.Tensor] = None,
        head_mask: Optional[torch.Tensor] = None,
        cross_attn_head_mask: Optional[torch.Tensor] = None,
        past_key_values: Optional[list[torch.FloatTensor]] = None,
        inputs_embeds: Optional[torch.Tensor] = None,
        position_ids: Optional[torch.Tensor] = None,
        labels: Optional[torch.LongTensor] = None,
        use_cache: Optional[bool] = None,
        output_attentions: Optional[bool] = None,
        output_hidden_states: Optional[bool] = None,
        return_dict: Optional[bool] = None,
<<<<<<< HEAD
        cache_position: Optional[torch.Tensor] = None,
        **kwargs: Unpack[KwargsForCausalLM],
=======
        **kwargs: Unpack[TransformersKwargs],
>>>>>>> b0a8e0b8
    ) -> Union[tuple, CausalLMOutputWithCrossAttentions]:
        r"""
        image_embeds (`torch.FloatTensor` of shape `(batch_size, latent_query_num, hidden_size)`, *optional*):
            Sequence of hidden-states at the output of `Kosmos2ImageToTextProjection`.
        image_embeds_position_mask (`torch.Tensor` of shape `(batch_size, sequence_length)`, *optional*):
            Mask to indicate the location in a sequence to insert the image features . Mask values selected in `[0,
            1]`:

            - 1 for places where to put the image features,
            - 0 for places that are not for image features (i.e. for text tokens).
        cross_attn_head_mask (`torch.Tensor` of shape `(decoder_layers, decoder_attention_heads)`, *optional*):
            Mask to nullify selected heads of the cross-attention modules. Mask values selected in `[0, 1]`:

            - 1 indicates the head is **not masked**,
            - 0 indicates the head is **masked**.
        labels (`torch.LongTensor` of shape `(batch_size, sequence_length)`, *optional*):
            Labels for computing the left-to-right language modeling loss (next word prediction). Indices should be in
            `[-100, 0, ..., config.vocab_size]` (see `input_ids` docstring) Tokens with indices set to `-100` are
            ignored (masked), the loss is only computed for the tokens with labels in `[0, ..., config.vocab_size]`
        """
        return_dict = return_dict if return_dict is not None else self.config.use_return_dict

        if labels is not None:
            if use_cache:
                logger.warning("The `use_cache` argument is changed to `False` since `labels` is provided.")
            use_cache = False

        outputs = self.model(
            input_ids=input_ids,
            attention_mask=attention_mask,
            image_embeds=image_embeds,
            image_embeds_position_mask=image_embeds_position_mask,
            encoder_hidden_states=encoder_hidden_states,
            encoder_attention_mask=encoder_attention_mask,
            head_mask=head_mask,
            cross_attn_head_mask=cross_attn_head_mask,
            past_key_values=past_key_values,
            inputs_embeds=inputs_embeds,
            position_ids=position_ids,
            use_cache=use_cache,
            output_attentions=output_attentions,
            output_hidden_states=output_hidden_states,
            return_dict=True,
            cache_position=cache_position,
            **kwargs,
        )
        lm_logits = self.lm_head(outputs[0])

        loss = None
        if labels is not None:
            loss = self.loss_function(logits=lm_logits, labels=labels, vocab_size=self.config.vocab_size, **kwargs)

        return CausalLMOutputWithCrossAttentions(
            loss=loss,
            logits=lm_logits,
            past_key_values=outputs.past_key_values,
            hidden_states=outputs.hidden_states,
            attentions=outputs.attentions,
            cross_attentions=outputs.cross_attentions,
        )

    def prepare_inputs_for_generation(
        self,
        input_ids,
        image_embeds=None,
        image_embeds_position_mask=None,
        past_key_values=None,
        attention_mask=None,
        inputs_embeds=None,
        use_cache=None,
        cache_position=None,
        **model_kwargs,
    ):
        # Overwritten -- in specific circumstances we don't want to forward image inputs to the model

        # If we're in cached decoding stage, pixel values should be None because input ids do not contain special image token anymore
        if cache_position[0] != 0:
            image_embeds = None
            image_embeds_position_mask = None

        # appending `False` to `image_embeds_position_mask` (because `input_ids` grows during generation)
        elif image_embeds_position_mask is not None:
            batch_size, seq_len = inputs_embeds.size()[:-1] if inputs_embeds is not None else input_ids.size()
            mask_len = image_embeds_position_mask.size()[-1]
            image_embeds_position_mask = torch.cat(
                (
                    image_embeds_position_mask,
                    torch.zeros(size=(batch_size, seq_len - mask_len), dtype=torch.bool, device=input_ids.device),
                ),
                dim=1,
            )

        model_inputs = super().prepare_inputs_for_generation(
            input_ids,
            past_key_values=past_key_values,
            attention_mask=attention_mask,
            image_embeds=image_embeds,
            image_embeds_position_mask=image_embeds_position_mask,
            inputs_embeds=inputs_embeds,
            use_cache=use_cache,
            cache_position=cache_position,
            **model_kwargs,
        )
        # Kosmos2 has offset for position ids, so we need to create them correctly in PositionEmbedding layer
        model_inputs.pop("position_ids", None)

        return model_inputs


class Kosmos2ImageToTextProjection(nn.Module):
    """The layer that transforms the image model's output to part of the text model's input (namely, image features)"""

    def __init__(self, config: Kosmos2Config):
        super().__init__()
        self.dense = nn.Linear(config.vision_config.hidden_size, config.text_config.embed_dim)
        self.latent_query = nn.Parameter(torch.randn(config.latent_query_num, config.text_config.embed_dim))

        self.x_attn = KosmosTextAttention(
            config.text_config,
            config.text_config.embed_dim,
            config.text_config.attention_heads,
            dropout=config.text_config.attention_dropout,
            is_decoder=False,
            add_inner_attn_layernorm=False,
        )

    def forward(self, features):
        hidden_states = self.dense(features)

        # shape = [batch, latent_query_num, h_dim]
        latent_query = self.latent_query.unsqueeze(0).expand(hidden_states.size(0), -1, -1)
        key_value_states = torch.cat([hidden_states, latent_query], dim=1)

        hidden_states, attn_weights, _ = self.x_attn(
            hidden_states=latent_query,
            encoder_hidden_states=key_value_states,
            past_key_value=None,
            attention_mask=None,
            output_attentions=None,
        )

        return hidden_states, attn_weights


@auto_docstring(
    custom_intro="""
    KOSMOS-2 Model for generating text and image features. The model consists of a vision encoder and a language model.
    """
)
class Kosmos2Model(Kosmos2PreTrainedModel):
    config_class = Kosmos2Config
    main_input_name = "pixel_values"

    def __init__(self, config: Kosmos2Config):
        super().__init__(config)

        self.text_model = Kosmos2TextModel(config.text_config)
        self.vision_model = Kosmos2VisionModel(config.vision_config)
        self.image_to_text_projection = Kosmos2ImageToTextProjection(config)

        # Initialize weights and apply final processing
        self.post_init()

    def get_input_embeddings(self) -> nn.Module:
        return self.text_model.model.embed_tokens

    def set_input_embeddings(self, value):
        self.text_model.model.embed_tokens = value

    def get_image_features(
        self,
        pixel_values: torch.FloatTensor,
        return_attentions: Optional[bool] = False,
        interpolate_pos_encoding: Optional[bool] = False,
    ):
        """
        Encodes images into continuous embeddings that can be forwarded to the language model.

        Args:
            pixel_values (`torch.FloatTensor` of shape `(batch_size, num_channels, image_size, image_size)`):
                The tensors corresponding to the input images.
            return_attentions (`bool`, *optional*, defaults to `False`):
                Whether to return `projection_attentions` or not.
            interpolate_pos_encoding (`bool`, *optional*, defaults to `False`):
                Whether to interpolate positional embeddings or not.
        """
        vision_model_output = self.vision_model(
            pixel_values=pixel_values,
            interpolate_pos_encoding=interpolate_pos_encoding,
        )
        # The whole `last_hidden_state` through `post_layernorm` instead of just `pooled_output`.
        image_embeds = self.vision_model.model.post_layernorm(vision_model_output[0])
        # normalized features
        image_embeds = nn.functional.normalize(image_embeds, dim=-1)
        image_embeds, projection_attentions = self.image_to_text_projection(image_embeds)

        if return_attentions:
            return image_embeds, projection_attentions
        return image_embeds

    @can_return_tuple
    @auto_docstring
    def forward(
        self,
        pixel_values: Optional[torch.Tensor] = None,
        input_ids: Optional[torch.Tensor] = None,
        image_embeds_position_mask: Optional[torch.Tensor] = None,
        attention_mask: Optional[torch.Tensor] = None,
        head_mask: Optional[torch.Tensor] = None,
        past_key_values: Optional[list[torch.FloatTensor]] = None,
        image_embeds: Optional[torch.Tensor] = None,
        inputs_embeds: Optional[torch.Tensor] = None,
        position_ids: Optional[torch.Tensor] = None,
        use_cache: Optional[bool] = None,
        output_attentions: Optional[bool] = None,
        output_hidden_states: Optional[bool] = None,
        interpolate_pos_encoding: bool = False,
        return_dict: Optional[bool] = None,
        **kwargs: Unpack[FlashAttentionKwargs],
    ) -> Union[tuple, Kosmos2ModelOutput]:
        r"""
        image_embeds_position_mask (`torch.Tensor` of shape `(batch_size, sequence_length)`, *optional*):
            Mask to indicate the location in a sequence to insert the image features . Mask values selected in `[0,
            1]`:

            - 1 for places where to put the image features,
            - 0 for places that are not for image features (i.e. for text tokens).
        image_embeds (`torch.FloatTensor` of shape `(batch_size, latent_query_num, hidden_size)`, *optional*):
            Sequence of hidden-states at the output of `Kosmos2ImageToTextProjection`.

        Examples:

        ```python
        >>> from PIL import Image
        >>> import requests
        >>> from transformers import AutoProcessor, Kosmos2Model

        >>> model = Kosmos2Model.from_pretrained("microsoft/kosmos-2-patch14-224")
        >>> processor = AutoProcessor.from_pretrained("microsoft/kosmos-2-patch14-224")

        >>> url = "https://huggingface.co/microsoft/kosmos-2-patch14-224/resolve/main/snowman.jpg"
        >>> image = Image.open(requests.get(url, stream=True).raw)

        >>> text = (
        ...     "<grounding> An image of<phrase> a snowman</phrase><object><patch_index_0044><patch_index_0863>"
        ...     "</object> warming himself by<phrase> a fire</phrase><object><patch_index_0005><patch_index_0911>"
        ...     "</object>"
        ... )

        >>> inputs = processor(text=text, images=image, return_tensors="pt", add_eos_token=True)

        >>> last_hidden_state = model(
        ...     pixel_values=inputs["pixel_values"],
        ...     input_ids=inputs["input_ids"],
        ...     attention_mask=inputs["attention_mask"],
        ...     image_embeds_position_mask=inputs["image_embeds_position_mask"],
        ... ).last_hidden_state
        >>> list(last_hidden_state.shape)
        [1, 91, 2048]
        ```"""
        output_attentions = output_attentions if output_attentions is not None else self.config.output_attentions
        output_hidden_states = (
            output_hidden_states if output_hidden_states is not None else self.config.output_hidden_states
        )
        return_dict = return_dict if return_dict is not None else self.config.use_return_dict

        vision_model_output = None
        projection_attentions = None
        if image_embeds is None:
            if pixel_values is None:
                raise ValueError("You have to specify either `pixel_values` or `image_embeds`.")
            image_embeds, projection_attentions = self.get_image_features(
                pixel_values, return_attentions=True, interpolate_pos_encoding=interpolate_pos_encoding
            )

        outputs = self.text_model(
            input_ids=input_ids,
            attention_mask=attention_mask,
            image_embeds=image_embeds,
            image_embeds_position_mask=image_embeds_position_mask,
            head_mask=head_mask,
            past_key_values=past_key_values,
            inputs_embeds=inputs_embeds,
            position_ids=position_ids,
            use_cache=use_cache,
            output_attentions=output_attentions,
            output_hidden_states=output_hidden_states,
            return_dict=True,
            **kwargs,
        )

        return Kosmos2ModelOutput(
            last_hidden_state=outputs.last_hidden_state,
            past_key_values=outputs.past_key_values,
            hidden_states=outputs.hidden_states,
            attentions=outputs.attentions,
            image_embeds=image_embeds,
            projection_attentions=projection_attentions,
            vision_model_output=vision_model_output,
        )


@auto_docstring(
    custom_intro="""
    KOSMOS-2 Model for generating text and bounding boxes given an image. The model consists of a vision encoder and a
    language model.
    """
)
class Kosmos2ForConditionalGeneration(Kosmos2PreTrainedModel, GenerationMixin):
    config_class = Kosmos2Config
    main_input_name = "pixel_values"
    _tied_weights_keys = ["text_model.lm_head.weight"]

    def __init__(self, config: Kosmos2Config):
        super().__init__(config)

        self.text_model = Kosmos2TextForCausalLM(config.text_config)
        self.vision_model = Kosmos2VisionModel(config.vision_config)

        self.image_to_text_projection = Kosmos2ImageToTextProjection(config)

        # Initialize weights and apply final processing
        self.post_init()

    def get_input_embeddings(self) -> nn.Module:
        return self.text_model.model.embed_tokens

    def set_input_embeddings(self, value):
        self.text_model.model.embed_tokens = value

    def get_output_embeddings(self) -> nn.Module:
        return self.text_model.get_output_embeddings()

    def set_output_embeddings(self, new_embeddings):
        self.text_model.set_output_embeddings(new_embeddings)

    @can_return_tuple
    @auto_docstring
    def forward(
        self,
        pixel_values: Optional[torch.Tensor] = None,
        input_ids: Optional[torch.Tensor] = None,
        image_embeds_position_mask: Optional[torch.Tensor] = None,
        attention_mask: Optional[torch.Tensor] = None,
        head_mask: Optional[torch.Tensor] = None,
        past_key_values: Optional[list[torch.FloatTensor]] = None,
        image_embeds: Optional[torch.Tensor] = None,
        inputs_embeds: Optional[torch.Tensor] = None,
        position_ids: Optional[torch.Tensor] = None,
        labels: Optional[torch.LongTensor] = None,
        use_cache: Optional[bool] = None,
        output_attentions: Optional[bool] = None,
        output_hidden_states: Optional[bool] = None,
        **kwargs: Unpack[TransformersKwargs],
    ) -> Union[tuple, Kosmos2ForConditionalGenerationModelOutput]:
        r"""
        image_embeds_position_mask (`torch.Tensor` of shape `(batch_size, sequence_length)`, *optional*):
            Mask to indicate the location in a sequence to insert the image features . Mask values selected in `[0,
            1]`:

            - 1 for places where to put the image features,
            - 0 for places that are not for image features (i.e. for text tokens).
        image_embeds (`torch.FloatTensor` of shape `(batch_size, latent_query_num, hidden_size)`, *optional*):
            Sequence of hidden-states at the output of `Kosmos2ImageToTextProjection`.
        labels (`torch.LongTensor` of shape `(batch_size, sequence_length)`, *optional*):
            Labels for computing the left-to-right language modeling loss (next word prediction). Indices should be in
            `[-100, 0, ..., config.vocab_size]` (see `input_ids` docstring) Tokens with indices set to `-100` are
            ignored (masked), the loss is only computed for the tokens with labels in `[0, ..., config.vocab_size]`

        Examples:

        ```python
        >>> from PIL import Image
        >>> import requests
        >>> from transformers import AutoProcessor, Kosmos2ForConditionalGeneration

        >>> model = Kosmos2ForConditionalGeneration.from_pretrained("microsoft/kosmos-2-patch14-224")
        >>> processor = AutoProcessor.from_pretrained("microsoft/kosmos-2-patch14-224")

        >>> url = "https://huggingface.co/microsoft/kosmos-2-patch14-224/resolve/main/snowman.jpg"
        >>> image = Image.open(requests.get(url, stream=True).raw)

        >>> prompt = "<grounding> An image of"

        >>> inputs = processor(text=prompt, images=image, return_tensors="pt")

        >>> generated_ids = model.generate(
        ...     pixel_values=inputs["pixel_values"],
        ...     input_ids=inputs["input_ids"],
        ...     attention_mask=inputs["attention_mask"],
        ...     image_embeds=None,
        ...     image_embeds_position_mask=inputs["image_embeds_position_mask"],
        ...     use_cache=True,
        ...     max_new_tokens=64,
        ... )
        >>> generated_text = processor.batch_decode(generated_ids, skip_special_tokens=True)[0]
        >>> processed_text = processor.post_process_generation(generated_text, cleanup_and_extract=False)
        >>> processed_text
        '<grounding> An image of<phrase> a snowman</phrase><object><patch_index_0044><patch_index_0863></object> warming himself by<phrase> a fire</phrase><object><patch_index_0005><patch_index_0911></object>.'

        >>> caption, entities = processor.post_process_generation(generated_text)
        >>> caption
        'An image of a snowman warming himself by a fire.'

        >>> entities
        [('a snowman', (12, 21), [(0.390625, 0.046875, 0.984375, 0.828125)]), ('a fire', (41, 47), [(0.171875, 0.015625, 0.484375, 0.890625)])]
        ```"""
        output_attentions = output_attentions if output_attentions is not None else self.config.output_attentions
        output_hidden_states = (
            output_hidden_states if output_hidden_states is not None else self.config.output_hidden_states
        )

        vision_model_output = None
        projection_attentions = None
        if image_embeds is None:
            if pixel_values is None:
                raise ValueError("You have to specify either `pixel_values` or `image_embeds`.")

            vision_model_output = self.vision_model(
                pixel_values=pixel_values,
                output_attentions=output_attentions,
                output_hidden_states=output_hidden_states,
            )
            # The whole `last_hidden_state` through `post_layernorm` instead of just `pooled_output`.
            image_embeds = self.vision_model.model.post_layernorm(vision_model_output[0])
            # normalized features
            image_embeds = nn.functional.normalize(image_embeds, dim=-1)
            image_embeds, projection_attentions = self.image_to_text_projection(image_embeds)

        lm_outputs = self.text_model(
            input_ids=input_ids,
            attention_mask=attention_mask,
            image_embeds=image_embeds,
            image_embeds_position_mask=image_embeds_position_mask,
            head_mask=head_mask,
            past_key_values=past_key_values,
            inputs_embeds=inputs_embeds,
            position_ids=position_ids,
            labels=labels,
            use_cache=use_cache,
            output_attentions=output_attentions,
            output_hidden_states=output_hidden_states,
            return_dict=True,
            **kwargs,
        )

        return Kosmos2ForConditionalGenerationModelOutput(
            loss=lm_outputs.loss,
            logits=lm_outputs.logits,
            past_key_values=lm_outputs.past_key_values,
            hidden_states=lm_outputs.hidden_states,
            attentions=lm_outputs.attentions,
            image_embeds=image_embeds,
            projection_attentions=projection_attentions,
            vision_model_output=vision_model_output,
        )

    def generate(
        self,
        pixel_values: Optional[torch.Tensor] = None,
        image_embeds_position_mask: Optional[torch.Tensor] = None,
        input_ids: Optional[torch.Tensor] = None,
        attention_mask: Optional[torch.Tensor] = None,
        image_embeds: Optional[torch.Tensor] = None,
        inputs_embeds: Optional[torch.Tensor] = None,
        **kwargs,
    ):
        # in order to allow `inputs` argument (as in `GenerationMixin`)
        inputs = kwargs.pop("inputs", None)
        if pixel_values is not None and inputs is not None:
            raise ValueError(
                f"`inputs`: {inputs} were passed alongside `pixel_values` which is not allowed."
                f"Make sure to either pass `inputs` or pixel_values=..."
            )
        if pixel_values is None and inputs is not None:
            pixel_values = inputs

        if image_embeds is None:
            vision_model_output = self.vision_model(pixel_values)
            # The whole `last_hidden_state` through `post_layernorm` instead of just `pooled_output`.
            image_embeds = self.vision_model.model.post_layernorm(vision_model_output[0])
            # normalized features
            image_embeds = nn.functional.normalize(image_embeds, dim=-1)
            image_embeds, projection_attentions = self.image_to_text_projection(image_embeds)

        output = self.text_model.generate(
            input_ids=input_ids,
            attention_mask=attention_mask,
            image_embeds=image_embeds,
            image_embeds_position_mask=image_embeds_position_mask,
            inputs_embeds=inputs_embeds,
            **kwargs,
        )

        return output


__all__ = ["Kosmos2ForConditionalGeneration", "Kosmos2Model", "Kosmos2PreTrainedModel"]<|MERGE_RESOLUTION|>--- conflicted
+++ resolved
@@ -1025,11 +1025,8 @@
         use_cache: Optional[bool] = None,
         output_attentions: Optional[bool] = None,
         output_hidden_states: Optional[bool] = None,
-<<<<<<< HEAD
         return_dict: Optional[bool] = None,
         cache_position: Optional[torch.Tensor] = None,
-=======
->>>>>>> b0a8e0b8
         **kwargs: Unpack[FlashAttentionKwargs],
     ) -> Union[tuple, BaseModelOutputWithPastAndCrossAttentions]:
         output_attentions = output_attentions if output_attentions is not None else self.config.output_attentions
@@ -1319,11 +1316,8 @@
         use_cache: Optional[bool] = None,
         output_attentions: Optional[bool] = None,
         output_hidden_states: Optional[bool] = None,
-<<<<<<< HEAD
         return_dict: Optional[bool] = None,
         cache_position: Optional[torch.Tensor] = None,
-=======
->>>>>>> b0a8e0b8
         **kwargs: Unpack[FlashAttentionKwargs],
     ) -> Union[tuple, BaseModelOutputWithPastAndCrossAttentions]:
         r"""
@@ -1356,11 +1350,8 @@
             use_cache=use_cache,
             output_attentions=output_attentions,
             output_hidden_states=output_hidden_states,
-<<<<<<< HEAD
             return_dict=return_dict,
             cache_position=cache_position,
-=======
->>>>>>> b0a8e0b8
             **kwargs,
         )
 
@@ -1416,12 +1407,8 @@
         output_attentions: Optional[bool] = None,
         output_hidden_states: Optional[bool] = None,
         return_dict: Optional[bool] = None,
-<<<<<<< HEAD
         cache_position: Optional[torch.Tensor] = None,
-        **kwargs: Unpack[KwargsForCausalLM],
-=======
         **kwargs: Unpack[TransformersKwargs],
->>>>>>> b0a8e0b8
     ) -> Union[tuple, CausalLMOutputWithCrossAttentions]:
         r"""
         image_embeds (`torch.FloatTensor` of shape `(batch_size, latent_query_num, hidden_size)`, *optional*):
