--- conflicted
+++ resolved
@@ -191,11 +191,8 @@
         ("layoutlmv3", "LayoutLMv3Model"),
         ("led", "LEDModel"),
         ("levit", "LevitModel"),
-<<<<<<< HEAD
-=======
         ("lfm2", "Lfm2Model"),
         ("lightglue", "LightGlueForKeypointMatching"),
->>>>>>> 903944a4
         ("lilt", "LiltModel"),
         ("llama", "LlamaModel"),
         ("llama4", "Llama4ForConditionalGeneration"),
