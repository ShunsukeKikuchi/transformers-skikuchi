--- conflicted
+++ resolved
@@ -28,7 +28,7 @@
 import yaml
 from huggingface_hub.utils import disable_progress_bars
 
-from transformers import AutoTokenizer, GenerationConfig, TextIteratorStreamer
+from transformers import AutoTokenizer, GenerationConfig, TextIteratorStreamer, logging
 from transformers.utils import is_rich_available, is_torch_available
 
 from . import BaseTransformersCLICommand
@@ -45,18 +45,7 @@
 if is_torch_available():
     import torch
 
-<<<<<<< HEAD
-    from transformers import (
-        AutoModelForCausalLM,
-        AutoTokenizer,
-        BitsAndBytesConfig,
-        GenerationConfig,
-        TextIteratorStreamer,
-        logging,
-    )
-=======
     from transformers import AutoModelForCausalLM, BitsAndBytesConfig
->>>>>>> 55f23333
 
 
 ALLOWED_KEY_CHARS = set(string.ascii_letters + string.whitespace)
