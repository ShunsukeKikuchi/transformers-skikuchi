# coding=utf-8
# Copyright 2018 The HuggingFace Inc. team.
#
# Licensed under the Apache License, Version 2.0 (the "License");
# you may not use this file except in compliance with the License.
# You may obtain a copy of the License at
#
#     http://www.apache.org/licenses/LICENSE-2.0
#
# Unless required by applicable law or agreed to in writing, software
# distributed under the License is distributed on an "AS IS" BASIS,
# WITHOUT WARRANTIES OR CONDITIONS OF ANY KIND, either express or implied.
# See the License for the specific language governing permissions and
# limitations under the License.
""" Auto Tokenizer class."""

import importlib
import json
import os
from collections import OrderedDict
from typing import TYPE_CHECKING, Dict, Optional, Tuple, Union

from ...configuration_utils import PretrainedConfig
from ...dynamic_module_utils import get_class_from_dynamic_module
from ...tokenization_utils import PreTrainedTokenizer
from ...tokenization_utils_base import TOKENIZER_CONFIG_FILE
from ...tokenization_utils_fast import PreTrainedTokenizerFast
from ...utils import get_file_from_repo, is_sentencepiece_available, is_tokenizers_available, logging
from ..encoder_decoder import EncoderDecoderConfig
from .auto_factory import _LazyAutoMapping
from .configuration_auto import (
    CONFIG_MAPPING_NAMES,
    AutoConfig,
    config_class_to_model_type,
    model_type_to_module_name,
    replace_list_option_in_docstrings,
)


logger = logging.get_logger(__name__)

if TYPE_CHECKING:
    # This significantly improves completion suggestion performance when
    # the transformers package is used with Microsoft's Pylance language server.
    TOKENIZER_MAPPING_NAMES: OrderedDict[str, Tuple[Optional[str], Optional[str]]] = OrderedDict()
else:
    TOKENIZER_MAPPING_NAMES = OrderedDict(
        [
            (
                "albert",
                (
                    "AlbertTokenizer" if is_sentencepiece_available() else None,
                    "AlbertTokenizerFast" if is_tokenizers_available() else None,
                ),
            ),
            ("bart", ("BartTokenizer", "BartTokenizerFast")),
            (
                "barthez",
                (
                    "BarthezTokenizer" if is_sentencepiece_available() else None,
                    "BarthezTokenizerFast" if is_tokenizers_available() else None,
                ),
            ),
            ("bartpho", ("BartphoTokenizer", None)),
            ("bert", ("BertTokenizer", "BertTokenizerFast" if is_tokenizers_available() else None)),
            ("bert-generation", ("BertGenerationTokenizer" if is_sentencepiece_available() else None, None)),
            ("bert-japanese", ("BertJapaneseTokenizer", None)),
            ("bertweet", ("BertweetTokenizer", None)),
            (
                "big_bird",
                (
                    "BigBirdTokenizer" if is_sentencepiece_available() else None,
                    "BigBirdTokenizerFast" if is_tokenizers_available() else None,
                ),
            ),
            ("bigbird_pegasus", ("PegasusTokenizer", "PegasusTokenizerFast" if is_tokenizers_available() else None)),
            ("blenderbot", ("BlenderbotTokenizer", "BlenderbotTokenizerFast")),
            ("blenderbot-small", ("BlenderbotSmallTokenizer", None)),
            ("byt5", ("ByT5Tokenizer", None)),
            (
                "camembert",
                (
                    "CamembertTokenizer" if is_sentencepiece_available() else None,
                    "CamembertTokenizerFast" if is_tokenizers_available() else None,
                ),
            ),
            ("canine", ("CanineTokenizer", None)),
            (
                "clip",
                (
                    "CLIPTokenizer",
                    "CLIPTokenizerFast" if is_tokenizers_available() else None,
                ),
            ),
            ("convbert", ("ConvBertTokenizer", "ConvBertTokenizerFast" if is_tokenizers_available() else None)),
            (
                "cpm",
                (
                    "CpmTokenizer" if is_sentencepiece_available() else None,
                    "CpmTokenizerFast" if is_tokenizers_available() else None,
                ),
            ),
            ("ctrl", ("CTRLTokenizer", None)),
            ("data2vec-text", ("RobertaTokenizer", "RobertaTokenizerFast" if is_tokenizers_available() else None)),
            ("deberta", ("DebertaTokenizer", "DebertaTokenizerFast" if is_tokenizers_available() else None)),
            (
                "deberta-v2",
                (
                    "DebertaV2Tokenizer" if is_sentencepiece_available() else None,
                    "DebertaV2TokenizerFast" if is_tokenizers_available() else None,
                ),
            ),
            ("distilbert", ("DistilBertTokenizer", "DistilBertTokenizerFast" if is_tokenizers_available() else None)),
            (
                "dpr",
                (
                    "DPRQuestionEncoderTokenizer",
                    "DPRQuestionEncoderTokenizerFast" if is_tokenizers_available() else None,
                ),
            ),
            ("electra", ("ElectraTokenizer", "ElectraTokenizerFast" if is_tokenizers_available() else None)),
            ("flaubert", ("FlaubertTokenizer", None)),
            ("fnet", ("FNetTokenizer", "FNetTokenizerFast" if is_tokenizers_available() else None)),
            ("fsmt", ("FSMTTokenizer", None)),
            ("funnel", ("FunnelTokenizer", "FunnelTokenizerFast" if is_tokenizers_available() else None)),
            ("gpt2", ("GPT2Tokenizer", "GPT2TokenizerFast" if is_tokenizers_available() else None)),
            ("gpt_neo", ("GPT2Tokenizer", "GPT2TokenizerFast" if is_tokenizers_available() else None)),
            ("gptj", ("GPT2Tokenizer", "GPT2TokenizerFast" if is_tokenizers_available() else None)),
            ("herbert", ("HerbertTokenizer", "HerbertTokenizerFast" if is_tokenizers_available() else None)),
            ("hubert", ("Wav2Vec2CTCTokenizer", None)),
            ("ibert", ("RobertaTokenizer", "RobertaTokenizerFast" if is_tokenizers_available() else None)),
            ("layoutlm", ("LayoutLMTokenizer", "LayoutLMTokenizerFast" if is_tokenizers_available() else None)),
            ("layoutlmv2", ("LayoutLMv2Tokenizer", "LayoutLMv2TokenizerFast" if is_tokenizers_available() else None)),
            ("layoutxlm", ("LayoutXLMTokenizer", "LayoutXLMTokenizerFast" if is_tokenizers_available() else None)),
            ("led", ("LEDTokenizer", "LEDTokenizerFast" if is_tokenizers_available() else None)),
            ("longformer", ("LongformerTokenizer", "LongformerTokenizerFast" if is_tokenizers_available() else None)),
            ("luke", ("LukeTokenizer", None)),
            ("lxmert", ("LxmertTokenizer", "LxmertTokenizerFast" if is_tokenizers_available() else None)),
            ("m2m_100", ("M2M100Tokenizer" if is_sentencepiece_available() else None, None)),
            ("marian", ("MarianTokenizer" if is_sentencepiece_available() else None, None)),
            (
                "mbart",
                (
                    "MBartTokenizer" if is_sentencepiece_available() else None,
                    "MBartTokenizerFast" if is_tokenizers_available() else None,
                ),
            ),
            (
<<<<<<< HEAD
                "squeezebert",
                ("SqueezeBertTokenizer", "SqueezeBertTokenizerFast" if is_tokenizers_available() else None),
            ),
            ("bert", ("BertTokenizer", "BertTokenizerFast" if is_tokenizers_available() else None)),
            ("openai-gpt", ("OpenAIGPTTokenizer", "OpenAIGPTTokenizerFast" if is_tokenizers_available() else None)),
            ("gpt2", ("GPT2Tokenizer", "GPT2TokenizerFast" if is_tokenizers_available() else None)),
            ("gptj", ("GPT2Tokenizer", "GPT2TokenizerFast" if is_tokenizers_available() else None)),
            ("bloom", (None, "BLOOMTokenizerFast" if is_tokenizers_available() else None)),
            ("opt", ("GPT2Tokenizer", None)),
            ("transfo-xl", ("TransfoXLTokenizer", None)),
            (
                "xlnet",
=======
                "mbart50",
>>>>>>> 1f13ba81
                (
                    "MBart50Tokenizer" if is_sentencepiece_available() else None,
                    "MBart50TokenizerFast" if is_tokenizers_available() else None,
                ),
            ),
            ("megatron-bert", ("BertTokenizer", "BertTokenizerFast" if is_tokenizers_available() else None)),
            ("mluke", ("MLukeTokenizer" if is_sentencepiece_available() else None, None)),
            ("mobilebert", ("MobileBertTokenizer", "MobileBertTokenizerFast" if is_tokenizers_available() else None)),
            ("mpnet", ("MPNetTokenizer", "MPNetTokenizerFast" if is_tokenizers_available() else None)),
            (
                "mt5",
                (
                    "MT5Tokenizer" if is_sentencepiece_available() else None,
                    "MT5TokenizerFast" if is_tokenizers_available() else None,
                ),
            ),
            (
                "nystromformer",
                (
                    "AlbertTokenizer" if is_sentencepiece_available() else None,
                    "AlbertTokenizerFast" if is_tokenizers_available() else None,
                ),
            ),
            ("openai-gpt", ("OpenAIGPTTokenizer", "OpenAIGPTTokenizerFast" if is_tokenizers_available() else None)),
            ("opt", ("GPT2Tokenizer", None)),
            (
                "pegasus",
                (
                    "PegasusTokenizer" if is_sentencepiece_available() else None,
                    "PegasusTokenizerFast" if is_tokenizers_available() else None,
                ),
            ),
            (
                "perceiver",
                (
                    "PerceiverTokenizer",
                    None,
                ),
            ),
            ("phobert", ("PhobertTokenizer", None)),
            ("plbart", ("PLBartTokenizer" if is_sentencepiece_available() else None, None)),
            ("prophetnet", ("ProphetNetTokenizer", None)),
            ("qdqbert", ("BertTokenizer", "BertTokenizerFast" if is_tokenizers_available() else None)),
            ("rag", ("RagTokenizer", None)),
            ("realm", ("RealmTokenizer", "RealmTokenizerFast" if is_tokenizers_available() else None)),
            (
                "reformer",
                (
                    "ReformerTokenizer" if is_sentencepiece_available() else None,
                    "ReformerTokenizerFast" if is_tokenizers_available() else None,
                ),
            ),
            (
                "rembert",
                (
                    "RemBertTokenizer" if is_sentencepiece_available() else None,
                    "RemBertTokenizerFast" if is_tokenizers_available() else None,
                ),
            ),
            ("retribert", ("RetriBertTokenizer", "RetriBertTokenizerFast" if is_tokenizers_available() else None)),
            ("roberta", ("RobertaTokenizer", "RobertaTokenizerFast" if is_tokenizers_available() else None)),
            ("roformer", ("RoFormerTokenizer", "RoFormerTokenizerFast" if is_tokenizers_available() else None)),
            ("speech_to_text", ("Speech2TextTokenizer" if is_sentencepiece_available() else None, None)),
            ("speech_to_text_2", ("Speech2Text2Tokenizer", None)),
            ("splinter", ("SplinterTokenizer", "SplinterTokenizerFast")),
            (
                "squeezebert",
                ("SqueezeBertTokenizer", "SqueezeBertTokenizerFast" if is_tokenizers_available() else None),
            ),
            (
                "t5",
                (
                    "T5Tokenizer" if is_sentencepiece_available() else None,
                    "T5TokenizerFast" if is_tokenizers_available() else None,
                ),
            ),
            ("tapas", ("TapasTokenizer", None)),
            ("tapex", ("TapexTokenizer", None)),
            ("transfo-xl", ("TransfoXLTokenizer", None)),
            ("visual_bert", ("BertTokenizer", "BertTokenizerFast" if is_tokenizers_available() else None)),
            ("wav2vec2", ("Wav2Vec2CTCTokenizer", None)),
            ("wav2vec2-conformer", ("Wav2Vec2CTCTokenizer", None)),
            ("wav2vec2_phoneme", ("Wav2Vec2PhonemeCTCTokenizer", None)),
            (
                "xglm",
                (
                    "XGLMTokenizer" if is_sentencepiece_available() else None,
                    "XGLMTokenizerFast" if is_tokenizers_available() else None,
                ),
            ),
            ("xlm", ("XLMTokenizer", None)),
            ("xlm-prophetnet", ("XLMProphetNetTokenizer" if is_sentencepiece_available() else None, None)),
            (
                "xlm-roberta",
                (
                    "XLMRobertaTokenizer" if is_sentencepiece_available() else None,
                    "XLMRobertaTokenizerFast" if is_tokenizers_available() else None,
                ),
            ),
            ("xlm-roberta-xl", ("RobertaTokenizer", "RobertaTokenizerFast" if is_tokenizers_available() else None)),
            (
                "xlnet",
                (
                    "XLNetTokenizer" if is_sentencepiece_available() else None,
                    "XLNetTokenizerFast" if is_tokenizers_available() else None,
                ),
            ),
            (
                "yoso",
                (
                    "AlbertTokenizer" if is_sentencepiece_available() else None,
                    "AlbertTokenizerFast" if is_tokenizers_available() else None,
                ),
            ),
        ]
    )

TOKENIZER_MAPPING = _LazyAutoMapping(CONFIG_MAPPING_NAMES, TOKENIZER_MAPPING_NAMES)

CONFIG_TO_TYPE = {v: k for k, v in CONFIG_MAPPING_NAMES.items()}


def tokenizer_class_from_name(class_name: str):
    if class_name == "PreTrainedTokenizerFast":
        return PreTrainedTokenizerFast

    for module_name, tokenizers in TOKENIZER_MAPPING_NAMES.items():
        if class_name in tokenizers:
            module_name = model_type_to_module_name(module_name)

            module = importlib.import_module(f".{module_name}", "transformers.models")
            try:
                return getattr(module, class_name)
            except AttributeError:
                continue

    for config, tokenizers in TOKENIZER_MAPPING._extra_content.items():
        for tokenizer in tokenizers:
            if getattr(tokenizer, "__name__", None) == class_name:
                return tokenizer

    # We did not fine the class, but maybe it's because a dep is missing. In that case, the class will be in the main
    # init and we return the proper dummy to get an appropriate error message.
    main_module = importlib.import_module("transformers")
    if hasattr(main_module, class_name):
        return getattr(main_module, class_name)

    return None


def get_tokenizer_config(
    pretrained_model_name_or_path: Union[str, os.PathLike],
    cache_dir: Optional[Union[str, os.PathLike]] = None,
    force_download: bool = False,
    resume_download: bool = False,
    proxies: Optional[Dict[str, str]] = None,
    use_auth_token: Optional[Union[bool, str]] = None,
    revision: Optional[str] = None,
    local_files_only: bool = False,
    **kwargs,
):
    """
    Loads the tokenizer configuration from a pretrained model tokenizer configuration.

    Args:
        pretrained_model_name_or_path (`str` or `os.PathLike`):
            This can be either:

            - a string, the *model id* of a pretrained model configuration hosted inside a model repo on
              huggingface.co. Valid model ids can be located at the root-level, like `bert-base-uncased`, or namespaced
              under a user or organization name, like `dbmdz/bert-base-german-cased`.
            - a path to a *directory* containing a configuration file saved using the
              [`~PreTrainedTokenizer.save_pretrained`] method, e.g., `./my_model_directory/`.

        cache_dir (`str` or `os.PathLike`, *optional*):
            Path to a directory in which a downloaded pretrained model configuration should be cached if the standard
            cache should not be used.
        force_download (`bool`, *optional*, defaults to `False`):
            Whether or not to force to (re-)download the configuration files and override the cached versions if they
            exist.
        resume_download (`bool`, *optional*, defaults to `False`):
            Whether or not to delete incompletely received file. Attempts to resume the download if such a file exists.
        proxies (`Dict[str, str]`, *optional*):
            A dictionary of proxy servers to use by protocol or endpoint, e.g., `{'http': 'foo.bar:3128',
            'http://hostname': 'foo.bar:4012'}.` The proxies are used on each request.
        use_auth_token (`str` or *bool*, *optional*):
            The token to use as HTTP bearer authorization for remote files. If `True`, will use the token generated
            when running `transformers-cli login` (stored in `~/.huggingface`).
        revision (`str`, *optional*, defaults to `"main"`):
            The specific model version to use. It can be a branch name, a tag name, or a commit id, since we use a
            git-based system for storing models and other artifacts on huggingface.co, so `revision` can be any
            identifier allowed by git.
        local_files_only (`bool`, *optional*, defaults to `False`):
            If `True`, will only try to load the tokenizer configuration from local files.

    <Tip>

    Passing `use_auth_token=True` is required when you want to use a private model.

    </Tip>

    Returns:
        `Dict`: The configuration of the tokenizer.

    Examples:

    ```python
    # Download configuration from huggingface.co and cache.
    tokenizer_config = get_tokenizer_config("bert-base-uncased")
    # This model does not have a tokenizer config so the result will be an empty dict.
    tokenizer_config = get_tokenizer_config("xlm-roberta-base")

    # Save a pretrained tokenizer locally and you can reload its config
    from transformers import AutoTokenizer

    tokenizer = AutoTokenizer.from_pretrained("bert-base-cased")
    tokenizer.save_pretrained("tokenizer-test")
    tokenizer_config = get_tokenizer_config("tokenizer-test")
    ```"""
    resolved_config_file = get_file_from_repo(
        pretrained_model_name_or_path,
        TOKENIZER_CONFIG_FILE,
        cache_dir=cache_dir,
        force_download=force_download,
        resume_download=resume_download,
        proxies=proxies,
        use_auth_token=use_auth_token,
        revision=revision,
        local_files_only=local_files_only,
    )
    if resolved_config_file is None:
        logger.info("Could not locate the tokenizer configuration file, will try to use the model config instead.")
        return {}

    with open(resolved_config_file, encoding="utf-8") as reader:
        return json.load(reader)


class AutoTokenizer:
    r"""
    This is a generic tokenizer class that will be instantiated as one of the tokenizer classes of the library when
    created with the [`AutoTokenizer.from_pretrained`] class method.

    This class cannot be instantiated directly using `__init__()` (throws an error).
    """

    def __init__(self):
        raise EnvironmentError(
            "AutoTokenizer is designed to be instantiated "
            "using the `AutoTokenizer.from_pretrained(pretrained_model_name_or_path)` method."
        )

    @classmethod
    @replace_list_option_in_docstrings(TOKENIZER_MAPPING_NAMES)
    def from_pretrained(cls, pretrained_model_name_or_path, *inputs, **kwargs):
        r"""
        Instantiate one of the tokenizer classes of the library from a pretrained model vocabulary.

        The tokenizer class to instantiate is selected based on the `model_type` property of the config object (either
        passed as an argument or loaded from `pretrained_model_name_or_path` if possible), or when it's missing, by
        falling back to using pattern matching on `pretrained_model_name_or_path`:

        List options

        Params:
            pretrained_model_name_or_path (`str` or `os.PathLike`):
                Can be either:

                    - A string, the *model id* of a predefined tokenizer hosted inside a model repo on huggingface.co.
                      Valid model ids can be located at the root-level, like `bert-base-uncased`, or namespaced under a
                      user or organization name, like `dbmdz/bert-base-german-cased`.
                    - A path to a *directory* containing vocabulary files required by the tokenizer, for instance saved
                      using the [`~PreTrainedTokenizer.save_pretrained`] method, e.g., `./my_model_directory/`.
                    - A path or url to a single saved vocabulary file if and only if the tokenizer only requires a
                      single vocabulary file (like Bert or XLNet), e.g.: `./my_model_directory/vocab.txt`. (Not
                      applicable to all derived classes)
            inputs (additional positional arguments, *optional*):
                Will be passed along to the Tokenizer `__init__()` method.
            config ([`PretrainedConfig`], *optional*)
                The configuration object used to dertermine the tokenizer class to instantiate.
            cache_dir (`str` or `os.PathLike`, *optional*):
                Path to a directory in which a downloaded pretrained model configuration should be cached if the
                standard cache should not be used.
            force_download (`bool`, *optional*, defaults to `False`):
                Whether or not to force the (re-)download the model weights and configuration files and override the
                cached versions if they exist.
            resume_download (`bool`, *optional*, defaults to `False`):
                Whether or not to delete incompletely received files. Will attempt to resume the download if such a
                file exists.
            proxies (`Dict[str, str]`, *optional*):
                A dictionary of proxy servers to use by protocol or endpoint, e.g., `{'http': 'foo.bar:3128',
                'http://hostname': 'foo.bar:4012'}`. The proxies are used on each request.
            revision (`str`, *optional*, defaults to `"main"`):
                The specific model version to use. It can be a branch name, a tag name, or a commit id, since we use a
                git-based system for storing models and other artifacts on huggingface.co, so `revision` can be any
                identifier allowed by git.
            subfolder (`str`, *optional*):
                In case the relevant files are located inside a subfolder of the model repo on huggingface.co (e.g. for
                facebook/rag-token-base), specify it here.
            use_fast (`bool`, *optional*, defaults to `True`):
                Whether or not to try to load the fast version of the tokenizer.
            tokenizer_type (`str`, *optional*):
                Tokenizer type to be loaded.
            trust_remote_code (`bool`, *optional*, defaults to `False`):
                Whether or not to allow for custom models defined on the Hub in their own modeling files. This option
                should only be set to `True` for repositories you trust and in which you have read the code, as it will
                execute code present on the Hub on your local machine.
            kwargs (additional keyword arguments, *optional*):
                Will be passed to the Tokenizer `__init__()` method. Can be used to set special tokens like
                `bos_token`, `eos_token`, `unk_token`, `sep_token`, `pad_token`, `cls_token`, `mask_token`,
                `additional_special_tokens`. See parameters in the `__init__()` for more details.

        Examples:

        ```python
        >>> from transformers import AutoTokenizer

        >>> # Download vocabulary from huggingface.co and cache.
        >>> tokenizer = AutoTokenizer.from_pretrained("bert-base-uncased")

        >>> # Download vocabulary from huggingface.co (user-uploaded) and cache.
        >>> tokenizer = AutoTokenizer.from_pretrained("dbmdz/bert-base-german-cased")

        >>> # If vocabulary files are in a directory (e.g. tokenizer was saved using *save_pretrained('./test/saved_model/')*)
        >>> tokenizer = AutoTokenizer.from_pretrained("./test/bert_saved_model/")
        ```"""
        config = kwargs.pop("config", None)
        kwargs["_from_auto"] = True

        use_fast = kwargs.pop("use_fast", True)
        tokenizer_type = kwargs.pop("tokenizer_type", None)
        trust_remote_code = kwargs.pop("trust_remote_code", False)

        # First, let's see whether the tokenizer_type is passed so that we can leverage it
        if tokenizer_type is not None:
            tokenizer_class = None
            tokenizer_class_tuple = TOKENIZER_MAPPING_NAMES.get(tokenizer_type, None)

            if tokenizer_class_tuple is None:
                raise ValueError(
                    f"Passed `tokenizer_type` {tokenizer_type} does not exist. `tokenizer_type` should be one of "
                    f"{', '.join(c for c in TOKENIZER_MAPPING_NAMES.keys())}."
                )

            tokenizer_class_name, tokenizer_fast_class_name = tokenizer_class_tuple

            if use_fast and tokenizer_fast_class_name is not None:
                tokenizer_class = tokenizer_class_from_name(tokenizer_fast_class_name)

            if tokenizer_class is None:
                tokenizer_class = tokenizer_class_from_name(tokenizer_class_name)

            if tokenizer_class is None:
                raise ValueError(f"Tokenizer class {tokenizer_class_name} is not currently imported.")

            return tokenizer_class.from_pretrained(pretrained_model_name_or_path, *inputs, **kwargs)

        # Next, let's try to use the tokenizer_config file to get the tokenizer class.
        tokenizer_config = get_tokenizer_config(pretrained_model_name_or_path, **kwargs)
        config_tokenizer_class = tokenizer_config.get("tokenizer_class")
        tokenizer_auto_map = None
        if "auto_map" in tokenizer_config:
            if isinstance(tokenizer_config["auto_map"], (tuple, list)):
                # Legacy format for dynamic tokenizers
                tokenizer_auto_map = tokenizer_config["auto_map"]
            else:
                tokenizer_auto_map = tokenizer_config["auto_map"].get("AutoTokenizer", None)

        # If that did not work, let's try to use the config.
        if config_tokenizer_class is None:
            if not isinstance(config, PretrainedConfig):
                config = AutoConfig.from_pretrained(
                    pretrained_model_name_or_path, trust_remote_code=trust_remote_code, **kwargs
                )
            config_tokenizer_class = config.tokenizer_class
            if hasattr(config, "auto_map") and "AutoTokenizer" in config.auto_map:
                tokenizer_auto_map = config.auto_map["AutoTokenizer"]

        # If we have the tokenizer class from the tokenizer config or the model config we're good!
        if config_tokenizer_class is not None:
            tokenizer_class = None
            if tokenizer_auto_map is not None:
                if not trust_remote_code:
                    raise ValueError(
                        f"Loading {pretrained_model_name_or_path} requires you to execute the tokenizer file in that"
                        " repo on your local machine. Make sure you have read the code there to avoid malicious use,"
                        " then set the option `trust_remote_code=True` to remove this error."
                    )
                if kwargs.get("revision", None) is None:
                    logger.warning(
                        "Explicitly passing a `revision` is encouraged when loading a model with custom code to ensure"
                        " no malicious code has been contributed in a newer revision."
                    )

                if use_fast and tokenizer_auto_map[1] is not None:
                    class_ref = tokenizer_auto_map[1]
                else:
                    class_ref = tokenizer_auto_map[0]

                module_file, class_name = class_ref.split(".")
                tokenizer_class = get_class_from_dynamic_module(
                    pretrained_model_name_or_path, module_file + ".py", class_name, **kwargs
                )

            elif use_fast and not config_tokenizer_class.endswith("Fast"):
                tokenizer_class_candidate = f"{config_tokenizer_class}Fast"
                tokenizer_class = tokenizer_class_from_name(tokenizer_class_candidate)
            if tokenizer_class is None:
                tokenizer_class_candidate = config_tokenizer_class
                tokenizer_class = tokenizer_class_from_name(tokenizer_class_candidate)

            if tokenizer_class is None:
                raise ValueError(
                    f"Tokenizer class {tokenizer_class_candidate} does not exist or is not currently imported."
                )
            return tokenizer_class.from_pretrained(pretrained_model_name_or_path, *inputs, **kwargs)

        # Otherwise we have to be creative.
        # if model is an encoder decoder, the encoder tokenizer class is used by default
        if isinstance(config, EncoderDecoderConfig):
            if type(config.decoder) is not type(config.encoder):  # noqa: E721
                logger.warning(
                    f"The encoder model config class: {config.encoder.__class__} is different from the decoder model "
                    f"config class: {config.decoder.__class__}. It is not recommended to use the "
                    "`AutoTokenizer.from_pretrained()` method in this case. Please use the encoder and decoder "
                    "specific tokenizer classes."
                )
            config = config.encoder

        model_type = config_class_to_model_type(type(config).__name__)
        if model_type is not None:
            tokenizer_class_py, tokenizer_class_fast = TOKENIZER_MAPPING[type(config)]
            if tokenizer_class_fast and (use_fast or tokenizer_class_py is None):
                return tokenizer_class_fast.from_pretrained(pretrained_model_name_or_path, *inputs, **kwargs)
            else:
                if tokenizer_class_py is not None:
                    return tokenizer_class_py.from_pretrained(pretrained_model_name_or_path, *inputs, **kwargs)
                else:
                    raise ValueError(
                        "This tokenizer cannot be instantiated. Please make sure you have `sentencepiece` installed "
                        "in order to use this tokenizer."
                    )

        raise ValueError(
            f"Unrecognized configuration class {config.__class__} to build an AutoTokenizer.\n"
            f"Model type should be one of {', '.join(c.__name__ for c in TOKENIZER_MAPPING.keys())}."
        )

    def register(config_class, slow_tokenizer_class=None, fast_tokenizer_class=None):
        """
        Register a new tokenizer in this mapping.


        Args:
            config_class ([`PretrainedConfig`]):
                The configuration corresponding to the model to register.
            slow_tokenizer_class ([`PretrainedTokenizer`], *optional*):
                The slow tokenizer to register.
            slow_tokenizer_class ([`PretrainedTokenizerFast`], *optional*):
                The fast tokenizer to register.
        """
        if slow_tokenizer_class is None and fast_tokenizer_class is None:
            raise ValueError("You need to pass either a `slow_tokenizer_class` or a `fast_tokenizer_class")
        if slow_tokenizer_class is not None and issubclass(slow_tokenizer_class, PreTrainedTokenizerFast):
            raise ValueError("You passed a fast tokenizer in the `slow_tokenizer_class`.")
        if fast_tokenizer_class is not None and issubclass(fast_tokenizer_class, PreTrainedTokenizer):
            raise ValueError("You passed a slow tokenizer in the `fast_tokenizer_class`.")

        if (
            slow_tokenizer_class is not None
            and fast_tokenizer_class is not None
            and issubclass(fast_tokenizer_class, PreTrainedTokenizerFast)
            and fast_tokenizer_class.slow_tokenizer_class != slow_tokenizer_class
        ):
            raise ValueError(
                "The fast tokenizer class you are passing has a `slow_tokenizer_class` attribute that is not "
                "consistent with the slow tokenizer class you passed (fast tokenizer has "
                f"{fast_tokenizer_class.slow_tokenizer_class} and you passed {slow_tokenizer_class}. Fix one of those "
                "so they match!"
            )

        # Avoid resetting a set slow/fast tokenizer if we are passing just the other ones.
        if config_class in TOKENIZER_MAPPING._extra_content:
            existing_slow, existing_fast = TOKENIZER_MAPPING[config_class]
            if slow_tokenizer_class is None:
                slow_tokenizer_class = existing_slow
            if fast_tokenizer_class is None:
                fast_tokenizer_class = existing_fast

        TOKENIZER_MAPPING.register(config_class, (slow_tokenizer_class, fast_tokenizer_class))<|MERGE_RESOLUTION|>--- conflicted
+++ resolved
@@ -146,7 +146,6 @@
                 ),
             ),
             (
-<<<<<<< HEAD
                 "squeezebert",
                 ("SqueezeBertTokenizer", "SqueezeBertTokenizerFast" if is_tokenizers_available() else None),
             ),
@@ -158,13 +157,10 @@
             ("opt", ("GPT2Tokenizer", None)),
             ("transfo-xl", ("TransfoXLTokenizer", None)),
             (
-                "xlnet",
-=======
                 "mbart50",
->>>>>>> 1f13ba81
-                (
-                    "MBart50Tokenizer" if is_sentencepiece_available() else None,
-                    "MBart50TokenizerFast" if is_tokenizers_available() else None,
+                (
+                  "MBart50Tokenizer" if is_sentencepiece_available() else None, 
+                  "MBart50TokenizerFast" if is_tokenizers_available() else None,
                 ),
             ),
             ("megatron-bert", ("BertTokenizer", "BertTokenizerFast" if is_tokenizers_available() else None)),
