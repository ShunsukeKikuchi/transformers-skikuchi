# coding=utf-8
# Copyright 2021 The Fairseq Authors and the HuggingFace Inc. team. All rights reserved.
#
# Licensed under the Apache License, Version 2.0 (the "License");
# you may not use this file except in compliance with the License.
# You may obtain a copy of the License at
#
#     http://www.apache.org/licenses/LICENSE-2.0
#
# Unless required by applicable law or agreed to in writing, software
# distributed under the License is distributed on an "AS IS" BASIS,
# WITHOUT WARRANTIES OR CONDITIONS OF ANY KIND, either express or implied.
# See the License for the specific language governing permissions and
# limitations under the License.
"""PyTorch Wav2Vec2 model."""

import math
import warnings
from dataclasses import dataclass
from typing import Callable, Optional, Union

import numpy as np
import torch
import torch.utils.checkpoint
from torch import nn
from torch.nn import CrossEntropyLoss

from ...activations import ACT2FN
from ...integrations.deepspeed import is_deepspeed_zero3_enabled
from ...integrations.fsdp import is_fsdp_managed_module
from ...modeling_attn_mask_utils import (
    _prepare_4d_attention_mask,
    _prepare_4d_attention_mask_for_sdpa,
)
from ...modeling_flash_attention_utils import FlashAttentionKwargs
from ...modeling_layers import GradientCheckpointingLayer
from ...modeling_outputs import (
    BaseModelOutput,
    CausalLMOutput,
    MaskedLMOutput,
    SequenceClassifierOutput,
    TokenClassifierOutput,
    Wav2Vec2BaseModelOutput,
    XVectorOutput,
)
from ...modeling_utils import ALL_ATTENTION_FUNCTIONS, PreTrainedModel
from ...processing_utils import Unpack
from ...utils import (
    ModelOutput,
    auto_docstring,
    cached_file,
    check_torch_load_is_safe,
    is_peft_available,
    is_safetensors_available,
    is_torch_flex_attn_available,
    logging,
)
from ...utils.deprecation import deprecate_kwarg
from .configuration_wav2vec2 import Wav2Vec2Config


WAV2VEC2_ADAPTER_PT_FILE = "adapter.{}.bin"
WAV2VEC2_ADAPTER_SAFE_FILE = "adapter.{}.safetensors"

if is_safetensors_available():
    from safetensors.torch import load_file as safe_load_file


if is_torch_flex_attn_available():
    from ...integrations.flex_attention import make_flex_block_causal_mask


logger = logging.get_logger(__name__)


_HIDDEN_STATES_START_POSITION = 2


@dataclass
@auto_docstring(
    custom_intro="""
    Output type of [`Wav2Vec2ForPreTraining`], with potential hidden states and attentions.
    """
)
class Wav2Vec2ForPreTrainingOutput(ModelOutput):
    r"""
    loss (*optional*, returned when `sample_negative_indices` are passed, `torch.FloatTensor` of shape `(1,)`):
        Total loss as the sum of the contrastive loss (L_m) and the diversity loss (L_d) as stated in the [official
        paper](https://arxiv.org/pdf/2006.11477.pdf) . (classification) loss.
    projected_states (`torch.FloatTensor` of shape `(batch_size, sequence_length, config.proj_codevector_dim)`):
        Hidden-states of the model projected to *config.proj_codevector_dim* that can be used to predict the masked
        projected quantized states.
    projected_quantized_states (`torch.FloatTensor` of shape `(batch_size, sequence_length, config.proj_codevector_dim)`):
        Quantized extracted feature vectors projected to *config.proj_codevector_dim* representing the positive
        target vectors for contrastive loss.
    codevector_perplexity (`torch.FloatTensor` of shape `(1,)`):
        The perplexity of the codevector distribution, used to measure the diversity of the codebook.
    contrastive_loss (*optional*, returned when `sample_negative_indices` are passed, `torch.FloatTensor` of shape `(1,)`):
        The contrastive loss (L_m) as stated in the [official paper](https://arxiv.org/pdf/2006.11477.pdf) .
    diversity_loss (*optional*, returned when `sample_negative_indices` are passed, `torch.FloatTensor` of shape `(1,)`):
        The diversity loss (L_d) as stated in the [official paper](https://arxiv.org/pdf/2006.11477.pdf) .
    """

    loss: Optional[torch.FloatTensor] = None
    projected_states: Optional[torch.FloatTensor] = None
    projected_quantized_states: Optional[torch.FloatTensor] = None
    codevector_perplexity: Optional[torch.FloatTensor] = None
    hidden_states: Optional[tuple[torch.FloatTensor]] = None
    attentions: Optional[tuple[torch.FloatTensor]] = None
    contrastive_loss: Optional[torch.FloatTensor] = None
    diversity_loss: Optional[torch.FloatTensor] = None


def _compute_mask_indices(
    shape: tuple[int, int],
    mask_prob: float,
    mask_length: int,
    attention_mask: Optional[torch.LongTensor] = None,
    min_masks: int = 0,
) -> np.ndarray:
    """
    Computes random mask spans for a given shape. Used to implement [SpecAugment: A Simple Data Augmentation Method for
    ASR](https://huggingface.co/papers/1904.08779). Note that this method is not optimized to run on TPU and should be run on
    CPU as part of the preprocessing during training.

    Args:
        shape: The shape for which to compute masks. This should be of a tuple of size 2 where
               the first element is the batch size and the second element is the length of the axis to span.
        mask_prob:  The percentage of the whole axis (between 0 and 1) which will be masked. The number of
                    independently generated mask spans of length `mask_length` is computed by
                    `mask_prob*shape[1]/mask_length`. Note that due to overlaps, `mask_prob` is an upper bound and the
                    actual percentage will be smaller.
        mask_length: size of the mask
        min_masks: minimum number of masked spans
        attention_mask: A (right-padded) attention mask which independently shortens the feature axis of
                        each batch dimension.
    """
    batch_size, sequence_length = shape

    if mask_length < 1:
        raise ValueError("`mask_length` has to be bigger than 0.")

    if mask_length > sequence_length:
        raise ValueError(
            f"`mask_length` has to be smaller than `sequence_length`, but got `mask_length`: {mask_length}"
            f" and `sequence_length`: {sequence_length}`"
        )

    # epsilon is used for probabilistic rounding
    epsilon = np.random.rand(1).item()

    def compute_num_masked_span(input_length):
        """Given input length, compute how many spans should be masked"""
        num_masked_span = int(mask_prob * input_length / mask_length + epsilon)
        num_masked_span = max(num_masked_span, min_masks)

        # make sure num masked span <= sequence_length
        if num_masked_span * mask_length > sequence_length:
            num_masked_span = sequence_length // mask_length

        # make sure num_masked span is also <= input_length - (mask_length - 1)
        if input_length - (mask_length - 1) < num_masked_span:
            num_masked_span = max(input_length - (mask_length - 1), 0)

        return num_masked_span

    # compute number of masked spans in batch
    input_lengths = (
        attention_mask.detach().sum(-1).tolist()
        if attention_mask is not None
        else [sequence_length for _ in range(batch_size)]
    )

    # SpecAugment mask to fill
    spec_aug_mask = np.zeros((batch_size, sequence_length), dtype=bool)
    spec_aug_mask_idxs = []

    max_num_masked_span = compute_num_masked_span(sequence_length)

    if max_num_masked_span == 0:
        return spec_aug_mask

    for input_length in input_lengths:
        # compute num of masked spans for this input
        num_masked_span = compute_num_masked_span(input_length)

        # get random indices to mask
        spec_aug_mask_idx = np.random.choice(
            np.arange(input_length - (mask_length - 1)), num_masked_span, replace=False
        )

        # pick first sampled index that will serve as a dummy index to pad vector
        # to ensure same dimension for all batches due to probabilistic rounding
        # Picking first sample just pads those vectors twice.
        if len(spec_aug_mask_idx) == 0:
            # this case can only happen if `input_length` is strictly smaller then
            # `sequence_length` in which case the last token has to be a padding
            # token which we can use as a dummy mask id
            dummy_mask_idx = sequence_length - 1
        else:
            dummy_mask_idx = spec_aug_mask_idx[0]

        spec_aug_mask_idx = np.concatenate(
            [spec_aug_mask_idx, np.ones(max_num_masked_span - num_masked_span, dtype=np.int32) * dummy_mask_idx]
        )
        spec_aug_mask_idxs.append(spec_aug_mask_idx)

    spec_aug_mask_idxs = np.array(spec_aug_mask_idxs)

    # expand masked indices to masked spans
    spec_aug_mask_idxs = np.broadcast_to(
        spec_aug_mask_idxs[:, :, None], (batch_size, max_num_masked_span, mask_length)
    )
    spec_aug_mask_idxs = spec_aug_mask_idxs.reshape(batch_size, max_num_masked_span * mask_length)

    # add offset to the starting indexes so that indexes now create a span
    offsets = np.arange(mask_length)[None, None, :]
    offsets = np.broadcast_to(offsets, (batch_size, max_num_masked_span, mask_length)).reshape(
        batch_size, max_num_masked_span * mask_length
    )
    spec_aug_mask_idxs = spec_aug_mask_idxs + offsets

    # ensure that we cannot have indices larger than sequence_length
    if spec_aug_mask_idxs.max() > sequence_length - 1:
        spec_aug_mask_idxs[spec_aug_mask_idxs > sequence_length - 1] = sequence_length - 1

    # scatter indices to mask
    np.put_along_axis(spec_aug_mask, spec_aug_mask_idxs, 1, -1)

    return spec_aug_mask


def _sample_negative_indices(
    features_shape: tuple, num_negatives: int, mask_time_indices: Optional[np.ndarray] = None
):
    """
    Sample `num_negatives` vectors from feature vectors.
    """
    batch_size, sequence_length = features_shape

    # generate indices of the positive vectors themselves, repeat them `num_negatives` times
    sequence_length_range = np.arange(sequence_length)

    # get `num_negatives` random vector indices from the same utterance
    sampled_negative_indices = np.zeros(shape=(batch_size, sequence_length, num_negatives), dtype=np.int32)

    mask_time_indices = (
        mask_time_indices.astype(bool) if mask_time_indices is not None else np.ones(features_shape, dtype=bool)
    )

    for batch_idx in range(batch_size):
        high = mask_time_indices[batch_idx].sum() - 1
        mapped_masked_indices = sequence_length_range[mask_time_indices[batch_idx]]

        feature_indices = np.broadcast_to(np.arange(high + 1)[:, None], (high + 1, num_negatives))
        sampled_indices = np.random.randint(0, high, size=(high + 1, num_negatives))
        # avoid sampling the same positive vector, but keep the distribution uniform
        sampled_indices[sampled_indices >= feature_indices] += 1

        # remap to actual indices
        sampled_negative_indices[batch_idx][mask_time_indices[batch_idx]] = mapped_masked_indices[sampled_indices]

        # correct for batch size
        sampled_negative_indices[batch_idx] += batch_idx * sequence_length

    return sampled_negative_indices


class Wav2Vec2NoLayerNormConvLayer(GradientCheckpointingLayer):
    def __init__(self, config, layer_id=0):
        super().__init__()
        self.in_conv_dim = config.conv_dim[layer_id - 1] if layer_id > 0 else 1
        self.out_conv_dim = config.conv_dim[layer_id]

        self.conv = nn.Conv1d(
            self.in_conv_dim,
            self.out_conv_dim,
            kernel_size=config.conv_kernel[layer_id],
            stride=config.conv_stride[layer_id],
            bias=config.conv_bias,
        )
        self.activation = ACT2FN[config.feat_extract_activation]

    def forward(self, hidden_states):
        hidden_states = self.conv(hidden_states)
        hidden_states = self.activation(hidden_states)
        return hidden_states


class Wav2Vec2LayerNormConvLayer(GradientCheckpointingLayer):
    def __init__(self, config, layer_id=0):
        super().__init__()
        self.in_conv_dim = config.conv_dim[layer_id - 1] if layer_id > 0 else 1
        self.out_conv_dim = config.conv_dim[layer_id]

        self.conv = nn.Conv1d(
            self.in_conv_dim,
            self.out_conv_dim,
            kernel_size=config.conv_kernel[layer_id],
            stride=config.conv_stride[layer_id],
            bias=config.conv_bias,
        )
        self.layer_norm = nn.LayerNorm(self.out_conv_dim, elementwise_affine=True)
        self.activation = ACT2FN[config.feat_extract_activation]

    def forward(self, hidden_states):
        hidden_states = self.conv(hidden_states)

        hidden_states = hidden_states.transpose(-2, -1)
        hidden_states = self.layer_norm(hidden_states)
        hidden_states = hidden_states.transpose(-2, -1)

        hidden_states = self.activation(hidden_states)
        return hidden_states


class Wav2Vec2GroupNormConvLayer(GradientCheckpointingLayer):
    def __init__(self, config, layer_id=0):
        super().__init__()
        self.in_conv_dim = config.conv_dim[layer_id - 1] if layer_id > 0 else 1
        self.out_conv_dim = config.conv_dim[layer_id]

        self.conv = nn.Conv1d(
            self.in_conv_dim,
            self.out_conv_dim,
            kernel_size=config.conv_kernel[layer_id],
            stride=config.conv_stride[layer_id],
            bias=config.conv_bias,
        )
        self.activation = ACT2FN[config.feat_extract_activation]

        self.layer_norm = nn.GroupNorm(num_groups=self.out_conv_dim, num_channels=self.out_conv_dim, affine=True)

    def forward(self, hidden_states):
        hidden_states = self.conv(hidden_states)
        hidden_states = self.layer_norm(hidden_states)
        hidden_states = self.activation(hidden_states)
        return hidden_states


class Wav2Vec2PositionalConvEmbedding(nn.Module):
    def __init__(self, config):
        super().__init__()
        self.conv = nn.Conv1d(
            config.hidden_size,
            config.hidden_size,
            kernel_size=config.num_conv_pos_embeddings,
            padding=config.num_conv_pos_embeddings // 2,
            groups=config.num_conv_pos_embedding_groups,
        )

        weight_norm = nn.utils.weight_norm
        if hasattr(nn.utils.parametrizations, "weight_norm"):
            weight_norm = nn.utils.parametrizations.weight_norm

        if is_deepspeed_zero3_enabled():
            import deepspeed

            with deepspeed.zero.GatheredParameters(self.conv.weight, modifier_rank=0):
                self.conv = weight_norm(self.conv, name="weight", dim=2)
            if hasattr(self.conv, "parametrizations"):
                weight_g = self.conv.parametrizations.weight.original0
                weight_v = self.conv.parametrizations.weight.original1
            else:
                weight_g = self.conv.weight_g
                weight_v = self.conv.weight_v
            deepspeed.zero.register_external_parameter(self, weight_v)
            deepspeed.zero.register_external_parameter(self, weight_g)
        else:
            self.conv = weight_norm(self.conv, name="weight", dim=2)

        self.padding = Wav2Vec2SamePadLayer(config.num_conv_pos_embeddings)
        self.activation = ACT2FN[config.feat_extract_activation]

    def forward(self, hidden_states):
        hidden_states = hidden_states.transpose(1, 2)

        hidden_states = self.conv(hidden_states)
        hidden_states = self.padding(hidden_states)
        hidden_states = self.activation(hidden_states)

        hidden_states = hidden_states.transpose(1, 2)
        return hidden_states


class Wav2Vec2SamePadLayer(nn.Module):
    def __init__(self, num_conv_pos_embeddings):
        super().__init__()
        self.num_pad_remove = 1 if num_conv_pos_embeddings % 2 == 0 else 0

    def forward(self, hidden_states):
        if self.num_pad_remove > 0:
            hidden_states = hidden_states[:, :, : -self.num_pad_remove]
        return hidden_states


class Wav2Vec2FeatureEncoder(nn.Module):
    """Construct the features from raw audio waveform"""

    def __init__(self, config):
        super().__init__()

        if config.feat_extract_norm == "group":
            conv_layers = [Wav2Vec2GroupNormConvLayer(config, layer_id=0)] + [
                Wav2Vec2NoLayerNormConvLayer(config, layer_id=i + 1) for i in range(config.num_feat_extract_layers - 1)
            ]
        elif config.feat_extract_norm == "layer":
            conv_layers = [
                Wav2Vec2LayerNormConvLayer(config, layer_id=i) for i in range(config.num_feat_extract_layers)
            ]
        else:
            raise ValueError(
                f"`config.feat_extract_norm` is {config.feat_extract_norm}, but has to be one of ['group', 'layer']"
            )
        self.conv_layers = nn.ModuleList(conv_layers)
        self.gradient_checkpointing = False
        self._requires_grad = True

    def _freeze_parameters(self):
        for param in self.parameters():
            param.requires_grad = False
        self._requires_grad = False

    def forward(self, input_values):
        hidden_states = input_values[:, None]

        # make sure hidden_states require grad for gradient_checkpointing
        if self._requires_grad and self.training:
            hidden_states.requires_grad = True

        for conv_layer in self.conv_layers:
            hidden_states = conv_layer(hidden_states)

        return hidden_states


class Wav2Vec2FeatureExtractor(Wav2Vec2FeatureEncoder):
    def __init__(self, config):
        super().__init__(config)
        warnings.warn(
            f"The class `{self.__class__.__name__}` has been depreciated "
            "and will be removed in Transformers v5. "
            f"Use `{self.__class__.__bases__[0].__name__}` instead.",
            FutureWarning,
        )


class Wav2Vec2FeatureProjection(nn.Module):
    def __init__(self, config):
        super().__init__()
        self.layer_norm = nn.LayerNorm(config.conv_dim[-1], eps=config.layer_norm_eps)
        self.projection = nn.Linear(config.conv_dim[-1], config.hidden_size)
        self.dropout = nn.Dropout(config.feat_proj_dropout)

    def forward(self, hidden_states):
        # non-projected hidden states are needed for quantization
        norm_hidden_states = self.layer_norm(hidden_states)
        hidden_states = self.projection(norm_hidden_states)
        hidden_states = self.dropout(hidden_states)
        return hidden_states, norm_hidden_states


# Copied from transformers.models.bart.modeling_bart.eager_attention_forward
def eager_attention_forward(
    module: nn.Module,
    query: torch.Tensor,
    key: torch.Tensor,
    value: torch.Tensor,
    attention_mask: Optional[torch.Tensor],
    scaling: Optional[float] = None,
    dropout: float = 0.0,
    head_mask: Optional[torch.Tensor] = None,
    **kwargs,
):
    if scaling is None:
        scaling = query.size(-1) ** -0.5

    attn_weights = torch.matmul(query, key.transpose(2, 3)) * scaling
    if attention_mask is not None:
        attn_weights = attn_weights + attention_mask

    attn_weights = nn.functional.softmax(attn_weights, dim=-1)

    if head_mask is not None:
        attn_weights = attn_weights * head_mask.view(1, -1, 1, 1)

    attn_weights = nn.functional.dropout(attn_weights, p=dropout, training=module.training)
    attn_output = torch.matmul(attn_weights, value)
    attn_output = attn_output.transpose(1, 2).contiguous()

    return attn_output, attn_weights


class Wav2Vec2Attention(nn.Module):
    """Multi-headed attention from 'Attention Is All You Need' paper"""

    def __init__(
        self,
        embed_dim: int,
        num_heads: int,
        dropout: float = 0.0,
        is_decoder: bool = False,
        bias: bool = True,
        is_causal: bool = False,
        config: Optional[Wav2Vec2Config] = None,
    ):
        super().__init__()
        self.embed_dim = embed_dim
        self.num_heads = num_heads
        self.dropout = dropout
        self.head_dim = embed_dim // num_heads
        self.config = config

        if (self.head_dim * num_heads) != self.embed_dim:
            raise ValueError(
                f"embed_dim must be divisible by num_heads (got `embed_dim`: {self.embed_dim}"
                f" and `num_heads`: {num_heads})."
            )
        self.scaling = self.head_dim**-0.5
        self.is_decoder = is_decoder
        self.is_causal = is_causal

        self.k_proj = nn.Linear(embed_dim, embed_dim, bias=bias)
        self.v_proj = nn.Linear(embed_dim, embed_dim, bias=bias)
        self.q_proj = nn.Linear(embed_dim, embed_dim, bias=bias)
        self.out_proj = nn.Linear(embed_dim, embed_dim, bias=bias)

    @deprecate_kwarg("past_key_value", version="4.54.0")
    def forward(
        self,
        hidden_states: torch.Tensor,
        key_value_states: Optional[torch.Tensor] = None,
<<<<<<< HEAD
=======
        past_key_value: Optional[tuple[torch.Tensor]] = None,
>>>>>>> 12838775
        attention_mask: Optional[torch.Tensor] = None,
        layer_head_mask: Optional[torch.Tensor] = None,
        output_attentions: Optional[bool] = False,
        # TODO: we need a refactor so that the different attention modules can get their specific kwargs
        # ATM, we have mixed things encoder, decoder, and encoder-decoder attn
        **kwargs: Unpack[FlashAttentionKwargs],
    ) -> tuple[torch.Tensor, Optional[torch.Tensor], Optional[tuple[torch.Tensor]]]:
        """Input shape: Batch x Time x Channel"""

        # if key_value_states are provided this layer is used as a cross-attention layer
        # for the decoder
        is_cross_attention = key_value_states is not None

        # determine input shapes
        bsz, tgt_len = hidden_states.shape[:-1]
        src_len = key_value_states.shape[1] if is_cross_attention else tgt_len

        q_input_shape = (bsz, tgt_len, -1, self.head_dim)
        kv_input_shape = (bsz, src_len, -1, self.head_dim)

        # get query proj
        query_states = self.q_proj(hidden_states).view(*q_input_shape).transpose(1, 2)

        current_states = key_value_states if is_cross_attention else hidden_states
        key_states = self.k_proj(current_states).view(*kv_input_shape).transpose(1, 2)
        value_states = self.v_proj(current_states).view(*kv_input_shape).transpose(1, 2)

        attention_interface: Callable = eager_attention_forward
        if self.config._attn_implementation != "eager":
            attention_interface = ALL_ATTENTION_FUNCTIONS[self.config._attn_implementation]

        attn_output, attn_weights = attention_interface(
            self,
            query_states,
            key_states,
            value_states,
            attention_mask,
            dropout=0.0 if not self.training else self.dropout,
            scaling=self.scaling,
            output_attentions=output_attentions,
            head_mask=layer_head_mask,
            **kwargs,
        )

        attn_output = attn_output.reshape(bsz, tgt_len, -1).contiguous()
        attn_output = self.out_proj(attn_output)

        return attn_output, attn_weights, None


class Wav2Vec2FeedForward(nn.Module):
    def __init__(self, config):
        super().__init__()
        self.intermediate_dropout = nn.Dropout(config.activation_dropout)

        self.intermediate_dense = nn.Linear(config.hidden_size, config.intermediate_size)
        if isinstance(config.hidden_act, str):
            self.intermediate_act_fn = ACT2FN[config.hidden_act]
        else:
            self.intermediate_act_fn = config.hidden_act

        self.output_dense = nn.Linear(config.intermediate_size, config.hidden_size)
        self.output_dropout = nn.Dropout(config.hidden_dropout)

    def forward(self, hidden_states):
        hidden_states = self.intermediate_dense(hidden_states)
        hidden_states = self.intermediate_act_fn(hidden_states)
        hidden_states = self.intermediate_dropout(hidden_states)

        hidden_states = self.output_dense(hidden_states)
        hidden_states = self.output_dropout(hidden_states)
        return hidden_states


class Wav2Vec2EncoderLayer(GradientCheckpointingLayer):
    def __init__(self, config):
        super().__init__()
        self.attention = Wav2Vec2Attention(
            embed_dim=config.hidden_size,
            num_heads=config.num_attention_heads,
            dropout=config.attention_dropout,
            is_decoder=False,
            config=config,
        )

        self.dropout = nn.Dropout(config.hidden_dropout)
        self.layer_norm = nn.LayerNorm(config.hidden_size, eps=config.layer_norm_eps)
        self.feed_forward = Wav2Vec2FeedForward(config)
        self.final_layer_norm = nn.LayerNorm(config.hidden_size, eps=config.layer_norm_eps)

    def forward(self, hidden_states, attention_mask=None, output_attentions=False):
        attn_residual = hidden_states
        hidden_states, attn_weights, _ = self.attention(
            hidden_states, attention_mask=attention_mask, output_attentions=output_attentions
        )
        hidden_states = self.dropout(hidden_states)
        hidden_states = attn_residual + hidden_states

        hidden_states = self.layer_norm(hidden_states)
        hidden_states = hidden_states + self.feed_forward(hidden_states)
        hidden_states = self.final_layer_norm(hidden_states)

        outputs = (hidden_states,)

        if output_attentions:
            outputs += (attn_weights,)

        return outputs


class Wav2Vec2EncoderLayerStableLayerNorm(GradientCheckpointingLayer):
    def __init__(self, config):
        super().__init__()
        self.attention = Wav2Vec2Attention(
            embed_dim=config.hidden_size,
            num_heads=config.num_attention_heads,
            dropout=config.attention_dropout,
            is_decoder=False,
            config=config,
        )
        self.dropout = nn.Dropout(config.hidden_dropout)
        self.layer_norm = nn.LayerNorm(config.hidden_size, eps=config.layer_norm_eps)
        self.feed_forward = Wav2Vec2FeedForward(config)
        self.final_layer_norm = nn.LayerNorm(config.hidden_size, eps=config.layer_norm_eps)

        if getattr(config, "adapter_attn_dim", None) is not None:
            self.adapter_layer = Wav2Vec2AttnAdapterLayer(config)
        else:
            self.adapter_layer = None

    def forward(
        self,
        hidden_states: torch.Tensor,
        attention_mask: Optional[torch.Tensor] = None,
        output_attentions: bool = False,
    ):
        attn_residual = hidden_states
        hidden_states = self.layer_norm(hidden_states)
        hidden_states, attn_weights, _ = self.attention(
            hidden_states, attention_mask=attention_mask, output_attentions=output_attentions
        )
        hidden_states = self.dropout(hidden_states)
        hidden_states = attn_residual + hidden_states
        hidden_states = hidden_states + self.feed_forward(self.final_layer_norm(hidden_states))

        if self.adapter_layer is not None:
            hidden_states = hidden_states + self.adapter_layer(hidden_states)

        outputs = (hidden_states,)

        if output_attentions:
            outputs += (attn_weights,)

        return outputs


class Wav2Vec2Encoder(nn.Module):
    def __init__(self, config):
        super().__init__()
        self.config = config
        self.pos_conv_embed = Wav2Vec2PositionalConvEmbedding(config)
        self.layer_norm = nn.LayerNorm(config.hidden_size, eps=config.layer_norm_eps)
        self.dropout = nn.Dropout(config.hidden_dropout)
        self.layers = nn.ModuleList([Wav2Vec2EncoderLayer(config) for _ in range(config.num_hidden_layers)])
        self.gradient_checkpointing = False

    def forward(
        self,
        hidden_states: torch.tensor,
        attention_mask: Optional[torch.Tensor] = None,
        output_attentions: bool = False,
        output_hidden_states: bool = False,
        return_dict: bool = True,
    ):
        all_hidden_states = () if output_hidden_states else None
        all_self_attentions = () if output_attentions else None

        if attention_mask is not None:
            # make sure padded tokens output 0
            expand_attention_mask = attention_mask.unsqueeze(-1).repeat(1, 1, hidden_states.shape[2])
            hidden_states[~expand_attention_mask] = 0

        attention_mask = self._update_full_mask(
            attention_mask,
            hidden_states,
        )

        position_embeddings = self.pos_conv_embed(hidden_states)
        hidden_states = hidden_states + position_embeddings
        hidden_states = self.layer_norm(hidden_states)
        hidden_states = self.dropout(hidden_states)

        synced_gpus = is_deepspeed_zero3_enabled() or is_fsdp_managed_module(self)

        for layer in self.layers:
            if output_hidden_states:
                all_hidden_states = all_hidden_states + (hidden_states,)

            # add LayerDrop (see https://huggingface.co/papers/1909.11556 for description)
            dropout_probability = torch.rand([])

            skip_the_layer = True if self.training and (dropout_probability < self.config.layerdrop) else False
            if not skip_the_layer or synced_gpus:
                # under fsdp or deepspeed zero3 all gpus must run in sync
                layer_outputs = layer(
                    hidden_states, attention_mask=attention_mask, output_attentions=output_attentions
                )
                hidden_states = layer_outputs[0]

            if skip_the_layer:
                layer_outputs = (None, None)

            if output_attentions:
                all_self_attentions = all_self_attentions + (layer_outputs[1],)

        if output_hidden_states:
            all_hidden_states = all_hidden_states + (hidden_states,)

        if not return_dict:
            return tuple(v for v in [hidden_states, all_hidden_states, all_self_attentions] if v is not None)
        return BaseModelOutput(
            last_hidden_state=hidden_states,
            hidden_states=all_hidden_states,
            attentions=all_self_attentions,
        )

    # Copied from transformers.models.bart.modeling_bart.BartPreTrainedModel._update_full_mask
    def _update_full_mask(
        self,
        attention_mask: Union[torch.Tensor, None],
        inputs_embeds: torch.Tensor,
    ):
        if attention_mask is not None:
            if self.config._attn_implementation == "flash_attention_2":
                attention_mask = attention_mask if 0 in attention_mask else None
            elif self.config._attn_implementation == "sdpa":
                # output_attentions=True & head_mask can not be supported when using SDPA, fall back to
                # the manual implementation that requires a 4D causal mask in all cases.
                # [bsz, seq_len] -> [bsz, 1, tgt_seq_len, src_seq_len]
                attention_mask = _prepare_4d_attention_mask_for_sdpa(attention_mask, inputs_embeds.dtype)
            elif self.config._attn_implementation == "flex_attention":
                if isinstance(attention_mask, torch.Tensor):
                    attention_mask = make_flex_block_causal_mask(attention_mask, is_causal=False)
            else:
                # [bsz, seq_len] -> [bsz, 1, tgt_seq_len, src_seq_len]
                attention_mask = _prepare_4d_attention_mask(attention_mask, inputs_embeds.dtype)

        return attention_mask


class Wav2Vec2EncoderStableLayerNorm(nn.Module):
    def __init__(self, config):
        super().__init__()
        self.config = config
        self.pos_conv_embed = Wav2Vec2PositionalConvEmbedding(config)
        self.layer_norm = nn.LayerNorm(config.hidden_size, eps=config.layer_norm_eps)
        self.dropout = nn.Dropout(config.hidden_dropout)
        self.layers = nn.ModuleList(
            [Wav2Vec2EncoderLayerStableLayerNorm(config) for _ in range(config.num_hidden_layers)]
        )
        self.gradient_checkpointing = False

    def forward(
        self,
        hidden_states,
        attention_mask=None,
        output_attentions=False,
        output_hidden_states=False,
        return_dict=True,
    ):
        all_hidden_states = () if output_hidden_states else None
        all_self_attentions = () if output_attentions else None

        if attention_mask is not None:
            # make sure padded tokens output 0
            expand_attention_mask = attention_mask.unsqueeze(-1).repeat(1, 1, hidden_states.shape[2])
            hidden_states[~expand_attention_mask] = 0

        attention_mask = self._update_full_mask(
            attention_mask,
            hidden_states,
        )

        position_embeddings = self.pos_conv_embed(hidden_states)
        hidden_states = hidden_states + position_embeddings
        hidden_states = self.dropout(hidden_states)

        synced_gpus = is_deepspeed_zero3_enabled() or is_fsdp_managed_module(self)

        for layer in self.layers:
            if output_hidden_states:
                all_hidden_states = all_hidden_states + (hidden_states,)

            # add LayerDrop (see https://huggingface.co/papers/1909.11556 for description)
            dropout_probability = torch.rand([])

            skip_the_layer = True if self.training and (dropout_probability < self.config.layerdrop) else False
            if not skip_the_layer or synced_gpus:
                # under fsdp or deepspeed zero3 all gpus must run in sync
                # XXX: could optimize this like synced_gpus in generate_utils but not sure if it's worth the code complication
                layer_outputs = layer(
                    hidden_states, attention_mask=attention_mask, output_attentions=output_attentions
                )
                hidden_states = layer_outputs[0]

            if skip_the_layer:
                layer_outputs = (None, None)

            if output_attentions:
                all_self_attentions = all_self_attentions + (layer_outputs[1],)

        hidden_states = self.layer_norm(hidden_states)

        if output_hidden_states:
            all_hidden_states = all_hidden_states + (hidden_states,)

        if not return_dict:
            return tuple(v for v in [hidden_states, all_hidden_states, all_self_attentions] if v is not None)
        return BaseModelOutput(
            last_hidden_state=hidden_states,
            hidden_states=all_hidden_states,
            attentions=all_self_attentions,
        )

    # Copied from transformers.models.bart.modeling_bart.BartPreTrainedModel._update_full_mask
    def _update_full_mask(
        self,
        attention_mask: Union[torch.Tensor, None],
        inputs_embeds: torch.Tensor,
    ):
        if attention_mask is not None:
            if self.config._attn_implementation == "flash_attention_2":
                attention_mask = attention_mask if 0 in attention_mask else None
            elif self.config._attn_implementation == "sdpa":
                # output_attentions=True & head_mask can not be supported when using SDPA, fall back to
                # the manual implementation that requires a 4D causal mask in all cases.
                # [bsz, seq_len] -> [bsz, 1, tgt_seq_len, src_seq_len]
                attention_mask = _prepare_4d_attention_mask_for_sdpa(attention_mask, inputs_embeds.dtype)
            elif self.config._attn_implementation == "flex_attention":
                if isinstance(attention_mask, torch.Tensor):
                    attention_mask = make_flex_block_causal_mask(attention_mask, is_causal=False)
            else:
                # [bsz, seq_len] -> [bsz, 1, tgt_seq_len, src_seq_len]
                attention_mask = _prepare_4d_attention_mask(attention_mask, inputs_embeds.dtype)

        return attention_mask


class Wav2Vec2GumbelVectorQuantizer(nn.Module):
    """
    Vector quantization using gumbel softmax. See `[CATEGORICAL REPARAMETERIZATION WITH
    GUMBEL-SOFTMAX](https://huggingface.co/papers/1611.01144) for more information.
    """

    def __init__(self, config):
        super().__init__()
        self.num_groups = config.num_codevector_groups
        self.num_vars = config.num_codevectors_per_group

        if config.codevector_dim % self.num_groups != 0:
            raise ValueError(
                f"`config.codevector_dim {config.codevector_dim} must be divisible "
                f"by `config.num_codevector_groups` {self.num_groups} for concatenation"
            )

        # storage for codebook variables (codewords)
        self.codevectors = nn.Parameter(
            torch.FloatTensor(1, self.num_groups * self.num_vars, config.codevector_dim // self.num_groups)
        )
        self.weight_proj = nn.Linear(config.conv_dim[-1], self.num_groups * self.num_vars)

        # can be decayed for training
        self.temperature = 2

    @staticmethod
    def _compute_perplexity(probs, mask=None):
        if mask is not None:
            mask_extended = mask.flatten()[:, None, None].expand(probs.shape)
            probs = torch.where(mask_extended, probs, torch.zeros_like(probs))
            marginal_probs = probs.sum(dim=0) / mask.sum()
        else:
            marginal_probs = probs.mean(dim=0)

        perplexity = torch.exp(-torch.sum(marginal_probs * torch.log(marginal_probs + 1e-7), dim=-1)).sum()
        return perplexity

    def forward(self, hidden_states, mask_time_indices=None):
        batch_size, sequence_length, hidden_size = hidden_states.shape

        # project to codevector dim
        hidden_states = self.weight_proj(hidden_states)
        hidden_states = hidden_states.view(batch_size * sequence_length * self.num_groups, -1)

        if self.training:
            # sample code vector probs via gumbel in differentiateable way
            codevector_probs = nn.functional.gumbel_softmax(
                hidden_states.float(), tau=self.temperature, hard=True
            ).type_as(hidden_states)

            # compute perplexity
            codevector_soft_dist = torch.softmax(
                hidden_states.view(batch_size * sequence_length, self.num_groups, -1).float(), dim=-1
            )
            perplexity = self._compute_perplexity(codevector_soft_dist, mask_time_indices)
        else:
            # take argmax in non-differentiable way
            # comptute hard codevector distribution (one hot)
            codevector_idx = hidden_states.argmax(dim=-1)
            codevector_probs = hidden_states.new_zeros(hidden_states.shape).scatter_(
                -1, codevector_idx.view(-1, 1), 1.0
            )
            codevector_probs = codevector_probs.view(batch_size * sequence_length, self.num_groups, -1)

            perplexity = self._compute_perplexity(codevector_probs, mask_time_indices)

        codevector_probs = codevector_probs.view(batch_size * sequence_length, -1)
        # use probs to retrieve codevectors
        codevectors_per_group = codevector_probs.unsqueeze(-1) * self.codevectors
        codevectors = codevectors_per_group.view(batch_size * sequence_length, self.num_groups, self.num_vars, -1)
        codevectors = codevectors.sum(-2).view(batch_size, sequence_length, -1)

        return codevectors, perplexity


class Wav2Vec2Adapter(nn.Module):
    def __init__(self, config):
        super().__init__()

        # feature dim might need to be down-projected
        if config.output_hidden_size != config.hidden_size:
            self.proj = nn.Linear(config.hidden_size, config.output_hidden_size)
            self.proj_layer_norm = nn.LayerNorm(config.output_hidden_size)
        else:
            self.proj = self.proj_layer_norm = None

        self.layers = nn.ModuleList(Wav2Vec2AdapterLayer(config) for _ in range(config.num_adapter_layers))
        self.layerdrop = config.layerdrop

    def forward(self, hidden_states):
        # down project hidden_states if necessary
        if self.proj is not None and self.proj_layer_norm is not None:
            hidden_states = self.proj(hidden_states)
            hidden_states = self.proj_layer_norm(hidden_states)

        hidden_states = hidden_states.transpose(1, 2)

        for layer in self.layers:
            layerdrop_prob = np.random.random()
            if not self.training or (layerdrop_prob > self.layerdrop):
                hidden_states = layer(hidden_states)

        hidden_states = hidden_states.transpose(1, 2)
        return hidden_states


class Wav2Vec2AdapterLayer(nn.Module):
    def __init__(self, config):
        super().__init__()
        self.conv = nn.Conv1d(
            config.output_hidden_size,
            2 * config.output_hidden_size,
            config.adapter_kernel_size,
            stride=config.adapter_stride,
            padding=1,
        )

    def forward(self, hidden_states):
        hidden_states = self.conv(hidden_states)
        hidden_states = nn.functional.glu(hidden_states, dim=1)

        return hidden_states


class Wav2Vec2AttnAdapterLayer(nn.Module):
    def __init__(self, config):
        """
        Implements adapter modules directly with 3D tensor weight as parameters and without using ModuleList to speed
        up training throughput.
        """
        super().__init__()
        self.input_dim = config.adapter_attn_dim
        self.hidden_dim = config.hidden_size

        self.norm = nn.LayerNorm(self.hidden_dim)
        self.linear_1 = nn.Linear(self.hidden_dim, self.input_dim)
        self.act_fn = nn.ReLU()
        self.linear_2 = nn.Linear(self.input_dim, self.hidden_dim)

    def forward(self, hidden_states: torch.FloatTensor):
        hidden_states = self.norm(hidden_states)

        hidden_states = self.linear_1(hidden_states)
        hidden_states = self.act_fn(hidden_states)
        hidden_states = self.linear_2(hidden_states)

        return hidden_states


@auto_docstring
class Wav2Vec2PreTrainedModel(PreTrainedModel):
    config_class = Wav2Vec2Config
    base_model_prefix = "wav2vec2"
    main_input_name = "input_values"
    supports_gradient_checkpointing = True
    _supports_flash_attn_2 = True
    _supports_sdpa = True
    _supports_flex_attn = True

    def _init_weights(self, module):
        """Initialize the weights"""
        # Wav2Vec2ForPreTraining last 2 linear layers need standard Linear init.
        if isinstance(module, Wav2Vec2ForPreTraining):
            module.project_hid.reset_parameters()
            module.project_q.reset_parameters()
            module.project_hid._is_hf_initialized = True
            module.project_q._is_hf_initialized = True
        # gumbel softmax requires special init
        elif isinstance(module, Wav2Vec2GumbelVectorQuantizer):
            module.weight_proj.weight.data.normal_(mean=0.0, std=1)
            module.weight_proj.bias.data.zero_()
            nn.init.uniform_(module.codevectors)
        elif isinstance(module, Wav2Vec2PositionalConvEmbedding):
            nn.init.normal_(
                module.conv.weight,
                mean=0,
                std=2 * math.sqrt(1 / (module.conv.kernel_size[0] * module.conv.in_channels)),
            )
            nn.init.constant_(module.conv.bias, 0)
        elif isinstance(module, Wav2Vec2FeatureProjection):
            k = math.sqrt(1 / module.projection.in_features)
            nn.init.uniform_(module.projection.weight, a=-k, b=k)
            nn.init.uniform_(module.projection.bias, a=-k, b=k)
        elif isinstance(module, nn.Linear):
            module.weight.data.normal_(mean=0.0, std=self.config.initializer_range)

            if module.bias is not None:
                module.bias.data.zero_()
        elif isinstance(module, (nn.LayerNorm, nn.GroupNorm)):
            module.bias.data.zero_()
            module.weight.data.fill_(1.0)
        elif isinstance(module, nn.Conv1d):
            nn.init.kaiming_normal_(module.weight)

            if module.bias is not None:
                k = math.sqrt(module.groups / (module.in_channels * module.kernel_size[0]))
                nn.init.uniform_(module.bias, a=-k, b=k)

    def _get_feat_extract_output_lengths(
        self, input_lengths: Union[torch.LongTensor, int], add_adapter: Optional[bool] = None
    ):
        """
        Computes the output length of the convolutional layers
        """

        add_adapter = self.config.add_adapter if add_adapter is None else add_adapter

        def _conv_out_length(input_length, kernel_size, stride):
            # 1D convolutional layer output length formula taken
            # from https://pytorch.org/docs/stable/generated/torch.nn.Conv1d.html
            return torch.div(input_length - kernel_size, stride, rounding_mode="floor") + 1

        for kernel_size, stride in zip(self.config.conv_kernel, self.config.conv_stride):
            input_lengths = _conv_out_length(input_lengths, kernel_size, stride)

        if add_adapter:
            for _ in range(self.config.num_adapter_layers):
                input_lengths = _conv_out_length(input_lengths, 1, self.config.adapter_stride)

        return input_lengths

    def _get_feature_vector_attention_mask(
        self, feature_vector_length: int, attention_mask: torch.LongTensor, add_adapter=None
    ):
        # Effectively attention_mask.sum(-1), but not inplace to be able to run
        # on inference mode.
        non_padded_lengths = attention_mask.cumsum(dim=-1)[:, -1]

        output_lengths = self._get_feat_extract_output_lengths(non_padded_lengths, add_adapter=add_adapter)
        output_lengths = output_lengths.to(torch.long)

        batch_size = attention_mask.shape[0]

        attention_mask = torch.zeros(
            (batch_size, feature_vector_length), dtype=attention_mask.dtype, device=attention_mask.device
        )
        # these two operations makes sure that all values before the output lengths idxs are attended to
        attention_mask[(torch.arange(attention_mask.shape[0], device=attention_mask.device), output_lengths - 1)] = 1
        attention_mask = attention_mask.flip([-1]).cumsum(-1).flip([-1]).bool()
        return attention_mask

    def _get_adapters(self):
        if self.config.adapter_attn_dim is None:
            raise ValueError(f"{self.__class__} has no adapter layers. Make sure to define `config.adapter_attn_dim`.")

        adapter_weights = {}
        for name, module in self.named_modules():
            if isinstance(module, Wav2Vec2AttnAdapterLayer):
                for param_name, param in module.named_parameters():
                    adapter_weights[".".join([name, param_name])] = param

        if isinstance(self, Wav2Vec2ForCTC):
            for name, param in self.lm_head.named_parameters():
                adapter_weights[".".join(["lm_head", name])] = param

        return adapter_weights

    def init_adapter_layers(self):
        """
        (Re-)initialize attention adapter layers and lm head for adapter-only fine-tuning
        """
        # init attention adapters
        for module in self.modules():
            if isinstance(module, Wav2Vec2AttnAdapterLayer):
                self._init_weights(module)

        # init lm head
        if isinstance(self, Wav2Vec2ForCTC):
            self._init_weights(self.lm_head)

    def load_adapter(self, target_lang: str, force_load=True, **kwargs):
        r"""
        Load a language adapter model from a pre-trained adapter model.

        Parameters:
            target_lang (`str`):
                Has to be a language id of an existing adapter weight. Adapter weights are stored in the format
                adapter.<lang>.safetensors or adapter.<lang>.bin
            force_load (`bool`, defaults to `True`):
                Whether the weights shall be loaded even if `target_lang` matches `self.target_lang`.
            cache_dir (`Union[str, os.PathLike]`, *optional*):
                Path to a directory in which a downloaded pretrained model configuration should be cached if the
                standard cache should not be used.
            force_download (`bool`, *optional*, defaults to `False`):
                Whether or not to force the (re-)download of the model weights and configuration files, overriding the
                cached versions if they exist.
            resume_download:
                Deprecated and ignored. All downloads are now resumed by default when possible.
                Will be removed in v5 of Transformers.
            proxies (`dict[str, str]`, *optional*):
                A dictionary of proxy servers to use by protocol or endpoint, e.g., `{'http': 'foo.bar:3128',
                'http://hostname': 'foo.bar:4012'}`. The proxies are used on each request.
            local_files_only(`bool`, *optional*, defaults to `False`):
                Whether or not to only look at local files (i.e., do not try to download the model).
            token (`str` or `bool`, *optional*):
                The token to use as HTTP bearer authorization for remote files. If `True`, or not specified, will use
                the token generated when running `huggingface-cli login` (stored in `~/.huggingface`).
            revision (`str`, *optional*, defaults to `"main"`):
                The specific model version to use. It can be a branch name, a tag name, or a commit id, since we use a
                git-based system for storing models and other artifacts on huggingface.co, so `revision` can be any
                identifier allowed by git.

                <Tip>

                To test a pull request you made on the Hub, you can pass `revision="refs/pr/<pr_number>"`.

                </Tip>

            mirror (`str`, *optional*):
                Mirror source to accelerate downloads in China. If you are from China and have an accessibility
                problem, you can set this option to resolve it. Note that we do not guarantee the timeliness or safety.
                Please refer to the mirror site for more information.

        <Tip>

        Activate the special ["offline-mode"](https://huggingface.co/transformers/installation.html#offline-mode) to
        use this method in a firewalled environment.

        </Tip>

        Examples:

        ```python
        >>> from transformers import Wav2Vec2ForCTC, AutoProcessor

        >>> ckpt = "facebook/mms-1b-all"
        >>> processor = AutoProcessor.from_pretrained(ckpt)
        >>> model = Wav2Vec2ForCTC.from_pretrained(ckpt, target_lang="eng")
        >>> # set specific language
        >>> processor.tokenizer.set_target_lang("spa")
        >>> model.load_adapter("spa")
        ```
        """
        if self.config.adapter_attn_dim is None:
            raise ValueError(f"Cannot load_adapter for {target_lang} if `config.adapter_attn_dim` is not defined.")

        if target_lang == self.target_lang and not force_load:
            logger.warning(f"Adapter weights are already set to {target_lang}.")
            return

        cache_dir = kwargs.pop("cache_dir", None)
        force_download = kwargs.pop("force_download", False)
        resume_download = kwargs.pop("resume_download", None)
        proxies = kwargs.pop("proxies", None)
        local_files_only = kwargs.pop("local_files_only", False)
        token = kwargs.pop("token", None)
        use_auth_token = kwargs.pop("use_auth_token", None)
        revision = kwargs.pop("revision", None)
        use_safetensors = kwargs.pop("use_safetensors", None if is_safetensors_available() else False)

        if use_auth_token is not None:
            warnings.warn(
                "The `use_auth_token` argument is deprecated and will be removed in v5 of Transformers. Please use `token` instead.",
                FutureWarning,
            )
            if token is not None:
                raise ValueError(
                    "`token` and `use_auth_token` are both specified. Please set only the argument `token`."
                )
            token = use_auth_token

        model_path_or_id = self.config._name_or_path
        state_dict = None

        # 1. Let's first try loading a safetensors adapter weight
        if use_safetensors is not False:
            filepath = WAV2VEC2_ADAPTER_SAFE_FILE.format(target_lang)

            try:
                weight_path = cached_file(
                    model_path_or_id,
                    filename=filepath,
                    force_download=force_download,
                    resume_download=resume_download,
                    proxies=proxies,
                    local_files_only=local_files_only,
                    token=token,
                    revision=revision,
                    cache_dir=cache_dir,
                )

                state_dict = safe_load_file(weight_path)

            except OSError:
                if use_safetensors:
                    # Raise any environment error raise by `cached_file`. It will have a helpful error message adapted
                    # to the original exception.
                    raise

            except Exception:
                # For any other exception, we throw a generic error.
                if use_safetensors:
                    raise OSError(
                        f"Can't load the model for '{model_path_or_id}'. If you were trying to load it"
                        " from 'https://huggingface.co/models', make sure you don't have a local directory with the"
                        f" same name. Otherwise, make sure '{model_path_or_id}' is the correct path to a"
                        f" directory containing a file named {filepath}."
                    )

        # 2. If this didn't work let's try loading a PyTorch adapter weight
        if state_dict is None:
            filepath = WAV2VEC2_ADAPTER_PT_FILE.format(target_lang)

            try:
                weight_path = cached_file(
                    model_path_or_id,
                    filename=filepath,
                    force_download=force_download,
                    resume_download=resume_download,
                    proxies=proxies,
                    local_files_only=local_files_only,
                    token=token,
                    revision=revision,
                    cache_dir=cache_dir,
                )

                check_torch_load_is_safe()
                state_dict = torch.load(
                    weight_path,
                    map_location="cpu",
                    weights_only=True,
                )

            except OSError:
                # Raise any environment error raise by `cached_file`. It will have a helpful error message adapted
                # to the original exception.
                raise

            except ValueError:
                raise

            except Exception:
                # For any other exception, we throw a generic error.
                raise OSError(
                    f"Can't load the model for '{model_path_or_id}'. If you were trying to load it"
                    " from 'https://huggingface.co/models', make sure you don't have a local directory with the"
                    f" same name. Otherwise, make sure '{model_path_or_id}' is the correct path to a"
                    f" directory containing a file named {filepath}."
                )

        adapter_weights = self._get_adapters()
        unexpected_keys = set(state_dict.keys()) - set(adapter_weights.keys())
        missing_keys = set(adapter_weights.keys()) - set(state_dict.keys())

        if len(unexpected_keys) > 0:
            raise ValueError(f"The adapter weights {weight_path} has unexpected keys: {', '.join(unexpected_keys)}.")
        elif len(missing_keys) > 0:
            raise ValueError(f"The adapter weights {weight_path} has missing keys: {', '.join(missing_keys)}.")

        # make sure now vocab size is correct
        target_vocab_size = state_dict["lm_head.weight"].shape[0]
        if target_vocab_size != self.config.vocab_size:
            self.lm_head = nn.Linear(
                self.config.output_hidden_size, target_vocab_size, device=self.device, dtype=self.dtype
            )
            self.config.vocab_size = target_vocab_size

        # make sure that adapter weights are put in exactly the same precision and device placement and overwritten adapter weights
        state_dict = {k: v.to(adapter_weights[k]) for k, v in state_dict.items()}
        self.load_state_dict(state_dict, strict=False)

        # set target language correctly
        self.target_lang = target_lang


@auto_docstring
class Wav2Vec2Model(Wav2Vec2PreTrainedModel):
    def __init__(self, config: Wav2Vec2Config):
        super().__init__(config)
        self.config = config
        self.feature_extractor = Wav2Vec2FeatureEncoder(config)
        self.feature_projection = Wav2Vec2FeatureProjection(config)

        # model only needs masking vector if mask prob is > 0.0
        if config.mask_time_prob > 0.0 or config.mask_feature_prob > 0.0:
            self.masked_spec_embed = nn.Parameter(torch.Tensor(config.hidden_size).uniform_())

        if config.do_stable_layer_norm:
            self.encoder = Wav2Vec2EncoderStableLayerNorm(config)
        else:
            self.encoder = Wav2Vec2Encoder(config)

        self.adapter = Wav2Vec2Adapter(config) if config.add_adapter else None

        # Initialize weights and apply final processing
        self.post_init()

    def freeze_feature_extractor(self):
        """
        Calling this function will disable the gradient computation for the feature encoder so that its parameters will
        not be updated during training.
        """
        warnings.warn(
            "The method `freeze_feature_extractor` is deprecated and will be removed in Transformers v5. "
            "Please use the equivalent `freeze_feature_encoder` method instead.",
            FutureWarning,
        )
        self.freeze_feature_encoder()

    def freeze_feature_encoder(self):
        """
        Calling this function will disable the gradient computation for the feature encoder so that its parameter will
        not be updated during training.
        """
        self.feature_extractor._freeze_parameters()

    def _mask_hidden_states(
        self,
        hidden_states: torch.FloatTensor,
        mask_time_indices: Optional[torch.FloatTensor] = None,
        attention_mask: Optional[torch.LongTensor] = None,
    ):
        """
        Masks extracted features along time axis and/or along feature axis according to
        [SpecAugment](https://huggingface.co/papers/1904.08779).
        """

        # `config.apply_spec_augment` can set masking to False
        if not getattr(self.config, "apply_spec_augment", True):
            return hidden_states

        # generate indices & apply SpecAugment along time axis
        batch_size, sequence_length, hidden_size = hidden_states.size()

        if mask_time_indices is not None:
            # apply SpecAugment along time axis with given mask_time_indices
            hidden_states[mask_time_indices] = self.masked_spec_embed.to(hidden_states.dtype)
        elif self.config.mask_time_prob > 0 and self.training:
            mask_time_indices = _compute_mask_indices(
                (batch_size, sequence_length),
                mask_prob=self.config.mask_time_prob,
                mask_length=self.config.mask_time_length,
                attention_mask=attention_mask,
                min_masks=self.config.mask_time_min_masks,
            )
            mask_time_indices = torch.tensor(mask_time_indices, device=hidden_states.device, dtype=torch.bool)
            hidden_states[mask_time_indices] = self.masked_spec_embed.to(hidden_states.dtype)

        if self.config.mask_feature_prob > 0 and self.training:
            # generate indices & apply SpecAugment along feature axis
            mask_feature_indices = _compute_mask_indices(
                (batch_size, hidden_size),
                mask_prob=self.config.mask_feature_prob,
                mask_length=self.config.mask_feature_length,
                min_masks=self.config.mask_feature_min_masks,
            )
            mask_feature_indices = torch.tensor(mask_feature_indices, device=hidden_states.device, dtype=torch.bool)
            mask_feature_indices = mask_feature_indices[:, None].expand(-1, sequence_length, -1)
            hidden_states[mask_feature_indices] = 0

        return hidden_states

    @auto_docstring
    def forward(
        self,
        input_values: Optional[torch.Tensor],
        attention_mask: Optional[torch.Tensor] = None,
        mask_time_indices: Optional[torch.FloatTensor] = None,
        output_attentions: Optional[bool] = None,
        output_hidden_states: Optional[bool] = None,
        return_dict: Optional[bool] = None,
    ) -> Union[tuple, Wav2Vec2BaseModelOutput]:
        r"""
        mask_time_indices (`torch.BoolTensor` of shape `(batch_size, sequence_length)`, *optional*):
            Indices to mask extracted features for contrastive loss. When in training mode, model learns to predict
            masked extracted features in *config.proj_codevector_dim* space.
        """
        output_attentions = output_attentions if output_attentions is not None else self.config.output_attentions
        output_hidden_states = (
            output_hidden_states if output_hidden_states is not None else self.config.output_hidden_states
        )
        return_dict = return_dict if return_dict is not None else self.config.use_return_dict

        extract_features = self.feature_extractor(input_values)
        extract_features = extract_features.transpose(1, 2)

        if attention_mask is not None:
            # compute reduced attention_mask corresponding to feature vectors
            attention_mask = self._get_feature_vector_attention_mask(
                extract_features.shape[1], attention_mask, add_adapter=False
            )

        hidden_states, extract_features = self.feature_projection(extract_features)
        hidden_states = self._mask_hidden_states(
            hidden_states, mask_time_indices=mask_time_indices, attention_mask=attention_mask
        )

        encoder_outputs = self.encoder(
            hidden_states,
            attention_mask=attention_mask,
            output_attentions=output_attentions,
            output_hidden_states=output_hidden_states,
            return_dict=return_dict,
        )

        hidden_states = encoder_outputs[0]

        if self.adapter is not None:
            hidden_states = self.adapter(hidden_states)

        if not return_dict:
            return (hidden_states, extract_features) + encoder_outputs[1:]

        return Wav2Vec2BaseModelOutput(
            last_hidden_state=hidden_states,
            extract_features=extract_features,
            hidden_states=encoder_outputs.hidden_states,
            attentions=encoder_outputs.attentions,
        )


@auto_docstring(
    custom_intro="""
    Wav2Vec2 Model with a quantizer and `VQ` head on top.
    """
)
class Wav2Vec2ForPreTraining(Wav2Vec2PreTrainedModel):
    def __init__(self, config: Wav2Vec2Config):
        super().__init__(config)
        self.wav2vec2 = Wav2Vec2Model(config)
        self.dropout_features = nn.Dropout(config.feat_quantizer_dropout)

        self.quantizer = Wav2Vec2GumbelVectorQuantizer(config)

        self.project_hid = nn.Linear(config.hidden_size, config.proj_codevector_dim)
        self.project_q = nn.Linear(config.codevector_dim, config.proj_codevector_dim)

        # Initialize weights and apply final processing
        self.post_init()

    def set_gumbel_temperature(self, temperature: int):
        """
        Set the Gumbel softmax temperature to a given value. Only necessary for training
        """
        self.quantizer.temperature = temperature

    def freeze_feature_extractor(self):
        """
        Calling this function will disable the gradient computation for the feature encoder so that its parameters will
        not be updated during training.
        """
        warnings.warn(
            "The method `freeze_feature_extractor` is deprecated and will be removed in Transformers v5. "
            "Please use the equivalent `freeze_feature_encoder` method instead.",
            FutureWarning,
        )
        self.freeze_feature_encoder()

    def freeze_feature_encoder(self):
        """
        Calling this function will disable the gradient computation for the feature encoder so that its parameter will
        not be updated during training.
        """
        self.wav2vec2.feature_extractor._freeze_parameters()

    @staticmethod
    def compute_contrastive_logits(
        target_features: torch.FloatTensor,
        negative_features: torch.FloatTensor,
        predicted_features: torch.FloatTensor,
        temperature: int = 0.1,
    ):
        """
        Compute logits for contrastive loss based using cosine similarity as the distance measure between
        `[positive_feature, negative_features]` and `[predicted_features]`. Additionally, temperature can be applied.
        """
        target_features = torch.cat([target_features, negative_features], dim=0)

        logits = torch.cosine_similarity(predicted_features.float(), target_features.float(), dim=-1).type_as(
            target_features
        )

        # apply temperature
        logits = logits / temperature
        return logits

    @auto_docstring
    def forward(
        self,
        input_values: Optional[torch.Tensor],
        attention_mask: Optional[torch.Tensor] = None,
        mask_time_indices: Optional[torch.BoolTensor] = None,
        sampled_negative_indices: Optional[torch.BoolTensor] = None,
        output_attentions: Optional[bool] = None,
        output_hidden_states: Optional[bool] = None,
        return_dict: Optional[bool] = None,
    ) -> Union[tuple, Wav2Vec2ForPreTrainingOutput]:
        r"""
        mask_time_indices (`torch.BoolTensor` of shape `(batch_size, sequence_length)`, *optional*):
            Indices to mask extracted features for contrastive loss. When in training mode, model learns to predict
            masked extracted features in *config.proj_codevector_dim* space.
        sampled_negative_indices (`torch.BoolTensor` of shape `(batch_size, sequence_length, num_negatives)`, *optional*):
            Indices indicating which quantized target vectors are used as negative sampled vectors in contrastive loss.
            Required input for pre-training.

        Example:

        ```python
        >>> import torch
        >>> from transformers import AutoFeatureExtractor, Wav2Vec2ForPreTraining
        >>> from transformers.models.wav2vec2.modeling_wav2vec2 import _compute_mask_indices, _sample_negative_indices
        >>> from datasets import load_dataset

        >>> feature_extractor = AutoFeatureExtractor.from_pretrained("facebook/wav2vec2-base")
        >>> model = Wav2Vec2ForPreTraining.from_pretrained("facebook/wav2vec2-base")

        >>> ds = load_dataset("hf-internal-testing/librispeech_asr_dummy", "clean", split="validation")
        >>> input_values = feature_extractor(ds[0]["audio"]["array"], return_tensors="pt").input_values  # Batch size 1

        >>> # compute masked indices
        >>> batch_size, raw_sequence_length = input_values.shape
        >>> sequence_length = model._get_feat_extract_output_lengths(raw_sequence_length).item()
        >>> mask_time_indices = _compute_mask_indices(
        ...     shape=(batch_size, sequence_length), mask_prob=0.2, mask_length=2
        ... )
        >>> sampled_negative_indices = _sample_negative_indices(
        ...     features_shape=(batch_size, sequence_length),
        ...     num_negatives=model.config.num_negatives,
        ...     mask_time_indices=mask_time_indices,
        ... )
        >>> mask_time_indices = torch.tensor(data=mask_time_indices, device=input_values.device, dtype=torch.long)
        >>> sampled_negative_indices = torch.tensor(
        ...     data=sampled_negative_indices, device=input_values.device, dtype=torch.long
        ... )

        >>> with torch.no_grad():
        ...     outputs = model(input_values, mask_time_indices=mask_time_indices)

        >>> # compute cosine similarity between predicted (=projected_states) and target (=projected_quantized_states)
        >>> cosine_sim = torch.cosine_similarity(outputs.projected_states, outputs.projected_quantized_states, dim=-1)

        >>> # show that cosine similarity is much higher than random
        >>> cosine_sim[mask_time_indices.to(torch.bool)].mean() > 0.5
        tensor(True)

        >>> # for contrastive loss training model should be put into train mode
        >>> model = model.train()
        >>> loss = model(
        ...     input_values, mask_time_indices=mask_time_indices, sampled_negative_indices=sampled_negative_indices
        ... ).loss
        ```"""

        return_dict = return_dict if return_dict is not None else self.config.use_return_dict

        if mask_time_indices is not None:
            mask_time_indices = mask_time_indices.to(torch.bool)

        outputs = self.wav2vec2(
            input_values,
            attention_mask=attention_mask,
            output_attentions=output_attentions,
            output_hidden_states=output_hidden_states,
            mask_time_indices=mask_time_indices,
            return_dict=return_dict,
        )

        # 1. project all transformed features (including masked) to final vq dim
        transformer_features = self.project_hid(outputs[0])

        # 2. quantize all (unmasked) extracted features and project to final vq dim
        extract_features = self.dropout_features(outputs[1])

        if attention_mask is not None:
            # compute reduced attention_mask corresponding to feature vectors
            attention_mask = self._get_feature_vector_attention_mask(
                extract_features.shape[1], attention_mask, add_adapter=False
            )

        quantized_features, codevector_perplexity = self.quantizer(
            extract_features, mask_time_indices=mask_time_indices
        )

        quantized_features = quantized_features.to(self.project_q.weight.dtype)
        quantized_features = self.project_q(quantized_features)

        loss = contrastive_loss = diversity_loss = None
        if sampled_negative_indices is not None:
            batch_size, sequence_length, hidden_size = quantized_features.shape

            # for training, we sample negatives
            # 3. sample K negatives (distractors) quantized states for contrastive loss
            # if attention_mask is passed, make sure that padded feature vectors cannot be sampled
            # sample negative quantized vectors BTC => (BxT)C
            negative_quantized_features = quantized_features.view(-1, hidden_size)[
                sampled_negative_indices.long().view(-1)
            ]
            negative_quantized_features = negative_quantized_features.view(
                batch_size, sequence_length, -1, hidden_size
            ).permute(2, 0, 1, 3)

            # 4. compute logits, corresponding to `logs = sim(c_t, [q_t, \sim{q}_t]) / \kappa`
            # of equation (3) in https://huggingface.co/papers/2006.11477
            logits = self.compute_contrastive_logits(
                quantized_features[None, :],
                negative_quantized_features,
                transformer_features,
                self.config.contrastive_logits_temperature,
            )

            # 5. if a negative vector is identical to the positive (i.e. when codebook utilization is low),
            # its cosine similarity will be masked
            neg_is_pos = (quantized_features == negative_quantized_features).all(-1)

            if neg_is_pos.any():
                logits[1:][neg_is_pos] = float("-inf")

            # 6. compute contrastive loss \mathbf{L}_m = cross_entropy(logs) =
            # -log(exp(sim(c_t, q_t)/\kappa) / \sum_{\sim{q}} exp(sim(c_t, \sim{q})/\kappa))
            logits = logits.transpose(0, 2).reshape(-1, logits.size(0))
            target = ((1 - mask_time_indices.long()) * -100).transpose(0, 1).flatten()

            contrastive_loss = nn.functional.cross_entropy(logits.float(), target, reduction="sum")
            # 7. compute diversity loss: \mathbf{L}_d
            num_codevectors = self.config.num_codevectors_per_group * self.config.num_codevector_groups
            diversity_loss = ((num_codevectors - codevector_perplexity) / num_codevectors) * mask_time_indices.sum()

            # 8. \mathbf{L} = \mathbf{L}_m + \alpha * \mathbf{L}_d
            loss = contrastive_loss + self.config.diversity_loss_weight * diversity_loss

        if not return_dict:
            if loss is not None:
                return (loss, transformer_features, quantized_features, codevector_perplexity) + outputs[2:]
            return (transformer_features, quantized_features, codevector_perplexity) + outputs[2:]

        return Wav2Vec2ForPreTrainingOutput(
            loss=loss,
            projected_states=transformer_features,
            projected_quantized_states=quantized_features,
            codevector_perplexity=codevector_perplexity,
            hidden_states=outputs.hidden_states,
            attentions=outputs.attentions,
            contrastive_loss=contrastive_loss,
            diversity_loss=diversity_loss,
        )


@auto_docstring
class Wav2Vec2ForMaskedLM(Wav2Vec2PreTrainedModel):
    def __init__(self, config):
        super().__init__(config)

        warnings.warn(
            "The class `Wav2Vec2ForMaskedLM` is deprecated. Please use `Wav2Vec2ForCTC` instead.", FutureWarning
        )

        self.wav2vec2 = Wav2Vec2Model(config)
        self.dropout = nn.Dropout(config.final_dropout)
        self.lm_head = nn.Linear(config.hidden_size, config.vocab_size)

        # Initialize weights and apply final processing
        self.post_init()

    @auto_docstring
    def forward(
        self,
        input_values: torch.FloatTensor,
        attention_mask: Optional[torch.LongTensor] = None,
        output_attentions: Optional[bool] = None,
        output_hidden_states: Optional[bool] = None,
        return_dict: Optional[bool] = None,
        labels: Optional[torch.Tensor] = None,
    ) -> Union[tuple, MaskedLMOutput]:
        return_dict = return_dict if return_dict is not None else self.config.use_return_dict

        outputs = self.wav2vec2(
            input_values,
            output_attentions=output_attentions,
            output_hidden_states=output_hidden_states,
            return_dict=return_dict,
        )

        hidden_states = outputs[0]
        hidden_states = self.dropout(hidden_states)
        logits = self.lm_head(hidden_states)

        if not return_dict:
            output = (logits,) + outputs[2:]
            return output

        return MaskedLMOutput(logits=logits, hidden_states=outputs.hidden_states, attentions=outputs.attentions)


@auto_docstring(
    custom_intro="""
    Wav2Vec2 Model with a `language modeling` head on top for Connectionist Temporal Classification (CTC).
    """
)
class Wav2Vec2ForCTC(Wav2Vec2PreTrainedModel):
    def __init__(self, config, target_lang: Optional[str] = None):
        r"""
        target_lang (`str`, *optional*):
            Language id of adapter weights. Adapter weights are stored in the format adapter.<lang>.safetensors or
            adapter.<lang>.bin. Only relevant when using an instance of [`Wav2Vec2ForCTC`] with adapters. Uses 'eng' by
            default.
        """
        super().__init__(config)

        self.wav2vec2 = Wav2Vec2Model(config)
        self.dropout = nn.Dropout(config.final_dropout)

        self.target_lang = target_lang

        if config.vocab_size is None:
            raise ValueError(
                f"You are trying to instantiate {self.__class__} with a configuration that "
                "does not define the vocabulary size of the language model head. Please "
                "instantiate the model as follows: `Wav2Vec2ForCTC.from_pretrained(..., vocab_size=vocab_size)`. "
                "or define `vocab_size` of your model's configuration."
            )
        output_hidden_size = (
            config.output_hidden_size if hasattr(config, "add_adapter") and config.add_adapter else config.hidden_size
        )
        self.lm_head = nn.Linear(output_hidden_size, config.vocab_size)

        # Initialize weights and apply final processing
        self.post_init()

    def tie_weights(self):
        """
        This method overwrites [`~PreTrainedModel.tie_weights`] so that adapter weights can be correctly loaded when
        passing `target_lang=...` to `from_pretrained(...)`.

        This method is **not** supposed to be called by the user and is prone to be changed in the future.
        """

        # Note that `tie_weights` is usually used to tie input and output embedding weights. The method is re-purposed to
        # correctly load adapter layers for Wav2Vec2 so that we do not have to introduce a new API to
        # [`PreTrainedModel`]. While slightly hacky, Wav2Vec2 never has to tie input and output embeddings, so that it is
        # ok to repurpose this function here.
        target_lang = self.target_lang

        if target_lang is not None and getattr(self.config, "adapter_attn_dim", None) is None:
            raise ValueError(f"Cannot pass `target_lang`: {target_lang} if `config.adapter_attn_dim` is not defined.")
        elif target_lang is None and getattr(self.config, "adapter_attn_dim", None) is not None:
            logger.info("By default `target_lang` is set to 'eng'.")
        elif target_lang is not None:
            self.load_adapter(target_lang, force_load=True)

    def freeze_feature_extractor(self):
        """
        Calling this function will disable the gradient computation for the feature encoder so that its parameter will
        not be updated during training.
        """
        warnings.warn(
            "The method `freeze_feature_extractor` is deprecated and will be removed in Transformers v5. "
            "Please use the equivalent `freeze_feature_encoder` method instead.",
            FutureWarning,
        )
        self.freeze_feature_encoder()

    def freeze_feature_encoder(self):
        """
        Calling this function will disable the gradient computation for the feature encoder so that its parameter will
        not be updated during training.
        """
        self.wav2vec2.feature_extractor._freeze_parameters()

    def freeze_base_model(self):
        """
        Calling this function will disable the gradient computation for the base model so that its parameters will not
        be updated during training. Only the classification head will be updated.
        """
        for param in self.wav2vec2.parameters():
            param.requires_grad = False

    @auto_docstring
    def forward(
        self,
        input_values: Optional[torch.Tensor],
        attention_mask: Optional[torch.Tensor] = None,
        output_attentions: Optional[bool] = None,
        output_hidden_states: Optional[bool] = None,
        return_dict: Optional[bool] = None,
        labels: Optional[torch.Tensor] = None,
    ) -> Union[tuple, CausalLMOutput]:
        r"""
        labels (`torch.LongTensor` of shape `(batch_size, target_length)`, *optional*):
            Labels for connectionist temporal classification. Note that `target_length` has to be smaller or equal to
            the sequence length of the output logits. Indices are selected in `[-100, 0, ..., config.vocab_size - 1]`.
            All labels set to `-100` are ignored (masked), the loss is only computed for labels in `[0, ...,
            config.vocab_size - 1]`.
        """
        return_dict = return_dict if return_dict is not None else self.config.use_return_dict

        if labels is not None and labels.max() >= self.config.vocab_size:
            raise ValueError(f"Label values must be <= vocab_size: {self.config.vocab_size}")

        outputs = self.wav2vec2(
            input_values,
            attention_mask=attention_mask,
            output_attentions=output_attentions,
            output_hidden_states=output_hidden_states,
            return_dict=return_dict,
        )

        hidden_states = outputs[0]
        hidden_states = self.dropout(hidden_states)

        logits = self.lm_head(hidden_states)

        loss = None
        if labels is not None:
            # retrieve loss input_lengths from attention_mask
            attention_mask = (
                attention_mask if attention_mask is not None else torch.ones_like(input_values, dtype=torch.long)
            )
            input_lengths = self._get_feat_extract_output_lengths(attention_mask.sum(-1)).to(torch.long)

            # assuming that padded tokens are filled with -100
            # when not being attended to
            labels_mask = labels >= 0
            target_lengths = labels_mask.sum(-1)
            flattened_targets = labels.masked_select(labels_mask)

            # ctc_loss doesn't support fp16
            log_probs = nn.functional.log_softmax(logits, dim=-1, dtype=torch.float32).transpose(0, 1)

            with torch.backends.cudnn.flags(enabled=False):
                loss = nn.functional.ctc_loss(
                    log_probs,
                    flattened_targets,
                    input_lengths,
                    target_lengths,
                    blank=self.config.pad_token_id,
                    reduction=self.config.ctc_loss_reduction,
                    zero_infinity=self.config.ctc_zero_infinity,
                )

        if not return_dict:
            output = (logits,) + outputs[_HIDDEN_STATES_START_POSITION:]
            return ((loss,) + output) if loss is not None else output

        return CausalLMOutput(
            loss=loss, logits=logits, hidden_states=outputs.hidden_states, attentions=outputs.attentions
        )


@auto_docstring(
    custom_intro="""
    Wav2Vec2 Model with a sequence classification head on top (a linear layer over the pooled output) for tasks like
    SUPERB Keyword Spotting.
    """
)
class Wav2Vec2ForSequenceClassification(Wav2Vec2PreTrainedModel):
    def __init__(self, config):
        super().__init__(config)

        if hasattr(config, "add_adapter") and config.add_adapter:
            raise ValueError(
                "Sequence classification does not support the use of Wav2Vec2 adapters (config.add_adapter=True)"
            )
        self.wav2vec2 = Wav2Vec2Model(config)
        num_layers = config.num_hidden_layers + 1  # transformer layers + input embeddings
        if config.use_weighted_layer_sum:
            self.layer_weights = nn.Parameter(torch.ones(num_layers) / num_layers)
        self.projector = nn.Linear(config.hidden_size, config.classifier_proj_size)
        self.classifier = nn.Linear(config.classifier_proj_size, config.num_labels)

        # Initialize weights and apply final processing
        self.post_init()

    def freeze_feature_extractor(self):
        """
        Calling this function will disable the gradient computation for the feature encoder so that its parameters will
        not be updated during training.
        """
        warnings.warn(
            "The method `freeze_feature_extractor` is deprecated and will be removed in Transformers v5. "
            "Please use the equivalent `freeze_feature_encoder` method instead.",
            FutureWarning,
        )
        self.freeze_feature_encoder()

    def freeze_feature_encoder(self):
        """
        Calling this function will disable the gradient computation for the feature encoder so that its parameter will
        not be updated during training.
        """
        self.wav2vec2.feature_extractor._freeze_parameters()

    def freeze_base_model(self):
        """
        Calling this function will disable the gradient computation for the base model so that its parameters will not
        be updated during training. Only the classification head will be updated.
        """
        for param in self.wav2vec2.parameters():
            param.requires_grad = False

    @auto_docstring
    def forward(
        self,
        input_values: Optional[torch.Tensor],
        attention_mask: Optional[torch.Tensor] = None,
        output_attentions: Optional[bool] = None,
        output_hidden_states: Optional[bool] = None,
        return_dict: Optional[bool] = None,
        labels: Optional[torch.Tensor] = None,
    ) -> Union[tuple, SequenceClassifierOutput]:
        r"""
        input_values (`torch.FloatTensor` of shape `(batch_size, sequence_length)`):
            Float values of input raw speech waveform. Values can be obtained by loading a `.flac` or `.wav` audio file
            into an array of type `list[float]` or a `numpy.ndarray`, *e.g.* via the soundfile library (`pip install
            soundfile`). To prepare the array into `input_values`, the [`AutoProcessor`] should be used for padding and
            conversion into a tensor of type `torch.FloatTensor`. See [`Wav2Vec2Processor.__call__`] for details.
        labels (`torch.LongTensor` of shape `(batch_size,)`, *optional*):
            Labels for computing the sequence classification/regression loss. Indices should be in `[0, ...,
            config.num_labels - 1]`. If `config.num_labels == 1` a regression loss is computed (Mean-Square loss), If
            `config.num_labels > 1` a classification loss is computed (Cross-Entropy).
        """

        return_dict = return_dict if return_dict is not None else self.config.use_return_dict
        output_hidden_states = True if self.config.use_weighted_layer_sum else output_hidden_states

        outputs = self.wav2vec2(
            input_values,
            attention_mask=attention_mask,
            output_attentions=output_attentions,
            output_hidden_states=output_hidden_states,
            return_dict=return_dict,
        )

        if self.config.use_weighted_layer_sum:
            hidden_states = outputs[_HIDDEN_STATES_START_POSITION]
            hidden_states = torch.stack(hidden_states, dim=1)
            norm_weights = nn.functional.softmax(self.layer_weights, dim=-1)
            hidden_states = (hidden_states * norm_weights.view(-1, 1, 1)).sum(dim=1)
        else:
            hidden_states = outputs[0]

        hidden_states = self.projector(hidden_states)
        if attention_mask is None:
            pooled_output = hidden_states.mean(dim=1)
        else:
            padding_mask = self._get_feature_vector_attention_mask(hidden_states.shape[1], attention_mask)
            expand_padding_mask = padding_mask.unsqueeze(-1).repeat(1, 1, hidden_states.shape[2])
            hidden_states[~expand_padding_mask] = 0.0
            pooled_output = hidden_states.sum(dim=1) / padding_mask.sum(dim=1).view(-1, 1)

        logits = self.classifier(pooled_output)

        loss = None
        if labels is not None:
            loss_fct = CrossEntropyLoss()
            loss = loss_fct(logits.view(-1, self.config.num_labels), labels.view(-1))

        if not return_dict:
            output = (logits,) + outputs[_HIDDEN_STATES_START_POSITION:]
            return ((loss,) + output) if loss is not None else output

        return SequenceClassifierOutput(
            loss=loss,
            logits=logits,
            hidden_states=outputs.hidden_states,
            attentions=outputs.attentions,
        )


@auto_docstring
class Wav2Vec2ForAudioFrameClassification(Wav2Vec2PreTrainedModel):
    def __init__(self, config):
        super().__init__(config)

        if hasattr(config, "add_adapter") and config.add_adapter:
            raise ValueError(
                "Audio frame classification does not support the use of Wav2Vec2 adapters (config.add_adapter=True)"
            )
        self.wav2vec2 = Wav2Vec2Model(config)
        num_layers = config.num_hidden_layers + 1  # transformer layers + input embeddings
        if config.use_weighted_layer_sum:
            self.layer_weights = nn.Parameter(torch.ones(num_layers) / num_layers)
        self.classifier = nn.Linear(config.hidden_size, config.num_labels)
        self.num_labels = config.num_labels

        self.init_weights()

    def freeze_feature_extractor(self):
        """
        Calling this function will disable the gradient computation for the feature encoder so that its parameter will
        not be updated during training.
        """
        warnings.warn(
            "The method `freeze_feature_extractor` is deprecated and will be removed in Transformers v5. "
            "Please use the equivalent `freeze_feature_encoder` method instead.",
            FutureWarning,
        )
        self.freeze_feature_encoder()

    def freeze_feature_encoder(self):
        """
        Calling this function will disable the gradient computation for the feature encoder so that its parameter will
        not be updated during training.
        """
        self.wav2vec2.feature_extractor._freeze_parameters()

    def freeze_base_model(self):
        """
        Calling this function will disable the gradient computation for the base model so that its parameters will not
        be updated during training. Only the classification head will be updated.
        """
        for param in self.wav2vec2.parameters():
            param.requires_grad = False

    @auto_docstring
    def forward(
        self,
        input_values: Optional[torch.Tensor],
        attention_mask: Optional[torch.Tensor] = None,
        labels: Optional[torch.Tensor] = None,
        output_attentions: Optional[bool] = None,
        output_hidden_states: Optional[bool] = None,
        return_dict: Optional[bool] = None,
    ) -> Union[tuple, TokenClassifierOutput]:
        r"""
        input_values (`torch.FloatTensor` of shape `(batch_size, sequence_length)`):
            Float values of input raw speech waveform. Values can be obtained by loading a `.flac` or `.wav` audio file
            into an array of type `list[float]` or a `numpy.ndarray`, *e.g.* via the soundfile library (`pip install
            soundfile`). To prepare the array into `input_values`, the [`AutoProcessor`] should be used for padding and
            conversion into a tensor of type `torch.FloatTensor`. See [`Wav2Vec2Processor.__call__`] for details.
        labels (`torch.LongTensor` of shape `(batch_size,)`, *optional*):
            Labels for computing the sequence classification/regression loss. Indices should be in `[0, ...,
            config.num_labels - 1]`. If `config.num_labels == 1` a regression loss is computed (Mean-Square loss), If
            `config.num_labels > 1` a classification loss is computed (Cross-Entropy).
        """

        return_dict = return_dict if return_dict is not None else self.config.use_return_dict
        output_hidden_states = True if self.config.use_weighted_layer_sum else output_hidden_states

        outputs = self.wav2vec2(
            input_values,
            attention_mask=attention_mask,
            output_attentions=output_attentions,
            output_hidden_states=output_hidden_states,
            return_dict=return_dict,
        )

        if self.config.use_weighted_layer_sum:
            hidden_states = outputs[_HIDDEN_STATES_START_POSITION]
            hidden_states = torch.stack(hidden_states, dim=1)
            norm_weights = nn.functional.softmax(self.layer_weights, dim=-1)
            hidden_states = (hidden_states * norm_weights.view(-1, 1, 1)).sum(dim=1)
        else:
            hidden_states = outputs[0]

        logits = self.classifier(hidden_states)

        loss = None
        if labels is not None:
            loss_fct = CrossEntropyLoss()
            loss = loss_fct(logits.view(-1, self.num_labels), torch.argmax(labels.view(-1, self.num_labels), axis=1))

        if not return_dict:
            output = (logits,) + outputs[_HIDDEN_STATES_START_POSITION:]
            return output

        return TokenClassifierOutput(
            loss=loss,
            logits=logits,
            hidden_states=outputs.hidden_states,
            attentions=outputs.attentions,
        )


class AMSoftmaxLoss(nn.Module):
    def __init__(self, input_dim, num_labels, scale=30.0, margin=0.4):
        super().__init__()
        self.scale = scale
        self.margin = margin
        self.num_labels = num_labels
        self.weight = nn.Parameter(torch.randn(input_dim, num_labels), requires_grad=True)
        self.loss = nn.CrossEntropyLoss()

    def forward(self, hidden_states, labels):
        labels = labels.flatten()
        weight = nn.functional.normalize(self.weight, dim=0)
        hidden_states = nn.functional.normalize(hidden_states, dim=1)
        cos_theta = torch.mm(hidden_states, weight)
        psi = cos_theta - self.margin

        onehot = nn.functional.one_hot(labels, self.num_labels)
        logits = self.scale * torch.where(onehot.bool(), psi, cos_theta)
        loss = self.loss(logits, labels)

        return loss


class TDNNLayer(nn.Module):
    def __init__(self, config, layer_id=0):
        super().__init__()
        self.in_conv_dim = config.tdnn_dim[layer_id - 1] if layer_id > 0 else config.tdnn_dim[layer_id]
        self.out_conv_dim = config.tdnn_dim[layer_id]
        self.kernel_size = config.tdnn_kernel[layer_id]
        self.dilation = config.tdnn_dilation[layer_id]

        self.kernel = nn.Linear(self.in_conv_dim * self.kernel_size, self.out_conv_dim)
        self.activation = nn.ReLU()

    def forward(self, hidden_states: torch.Tensor) -> torch.Tensor:
        if is_peft_available():
            from peft.tuners.lora import LoraLayer

        if is_peft_available():
            if isinstance(self.kernel, LoraLayer):
                warnings.warn(
                    "Detected LoRA on TDNNLayer. LoRA weights won't be applied due to optimization. "
                    "You should exclude TDNNLayer from LoRA's target modules.",
                )

        # for backward compatibility, we keep nn.Linear but call F.conv1d for speed up
        hidden_states = hidden_states.transpose(1, 2)
        weight = self.kernel.weight.view(self.out_conv_dim, self.kernel_size, self.in_conv_dim).transpose(1, 2)
        hidden_states = nn.functional.conv1d(hidden_states, weight, self.kernel.bias, dilation=self.dilation)
        hidden_states = hidden_states.transpose(1, 2)

        hidden_states = self.activation(hidden_states)
        return hidden_states


@auto_docstring(
    custom_intro="""
    Wav2Vec2 Model with an XVector feature extraction head on top for tasks like Speaker Verification.
    """
)
class Wav2Vec2ForXVector(Wav2Vec2PreTrainedModel):
    def __init__(self, config):
        super().__init__(config)

        self.wav2vec2 = Wav2Vec2Model(config)
        num_layers = config.num_hidden_layers + 1  # transformer layers + input embeddings
        if config.use_weighted_layer_sum:
            self.layer_weights = nn.Parameter(torch.ones(num_layers) / num_layers)
        self.projector = nn.Linear(config.hidden_size, config.tdnn_dim[0])

        tdnn_layers = [TDNNLayer(config, i) for i in range(len(config.tdnn_dim))]
        self.tdnn = nn.ModuleList(tdnn_layers)

        self.feature_extractor = nn.Linear(config.tdnn_dim[-1] * 2, config.xvector_output_dim)
        self.classifier = nn.Linear(config.xvector_output_dim, config.xvector_output_dim)

        self.objective = AMSoftmaxLoss(config.xvector_output_dim, config.num_labels)

        self.init_weights()

    def freeze_feature_extractor(self):
        """
        Calling this function will disable the gradient computation for the feature encoder so that its parameter will
        not be updated during training.
        """
        warnings.warn(
            "The method `freeze_feature_extractor` is deprecated and will be removed in Transformers v5. "
            "Please use the equivalent `freeze_feature_encoder` method instead.",
            FutureWarning,
        )
        self.freeze_feature_encoder()

    def freeze_feature_encoder(self):
        """
        Calling this function will disable the gradient computation for the feature encoder so that its parameter will
        not be updated during training.
        """
        self.wav2vec2.feature_extractor._freeze_parameters()

    def freeze_base_model(self):
        """
        Calling this function will disable the gradient computation for the base model so that its parameters will not
        be updated during training. Only the classification head will be updated.
        """
        for param in self.wav2vec2.parameters():
            param.requires_grad = False

    def _get_tdnn_output_lengths(self, input_lengths: Union[torch.LongTensor, int]):
        """
        Computes the output length of the TDNN layers
        """

        def _conv_out_length(input_length, kernel_size, stride):
            # 1D convolutional layer output length formula taken
            # from https://pytorch.org/docs/stable/generated/torch.nn.Conv1d.html
            return (input_length - kernel_size) // stride + 1

        for kernel_size in self.config.tdnn_kernel:
            input_lengths = _conv_out_length(input_lengths, kernel_size, 1)

        return input_lengths

    @auto_docstring
    def forward(
        self,
        input_values: Optional[torch.Tensor],
        attention_mask: Optional[torch.Tensor] = None,
        output_attentions: Optional[bool] = None,
        output_hidden_states: Optional[bool] = None,
        return_dict: Optional[bool] = None,
        labels: Optional[torch.Tensor] = None,
    ) -> Union[tuple, XVectorOutput]:
        r"""
        input_values (`torch.FloatTensor` of shape `(batch_size, sequence_length)`):
            Float values of input raw speech waveform. Values can be obtained by loading a `.flac` or `.wav` audio file
            into an array of type `list[float]` or a `numpy.ndarray`, *e.g.* via the soundfile library (`pip install
            soundfile`). To prepare the array into `input_values`, the [`AutoProcessor`] should be used for padding and
            conversion into a tensor of type `torch.FloatTensor`. See [`Wav2Vec2Processor.__call__`] for details.
        labels (`torch.LongTensor` of shape `(batch_size,)`, *optional*):
            Labels for computing the sequence classification/regression loss. Indices should be in `[0, ...,
            config.num_labels - 1]`. If `config.num_labels == 1` a regression loss is computed (Mean-Square loss), If
            `config.num_labels > 1` a classification loss is computed (Cross-Entropy).
        """

        return_dict = return_dict if return_dict is not None else self.config.use_return_dict
        output_hidden_states = True if self.config.use_weighted_layer_sum else output_hidden_states

        outputs = self.wav2vec2(
            input_values,
            attention_mask=attention_mask,
            output_attentions=output_attentions,
            output_hidden_states=output_hidden_states,
            return_dict=return_dict,
        )

        if self.config.use_weighted_layer_sum:
            hidden_states = outputs[_HIDDEN_STATES_START_POSITION]
            hidden_states = torch.stack(hidden_states, dim=1)
            norm_weights = nn.functional.softmax(self.layer_weights, dim=-1)
            hidden_states = (hidden_states * norm_weights.view(-1, 1, 1)).sum(dim=1)
        else:
            hidden_states = outputs[0]

        hidden_states = self.projector(hidden_states)

        for tdnn_layer in self.tdnn:
            hidden_states = tdnn_layer(hidden_states)

        # Statistic Pooling
        if attention_mask is None:
            mean_features = hidden_states.mean(dim=1)
            std_features = hidden_states.std(dim=1)
        else:
            feat_extract_output_lengths = self._get_feat_extract_output_lengths(attention_mask.sum(dim=1))
            tdnn_output_lengths = self._get_tdnn_output_lengths(feat_extract_output_lengths)
            mean_features = []
            std_features = []
            for i, length in enumerate(tdnn_output_lengths):
                mean_features.append(hidden_states[i, :length].mean(dim=0))
                std_features.append(hidden_states[i, :length].std(dim=0))
            mean_features = torch.stack(mean_features)
            std_features = torch.stack(std_features)
        statistic_pooling = torch.cat([mean_features, std_features], dim=-1)

        output_embeddings = self.feature_extractor(statistic_pooling)
        logits = self.classifier(output_embeddings)

        loss = None
        if labels is not None:
            loss = self.objective(logits, labels)

        if not return_dict:
            output = (logits, output_embeddings) + outputs[_HIDDEN_STATES_START_POSITION:]
            return ((loss,) + output) if loss is not None else output

        return XVectorOutput(
            loss=loss,
            logits=logits,
            embeddings=output_embeddings,
            hidden_states=outputs.hidden_states,
            attentions=outputs.attentions,
        )


__all__ = [
    "Wav2Vec2ForAudioFrameClassification",
    "Wav2Vec2ForCTC",
    "Wav2Vec2ForMaskedLM",
    "Wav2Vec2ForPreTraining",
    "Wav2Vec2ForSequenceClassification",
    "Wav2Vec2ForXVector",
    "Wav2Vec2Model",
    "Wav2Vec2PreTrainedModel",
]<|MERGE_RESOLUTION|>--- conflicted
+++ resolved
@@ -530,10 +530,6 @@
         self,
         hidden_states: torch.Tensor,
         key_value_states: Optional[torch.Tensor] = None,
-<<<<<<< HEAD
-=======
-        past_key_value: Optional[tuple[torch.Tensor]] = None,
->>>>>>> 12838775
         attention_mask: Optional[torch.Tensor] = None,
         layer_head_mask: Optional[torch.Tensor] = None,
         output_attentions: Optional[bool] = False,
