# coding=utf-8
# Copyright 2022 The HuggingFace Inc. team.
#
# Licensed under the Apache License, Version 2.0 (the "License");
# you may not use this file except in compliance with the License.
# You may obtain a copy of the License at
#
#     http://www.apache.org/licenses/LICENSE-2.0
#
# Unless required by applicable law or agreed to in writing, software
# distributed under the License is distributed on an "AS IS" BASIS,
# WITHOUT WARRANTIES OR CONDITIONS OF ANY KIND, either express or implied.
# See the License for the specific language governing permissions and
# limitations under the License.
"""
Feature extractor class for Whisper
"""
import copy
from typing import Any, Dict, List, Optional, Union

import numpy as np
from numpy.fft import fft

from ...feature_extraction_sequence_utils import SequenceFeatureExtractor
from ...feature_extraction_utils import BatchFeature
from ...utils import TensorType, logging


logger = logging.get_logger(__name__)


class WhisperFeatureExtractor(SequenceFeatureExtractor):
    r"""
    Constructs a Whisper feature extractor.

    This feature extractor inherits from [`WhisperFeatureExtractor`] which contains most of the main methods. Users
    should refer to this superclass for more information regarding those methods.

    This class extracts mel-filter bank features from raw speech using a custom numpy implementation of the `Short Time
    Fourier Transform` which should match pytorch's `torch.stft` equivalent.

    Args:
        feature_size (`int`, defaults to 80):
            The feature dimension of the extracted features.
        sampling_rate (`int`, defaults to 16000):
            The sampling rate at which the audio files should be digitalized expressed in hertz (Hz).
        hop_length (`int`, defaults to 160):
            Length of the overlaping windows for the STFT used to obtain the Mel Frequency coefficients.
        chunk_length (`int`, defaults to 30):
            The maximum number of chuncks of `sampling_rate` samples used to trim and pad longer or shorter audio
            sequences.
        n_fft (`int`, defaults to 400):
            Size of the Fourier transform.
        padding_value (`float`, *optional*, defaults to 0.0):
            Padding value used to pad the audio. Should correspond to silences.
    """

    model_input_names = ["input_features"]

    def __init__(
        self,
        feature_size=80,
        sampling_rate=16000,
        hop_length=160,
        chunk_length=30,
        n_fft=400,
        padding_value=0.0,
        return_attention_mask=False,  # pad inputs to max length with silence token (zero) and no attention mask
        **kwargs,
    ):
        super().__init__(
            feature_size=feature_size,
            sampling_rate=sampling_rate,
            padding_value=padding_value,
            return_attention_mask=return_attention_mask,
            **kwargs,
        )
        self.n_fft = n_fft
        self.hop_length = hop_length
        self.chunk_length = chunk_length
        self.n_samples = chunk_length * sampling_rate
        self.nb_max_frames = self.n_samples // hop_length
        self.sampling_rate = sampling_rate
        self.mel_filters = self.get_mel_filters(sampling_rate, n_fft, n_mels=feature_size)

    def get_mel_filters(self, sr, n_fft, n_mels=128, dtype=np.float32):
        # Initialize the weights
        n_mels = int(n_mels)
        weights = np.zeros((n_mels, int(1 + n_fft // 2)), dtype=dtype)

        # Center freqs of each FFT bin
        fftfreqs = np.fft.rfftfreq(n=n_fft, d=1.0 / sr)

        # 'Center freqs' of mel bands - uniformly spaced between limits
        min_mel = 0.0
        max_mel = 45.245640471924965

        mels = np.linspace(min_mel, max_mel, n_mels + 2)

        mels = np.asanyarray(mels)

        # Fill in the linear scale
        f_min = 0.0
        f_sp = 200.0 / 3
        freqs = f_min + f_sp * mels

        # And now the nonlinear scale
        min_log_hz = 1000.0  # beginning of log region (Hz)
        min_log_mel = (min_log_hz - f_min) / f_sp  # same (Mels)
        logstep = np.log(6.4) / 27.0  # step size for log region

        # If we have vector data, vectorize
        log_t = mels >= min_log_mel
        freqs[log_t] = min_log_hz * np.exp(logstep * (mels[log_t] - min_log_mel))

        mel_f = freqs

        fdiff = np.diff(mel_f)
        ramps = np.subtract.outer(mel_f, fftfreqs)

        for i in range(n_mels):
            # lower and upper slopes for all bins
            lower = -ramps[i] / fdiff[i]
            upper = ramps[i + 2] / fdiff[i + 1]

            # .. then intersect them with each other and zero
            weights[i] = np.maximum(0, np.minimum(lower, upper))

        # Slaney-style mel is scaled to be approx constant energy per channel
        enorm = 2.0 / (mel_f[2 : n_mels + 2] - mel_f[:n_mels])
        weights *= enorm[:, np.newaxis]

        return weights

    def fram_wave(self, waveform, center=True):
        """
        Transform a raw waveform into a list of smaller waveforms. The window length defines how much of the signal is
        contain in each frame (smalle waveform), while the hope length defines the step between the beginning of each
        new frame.

        Centering is done by reflecting the waveform which is first centered around `frame_idx * hop_length`.
        """
        frames = []
        for i in range(0, waveform.shape[0] + 1, self.hop_length):
            half_window = (self.n_fft - 1) // 2 + 1
            if center:
                start = i - half_window if i > half_window else 0
                end = i + half_window if i < waveform.shape[0] - half_window else waveform.shape[0]

                frame = waveform[start:end]

                if start == 0:
                    padd_width = (-i + half_window, 0)
                    frame = np.pad(frame, pad_width=padd_width, mode="reflect")

                elif end == waveform.shape[0]:
                    padd_width = (0, (i - waveform.shape[0] + half_window))
                    frame = np.pad(frame, pad_width=padd_width, mode="reflect")

            else:
                frame = waveform[i : i + self.n_fft]
                frame_width = frame.shape[0]
                if frame_width < waveform.shape[0]:
                    frame = np.lib.pad(
                        frame, pad_width=(0, self.n_fft - frame_width), mode="constant", constant_values=0
                    )

            frames.append(frame)
        return np.stack(frames, 0)

    def stft(self, frames, window):
        """
        Calculates the complex Short-Time Fourier Transform (STFT) of the given framed signal. Should give the same
        results as `torch.stft`.
        """
        frame_size = frames.shape[1]
        fft_size = self.n_fft

        if fft_size is None:
            fft_size = frame_size

        if fft_size < frame_size:
            raise ValueError("FFT size must greater or equal the frame size")
        # number of FFT bins to store
        num_fft_bins = (fft_size >> 1) + 1

        data = np.empty((len(frames), num_fft_bins), dtype=np.complex64)
        fft_signal = np.zeros(fft_size)

        for f, frame in enumerate(frames):
            if window is not None:
                np.multiply(frame, window, out=fft_signal[:frame_size])
            else:
                fft_signal[:frame_size] = frame
            data[f] = fft(fft_signal, axis=0)[:num_fft_bins]
        return data.T

    def _np_extract_fbank_features(self, waveform: np.array) -> np.ndarray:
        """
        Compute the log-Mel spectrogram of the provided audio, gives similar results whisper's original torch
        implementation with 1e-5 tolerance.
        """
        window = np.hanning(self.n_fft + 1)[:-1]

        frames = self.fram_wave(waveform)
        stft = self.stft(frames, window=window)
        magnitudes = np.abs(stft[:, :-1]) ** 2

        filters = self.mel_filters
        mel_spec = filters @ magnitudes

        log_spec = np.log10(np.clip(mel_spec, a_min=1e-10, a_max=None))
        log_spec = np.maximum(log_spec, log_spec.max() - 8.0)
        log_spec = (log_spec + 4.0) / 4.0

        return log_spec

    @staticmethod
    # Copied from transformers.models.wav2vec2.feature_extraction_wav2vec2.Wav2Vec2FeatureExtractor.zero_mean_unit_var_norm
    def zero_mean_unit_var_norm(
        input_values: List[np.ndarray], attention_mask: List[np.ndarray], padding_value: float = 0.0
    ) -> List[np.ndarray]:
        """
        Every array in the list is normalized to have zero mean and unit variance
        """
        if attention_mask is not None:
            attention_mask = np.array(attention_mask, np.int32)
            normed_input_values = []

            for vector, length in zip(input_values, attention_mask.sum(-1)):
                normed_slice = (vector - vector[:length].mean()) / np.sqrt(vector[:length].var() + 1e-7)
                if length < normed_slice.shape[0]:
                    normed_slice[length:] = padding_value

                normed_input_values.append(normed_slice)
        else:
            normed_input_values = [(x - x.mean()) / np.sqrt(x.var() + 1e-7) for x in input_values]

        return normed_input_values

    def __call__(
        self,
        raw_speech: Union[np.ndarray, List[float], List[np.ndarray], List[List[float]]],
        truncation: bool = True,
        pad_to_multiple_of: Optional[int] = None,
        return_tensors: Optional[Union[str, TensorType]] = None,
        return_attention_mask: Optional[bool] = None,
        padding: Optional[str] = "max_length",
        max_length: Optional[int] = None,
        sampling_rate: Optional[int] = None,
<<<<<<< HEAD
        do_normalize: Optional[bool] = None,
=======
>>>>>>> c256bc6d
        **kwargs,
    ) -> BatchFeature:
        """
        Main method to featurize and prepare for the model one or several sequence(s).

        Args:
            raw_speech (`np.ndarray`, `List[float]`, `List[np.ndarray]`, `List[List[float]]`):
                The sequence or batch of sequences to be padded. Each sequence can be a numpy array, a list of float
                values, a list of numpy arrays or a list of list of float values.
            truncation (`bool`, *optional*, default to `True`):
                Activates truncation to cut input sequences longer than *max_length* to *max_length*.
            pad_to_multiple_of (`int`, *optional*, defaults to None):
                If set will pad the sequence to a multiple of the provided value.

                This is especially useful to enable the use of Tensor Cores on NVIDIA hardware with compute capability
                `>= 7.5` (Volta), or on TPUs which benefit from having sequence lengths be a multiple of 128.
            return_attention_mask (`bool`, *optional*):
                Whether to return the attention mask. If left to the default, will return the attention mask according
                to the specific feature_extractor's default.

                [What are attention masks?](../glossary#attention-mask)

                <Tip>

                For Whisper models, `attention_mask` should always be passed for batched inference, to avoid subtle
                bugs.

                </Tip>

            return_tensors (`str` or [`~utils.TensorType`], *optional*):
                If set, will return tensors instead of list of python integers. Acceptable values are:

                - `'tf'`: Return TensorFlow `tf.constant` objects.
                - `'pt'`: Return PyTorch `torch.Tensor` objects.
                - `'np'`: Return Numpy `np.ndarray` objects.
            sampling_rate (`int`, *optional*):
                The sampling rate at which the `raw_speech` input was sampled. It is strongly recommended to pass
                `sampling_rate` at the forward call to prevent silent errors and allow automatic speech recognition
                pipeline.
            padding_value (`float`, defaults to 0.0):
                The value that is used to fill the padding values / vectors.
            do_normalize (`bool`, *optional*, defaults to `False`):
                Whether or not to zero-mean unit-variance normalize the input. Normalizing can help to significantly
                improve the performance of the model.
        """

        if sampling_rate is not None:
            if sampling_rate != self.sampling_rate:
                raise ValueError(
                    f"The model corresponding to this feature extractor: {self.__class__.__name__} was trained using a"
                    f" sampling rate of {self.sampling_rate}. Please make sure that the provided `raw_speech` input"
                    f" was sampled with {self.sampling_rate} and not {sampling_rate}."
                )
        else:
            logger.warning(
                "It is strongly recommended to pass the `sampling_rate` argument to this function. "
                "Failing to do so can result in silent errors that might be hard to debug."
            )

        is_batched = bool(
            isinstance(raw_speech, (list, tuple))
            and (isinstance(raw_speech[0], np.ndarray) or isinstance(raw_speech[0], (tuple, list)))
        )

        if is_batched:
            raw_speech = [np.asarray([speech], dtype=np.float32).T for speech in raw_speech]
        elif not is_batched and not isinstance(raw_speech, np.ndarray):
            raw_speech = np.asarray(raw_speech, dtype=np.float32)
        elif isinstance(raw_speech, np.ndarray) and raw_speech.dtype is np.dtype(np.float64):
            raw_speech = raw_speech.astype(np.float32)

        # always return batch
        if not is_batched:
            raw_speech = [np.asarray([raw_speech]).T]

        batched_speech = BatchFeature({"input_features": raw_speech})

        # convert into correct format for padding

        padded_inputs = self.pad(
            batched_speech,
            padding=padding,
            max_length=max_length if max_length else self.n_samples,
            truncation=truncation,
            pad_to_multiple_of=pad_to_multiple_of,
            return_attention_mask=return_attention_mask,
        )
        # make sure list is in array format
        input_features = padded_inputs.get("input_features").transpose(2, 0, 1)

        if return_attention_mask:
            # rescale from sample (48000) to feature (3000)
            padded_inputs["attention_mask"] = padded_inputs["attention_mask"][:, :: self.hop_length]

        # zero-mean and unit-variance normalization
        if do_normalize:
            padded_inputs["input_features"] = self.zero_mean_unit_var_norm(
                padded_inputs["input_features"],
                attention_mask=padded_inputs["attention_mask"],
                padding_value=self.padding_value,
            )

        input_features = [self._np_extract_fbank_features(waveform) for waveform in input_features[0]]

        if isinstance(input_features[0], List):
            padded_inputs["input_features"] = [np.asarray(feature, dtype=np.float32) for feature in input_features]
        else:
            padded_inputs["input_features"] = input_features

        if return_attention_mask:
            # rescale from sample (48000) to feature (3000)
            padded_inputs["attention_mask"] = padded_inputs["attention_mask"][:, :: self.hop_length]

        if return_tensors is not None:
            padded_inputs = padded_inputs.convert_to_tensors(return_tensors)

        return padded_inputs

    def to_dict(self) -> Dict[str, Any]:
        """
        Serializes this instance to a Python dictionary.

        Returns:
            `Dict[str, Any]`: Dictionary of all the attributes that make up this configuration instance.
        """
        output = copy.deepcopy(self.__dict__)
        output["feature_extractor_type"] = self.__class__.__name__
        if "mel_filters" in output:
            del output["mel_filters"]
        return output<|MERGE_RESOLUTION|>--- conflicted
+++ resolved
@@ -248,10 +248,7 @@
         padding: Optional[str] = "max_length",
         max_length: Optional[int] = None,
         sampling_rate: Optional[int] = None,
-<<<<<<< HEAD
         do_normalize: Optional[bool] = None,
-=======
->>>>>>> c256bc6d
         **kwargs,
     ) -> BatchFeature:
         """
