# coding=utf-8
# Copyright 2018 The HuggingFace Inc. team.
#
# Licensed under the Apache License, Version 2.0 (the "License");
# you may not use this file except in compliance with the License.
# You may obtain a copy of the License at
#
#     http://www.apache.org/licenses/LICENSE-2.0
#
# Unless required by applicable law or agreed to in writing, software
# distributed under the License is distributed on an "AS IS" BASIS,
# WITHOUT WARRANTIES OR CONDITIONS OF ANY KIND, either express or implied.
# See the License for the specific language governing permissions and
# limitations under the License.
""" Auto Model class."""

import warnings
from collections import OrderedDict

from ...utils import logging
from .auto_factory import _BaseAutoBackboneClass, _BaseAutoModelClass, _LazyAutoMapping, auto_class_update
from .configuration_auto import CONFIG_MAPPING_NAMES


logger = logging.get_logger(__name__)


MODEL_MAPPING_NAMES = OrderedDict(
    [
        # Base model mapping
        ("albert", "AlbertModel"),
        ("align", "AlignModel"),
        ("altclip", "AltCLIPModel"),
        ("audio-spectrogram-transformer", "ASTModel"),
        ("autoformer", "AutoformerModel"),
        ("bark", "BarkModel"),
        ("bart", "BartModel"),
        ("beit", "BeitModel"),
        ("bert", "BertModel"),
        ("bert-generation", "BertGenerationEncoder"),
        ("big_bird", "BigBirdModel"),
        ("bigbird_pegasus", "BigBirdPegasusModel"),
        ("biogpt", "BioGptModel"),
        ("bit", "BitModel"),
        ("blenderbot", "BlenderbotModel"),
        ("blenderbot-small", "BlenderbotSmallModel"),
        ("blip", "BlipModel"),
        ("blip-2", "Blip2Model"),
        ("bloom", "BloomModel"),
        ("bridgetower", "BridgeTowerModel"),
        ("bros", "BrosModel"),
        ("camembert", "CamembertModel"),
        ("canine", "CanineModel"),
        ("chinese_clip", "ChineseCLIPModel"),
        ("clap", "ClapModel"),
        ("clip", "CLIPModel"),
        ("clipseg", "CLIPSegModel"),
        ("code_llama", "LlamaModel"),
        ("codegen", "CodeGenModel"),
        ("conditional_detr", "ConditionalDetrModel"),
        ("convbert", "ConvBertModel"),
        ("convnext", "ConvNextModel"),
        ("convnextv2", "ConvNextV2Model"),
        ("cpmant", "CpmAntModel"),
        ("ctrl", "CTRLModel"),
        ("cvt", "CvtModel"),
        ("data2vec-audio", "Data2VecAudioModel"),
        ("data2vec-text", "Data2VecTextModel"),
        ("data2vec-vision", "Data2VecVisionModel"),
        ("deberta", "DebertaModel"),
        ("deberta-v2", "DebertaV2Model"),
        ("decision_transformer", "DecisionTransformerModel"),
        ("deformable_detr", "DeformableDetrModel"),
        ("deit", "DeiTModel"),
        ("deta", "DetaModel"),
        ("detr", "DetrModel"),
        ("dinat", "DinatModel"),
        ("dinov2", "Dinov2Model"),
        ("distilbert", "DistilBertModel"),
        ("donut-swin", "DonutSwinModel"),
        ("dpr", "DPRQuestionEncoder"),
        ("dpt", "DPTModel"),
        ("efficientformer", "EfficientFormerModel"),
        ("efficientnet", "EfficientNetModel"),
        ("electra", "ElectraModel"),
        ("encodec", "EncodecModel"),
        ("ernie", "ErnieModel"),
        ("ernie_m", "ErnieMModel"),
        ("esm", "EsmModel"),
        ("falcon", "FalconModel"),
        ("flaubert", "FlaubertModel"),
        ("flava", "FlavaModel"),
        ("fnet", "FNetModel"),
        ("focalnet", "FocalNetModel"),
        ("fsmt", "FSMTModel"),
        ("funnel", ("FunnelModel", "FunnelBaseModel")),
        ("git", "GitModel"),
        ("glpn", "GLPNModel"),
        ("gpt-sw3", "GPT2Model"),
        ("gpt2", "GPT2Model"),
        ("gpt_bigcode", "GPTBigCodeModel"),
        ("gpt_neo", "GPTNeoModel"),
        ("gpt_neox", "GPTNeoXModel"),
        ("gpt_neox_japanese", "GPTNeoXJapaneseModel"),
        ("gptj", "GPTJModel"),
        ("gptsan-japanese", "GPTSanJapaneseForConditionalGeneration"),
        ("graphormer", "GraphormerModel"),
        ("groupvit", "GroupViTModel"),
        ("hubert", "HubertModel"),
        ("ibert", "IBertModel"),
        ("idefics", "IdeficsModel"),
        ("imagegpt", "ImageGPTModel"),
        ("informer", "InformerModel"),
        ("jukebox", "JukeboxModel"),
        ("layoutlm", "LayoutLMModel"),
        ("layoutlmv2", "LayoutLMv2Model"),
        ("layoutlmv3", "LayoutLMv3Model"),
        ("led", "LEDModel"),
        ("levit", "LevitModel"),
        ("lilt", "LiltModel"),
        ("llama", "LlamaModel"),
        ("longformer", "LongformerModel"),
        ("longt5", "LongT5Model"),
        ("luke", "LukeModel"),
        ("lxmert", "LxmertModel"),
        ("m2m_100", "M2M100Model"),
        ("marian", "MarianModel"),
        ("markuplm", "MarkupLMModel"),
        ("mask2former", "Mask2FormerModel"),
        ("maskformer", "MaskFormerModel"),
        ("maskformer-swin", "MaskFormerSwinModel"),
        ("mbart", "MBartModel"),
        ("mctct", "MCTCTModel"),
        ("mega", "MegaModel"),
        ("megatron-bert", "MegatronBertModel"),
        ("mgp-str", "MgpstrForSceneTextRecognition"),
        ("mistral", "MistralModel"),
        ("mobilebert", "MobileBertModel"),
        ("mobilenet_v1", "MobileNetV1Model"),
        ("mobilenet_v2", "MobileNetV2Model"),
        ("mobilevit", "MobileViTModel"),
        ("mobilevitv2", "MobileViTV2Model"),
        ("mpnet", "MPNetModel"),
        ("mpt", "MptModel"),
        ("mra", "MraModel"),
        ("mt5", "MT5Model"),
        ("mvp", "MvpModel"),
        ("nat", "NatModel"),
        ("nezha", "NezhaModel"),
        ("nllb-moe", "NllbMoeModel"),
        ("nystromformer", "NystromformerModel"),
        ("oneformer", "OneFormerModel"),
        ("open-llama", "OpenLlamaModel"),
        ("openai-gpt", "OpenAIGPTModel"),
        ("opt", "OPTModel"),
        ("owlvit", "OwlViTModel"),
        ("patchtst", "PatchTSTModel"),
        ("pegasus", "PegasusModel"),
        ("pegasus_x", "PegasusXModel"),
        ("perceiver", "PerceiverModel"),
        ("persimmon", "PersimmonModel"),
        ("plbart", "PLBartModel"),
        ("poolformer", "PoolFormerModel"),
        ("prophetnet", "ProphetNetModel"),
        ("pvt", "PvtModel"),
        ("qdqbert", "QDQBertModel"),
        ("reformer", "ReformerModel"),
        ("regnet", "RegNetModel"),
        ("rembert", "RemBertModel"),
        ("resnet", "ResNetModel"),
        ("retribert", "RetriBertModel"),
        ("roberta", "RobertaModel"),
        ("roberta-prelayernorm", "RobertaPreLayerNormModel"),
        ("roc_bert", "RoCBertModel"),
        ("roformer", "RoFormerModel"),
        ("rwkv", "RwkvModel"),
        ("sam", "SamModel"),
        ("segformer", "SegformerModel"),
        ("sew", "SEWModel"),
        ("sew-d", "SEWDModel"),
        ("speech_to_text", "Speech2TextModel"),
        ("speecht5", "SpeechT5Model"),
        ("splinter", "SplinterModel"),
        ("squeezebert", "SqueezeBertModel"),
        ("swiftformer", "SwiftFormerModel"),
        ("swin", "SwinModel"),
        ("swin2sr", "Swin2SRModel"),
        ("swinv2", "Swinv2Model"),
        ("switch_transformers", "SwitchTransformersModel"),
        ("t5", "T5Model"),
        ("table-transformer", "TableTransformerModel"),
        ("tapas", "TapasModel"),
        ("time_series_transformer", "TimeSeriesTransformerModel"),
        ("timesformer", "TimesformerModel"),
        ("timm_backbone", "TimmBackbone"),
        ("trajectory_transformer", "TrajectoryTransformerModel"),
        ("transfo-xl", "TransfoXLModel"),
        ("tvlt", "TvltModel"),
        ("umt5", "UMT5Model"),
        ("unispeech", "UniSpeechModel"),
        ("unispeech-sat", "UniSpeechSatModel"),
        ("van", "VanModel"),
        ("videomae", "VideoMAEModel"),
        ("vilt", "ViltModel"),
        ("vision-text-dual-encoder", "VisionTextDualEncoderModel"),
        ("visual_bert", "VisualBertModel"),
        ("vit", "ViTModel"),
        ("vit_hybrid", "ViTHybridModel"),
        ("vit_mae", "ViTMAEModel"),
        ("vit_msn", "ViTMSNModel"),
        ("vitdet", "VitDetModel"),
        ("vits", "VitsModel"),
        ("vivit", "VivitModel"),
        ("wav2vec2", "Wav2Vec2Model"),
        ("wav2vec2-conformer", "Wav2Vec2ConformerModel"),
        ("wavlm", "WavLMModel"),
        ("whisper", "WhisperModel"),
        ("xclip", "XCLIPModel"),
        ("xglm", "XGLMModel"),
        ("xlm", "XLMModel"),
        ("xlm-prophetnet", "XLMProphetNetModel"),
        ("xlm-roberta", "XLMRobertaModel"),
        ("xlm-roberta-xl", "XLMRobertaXLModel"),
        ("xlnet", "XLNetModel"),
        ("xmod", "XmodModel"),
        ("yolos", "YolosModel"),
        ("yoso", "YosoModel"),
    ]
)

MODEL_FOR_PRETRAINING_MAPPING_NAMES = OrderedDict(
    [
        # Model for pre-training mapping
        ("albert", "AlbertForPreTraining"),
        ("bart", "BartForConditionalGeneration"),
        ("bert", "BertForPreTraining"),
        ("big_bird", "BigBirdForPreTraining"),
        ("bloom", "BloomForCausalLM"),
        ("camembert", "CamembertForMaskedLM"),
        ("ctrl", "CTRLLMHeadModel"),
        ("data2vec-text", "Data2VecTextForMaskedLM"),
        ("deberta", "DebertaForMaskedLM"),
        ("deberta-v2", "DebertaV2ForMaskedLM"),
        ("distilbert", "DistilBertForMaskedLM"),
        ("electra", "ElectraForPreTraining"),
        ("ernie", "ErnieForPreTraining"),
        ("flaubert", "FlaubertWithLMHeadModel"),
        ("flava", "FlavaForPreTraining"),
        ("fnet", "FNetForPreTraining"),
        ("fsmt", "FSMTForConditionalGeneration"),
        ("funnel", "FunnelForPreTraining"),
        ("gpt-sw3", "GPT2LMHeadModel"),
        ("gpt2", "GPT2LMHeadModel"),
        ("gpt_bigcode", "GPTBigCodeForCausalLM"),
        ("gptsan-japanese", "GPTSanJapaneseForConditionalGeneration"),
        ("ibert", "IBertForMaskedLM"),
        ("idefics", "IdeficsForVisionText2Text"),
        ("layoutlm", "LayoutLMForMaskedLM"),
        ("longformer", "LongformerForMaskedLM"),
        ("luke", "LukeForMaskedLM"),
        ("lxmert", "LxmertForPreTraining"),
        ("mega", "MegaForMaskedLM"),
        ("megatron-bert", "MegatronBertForPreTraining"),
        ("mobilebert", "MobileBertForPreTraining"),
        ("mpnet", "MPNetForMaskedLM"),
        ("mpt", "MptForCausalLM"),
        ("mra", "MraForMaskedLM"),
        ("mvp", "MvpForConditionalGeneration"),
        ("nezha", "NezhaForPreTraining"),
        ("nllb-moe", "NllbMoeForConditionalGeneration"),
        ("openai-gpt", "OpenAIGPTLMHeadModel"),
        ("retribert", "RetriBertModel"),
        ("roberta", "RobertaForMaskedLM"),
        ("roberta-prelayernorm", "RobertaPreLayerNormForMaskedLM"),
        ("roc_bert", "RoCBertForPreTraining"),
        ("rwkv", "RwkvForCausalLM"),
        ("splinter", "SplinterForPreTraining"),
        ("squeezebert", "SqueezeBertForMaskedLM"),
        ("switch_transformers", "SwitchTransformersForConditionalGeneration"),
        ("t5", "T5ForConditionalGeneration"),
        ("tapas", "TapasForMaskedLM"),
        ("transfo-xl", "TransfoXLLMHeadModel"),
        ("tvlt", "TvltForPreTraining"),
        ("unispeech", "UniSpeechForPreTraining"),
        ("unispeech-sat", "UniSpeechSatForPreTraining"),
        ("videomae", "VideoMAEForPreTraining"),
        ("visual_bert", "VisualBertForPreTraining"),
        ("vit_mae", "ViTMAEForPreTraining"),
        ("wav2vec2", "Wav2Vec2ForPreTraining"),
        ("wav2vec2-conformer", "Wav2Vec2ConformerForPreTraining"),
        ("xlm", "XLMWithLMHeadModel"),
        ("xlm-roberta", "XLMRobertaForMaskedLM"),
        ("xlm-roberta-xl", "XLMRobertaXLForMaskedLM"),
        ("xlnet", "XLNetLMHeadModel"),
        ("xmod", "XmodForMaskedLM"),
    ]
)

MODEL_WITH_LM_HEAD_MAPPING_NAMES = OrderedDict(
    [
        # Model with LM heads mapping
        ("albert", "AlbertForMaskedLM"),
        ("bart", "BartForConditionalGeneration"),
        ("bert", "BertForMaskedLM"),
        ("big_bird", "BigBirdForMaskedLM"),
        ("bigbird_pegasus", "BigBirdPegasusForConditionalGeneration"),
        ("blenderbot-small", "BlenderbotSmallForConditionalGeneration"),
        ("bloom", "BloomForCausalLM"),
        ("camembert", "CamembertForMaskedLM"),
        ("codegen", "CodeGenForCausalLM"),
        ("convbert", "ConvBertForMaskedLM"),
        ("cpmant", "CpmAntForCausalLM"),
        ("ctrl", "CTRLLMHeadModel"),
        ("data2vec-text", "Data2VecTextForMaskedLM"),
        ("deberta", "DebertaForMaskedLM"),
        ("deberta-v2", "DebertaV2ForMaskedLM"),
        ("distilbert", "DistilBertForMaskedLM"),
        ("electra", "ElectraForMaskedLM"),
        ("encoder-decoder", "EncoderDecoderModel"),
        ("ernie", "ErnieForMaskedLM"),
        ("esm", "EsmForMaskedLM"),
        ("flaubert", "FlaubertWithLMHeadModel"),
        ("fnet", "FNetForMaskedLM"),
        ("fsmt", "FSMTForConditionalGeneration"),
        ("funnel", "FunnelForMaskedLM"),
        ("git", "GitForCausalLM"),
        ("gpt-sw3", "GPT2LMHeadModel"),
        ("gpt2", "GPT2LMHeadModel"),
        ("gpt_bigcode", "GPTBigCodeForCausalLM"),
        ("gpt_neo", "GPTNeoForCausalLM"),
        ("gpt_neox", "GPTNeoXForCausalLM"),
        ("gpt_neox_japanese", "GPTNeoXJapaneseForCausalLM"),
        ("gptj", "GPTJForCausalLM"),
        ("gptsan-japanese", "GPTSanJapaneseForConditionalGeneration"),
        ("ibert", "IBertForMaskedLM"),
        ("layoutlm", "LayoutLMForMaskedLM"),
        ("led", "LEDForConditionalGeneration"),
        ("longformer", "LongformerForMaskedLM"),
        ("longt5", "LongT5ForConditionalGeneration"),
        ("luke", "LukeForMaskedLM"),
        ("m2m_100", "M2M100ForConditionalGeneration"),
        ("marian", "MarianMTModel"),
        ("mega", "MegaForMaskedLM"),
        ("megatron-bert", "MegatronBertForCausalLM"),
        ("mobilebert", "MobileBertForMaskedLM"),
        ("mpnet", "MPNetForMaskedLM"),
        ("mpt", "MptForCausalLM"),
        ("mra", "MraForMaskedLM"),
        ("mvp", "MvpForConditionalGeneration"),
        ("nezha", "NezhaForMaskedLM"),
        ("nllb-moe", "NllbMoeForConditionalGeneration"),
        ("nystromformer", "NystromformerForMaskedLM"),
        ("openai-gpt", "OpenAIGPTLMHeadModel"),
        ("pegasus_x", "PegasusXForConditionalGeneration"),
        ("plbart", "PLBartForConditionalGeneration"),
        ("pop2piano", "Pop2PianoForConditionalGeneration"),
        ("qdqbert", "QDQBertForMaskedLM"),
        ("reformer", "ReformerModelWithLMHead"),
        ("rembert", "RemBertForMaskedLM"),
        ("roberta", "RobertaForMaskedLM"),
        ("roberta-prelayernorm", "RobertaPreLayerNormForMaskedLM"),
        ("roc_bert", "RoCBertForMaskedLM"),
        ("roformer", "RoFormerForMaskedLM"),
        ("rwkv", "RwkvForCausalLM"),
        ("speech_to_text", "Speech2TextForConditionalGeneration"),
        ("squeezebert", "SqueezeBertForMaskedLM"),
        ("switch_transformers", "SwitchTransformersForConditionalGeneration"),
        ("t5", "T5ForConditionalGeneration"),
        ("tapas", "TapasForMaskedLM"),
        ("transfo-xl", "TransfoXLLMHeadModel"),
        ("wav2vec2", "Wav2Vec2ForMaskedLM"),
        ("whisper", "WhisperForConditionalGeneration"),
        ("xlm", "XLMWithLMHeadModel"),
        ("xlm-roberta", "XLMRobertaForMaskedLM"),
        ("xlm-roberta-xl", "XLMRobertaXLForMaskedLM"),
        ("xlnet", "XLNetLMHeadModel"),
        ("xmod", "XmodForMaskedLM"),
        ("yoso", "YosoForMaskedLM"),
    ]
)

MODEL_FOR_CAUSAL_LM_MAPPING_NAMES = OrderedDict(
    [
        # Model for Causal LM mapping
        ("bart", "BartForCausalLM"),
        ("bert", "BertLMHeadModel"),
        ("bert-generation", "BertGenerationDecoder"),
        ("big_bird", "BigBirdForCausalLM"),
        ("bigbird_pegasus", "BigBirdPegasusForCausalLM"),
        ("biogpt", "BioGptForCausalLM"),
        ("blenderbot", "BlenderbotForCausalLM"),
        ("blenderbot-small", "BlenderbotSmallForCausalLM"),
        ("bloom", "BloomForCausalLM"),
        ("camembert", "CamembertForCausalLM"),
        ("code_llama", "LlamaForCausalLM"),
        ("codegen", "CodeGenForCausalLM"),
        ("cpmant", "CpmAntForCausalLM"),
        ("ctrl", "CTRLLMHeadModel"),
        ("data2vec-text", "Data2VecTextForCausalLM"),
        ("electra", "ElectraForCausalLM"),
        ("ernie", "ErnieForCausalLM"),
        ("falcon", "FalconForCausalLM"),
        ("git", "GitForCausalLM"),
        ("gpt-sw3", "GPT2LMHeadModel"),
        ("gpt2", "GPT2LMHeadModel"),
        ("gpt_bigcode", "GPTBigCodeForCausalLM"),
        ("gpt_neo", "GPTNeoForCausalLM"),
        ("gpt_neox", "GPTNeoXForCausalLM"),
        ("gpt_neox_japanese", "GPTNeoXJapaneseForCausalLM"),
        ("gptj", "GPTJForCausalLM"),
        ("llama", "LlamaForCausalLM"),
        ("marian", "MarianForCausalLM"),
        ("mbart", "MBartForCausalLM"),
        ("mega", "MegaForCausalLM"),
        ("megatron-bert", "MegatronBertForCausalLM"),
        ("mistral", "MistralForCausalLM"),
        ("mpt", "MptForCausalLM"),
        ("musicgen", "MusicgenForCausalLM"),
        ("mvp", "MvpForCausalLM"),
        ("open-llama", "OpenLlamaForCausalLM"),
        ("openai-gpt", "OpenAIGPTLMHeadModel"),
        ("opt", "OPTForCausalLM"),
        ("pegasus", "PegasusForCausalLM"),
        ("persimmon", "PersimmonForCausalLM"),
        ("plbart", "PLBartForCausalLM"),
        ("prophetnet", "ProphetNetForCausalLM"),
        ("qdqbert", "QDQBertLMHeadModel"),
        ("reformer", "ReformerModelWithLMHead"),
        ("rembert", "RemBertForCausalLM"),
        ("roberta", "RobertaForCausalLM"),
        ("roberta-prelayernorm", "RobertaPreLayerNormForCausalLM"),
        ("roc_bert", "RoCBertForCausalLM"),
        ("roformer", "RoFormerForCausalLM"),
        ("rwkv", "RwkvForCausalLM"),
        ("speech_to_text_2", "Speech2Text2ForCausalLM"),
        ("transfo-xl", "TransfoXLLMHeadModel"),
        ("trocr", "TrOCRForCausalLM"),
        ("xglm", "XGLMForCausalLM"),
        ("xlm", "XLMWithLMHeadModel"),
        ("xlm-prophetnet", "XLMProphetNetForCausalLM"),
        ("xlm-roberta", "XLMRobertaForCausalLM"),
        ("xlm-roberta-xl", "XLMRobertaXLForCausalLM"),
        ("xlnet", "XLNetLMHeadModel"),
        ("xmod", "XmodForCausalLM"),
    ]
)

MODEL_FOR_MASKED_IMAGE_MODELING_MAPPING_NAMES = OrderedDict(
    [
        ("deit", "DeiTForMaskedImageModeling"),
        ("focalnet", "FocalNetForMaskedImageModeling"),
        ("swin", "SwinForMaskedImageModeling"),
        ("swinv2", "Swinv2ForMaskedImageModeling"),
        ("vit", "ViTForMaskedImageModeling"),
    ]
)


MODEL_FOR_CAUSAL_IMAGE_MODELING_MAPPING_NAMES = OrderedDict(
    # Model for Causal Image Modeling mapping
    [
        ("imagegpt", "ImageGPTForCausalImageModeling"),
    ]
)

MODEL_FOR_IMAGE_CLASSIFICATION_MAPPING_NAMES = OrderedDict(
    [
        # Model for Image Classification mapping
        ("beit", "BeitForImageClassification"),
        ("bit", "BitForImageClassification"),
        ("convnext", "ConvNextForImageClassification"),
        ("convnextv2", "ConvNextV2ForImageClassification"),
        ("cvt", "CvtForImageClassification"),
        ("data2vec-vision", "Data2VecVisionForImageClassification"),
        ("deit", ("DeiTForImageClassification", "DeiTForImageClassificationWithTeacher")),
        ("dinat", "DinatForImageClassification"),
        ("dinov2", "Dinov2ForImageClassification"),
        (
            "efficientformer",
            (
                "EfficientFormerForImageClassification",
                "EfficientFormerForImageClassificationWithTeacher",
            ),
        ),
        ("efficientnet", "EfficientNetForImageClassification"),
        ("focalnet", "FocalNetForImageClassification"),
        ("imagegpt", "ImageGPTForImageClassification"),
        ("levit", ("LevitForImageClassification", "LevitForImageClassificationWithTeacher")),
        ("mobilenet_v1", "MobileNetV1ForImageClassification"),
        ("mobilenet_v2", "MobileNetV2ForImageClassification"),
        ("mobilevit", "MobileViTForImageClassification"),
        ("mobilevitv2", "MobileViTV2ForImageClassification"),
        ("nat", "NatForImageClassification"),
        (
            "perceiver",
            (
                "PerceiverForImageClassificationLearned",
                "PerceiverForImageClassificationFourier",
                "PerceiverForImageClassificationConvProcessing",
            ),
        ),
        ("poolformer", "PoolFormerForImageClassification"),
        ("pvt", "PvtForImageClassification"),
        ("regnet", "RegNetForImageClassification"),
        ("resnet", "ResNetForImageClassification"),
        ("segformer", "SegformerForImageClassification"),
        ("swiftformer", "SwiftFormerForImageClassification"),
        ("swin", "SwinForImageClassification"),
        ("swinv2", "Swinv2ForImageClassification"),
        ("van", "VanForImageClassification"),
        ("vit", "ViTForImageClassification"),
        ("vit_hybrid", "ViTHybridForImageClassification"),
        ("vit_msn", "ViTMSNForImageClassification"),
    ]
)

MODEL_FOR_IMAGE_SEGMENTATION_MAPPING_NAMES = OrderedDict(
    [
        # Do not add new models here, this class will be deprecated in the future.
        # Model for Image Segmentation mapping
        ("detr", "DetrForSegmentation"),
    ]
)

MODEL_FOR_SEMANTIC_SEGMENTATION_MAPPING_NAMES = OrderedDict(
    [
        # Model for Semantic Segmentation mapping
        ("beit", "BeitForSemanticSegmentation"),
        ("data2vec-vision", "Data2VecVisionForSemanticSegmentation"),
        ("dpt", "DPTForSemanticSegmentation"),
        ("mobilenet_v2", "MobileNetV2ForSemanticSegmentation"),
        ("mobilevit", "MobileViTForSemanticSegmentation"),
        ("mobilevitv2", "MobileViTV2ForSemanticSegmentation"),
        ("segformer", "SegformerForSemanticSegmentation"),
        ("upernet", "UperNetForSemanticSegmentation"),
    ]
)

MODEL_FOR_INSTANCE_SEGMENTATION_MAPPING_NAMES = OrderedDict(
    [
        # Model for Instance Segmentation mapping
        # MaskFormerForInstanceSegmentation can be removed from this mapping in v5
        ("maskformer", "MaskFormerForInstanceSegmentation"),
    ]
)

MODEL_FOR_UNIVERSAL_SEGMENTATION_MAPPING_NAMES = OrderedDict(
    [
        # Model for Universal Segmentation mapping
        ("detr", "DetrForSegmentation"),
        ("mask2former", "Mask2FormerForUniversalSegmentation"),
        ("maskformer", "MaskFormerForInstanceSegmentation"),
        ("oneformer", "OneFormerForUniversalSegmentation"),
    ]
)

MODEL_FOR_VIDEO_CLASSIFICATION_MAPPING_NAMES = OrderedDict(
    [
        ("timesformer", "TimesformerForVideoClassification"),
        ("videomae", "VideoMAEForVideoClassification"),
        ("vivit", "VivitForVideoClassification"),
    ]
)

MODEL_FOR_VISION_2_SEQ_MAPPING_NAMES = OrderedDict(
    [
        ("blip", "BlipForConditionalGeneration"),
        ("blip-2", "Blip2ForConditionalGeneration"),
        ("git", "GitForCausalLM"),
        ("instructblip", "InstructBlipForConditionalGeneration"),
        ("pix2struct", "Pix2StructForConditionalGeneration"),
        ("vision-encoder-decoder", "VisionEncoderDecoderModel"),
    ]
)

MODEL_FOR_MASKED_LM_MAPPING_NAMES = OrderedDict(
    [
        # Model for Masked LM mapping
        ("albert", "AlbertForMaskedLM"),
        ("bart", "BartForConditionalGeneration"),
        ("bert", "BertForMaskedLM"),
        ("big_bird", "BigBirdForMaskedLM"),
        ("camembert", "CamembertForMaskedLM"),
        ("convbert", "ConvBertForMaskedLM"),
        ("data2vec-text", "Data2VecTextForMaskedLM"),
        ("deberta", "DebertaForMaskedLM"),
        ("deberta-v2", "DebertaV2ForMaskedLM"),
        ("distilbert", "DistilBertForMaskedLM"),
        ("electra", "ElectraForMaskedLM"),
        ("ernie", "ErnieForMaskedLM"),
        ("esm", "EsmForMaskedLM"),
        ("flaubert", "FlaubertWithLMHeadModel"),
        ("fnet", "FNetForMaskedLM"),
        ("funnel", "FunnelForMaskedLM"),
        ("ibert", "IBertForMaskedLM"),
        ("layoutlm", "LayoutLMForMaskedLM"),
        ("longformer", "LongformerForMaskedLM"),
        ("luke", "LukeForMaskedLM"),
        ("mbart", "MBartForConditionalGeneration"),
        ("mega", "MegaForMaskedLM"),
        ("megatron-bert", "MegatronBertForMaskedLM"),
        ("mobilebert", "MobileBertForMaskedLM"),
        ("mpnet", "MPNetForMaskedLM"),
        ("mra", "MraForMaskedLM"),
        ("mvp", "MvpForConditionalGeneration"),
        ("nezha", "NezhaForMaskedLM"),
        ("nystromformer", "NystromformerForMaskedLM"),
        ("perceiver", "PerceiverForMaskedLM"),
        ("qdqbert", "QDQBertForMaskedLM"),
        ("reformer", "ReformerForMaskedLM"),
        ("rembert", "RemBertForMaskedLM"),
        ("roberta", "RobertaForMaskedLM"),
        ("roberta-prelayernorm", "RobertaPreLayerNormForMaskedLM"),
        ("roc_bert", "RoCBertForMaskedLM"),
        ("roformer", "RoFormerForMaskedLM"),
        ("squeezebert", "SqueezeBertForMaskedLM"),
        ("tapas", "TapasForMaskedLM"),
        ("wav2vec2", "Wav2Vec2ForMaskedLM"),
        ("xlm", "XLMWithLMHeadModel"),
        ("xlm-roberta", "XLMRobertaForMaskedLM"),
        ("xlm-roberta-xl", "XLMRobertaXLForMaskedLM"),
        ("xmod", "XmodForMaskedLM"),
        ("yoso", "YosoForMaskedLM"),
    ]
)

MODEL_FOR_OBJECT_DETECTION_MAPPING_NAMES = OrderedDict(
    [
        # Model for Object Detection mapping
        ("conditional_detr", "ConditionalDetrForObjectDetection"),
        ("deformable_detr", "DeformableDetrForObjectDetection"),
        ("deta", "DetaForObjectDetection"),
        ("detr", "DetrForObjectDetection"),
        ("table-transformer", "TableTransformerForObjectDetection"),
        ("yolos", "YolosForObjectDetection"),
    ]
)

MODEL_FOR_ZERO_SHOT_OBJECT_DETECTION_MAPPING_NAMES = OrderedDict(
    [
        # Model for Zero Shot Object Detection mapping
        ("owlvit", "OwlViTForObjectDetection")
    ]
)

MODEL_FOR_DEPTH_ESTIMATION_MAPPING_NAMES = OrderedDict(
    [
        # Model for depth estimation mapping
        ("dpt", "DPTForDepthEstimation"),
        ("glpn", "GLPNForDepthEstimation"),
    ]
)
MODEL_FOR_SEQ_TO_SEQ_CAUSAL_LM_MAPPING_NAMES = OrderedDict(
    [
        # Model for Seq2Seq Causal LM mapping
        ("bart", "BartForConditionalGeneration"),
        ("bigbird_pegasus", "BigBirdPegasusForConditionalGeneration"),
        ("blenderbot", "BlenderbotForConditionalGeneration"),
        ("blenderbot-small", "BlenderbotSmallForConditionalGeneration"),
        ("encoder-decoder", "EncoderDecoderModel"),
        ("fsmt", "FSMTForConditionalGeneration"),
        ("gptsan-japanese", "GPTSanJapaneseForConditionalGeneration"),
        ("led", "LEDForConditionalGeneration"),
        ("longt5", "LongT5ForConditionalGeneration"),
        ("m2m_100", "M2M100ForConditionalGeneration"),
        ("marian", "MarianMTModel"),
        ("mbart", "MBartForConditionalGeneration"),
        ("mt5", "MT5ForConditionalGeneration"),
        ("mvp", "MvpForConditionalGeneration"),
        ("nllb-moe", "NllbMoeForConditionalGeneration"),
        ("pegasus", "PegasusForConditionalGeneration"),
        ("pegasus_x", "PegasusXForConditionalGeneration"),
        ("plbart", "PLBartForConditionalGeneration"),
        ("prophetnet", "ProphetNetForConditionalGeneration"),
        ("switch_transformers", "SwitchTransformersForConditionalGeneration"),
        ("t5", "T5ForConditionalGeneration"),
        ("umt5", "UMT5ForConditionalGeneration"),
        ("xlm-prophetnet", "XLMProphetNetForConditionalGeneration"),
    ]
)

MODEL_FOR_SPEECH_SEQ_2_SEQ_MAPPING_NAMES = OrderedDict(
    [
        ("pop2piano", "Pop2PianoForConditionalGeneration"),
        ("speech-encoder-decoder", "SpeechEncoderDecoderModel"),
        ("speech_to_text", "Speech2TextForConditionalGeneration"),
        ("speecht5", "SpeechT5ForSpeechToText"),
        ("whisper", "WhisperForConditionalGeneration"),
    ]
)

MODEL_FOR_SEQUENCE_CLASSIFICATION_MAPPING_NAMES = OrderedDict(
    [
        # Model for Sequence Classification mapping
        ("albert", "AlbertForSequenceClassification"),
        ("bart", "BartForSequenceClassification"),
        ("bert", "BertForSequenceClassification"),
        ("big_bird", "BigBirdForSequenceClassification"),
        ("bigbird_pegasus", "BigBirdPegasusForSequenceClassification"),
        ("biogpt", "BioGptForSequenceClassification"),
        ("bloom", "BloomForSequenceClassification"),
        ("camembert", "CamembertForSequenceClassification"),
        ("canine", "CanineForSequenceClassification"),
        ("code_llama", "LlamaForSequenceClassification"),
        ("convbert", "ConvBertForSequenceClassification"),
        ("ctrl", "CTRLForSequenceClassification"),
        ("data2vec-text", "Data2VecTextForSequenceClassification"),
        ("deberta", "DebertaForSequenceClassification"),
        ("deberta-v2", "DebertaV2ForSequenceClassification"),
        ("distilbert", "DistilBertForSequenceClassification"),
        ("electra", "ElectraForSequenceClassification"),
        ("ernie", "ErnieForSequenceClassification"),
        ("ernie_m", "ErnieMForSequenceClassification"),
        ("esm", "EsmForSequenceClassification"),
        ("falcon", "FalconForSequenceClassification"),
        ("flaubert", "FlaubertForSequenceClassification"),
        ("fnet", "FNetForSequenceClassification"),
        ("funnel", "FunnelForSequenceClassification"),
        ("gpt-sw3", "GPT2ForSequenceClassification"),
        ("gpt2", "GPT2ForSequenceClassification"),
        ("gpt_bigcode", "GPTBigCodeForSequenceClassification"),
        ("gpt_neo", "GPTNeoForSequenceClassification"),
        ("gpt_neox", "GPTNeoXForSequenceClassification"),
        ("gptj", "GPTJForSequenceClassification"),
        ("ibert", "IBertForSequenceClassification"),
        ("layoutlm", "LayoutLMForSequenceClassification"),
        ("layoutlmv2", "LayoutLMv2ForSequenceClassification"),
        ("layoutlmv3", "LayoutLMv3ForSequenceClassification"),
        ("led", "LEDForSequenceClassification"),
        ("lilt", "LiltForSequenceClassification"),
        ("llama", "LlamaForSequenceClassification"),
        ("longformer", "LongformerForSequenceClassification"),
        ("luke", "LukeForSequenceClassification"),
        ("markuplm", "MarkupLMForSequenceClassification"),
        ("mbart", "MBartForSequenceClassification"),
        ("mega", "MegaForSequenceClassification"),
        ("megatron-bert", "MegatronBertForSequenceClassification"),
        ("mistral", "MistralForSequenceClassification"),
        ("mobilebert", "MobileBertForSequenceClassification"),
        ("mpnet", "MPNetForSequenceClassification"),
        ("mpt", "MptForSequenceClassification"),
        ("mra", "MraForSequenceClassification"),
        ("mt5", "MT5ForSequenceClassification"),
        ("mvp", "MvpForSequenceClassification"),
        ("nezha", "NezhaForSequenceClassification"),
        ("nystromformer", "NystromformerForSequenceClassification"),
        ("open-llama", "OpenLlamaForSequenceClassification"),
        ("openai-gpt", "OpenAIGPTForSequenceClassification"),
        ("opt", "OPTForSequenceClassification"),
        ("perceiver", "PerceiverForSequenceClassification"),
        ("persimmon", "PersimmonForSequenceClassification"),
        ("plbart", "PLBartForSequenceClassification"),
        ("qdqbert", "QDQBertForSequenceClassification"),
        ("reformer", "ReformerForSequenceClassification"),
        ("rembert", "RemBertForSequenceClassification"),
        ("roberta", "RobertaForSequenceClassification"),
        ("roberta-prelayernorm", "RobertaPreLayerNormForSequenceClassification"),
        ("roc_bert", "RoCBertForSequenceClassification"),
        ("roformer", "RoFormerForSequenceClassification"),
        ("squeezebert", "SqueezeBertForSequenceClassification"),
        ("t5", "T5ForSequenceClassification"),
        ("tapas", "TapasForSequenceClassification"),
        ("transfo-xl", "TransfoXLForSequenceClassification"),
        ("umt5", "UMT5ForSequenceClassification"),
        ("xlm", "XLMForSequenceClassification"),
        ("xlm-roberta", "XLMRobertaForSequenceClassification"),
        ("xlm-roberta-xl", "XLMRobertaXLForSequenceClassification"),
        ("xlnet", "XLNetForSequenceClassification"),
        ("xmod", "XmodForSequenceClassification"),
        ("yoso", "YosoForSequenceClassification"),
    ]
)

MODEL_FOR_QUESTION_ANSWERING_MAPPING_NAMES = OrderedDict(
    [
        # Model for Question Answering mapping
        ("albert", "AlbertForQuestionAnswering"),
        ("bart", "BartForQuestionAnswering"),
        ("bert", "BertForQuestionAnswering"),
        ("big_bird", "BigBirdForQuestionAnswering"),
        ("bigbird_pegasus", "BigBirdPegasusForQuestionAnswering"),
        ("bloom", "BloomForQuestionAnswering"),
        ("camembert", "CamembertForQuestionAnswering"),
        ("canine", "CanineForQuestionAnswering"),
        ("convbert", "ConvBertForQuestionAnswering"),
        ("data2vec-text", "Data2VecTextForQuestionAnswering"),
        ("deberta", "DebertaForQuestionAnswering"),
        ("deberta-v2", "DebertaV2ForQuestionAnswering"),
        ("distilbert", "DistilBertForQuestionAnswering"),
        ("electra", "ElectraForQuestionAnswering"),
        ("ernie", "ErnieForQuestionAnswering"),
        ("ernie_m", "ErnieMForQuestionAnswering"),
        ("falcon", "FalconForQuestionAnswering"),
        ("flaubert", "FlaubertForQuestionAnsweringSimple"),
        ("fnet", "FNetForQuestionAnswering"),
        ("funnel", "FunnelForQuestionAnswering"),
        ("gpt2", "GPT2ForQuestionAnswering"),
        ("gpt_neo", "GPTNeoForQuestionAnswering"),
        ("gpt_neox", "GPTNeoXForQuestionAnswering"),
        ("gptj", "GPTJForQuestionAnswering"),
        ("ibert", "IBertForQuestionAnswering"),
        ("layoutlmv2", "LayoutLMv2ForQuestionAnswering"),
        ("layoutlmv3", "LayoutLMv3ForQuestionAnswering"),
        ("led", "LEDForQuestionAnswering"),
        ("lilt", "LiltForQuestionAnswering"),
        ("longformer", "LongformerForQuestionAnswering"),
        ("luke", "LukeForQuestionAnswering"),
        ("lxmert", "LxmertForQuestionAnswering"),
        ("markuplm", "MarkupLMForQuestionAnswering"),
        ("mbart", "MBartForQuestionAnswering"),
        ("mega", "MegaForQuestionAnswering"),
        ("megatron-bert", "MegatronBertForQuestionAnswering"),
        ("mobilebert", "MobileBertForQuestionAnswering"),
        ("mpnet", "MPNetForQuestionAnswering"),
        ("mpt", "MptForQuestionAnswering"),
        ("mra", "MraForQuestionAnswering"),
        ("mt5", "MT5ForQuestionAnswering"),
        ("mvp", "MvpForQuestionAnswering"),
        ("nezha", "NezhaForQuestionAnswering"),
        ("nystromformer", "NystromformerForQuestionAnswering"),
        ("opt", "OPTForQuestionAnswering"),
        ("qdqbert", "QDQBertForQuestionAnswering"),
        ("reformer", "ReformerForQuestionAnswering"),
        ("rembert", "RemBertForQuestionAnswering"),
        ("roberta", "RobertaForQuestionAnswering"),
        ("roberta-prelayernorm", "RobertaPreLayerNormForQuestionAnswering"),
        ("roc_bert", "RoCBertForQuestionAnswering"),
        ("roformer", "RoFormerForQuestionAnswering"),
        ("splinter", "SplinterForQuestionAnswering"),
        ("squeezebert", "SqueezeBertForQuestionAnswering"),
        ("t5", "T5ForQuestionAnswering"),
        ("umt5", "UMT5ForQuestionAnswering"),
        ("xlm", "XLMForQuestionAnsweringSimple"),
        ("xlm-roberta", "XLMRobertaForQuestionAnswering"),
        ("xlm-roberta-xl", "XLMRobertaXLForQuestionAnswering"),
        ("xlnet", "XLNetForQuestionAnsweringSimple"),
        ("xmod", "XmodForQuestionAnswering"),
        ("yoso", "YosoForQuestionAnswering"),
    ]
)

MODEL_FOR_TABLE_QUESTION_ANSWERING_MAPPING_NAMES = OrderedDict(
    [
        # Model for Table Question Answering mapping
        ("tapas", "TapasForQuestionAnswering"),
    ]
)

MODEL_FOR_VISUAL_QUESTION_ANSWERING_MAPPING_NAMES = OrderedDict(
    [
        ("blip-2", "Blip2ForConditionalGeneration"),
        ("vilt", "ViltForQuestionAnswering"),
    ]
)

MODEL_FOR_DOCUMENT_QUESTION_ANSWERING_MAPPING_NAMES = OrderedDict(
    [
        ("layoutlm", "LayoutLMForQuestionAnswering"),
        ("layoutlmv2", "LayoutLMv2ForQuestionAnswering"),
        ("layoutlmv3", "LayoutLMv3ForQuestionAnswering"),
    ]
)

MODEL_FOR_TOKEN_CLASSIFICATION_MAPPING_NAMES = OrderedDict(
    [
        # Model for Token Classification mapping
        ("albert", "AlbertForTokenClassification"),
        ("bert", "BertForTokenClassification"),
        ("big_bird", "BigBirdForTokenClassification"),
        ("biogpt", "BioGptForTokenClassification"),
        ("bloom", "BloomForTokenClassification"),
        ("bros", "BrosForTokenClassification"),
        ("camembert", "CamembertForTokenClassification"),
        ("canine", "CanineForTokenClassification"),
        ("convbert", "ConvBertForTokenClassification"),
        ("data2vec-text", "Data2VecTextForTokenClassification"),
        ("deberta", "DebertaForTokenClassification"),
        ("deberta-v2", "DebertaV2ForTokenClassification"),
        ("distilbert", "DistilBertForTokenClassification"),
        ("electra", "ElectraForTokenClassification"),
        ("ernie", "ErnieForTokenClassification"),
        ("ernie_m", "ErnieMForTokenClassification"),
        ("esm", "EsmForTokenClassification"),
        ("falcon", "FalconForTokenClassification"),
        ("flaubert", "FlaubertForTokenClassification"),
        ("fnet", "FNetForTokenClassification"),
        ("funnel", "FunnelForTokenClassification"),
        ("gpt-sw3", "GPT2ForTokenClassification"),
        ("gpt2", "GPT2ForTokenClassification"),
        ("gpt_bigcode", "GPTBigCodeForTokenClassification"),
        ("gpt_neo", "GPTNeoForTokenClassification"),
        ("gpt_neox", "GPTNeoXForTokenClassification"),
        ("ibert", "IBertForTokenClassification"),
        ("layoutlm", "LayoutLMForTokenClassification"),
        ("layoutlmv2", "LayoutLMv2ForTokenClassification"),
        ("layoutlmv3", "LayoutLMv3ForTokenClassification"),
        ("lilt", "LiltForTokenClassification"),
        ("longformer", "LongformerForTokenClassification"),
        ("luke", "LukeForTokenClassification"),
        ("markuplm", "MarkupLMForTokenClassification"),
        ("mega", "MegaForTokenClassification"),
        ("megatron-bert", "MegatronBertForTokenClassification"),
        ("mobilebert", "MobileBertForTokenClassification"),
        ("mpnet", "MPNetForTokenClassification"),
        ("mpt", "MptForTokenClassification"),
        ("mra", "MraForTokenClassification"),
        ("nezha", "NezhaForTokenClassification"),
        ("nystromformer", "NystromformerForTokenClassification"),
        ("qdqbert", "QDQBertForTokenClassification"),
        ("rembert", "RemBertForTokenClassification"),
        ("roberta", "RobertaForTokenClassification"),
        ("roberta-prelayernorm", "RobertaPreLayerNormForTokenClassification"),
        ("roc_bert", "RoCBertForTokenClassification"),
        ("roformer", "RoFormerForTokenClassification"),
        ("squeezebert", "SqueezeBertForTokenClassification"),
        ("xlm", "XLMForTokenClassification"),
        ("xlm-roberta", "XLMRobertaForTokenClassification"),
        ("xlm-roberta-xl", "XLMRobertaXLForTokenClassification"),
        ("xlnet", "XLNetForTokenClassification"),
        ("xmod", "XmodForTokenClassification"),
        ("yoso", "YosoForTokenClassification"),
    ]
)

MODEL_FOR_MULTIPLE_CHOICE_MAPPING_NAMES = OrderedDict(
    [
        # Model for Multiple Choice mapping
        ("albert", "AlbertForMultipleChoice"),
        ("bert", "BertForMultipleChoice"),
        ("big_bird", "BigBirdForMultipleChoice"),
        ("camembert", "CamembertForMultipleChoice"),
        ("canine", "CanineForMultipleChoice"),
        ("convbert", "ConvBertForMultipleChoice"),
        ("data2vec-text", "Data2VecTextForMultipleChoice"),
        ("deberta-v2", "DebertaV2ForMultipleChoice"),
        ("distilbert", "DistilBertForMultipleChoice"),
        ("electra", "ElectraForMultipleChoice"),
        ("ernie", "ErnieForMultipleChoice"),
        ("ernie_m", "ErnieMForMultipleChoice"),
        ("flaubert", "FlaubertForMultipleChoice"),
        ("fnet", "FNetForMultipleChoice"),
        ("funnel", "FunnelForMultipleChoice"),
        ("ibert", "IBertForMultipleChoice"),
        ("longformer", "LongformerForMultipleChoice"),
        ("luke", "LukeForMultipleChoice"),
        ("mega", "MegaForMultipleChoice"),
        ("megatron-bert", "MegatronBertForMultipleChoice"),
        ("mobilebert", "MobileBertForMultipleChoice"),
        ("mpnet", "MPNetForMultipleChoice"),
        ("mra", "MraForMultipleChoice"),
        ("nezha", "NezhaForMultipleChoice"),
        ("nystromformer", "NystromformerForMultipleChoice"),
        ("qdqbert", "QDQBertForMultipleChoice"),
        ("rembert", "RemBertForMultipleChoice"),
        ("roberta", "RobertaForMultipleChoice"),
        ("roberta-prelayernorm", "RobertaPreLayerNormForMultipleChoice"),
        ("roc_bert", "RoCBertForMultipleChoice"),
        ("roformer", "RoFormerForMultipleChoice"),
        ("squeezebert", "SqueezeBertForMultipleChoice"),
        ("xlm", "XLMForMultipleChoice"),
        ("xlm-roberta", "XLMRobertaForMultipleChoice"),
        ("xlm-roberta-xl", "XLMRobertaXLForMultipleChoice"),
        ("xlnet", "XLNetForMultipleChoice"),
        ("xmod", "XmodForMultipleChoice"),
        ("yoso", "YosoForMultipleChoice"),
    ]
)

MODEL_FOR_NEXT_SENTENCE_PREDICTION_MAPPING_NAMES = OrderedDict(
    [
        ("bert", "BertForNextSentencePrediction"),
        ("ernie", "ErnieForNextSentencePrediction"),
        ("fnet", "FNetForNextSentencePrediction"),
        ("megatron-bert", "MegatronBertForNextSentencePrediction"),
        ("mobilebert", "MobileBertForNextSentencePrediction"),
        ("nezha", "NezhaForNextSentencePrediction"),
        ("qdqbert", "QDQBertForNextSentencePrediction"),
    ]
)

MODEL_FOR_AUDIO_CLASSIFICATION_MAPPING_NAMES = OrderedDict(
    [
        # Model for Audio Classification mapping
        ("audio-spectrogram-transformer", "ASTForAudioClassification"),
        ("data2vec-audio", "Data2VecAudioForSequenceClassification"),
        ("hubert", "HubertForSequenceClassification"),
        ("sew", "SEWForSequenceClassification"),
        ("sew-d", "SEWDForSequenceClassification"),
        ("unispeech", "UniSpeechForSequenceClassification"),
        ("unispeech-sat", "UniSpeechSatForSequenceClassification"),
        ("wav2vec2", "Wav2Vec2ForSequenceClassification"),
        ("wav2vec2-conformer", "Wav2Vec2ConformerForSequenceClassification"),
        ("wavlm", "WavLMForSequenceClassification"),
        ("whisper", "WhisperForAudioClassification"),
    ]
)

MODEL_FOR_CTC_MAPPING_NAMES = OrderedDict(
    [
        # Model for Connectionist temporal classification (CTC) mapping
        ("data2vec-audio", "Data2VecAudioForCTC"),
        ("hubert", "HubertForCTC"),
        ("mctct", "MCTCTForCTC"),
        ("sew", "SEWForCTC"),
        ("sew-d", "SEWDForCTC"),
        ("unispeech", "UniSpeechForCTC"),
        ("unispeech-sat", "UniSpeechSatForCTC"),
        ("wav2vec2", "Wav2Vec2ForCTC"),
        ("wav2vec2-conformer", "Wav2Vec2ConformerForCTC"),
        ("wavlm", "WavLMForCTC"),
    ]
)

MODEL_FOR_AUDIO_FRAME_CLASSIFICATION_MAPPING_NAMES = OrderedDict(
    [
        # Model for Audio Classification mapping
        ("data2vec-audio", "Data2VecAudioForAudioFrameClassification"),
        ("unispeech-sat", "UniSpeechSatForAudioFrameClassification"),
        ("wav2vec2", "Wav2Vec2ForAudioFrameClassification"),
        ("wav2vec2-conformer", "Wav2Vec2ConformerForAudioFrameClassification"),
        ("wavlm", "WavLMForAudioFrameClassification"),
    ]
)

MODEL_FOR_AUDIO_XVECTOR_MAPPING_NAMES = OrderedDict(
    [
        # Model for Audio Classification mapping
        ("data2vec-audio", "Data2VecAudioForXVector"),
        ("unispeech-sat", "UniSpeechSatForXVector"),
        ("wav2vec2", "Wav2Vec2ForXVector"),
        ("wav2vec2-conformer", "Wav2Vec2ConformerForXVector"),
        ("wavlm", "WavLMForXVector"),
    ]
)

MODEL_FOR_TEXT_TO_SPECTROGRAM_MAPPING_NAMES = OrderedDict(
    [
        # Model for Text-To-Spectrogram mapping
        ("speecht5", "SpeechT5ForTextToSpeech"),
    ]
)

MODEL_FOR_TEXT_TO_WAVEFORM_MAPPING_NAMES = OrderedDict(
    [
        # Model for Text-To-Waveform mapping
        ("bark", "BarkModel"),
        ("musicgen", "MusicgenForConditionalGeneration"),
        ("vits", "VitsModel"),
    ]
)

MODEL_FOR_ZERO_SHOT_IMAGE_CLASSIFICATION_MAPPING_NAMES = OrderedDict(
    [
        # Model for Zero Shot Image Classification mapping
        ("align", "AlignModel"),
        ("altclip", "AltCLIPModel"),
        ("blip", "BlipModel"),
        ("chinese_clip", "ChineseCLIPModel"),
        ("clip", "CLIPModel"),
        ("clipseg", "CLIPSegModel"),
    ]
)

MODEL_FOR_BACKBONE_MAPPING_NAMES = OrderedDict(
    [
        # Backbone mapping
        ("bit", "BitBackbone"),
        ("convnext", "ConvNextBackbone"),
        ("convnextv2", "ConvNextV2Backbone"),
        ("dinat", "DinatBackbone"),
        ("dinov2", "Dinov2Backbone"),
        ("focalnet", "FocalNetBackbone"),
        ("maskformer-swin", "MaskFormerSwinBackbone"),
        ("nat", "NatBackbone"),
        ("resnet", "ResNetBackbone"),
        ("swin", "SwinBackbone"),
        ("timm_backbone", "TimmBackbone"),
        ("vitdet", "VitDetBackbone"),
    ]
)

MODEL_FOR_MASK_GENERATION_MAPPING_NAMES = OrderedDict(
    [
        ("sam", "SamModel"),
    ]
)

MODEL_FOR_TEXT_ENCODING_MAPPING_NAMES = OrderedDict(
    [
        ("albert", "AlbertModel"),
        ("bert", "BertModel"),
        ("big_bird", "BigBirdModel"),
        ("data2vec-text", "Data2VecTextModel"),
        ("deberta", "DebertaModel"),
        ("deberta-v2", "DebertaV2Model"),
        ("distilbert", "DistilBertModel"),
        ("electra", "ElectraModel"),
        ("flaubert", "FlaubertModel"),
        ("ibert", "IBertModel"),
        ("longformer", "LongformerModel"),
        ("mobilebert", "MobileBertModel"),
        ("mt5", "MT5EncoderModel"),
        ("nystromformer", "NystromformerModel"),
        ("reformer", "ReformerModel"),
        ("rembert", "RemBertModel"),
        ("roberta", "RobertaModel"),
        ("roberta-prelayernorm", "RobertaPreLayerNormModel"),
        ("roc_bert", "RoCBertModel"),
        ("roformer", "RoFormerModel"),
        ("squeezebert", "SqueezeBertModel"),
        ("t5", "T5EncoderModel"),
        ("umt5", "UMT5EncoderModel"),
        ("xlm", "XLMModel"),
        ("xlm-roberta", "XLMRobertaModel"),
        ("xlm-roberta-xl", "XLMRobertaXLModel"),
    ]
)

<<<<<<< HEAD
MODEL_FOR_TIME_SERIES_CLASSIFICATION_MAPPING_NAMES = OrderedDict(
    [
        ("patchtst", "PatchTSTForClassification"),
    ]
)

MODEL_FOR_TIME_SERIES_REGRESSION_MAPPING_NAMES = OrderedDict(
    [
        ("patchtst", "PatchTSTForRegression"),
=======
MODEL_FOR_IMAGE_TO_IMAGE_MAPPING_NAMES = OrderedDict(
    [
        ("swin2sr", "Swin2SRForImageSuperResolution"),
>>>>>>> 2f3ea08a
    ]
)

MODEL_MAPPING = _LazyAutoMapping(CONFIG_MAPPING_NAMES, MODEL_MAPPING_NAMES)
MODEL_FOR_PRETRAINING_MAPPING = _LazyAutoMapping(CONFIG_MAPPING_NAMES, MODEL_FOR_PRETRAINING_MAPPING_NAMES)
MODEL_WITH_LM_HEAD_MAPPING = _LazyAutoMapping(CONFIG_MAPPING_NAMES, MODEL_WITH_LM_HEAD_MAPPING_NAMES)
MODEL_FOR_CAUSAL_LM_MAPPING = _LazyAutoMapping(CONFIG_MAPPING_NAMES, MODEL_FOR_CAUSAL_LM_MAPPING_NAMES)
MODEL_FOR_CAUSAL_IMAGE_MODELING_MAPPING = _LazyAutoMapping(
    CONFIG_MAPPING_NAMES, MODEL_FOR_CAUSAL_IMAGE_MODELING_MAPPING_NAMES
)
MODEL_FOR_IMAGE_CLASSIFICATION_MAPPING = _LazyAutoMapping(
    CONFIG_MAPPING_NAMES, MODEL_FOR_IMAGE_CLASSIFICATION_MAPPING_NAMES
)
MODEL_FOR_ZERO_SHOT_IMAGE_CLASSIFICATION_MAPPING = _LazyAutoMapping(
    CONFIG_MAPPING_NAMES, MODEL_FOR_ZERO_SHOT_IMAGE_CLASSIFICATION_MAPPING_NAMES
)
MODEL_FOR_IMAGE_SEGMENTATION_MAPPING = _LazyAutoMapping(
    CONFIG_MAPPING_NAMES, MODEL_FOR_IMAGE_SEGMENTATION_MAPPING_NAMES
)
MODEL_FOR_SEMANTIC_SEGMENTATION_MAPPING = _LazyAutoMapping(
    CONFIG_MAPPING_NAMES, MODEL_FOR_SEMANTIC_SEGMENTATION_MAPPING_NAMES
)
MODEL_FOR_INSTANCE_SEGMENTATION_MAPPING = _LazyAutoMapping(
    CONFIG_MAPPING_NAMES, MODEL_FOR_INSTANCE_SEGMENTATION_MAPPING_NAMES
)
MODEL_FOR_UNIVERSAL_SEGMENTATION_MAPPING = _LazyAutoMapping(
    CONFIG_MAPPING_NAMES, MODEL_FOR_UNIVERSAL_SEGMENTATION_MAPPING_NAMES
)
MODEL_FOR_VIDEO_CLASSIFICATION_MAPPING = _LazyAutoMapping(
    CONFIG_MAPPING_NAMES, MODEL_FOR_VIDEO_CLASSIFICATION_MAPPING_NAMES
)
MODEL_FOR_VISION_2_SEQ_MAPPING = _LazyAutoMapping(CONFIG_MAPPING_NAMES, MODEL_FOR_VISION_2_SEQ_MAPPING_NAMES)
MODEL_FOR_VISUAL_QUESTION_ANSWERING_MAPPING = _LazyAutoMapping(
    CONFIG_MAPPING_NAMES, MODEL_FOR_VISUAL_QUESTION_ANSWERING_MAPPING_NAMES
)
MODEL_FOR_DOCUMENT_QUESTION_ANSWERING_MAPPING = _LazyAutoMapping(
    CONFIG_MAPPING_NAMES, MODEL_FOR_DOCUMENT_QUESTION_ANSWERING_MAPPING_NAMES
)
MODEL_FOR_MASKED_LM_MAPPING = _LazyAutoMapping(CONFIG_MAPPING_NAMES, MODEL_FOR_MASKED_LM_MAPPING_NAMES)
MODEL_FOR_MASKED_IMAGE_MODELING_MAPPING = _LazyAutoMapping(
    CONFIG_MAPPING_NAMES, MODEL_FOR_MASKED_IMAGE_MODELING_MAPPING_NAMES
)
MODEL_FOR_OBJECT_DETECTION_MAPPING = _LazyAutoMapping(CONFIG_MAPPING_NAMES, MODEL_FOR_OBJECT_DETECTION_MAPPING_NAMES)
MODEL_FOR_ZERO_SHOT_OBJECT_DETECTION_MAPPING = _LazyAutoMapping(
    CONFIG_MAPPING_NAMES, MODEL_FOR_ZERO_SHOT_OBJECT_DETECTION_MAPPING_NAMES
)
MODEL_FOR_DEPTH_ESTIMATION_MAPPING = _LazyAutoMapping(CONFIG_MAPPING_NAMES, MODEL_FOR_DEPTH_ESTIMATION_MAPPING_NAMES)
MODEL_FOR_SEQ_TO_SEQ_CAUSAL_LM_MAPPING = _LazyAutoMapping(
    CONFIG_MAPPING_NAMES, MODEL_FOR_SEQ_TO_SEQ_CAUSAL_LM_MAPPING_NAMES
)
MODEL_FOR_SEQUENCE_CLASSIFICATION_MAPPING = _LazyAutoMapping(
    CONFIG_MAPPING_NAMES, MODEL_FOR_SEQUENCE_CLASSIFICATION_MAPPING_NAMES
)
MODEL_FOR_QUESTION_ANSWERING_MAPPING = _LazyAutoMapping(
    CONFIG_MAPPING_NAMES, MODEL_FOR_QUESTION_ANSWERING_MAPPING_NAMES
)
MODEL_FOR_TABLE_QUESTION_ANSWERING_MAPPING = _LazyAutoMapping(
    CONFIG_MAPPING_NAMES, MODEL_FOR_TABLE_QUESTION_ANSWERING_MAPPING_NAMES
)
MODEL_FOR_TOKEN_CLASSIFICATION_MAPPING = _LazyAutoMapping(
    CONFIG_MAPPING_NAMES, MODEL_FOR_TOKEN_CLASSIFICATION_MAPPING_NAMES
)
MODEL_FOR_MULTIPLE_CHOICE_MAPPING = _LazyAutoMapping(CONFIG_MAPPING_NAMES, MODEL_FOR_MULTIPLE_CHOICE_MAPPING_NAMES)
MODEL_FOR_NEXT_SENTENCE_PREDICTION_MAPPING = _LazyAutoMapping(
    CONFIG_MAPPING_NAMES, MODEL_FOR_NEXT_SENTENCE_PREDICTION_MAPPING_NAMES
)
MODEL_FOR_AUDIO_CLASSIFICATION_MAPPING = _LazyAutoMapping(
    CONFIG_MAPPING_NAMES, MODEL_FOR_AUDIO_CLASSIFICATION_MAPPING_NAMES
)
MODEL_FOR_CTC_MAPPING = _LazyAutoMapping(CONFIG_MAPPING_NAMES, MODEL_FOR_CTC_MAPPING_NAMES)
MODEL_FOR_SPEECH_SEQ_2_SEQ_MAPPING = _LazyAutoMapping(CONFIG_MAPPING_NAMES, MODEL_FOR_SPEECH_SEQ_2_SEQ_MAPPING_NAMES)
MODEL_FOR_AUDIO_FRAME_CLASSIFICATION_MAPPING = _LazyAutoMapping(
    CONFIG_MAPPING_NAMES, MODEL_FOR_AUDIO_FRAME_CLASSIFICATION_MAPPING_NAMES
)
MODEL_FOR_AUDIO_XVECTOR_MAPPING = _LazyAutoMapping(CONFIG_MAPPING_NAMES, MODEL_FOR_AUDIO_XVECTOR_MAPPING_NAMES)

MODEL_FOR_TEXT_TO_SPECTROGRAM_MAPPING = _LazyAutoMapping(
    CONFIG_MAPPING_NAMES, MODEL_FOR_TEXT_TO_SPECTROGRAM_MAPPING_NAMES
)

MODEL_FOR_TEXT_TO_WAVEFORM_MAPPING = _LazyAutoMapping(CONFIG_MAPPING_NAMES, MODEL_FOR_TEXT_TO_WAVEFORM_MAPPING_NAMES)

MODEL_FOR_BACKBONE_MAPPING = _LazyAutoMapping(CONFIG_MAPPING_NAMES, MODEL_FOR_BACKBONE_MAPPING_NAMES)

MODEL_FOR_MASK_GENERATION_MAPPING = _LazyAutoMapping(CONFIG_MAPPING_NAMES, MODEL_FOR_MASK_GENERATION_MAPPING_NAMES)

MODEL_FOR_TEXT_ENCODING_MAPPING = _LazyAutoMapping(CONFIG_MAPPING_NAMES, MODEL_FOR_TEXT_ENCODING_MAPPING_NAMES)

<<<<<<< HEAD
MODEL_FOR_TIME_SERIES_CLASSIFICATION_MAPPING = _LazyAutoMapping(
    CONFIG_MAPPING_NAMES, MODEL_FOR_TIME_SERIES_CLASSIFICATION_MAPPING_NAMES
)

MODEL_FOR_TIME_SERIES_REGRESSION_MAPPING = _LazyAutoMapping(
    CONFIG_MAPPING_NAMES, MODEL_FOR_TIME_SERIES_REGRESSION_MAPPING_NAMES
)
=======
MODEL_FOR_IMAGE_TO_IMAGE_MAPPING = _LazyAutoMapping(CONFIG_MAPPING_NAMES, MODEL_FOR_IMAGE_TO_IMAGE_MAPPING_NAMES)
>>>>>>> 2f3ea08a


class AutoModelForMaskGeneration(_BaseAutoModelClass):
    _model_mapping = MODEL_FOR_MASK_GENERATION_MAPPING


class AutoModelForTextEncoding(_BaseAutoModelClass):
    _model_mapping = MODEL_FOR_TEXT_ENCODING_MAPPING


class AutoModelForImageToImage(_BaseAutoModelClass):
    _model_mapping = MODEL_FOR_IMAGE_TO_IMAGE_MAPPING


class AutoModel(_BaseAutoModelClass):
    _model_mapping = MODEL_MAPPING


AutoModel = auto_class_update(AutoModel)


class AutoModelForPreTraining(_BaseAutoModelClass):
    _model_mapping = MODEL_FOR_PRETRAINING_MAPPING


AutoModelForPreTraining = auto_class_update(AutoModelForPreTraining, head_doc="pretraining")


# Private on purpose, the public class will add the deprecation warnings.
class _AutoModelWithLMHead(_BaseAutoModelClass):
    _model_mapping = MODEL_WITH_LM_HEAD_MAPPING


_AutoModelWithLMHead = auto_class_update(_AutoModelWithLMHead, head_doc="language modeling")


class AutoModelForCausalLM(_BaseAutoModelClass):
    _model_mapping = MODEL_FOR_CAUSAL_LM_MAPPING


AutoModelForCausalLM = auto_class_update(AutoModelForCausalLM, head_doc="causal language modeling")


class AutoModelForMaskedLM(_BaseAutoModelClass):
    _model_mapping = MODEL_FOR_MASKED_LM_MAPPING


AutoModelForMaskedLM = auto_class_update(AutoModelForMaskedLM, head_doc="masked language modeling")


class AutoModelForSeq2SeqLM(_BaseAutoModelClass):
    _model_mapping = MODEL_FOR_SEQ_TO_SEQ_CAUSAL_LM_MAPPING


AutoModelForSeq2SeqLM = auto_class_update(
    AutoModelForSeq2SeqLM, head_doc="sequence-to-sequence language modeling", checkpoint_for_example="t5-base"
)


class AutoModelForSequenceClassification(_BaseAutoModelClass):
    _model_mapping = MODEL_FOR_SEQUENCE_CLASSIFICATION_MAPPING


AutoModelForSequenceClassification = auto_class_update(
    AutoModelForSequenceClassification, head_doc="sequence classification"
)


class AutoModelForQuestionAnswering(_BaseAutoModelClass):
    _model_mapping = MODEL_FOR_QUESTION_ANSWERING_MAPPING


AutoModelForQuestionAnswering = auto_class_update(AutoModelForQuestionAnswering, head_doc="question answering")


class AutoModelForTableQuestionAnswering(_BaseAutoModelClass):
    _model_mapping = MODEL_FOR_TABLE_QUESTION_ANSWERING_MAPPING


AutoModelForTableQuestionAnswering = auto_class_update(
    AutoModelForTableQuestionAnswering,
    head_doc="table question answering",
    checkpoint_for_example="google/tapas-base-finetuned-wtq",
)


class AutoModelForVisualQuestionAnswering(_BaseAutoModelClass):
    _model_mapping = MODEL_FOR_VISUAL_QUESTION_ANSWERING_MAPPING


AutoModelForVisualQuestionAnswering = auto_class_update(
    AutoModelForVisualQuestionAnswering,
    head_doc="visual question answering",
    checkpoint_for_example="dandelin/vilt-b32-finetuned-vqa",
)


class AutoModelForDocumentQuestionAnswering(_BaseAutoModelClass):
    _model_mapping = MODEL_FOR_DOCUMENT_QUESTION_ANSWERING_MAPPING


AutoModelForDocumentQuestionAnswering = auto_class_update(
    AutoModelForDocumentQuestionAnswering,
    head_doc="document question answering",
    checkpoint_for_example='impira/layoutlm-document-qa", revision="52e01b3',
)


class AutoModelForTokenClassification(_BaseAutoModelClass):
    _model_mapping = MODEL_FOR_TOKEN_CLASSIFICATION_MAPPING


AutoModelForTokenClassification = auto_class_update(AutoModelForTokenClassification, head_doc="token classification")


class AutoModelForMultipleChoice(_BaseAutoModelClass):
    _model_mapping = MODEL_FOR_MULTIPLE_CHOICE_MAPPING


AutoModelForMultipleChoice = auto_class_update(AutoModelForMultipleChoice, head_doc="multiple choice")


class AutoModelForNextSentencePrediction(_BaseAutoModelClass):
    _model_mapping = MODEL_FOR_NEXT_SENTENCE_PREDICTION_MAPPING


AutoModelForNextSentencePrediction = auto_class_update(
    AutoModelForNextSentencePrediction, head_doc="next sentence prediction"
)


class AutoModelForImageClassification(_BaseAutoModelClass):
    _model_mapping = MODEL_FOR_IMAGE_CLASSIFICATION_MAPPING


AutoModelForImageClassification = auto_class_update(AutoModelForImageClassification, head_doc="image classification")


class AutoModelForZeroShotImageClassification(_BaseAutoModelClass):
    _model_mapping = MODEL_FOR_ZERO_SHOT_IMAGE_CLASSIFICATION_MAPPING


AutoModelForZeroShotImageClassification = auto_class_update(
    AutoModelForZeroShotImageClassification, head_doc="zero-shot image classification"
)


class AutoModelForImageSegmentation(_BaseAutoModelClass):
    _model_mapping = MODEL_FOR_IMAGE_SEGMENTATION_MAPPING


AutoModelForImageSegmentation = auto_class_update(AutoModelForImageSegmentation, head_doc="image segmentation")


class AutoModelForSemanticSegmentation(_BaseAutoModelClass):
    _model_mapping = MODEL_FOR_SEMANTIC_SEGMENTATION_MAPPING


AutoModelForSemanticSegmentation = auto_class_update(
    AutoModelForSemanticSegmentation, head_doc="semantic segmentation"
)


class AutoModelForUniversalSegmentation(_BaseAutoModelClass):
    _model_mapping = MODEL_FOR_UNIVERSAL_SEGMENTATION_MAPPING


AutoModelForUniversalSegmentation = auto_class_update(
    AutoModelForUniversalSegmentation, head_doc="universal image segmentation"
)


class AutoModelForInstanceSegmentation(_BaseAutoModelClass):
    _model_mapping = MODEL_FOR_INSTANCE_SEGMENTATION_MAPPING


AutoModelForInstanceSegmentation = auto_class_update(
    AutoModelForInstanceSegmentation, head_doc="instance segmentation"
)


class AutoModelForObjectDetection(_BaseAutoModelClass):
    _model_mapping = MODEL_FOR_OBJECT_DETECTION_MAPPING


AutoModelForObjectDetection = auto_class_update(AutoModelForObjectDetection, head_doc="object detection")


class AutoModelForZeroShotObjectDetection(_BaseAutoModelClass):
    _model_mapping = MODEL_FOR_ZERO_SHOT_OBJECT_DETECTION_MAPPING


AutoModelForZeroShotObjectDetection = auto_class_update(
    AutoModelForZeroShotObjectDetection, head_doc="zero-shot object detection"
)


class AutoModelForDepthEstimation(_BaseAutoModelClass):
    _model_mapping = MODEL_FOR_DEPTH_ESTIMATION_MAPPING


AutoModelForDepthEstimation = auto_class_update(AutoModelForDepthEstimation, head_doc="depth estimation")


class AutoModelForVideoClassification(_BaseAutoModelClass):
    _model_mapping = MODEL_FOR_VIDEO_CLASSIFICATION_MAPPING


AutoModelForVideoClassification = auto_class_update(AutoModelForVideoClassification, head_doc="video classification")


class AutoModelForVision2Seq(_BaseAutoModelClass):
    _model_mapping = MODEL_FOR_VISION_2_SEQ_MAPPING


AutoModelForVision2Seq = auto_class_update(AutoModelForVision2Seq, head_doc="vision-to-text modeling")


class AutoModelForAudioClassification(_BaseAutoModelClass):
    _model_mapping = MODEL_FOR_AUDIO_CLASSIFICATION_MAPPING


AutoModelForAudioClassification = auto_class_update(AutoModelForAudioClassification, head_doc="audio classification")


class AutoModelForCTC(_BaseAutoModelClass):
    _model_mapping = MODEL_FOR_CTC_MAPPING


AutoModelForCTC = auto_class_update(AutoModelForCTC, head_doc="connectionist temporal classification")


class AutoModelForSpeechSeq2Seq(_BaseAutoModelClass):
    _model_mapping = MODEL_FOR_SPEECH_SEQ_2_SEQ_MAPPING


AutoModelForSpeechSeq2Seq = auto_class_update(
    AutoModelForSpeechSeq2Seq, head_doc="sequence-to-sequence speech-to-text modeling"
)


class AutoModelForAudioFrameClassification(_BaseAutoModelClass):
    _model_mapping = MODEL_FOR_AUDIO_FRAME_CLASSIFICATION_MAPPING


AutoModelForAudioFrameClassification = auto_class_update(
    AutoModelForAudioFrameClassification, head_doc="audio frame (token) classification"
)


class AutoModelForAudioXVector(_BaseAutoModelClass):
    _model_mapping = MODEL_FOR_AUDIO_XVECTOR_MAPPING


class AutoModelForTextToSpectrogram(_BaseAutoModelClass):
    _model_mapping = MODEL_FOR_TEXT_TO_SPECTROGRAM_MAPPING


class AutoModelForTextToWaveform(_BaseAutoModelClass):
    _model_mapping = MODEL_FOR_TEXT_TO_WAVEFORM_MAPPING


class AutoBackbone(_BaseAutoBackboneClass):
    _model_mapping = MODEL_FOR_BACKBONE_MAPPING


AutoModelForAudioXVector = auto_class_update(AutoModelForAudioXVector, head_doc="audio retrieval via x-vector")


class AutoModelForMaskedImageModeling(_BaseAutoModelClass):
    _model_mapping = MODEL_FOR_MASKED_IMAGE_MODELING_MAPPING


AutoModelForMaskedImageModeling = auto_class_update(AutoModelForMaskedImageModeling, head_doc="masked image modeling")


class AutoModelWithLMHead(_AutoModelWithLMHead):
    @classmethod
    def from_config(cls, config):
        warnings.warn(
            "The class `AutoModelWithLMHead` is deprecated and will be removed in a future version. Please use "
            "`AutoModelForCausalLM` for causal language models, `AutoModelForMaskedLM` for masked language models and "
            "`AutoModelForSeq2SeqLM` for encoder-decoder models.",
            FutureWarning,
        )
        return super().from_config(config)

    @classmethod
    def from_pretrained(cls, pretrained_model_name_or_path, *model_args, **kwargs):
        warnings.warn(
            "The class `AutoModelWithLMHead` is deprecated and will be removed in a future version. Please use "
            "`AutoModelForCausalLM` for causal language models, `AutoModelForMaskedLM` for masked language models and "
            "`AutoModelForSeq2SeqLM` for encoder-decoder models.",
            FutureWarning,
        )
        return super().from_pretrained(pretrained_model_name_or_path, *model_args, **kwargs)<|MERGE_RESOLUTION|>--- conflicted
+++ resolved
@@ -1116,7 +1116,6 @@
     ]
 )
 
-<<<<<<< HEAD
 MODEL_FOR_TIME_SERIES_CLASSIFICATION_MAPPING_NAMES = OrderedDict(
     [
         ("patchtst", "PatchTSTForClassification"),
@@ -1126,11 +1125,12 @@
 MODEL_FOR_TIME_SERIES_REGRESSION_MAPPING_NAMES = OrderedDict(
     [
         ("patchtst", "PatchTSTForRegression"),
-=======
+    ]
+)     
+ 
 MODEL_FOR_IMAGE_TO_IMAGE_MAPPING_NAMES = OrderedDict(
     [
         ("swin2sr", "Swin2SRForImageSuperResolution"),
->>>>>>> 2f3ea08a
     ]
 )
 
@@ -1219,7 +1219,6 @@
 
 MODEL_FOR_TEXT_ENCODING_MAPPING = _LazyAutoMapping(CONFIG_MAPPING_NAMES, MODEL_FOR_TEXT_ENCODING_MAPPING_NAMES)
 
-<<<<<<< HEAD
 MODEL_FOR_TIME_SERIES_CLASSIFICATION_MAPPING = _LazyAutoMapping(
     CONFIG_MAPPING_NAMES, MODEL_FOR_TIME_SERIES_CLASSIFICATION_MAPPING_NAMES
 )
@@ -1227,9 +1226,8 @@
 MODEL_FOR_TIME_SERIES_REGRESSION_MAPPING = _LazyAutoMapping(
     CONFIG_MAPPING_NAMES, MODEL_FOR_TIME_SERIES_REGRESSION_MAPPING_NAMES
 )
-=======
+
 MODEL_FOR_IMAGE_TO_IMAGE_MAPPING = _LazyAutoMapping(CONFIG_MAPPING_NAMES, MODEL_FOR_IMAGE_TO_IMAGE_MAPPING_NAMES)
->>>>>>> 2f3ea08a
 
 
 class AutoModelForMaskGeneration(_BaseAutoModelClass):
