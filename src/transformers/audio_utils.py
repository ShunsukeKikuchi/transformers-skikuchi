--- conflicted
+++ resolved
@@ -18,12 +18,8 @@
 
 import os
 import warnings
-<<<<<<< HEAD
 from io import BytesIO
-from typing import Optional, Union
-=======
 from typing import List, Optional, Tuple, Union
->>>>>>> 4303d88c
 
 import numpy as np
 import requests
