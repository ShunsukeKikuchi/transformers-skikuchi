--- conflicted
+++ resolved
@@ -90,11 +90,7 @@
         self,
         hidden_states: torch.Tensor,
         position_bias: torch.Tensor,
-<<<<<<< HEAD
         past_key_value: Optional[Cache] = None,
-=======
-        past_key_value: Optional[tuple[torch.Tensor]] = None,
->>>>>>> 12838775
         attention_mask: Optional[torch.Tensor] = None,
         cache_position: Optional[torch.Tensor] = None,
     ):
@@ -163,13 +159,8 @@
         return output
 
 
-<<<<<<< HEAD
-class MptBlock(nn.Module):
+class MptBlock(GradientCheckpointingLayer):
     def __init__(self, config: MptConfig, layer_idx: Optional[int] = None):
-=======
-class MptBlock(GradientCheckpointingLayer):
-    def __init__(self, config: MptConfig):
->>>>>>> 12838775
         super().__init__()
         hidden_size = config.hidden_size
 
@@ -194,11 +185,7 @@
         hidden_states: torch.Tensor,
         position_bias: torch.Tensor,
         attention_mask: torch.Tensor,
-<<<<<<< HEAD
         layer_past: Optional[Cache] = None,
-=======
-        layer_past: Optional[tuple[torch.Tensor, torch.Tensor]] = None,
->>>>>>> 12838775
         use_cache: bool = False,
         output_attentions: bool = False,
         cache_position: Optional[torch.Tensor] = None,
@@ -323,11 +310,7 @@
     def forward(
         self,
         input_ids: Optional[torch.LongTensor] = None,
-<<<<<<< HEAD
-        past_key_values: Optional[Union[Tuple[Tuple[torch.Tensor, torch.Tensor], ...], Cache]] = None,
-=======
-        past_key_values: Optional[tuple[tuple[torch.Tensor, torch.Tensor], ...]] = None,
->>>>>>> 12838775
+        past_key_values: Optional[Union[tuple[Tuple[torch.Tensor, torch.Tensor], ...], Cache]] = None,
         attention_mask: Optional[torch.Tensor] = None,
         inputs_embeds: Optional[torch.LongTensor] = None,
         use_cache: Optional[bool] = None,
@@ -411,38 +394,15 @@
             if output_hidden_states:
                 all_hidden_states = all_hidden_states + (hidden_states,)
 
-<<<<<<< HEAD
-            if self.gradient_checkpointing and self.training:
-                outputs = self._gradient_checkpointing_func(
-                    block.__call__,
-                    hidden_states,
-                    alibi,
-                    causal_mask,
-                    past_key_values,
-                    use_cache,
-                    output_attentions,
-                    cache_position,
-                )
-            else:
-                outputs = block(
-                    hidden_states,
-                    layer_past=past_key_values,
-                    attention_mask=causal_mask,
-                    use_cache=use_cache,
-                    output_attentions=output_attentions,
-                    position_bias=alibi,
-                    cache_position=cache_position,
-                )
-=======
             outputs = block(
                 hidden_states,
-                layer_past=layer_past,
+                layer_past=past_key_values,
                 attention_mask=causal_mask,
                 use_cache=use_cache,
                 output_attentions=output_attentions,
                 position_bias=alibi,
+                cache_position=cache_position,
             )
->>>>>>> 12838775
 
             hidden_states = outputs[0]
             if use_cache is True:
@@ -570,32 +530,6 @@
             attentions=transformer_outputs.attentions,
         )
 
-<<<<<<< HEAD
-=======
-    def _reorder_cache(
-        self, past: tuple[tuple[torch.Tensor, torch.Tensor], ...], beam_idx: torch.LongTensor
-    ) -> tuple[tuple[torch.Tensor, torch.Tensor], ...]:
-        """
-        This function is used to re-order the `past_key_values` cache if [`~PreTrainedModel.beam_search`] or
-        [`~PreTrainedModel.beam_sample`] is called. This is required to match `past_key_values` with the correct
-        beam_idx at every generation step.
-
-        Output shares the same memory storage as `past`.
-        """
-        # Get a copy of `beam_idx` on all the devices where we need those indices.
-        device_to_beam_idx = {
-            past_state.device: beam_idx.to(past_state.device) for layer_past in past for past_state in layer_past
-        }
-        reordered_past = tuple(
-            (
-                layer_past[0].index_select(0, device_to_beam_idx[layer_past[0].device]),
-                layer_past[1].index_select(0, device_to_beam_idx[layer_past[0].device]),
-            )
-            for layer_past in past
-        )
-        return reordered_past
-
->>>>>>> 12838775
 
 @auto_docstring(
     custom_intro="""
