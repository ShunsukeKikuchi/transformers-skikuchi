--- conflicted
+++ resolved
@@ -2103,13 +2103,9 @@
                         del state_dict[checkpoint_key]
             return mismatched_keys
 
-<<<<<<< HEAD
         if low_cpu_mem_usage:
             model_state_dict = None  # free references to model's params to allow memory freeing
             _move_model_to_meta(model, loaded_keys, start_prefix)
-=======
-            return mismatched_keys
->>>>>>> 0235bc57
 
         if state_dict is not None:
             # Whole checkpoint
@@ -2147,7 +2143,6 @@
                     remove_prefix_from_model,
                     ignore_mismatched_sizes,
                 )
-<<<<<<< HEAD
 
                 if low_cpu_mem_usage:
                     error_msgs += _load_state_dict_into_meta_model(
@@ -2155,9 +2150,6 @@
                     )
                 else:
                     error_msgs += _load_state_dict_into_model(model_to_load, state_dict, start_prefix)
-=======
-                error_msgs += _load_state_dict_into_model(model_to_load, state_dict, start_prefix)
->>>>>>> 0235bc57
 
         if len(error_msgs) > 0:
             error_msg = "\n\t".join(error_msgs)
