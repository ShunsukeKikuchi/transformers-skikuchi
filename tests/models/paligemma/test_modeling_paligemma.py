--- conflicted
+++ resolved
@@ -179,11 +179,7 @@
     """
 
     all_model_classes = (PaliGemmaForConditionalGeneration,) if is_torch_available() else ()
-<<<<<<< HEAD
-=======
-    all_generative_model_classes = (PaliGemmaForConditionalGeneration,) if is_torch_available() else ()
     pipeline_model_mapping = {"image-text-to-text": PaliGemmaForConditionalGeneration}
->>>>>>> d7188ba6
     fx_compatible = False
     test_pruning = False
     test_torchscript = False
