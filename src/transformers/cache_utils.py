import copy
import importlib.metadata
import json
import os
from collections.abc import Iterable
from dataclasses import dataclass
from typing import Any, Dict, List, Optional, Tuple, Union

import torch
from packaging import version

from transformers.pytorch_utils import is_torch_greater_or_equal_than_2_6

from .configuration_utils import PretrainedConfig
from .utils import is_hqq_available, is_optimum_quanto_available, is_torch_greater_or_equal, logging


if is_hqq_available():
    from hqq.core.quantize import Quantizer as HQQQuantizer

logger = logging.get_logger(__name__)


# Utility functions for static/sliding cache update logic
def _static_cache_update(
    k_cache: torch.Tensor,
    v_cache: torch.Tensor,
    key_states: torch.Tensor,
    value_states: torch.Tensor,
    cache_position: Optional[torch.LongTensor],
) -> Tuple[torch.Tensor, torch.Tensor]:
    """
    Updates the static cache tensors in place.

    Args:
        k_cache (`torch.Tensor`): The key cache tensor to update.
        v_cache (`torch.Tensor`): The value cache tensor to update.
        key_states (`torch.Tensor`): The new key states to add.
        value_states (`torch.Tensor`): The new value states to add.
        cache_position (`Optional[torch.LongTensor]`): The position indices where the new states should be inserted.
                                                       If None, the entire cache is overwritten (prefill).

    Returns:
        Tuple[`torch.Tensor`, `torch.Tensor`]: The updated key and value cache tensors (modified in-place).
    """
    if cache_position is None:
        # Prefill phase where seq_len potentially equals max_cache_len. Directly copy.
        k_cache.copy_(key_states)
        v_cache.copy_(value_states)
    else:
        # Generation phase. Update specific positions.
        # Use index_copy_ for in-place update (compile-friendly).
        try:
            k_cache.index_copy_(2, cache_position, key_states)
            v_cache.index_copy_(2, cache_position, value_states)
        except NotImplementedError:
            # Fallback for devices like MPS where index_copy_ might not be supported.
            k_cache[:, :, cache_position] = key_states
            v_cache[:, :, cache_position] = value_states
    return k_cache, v_cache


def _sliding_cache_update(
    k_cache: torch.Tensor,
    v_cache: torch.Tensor,
    key_states: torch.Tensor,
    value_states: torch.Tensor,
    cache_position: torch.LongTensor,
    max_cache_len: int,
) -> Tuple[torch.Tensor, torch.Tensor]:
    """
    Updates the sliding window cache tensors, returning the potentially modified tensors.

    Args:
        k_cache (`torch.Tensor`): The key cache tensor to update.
        v_cache (`torch.Tensor`): The value cache tensor to update.
        key_states (`torch.Tensor`): The new key states to add.
        value_states (`torch.Tensor`): The new value states to add.
        cache_position (`torch.LongTensor`): The position indices where the new states should be inserted.
        max_cache_len (`int`): The maximum length of the sliding window cache.

    Returns:
        Tuple[`torch.Tensor`, `torch.Tensor`]: The key and value tensors representing the cache state after the update.
                                               For prefill > window, these are the full input states.
                                               Otherwise, they are the updated cache tensors.
    """
    # Handle prefill phase when prompt length > sliding_window_size
    if cache_position.shape[0] > max_cache_len:
        new_k = key_states[:, :, -max_cache_len:, :]
        new_v = value_states[:, :, -max_cache_len:, :]
        k_cache.copy_(new_k)
        v_cache.copy_(new_v)
        return key_states, value_states

    # Sliding window logic for generation phase or prefill < window
    slicing = torch.arange(max_cache_len, device=value_states.device)
    current_seq_len = cache_position[-1] + 1  # Use last position to determine current length
    to_shift = current_seq_len > max_cache_len
    indices = (slicing + to_shift.sum()) % max_cache_len

    k_out_shifted = k_cache[:, :, indices]
    v_out_shifted = v_cache[:, :, indices]

    # Clamp cache_position to determine the *target index* within the shifted cache view
    update_position = cache_position.clamp(min=0, max=max_cache_len - 1)

    try:
        k_out_updated = k_out_shifted.index_copy(2, update_position, key_states)
        v_out_updated = v_out_shifted.index_copy(2, update_position, value_states)
    except NotImplementedError:
        # Fallback for MPS: clone and modify the clone
        k_out_updated = k_out_shifted.clone()
        v_out_updated = v_out_shifted.clone()
        k_out_updated[:, :, update_position] = key_states
        v_out_updated[:, :, update_position] = value_states

    k_cache.copy_(k_out_updated)
    v_cache.copy_(v_out_updated)
    return k_out_updated, v_out_updated


class Cache:
    """
    Base, abstract class for all caches. The actual data structure is specific to each subclass.
    """

    is_compileable = False

    def __init__(self):
        super().__init__()

    def update(
        self,
        key_states: torch.Tensor,
        value_states: torch.Tensor,
        layer_idx: int,
        cache_kwargs: Optional[Dict[str, Any]] = None,
    ) -> Tuple[torch.Tensor, torch.Tensor]:
        """
        Updates the cache with the new `key_states` and `value_states` for the layer `layer_idx`.

        Parameters:
            key_states (`torch.Tensor`):
                The new key states to cache.
            value_states (`torch.Tensor`):
                The new value states to cache.
            layer_idx (`int`):
                The index of the layer to cache the states for.
            cache_kwargs (`Dict[str, Any]`, `optional`):
                Additional arguments for the cache subclass. These are specific to each subclass and allow new types of
                cache to be created.

        Return:
            A tuple containing the updated key and value states.
        """
        raise NotImplementedError("Make sure to implement `update` in a subclass.")

    def get_seq_length(self, layer_idx: Optional[int] = 0) -> int:
        """Returns the sequence length of the cached states. A layer index can be optionally passed."""
        # TODO: deprecate this function in favor of `cache_position`
        raise NotImplementedError("Make sure to implement `get_seq_length` in a subclass.")

    def get_max_cache_shape(self) -> Optional[int]:
        """Returns the maximum sequence length (i.e. max capacity) of the cache object"""
        raise NotImplementedError("Make sure to implement `get_max_cache_shape` in a subclass.")

    def get_usable_length(self, new_seq_length: int, layer_idx: Optional[int] = 0) -> int:
        """Given the sequence length of the new inputs, returns the usable length of the cache."""
        # Cache without size limit -> all cache is usable
        # Cache with size limit -> if the length cache plus the length of the new inputs is larger the maximum cache
        #   length, we will need to evict part of the cache (and thus not all cache is usable)
        max_length = self.get_max_cache_shape()
        previous_seq_length = self.get_seq_length(layer_idx)
        if max_length is not None and previous_seq_length + new_seq_length > max_length:
            return max_length - new_seq_length
        return previous_seq_length

    def reorder_cache(self, beam_idx: torch.LongTensor):
        """Reorders the cache for beam search, given the selected beam indices."""
        for layer_idx in range(len(self.key_cache)):
            if self.key_cache[layer_idx].numel():
                device = self.key_cache[layer_idx].device
                self.key_cache[layer_idx] = self.key_cache[layer_idx].index_select(0, beam_idx.to(device))
            if self.value_cache[layer_idx].numel():
                device = self.value_cache[layer_idx].device
                self.value_cache[layer_idx] = self.value_cache[layer_idx].index_select(0, beam_idx.to(device))

    @property
    def seen_tokens(self):
        logger.warning_once(
            "The `seen_tokens` attribute is deprecated and will be removed in v4.41. Use the `cache_position` "
            "model input instead."
        )
        if hasattr(self, "_seen_tokens"):
            return self._seen_tokens
        else:
            return None

    def get_mask_sizes(self, cache_position: torch.Tensor, layer_idx: int) -> tuple[int, int]:
        """
        Return a tuple (kv_length, kv_offset) corresponding to the length and offset that will be returned for
        the given layer at `layer_idx`.
        The masks are then prepared according to the given lengths (kv_length, kv_offset) and patterns (i.e. sliding_window, chunk_size),
        for each layer.
        """
        query_length = cache_position.shape[0]
        past_seen_tokens = self.get_seq_length()
        kv_length = query_length + past_seen_tokens
        return kv_length, 0


@dataclass
class CacheConfig:
    """
    Base class for cache configs
    """

    cache_implementation: None

    @classmethod
    def from_dict(cls, config_dict, **kwargs):
        """
        Constructs a CacheConfig instance from a dictionary of parameters.
        Args:
            config_dict (Dict[str, Any]): Dictionary containing configuration parameters.
            **kwargs: Additional keyword arguments to override dictionary values.

        Returns:
            CacheConfig: Instance of CacheConfig constructed from the dictionary.
        """
        config = cls(**config_dict)
        to_remove = []
        for key, value in kwargs.items():
            if hasattr(config, key):
                setattr(config, key, value)
                to_remove.append(key)
        for key in to_remove:
            kwargs.pop(key, None)
        return config

    # Copied from transformers.utils.quantization_config.QuantizationConfigMixin.to_json_file
    def to_json_file(self, json_file_path: Union[str, os.PathLike]):
        """
        Save this instance to a JSON file.

        Args:
            json_file_path (`str` or `os.PathLike`):
                Path to the JSON file in which this configuration instance's parameters will be saved.
            use_diff (`bool`, *optional*, defaults to `True`):
                If set to `True`, only the difference between the config instance and the default
                `QuantizationConfig()` is serialized to JSON file.
        """
        with open(json_file_path, "w", encoding="utf-8") as writer:
            config_dict = self.to_dict()
            json_string = json.dumps(config_dict, indent=2, sort_keys=True) + "\n"

            writer.write(json_string)

    # Copied from transformers.utils.quantization_config.QuantizationConfigMixin.to_dict
    def to_dict(self) -> Dict[str, Any]:
        """
        Serializes this instance to a Python dictionary. Returns:
            `Dict[str, Any]`: Dictionary of all the attributes that make up this configuration instance.
        """
        return copy.deepcopy(self.__dict__)

    # Copied from transformers.utils.quantization_config.QuantizationConfigMixin.__iter__
    def __iter__(self):
        """allows `dict(obj)` for situations where obj may be a dict or QuantizationConfigMixin"""
        for attr, value in copy.deepcopy(self.__dict__).items():
            yield attr, value

    # Copied from transformers.utils.quantization_config.QuantizationConfigMixin.__repr__
    def __repr__(self):
        return f"{self.__class__.__name__} {self.to_json_string()}"

    def to_json_string(self):
        """
        Serializes this instance to a JSON formatted string.
        Returns:
            str: JSON formatted string representing the configuration instance.
        """
        return json.dumps(self.__dict__, indent=2) + "\n"

    # Copied from transformers.utils.quantization_config.QuantizationConfigMixin.update
    def update(self, **kwargs):
        """
        Updates attributes of this class instance with attributes from `kwargs` if they match existing attributes,
        returning all the unused kwargs.

        Args:
            kwargs (`Dict[str, Any]`):
                Dictionary of attributes to tentatively update this class.

        Returns:
            `Dict[str, Any]`: Dictionary containing all the key-value pairs that were not used to update the instance.
        """
        to_remove = []
        for key, value in kwargs.items():
            if hasattr(self, key):
                setattr(self, key, value)
                to_remove.append(key)

        # Remove all the attributes that were updated, without modifying the input dict
        unused_kwargs = {key: value for key, value in kwargs.items() if key not in to_remove}
        return unused_kwargs


@dataclass
class QuantizedCacheConfig(CacheConfig):
    """
    Configuration class for quantized cache settings.

    Attributes:
        backend (`str`, *optional*, defaults to `"quanto"`):
            Backend to use when performing quantization, Can be one of [`quanto`, `HQQ`]
        nbits (`Optional[int]`, *optional*, defaults to 4):
            Number of bits, can be 2 or 4 for the `quanto` backend and one of [1, 2, 3, 4, 8] for the `HQQ` backend. Defaults to 2.
        axis_key (`int`, *optional*, defaults to 0):
            Axis over which to perform grouping for the key tensors. Can be [0, -1] for `quanto` backend and [0, 1] for `HQQ` backend.
        axis_value (`int`, *optional*, defaults to 0):
            Axis over which to perform grouping for the value tensors. Can be [0, -1] for `quanto` backend and [0, 1] for `HQQ` backend.
        q_group_size (`Optional[int]`, *optional*, defaults to 64):
            Size of the quantization group, should be a divisor of the model's hidden dimension.
            Defaults to 64.
        residual_length (`Optional[int]`, *optional*, defaults to 128):
            Length of the residual cache which will always be stored in original precision.
            Defaults to 128.
        compute_dtype (`torch.dtype`, *optional*, defaults to `torch.float16`):
            The default dtype used for computations in the model. Keys and Values will be cast to this dtype after dequantization.
        device (`str`, *optional*, defaults to `"cpu"`):
            Device on which to perform computations, should be same as the model's device.
    """

    def __init__(
        self,
        backend: str = "quanto",
        nbits: Optional[int] = 4,
        axis_key: Optional[int] = 0,
        axis_value: Optional[int] = 0,
        q_group_size: Optional[int] = 64,
        residual_length: Optional[int] = 128,
        compute_dtype: Optional[torch.dtype] = torch.float16,
        device: Optional[str] = "cpu",
    ):
        self.backend = backend
        self.nbits = nbits
        self.axis_key = axis_key
        self.axis_value = axis_value
        self.q_group_size = q_group_size
        self.residual_length = residual_length
        self.compute_dtype = compute_dtype
        self.device = device

    def validate(self):
        """Validates if the arguments passed are correct"""

        incorrect_arg_msg = (
            "Some of the keys in `cache_config` are defined incorrectly. `{key}` should be {correct_value}` "
            "but found {found_value}"
        )
        # Check that the values are reasonable in general (nbits, axis)
        # Later in QuantizedCache init we check if they are supported for that particular backend
        if self.nbits not in [1, 2, 3, 4, 8]:
            raise ValueError(
                incorrect_arg_msg.format(
                    key="nbits",
                    correct_value="2 or 4 or 8",
                    found_value=self.nbits,
                ),
            )
        if self.q_group_size <= 0:
            raise ValueError(
                incorrect_arg_msg.format(
                    key="q_group_size",
                    correct_value="a positive integer",
                    found_value=self.q_group_size,
                ),
            )
        if self.residual_length < 0:
            raise ValueError(
                incorrect_arg_msg.format(
                    key="residual_length",
                    correct_value="a positive integer",
                    found_value=self.residual_length,
                ),
            )

        if self.axis_key not in [0, 1, -1]:
            raise ValueError(
                incorrect_arg_msg.format(
                    key="axis_key",
                    correct_value="`1` or `0`, `-1`",
                    found_value=self.axis_key,
                ),
            )

        if self.axis_value not in [0, 1, -1]:
            raise ValueError(
                incorrect_arg_msg.format(
                    key="axis_value",
                    correct_value="`1` or `0` or `-1`",
                    found_value=self.axis_value,
                ),
            )


@dataclass
class StaticCacheConfig(CacheConfig):
    """
    Configuration class for static cache settings.
    """

    cache_implementation = "static"

    def __init__(self, batch_size: int, max_cache_len: int, device="cpu"):
        self.batch_size = batch_size
        self.max_cache_len = max_cache_len
        self.device = device

    def validate(self):
        """Validates if the arguments passed are correct"""

        incorrect_arg_msg = (
            "Some of the keys in `cache_config` are defined incorrectly. `{key}` should be {correct_value}` "
            "but found {found_value}"
        )

        if self.batch_size <= 0:
            raise ValueError(
                incorrect_arg_msg.format(
                    key="batch_size",
                    correct_value="> 0",
                    found_value=self.batch_size,
                ),
            )

        if self.max_cache_len <= 0:
            raise ValueError(
                incorrect_arg_msg.format(
                    key="max_cache_len",
                    correct_value="> 0",
                    found_value=self.max_cache_len,
                ),
            )


class DynamicCache(Cache):
    """
    A cache that grows dynamically as more tokens are generated. This is the default for generative models.

    It stores the Key and Value states as a list of tensors, one for each layer. The expected shape for each tensor is
    `[batch_size, num_heads, seq_len, head_dim]`.

    Example:

        ```python
        >>> from transformers import AutoTokenizer, AutoModelForCausalLM, DynamicCache

        >>> model = AutoModelForCausalLM.from_pretrained("Qwen/Qwen2-0.5B-Instruct")
        >>> tokenizer = AutoTokenizer.from_pretrained("Qwen/Qwen2-0.5B-Instruct")

        >>> inputs = tokenizer(text="My name is Qwen2", return_tensors="pt")

        >>> # Prepare a cache class and pass it to model's forward
        >>> past_key_values = DynamicCache()
        >>> outputs = model(**inputs, past_key_values=past_key_values, use_cache=True)
        >>> outputs.past_key_values # access cache filled with key/values from generation
        DynamicCache()
        ```
    """

    def __init__(self, _distributed_cache_data: Optional[Iterable] = None) -> None:
        super().__init__()
        self._seen_tokens = 0  # Used in `generate` to keep tally of how many tokens the cache has seen
        self.key_cache: List[torch.Tensor] = []
        self.value_cache: List[torch.Tensor] = []

        # `_distributed_cache_data` was originally added for compatibility with `torch.distributed` (DDP). See #36121
        # and #36373 for more information. In a nutshell, it is `map(gather_map, zip(*caches))`, i.e. each item in the
        # iterable contains the key and value states for a layer gathered across replicas by torch.distributed
        # (shape=[global batch size, num_heads, seq_len, head_dim]).
        # WARNING: `_distributed_cache_data` must be the first argument in `__init__`, otherwise we'll break
        # compatibility. The name of the argument doesn't matter.
        if _distributed_cache_data is not None:
            for key_states, value_states in _distributed_cache_data:
                self.key_cache.append(key_states)
                self.value_cache.append(value_states)

    def __getitem__(self, layer_idx: int) -> Tuple[torch.Tensor, torch.Tensor]:
        """
        Support for backwards-compatible `past_key_value` indexing, e.g. `past_key_value[0][0].shape[2]` to get the
        sequence length.
        """
        if layer_idx < len(self):
            return (self.key_cache[layer_idx], self.value_cache[layer_idx])
        else:
            raise KeyError(f"Cache only has {len(self)} layers, attempted to access layer with index {layer_idx}")

    def __iter__(self):
        """
        Support for backwards-compatible `past_key_value` iteration, e.g. `for x in past_key_value:` to iterate over
        keys and values
        """
        for layer_idx in range(len(self)):
            yield (self.key_cache[layer_idx], self.value_cache[layer_idx])

    def __len__(self):
        """
        Support for backwards-compatible `past_key_value` length, e.g. `len(past_key_value)`. This value corresponds
        to the number of layers in the model.
        """
        return len(self.key_cache)

    def update(
        self,
        key_states: torch.Tensor,
        value_states: torch.Tensor,
        layer_idx: int,
        cache_kwargs: Optional[Dict[str, Any]] = None,
    ) -> Tuple[torch.Tensor, torch.Tensor]:
        """
        Updates the cache with the new `key_states` and `value_states` for the layer `layer_idx`.

        Parameters:
            key_states (`torch.Tensor`):
                The new key states to cache.
            value_states (`torch.Tensor`):
                The new value states to cache.
            layer_idx (`int`):
                The index of the layer to cache the states for.
            cache_kwargs (`Dict[str, Any]`, `optional`):
                Additional arguments for the cache subclass. No additional arguments are used in `DynamicCache`.

        Return:
            A tuple containing the updated key and value states.
        """
        # Update the number of seen tokens
        if layer_idx == 0:
            self._seen_tokens += key_states.shape[-2]

        # Update the cache
        if key_states is not None:
            if len(self.key_cache) <= layer_idx:
                # There may be skipped layers, fill them with empty lists
                for _ in range(len(self.key_cache), layer_idx):
                    self.key_cache.append(torch.tensor([]))
                    self.value_cache.append(torch.tensor([]))
                self.key_cache.append(key_states)
                self.value_cache.append(value_states)
            elif (
                not self.key_cache[layer_idx].numel()  # prefers not t.numel() to len(t) == 0 to export the model
            ):  # fills previously skipped layers; checking for tensor causes errors
                self.key_cache[layer_idx] = key_states
                self.value_cache[layer_idx] = value_states
            else:
                self.key_cache[layer_idx] = torch.cat([self.key_cache[layer_idx], key_states], dim=-2)
                self.value_cache[layer_idx] = torch.cat([self.value_cache[layer_idx], value_states], dim=-2)

        return self.key_cache[layer_idx], self.value_cache[layer_idx]

    def get_seq_length(self, layer_idx: Optional[int] = 0) -> int:
        """Returns the sequence length of the cached states. A layer index can be optionally passed."""
        # TODO: deprecate this function in favor of `cache_position`
        is_empty_layer = (
            len(self.key_cache) == 0  # no cache in any layer
            or len(self.key_cache) <= layer_idx  # skipped `layer_idx` and hasn't run a layer with cache after it
            or not self.key_cache[layer_idx].numel()  # the layer has no cache
        )
        layer_seq_length = self.key_cache[layer_idx].shape[-2] if not is_empty_layer else 0
        return layer_seq_length

    def get_max_cache_shape(self) -> Optional[int]:
        """Returns the maximum sequence length of the cache object. DynamicCache does not have a maximum length."""
        return None

    def to_legacy_cache(self) -> Tuple[Tuple[torch.Tensor, torch.Tensor]]:
        """Converts the `DynamicCache` instance into the its equivalent in the legacy cache format. Used for
        backward compatibility."""
        legacy_cache = ()
        for layer_idx in range(len(self)):
            legacy_cache += ((self.key_cache[layer_idx], self.value_cache[layer_idx]),)
        return legacy_cache

    @classmethod
    def from_legacy_cache(
        cls, past_key_values: Optional[Tuple[Tuple[torch.FloatTensor, torch.FloatTensor]]] = None
    ) -> "DynamicCache":
        """Converts a cache in the legacy cache format into an equivalent `DynamicCache`. Used for
        backward compatibility."""
        cache = cls()
        if past_key_values is not None:
            for layer_idx in range(len(past_key_values)):
                key_states, value_states = past_key_values[layer_idx]
                cache.update(key_states, value_states, layer_idx)
        return cache

    def crop(self, max_length: int):
        """Crop the past key values up to a new `max_length` in terms of tokens. `max_length` can also be
        negative to remove `max_length` tokens. This is used in assisted decoding and contrastive search."""
        # In case it is negative
        if max_length < 0:
            max_length = self.get_seq_length() - abs(max_length)

        if self.get_seq_length() <= max_length:
            return

        self._seen_tokens = max_length
        for idx in range(len(self.key_cache)):
            if self.key_cache[idx].numel():
                self.key_cache[idx] = self.key_cache[idx][..., :max_length, :]
                self.value_cache[idx] = self.value_cache[idx][..., :max_length, :]

    def batch_split(self, full_batch_size: int, split_size: int) -> List["DynamicCache"]:
        """Split the current instance into a list of `DynamicCache` by the batch size. This will be used by
        `_split_model_inputs()` in `generation.utils`"""
        out = []
        for i in range(0, full_batch_size, split_size):
            current_split = DynamicCache()
            current_split._seen_tokens = self._seen_tokens
            current_split.key_cache = [tensor[i : i + split_size] for tensor in self.key_cache]
            current_split.value_cache = [tensor[i : i + split_size] for tensor in self.value_cache]
            out.append(current_split)
        return out

    @classmethod
    def from_batch_splits(cls, splits: List["DynamicCache"]) -> "DynamicCache":
        """This is the opposite of the above `batch_split()` method. This will be used by `stack_model_outputs` in
        `generation.utils`"""
        cache = cls()
        for idx in range(len(splits[0])):
            key_cache = [current.key_cache[idx] for current in splits if current.key_cache[idx].numel()]
            value_cache = [current.value_cache[idx] for current in splits if current.value_cache[idx].numel()]
            if key_cache != []:
                layer_keys = torch.cat(key_cache, dim=0)
                layer_values = torch.cat(value_cache, dim=0)
                cache.update(layer_keys, layer_values, idx)
        return cache

    def batch_repeat_interleave(self, repeats: int):
        """Repeat the cache `repeats` times in the batch dimension. Used in contrastive search."""
        for layer_idx in range(len(self)):
            self.key_cache[layer_idx] = self.key_cache[layer_idx].repeat_interleave(repeats, dim=0)
            self.value_cache[layer_idx] = self.value_cache[layer_idx].repeat_interleave(repeats, dim=0)

    def batch_select_indices(self, indices: torch.Tensor):
        """Only keep the `indices` in the batch dimension of the cache. Used in contrastive search."""
        for layer_idx in range(len(self)):
            self.key_cache[layer_idx] = self.key_cache[layer_idx][indices, ...]
            self.value_cache[layer_idx] = self.value_cache[layer_idx][indices, ...]


# Utilities for `DynamicCache` <> torch.export support
def _flatten_dynamic_cache(
    dynamic_cache: DynamicCache,
):
    """Flattens DynamicCache into flat list of tensors for `torch.export.export` to consume"""
    if not isinstance(dynamic_cache, DynamicCache):
        raise RuntimeError("This pytree flattening function should only be applied to DynamicCache")

    if not is_torch_greater_or_equal_than_2_6:
        logger.warning_once(
            "DynamicCache + torch.export is tested on torch 2.6.0+ and may not work on earlier versions."
        )

    # NOTE it seems _seen_tokens is deprecated, so probably doesn't need tracking
    dictionary = {
        "key_cache": getattr(dynamic_cache, "key_cache"),
        "value_cache": getattr(dynamic_cache, "value_cache"),
    }
    return torch.utils._pytree._dict_flatten(dictionary)


def _flatten_with_keys_dynamic_cache(dynamic_cache: DynamicCache):
    dictionary = {
        "key_cache": getattr(dynamic_cache, "key_cache"),
        "value_cache": getattr(dynamic_cache, "value_cache"),
    }
    return torch.utils._pytree._dict_flatten_with_keys(dictionary)


def _unflatten_dynamic_cache(
    values,
    context: torch.utils._pytree.Context,
):
    dictionary = torch.utils._pytree._dict_unflatten(values, context)
    cache = DynamicCache()
    for k, v in dictionary.items():
        setattr(cache, k, v)
    return cache


def _flatten_dynamic_cache_for_fx(cache, spec):
    dictionary = {
        "key_cache": getattr(cache, "key_cache"),
        "value_cache": getattr(cache, "value_cache"),
    }
    return torch.utils._pytree.tree_flatten(dictionary)[0]


if is_torch_greater_or_equal("2.3"):
    torch.utils._pytree.register_pytree_node(
        DynamicCache,
        _flatten_dynamic_cache,
        _unflatten_dynamic_cache,
        serialized_type_name=f"{DynamicCache.__module__}.{DynamicCache.__name__}",
        flatten_with_keys_fn=_flatten_with_keys_dynamic_cache,
    )
    # TODO (tmanlaibaatar) This won't be needed in torch 2.7.
    torch.fx._pytree.register_pytree_flatten_spec(DynamicCache, _flatten_dynamic_cache_for_fx)


class OffloadedCache(DynamicCache):
    """
    A drop-in replacement for DynamicCache that conserves accelerator(GPU, XPU) memory at the expense of more CPU memory.
    Useful for generating from models with very long context.

    In addition to the default accelerator stream, where all forward() computations happen,
    this class uses another stream, the prefetch stream, which it creates itself.
    Since scheduling of operations on separate streams happens independently, this class uses
    the prefetch stream to asynchronously prefetch the KV cache of layer k+1 when layer k is executing.
    The movement of the layer k-1 cache to the CPU is handled by the default stream as a simple way to
    ensure the eviction is scheduled after all computations on that cache are finished.
    """

    def __init__(self) -> None:
        if not (
            torch.cuda.is_available()
            or (is_torch_greater_or_equal("2.7", accept_dev=True) and torch.xpu.is_available())
        ):
            raise RuntimeError(
                "OffloadedCache can only be used with a GPU"
                + (" or XPU" if is_torch_greater_or_equal("2.7", accept_dev=True) else "")
            )

        super().__init__()
        self.original_device = []
        self.prefetch_stream = None
        self.prefetch_stream = (
            torch.Stream() if is_torch_greater_or_equal("2.7", accept_dev=True) else torch.cuda.Stream()
        )
        self.beam_idx = None  # used to delay beam search operations

    def prefetch_layer(self, layer_idx: int):
        "Starts prefetching the next layer cache"
        if layer_idx < len(self):
            with (
                self.prefetch_stream
                if is_torch_greater_or_equal("2.7", accept_dev=True)
                else torch.cuda.stream(self.prefetch_stream)
            ):
                # Prefetch next layer tensors to GPU
                device = self.original_device[layer_idx]
                self.key_cache[layer_idx] = self.key_cache[layer_idx].to(device, non_blocking=True)
                self.value_cache[layer_idx] = self.value_cache[layer_idx].to(device, non_blocking=True)

    def evict_previous_layer(self, layer_idx: int):
        "Moves the previous layer cache to the CPU"
        if len(self) > 2:
            # We do it on the default stream so it occurs after all earlier computations on these tensors are done
            prev_layer_idx = (layer_idx - 1) % len(self)
            self.key_cache[prev_layer_idx] = self.key_cache[prev_layer_idx].to("cpu", non_blocking=True)
            self.value_cache[prev_layer_idx] = self.value_cache[prev_layer_idx].to("cpu", non_blocking=True)

    def __getitem__(self, layer_idx: int) -> Tuple[torch.Tensor, torch.Tensor]:
        "Gets the cache for this layer to the device. Prefetches the next and evicts the previous layer."
        if layer_idx < len(self):
            # Evict the previous layer if necessary
            if is_torch_greater_or_equal("2.7", accept_dev=True):
                torch.accelerator.current_stream().synchronize()
            else:
                torch.cuda.current_stream().synchronize()
            self.evict_previous_layer(layer_idx)
            # Load current layer cache to its original device if not already there
            original_device = self.original_device[layer_idx]
            self.prefetch_stream.synchronize()
            key_tensor = self.key_cache[layer_idx]
            value_tensor = self.value_cache[layer_idx]
            # Now deal with beam search ops which were delayed
            if self.beam_idx is not None:
                self.beam_idx = self.beam_idx.to(original_device)
                key_tensor = key_tensor.index_select(0, self.beam_idx)
                value_tensor = value_tensor.index_select(0, self.beam_idx)
            # Prefetch the next layer
            self.prefetch_layer((layer_idx + 1) % len(self))
            return (key_tensor, value_tensor)
        else:
            raise KeyError(f"Cache only has {len(self)} layers, attempted to access layer with index {layer_idx}")

    def reorder_cache(self, beam_idx: torch.LongTensor):
        """Saves the beam indices and reorders the cache when the tensor is back to its device."""
        # We delay this operation until the tensors are back to their original
        # device because performing torch.index_select on the CPU is very slow
        del self.beam_idx
        self.beam_idx = beam_idx.clone()

    def update(
        self,
        key_states: torch.Tensor,
        value_states: torch.Tensor,
        layer_idx: int,
        cache_kwargs: Optional[Dict[str, Any]] = None,
    ) -> Tuple[torch.Tensor, torch.Tensor]:
        """
        Updates the cache with the new `key_states` and `value_states` for the layer `layer_idx`.
        Parameters:
            key_states (`torch.Tensor`):
                The new key states to cache.
            value_states (`torch.Tensor`):
                The new value states to cache.
            layer_idx (`int`):
                The index of the layer to cache the states for.
            cache_kwargs (`Dict[str, Any]`, `optional`):
                Additional arguments for the cache subclass. No additional arguments are used in `OffloadedCache`.
        Return:
            A tuple containing the updated key and value states.
        """
        # Update the number of seen tokens
        if layer_idx == 0:
            self._seen_tokens += key_states.shape[-2]

        # Update the cache
        if len(self.key_cache) < layer_idx:
            raise ValueError("OffloadedCache does not support model usage where layers are skipped. Use DynamicCache.")
        elif len(self.key_cache) == layer_idx:
            self.key_cache.append(key_states)
            self.value_cache.append(value_states)
            self.original_device.append(key_states.device)
            self.evict_previous_layer(layer_idx)
        else:
            key_tensor, value_tensor = self[layer_idx]
            self.key_cache[layer_idx] = torch.cat([key_tensor, key_states], dim=-2)
            self.value_cache[layer_idx] = torch.cat([value_tensor, value_states], dim=-2)

        return self.key_cache[layer_idx], self.value_cache[layer_idx]

    # According to https://docs.python.org/3/library/exceptions.html#NotImplementedError
    # if a method is not supposed to be supported in a subclass we should set it to None
    from_legacy_cache = None

    to_legacy_cache = None


class QuantizedCache(DynamicCache):
    """
    A quantizer cache similar to what is described in the [KIVI: A Tuning-Free Asymmetric 2bit Quantization for KV Cache paper](https://huggingface.co/papers/2402.02750).
    It allows the model to generate longer sequence length without allocating too much memory for Key and Value cache by applying quantization.

    The cache has two types of storage, one for original precision and one for the quantized cache. A `residual length` is set as a maximum capacity for the
    original precision cache. When the length goes beyond maximum capacity, the original precision cache is discarded and moved into the quantized cache. The
    quantization is done per-channel with a set `q_group_size` for both Keys and Values, in contrast to what was described in the paper.

    It stores Keys and Values a list of quantized tensors (tuples in case we need to store metadata), one for each layer. Additionally, it stores the Key and
    Value in original precision states as a list of tensors, one for each layer. The size of each tensor
    is `[batch_size, num_heads, seq_len - residual_length, head_dim]`
    """

    def __init__(self, cache_config: QuantizedCacheConfig) -> None:
        super().__init__()
        self._quantized_key_cache: List[torch.Tensor] = []
        self._quantized_value_cache: List[torch.Tensor] = []

        self.nbits = cache_config.nbits
        self.residual_length = cache_config.residual_length
        self.q_group_size = cache_config.q_group_size
        self.axis_key = cache_config.axis_key
        self.axis_value = cache_config.axis_value
        self.compute_dtype = cache_config.compute_dtype
        self.device = cache_config.device

        super().__init__()

    def update(
        self,
        key_states: torch.Tensor,
        value_states: torch.Tensor,
        layer_idx: int,
        cache_kwargs: Optional[Dict[str, Any]] = None,
    ) -> Tuple[torch.Tensor, torch.Tensor]:
        # Update the number of seen tokens
        if layer_idx == 0:
            self._seen_tokens += key_states.shape[-2]

        if len(self.key_cache) < layer_idx:
            raise ValueError("QuantizedCache does not support model usage where layers are skipped. Use DynamicCache.")
        elif len(self.key_cache) == layer_idx:
            self._quantized_key_cache.append(self._quantize(key_states.contiguous(), axis=self.axis_key))
            self._quantized_value_cache.append(self._quantize(value_states.contiguous(), axis=self.axis_value))
            self.key_cache.append(torch.zeros(0, dtype=key_states.dtype, device=key_states.device))
            self.value_cache.append(torch.zeros(0, dtype=key_states.dtype, device=key_states.device))
            keys_to_return, values_to_return = key_states, value_states
        else:
            dequant_key = self._dequantize(self._quantized_key_cache[layer_idx])
            dequant_value = self._dequantize(self._quantized_value_cache[layer_idx])
            keys_to_return = [dequant_key, self.key_cache[layer_idx], key_states]
            values_to_return = [dequant_value, self.value_cache[layer_idx], value_states]

            keys_to_return = torch.cat(keys_to_return, dim=-2)
            values_to_return = torch.cat(values_to_return, dim=-2)
            if (
                self.key_cache[layer_idx].dim() == 4
                and self.key_cache[layer_idx].shape[-2] + 1 >= self.residual_length
            ):
                self._quantized_key_cache[layer_idx] = self._quantize(keys_to_return.contiguous(), axis=self.axis_key)
                self._quantized_value_cache[layer_idx] = self._quantize(
                    values_to_return.contiguous(), axis=self.axis_value
                )
                self.key_cache[layer_idx] = torch.zeros(0, dtype=key_states.dtype, device=key_states.device)
                self.value_cache[layer_idx] = torch.zeros(0, dtype=key_states.dtype, device=key_states.device)
            else:
                self.key_cache[layer_idx] = torch.cat([self.key_cache[layer_idx], key_states], dim=-2)
                self.value_cache[layer_idx] = torch.cat([self.value_cache[layer_idx], value_states], dim=-2)

        return keys_to_return, values_to_return

    def get_seq_length(self, layer_idx: Optional[int] = 0) -> int:
        """Returns the sequence length of the cached states. A layer index can be optionally passed."""
        if len(self.key_cache) <= layer_idx:
            return 0
        # since we cannot get the seq_length of each layer directly and rely on `_seen_tokens` which is
        # updated every "layer_idx" == 0, this is a hack to get the actual seq_length for the given layer_idx
        # this part of code otherwise fails when used to verify attn_weight shape in some models
        return self._seen_tokens if layer_idx == 0 else self._seen_tokens - 1

    def _quantize(self, tensor, axis):
        """Quantizes a key/value using a defined quantization method."""
        raise NotImplementedError("Make sure to implement `_quantize` in a subclass.")

    def _dequantize(self, q_tensor):
        """Dequantizes back the tensor that was quantized by `self._quantize()`"""
        raise NotImplementedError("Make sure to implement `_dequantize` in a subclass.")


class QuantoQuantizedCache(QuantizedCache):
    """
    Quantized Cache class that uses `quanto` as a backend to perform quantization. Current implementation supports `int2` and `int4` dtypes only.

    Parameters:
        cache_config (`QuantizedCacheConfig`):
            A configuration containing all the arguments to be used by the quantizer, including axis, qtype and group size.

    Example:

        ```python
        >>> # Run pip install quanto first if you don't have it yet
        >>> from transformers import AutoTokenizer, AutoModelForCausalLM, QuantoQuantizedCache, QuantizedCacheConfig

        >>> model = AutoModelForCausalLM.from_pretrained("Qwen/Qwen2-0.5B-Instruct")
        >>> tokenizer = AutoTokenizer.from_pretrained("Qwen/Qwen2-0.5B-Instruct")

        >>> inputs = tokenizer(text="My name is Qwen2", return_tensors="pt")

        >>> # Prepare a cache class and pass it to model's forward
        >>> cache_config = QuantizedCacheConfig(nbits=4)
        >>> past_key_values = QuantoQuantizedCache(cache_config=cache_config)
        >>> outputs = model(**inputs, past_key_values=past_key_values, use_cache=True)
        >>> outputs.past_key_values # access cache filled with key/values from generation
        QuantoQuantizedCache()
        ```
    """

    def __init__(self, cache_config: CacheConfig) -> None:
        super().__init__(cache_config)

        if is_optimum_quanto_available():
            optimum_quanto_version = version.parse(importlib.metadata.version("optimum-quanto"))
            if optimum_quanto_version <= version.parse("0.2.5"):
                raise ImportError(
                    f"You need optimum-quanto package version to be greater or equal than 0.2.5 to use `QuantoQuantizedCache`. Detected version {optimum_quanto_version}."
                )
            from optimum.quanto import MaxOptimizer, qint2, qint4

        if self.nbits not in [2, 4]:
            raise ValueError(f"`nbits` for `quanto` backend has to be one of [`2`, `4`] but got {self.nbits}")

        if self.axis_key not in [0, -1]:
            raise ValueError(f"`axis_key` for `quanto` backend has to be one of [`0`, `-1`] but got {self.axis_key}")

        if self.axis_value not in [0, -1]:
            raise ValueError(
                f"`axis_value` for `quanto` backend has to be one of [`0`, `-1`] but got {self.axis_value}"
            )

        self.qtype = qint4 if self.nbits == 4 else qint2
        self.optimizer = MaxOptimizer()  # hardcode as it's the only one for per-channel quantization

    def _quantize(self, tensor, axis):
        # We have two different API since in optimum-quanto, we don't use AffineQuantizer anymore
        if is_optimum_quanto_available():
            from optimum.quanto import quantize_weight

            scale, zeropoint = self.optimizer(tensor, self.qtype, axis, self.q_group_size)
            qtensor = quantize_weight(tensor, self.qtype, axis, scale, zeropoint, self.q_group_size)
            return qtensor

    def _dequantize(self, qtensor):
        return qtensor.dequantize()


class HQQQuantizedCache(QuantizedCache):
    """
    Quantized Cache class that uses `HQQ` as a backend to perform quantization. Current implementation supports `int2`, `int4`, `int8` dtypes.

    Parameters:
        cache_config (`QuantizedCacheConfig`):
            A configuration containing all the arguments to be used by the quantizer, including axis, qtype and group size.

    Example:

        ```python
        >>> # Run pip install hqq first if you don't have it yet
        >>> from transformers import AutoTokenizer, AutoModelForCausalLM, HQQQuantizedCache, QuantizedCacheConfig

        >>> model = AutoModelForCausalLM.from_pretrained("Qwen/Qwen2-0.5B-Instruct")
        >>> tokenizer = AutoTokenizer.from_pretrained("Qwen/Qwen2-0.5B-Instruct")

        >>> inputs = tokenizer(text="My name is Qwen2", return_tensors="pt")

        >>> # Prepare a cache class and pass it to model's forward
        >>> cache_config = QuantizedCacheConfig(nbits=4, axis_key=1, axis_value=1)
        >>> past_key_values = HQQQuantizedCache(cache_config=cache_config)
        >>> outputs = model(**inputs, past_key_values=past_key_values, use_cache=True)
        >>> outputs.past_key_values # access cache filled with key/values from generation
        HQQQuantizedCache()
        ```
    """

    def __init__(self, cache_config: CacheConfig) -> None:
        super().__init__(cache_config)
        if self.nbits not in [1, 2, 3, 4, 8]:
            raise ValueError(
                f"`nbits` for `HQQ` backend has to be one of [`1`, `2`, `3`, `4`, `8`] but got {self.nbits}"
            )

        if self.axis_key not in [0, 1]:
            raise ValueError(f"`axis_key` for `HQQ` backend has to be one of [`0`, `1`] but got {self.axis_key}")

        if self.axis_value not in [0, 1]:
            raise ValueError(f"`axis_value` for `HQQ` backend has to be one of [`0`, `1`] but got {self.axis_value}")

        self.quantizer = HQQQuantizer

    def _quantize(self, tensor, axis):
        qtensor, meta = self.quantizer.quantize(
            tensor,
            axis=axis,
            device=self.device,
            compute_dtype=self.compute_dtype,
            nbits=self.nbits,
            group_size=self.q_group_size,
        )
        meta["compute_dtype"] = self.compute_dtype
        self.quantizer.cuda(qtensor, meta=meta, device=self.device)  # Move to device and cast to dtype
        meta["scale"] = meta["scale"].to(qtensor.device)
        meta["zero"] = meta["zero"].to(qtensor.device)
        return qtensor, meta

    def _dequantize(self, qtensor):
        quant_tensor, meta = qtensor
        tensor = self.quantizer.dequantize(quant_tensor, meta)
        return tensor


class SinkCache(Cache):
    """
<<<<<<< HEAD
    Deprecated.

    A cache that as described in the [Attention Sinks paper](https://huggingface.co/papers/2309.17453). It allows the model to
    generate beyond the length of its context window, without losing fluency in the conversation. As it discards past
    tokens, the model will lose the ability to generate tokens that depend on the context that was discarded.

    It stores the Key and Value states as a list of tensors, one for each layer. The expected shape for each tensor is
    `[batch_size, num_heads, seq_len, head_dim]`.

    Parameters:
        window_length (`int`):
            The length of the context window.
        num_sink_tokens (`int`):
            The number of sink tokens. See the original paper for more information.

    Example:

        ```python
        >>> from transformers import AutoTokenizer, AutoModelForCausalLM, SinkCache

        >>> model = AutoModelForCausalLM.from_pretrained("Qwen/Qwen2-0.5B-Instruct")
        >>> tokenizer = AutoTokenizer.from_pretrained("Qwen/Qwen2-0.5B-Instruct")

        >>> inputs = tokenizer(text="My name is Qwen2", return_tensors="pt")

        >>> # Prepare a cache class and pass it to model's forward
        >>> past_key_values = SinkCache(window_length=256, num_sink_tokens=4)
        >>> outputs = model(**inputs, past_key_values=past_key_values, use_cache=True)
        >>> outputs.past_key_values # access cache filled with key/values from generation
        SinkCache()
        ```
=======
    Is its now a `custom_generate` repository on the Hub: https://huggingface.co/transformers-community/sink_cache.
    See [these docs](https://huggingface.co/docs/transformers/generation_strategies#custom-decoding-methods) for
    general `custom_generate`usage.
>>>>>>> 7f00b325
    """

    # TODO (joao, manuel): Remove this class in v4.59.0
    def __init__(self, **kwargs) -> None:
        raise NotImplementedError(
            "`SinkCache` has been moved as a `custom_generate` repository on the Hub: "
            "https://huggingface.co/transformers-community/sink_cache. See the repository for usage examples."
        )


class StaticCache(Cache):
    """
    Static Cache class to be used with `torch.compile(model)` and `torch.export()`.

    Parameters:
        config (`PretrainedConfig`):
            The configuration file defining the shape-related attributes required to initialize the static cache.
        max_batch_size (`int`):
            The maximum batch size with which the model will be used. Note that a new instance must be instantiated if a
            smaller batch size is used. If you are manually setting the batch size, make sure to take into account the
            number of beams if you are running beam search
        max_cache_len (`int`, *optional*):
            The maximum sequence length with which the model will be used.
        device (`torch.device` or `str`, *optional*):
            The device on which the cache should be initialized. If you're using more than 1 computation device, you
            should pass the `layer_device_map` argument instead.
        dtype (`torch.dtype`, *optional*, defaults to `torch.float32`):
            The default `dtype` to use when initializing the layer.
        layer_device_map (`Optional[Dict[int, Union[str, torch.device, int]]]]`, *optional*):
            Mapping between the layers and its device. This is required when you are manually initializing the cache
            and the model is split between different gpus. You can know which layers mapped to which device by
            checking the associated device_map: `model.hf_device_map`.


    Example:

        ```python
        >>> from transformers import AutoTokenizer, AutoModelForCausalLM, StaticCache

        >>> model = AutoModelForCausalLM.from_pretrained("meta-llama/Llama-2-7b-chat-hf")
        >>> tokenizer = AutoTokenizer.from_pretrained("meta-llama/Llama-2-7b-chat-hf")

        >>> inputs = tokenizer(text="My name is Llama", return_tensors="pt")

        >>> # Prepare a cache class and pass it to model's forward
        >>> # Leave empty space for 10 new tokens, which can be used when calling forward iteratively 10 times to generate
        >>> max_generated_length = inputs.input_ids.shape[1] + 10
        >>> past_key_values = StaticCache(config=model.config, max_batch_size=1, max_cache_len=max_generated_length, device=model.device, dtype=model.dtype)
        >>> outputs = model(**inputs, past_key_values=past_key_values, use_cache=True)
        >>> outputs.past_key_values # access cache filled with key/values from generation
        StaticCache()
        ```
    """

    is_compileable = True

    def __init__(
        self,
        config: PretrainedConfig,
        max_batch_size: int,
        max_cache_len: Optional[int] = None,
        device: Union[torch.device, str, None] = None,
        dtype: torch.dtype = torch.float32,
        layer_device_map: Optional[Dict[int, Union[str, torch.device, int]]] = None,
    ) -> None:
        super().__init__()
        self.max_batch_size = max_batch_size
        self.max_cache_len = config.max_position_embeddings if max_cache_len is None else max_cache_len

        # Some model define a custom `head_dim` != config.hidden_size // config.num_attention_heads
        self.head_dim = getattr(config, "head_dim", None) or config.hidden_size // config.num_attention_heads

        self._dtype = dtype
        self.num_key_value_heads = (
            config.num_attention_heads
            if getattr(config, "num_key_value_heads", None) is None
            else config.num_key_value_heads
        )

        self.key_cache: List[torch.Tensor] = []
        self.value_cache: List[torch.Tensor] = []
        # Note: There will be significant perf decrease if switching to use 5D tensors instead.
        cache_shape = (self.max_batch_size, self.num_key_value_heads, self.max_cache_len, self.head_dim)
        device = torch.device(device) if device is not None else None
        for idx in range(config.num_hidden_layers):
            if layer_device_map is not None:
                layer_device = layer_device_map[idx]
            else:
                layer_device = device
            new_layer_key_cache = torch.zeros(cache_shape, dtype=self._dtype, device=layer_device)
            new_layer_value_cache = torch.zeros(cache_shape, dtype=self._dtype, device=layer_device)
            # Note: `mark_static_address` is used to tag the cache as a fixed data pointer,
            # preventing compiled graph breaks when updating the cache.
            torch._dynamo.mark_static_address(new_layer_key_cache)
            torch._dynamo.mark_static_address(new_layer_value_cache)
            self.key_cache.append(new_layer_key_cache)
            self.value_cache.append(new_layer_value_cache)

    def update(
        self,
        key_states: torch.Tensor,
        value_states: torch.Tensor,
        layer_idx: int,
        cache_kwargs: Optional[Dict[str, Any]] = None,
    ) -> Tuple[torch.Tensor, torch.Tensor]:
        """
        Updates the cache with the new `key_states` and `value_states` for the layer `layer_idx`.
        It is VERY important to index using a tensor, otherwise you introduce a copy to the device.

        Parameters:
            key_states (`torch.Tensor`):
                The new key states to cache.
            value_states (`torch.Tensor`):
                The new value states to cache.
            layer_idx (`int`):
                The index of the layer to cache the states for.
            cache_kwargs (`Dict[str, Any]`, `optional`):
                Additional arguments for the cache subclass. The `StaticCache` needs the `cache_position` input
                to know how where to write in the cache.

        Return:
            A tuple containing the updated key and value states.
        """
        if cache_kwargs is None:
            cache_kwargs = {}

        key_states = key_states.to(self.key_cache[layer_idx].dtype)
        value_states = value_states.to(self.value_cache[layer_idx].dtype)
        return _static_cache_update(
            self.key_cache[layer_idx],
            self.value_cache[layer_idx],
            key_states,
            value_states,
            cache_kwargs.get("cache_position"),
        )

    def get_seq_length(self, layer_idx: Optional[int] = 0) -> int:
        """Returns the sequence length of the cached states that were seen by the model."""
        # Occupied cache == any slot in the 3rd dim (sequence length) holds a non-zero value. To save on compute, let's
        # limit the check to the first batch member and head dimension.
        # TODO: deprecate this function in favor of `cache_position`
        return (self.key_cache[layer_idx][0, 0].any(dim=-1)).sum()

    def get_max_cache_shape(self) -> Optional[int]:
        return self.max_cache_len

    def reset(self):
        """Resets the cache values while preserving the objects"""
        for layer_idx in range(len(self.key_cache)):
            # In-place ops prevent breaking the static address
            self.key_cache[layer_idx].zero_()
            self.value_cache[layer_idx].zero_()

    def get_mask_sizes(self, cache_position: torch.Tensor, layer_idx: int) -> tuple[int, int]:
        """
        Return a tuple (kv_length, kv_offset) corresponding to the length and offset that will be returned for
        the given layer at `layer_idx`.
        The masks are then prepared according to the given lengths (kv_length, kv_offset) and patterns (i.e. sliding_window, chunk_size),
        for each layer.
        """
        kv_length = self.get_max_cache_shape()
        return kv_length, 0


class SlidingWindowCache(StaticCache):
    """
    Sliding Window Cache class to be used with `torch.compile` for models like Mistral that support sliding window attention.
    Every time when we try to update the cache, we compute the `indices` based on `cache_position >= self.config.sliding_window - 1`,
    if true(which means the cache can not hold all the old key value states and new states together because of the sliding window constraint),
    we need to do a cycle shift based on `indices` to replace the oldest states by the new key value states passed in.

    The `to_shift` is only true once we are above sliding_window. Thus with `sliding_window==64`:

    indices = (slicing + to_shift[-1].sum()-1) % self.config.sliding_window
    tensor([ 1,  2,  3,  4,  5,  6,  7,  8,  9, 10, 11, 12, 13, 14, 15, 16, 17, 18,
        19, 20, 21, 22, 23, 24, 25, 26, 27, 28, 29, 30, 31, 32, 33, 34, 35, 36,
        37, 38, 39, 40, 41, 42, 43, 44, 45, 46, 47, 48, 49, 50, 51, 52, 53, 54,
        55, 56, 57, 58, 59, 60, 61, 62, 63,  0])

    We overwrite the cache using these, then we always write at cache_position (clamped to `sliding_window`)

    Parameters:
        config (`PretrainedConfig`):
            The configuration file defining the shape-related attributes required to initialize the static cache.
        max_batch_size (`int`):
            The maximum batch size with which the model will be used. Note that a new instance must be instantiated if a
            smaller batch size is used.
        max_cache_len (`int`, *optional*):
            The maximum sequence length with which the model will be used.
        device (`torch.device` or `str`, *optional*):
            The device on which the cache should be initialized. If you're using more than 1 computation device, you
            should pass the `layer_device_map` argument instead.
        dtype (`torch.dtype`, *optional*, defaults to `torch.float32`):
            The default `dtype` to use when initializing the layer.
        layer_device_map (`Optional[Dict[int, Union[str, torch.device, int]]]]`, *optional*):
            Mapping between the layers and its device. This is required when you are manually initializing the cache
            and the model is split between different gpus. You can know which layers mapped to which device by
            checking the associated device_map: `model.hf_device_map`.

    Example:

        ```python
        >>> from transformers import AutoTokenizer, AutoModelForCausalLM, SlidingWindowCache

        >>> model = AutoModelForCausalLM.from_pretrained("mistralai/Mistral-7B-Instruct-v0.3")
        >>> tokenizer = AutoTokenizer.from_pretrained("mistralai/Mistral-7B-Instruct-v0.3")

        >>> inputs = tokenizer(text="My name is Mistral", return_tensors="pt")

        >>> # Prepare a cache class and pass it to model's forward
        >>> # Leave empty space for 10 new tokens, which can be used when calling forward iteratively 10 times to generate
        >>> max_generated_length = inputs.input_ids.shape[1] + 10
        >>> past_key_values = SlidingWindowCache(config=model.config, max_batch_size=1, max_cache_len=max_generated_length, device=model.device, dtype=model.dtype)
        >>> outputs = model(**inputs, past_key_values=past_key_values, use_cache=True)
        >>> outputs.past_key_values # access cache filled with key/values from generation
        SlidingWindowCache()
        ```
    """

    is_compileable = True

    def __init__(
        self,
        config: PretrainedConfig,
        max_batch_size: int,
        max_cache_len: Optional[int] = None,
        device: Union[torch.device, str, None] = None,
        dtype: torch.dtype = torch.float32,
        layer_device_map: Optional[Dict[int, Union[str, torch.device, int]]] = None,
    ) -> None:
        if not hasattr(config, "sliding_window") or config.sliding_window is None:
            raise ValueError(
                "Setting `cache_implementation` to 'sliding_window' requires the model config supporting "
                "sliding window attention, please check if there is a `sliding_window` field in the model "
                "config and it's not set to None."
            )
        max_cache_len = min(config.sliding_window, max_cache_len)
        self.sliding_window = config.sliding_window
        super().__init__(
            config=config,
            max_batch_size=max_batch_size,
            max_cache_len=max_cache_len,
            device=device,
            dtype=dtype,
            layer_device_map=layer_device_map,
        )

    def update(
        self,
        key_states: torch.Tensor,
        value_states: torch.Tensor,
        layer_idx: int,
        cache_kwargs: Optional[Dict[str, Any]] = None,
    ) -> Tuple[torch.Tensor, torch.Tensor]:
        if cache_kwargs is None:
            cache_kwargs = {}
        cache_position = cache_kwargs.get("cache_position")

        if cache_position is None:
            raise ValueError("`cache_position` must be provided for SlidingWindowCache.")

        key_states = key_states.to(self.key_cache[layer_idx].dtype)
        value_states = value_states.to(self.value_cache[layer_idx].dtype)

        return _sliding_cache_update(
            self.key_cache[layer_idx],
            self.value_cache[layer_idx],
            key_states,
            value_states,
            cache_position,
            self.max_cache_len,
        )

    def get_max_cache_shape(self) -> Optional[int]:
        return self.max_cache_len

    def reset(self):
        for layer_idx in range(len(self.key_cache)):
            # In-place ops prevent breaking the static address
            self.key_cache[layer_idx].zero_()
            self.value_cache[layer_idx].zero_()

    def get_mask_sizes(self, cache_position: torch.Tensor, layer_idx: int) -> tuple[int, int]:
        """
        Return a tuple (kv_length, kv_offset) corresponding to the length and offset that will be returned for
        the given layer at `layer_idx`.
        The masks are then prepared according to the given lengths (kv_length, kv_offset) and patterns (i.e. sliding_window, chunk_size),
        for each layer.
        """
        query_length = cache_position.shape[0]
        first_cache_position = cache_position[0]
        # torch.clamp() is equivalent to max() but should be compile-friendly/exportable as first_cache_position is a Tensor
        kv_offset = torch.clamp(first_cache_position - self.sliding_window + 1, min=0)
        # This is not general (see HybridChunkedCache for the whole general case), but it's what the cache returns
        kv_length = max(query_length, self.get_max_cache_shape())
        return kv_length, kv_offset


class EncoderDecoderCache(Cache):
    """
    Base, abstract class for all encoder-decoder caches. Can be used to hold combinations of self-attention and
    cross-attention caches.

    Example:

        ```python
        >>> from transformers import AutoProcessor, AutoModelForCausalLM, DynamicCache, EncoderDecoderCache

        >>> model = AutoModelForCausalLM.from_pretrained("openai/whisper-small")
        >>> processor = AutoProcessor.from_pretrained("openai/whisper-small")

        >>> inputs = processor(audio=YOUR-AUDIO, return_tensors="pt")

        >>> # Prepare cache classes for encoder and decoder and pass it to model's forward
        >>> self_attention_cache = DynamicCache()
        >>> cross_attention_cache = DynamicCache()
        >>> past_key_values = EncoderDecoderCache(self_attention_cache, cross_attention_cache)
        >>> outputs = model(**inputs, past_key_values=past_key_values, use_cache=True)
        >>> outputs.past_key_values # access cache filled with key/values from generation
        EncoderDecoderCache()
        ```

    """

    def __init__(self, self_attention_cache: Cache, cross_attention_cache: Cache):
        super().__init__()
        self.self_attention_cache = self_attention_cache
        self.cross_attention_cache = cross_attention_cache
        self.is_compileable = getattr(self.self_attention_cache, "is_compileable", False)

        self.is_updated = {}
        for layer_idx in range(len(cross_attention_cache.key_cache)):
            self.is_updated[layer_idx] = bool(cross_attention_cache.get_seq_length(layer_idx) > 0)

    def __getitem__(self, layer_idx: int) -> Tuple[torch.Tensor, torch.Tensor, torch.Tensor, torch.Tensor]:
        """
        Support for backwards-compatible `past_key_value` indexing, e.g. `past_key_value[0][0].shape[2]` to get the
        sequence length.
        """
        if layer_idx < len(self):
            return (
                self.self_attention_cache.key_cache[layer_idx],
                self.self_attention_cache.value_cache[layer_idx],
                self.cross_attention_cache.key_cache[layer_idx],
                self.cross_attention_cache.value_cache[layer_idx],
            )
        else:
            raise KeyError(f"Cache only has {len(self)} layers, attempted to access layer with index {layer_idx}")

    def __len__(self):
        """
        Support for backwards-compatible `past_key_value` length, e.g. `len(past_key_value)`. This value corresponds
        to the number of layers in the model.
        """
        return len(self.self_attention_cache)

    def to_legacy_cache(self) -> Tuple[Tuple[torch.Tensor]]:
        """Converts the `EncoderDecoderCache` instance into its equivalent in the legacy cache format."""
        legacy_cache = ()
        if len(self.cross_attention_cache) > 0:
            for self_attn, cross_attn in zip(
                self.self_attention_cache.to_legacy_cache(), self.cross_attention_cache.to_legacy_cache()
            ):
                legacy_cache += (self_attn + cross_attn,)
        else:
            legacy_cache = self.self_attention_cache.to_legacy_cache()
        return legacy_cache

    @classmethod
    def from_legacy_cache(
        cls, past_key_values: Optional[Tuple[Tuple[torch.FloatTensor]]] = None
    ) -> "EncoderDecoderCache":
        """Converts a cache in the legacy cache format into an equivalent `EncoderDecoderCache`."""
        cache = cls(
            self_attention_cache=DynamicCache(),
            cross_attention_cache=DynamicCache(),
        )
        if past_key_values is not None:
            for layer_idx in range(len(past_key_values)):
                key_states, value_states = past_key_values[layer_idx][:2]
                cache.self_attention_cache.update(key_states, value_states, layer_idx)
                if len(past_key_values[layer_idx]) > 2:
                    key_states, value_states = past_key_values[layer_idx][2:]
                    cache.cross_attention_cache.update(key_states, value_states, layer_idx)
                    cache.is_updated[layer_idx] = True
        return cache

    def get_seq_length(self, layer_idx: Optional[int] = 0) -> int:
        """Returns the sequence length of the cached states. A layer index can be optionally passed."""
        # check if empty list because in case of static cache it will be a tensors and we can't check `if not torch.Tensor`
        return self.self_attention_cache.get_seq_length(layer_idx)

    def reset(self):
        if hasattr(self.self_attention_cache, "reset"):
            self.self_attention_cache.reset()
        if hasattr(self.cross_attention_cache, "reset"):
            self.cross_attention_cache.reset()
        elif not hasattr(self.self_attention_cache, "reset") and not hasattr(self.cross_attention_cache, "reset"):
            raise ValueError(
                "Neither self nor cross-attention cache have valid `.reset()` methods. `.reset()` should "
                "only be called on compatible cache classes, such as `StaticCache` or `SlidingWindowCache`. "
                f"Got {self.self_attention_cache.__str__()} for the self attention cache and "
                f"{self.cross_attention_cache.__str__()} for the cross attention cache."
            )
        for layer_idx in self.is_updated:
            self.is_updated[layer_idx] = False

    def reorder_cache(self, beam_idx: torch.LongTensor):
        """Reorders the cache for beam search, given the selected beam indices."""
        self.self_attention_cache.reorder_cache(beam_idx)
        self.cross_attention_cache.reorder_cache(beam_idx)

    def check_dynamic_cache(self, method: str):
        if not (
            isinstance(self.self_attention_cache, DynamicCache)
            and isinstance(self.cross_attention_cache, DynamicCache)
        ):
            raise ValueError(
                f"`{method}` is only defined for dynamic cache, got {self.self_attention_cache.__str__()} for the self "
                f"attention cache and {self.cross_attention_cache.__str__()} for the cross attention cache."
            )

    # TODO(gante, sanchit-gandhi): move following functionality into `.generate`
    def crop(self, maximum_length: int):
        """Crop the past key values up to a new `maximum_length` in terms of tokens. `maximum_length` can also be
        negative to remove `maximum_length` tokens. This is used in assisted decoding and contrastive search."""
        self.check_dynamic_cache(self.crop.__name__)
        self.self_attention_cache.crop(maximum_length)

    def batch_split(self, full_batch_size: int, split_size: int) -> "List[EncoderDecoderCache]":
        """Split the current instance into a list of `DynamicCache` by the batch size. This will be used by
        `_split_model_inputs()` in `generation.utils`"""
        self.check_dynamic_cache(self.batch_split.__name__)
        self_attention_cache = self.self_attention_cache.batch_split(full_batch_size, split_size)
        cross_attention_cache = self.cross_attention_cache.batch_split(full_batch_size, split_size)

        out = []
        for self_attn, cross_attn in zip(self_attention_cache, cross_attention_cache):
            out.append(EncoderDecoderCache(self_attn, cross_attn))
        return out

    @classmethod
    def from_batch_splits(cls, splits: List["EncoderDecoderCache"]) -> "EncoderDecoderCache":
        """This is the opposite of the above `batch_split()` method. This will be used by `stack_model_outputs` in
        `generation.utils`"""
        self_attention_cache = DynamicCache()
        cross_attention_cache = DynamicCache()
        for idx in range(len(splits[0])):
            layer_keys = torch.cat([current.self_attention_cache.key_cache[idx] for current in splits], dim=0)
            layer_values = torch.cat([current.self_attention_cache.value_cache[idx] for current in splits], dim=0)
            self_attention_cache.update(layer_keys, layer_values, idx)

            layer_keys = torch.cat([current.cross_attention_cache.key_cache[idx] for current in splits], dim=0)
            layer_values = torch.cat([current.cross_attention_cache.value_cache[idx] for current in splits], dim=0)
            cross_attention_cache.update(layer_keys, layer_values, idx)
        return cls(self_attention_cache, cross_attention_cache)

    def batch_repeat_interleave(self, repeats: int):
        """Repeat the cache `repeats` times in the batch dimension. Used in contrastive search."""
        self.check_dynamic_cache(self.batch_repeat_interleave.__name__)
        self.self_attention_cache.batch_repeat_interleave(repeats)
        self.cross_attention_cache.batch_repeat_interleave(repeats)

    def batch_select_indices(self, indices: torch.Tensor):
        """Only keep the `indices` in the batch dimension of the cache. Used in contrastive search."""
        self.check_dynamic_cache(self.batch_select_indices.__name__)
        self.self_attention_cache.batch_select_indices(indices)
        self.cross_attention_cache.batch_select_indices(indices)

    def get_max_cache_shape(self) -> Optional[int]:
        """Returns the maximum sequence length (i.e. max capacity) of the cache object"""
        return self.self_attention_cache.get_max_cache_shape()

    def get_mask_sizes(self, cache_position: torch.Tensor, layer_idx: int) -> tuple[int, int]:
        """
        Return a tuple (kv_length, kv_offset) corresponding to the length and offset that will be returned for
        the given layer at `layer_idx`.
        The masks are then prepared according to the given lengths (kv_length, kv_offset) and patterns (i.e. sliding_window, chunk_size),
        for each layer.
        """
        return self.self_attention_cache.get_mask_sizes(cache_position, layer_idx)


class HybridCache(Cache):
    """
    Hybrid Cache class to be used with `torch.compile` for models that alternate between a local sliding window
    attention and global attention in every other layer (originally implemented for Gemma2).
    Under the hood, Hybrid Cache leverages ["SlidingWindowCache"] for sliding window attention and ["StaticCache"]
    for global attention.For more information, see the documentation of each subcomponent cache class.

    Parameters:
        config (`PretrainedConfig):
            The configuration file defining the shape-related attributes required to initialize the static cache.
        max_batch_size (`int`):
            The maximum batch size with which the model will be used. Note that a new instance must be instantiated if a
            smaller batch size is used.
        max_cache_len (`int`, *optional*):
            The maximum sequence length with which the model will be used.
        device (`torch.device` or `str`, *optional*):
            The device on which the cache should be initialized. If you're using more than 1 computation device, you
            should pass the `layer_device_map` argument instead.
        dtype (torch.dtype, *optional*, defaults to `torch.float32`):
            The default `dtype` to use when initializing the layer.
        layer_device_map (`Optional[Dict[int, Union[str, torch.device, int]]]]`, *optional*):
            Mapping between the layers and its device. This is required when you are manually initializing the cache
            and the model is split between different gpus. You can know which layers mapped to which device by
            checking the associated device_map: `model.hf_device_map`.

    Example:

        ```python
        >>> from transformers import AutoTokenizer, AutoModelForCausalLM, HybridCache

        >>> model = AutoModelForCausalLM.from_pretrained("google/gemma-2-2b")
        >>> tokenizer = AutoTokenizer.from_pretrained("google/gemma-2-2b")

        >>> inputs = tokenizer(text="My name is Gemma", return_tensors="pt")

        >>> # Prepare a cache class and pass it to model's forward
        >>> # Leave empty space for 10 new tokens, which can be used when calling forward iteratively 10 times to generate
        >>> max_generated_length = inputs.input_ids.shape[1] + 10
        >>> past_key_values = HybridCache(config=model.config, max_batch_size=1, max_cache_len=max_generated_length, device=model.device, dtype=model.dtype)
        >>> outputs = model(**inputs, past_key_values=past_key_values, use_cache=True)
        >>> outputs.past_key_values # access cache filled with key/values from generation
        HybridCache()
        ```
    """

    is_compileable = True

    def __init__(
        self,
        config: PretrainedConfig,
        max_batch_size: int,
        max_cache_len: Optional[int] = None,
        device: Union[torch.device, str, None] = None,
        dtype: torch.dtype = torch.float32,
        layer_device_map: Optional[Dict[int, Union[str, torch.device, int]]] = None,
    ) -> None:
        super().__init__()
        if not hasattr(config, "sliding_window") or config.sliding_window is None:
            raise ValueError(
                "Setting `cache_implementation` to 'hybrid' requires the model config supporting "
                "sliding window attention, please check if there is a `sliding_window` field in the model "
                "config and it's not set to None."
            )
        self.max_cache_len = max_cache_len if max_cache_len is not None else config.max_position_embeddings
        # Sliding layers can't be larger than the overall max cache len
        self.sliding_window_len = min(config.sliding_window, self.max_cache_len)
        self.max_batch_size = max_batch_size
        # Some model define a custom `head_dim` != config.hidden_size // config.num_attention_heads
        self.head_dim = (
            config.head_dim if hasattr(config, "head_dim") else config.hidden_size // config.num_attention_heads
        )

        self._dtype = dtype
        self.num_key_value_heads = (
            config.num_attention_heads
            if getattr(config, "num_key_value_heads", None) is None
            else config.num_key_value_heads
        )

        # If the attribute does not exist in the config, fallback to a simple StaticCache
        if hasattr(config, "layer_types"):
            self.is_sliding = [layer_type != "full_attention" for layer_type in config.layer_types]
        else:
            self.is_sliding = [False] * config.num_hidden_layers

        self.key_cache: List[torch.Tensor] = []
        self.value_cache: List[torch.Tensor] = []
        global_cache_shape = (self.max_batch_size, self.num_key_value_heads, self.max_cache_len, self.head_dim)
        sliding_cache_shape = (self.max_batch_size, self.num_key_value_heads, self.sliding_window_len, self.head_dim)
        self.sliding_window = min(config.sliding_window, max_cache_len)
        device = torch.device(device) if device is not None else None
        for i in range(config.num_hidden_layers):
            if layer_device_map is not None:
                layer_device = layer_device_map[i]
            else:
                layer_device = device
            # Note: `mark_static_address` is used to tag the cache as an fixed data pointer, preventing cuda graph
            # breaks when updating the cache.
            cache_shape = sliding_cache_shape if self.is_sliding[i] else global_cache_shape
            new_layer_key_cache = torch.zeros(cache_shape, dtype=self._dtype, device=layer_device)
            new_layer_value_cache = torch.zeros(cache_shape, dtype=self._dtype, device=layer_device)
            torch._dynamo.mark_static_address(new_layer_key_cache)
            torch._dynamo.mark_static_address(new_layer_value_cache)
            self.key_cache.append(new_layer_key_cache)
            self.value_cache.append(new_layer_value_cache)

    def update(
        self,
        key_states: torch.Tensor,
        value_states: torch.Tensor,
        layer_idx: int,
        cache_kwargs: Optional[Dict[str, Any]] = None,
    ) -> Tuple[torch.Tensor, torch.Tensor]:
        if cache_kwargs is None:
            cache_kwargs = {}
        cache_position = cache_kwargs.get("cache_position")
        if cache_position is None:
            raise ValueError("`cache_position` must be provided for HybridCache.")

        is_sliding_layer = self.is_sliding[layer_idx]

        # These two `if` blocks are only reached in multigpu and if `layer_device_map` is not passed. They are used
        # when the cache is initialized in the forward pass (e.g. Gemma2)
        if self.key_cache[layer_idx].device != key_states.device:
            self.key_cache[layer_idx] = self.key_cache[layer_idx].to(key_states.device)
        if self.value_cache[layer_idx].device != value_states.device:
            self.value_cache[layer_idx] = self.value_cache[layer_idx].to(value_states.device)

        k_cache = self.key_cache[layer_idx]
        v_cache = self.value_cache[layer_idx]
        key_states = key_states.to(k_cache.dtype)
        value_states = value_states.to(v_cache.dtype)

        if is_sliding_layer:
            return _sliding_cache_update(
                k_cache,
                v_cache,
                key_states,
                value_states,
                cache_position,
                k_cache.shape[2],  # Use actual cache dim as max cache len
            )
        else:
            return _static_cache_update(k_cache, v_cache, key_states, value_states, cache_position)

    def get_max_cache_shape(self) -> Optional[int]:
        return self.max_cache_len

    def get_seq_length(self, layer_idx: Optional[int] = 0):
        # Occupied cache == any slot in the 3rd dim (sequence length) holds a non-zero value. To save on compute, let's
        # limit the check to the first batch member and head dimension.
        # TODO: deprecate this function in favor of `cache_position`
        if layer_idx != 0:
            raise ValueError(
                "`get_seq_length` on `HybridCache` may get inconsistent results depending on the layer index. "
                "Using the `layer_idx` argument is not supported."
            )
        return (self.key_cache[layer_idx][0, 0].any(dim=-1)).sum()

    def reset(self):
        """Resets the cache values while preserving the objects"""
        for layer_idx in range(len(self.key_cache)):
            # In-place ops prevent breaking the static address
            self.key_cache[layer_idx].zero_()
            self.value_cache[layer_idx].zero_()

    def get_mask_sizes(self, cache_position: torch.Tensor, layer_idx: int) -> tuple[int, int]:
        """
        Return a tuple (kv_length, kv_offset) corresponding to the length and offset that will be returned for
        the given layer at `layer_idx`.
        The masks are then prepared according to the given lengths (kv_length, kv_offset) and patterns (i.e. sliding_window, chunk_size),
        for each layer.
        """
        if self.is_sliding[layer_idx]:
            query_length = cache_position.shape[0]
            first_cache_position = cache_position[0]

            local_mask_kv_offset = torch.clamp(first_cache_position - self.sliding_window + 1, min=0)
            # This is not general (see HybridChunkedCache for the whole general case), but it's what the cache returns
            local_mask_kv_length = max(query_length, self.sliding_window)
            return local_mask_kv_length, local_mask_kv_offset

        full_mask_kv_offset = 0
        full_mask_kv_length = self.get_max_cache_shape()
        return full_mask_kv_length, full_mask_kv_offset


class HybridChunkedCache(Cache):
    """
    Hybrid Cache class to be used with `torch.compile` for models that alternate between a local sliding window
    attention and global attention in every other layer, with support for chunked attention (originally implemented
    for Llama4).
    Under the hood, Hybrid Cache leverages ["SlidingWindowCache"] for sliding window attention and ["StaticCache"]
    for global attention. For more information, see the documentation of each subcomponent cache class.

    Parameters:
        config (`PretrainedConfig):
            The configuration file defining the shape-related attributes required to initialize the static cache.
        max_batch_size (`int`):
            The maximum batch size with which the model will be used. Note that a new instance must be instantiated if a
            smaller batch size is used.
        max_cache_len (`int`, *optional*):
            The maximum sequence length with which the model will be used.
        device (`torch.device` or `str`, *optional*):
            The device on which the cache should be initialized. If you're using more than 1 computation device, you
            should pass the `layer_device_map` argument instead.
        dtype (torch.dtype, *optional*, defaults to `torch.bfloat16`):
            The default `dtype` to use when initializing the layer.
        layer_device_map (`Optional[Dict[int, Union[str, torch.device, int]]]]`, *optional*):
            Mapping between the layers and its device. This is required when you are manually initializing the cache
            and the model is split between different gpus. You can know which layers mapped to which device by
            checking the associated device_map: `model.hf_device_map`.

    Example:

        ```python
        >>> from transformers import AutoTokenizer, AutoModelForCausalLM, HybridCache

        >>> model = AutoModelForCausalLM.from_pretrained("google/gemma-2-2b")
        >>> tokenizer = AutoTokenizer.from_pretrained("google/gemma-2-2b")

        >>> inputs = tokenizer(text="My name is Gemma", return_tensors="pt")

        >>> # Prepare a cache class and pass it to model's forward
        >>> # Leave empty space for 10 new tokens, which can be used when calling forward iteratively 10 times to generate
        >>> max_generated_length = inputs.input_ids.shape[1] + 10
        >>> past_key_values = HybridCache(config=model.config, max_batch_size=1, max_cache_len=max_generated_length, device=model.device, dtype=model.dtype)
        >>> outputs = model(**inputs, past_key_values=past_key_values, use_cache=True)
        >>> outputs.past_key_values # access cache filled with key/values from generation
        HybridCache()
        ```
    """

    is_compileable = True

    def __init__(
        self,
        config: PretrainedConfig,
        max_batch_size: int,
        max_cache_len: Optional[int] = None,
        device: Union[torch.device, str, None] = None,
        dtype: torch.dtype = torch.bfloat16,
        layer_device_map: Optional[Dict[int, Union[str, torch.device, int]]] = None,
    ) -> None:
        super().__init__()
        if not hasattr(config, "sliding_window") or config.sliding_window is None:
            self.sliding_window = getattr(config.get_text_config(), "attention_chunk_size", 8192)
        else:
            self.sliding_window = config.sliding_window
        self.max_cache_len = max_cache_len
        # Sliding layers can't be larger than the overall max cache len
        self.sliding_window = min(self.sliding_window, self.max_cache_len)
        self.max_batch_size = max_batch_size
        self.head_dim = getattr(config, "head_dim", config.hidden_size // config.num_attention_heads)
        self._dtype = dtype

        # If the attribute does not exist in the config, fallback to a simple StaticCache
        if hasattr(config, "layer_types"):
            self.is_sliding = [layer_type != "full_attention" for layer_type in config.layer_types]
        else:
            self.is_sliding = [False] * config.num_hidden_layers

        self.key_cache: List[torch.Tensor] = []
        self.value_cache: List[torch.Tensor] = []
        self.cumulative_length = [0 for _ in range(config.num_hidden_layers)]

    def initialise_cache_layer(self, layer_idx, key_states):
        if len(self.key_cache) > layer_idx:
            return

        num_key_value_heads = key_states.shape[1]
        device = key_states.device
        global_cache_shape = (self.max_batch_size, num_key_value_heads, self.max_cache_len, self.head_dim)
        sliding_cache_shape = (self.max_batch_size, num_key_value_heads, self.sliding_window, self.head_dim)
        # Note: `mark_static_address` is used to tag the cache as an fixed data pointer, preventing cuda graph
        # breaks when updating the cache.
        cache_shape = sliding_cache_shape if self.is_sliding[layer_idx] else global_cache_shape
        new_layer_key_cache = torch.zeros(cache_shape, dtype=self._dtype, device=device)
        new_layer_value_cache = torch.zeros(cache_shape, dtype=self._dtype, device=device)
        torch._dynamo.mark_static_address(new_layer_key_cache)
        torch._dynamo.mark_static_address(new_layer_value_cache)
        self.key_cache.append(new_layer_key_cache)
        self.value_cache.append(new_layer_value_cache)

    def _sliding_update(self, cache_position, layer_idx, key_states, value_states, k_out, v_out, max_cache_len):
        cumulative_length = self.cumulative_length[layer_idx]
        # Update it now that we saved the value above
        self.cumulative_length[layer_idx] += key_states.shape[-2]
        is_full = cumulative_length >= max_cache_len
        if is_full:
            full_key_states = torch.cat((k_out[:, :, 1:, :], key_states), dim=-2)
            full_value_states = torch.cat((v_out[:, :, 1:, :], value_states), dim=-2)
            # Fast decoding path -> here as the effective size is still sliding window, it is extremely important
            # to return `self.key_cache[layer_idx]` and `self.value_cache[layer_idx]`, as they have the fixed address
            # in memory (the values are the same as the full states, but not the address!!)
            if key_states.shape[-2] == 1:
                self.key_cache[layer_idx].copy_(full_key_states)
                self.value_cache[layer_idx].copy_(full_value_states)
                return self.key_cache[layer_idx], self.value_cache[layer_idx]
        elif not is_full and cumulative_length + key_states.shape[2] > max_cache_len:
            # Fast prefill path, no need to cat() in this case (which creates a copy even if cating from 0 dim)
            if cumulative_length == 0:
                full_key_states = key_states
                full_value_states = value_states
            else:
                full_key_states = torch.cat((k_out[:, :, :cumulative_length, :], key_states), dim=-2)
                full_value_states = torch.cat((v_out[:, :, :cumulative_length, :], value_states), dim=-2)
        else:
            self.key_cache[layer_idx].index_copy_(2, cache_position, key_states)
            self.value_cache[layer_idx].index_copy_(2, cache_position, value_states)
            return self.key_cache[layer_idx], self.value_cache[layer_idx]

        self.key_cache[layer_idx].copy_(full_key_states[:, :, -max_cache_len:, :])
        self.value_cache[layer_idx].copy_(full_value_states[:, :, -max_cache_len:, :])
        # we should return the whole states instead of k_out, v_out to take the whole prompt
        # into consideration when building kv cache instead of just throwing away tokens outside of the window
        return full_key_states, full_value_states

    def _static_update(self, cache_position, layer_idx, key_states, value_states, k_out, v_out, max_cache_len):
        k_out[:, :, cache_position] = key_states
        v_out[:, :, cache_position] = value_states

        self.key_cache[layer_idx] = k_out
        self.value_cache[layer_idx] = v_out
        return k_out, v_out

    def update(
        self,
        key_states: torch.Tensor,
        value_states: torch.Tensor,
        layer_idx: int,
        cache_kwargs: Optional[Dict[str, Any]] = None,
    ) -> Tuple[torch.Tensor, torch.Tensor]:
        if cache_kwargs is None:
            cache_kwargs = {}
        cache_position = cache_kwargs.get("cache_position")
        self.initialise_cache_layer(layer_idx, key_states)

        k_out = self.key_cache[layer_idx]
        v_out = self.value_cache[layer_idx]
        key_states = key_states.to(k_out.dtype)
        value_states = value_states.to(v_out.dtype)

        update_fn = self._sliding_update if self.is_sliding[layer_idx] else self._static_update
        return update_fn(
            cache_position,
            layer_idx,
            key_states,
            value_states,
            k_out,
            v_out,
            k_out.shape[2],
        )

    def get_max_cache_shape(self) -> Optional[int]:
        return self.max_cache_len

    def get_seq_length(self, layer_idx: Optional[int] = 0):
        # Occupied cache == any slot in the 3rd dim (sequence length) holds a non-zero value. To save on compute, let's
        # limit the check to the first batch member and head dimension.
        # TODO: deprecate this function in favor of `cache_position`
        if layer_idx != 0:
            raise ValueError(
                "`get_seq_length` on `HybridCache` may get inconsistent results depending on the layer index. "
                "Using the `layer_idx` argument is not supported."
            )
        if len(self.key_cache) == 0:
            return 0
        return (self.key_cache[layer_idx][0, 0].any(dim=-1)).sum()

    def reset(self):
        """Resets the cache values while preserving the objects"""
        for layer_idx in range(len(self.key_cache)):
            # In-place ops prevent breaking the static address
            self.key_cache[layer_idx].zero_()
            self.value_cache[layer_idx].zero_()
        self.cumulative_length = [0 for _ in range(len(self.cumulative_length))]

    def get_mask_sizes(self, cache_position: torch.Tensor, layer_idx: int) -> tuple[int, int]:
        """
        Return a tuple (kv_length, kv_offset) corresponding to the length and offset that will be returned for
        the given layer at `layer_idx`.
        The masks are then prepared according to the given lengths (kv_length, kv_offset) and patterns (i.e. sliding_window, chunk_size),
        for each layer.
        """
        if self.is_sliding[layer_idx]:
            query_length = cache_position.shape[0]
            first_cache_position = cache_position[0]

            local_mask_kv_offset = torch.clamp(first_cache_position - self.sliding_window + 1, min=0)
            # This is the true general case for any Cache using local attention (sliding or chunked)
            if first_cache_position >= self.sliding_window:
                # Here the Cache is already full
                local_mask_kv_length = self.sliding_window + query_length - 1
            elif (
                first_cache_position < self.sliding_window
                and first_cache_position + query_length > self.sliding_window
            ):
                # Here the Cache becomes full with the new input
                local_mask_kv_length = first_cache_position + query_length
            else:
                # Here the Cache is still smaller than the local size, but we return the local size as it's static
                local_mask_kv_length = self.sliding_window
            return local_mask_kv_length, local_mask_kv_offset

        full_mask_kv_offset = 0
        full_mask_kv_length = self.get_max_cache_shape()
        return full_mask_kv_length, full_mask_kv_offset


class OffloadedHybridCache(HybridChunkedCache):
    def __init__(
        self,
        config: PretrainedConfig,
        max_batch_size: int,
        max_cache_len: Optional[int] = None,
        device: Union[torch.device, str, None] = None,
        dtype: torch.dtype = torch.bfloat16,
        offload_device: Union[str, torch.device] = torch.device("cpu"),
        layer_device_map: Optional[Dict[int, Union[str, torch.device, int]]] = None,
    ):
        super().__init__(config, max_batch_size, max_cache_len, device, dtype, layer_device_map)

        # TODO (joao): to enable this cache on multiple devicesuse the pattern from `OffloadedCache`, which keeps
        # track of the original device of each layer
        unique_devices = set(layer_device_map.values()) if layer_device_map else set()
        if len(unique_devices) > 1:
            raise ValueError(f"OffloadedHybridCache does not support multiple devices. Got devices: {unique_devices}")

        self.offload_device = torch.device(offload_device)
        # Create new CUDA stream for parallel prefetching.
        self._prefetch_stream = torch.cuda.Stream() if torch._C._get_accelerator().type == "cuda" else None
        # Those will be dynamically created as the other layers (for TP)
        self.device_key_cache = None
        self.device_value_cache = None
        # This gives the index of which on-device full layer to use (we need 2 to avoid race conditions when prefetching)
        self.active_device_layer = 0

    def initialise_cache_layer(self, layer_idx, key_states):
        """Overridden to use the correct device if offloaded layer (and pin memory)."""
        if len(self.key_cache) > layer_idx:
            return

        num_key_value_heads = key_states.shape[1]
        device = key_states.device if self.is_sliding[layer_idx] else self.offload_device
        pin_memory = not self.is_sliding[layer_idx]
        global_cache_shape = (self.max_batch_size, num_key_value_heads, self.max_cache_len, self.head_dim)
        sliding_cache_shape = (self.max_batch_size, num_key_value_heads, self.sliding_window, self.head_dim)
        # Note: `mark_static_address` is used to tag the cache as an fixed data pointer, preventing cuda graph
        # breaks when updating the cache.
        cache_shape = sliding_cache_shape if self.is_sliding[layer_idx] else global_cache_shape
        new_layer_key_cache = torch.zeros(cache_shape, dtype=self._dtype, device=device, pin_memory=pin_memory)
        new_layer_value_cache = torch.zeros(cache_shape, dtype=self._dtype, device=device, pin_memory=pin_memory)
        torch._dynamo.mark_static_address(new_layer_key_cache)
        torch._dynamo.mark_static_address(new_layer_value_cache)
        self.key_cache.append(new_layer_key_cache)
        self.value_cache.append(new_layer_value_cache)

        # Make sure to initialize the on-device layer if it does not already exist
        if self.device_key_cache is None and not self.is_sliding[layer_idx]:
            self.device_key_cache = []
            self.device_value_cache = []
            # We need 2 layers to avoid race conditions when prefetching the next one
            for _ in range(2):
                device_layer_key_cache = torch.zeros(cache_shape, dtype=self._dtype, device=key_states.device)
                device_layer_value_cache = torch.zeros(cache_shape, dtype=self._dtype, device=key_states.device)
                torch._dynamo.mark_static_address(new_layer_key_cache)
                torch._dynamo.mark_static_address(new_layer_value_cache)
                self.device_key_cache.append(device_layer_key_cache)
                self.device_value_cache.append(device_layer_value_cache)

    def _static_update(self, cache_position, layer_idx, key_states, value_states, k_out, v_out, max_cache_len):
        # Wait for prefetch stream if needed
        if self._prefetch_stream is not None:
            torch.cuda.default_stream(key_states.device).wait_stream(self._prefetch_stream)

        # Get correct on-device layer
        k_out = self.device_key_cache[self.active_device_layer]
        v_out = self.device_value_cache[self.active_device_layer]

        # Let's prefetch the next layer as soon as possible
        self._prefetch_next_layer(layer_idx)

        # Copy to on-device layer
        k_out[:, :, cache_position] = key_states
        v_out[:, :, cache_position] = value_states

        # Copy to offloaded device
        self.key_cache[layer_idx][:, :, cache_position] = key_states.to(self.offload_device)
        self.value_cache[layer_idx][:, :, cache_position] = value_states.to(self.offload_device)

        return k_out, v_out

    def _prefetch_next_layer(self, layer_idx: int) -> None:
        """Based on current layer_idx, prefetch next full layer to the device."""

        # Switch the active layer
        self.active_device_layer = 0 if self.active_device_layer == 1 else 1

        # Find the next non-sliding layer
        try:
            next_layer = layer_idx + 1 + self.is_sliding[layer_idx + 1 :].index(False)
        # In this case, we are at the last layer, and we go back to prefect the first one
        except ValueError:
            next_layer = self.is_sliding.index(False)

        # Alternate between two on-device caches.
        if self._prefetch_stream is not None:
            with torch.cuda.stream(self._prefetch_stream):
                self._prefetch_layer_in_context(next_layer)
        else:
            self._prefetch_layer_in_context(next_layer)

    def _prefetch_layer_in_context(self, layer_idx: int) -> None:
        """Performs the actual copy of the layer to device cache."""
        if len(self.key_cache) > layer_idx:
            self.device_key_cache[self.active_device_layer].copy_(self.key_cache[layer_idx], non_blocking=True)
            self.device_value_cache[self.active_device_layer].copy_(self.value_cache[layer_idx], non_blocking=True)
        # The layer was not yet initialized
        else:
            self.device_key_cache[self.active_device_layer].fill_(0.0)
            self.device_value_cache[self.active_device_layer].fill_(0.0)


class MambaCache:
    """
    Cache for mamba model which does not have attention mechanism and key value states.

    Arguments:
        config (`PretrainedConfig):
            The configuration file defining the shape-related attributes required to initialize the static cache.
        max_batch_size (`int`):
            The maximum batch size with which the model will be used. Note that a new instance must be instantiated if a smaller batch size is used.
        dtype (`torch.dtype`, *optional*, defaults to `torch.float16`):
            The default `dtype` to use when initializing the layer.
        device (`torch.device` or `str`, *optional*):
            The device on which the cache should be initialized. Should be the same as the layer.

    Example:

        ```python
        >>> from transformers import AutoTokenizer, MambaForCausalLM, MambaCache

        >>> model = MambaForCausalLM.from_pretrained("state-spaces/mamba-130m-hf")
        >>> tokenizer = AutoTokenizer.from_pretrained("state-spaces/mamba-130m-hf")

        >>> inputs = tokenizer(text="My name is Mamba", return_tensors="pt")

        >>> # Prepare a cache class and pass it to model's forward
        >>> past_key_values = MambaCache(config=model.config, max_batch_size=1, device=model.device, dtype=model.dtype)
        >>> outputs = model(**inputs, past_key_values=past_key_values, use_cache=True)
        >>> outputs.past_key_values
        MambaCache()
        ```
    """

    is_compileable = True

    # TODO (joao): add layer_device_map arg and update code in `generate` accordingly
    def __init__(
        self,
        config: PretrainedConfig,
        max_batch_size: int,
        dtype: torch.dtype = torch.float16,
        device: Union[torch.device, str, None] = None,
    ):
        self.max_batch_size = max_batch_size
        self._dtype = dtype
        self.intermediate_size = config.intermediate_size
        self.ssm_state_size = config.state_size
        self.conv_kernel_size = config.conv_kernel

        self.conv_states: List[torch.Tensor] = []
        self.ssm_states: List[torch.Tensor] = []
        device = torch.device(device) if device is not None else None
        for _ in range(config.num_hidden_layers):
            conv_state: torch.Tensor = torch.zeros(
                self.max_batch_size,
                self.intermediate_size,
                self.conv_kernel_size,
                device=device,
                dtype=self._dtype,
            )
            ssm_state: torch.Tensor = torch.zeros(
                self.max_batch_size,
                self.intermediate_size,
                self.ssm_state_size,
                device=device,
                dtype=self._dtype,
            )

            torch._dynamo.mark_static_address(conv_state)
            torch._dynamo.mark_static_address(ssm_state)
            self.conv_states.append(conv_state)
            self.ssm_states.append(ssm_state)

    def update_conv_state(
        self, layer_idx: int, new_conv_state: torch.Tensor, cache_position: torch.LongTensor
    ) -> torch.Tensor:
        # This `if` blocks is only reached in multigpu and if `layer_device_map` is not passed. It is used
        # when the cache is initialized in the forward pass (e.g. Mamba)
        if self.conv_states[layer_idx].device != new_conv_state.device:
            self.conv_states[layer_idx] = self.conv_states[layer_idx].to(new_conv_state.device)

        conv_state = self.conv_states[layer_idx]
        cache_position = cache_position.clamp(0, self.conv_kernel_size - 1)

        conv_state = conv_state.roll(shifts=-1, dims=-1)
        conv_state[:, :, cache_position] = new_conv_state.to(device=conv_state.device, dtype=conv_state.dtype)
        self.conv_states[layer_idx].zero_()
        self.conv_states[layer_idx] += conv_state
        return self.conv_states[layer_idx]

    def update_ssm_state(self, layer_idx: int, new_ssm_state: torch.Tensor):
        self.ssm_states[layer_idx] = new_ssm_state.to(self.ssm_states[layer_idx].device)
        return self.ssm_states[layer_idx]

    def reset(self):
        for layer_idx in range(len(self.conv_states)):
            # In-place ops prevent breaking the static address
            self.conv_states[layer_idx].zero_()
            self.ssm_states[layer_idx].zero_()


class OffloadedStaticCache(StaticCache):
    """
    Static cache class to be used with `torch.compile(model)` that offloads to the CPU or
    another device.

    Args:
        config (`PretrainedConfig):
            The configuration file defining the shape-related attributes required to initialize
            the static cache.
        max_batch_size (`int`):
            The maximum batch size with which the model will be used.
        max_cache_len (`int`):
            The maximum sequence length with which the model will be used.
        device (`Union[str, torch.device]`):
            The device on which the cache should be initialized. If you're using more than 1 computation device, you
            should pass the `layer_device_map` argument instead.
        dtype (`torch.dtype`, *optional*):
            The default `dtype` to use when initializing the cache.
        offload_device (`Union[str, torch.device]`, *optional*, defaults to `cpu`):
            The device to offload to. Defaults to CPU.
        layer_device_map (`Dict[int, Union[str, torch.device, int]]`, *optional*):
            Mapping between the layers and its device. This is required when you are manually initializing the cache
            and the model is split between different gpus. You can know which layers mapped to which device by
            checking the associated device_map: `model.hf_device_map`.

    Example:

        ```python
        >>> from transformers import AutoTokenizer, AutoModelForCausalLM, OffloadedStaticCache

        >>> model = AutoModelForCausalLM.from_pretrained("openai-community/gpt2")
        >>> tokenizer = AutoTokenizer.from_pretrained("openai-community/gpt2")

        >>> inputs = tokenizer(text="My name is GPT2", return_tensors="pt")

        >>> # Prepare a cache class and pass it to model's forward
        >>> # Leave empty space for 10 new tokens, which can be used when calling forward iteratively 10 times to generate
        >>> max_generated_length = inputs.input_ids.shape[1] + 10
        >>> past_key_values = OffloadedStaticCache(config=model.config, max_batch_size=1, max_cache_len=max_generated_length, device=model.device, dtype=model.dtype)
        >>> outputs = model(**inputs, past_key_values=past_key_values, use_cache=True)
        >>> past_kv_length = outputs.past_key_values # access cache filled with key/values from generation
        ```
    """

    is_compileable = True

    def __init__(
        self,
        config: PretrainedConfig,
        max_batch_size: int,
        max_cache_len: Optional[int],
        device: Union[str, torch.device],
        dtype: Optional[torch.dtype] = None,
        offload_device: Union[str, torch.device] = torch.device("cpu"),
        layer_device_map: Optional[Dict[int, Union[str, torch.device, int]]] = None,
    ) -> None:
        super(Cache, self).__init__()

        # TODO (joao): to enable this cache on multiple devicesuse the pattern from `OffloadedCache`, which keeps
        # track of the original device of each layer
        unique_devices = set(layer_device_map.values()) if layer_device_map else set()
        if len(unique_devices) > 1:
            raise ValueError(f"OffloadedStaticCache does not support multiple devices. Got devices: {unique_devices}")

        self.max_batch_size = max_batch_size
        self.max_cache_len = config.max_position_embeddings if max_cache_len is None else max_cache_len
        self.device = torch.device(device) if layer_device_map is None else torch.device(layer_device_map[0])
        self.offload_device = torch.device(offload_device)
        self._dtype = dtype if dtype is not None else torch.float32

        # Some model define a custom `head_dim` != config.hidden_size // config.num_attention_heads
        head_dim = config.head_dim if hasattr(config, "head_dim") else config.hidden_size // config.num_attention_heads

        num_key_value_heads = (
            config.num_attention_heads
            if getattr(config, "num_key_value_heads", None) is None
            else config.num_key_value_heads
        )

        cache_shape = (max_batch_size, num_key_value_heads, self.max_cache_len, head_dim)

        # Create offloaded CPU tensors.
        self.key_cache: List[torch.Tensor] = []
        self.value_cache: List[torch.Tensor] = []

        for i in range(config.num_hidden_layers):
            # First layer is always on-device.
            device = self.device if i == 0 else self.offload_device

            key_cache, value_cache = self._create_key_value_cache_tensors(cache_shape, device)

            self.key_cache.append(key_cache)
            self.value_cache.append(value_cache)

        # Create device tensors.
        self._device_key_cache: List[torch.Tensor] = []
        self._device_value_cache: List[torch.Tensor] = []

        for i in range(2):
            key_cache, value_cache = self._create_key_value_cache_tensors(cache_shape, self.device)

            self._device_key_cache.append(key_cache)
            self._device_value_cache.append(value_cache)

        # For backwards compatibility.
        # TODO(gante): Remove this.
        self._seen_tokens = 0

        # Create new CUDA stream for parallel prefetching.
        self._prefetch_stream = torch.cuda.Stream() if self.device.type == "cuda" else None

    def update(
        self,
        key_states: torch.Tensor,
        value_states: torch.Tensor,
        layer_idx: int,
        cache_kwargs: Optional[Dict[str, Any]] = None,
    ) -> Tuple[torch.Tensor, torch.Tensor]:
        """
        Updates the cache with the new `key_states` and `value_states` for the layer `layer_idx`.
        It is VERY important to index using a tensor, otherwise you introduce a copy to the device.

        Parameters:
            key_states (`torch.Tensor`):
                The new key states to cache.
            value_states (`torch.Tensor`):
                The new value states to cache.
            layer_idx (`int`):
                The index of the layer to cache the states for.
            cache_kwargs (`Dict[str, Any]`, *optional*):
                Additional arguments for the cache subclass. The `OffloadedStaticCache` needs the
                `cache_position` input to know how where to write in the cache.

        Return:
            A tuple containing the updated key and value states.
        """

        key_states = key_states.to(self.key_cache[layer_idx].dtype)
        value_states = value_states.to(self.value_cache[layer_idx].dtype)

        if layer_idx == 0:
            # Update seen tokens.
            # TODO(gante): Remove this.
            self._seen_tokens += key_states.shape[-2]

            # Always there.
            k_out = self.key_cache[0]
            v_out = self.value_cache[0]
        else:
            # Wait for prefetch stream.
            if self._prefetch_stream is not None:
                torch.cuda.default_stream(self.device).wait_stream(self._prefetch_stream)

            k_out = self._device_key_cache[layer_idx & 1]
            v_out = self._device_value_cache[layer_idx & 1]

        self._prefetch_layer(layer_idx + 1)

        cache_position = cache_kwargs.get("cache_position") if cache_kwargs is not None else None
        if cache_position is None:
            k_out.copy_(key_states)
            v_out.copy_(value_states)

            # Copy the values to the offloaded device as well.
            if layer_idx == 0:
                self.key_cache[layer_idx].copy_(key_states.to(self.offload_device))
                self.value_cache[layer_idx].copy_(value_states.to(self.offload_device))
        else:
            # Note: here we use `tensor.index_copy_(dim, index, tensor)` that is equivalent to
            # `tensor[:, :, index] = tensor`, but the first one is compile-friendly and it does
            # explicitly an in-place operation, that avoids copies and uses less memory.
            try:
                k_out.index_copy_(2, cache_position, key_states)
                v_out.index_copy_(2, cache_position, value_states)
            except NotImplementedError:
                # The operator 'aten::index_copy.out' is not currently implemented for the MPS
                # device.
                k_out[:, :, cache_position] = key_states
                v_out[:, :, cache_position] = value_states

            # Copy the values to the offloaded device as well.
            if layer_idx != 0:
                cache_position = cache_position.to(self.offload_device)
                key_states = key_states.to(self.offload_device)
                value_states = value_states.to(self.offload_device)

                try:
                    self.key_cache[layer_idx].index_copy_(2, cache_position, key_states)
                    self.value_cache[layer_idx].index_copy_(2, cache_position, value_states)
                except NotImplementedError:
                    # The operator 'aten::index_copy.out' is not currently implemented for the MPS
                    # device.
                    self.key_cache[layer_idx][:, :, cache_position] = key_states
                    self.value_cache[layer_idx][:, :, cache_position] = value_states

        return k_out, v_out

    def get_seq_length(self, layer_idx: Optional[int] = 0) -> int:
        """Returns the sequence length of the cached states that were seen by the model."""

        # TODO(gante): Remove this.
        return self._seen_tokens

    def get_max_cache_shape(self) -> Optional[int]:
        """Returns the maximum sequence length of the cached states."""

        return self.max_cache_len

    def reset(self) -> None:
        """Resets the cache values while preserving the objects."""

        # For backwards compatibility.
        # TODO(gante): Remove this.
        self._seen_tokens = 0

        # Zero out cache.
        for layer_idx in range(len(self.key_cache)):
            # In-place ops prevent breaking the static address.
            self.key_cache[layer_idx].zero_()
            self.value_cache[layer_idx].zero_()

    @property
    def seen_tokens(self) -> int:
        # For backwards compatibility.
        # TODO(gante): Remove this.
        return self._seen_tokens

    def _create_key_value_cache_tensors(
        self, shape: Tuple[int, ...], device: torch.device
    ) -> Tuple[torch.Tensor, torch.Tensor]:
        """Creates K/V cache tensors on a device. Pins memory for CPU tensors. Marks them as static
        addresses for non-CPU tensors.

        Args:
            shape (`Tuple[int, ...]`): Shape.
            device (`torch.device`): Device.

        Returns:
            Key and value cache tensors as a tuple.
        """

        is_cpu_device = device == torch.device("cpu")

        key_cache = torch.zeros(shape, dtype=self._dtype, device=device, pin_memory=is_cpu_device)
        value_cache = torch.zeros(shape, dtype=self._dtype, device=device, pin_memory=is_cpu_device)

        # Note: `mark_static_address` is used to tag the cache as a fixed data pointer,
        # preventing compiled graph breaks when updating the cache.
        torch._dynamo.mark_static_address(key_cache)
        torch._dynamo.mark_static_address(value_cache)

        return key_cache, value_cache

    def _prefetch_layer(self, layer_idx: int) -> None:
        """Prefetch a layer to the device. Needs to be called in order of layer indices."""

        # Don't fetch layers that do not exist.
        if layer_idx >= len(self.key_cache):
            return

        # Alternate between two on-device caches.
        if self._prefetch_stream is not None:
            with torch.cuda.stream(self._prefetch_stream):
                self._prefetch_layer_in_context(layer_idx)
        else:
            self._prefetch_layer_in_context(layer_idx)

    def _prefetch_layer_in_context(self, layer_idx: int) -> None:
        """Performs the actual copy of the layer to device cache."""

        self._device_key_cache[layer_idx & 1].copy_(self.key_cache[layer_idx], non_blocking=True)
        self._device_value_cache[layer_idx & 1].copy_(self.value_cache[layer_idx], non_blocking=True)<|MERGE_RESOLUTION|>--- conflicted
+++ resolved
@@ -1063,43 +1063,9 @@
 
 class SinkCache(Cache):
     """
-<<<<<<< HEAD
-    Deprecated.
-
-    A cache that as described in the [Attention Sinks paper](https://huggingface.co/papers/2309.17453). It allows the model to
-    generate beyond the length of its context window, without losing fluency in the conversation. As it discards past
-    tokens, the model will lose the ability to generate tokens that depend on the context that was discarded.
-
-    It stores the Key and Value states as a list of tensors, one for each layer. The expected shape for each tensor is
-    `[batch_size, num_heads, seq_len, head_dim]`.
-
-    Parameters:
-        window_length (`int`):
-            The length of the context window.
-        num_sink_tokens (`int`):
-            The number of sink tokens. See the original paper for more information.
-
-    Example:
-
-        ```python
-        >>> from transformers import AutoTokenizer, AutoModelForCausalLM, SinkCache
-
-        >>> model = AutoModelForCausalLM.from_pretrained("Qwen/Qwen2-0.5B-Instruct")
-        >>> tokenizer = AutoTokenizer.from_pretrained("Qwen/Qwen2-0.5B-Instruct")
-
-        >>> inputs = tokenizer(text="My name is Qwen2", return_tensors="pt")
-
-        >>> # Prepare a cache class and pass it to model's forward
-        >>> past_key_values = SinkCache(window_length=256, num_sink_tokens=4)
-        >>> outputs = model(**inputs, past_key_values=past_key_values, use_cache=True)
-        >>> outputs.past_key_values # access cache filled with key/values from generation
-        SinkCache()
-        ```
-=======
     Is its now a `custom_generate` repository on the Hub: https://huggingface.co/transformers-community/sink_cache.
     See [these docs](https://huggingface.co/docs/transformers/generation_strategies#custom-decoding-methods) for
     general `custom_generate`usage.
->>>>>>> 7f00b325
     """
 
     # TODO (joao, manuel): Remove this class in v4.59.0
