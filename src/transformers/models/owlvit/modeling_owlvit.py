# coding=utf-8
# Copyright 2022 Google AI and The HuggingFace Team. All rights reserved.
#
# Licensed under the Apache License, Version 2.0 (the "License");
# you may not use this file except in compliance with the License.
# You may obtain a copy of the License at
#
#     http://www.apache.org/licenses/LICENSE-2.0
#
# Unless required by applicable law or agreed to in writing, software
# distributed under the License is distributed on an "AS IS" BASIS,
# WITHOUT WARRANTIES OR CONDITIONS OF ANY KIND, either express or implied.
# See the License for the specific language governing permissions and
# limitations under the License.
"""PyTorch OWL-ViT model."""

from dataclasses import dataclass
from functools import lru_cache
from typing import Any, Optional, Union

import torch
import torch.utils.checkpoint
from torch import Tensor, nn

from ...activations import ACT2FN
from ...modeling_attn_mask_utils import _create_4d_causal_attention_mask, _prepare_4d_attention_mask
from ...modeling_outputs import BaseModelOutput, BaseModelOutputWithPooling
from ...modeling_utils import PreTrainedModel
from ...utils import ModelOutput, auto_docstring, is_vision_available, logging, torch_int
from .configuration_owlvit import OwlViTConfig, OwlViTTextConfig, OwlViTVisionConfig


if is_vision_available():
    from transformers.image_transforms import center_to_corners_format


logger = logging.get_logger(__name__)


# See all OwlViT models at https://huggingface.co/models?filter=owlvit


# Copied from transformers.models.clip.modeling_clip.contrastive_loss with clip->owlvit
def contrastive_loss(logits: torch.Tensor) -> torch.Tensor:
    return nn.functional.cross_entropy(logits, torch.arange(len(logits), device=logits.device))


# Copied from transformers.models.clip.modeling_clip.clip_loss with clip->owlvit
def owlvit_loss(similarity: torch.Tensor) -> torch.Tensor:
    caption_loss = contrastive_loss(similarity)
    image_loss = contrastive_loss(similarity.t())
    return (caption_loss + image_loss) / 2.0


@dataclass
@auto_docstring
class OwlViTOutput(ModelOutput):
<<<<<<< HEAD
    r"""
    loss (`torch.FloatTensor` of shape `(1,)`, *optional*, returned when `return_loss` is `True`):
        Contrastive loss for image-text similarity.
    logits_per_image (`torch.FloatTensor` of shape `(image_batch_size, text_batch_size)`):
        The scaled dot product scores between `image_embeds` and `text_embeds`. This represents the image-text
        similarity scores.
    logits_per_text (`torch.FloatTensor` of shape `(text_batch_size, image_batch_size)`):
        The scaled dot product scores between `text_embeds` and `image_embeds`. This represents the text-image
        similarity scores.
    text_embeds (`torch.FloatTensor` of shape `(batch_size * num_max_text_queries, output_dim`):
        The text embeddings obtained by applying the projection layer to the pooled output of [`OwlViTTextModel`].
    image_embeds (`torch.FloatTensor` of shape `(batch_size, output_dim`):
        The image embeddings obtained by applying the projection layer to the pooled output of
        [`OwlViTVisionModel`].
    text_model_output (Tuple[`BaseModelOutputWithPooling`]):
        The output of the [`OwlViTTextModel`].
    vision_model_output (`BaseModelOutputWithPooling`):
        The output of the [`OwlViTVisionModel`].
=======
    """
    Args:
        loss (`torch.FloatTensor` of shape `(1,)`, *optional*, returned when `return_loss` is `True`):
            Contrastive loss for image-text similarity.
        logits_per_image (`torch.FloatTensor` of shape `(image_batch_size, text_batch_size)`):
            The scaled dot product scores between `image_embeds` and `text_embeds`. This represents the image-text
            similarity scores.
        logits_per_text (`torch.FloatTensor` of shape `(text_batch_size, image_batch_size)`):
            The scaled dot product scores between `text_embeds` and `image_embeds`. This represents the text-image
            similarity scores.
        text_embeds (`torch.FloatTensor` of shape `(batch_size * num_max_text_queries, output_dim`):
            The text embeddings obtained by applying the projection layer to the pooled output of [`OwlViTTextModel`].
        image_embeds (`torch.FloatTensor` of shape `(batch_size, output_dim`):
            The image embeddings obtained by applying the projection layer to the pooled output of
            [`OwlViTVisionModel`].
        text_model_output (tuple[`BaseModelOutputWithPooling`]):
            The output of the [`OwlViTTextModel`].
        vision_model_output (`BaseModelOutputWithPooling`):
            The output of the [`OwlViTVisionModel`].
>>>>>>> 508a7040
    """

    loss: Optional[torch.FloatTensor] = None
    logits_per_image: Optional[torch.FloatTensor] = None
    logits_per_text: Optional[torch.FloatTensor] = None
    text_embeds: Optional[torch.FloatTensor] = None
    image_embeds: Optional[torch.FloatTensor] = None
    text_model_output: BaseModelOutputWithPooling = None
    vision_model_output: BaseModelOutputWithPooling = None

    def to_tuple(self) -> tuple[Any]:
        return tuple(
            self[k] if k not in ["text_model_output", "vision_model_output"] else getattr(self, k).to_tuple()
            for k in self.keys()
        )


# Copied from transformers.loss.loss_for_object_detection._upcast
def _upcast(t: Tensor) -> Tensor:
    # Protects from numerical overflows in multiplications by upcasting to the equivalent higher type
    if t.is_floating_point():
        return t if t.dtype in (torch.float32, torch.float64) else t.float()
    else:
        return t if t.dtype in (torch.int32, torch.int64) else t.int()


# Copied from transformers.loss.loss_for_object_detection.box_area
def box_area(boxes: Tensor) -> Tensor:
    """
    Computes the area of a set of bounding boxes, which are specified by its (x1, y1, x2, y2) coordinates.

    Args:
        boxes (`torch.FloatTensor` of shape `(number_of_boxes, 4)`):
            Boxes for which the area will be computed. They are expected to be in (x1, y1, x2, y2) format with `0 <= x1
            < x2` and `0 <= y1 < y2`.

    Returns:
        `torch.FloatTensor`: a tensor containing the area for each box.
    """
    boxes = _upcast(boxes)
    return (boxes[:, 2] - boxes[:, 0]) * (boxes[:, 3] - boxes[:, 1])


# Copied from transformers.loss.loss_for_object_detection.box_iou
def box_iou(boxes1, boxes2):
    area1 = box_area(boxes1)
    area2 = box_area(boxes2)

    left_top = torch.max(boxes1[:, None, :2], boxes2[:, :2])  # [N,M,2]
    right_bottom = torch.min(boxes1[:, None, 2:], boxes2[:, 2:])  # [N,M,2]

    width_height = (right_bottom - left_top).clamp(min=0)  # [N,M,2]
    inter = width_height[:, :, 0] * width_height[:, :, 1]  # [N,M]

    union = area1[:, None] + area2 - inter

    iou = inter / union
    return iou, union


# Copied from transformers.loss.loss_for_object_detection.generalized_box_iou
def generalized_box_iou(boxes1, boxes2):
    """
    Generalized IoU from https://giou.stanford.edu/. The boxes should be in [x0, y0, x1, y1] (corner) format.

    Returns:
        `torch.FloatTensor`: a [N, M] pairwise matrix, where N = len(boxes1) and M = len(boxes2)
    """
    # degenerate boxes gives inf / nan results
    # so do an early check
    if not (boxes1[:, 2:] >= boxes1[:, :2]).all():
        raise ValueError(f"boxes1 must be in [x0, y0, x1, y1] (corner) format, but got {boxes1}")
    if not (boxes2[:, 2:] >= boxes2[:, :2]).all():
        raise ValueError(f"boxes2 must be in [x0, y0, x1, y1] (corner) format, but got {boxes2}")
    iou, union = box_iou(boxes1, boxes2)

    top_left = torch.min(boxes1[:, None, :2], boxes2[:, :2])
    bottom_right = torch.max(boxes1[:, None, 2:], boxes2[:, 2:])

    width_height = (bottom_right - top_left).clamp(min=0)  # [N,M,2]
    area = width_height[:, :, 0] * width_height[:, :, 1]

    return iou - (area - union) / area


@dataclass
@auto_docstring(
    custom_intro="""
    Output type of [`OwlViTForObjectDetection`].
<<<<<<< HEAD
    """
)
class OwlViTObjectDetectionOutput(ModelOutput):
    r"""
    loss (`torch.FloatTensor` of shape `(1,)`, *optional*, returned when `labels` are provided)):
        Total loss as a linear combination of a negative log-likehood (cross-entropy) for class prediction and a
        bounding box loss. The latter is defined as a linear combination of the L1 loss and the generalized
        scale-invariant IoU loss.
    loss_dict (`Dict`, *optional*):
        A dictionary containing the individual losses. Useful for logging.
    logits (`torch.FloatTensor` of shape `(batch_size, num_patches, num_queries)`):
        Classification logits (including no-object) for all queries.
    pred_boxes (`torch.FloatTensor` of shape `(batch_size, num_patches, 4)`):
        Normalized boxes coordinates for all queries, represented as (center_x, center_y, width, height). These
        values are normalized in [0, 1], relative to the size of each individual image in the batch (disregarding
        possible padding). You can use [`~OwlViTImageProcessor.post_process_object_detection`] to retrieve the
        unnormalized bounding boxes.
    text_embeds (`torch.FloatTensor` of shape `(batch_size, num_max_text_queries, output_dim`):
        The text embeddings obtained by applying the projection layer to the pooled output of [`OwlViTTextModel`].
    image_embeds (`torch.FloatTensor` of shape `(batch_size, patch_size, patch_size, output_dim`):
        Pooled output of [`OwlViTVisionModel`]. OWL-ViT represents images as a set of image patches and computes
        image embeddings for each patch.
    class_embeds (`torch.FloatTensor` of shape `(batch_size, num_patches, hidden_size)`):
        Class embeddings of all image patches. OWL-ViT represents images as a set of image patches where the total
        number of patches is (image_size / patch_size)**2.
    text_model_output (Tuple[`BaseModelOutputWithPooling`]):
        The output of the [`OwlViTTextModel`].
    vision_model_output (`BaseModelOutputWithPooling`):
        The output of the [`OwlViTVisionModel`].
=======

    Args:
        loss (`torch.FloatTensor` of shape `(1,)`, *optional*, returned when `labels` are provided)):
            Total loss as a linear combination of a negative log-likehood (cross-entropy) for class prediction and a
            bounding box loss. The latter is defined as a linear combination of the L1 loss and the generalized
            scale-invariant IoU loss.
        loss_dict (`Dict`, *optional*):
            A dictionary containing the individual losses. Useful for logging.
        logits (`torch.FloatTensor` of shape `(batch_size, num_patches, num_queries)`):
            Classification logits (including no-object) for all queries.
        pred_boxes (`torch.FloatTensor` of shape `(batch_size, num_patches, 4)`):
            Normalized boxes coordinates for all queries, represented as (center_x, center_y, width, height). These
            values are normalized in [0, 1], relative to the size of each individual image in the batch (disregarding
            possible padding). You can use [`~OwlViTImageProcessor.post_process_object_detection`] to retrieve the
            unnormalized bounding boxes.
        text_embeds (`torch.FloatTensor` of shape `(batch_size, num_max_text_queries, output_dim`):
            The text embeddings obtained by applying the projection layer to the pooled output of [`OwlViTTextModel`].
        image_embeds (`torch.FloatTensor` of shape `(batch_size, patch_size, patch_size, output_dim`):
            Pooled output of [`OwlViTVisionModel`]. OWL-ViT represents images as a set of image patches and computes
            image embeddings for each patch.
        class_embeds (`torch.FloatTensor` of shape `(batch_size, num_patches, hidden_size)`):
            Class embeddings of all image patches. OWL-ViT represents images as a set of image patches where the total
            number of patches is (image_size / patch_size)**2.
        text_model_output (tuple[`BaseModelOutputWithPooling`]):
            The output of the [`OwlViTTextModel`].
        vision_model_output (`BaseModelOutputWithPooling`):
            The output of the [`OwlViTVisionModel`].
>>>>>>> 508a7040
    """

    loss: Optional[torch.FloatTensor] = None
    loss_dict: Optional[dict] = None
    logits: Optional[torch.FloatTensor] = None
    pred_boxes: Optional[torch.FloatTensor] = None
    text_embeds: Optional[torch.FloatTensor] = None
    image_embeds: Optional[torch.FloatTensor] = None
    class_embeds: Optional[torch.FloatTensor] = None
    text_model_output: BaseModelOutputWithPooling = None
    vision_model_output: BaseModelOutputWithPooling = None

    def to_tuple(self) -> tuple[Any]:
        return tuple(
            self[k] if k not in ["text_model_output", "vision_model_output"] else getattr(self, k).to_tuple()
            for k in self.keys()
        )


@dataclass
@auto_docstring(
    custom_intro="""
    Output type of [`OwlViTForObjectDetection.image_guided_detection`].
<<<<<<< HEAD
    """
)
class OwlViTImageGuidedObjectDetectionOutput(ModelOutput):
    r"""
    logits (`torch.FloatTensor` of shape `(batch_size, num_patches, num_queries)`):
        Classification logits (including no-object) for all queries.
    image_embeds (`torch.FloatTensor` of shape `(batch_size, patch_size, patch_size, output_dim`):
        Pooled output of [`OwlViTVisionModel`]. OWL-ViT represents images as a set of image patches and computes
        image embeddings for each patch.
    query_image_embeds (`torch.FloatTensor` of shape `(batch_size, patch_size, patch_size, output_dim`):
        Pooled output of [`OwlViTVisionModel`]. OWL-ViT represents images as a set of image patches and computes
        image embeddings for each patch.
    target_pred_boxes (`torch.FloatTensor` of shape `(batch_size, num_patches, 4)`):
        Normalized boxes coordinates for all queries, represented as (center_x, center_y, width, height). These
        values are normalized in [0, 1], relative to the size of each individual target image in the batch
        (disregarding possible padding). You can use [`~OwlViTImageProcessor.post_process_object_detection`] to
        retrieve the unnormalized bounding boxes.
    query_pred_boxes (`torch.FloatTensor` of shape `(batch_size, num_patches, 4)`):
        Normalized boxes coordinates for all queries, represented as (center_x, center_y, width, height). These
        values are normalized in [0, 1], relative to the size of each individual query image in the batch
        (disregarding possible padding). You can use [`~OwlViTImageProcessor.post_process_object_detection`] to
        retrieve the unnormalized bounding boxes.
    class_embeds (`torch.FloatTensor` of shape `(batch_size, num_patches, hidden_size)`):
        Class embeddings of all image patches. OWL-ViT represents images as a set of image patches where the total
        number of patches is (image_size / patch_size)**2.
    text_model_output (Tuple[`BaseModelOutputWithPooling`]):
        The output of the [`OwlViTTextModel`].
    vision_model_output (`BaseModelOutputWithPooling`):
        The output of the [`OwlViTVisionModel`].
=======

    Args:
        logits (`torch.FloatTensor` of shape `(batch_size, num_patches, num_queries)`):
            Classification logits (including no-object) for all queries.
        target_pred_boxes (`torch.FloatTensor` of shape `(batch_size, num_patches, 4)`):
            Normalized boxes coordinates for all queries, represented as (center_x, center_y, width, height). These
            values are normalized in [0, 1], relative to the size of each individual target image in the batch
            (disregarding possible padding). You can use [`~OwlViTImageProcessor.post_process_object_detection`] to
            retrieve the unnormalized bounding boxes.
        query_pred_boxes (`torch.FloatTensor` of shape `(batch_size, num_patches, 4)`):
            Normalized boxes coordinates for all queries, represented as (center_x, center_y, width, height). These
            values are normalized in [0, 1], relative to the size of each individual query image in the batch
            (disregarding possible padding). You can use [`~OwlViTImageProcessor.post_process_object_detection`] to
            retrieve the unnormalized bounding boxes.
        image_embeds (`torch.FloatTensor` of shape `(batch_size, patch_size, patch_size, output_dim`):
            Pooled output of [`OwlViTVisionModel`]. OWL-ViT represents images as a set of image patches and computes
            image embeddings for each patch.
        query_image_embeds (`torch.FloatTensor` of shape `(batch_size, patch_size, patch_size, output_dim`):
            Pooled output of [`OwlViTVisionModel`]. OWL-ViT represents images as a set of image patches and computes
            image embeddings for each patch.
        class_embeds (`torch.FloatTensor` of shape `(batch_size, num_patches, hidden_size)`):
            Class embeddings of all image patches. OWL-ViT represents images as a set of image patches where the total
            number of patches is (image_size / patch_size)**2.
        text_model_output (tuple[`BaseModelOutputWithPooling`]):
            The output of the [`OwlViTTextModel`].
        vision_model_output (`BaseModelOutputWithPooling`):
            The output of the [`OwlViTVisionModel`].
>>>>>>> 508a7040
    """

    logits: Optional[torch.FloatTensor] = None
    image_embeds: Optional[torch.FloatTensor] = None
    query_image_embeds: Optional[torch.FloatTensor] = None
    target_pred_boxes: Optional[torch.FloatTensor] = None
    query_pred_boxes: Optional[torch.FloatTensor] = None
    class_embeds: Optional[torch.FloatTensor] = None
    text_model_output: BaseModelOutputWithPooling = None
    vision_model_output: BaseModelOutputWithPooling = None

    def to_tuple(self) -> tuple[Any]:
        return tuple(
            self[k] if k not in ["text_model_output", "vision_model_output"] else getattr(self, k).to_tuple()
            for k in self.keys()
        )


class OwlViTVisionEmbeddings(nn.Module):
    def __init__(self, config: OwlViTVisionConfig):
        super().__init__()
        self.patch_size = config.patch_size
        self.config = config
        self.embed_dim = config.hidden_size
        self.class_embedding = nn.Parameter(torch.randn(config.hidden_size))

        self.patch_embedding = nn.Conv2d(
            in_channels=config.num_channels,
            out_channels=self.embed_dim,
            kernel_size=config.patch_size,
            stride=config.patch_size,
            bias=False,
        )

        self.num_patches = (config.image_size // config.patch_size) ** 2
        self.num_positions = self.num_patches + 1
        self.position_embedding = nn.Embedding(self.num_positions, self.embed_dim)
        self.register_buffer("position_ids", torch.arange(self.num_positions).expand((1, -1)), persistent=False)

    # Copied from transformers.models.clip.modeling_clip.CLIPVisionEmbeddings.interpolate_pos_encoding
    def interpolate_pos_encoding(self, embeddings: torch.Tensor, height: int, width: int) -> torch.Tensor:
        """
        This method allows to interpolate the pre-trained position encodings, to be able to use the model on higher resolution
        images. This method is also adapted to support torch.jit tracing.

        Adapted from:
        - https://github.com/facebookresearch/dino/blob/de9ee3df6cf39fac952ab558447af1fa1365362a/vision_transformer.py#L174-L194, and
        - https://github.com/facebookresearch/dinov2/blob/e1277af2ba9496fbadf7aec6eba56e8d882d1e35/dinov2/models/vision_transformer.py#L179-L211
        """

        num_patches = embeddings.shape[1] - 1
        position_embedding = self.position_embedding.weight.unsqueeze(0)
        num_positions = position_embedding.shape[1] - 1

        # always interpolate when tracing to ensure the exported model works for dynamic input shapes
        if not torch.jit.is_tracing() and num_patches == num_positions and height == width:
            return self.position_embedding(self.position_ids)

        class_pos_embed = position_embedding[:, :1]
        patch_pos_embed = position_embedding[:, 1:]

        dim = embeddings.shape[-1]

        new_height = height // self.patch_size
        new_width = width // self.patch_size

        sqrt_num_positions = torch_int(num_positions**0.5)
        patch_pos_embed = patch_pos_embed.reshape(1, sqrt_num_positions, sqrt_num_positions, dim)
        patch_pos_embed = patch_pos_embed.permute(0, 3, 1, 2)
        patch_pos_embed = nn.functional.interpolate(
            patch_pos_embed,
            size=(new_height, new_width),
            mode="bicubic",
            align_corners=False,
        )
        patch_pos_embed = patch_pos_embed.permute(0, 2, 3, 1).view(1, -1, dim)
        return torch.cat((class_pos_embed, patch_pos_embed), dim=1)

    def forward(self, pixel_values: torch.FloatTensor, interpolate_pos_encoding: bool = False) -> torch.Tensor:
        batch_size, _, height, width = pixel_values.shape
        patch_embeds = self.patch_embedding(pixel_values)  # shape = [batch_size, num_channels, height, width]
        patch_embeds = patch_embeds.flatten(2).transpose(1, 2)
        class_embeds = self.class_embedding.expand(batch_size, 1, -1)
        embeddings = torch.cat([class_embeds, patch_embeds], dim=1)
        if interpolate_pos_encoding:
            embeddings = embeddings + self.interpolate_pos_encoding(embeddings, height, width)
        else:
            embeddings = embeddings + self.position_embedding(self.position_ids)
        return embeddings


class OwlViTTextEmbeddings(nn.Module):
    def __init__(self, config: OwlViTTextConfig):
        super().__init__()
        self.token_embedding = nn.Embedding(config.vocab_size, config.hidden_size)
        self.position_embedding = nn.Embedding(config.max_position_embeddings, config.hidden_size)

        # position_ids (1, len position emb) is contiguous in memory and exported when serialized
        self.register_buffer(
            "position_ids", torch.arange(config.max_position_embeddings).expand((1, -1)), persistent=False
        )

    def forward(
        self,
        input_ids: Optional[torch.LongTensor] = None,
        position_ids: Optional[torch.LongTensor] = None,
        inputs_embeds: Optional[torch.FloatTensor] = None,
    ) -> torch.Tensor:
        seq_length = input_ids.shape[-1] if input_ids is not None else inputs_embeds.shape[-2]

        if position_ids is None:
            position_ids = self.position_ids[:, :seq_length]

        if inputs_embeds is None:
            inputs_embeds = self.token_embedding(input_ids)

        position_embeddings = self.position_embedding(position_ids)
        embeddings = inputs_embeds + position_embeddings

        return embeddings


class OwlViTAttention(nn.Module):
    """Multi-headed attention from 'Attention Is All You Need' paper"""

    def __init__(self, config):
        super().__init__()
        self.config = config
        self.embed_dim = config.hidden_size
        self.num_heads = config.num_attention_heads
        self.head_dim = self.embed_dim // self.num_heads
        if self.head_dim * self.num_heads != self.embed_dim:
            raise ValueError(
                f"embed_dim must be divisible by num_heads (got `embed_dim`: {self.embed_dim} and `num_heads`:"
                f" {self.num_heads})."
            )
        self.scale = self.head_dim**-0.5
        self.dropout = config.attention_dropout

        self.k_proj = nn.Linear(self.embed_dim, self.embed_dim)
        self.v_proj = nn.Linear(self.embed_dim, self.embed_dim)
        self.q_proj = nn.Linear(self.embed_dim, self.embed_dim)
        self.out_proj = nn.Linear(self.embed_dim, self.embed_dim)

    def _shape(self, tensor: torch.Tensor, seq_len: int, bsz: int):
        return tensor.view(bsz, seq_len, self.num_heads, self.head_dim).transpose(1, 2).contiguous()

    def forward(
        self,
        hidden_states: torch.Tensor,
        attention_mask: Optional[torch.Tensor] = None,
        causal_attention_mask: Optional[torch.Tensor] = None,
        output_attentions: Optional[bool] = False,
    ) -> tuple[torch.Tensor, Optional[torch.Tensor], Optional[tuple[torch.Tensor]]]:
        """Input shape: Batch x Time x Channel"""

        bsz, tgt_len, embed_dim = hidden_states.size()

        # get query proj
        query_states = self.q_proj(hidden_states) * self.scale
        key_states = self._shape(self.k_proj(hidden_states), -1, bsz)
        value_states = self._shape(self.v_proj(hidden_states), -1, bsz)

        proj_shape = (bsz * self.num_heads, -1, self.head_dim)
        query_states = self._shape(query_states, tgt_len, bsz).view(*proj_shape)
        key_states = key_states.view(*proj_shape)
        value_states = value_states.view(*proj_shape)

        src_len = key_states.size(1)
        attn_weights = torch.bmm(query_states, key_states.transpose(1, 2))

        if attn_weights.size() != (bsz * self.num_heads, tgt_len, src_len):
            raise ValueError(
                f"Attention weights should be of size {(bsz * self.num_heads, tgt_len, src_len)}, but is"
                f" {attn_weights.size()}"
            )

        # apply the causal_attention_mask first
        if causal_attention_mask is not None:
            if causal_attention_mask.size() != (bsz, 1, tgt_len, src_len):
                raise ValueError(
                    f"Attention mask should be of size {(bsz, 1, tgt_len, src_len)}, but is"
                    f" {causal_attention_mask.size()}"
                )
            attn_weights = attn_weights.view(bsz, self.num_heads, tgt_len, src_len) + causal_attention_mask
            attn_weights = attn_weights.view(bsz * self.num_heads, tgt_len, src_len)

        if attention_mask is not None:
            if attention_mask.size() != (bsz, 1, tgt_len, src_len):
                raise ValueError(
                    f"Attention mask should be of size {(bsz, 1, tgt_len, src_len)}, but is {attention_mask.size()}"
                )
            attn_weights = attn_weights.view(bsz, self.num_heads, tgt_len, src_len) + attention_mask
            attn_weights = attn_weights.view(bsz * self.num_heads, tgt_len, src_len)

        attn_weights = nn.functional.softmax(attn_weights, dim=-1)

        if output_attentions:
            # this operation is a bit akward, but it's required to
            # make sure that attn_weights keeps its gradient.
            # In order to do so, attn_weights have to reshaped
            # twice and have to be reused in the following
            attn_weights_reshaped = attn_weights.view(bsz, self.num_heads, tgt_len, src_len)
            attn_weights = attn_weights_reshaped.view(bsz * self.num_heads, tgt_len, src_len)
        else:
            attn_weights_reshaped = None

        attn_probs = nn.functional.dropout(attn_weights, p=self.dropout, training=self.training)

        # For int8 compatibility, sometimes the `attn_probs` are in `fp32`
        attn_probs = attn_probs.to(value_states.dtype)

        attn_output = torch.bmm(attn_probs, value_states)

        if attn_output.size() != (bsz * self.num_heads, tgt_len, self.head_dim):
            raise ValueError(
                f"`attn_output` should be of size {(bsz, self.num_heads, tgt_len, self.head_dim)}, but is"
                f" {attn_output.size()}"
            )

        attn_output = attn_output.view(bsz, self.num_heads, tgt_len, self.head_dim)
        attn_output = attn_output.transpose(1, 2)
        attn_output = attn_output.reshape(bsz, tgt_len, embed_dim)

        attn_output = self.out_proj(attn_output)

        return attn_output, attn_weights_reshaped


# Copied from transformers.models.clip.modeling_clip.CLIPMLP with CLIP->OwlViT
class OwlViTMLP(nn.Module):
    def __init__(self, config):
        super().__init__()
        self.config = config
        self.activation_fn = ACT2FN[config.hidden_act]
        self.fc1 = nn.Linear(config.hidden_size, config.intermediate_size)
        self.fc2 = nn.Linear(config.intermediate_size, config.hidden_size)

    def forward(self, hidden_states: torch.Tensor) -> torch.Tensor:
        hidden_states = self.fc1(hidden_states)
        hidden_states = self.activation_fn(hidden_states)
        hidden_states = self.fc2(hidden_states)
        return hidden_states


# Copied from transformers.models.altclip.modeling_altclip.AltCLIPEncoderLayer with AltCLIP->OwlViT
class OwlViTEncoderLayer(nn.Module):
    def __init__(self, config: OwlViTConfig):
        super().__init__()
        self.embed_dim = config.hidden_size
        self.self_attn = OwlViTAttention(config)
        self.layer_norm1 = nn.LayerNorm(self.embed_dim, eps=config.layer_norm_eps)
        self.mlp = OwlViTMLP(config)
        self.layer_norm2 = nn.LayerNorm(self.embed_dim, eps=config.layer_norm_eps)

    def forward(
        self,
        hidden_states: torch.Tensor,
        attention_mask: torch.Tensor,
        causal_attention_mask: torch.Tensor,
        output_attentions: Optional[bool] = False,
    ) -> tuple[torch.FloatTensor]:
        """
        Args:
            hidden_states (`torch.FloatTensor`): input to the layer of shape `(batch, seq_len, embed_dim)`
            attention_mask (`torch.FloatTensor`): attention mask of size
                `(batch, 1, tgt_len, src_len)` where padding elements are indicated by very large negative values.
                `(config.encoder_attention_heads,)`.
            output_attentions (`bool`, *optional*):
                Whether or not to return the attentions tensors of all attention layers. See `attentions` under
                returned tensors for more detail.
        """
        residual = hidden_states

        hidden_states = self.layer_norm1(hidden_states)
        hidden_states, attn_weights = self.self_attn(
            hidden_states=hidden_states,
            attention_mask=attention_mask,
            causal_attention_mask=causal_attention_mask,
            output_attentions=output_attentions,
        )
        hidden_states = residual + hidden_states

        residual = hidden_states
        hidden_states = self.layer_norm2(hidden_states)
        hidden_states = self.mlp(hidden_states)
        hidden_states = residual + hidden_states

        outputs = (hidden_states,)

        if output_attentions:
            outputs += (attn_weights,)

        return outputs


@auto_docstring
class OwlViTPreTrainedModel(PreTrainedModel):
    config_class = OwlViTConfig
    base_model_prefix = "owlvit"
    supports_gradient_checkpointing = True
    _no_split_modules = ["OwlViTEncoderLayer"]

    def _init_weights(self, module):
        """Initialize the weights"""
        factor = self.config.initializer_factor
        if isinstance(module, OwlViTTextEmbeddings):
            module.token_embedding.weight.data.normal_(mean=0.0, std=factor * 0.02)
            module.position_embedding.weight.data.normal_(mean=0.0, std=factor * 0.02)
        elif isinstance(module, OwlViTVisionEmbeddings):
            factor = self.config.initializer_factor
            nn.init.normal_(module.class_embedding, mean=0.0, std=module.embed_dim**-0.5 * factor)
            nn.init.normal_(module.patch_embedding.weight, std=module.config.initializer_range * factor)
            nn.init.normal_(module.position_embedding.weight, std=module.config.initializer_range * factor)
        elif isinstance(module, OwlViTAttention):
            factor = self.config.initializer_factor
            in_proj_std = (module.embed_dim**-0.5) * ((2 * module.config.num_hidden_layers) ** -0.5) * factor
            out_proj_std = (module.embed_dim**-0.5) * factor
            nn.init.normal_(module.q_proj.weight, std=in_proj_std)
            nn.init.normal_(module.k_proj.weight, std=in_proj_std)
            nn.init.normal_(module.v_proj.weight, std=in_proj_std)
            nn.init.normal_(module.out_proj.weight, std=out_proj_std)
        elif isinstance(module, OwlViTMLP):
            factor = self.config.initializer_factor
            in_proj_std = (module.config.hidden_size**-0.5) * ((2 * module.config.num_hidden_layers) ** -0.5) * factor
            fc_std = (2 * module.config.hidden_size) ** -0.5 * factor
            nn.init.normal_(module.fc1.weight, std=fc_std)
            nn.init.normal_(module.fc2.weight, std=in_proj_std)
        elif isinstance(module, OwlViTModel):
            nn.init.normal_(
                module.text_projection.weight,
                std=module.text_embed_dim**-0.5 * self.config.initializer_factor,
            )
            nn.init.normal_(
                module.visual_projection.weight,
                std=module.vision_embed_dim**-0.5 * self.config.initializer_factor,
            )
        if isinstance(module, nn.LayerNorm):
            module.bias.data.zero_()
            module.weight.data.fill_(1.0)
        if isinstance(module, nn.Linear) and module.bias is not None:
            module.bias.data.zero_()


class OwlViTEncoder(nn.Module):
    """
    Transformer encoder consisting of `config.num_hidden_layers` self attention layers. Each layer is a
    [`OwlViTEncoderLayer`].

    Args:
        config: OwlViTConfig
    """

    def __init__(self, config: OwlViTConfig):
        super().__init__()
        self.layers = nn.ModuleList([OwlViTEncoderLayer(config) for _ in range(config.num_hidden_layers)])
        self.gradient_checkpointing = False

    def forward(
        self,
        inputs_embeds,
        attention_mask: Optional[torch.Tensor] = None,
        causal_attention_mask: Optional[torch.Tensor] = None,
        output_attentions: Optional[bool] = None,
        output_hidden_states: Optional[bool] = None,
        return_dict: Optional[bool] = None,
    ) -> Union[tuple, BaseModelOutput]:
        r"""
        Args:
            inputs_embeds (`torch.FloatTensor` of shape `(batch_size, sequence_length, hidden_size)`).
            attention_mask (`torch.Tensor` of shape `(batch_size, sequence_length)`, *optional*):
                Mask to avoid performing attention on padding token indices. Mask values selected in `[0, 1]`:
                - 1 for tokens that are **not masked**,
                - 0 for tokens that are **masked**.
                [What are attention masks?](../glossary#attention-mask)
            causal_attention_mask (`torch.Tensor` of shape `(batch_size, sequence_length)`, *optional*):
                Causal mask for the text model. Mask values selected in `[0, 1]`:
                - 1 for tokens that are **not masked**,
                - 0 for tokens that are **masked**.
                [What are attention masks?](../glossary#attention-mask)
            output_attentions (`bool`, *optional*):
                Whether or not to return the attentions tensors of all attention layers. See `attentions` under
                returned tensors for more detail.
            output_hidden_states (`bool`, *optional*):
                Whether or not to return the hidden states of all layers. See `hidden_states` under returned tensors
                for more detail.
            return_dict (`bool`, *optional*):
                Whether or not to return a [`~utils.ModelOutput`] instead of a plain tuple.
        """
        output_attentions = output_attentions if output_attentions is not None else self.config.output_attentions
        output_hidden_states = (
            output_hidden_states if output_hidden_states is not None else self.config.output_hidden_states
        )
        return_dict = return_dict if return_dict is not None else self.config.use_return_dict

        encoder_states = () if output_hidden_states else None
        all_attentions = () if output_attentions else None

        hidden_states = inputs_embeds
        for encoder_layer in self.layers:
            if output_hidden_states:
                encoder_states = encoder_states + (hidden_states,)
            if self.gradient_checkpointing and self.training:
                layer_outputs = self._gradient_checkpointing_func(
                    encoder_layer.__call__,
                    hidden_states,
                    attention_mask,
                    causal_attention_mask,
                    output_attentions,
                )
            else:
                layer_outputs = encoder_layer(
                    hidden_states,
                    attention_mask,
                    causal_attention_mask,
                    output_attentions=output_attentions,
                )

            hidden_states = layer_outputs[0]

            if output_attentions:
                all_attentions = all_attentions + (layer_outputs[1],)

        if output_hidden_states:
            encoder_states = encoder_states + (hidden_states,)

        if not return_dict:
            return tuple(v for v in [hidden_states, encoder_states, all_attentions] if v is not None)
        return BaseModelOutput(
            last_hidden_state=hidden_states, hidden_states=encoder_states, attentions=all_attentions
        )


class OwlViTTextTransformer(nn.Module):
    def __init__(self, config: OwlViTTextConfig):
        super().__init__()
        self.config = config
        embed_dim = config.hidden_size
        self.embeddings = OwlViTTextEmbeddings(config)
        self.encoder = OwlViTEncoder(config)
        self.final_layer_norm = nn.LayerNorm(embed_dim, eps=config.layer_norm_eps)

    @auto_docstring
    def forward(
        self,
        input_ids: torch.Tensor,
        attention_mask: Optional[torch.Tensor] = None,
        position_ids: Optional[torch.Tensor] = None,
        output_attentions: Optional[bool] = None,
        output_hidden_states: Optional[bool] = None,
        return_dict: Optional[bool] = None,
    ) -> Union[tuple, BaseModelOutputWithPooling]:
        r"""
        input_ids (`torch.LongTensor` of shape `(batch_size * num_max_text_queries, sequence_length)`):
            Indices of input sequence tokens in the vocabulary. Indices can be obtained using [`AutoTokenizer`]. See
            [`PreTrainedTokenizer.encode`] and [`PreTrainedTokenizer.__call__`] for details. [What are input
            IDs?](../glossary#input-ids)
        """
        output_attentions = output_attentions if output_attentions is not None else self.config.output_attentions
        output_hidden_states = (
            output_hidden_states if output_hidden_states is not None else self.config.output_hidden_states
        )
        return_dict = return_dict if return_dict is not None else self.config.use_return_dict

        input_shape = input_ids.size()
        input_ids = input_ids.view(-1, input_shape[-1])
        hidden_states = self.embeddings(input_ids=input_ids, position_ids=position_ids)

        # num_samples, seq_len = input_shape  where num_samples = batch_size * num_max_text_queries
        # OWLVIT's text model uses causal mask, prepare it here.
        # https://github.com/openai/CLIP/blob/cfcffb90e69f37bf2ff1e988237a0fbe41f33c04/clip/model.py#L324
        causal_attention_mask = _create_4d_causal_attention_mask(
            input_shape, hidden_states.dtype, device=hidden_states.device
        )
        # expand attention_mask
        if attention_mask is not None:
            # [num_samples, seq_len] -> [num_samples, 1, tgt_seq_len, src_seq_len]
            attention_mask = _prepare_4d_attention_mask(attention_mask, hidden_states.dtype)

        encoder_outputs = self.encoder(
            inputs_embeds=hidden_states,
            attention_mask=attention_mask,
            causal_attention_mask=causal_attention_mask,
            output_attentions=output_attentions,
            output_hidden_states=output_hidden_states,
            return_dict=return_dict,
        )

        last_hidden_state = encoder_outputs[0]
        last_hidden_state = self.final_layer_norm(last_hidden_state)

        # take features from the end of tokens embedding (end of token is the highest number in each sequence)
        # casting to torch.int for onnx compatibility: argmax doesn't support int64 inputs with opset 14
        pooled_output = last_hidden_state[
            torch.arange(last_hidden_state.shape[0], device=last_hidden_state.device),
            input_ids.to(torch.int).argmax(dim=-1).to(last_hidden_state.device),
        ]

        if not return_dict:
            return (last_hidden_state, pooled_output) + encoder_outputs[1:]

        return BaseModelOutputWithPooling(
            last_hidden_state=last_hidden_state,
            pooler_output=pooled_output,
            hidden_states=encoder_outputs.hidden_states,
            attentions=encoder_outputs.attentions,
        )


class OwlViTTextModel(OwlViTPreTrainedModel):
    config_class = OwlViTTextConfig

    def __init__(self, config: OwlViTTextConfig):
        super().__init__(config)
        self.text_model = OwlViTTextTransformer(config)
        # Initialize weights and apply final processing
        self.post_init()

    def get_input_embeddings(self) -> nn.Module:
        return self.text_model.embeddings.token_embedding

    def set_input_embeddings(self, value):
        self.text_model.embeddings.token_embedding = value

    @auto_docstring
    def forward(
        self,
        input_ids: torch.Tensor,
        attention_mask: Optional[torch.Tensor] = None,
        output_attentions: Optional[bool] = None,
        output_hidden_states: Optional[bool] = None,
        return_dict: Optional[bool] = None,
    ) -> Union[tuple, BaseModelOutputWithPooling]:
        r"""
        input_ids (`torch.LongTensor` of shape `(batch_size * num_max_text_queries, sequence_length)`):
            Indices of input sequence tokens in the vocabulary. Indices can be obtained using [`AutoTokenizer`]. See
            [`PreTrainedTokenizer.encode`] and [`PreTrainedTokenizer.__call__`] for details. [What are input
            IDs?](../glossary#input-ids)

        Examples:
        ```python
        >>> from transformers import AutoProcessor, OwlViTTextModel

        >>> model = OwlViTTextModel.from_pretrained("google/owlvit-base-patch32")
        >>> processor = AutoProcessor.from_pretrained("google/owlvit-base-patch32")
        >>> inputs = processor(
        ...     text=[["a photo of a cat", "a photo of a dog"], ["photo of a astranaut"]], return_tensors="pt"
        ... )
        >>> outputs = model(**inputs)
        >>> last_hidden_state = outputs.last_hidden_state
        >>> pooled_output = outputs.pooler_output  # pooled (EOS token) states
        ```"""

        # Get embeddings for all text queries in all batch samples
        return self.text_model(
            input_ids=input_ids,
            attention_mask=attention_mask,
            output_attentions=output_attentions,
            output_hidden_states=output_hidden_states,
            return_dict=return_dict,
        )


class OwlViTVisionTransformer(nn.Module):
    def __init__(self, config: OwlViTVisionConfig):
        super().__init__()
        self.config = config

        self.embeddings = OwlViTVisionEmbeddings(config)
        self.pre_layernorm = nn.LayerNorm(config.hidden_size, eps=config.layer_norm_eps)
        self.encoder = OwlViTEncoder(config)
        self.post_layernorm = nn.LayerNorm(config.hidden_size, eps=config.layer_norm_eps)

    @auto_docstring
    def forward(
        self,
        pixel_values: torch.FloatTensor,
        output_attentions: Optional[bool] = None,
        output_hidden_states: Optional[bool] = None,
        interpolate_pos_encoding: Optional[bool] = False,
        return_dict: Optional[bool] = None,
    ) -> Union[tuple, BaseModelOutputWithPooling]:
        output_attentions = output_attentions if output_attentions is not None else self.config.output_attentions
        output_hidden_states = (
            output_hidden_states if output_hidden_states is not None else self.config.output_hidden_states
        )
        return_dict = return_dict if return_dict is not None else self.config.use_return_dict

        # Cast the input to the expected `dtype`
        expected_input_dtype = self.embeddings.patch_embedding.weight.dtype
        pixel_values = pixel_values.to(expected_input_dtype)

        hidden_states = self.embeddings(pixel_values, interpolate_pos_encoding=interpolate_pos_encoding)
        hidden_states = self.pre_layernorm(hidden_states)

        encoder_outputs = self.encoder(
            inputs_embeds=hidden_states,
            output_attentions=output_attentions,
            output_hidden_states=output_hidden_states,
            return_dict=return_dict,
        )

        last_hidden_state = encoder_outputs[0]
        pooled_output = last_hidden_state[:, 0, :]

        pooled_output = self.post_layernorm(pooled_output)

        if not return_dict:
            return (last_hidden_state, pooled_output) + encoder_outputs[1:]

        return BaseModelOutputWithPooling(
            last_hidden_state=last_hidden_state,
            pooler_output=pooled_output,
            hidden_states=encoder_outputs.hidden_states,
            attentions=encoder_outputs.attentions,
        )


class OwlViTVisionModel(OwlViTPreTrainedModel):
    config_class = OwlViTVisionConfig
    main_input_name = "pixel_values"

    def __init__(self, config: OwlViTVisionConfig):
        super().__init__(config)
        self.vision_model = OwlViTVisionTransformer(config)
        # Initialize weights and apply final processing
        self.post_init()

    def get_input_embeddings(self) -> nn.Module:
        return self.vision_model.embeddings.patch_embedding

    @auto_docstring
    def forward(
        self,
        pixel_values: Optional[torch.FloatTensor] = None,
        output_attentions: Optional[bool] = None,
        output_hidden_states: Optional[bool] = None,
        interpolate_pos_encoding: bool = False,
        return_dict: Optional[bool] = None,
    ) -> Union[tuple, BaseModelOutputWithPooling]:
        r"""
        Examples:
        ```python
        >>> from PIL import Image
        >>> import requests
        >>> from transformers import AutoProcessor, OwlViTVisionModel

        >>> model = OwlViTVisionModel.from_pretrained("google/owlvit-base-patch32")
        >>> processor = AutoProcessor.from_pretrained("google/owlvit-base-patch32")
        >>> url = "http://images.cocodataset.org/val2017/000000039769.jpg"
        >>> image = Image.open(requests.get(url, stream=True).raw)

        >>> inputs = processor(images=image, return_tensors="pt")

        >>> outputs = model(**inputs)
        >>> last_hidden_state = outputs.last_hidden_state
        >>> pooled_output = outputs.pooler_output  # pooled CLS states
        ```"""
        return self.vision_model(
            pixel_values=pixel_values,
            output_attentions=output_attentions,
            output_hidden_states=output_hidden_states,
            interpolate_pos_encoding=interpolate_pos_encoding,
            return_dict=return_dict,
        )


@auto_docstring
class OwlViTModel(OwlViTPreTrainedModel):
    config_class = OwlViTConfig

    def __init__(self, config: OwlViTConfig):
        super().__init__(config)

        if not isinstance(config.text_config, OwlViTTextConfig):
            raise TypeError(
                "config.text_config is expected to be of type OwlViTTextConfig but is of type"
                f" {type(config.text_config)}."
            )

        if not isinstance(config.vision_config, OwlViTVisionConfig):
            raise TypeError(
                "config.vision_config is expected to be of type OwlViTVisionConfig but is of type"
                f" {type(config.vision_config)}."
            )

        text_config = config.text_config
        vision_config = config.vision_config

        self.projection_dim = config.projection_dim
        self.text_embed_dim = text_config.hidden_size
        self.vision_embed_dim = vision_config.hidden_size

        self.text_model = OwlViTTextTransformer(text_config)
        self.vision_model = OwlViTVisionTransformer(vision_config)

        self.visual_projection = nn.Linear(self.vision_embed_dim, self.projection_dim, bias=False)
        self.text_projection = nn.Linear(self.text_embed_dim, self.projection_dim, bias=False)
        self.logit_scale = nn.Parameter(torch.tensor(config.logit_scale_init_value))

        # Initialize weights and apply final processing
        self.post_init()

    @auto_docstring
    def get_text_features(
        self,
        input_ids: Optional[torch.Tensor] = None,
        attention_mask: Optional[torch.Tensor] = None,
        output_attentions: Optional[bool] = None,
        output_hidden_states: Optional[bool] = None,
        return_dict: Optional[bool] = None,
    ) -> torch.FloatTensor:
        r"""
        input_ids (`torch.LongTensor` of shape `(batch_size * num_max_text_queries, sequence_length)`):
            Indices of input sequence tokens in the vocabulary. Indices can be obtained using [`AutoTokenizer`]. See
            [`PreTrainedTokenizer.encode`] and [`PreTrainedTokenizer.__call__`] for details. [What are input
            IDs?](../glossary#input-ids)

        Returns:
            text_features (`torch.FloatTensor` of shape `(batch_size, output_dim`): The text embeddings obtained by
            applying the projection layer to the pooled output of [`OwlViTTextModel`].

        Examples:
        ```python
        >>> from transformers import AutoProcessor, OwlViTModel

        >>> model = OwlViTModel.from_pretrained("google/owlvit-base-patch32")
        >>> processor = AutoProcessor.from_pretrained("google/owlvit-base-patch32")
        >>> inputs = processor(
        ...     text=[["a photo of a cat", "a photo of a dog"], ["photo of a astranaut"]], return_tensors="pt"
        ... )
        >>> text_features = model.get_text_features(**inputs)
        ```"""
        # Use OWL-ViT model's config for some fields (if specified) instead of those of vision & text components.
        return_dict = return_dict if return_dict is not None else self.config.use_return_dict

        # Get embeddings for all text queries in all batch samples
        text_output = self.text_model(input_ids=input_ids, attention_mask=attention_mask, return_dict=return_dict)
        pooled_output = text_output[1]
        text_features = self.text_projection(pooled_output)

        return text_features

    @auto_docstring
    def get_image_features(
        self,
        pixel_values: Optional[torch.FloatTensor] = None,
        output_attentions: Optional[bool] = None,
        output_hidden_states: Optional[bool] = None,
        interpolate_pos_encoding: bool = False,
        return_dict: Optional[bool] = None,
    ) -> torch.FloatTensor:
        r"""
        Returns:
            image_features (`torch.FloatTensor` of shape `(batch_size, output_dim`): The image embeddings obtained by
            applying the projection layer to the pooled output of [`OwlViTVisionModel`].

        Examples:
        ```python
        >>> from PIL import Image
        >>> import requests
        >>> from transformers import AutoProcessor, OwlViTModel

        >>> model = OwlViTModel.from_pretrained("google/owlvit-base-patch32")
        >>> processor = AutoProcessor.from_pretrained("google/owlvit-base-patch32")
        >>> url = "http://images.cocodataset.org/val2017/000000039769.jpg"
        >>> image = Image.open(requests.get(url, stream=True).raw)
        >>> inputs = processor(images=image, return_tensors="pt")
        >>> image_features = model.get_image_features(**inputs)
        ```"""
        # Use OWL-ViT model's config for some fields (if specified) instead of those of vision & text components.
        output_attentions = output_attentions if output_attentions is not None else self.config.output_attentions
        output_hidden_states = (
            output_hidden_states if output_hidden_states is not None else self.config.output_hidden_states
        )
        return_dict = return_dict if return_dict is not None else self.config.use_return_dict

        vision_outputs = self.vision_model(
            pixel_values=pixel_values,
            output_attentions=output_attentions,
            output_hidden_states=output_hidden_states,
            interpolate_pos_encoding=interpolate_pos_encoding,
            return_dict=return_dict,
        )

        pooled_output = vision_outputs[1]
        image_features = self.visual_projection(pooled_output)

        return image_features

    @auto_docstring
    def forward(
        self,
        input_ids: Optional[torch.LongTensor] = None,
        pixel_values: Optional[torch.FloatTensor] = None,
        attention_mask: Optional[torch.Tensor] = None,
        return_loss: Optional[bool] = None,
        output_attentions: Optional[bool] = None,
        output_hidden_states: Optional[bool] = None,
        interpolate_pos_encoding: bool = False,
        return_base_image_embeds: Optional[bool] = None,
        return_dict: Optional[bool] = None,
    ) -> Union[tuple, OwlViTOutput]:
        r"""
        return_loss (`bool`, *optional*):
            Whether or not to return the contrastive loss.
        return_base_image_embeds (`bool`, *optional*):
            Whether or not to return the base image embeddings.

        Examples:
        ```python
        >>> from PIL import Image
        >>> import requests
        >>> from transformers import AutoProcessor, OwlViTModel

        >>> model = OwlViTModel.from_pretrained("google/owlvit-base-patch32")
        >>> processor = AutoProcessor.from_pretrained("google/owlvit-base-patch32")
        >>> url = "http://images.cocodataset.org/val2017/000000039769.jpg"
        >>> image = Image.open(requests.get(url, stream=True).raw)
        >>> inputs = processor(text=[["a photo of a cat", "a photo of a dog"]], images=image, return_tensors="pt")
        >>> outputs = model(**inputs)
        >>> logits_per_image = outputs.logits_per_image  # this is the image-text similarity score
        >>> probs = logits_per_image.softmax(dim=1)  # we can take the softmax to get the label probabilities
        ```"""
        # Use OWL-ViT model's config for some fields (if specified) instead of those of vision & text components.
        output_attentions = output_attentions if output_attentions is not None else self.config.output_attentions
        output_hidden_states = (
            output_hidden_states if output_hidden_states is not None else self.config.output_hidden_states
        )
        return_dict = return_dict if return_dict is not None else self.config.use_return_dict

        vision_outputs = self.vision_model(
            pixel_values=pixel_values,
            output_attentions=output_attentions,
            output_hidden_states=output_hidden_states,
            interpolate_pos_encoding=interpolate_pos_encoding,
            return_dict=return_dict,
        )

        # Get embeddings for all text queries in all batch samples
        text_outputs = self.text_model(
            input_ids=input_ids,
            attention_mask=attention_mask,
            output_attentions=output_attentions,
            output_hidden_states=output_hidden_states,
            return_dict=return_dict,
        )

        text_embeds = text_outputs[1]
        text_embeds = self.text_projection(text_embeds)
        image_embeds = vision_outputs[1]
        image_embeds = self.visual_projection(image_embeds)

        # normalized features
        image_embeds = image_embeds / torch.linalg.norm(image_embeds, ord=2, dim=-1, keepdim=True)
        text_embeds_norm = text_embeds / torch.linalg.norm(text_embeds, ord=2, dim=-1, keepdim=True)

        # cosine similarity as logits and set it on the correct device
        logit_scale = self.logit_scale.exp().to(image_embeds.device)

        logits_per_text = torch.matmul(text_embeds_norm, image_embeds.t()) * logit_scale
        logits_per_image = logits_per_text.t()

        loss = None
        if return_loss:
            loss = owlvit_loss(logits_per_text)

        text_embeds = text_embeds_norm

        if not return_dict:
            output = (logits_per_image, logits_per_text, text_embeds, image_embeds, text_outputs, vision_outputs)
            return ((loss,) + output) if loss is not None else output

        return OwlViTOutput(
            loss=loss,
            logits_per_image=logits_per_image,
            logits_per_text=logits_per_text,
            text_embeds=text_embeds,
            image_embeds=image_embeds,
            text_model_output=text_outputs,
            vision_model_output=vision_outputs,
        )


class OwlViTBoxPredictionHead(nn.Module):
    def __init__(self, config: OwlViTConfig, out_dim: int = 4):
        super().__init__()

        width = config.vision_config.hidden_size
        self.dense0 = nn.Linear(width, width)
        self.dense1 = nn.Linear(width, width)
        self.gelu = nn.GELU()
        self.dense2 = nn.Linear(width, out_dim)

    def forward(self, image_features: torch.Tensor) -> torch.FloatTensor:
        output = self.dense0(image_features)
        output = self.gelu(output)
        output = self.dense1(output)
        output = self.gelu(output)
        output = self.dense2(output)
        return output


class OwlViTClassPredictionHead(nn.Module):
    def __init__(self, config: OwlViTConfig):
        super().__init__()

        out_dim = config.text_config.hidden_size
        self.query_dim = config.vision_config.hidden_size

        self.dense0 = nn.Linear(self.query_dim, out_dim)
        self.logit_shift = nn.Linear(self.query_dim, 1)
        self.logit_scale = nn.Linear(self.query_dim, 1)
        self.elu = nn.ELU()

    def forward(
        self,
        image_embeds: torch.FloatTensor,
        query_embeds: Optional[torch.FloatTensor],
        query_mask: Optional[torch.Tensor],
    ) -> tuple[torch.FloatTensor]:
        image_class_embeds = self.dense0(image_embeds)
        if query_embeds is None:
            device = image_class_embeds.device
            batch_size, num_patches = image_class_embeds.shape[:2]
            pred_logits = torch.zeros((batch_size, num_patches, self.query_dim)).to(device)
            return (pred_logits, image_class_embeds)

        # Normalize image and text features
        image_class_embeds = image_class_embeds / (torch.linalg.norm(image_class_embeds, dim=-1, keepdim=True) + 1e-6)
        query_embeds = query_embeds / (torch.linalg.norm(query_embeds, dim=-1, keepdim=True) + 1e-6)

        # Get class predictions
        pred_logits = torch.einsum("...pd,...qd->...pq", image_class_embeds, query_embeds)

        # Apply a learnable shift and scale to logits
        logit_shift = self.logit_shift(image_embeds)
        logit_scale = self.logit_scale(image_embeds)
        logit_scale = self.elu(logit_scale) + 1
        pred_logits = (pred_logits + logit_shift) * logit_scale

        if query_mask is not None:
            if query_mask.ndim > 1:
                query_mask = torch.unsqueeze(query_mask, dim=-2)

            pred_logits = torch.where(query_mask == 0, torch.finfo(pred_logits.dtype).min, pred_logits)
            pred_logits = pred_logits.to(torch.float32)

        return (pred_logits, image_class_embeds)


class OwlViTForObjectDetection(OwlViTPreTrainedModel):
    config_class = OwlViTConfig

    def __init__(self, config: OwlViTConfig):
        super().__init__(config)

        self.owlvit = OwlViTModel(config)
        self.class_head = OwlViTClassPredictionHead(config)
        self.box_head = OwlViTBoxPredictionHead(config)

        self.layer_norm = nn.LayerNorm(config.vision_config.hidden_size, eps=config.vision_config.layer_norm_eps)
        self.sigmoid = nn.Sigmoid()
        self.config = config
        self.num_patches_height = self.config.vision_config.image_size // self.config.vision_config.patch_size
        self.num_patches_width = self.config.vision_config.image_size // self.config.vision_config.patch_size
        self.box_bias = self.compute_box_bias(self.num_patches_height, self.num_patches_width)

    @staticmethod
    def normalize_grid_corner_coordinates(num_patches_height: int, num_patches_width: int) -> torch.Tensor:
        # Create grid coordinates using torch
        x_coordinates = torch.arange(1, num_patches_width + 1, dtype=torch.float32)
        y_coordinates = torch.arange(1, num_patches_height + 1, dtype=torch.float32)
        xx, yy = torch.meshgrid(x_coordinates, y_coordinates, indexing="xy")

        # Stack the coordinates and divide by their respective patch counts
        box_coordinates = torch.stack((xx, yy), dim=-1)
        box_coordinates[..., 0] /= num_patches_width
        box_coordinates[..., 1] /= num_patches_height

        # Flatten (h, w, 2) -> (h*w, 2)
        box_coordinates = box_coordinates.view(-1, 2)

        return box_coordinates

    @lru_cache(maxsize=2)
    def compute_box_bias(
        self, num_patches_height: int, num_patches_width: int, feature_map: Optional[torch.FloatTensor] = None
    ) -> torch.Tensor:
        if feature_map is not None:
            raise ValueError("feature_map has been deprecated as an input. Please pass in num_patches instead")
        # The box center is biased to its position on the feature grid
        box_coordinates = self.normalize_grid_corner_coordinates(num_patches_height, num_patches_width)
        box_coordinates = torch.clip(box_coordinates, 0.0, 1.0)

        # Unnormalize xy
        box_coord_bias = torch.log(box_coordinates + 1e-4) - torch.log1p(-box_coordinates + 1e-4)

        # The box size is biased to the patch size
        box_size = torch.full_like(box_coord_bias, 1.0)
        box_size[..., 0] /= num_patches_width
        box_size[..., 1] /= num_patches_height
        box_size_bias = torch.log(box_size + 1e-4) - torch.log1p(-box_size + 1e-4)

        # Compute box bias
        box_bias = torch.cat([box_coord_bias, box_size_bias], dim=-1)
        return box_bias

    def box_predictor(
        self,
        image_feats: torch.FloatTensor,
        feature_map: torch.FloatTensor,
        interpolate_pos_encoding: bool = False,
    ) -> torch.FloatTensor:
        """
        Args:
            image_feats:
                Features extracted from the image, returned by the `image_text_embedder` method.
            feature_map:
                A spatial re-arrangement of image_features, also returned by the `image_text_embedder` method.
            interpolate_pos_encoding:
                Whether to interpolate the pre-trained position encodings.
        Returns:
            pred_boxes:
                List of predicted boxes (cxcywh normalized to 0, 1) nested within a dictionary.
        """
        # Bounding box detection head [batch_size, num_boxes, 4].
        pred_boxes = self.box_head(image_feats)

        # Compute the location of each token on the grid and use it to compute a bias for the bbox prediction
        if interpolate_pos_encoding:
            _, num_patches_height, num_patches_width, _ = feature_map.shape
            box_bias = self.compute_box_bias(num_patches_height, num_patches_width)
        else:
            box_bias = self.box_bias

        box_bias = box_bias.to(feature_map.device)
        pred_boxes += box_bias
        pred_boxes = self.sigmoid(pred_boxes)
        return pred_boxes

    def class_predictor(
        self,
        image_feats: torch.FloatTensor,
        query_embeds: Optional[torch.FloatTensor] = None,
        query_mask: Optional[torch.Tensor] = None,
    ) -> tuple[torch.FloatTensor]:
        """
        Args:
            image_feats:
                Features extracted from the `image_text_embedder`.
            query_embeds:
                Text query embeddings.
            query_mask:
                Must be provided with query_embeddings. A mask indicating which query embeddings are valid.
        """
        (pred_logits, image_class_embeds) = self.class_head(image_feats, query_embeds, query_mask)

        return (pred_logits, image_class_embeds)

    def image_text_embedder(
        self,
        input_ids: torch.Tensor,
        pixel_values: torch.FloatTensor,
        attention_mask: torch.Tensor,
        output_attentions: Optional[bool] = None,
        output_hidden_states: Optional[bool] = None,
        interpolate_pos_encoding: bool = False,
    ) -> tuple[torch.FloatTensor]:
        # Encode text and image
        outputs = self.owlvit(
            pixel_values=pixel_values,
            input_ids=input_ids,
            attention_mask=attention_mask,
            output_attentions=output_attentions,
            output_hidden_states=output_hidden_states,
            interpolate_pos_encoding=interpolate_pos_encoding,
            return_dict=True,
        )

        if interpolate_pos_encoding:
            _, _, height, width = pixel_values.shape
            num_patches_height = height // self.config.vision_config.patch_size
            num_patches_width = width // self.config.vision_config.patch_size
        else:
            num_patches_height = self.num_patches_height
            num_patches_width = self.num_patches_width

        # Get image embeddings
        last_hidden_state = outputs.vision_model_output[0]
        image_embeds = self.owlvit.vision_model.post_layernorm(last_hidden_state)

        # Resize class token
        class_token_out = torch.broadcast_to(image_embeds[:, :1, :], image_embeds[:, :-1].shape)

        # Merge image embedding with class tokens
        image_embeds = image_embeds[:, 1:, :] * class_token_out
        image_embeds = self.layer_norm(image_embeds)

        # Resize to [batch_size, num_patches_height, num_patches_width, hidden_size]
        new_size = (
            image_embeds.shape[0],
            num_patches_height,
            num_patches_width,
            image_embeds.shape[-1],
        )
        image_embeds = image_embeds.reshape(new_size)
        text_embeds = outputs[-4]

        return (text_embeds, image_embeds, outputs)

    def image_embedder(
        self,
        pixel_values: torch.FloatTensor,
        output_attentions: Optional[bool] = None,
        output_hidden_states: Optional[bool] = None,
        interpolate_pos_encoding: bool = False,
    ) -> tuple[torch.FloatTensor]:
        # Get OwlViTModel vision embeddings (same as CLIP)
        vision_outputs = self.owlvit.vision_model(
            pixel_values=pixel_values, interpolate_pos_encoding=interpolate_pos_encoding, return_dict=True
        )

        if interpolate_pos_encoding:
            _, _, height, width = pixel_values.shape
            num_patches_height = height // self.config.vision_config.patch_size
            num_patches_width = width // self.config.vision_config.patch_size
        else:
            num_patches_height = self.num_patches_height
            num_patches_width = self.num_patches_width

        # Apply post_layernorm to last_hidden_state, return non-projected output
        last_hidden_state = vision_outputs[0]
        image_embeds = self.owlvit.vision_model.post_layernorm(last_hidden_state)

        # Resize class token
        class_token_out = torch.broadcast_to(image_embeds[:, :1, :], image_embeds[:, :-1].shape)

        # Merge image embedding with class tokens
        image_embeds = image_embeds[:, 1:, :] * class_token_out
        image_embeds = self.layer_norm(image_embeds)

        # Resize to [batch_size, num_patches_height, num_patches_width, hidden_size]
        new_size = (
            image_embeds.shape[0],
            num_patches_height,
            num_patches_width,
            image_embeds.shape[-1],
        )
        image_embeds = image_embeds.reshape(new_size)

        return (image_embeds, vision_outputs)

    def embed_image_query(
        self,
        query_image_features: torch.FloatTensor,
        query_feature_map: torch.FloatTensor,
        interpolate_pos_encoding: bool = False,
    ) -> torch.FloatTensor:
        _, class_embeds = self.class_predictor(query_image_features)
        pred_boxes = self.box_predictor(query_image_features, query_feature_map, interpolate_pos_encoding)
        pred_boxes_as_corners = center_to_corners_format(pred_boxes)

        # Loop over query images
        best_class_embeds = []
        best_box_indices = []
        pred_boxes_device = pred_boxes_as_corners.device

        for i in range(query_image_features.shape[0]):
            each_query_box = torch.tensor([[0, 0, 1, 1]], device=pred_boxes_device)
            each_query_pred_boxes = pred_boxes_as_corners[i]
            ious, _ = box_iou(each_query_box, each_query_pred_boxes)

            # If there are no overlapping boxes, fall back to generalized IoU
            if torch.all(ious[0] == 0.0):
                ious = generalized_box_iou(each_query_box, each_query_pred_boxes)

            # Use an adaptive threshold to include all boxes within 80% of the best IoU
            iou_threshold = torch.max(ious) * 0.8

            selected_inds = (ious[0] >= iou_threshold).nonzero()
            if selected_inds.numel():
                selected_embeddings = class_embeds[i][selected_inds.squeeze(1)]
                mean_embeds = torch.mean(class_embeds[i], axis=0)
                mean_sim = torch.einsum("d,id->i", mean_embeds, selected_embeddings)
                best_box_ind = selected_inds[torch.argmin(mean_sim)]
                best_class_embeds.append(class_embeds[i][best_box_ind])
                best_box_indices.append(best_box_ind)

        if best_class_embeds:
            query_embeds = torch.stack(best_class_embeds)
            box_indices = torch.stack(best_box_indices)
        else:
            query_embeds, box_indices = None, None

        return query_embeds, box_indices, pred_boxes

    @auto_docstring
    def image_guided_detection(
        self,
        pixel_values: torch.FloatTensor,
        query_pixel_values: Optional[torch.FloatTensor] = None,
        output_attentions: Optional[bool] = None,
        output_hidden_states: Optional[bool] = None,
        interpolate_pos_encoding: bool = False,
        return_dict: Optional[bool] = None,
    ) -> OwlViTImageGuidedObjectDetectionOutput:
        r"""
        query_pixel_values (`torch.FloatTensor` of shape `(batch_size, num_channels, height, width)`):
            Pixel values of query image(s) to be detected. Pass in one query image per target image.

        Examples:
        ```python
        >>> import requests
        >>> from PIL import Image
        >>> import torch
        >>> from transformers import AutoProcessor, OwlViTForObjectDetection

        >>> processor = AutoProcessor.from_pretrained("google/owlvit-base-patch16")
        >>> model = OwlViTForObjectDetection.from_pretrained("google/owlvit-base-patch16")
        >>> url = "http://images.cocodataset.org/val2017/000000039769.jpg"
        >>> image = Image.open(requests.get(url, stream=True).raw)
        >>> query_url = "http://images.cocodataset.org/val2017/000000001675.jpg"
        >>> query_image = Image.open(requests.get(query_url, stream=True).raw)
        >>> inputs = processor(images=image, query_images=query_image, return_tensors="pt")
        >>> with torch.no_grad():
        ...     outputs = model.image_guided_detection(**inputs)
        >>> # Target image sizes (height, width) to rescale box predictions [batch_size, 2]
        >>> target_sizes = torch.Tensor([image.size[::-1]])
        >>> # Convert outputs (bounding boxes and class logits) to Pascal VOC format (xmin, ymin, xmax, ymax)
        >>> results = processor.post_process_image_guided_detection(
        ...     outputs=outputs, threshold=0.6, nms_threshold=0.3, target_sizes=target_sizes
        ... )
        >>> i = 0  # Retrieve predictions for the first image
        >>> boxes, scores = results[i]["boxes"], results[i]["scores"]
        >>> for box, score in zip(boxes, scores):
        ...     box = [round(i, 2) for i in box.tolist()]
        ...     print(f"Detected similar object with confidence {round(score.item(), 3)} at location {box}")
        Detected similar object with confidence 0.856 at location [10.94, 50.4, 315.8, 471.39]
        Detected similar object with confidence 1.0 at location [334.84, 25.33, 636.16, 374.71]
        ```"""
        output_attentions = output_attentions if output_attentions is not None else self.config.output_attentions
        output_hidden_states = (
            output_hidden_states if output_hidden_states is not None else self.config.output_hidden_states
        )
        return_dict = return_dict if return_dict is not None else self.config.return_dict

        # Compute feature maps for the input and query images
        query_feature_map = self.image_embedder(
            pixel_values=query_pixel_values, interpolate_pos_encoding=interpolate_pos_encoding
        )[0]
        feature_map, vision_outputs = self.image_embedder(
            pixel_values=pixel_values,
            output_attentions=output_attentions,
            output_hidden_states=output_hidden_states,
            interpolate_pos_encoding=interpolate_pos_encoding,
        )

        batch_size, num_patches_height, num_patches_width, hidden_dim = feature_map.shape
        image_feats = torch.reshape(feature_map, (batch_size, num_patches_height * num_patches_width, hidden_dim))

        batch_size, num_patches_height, num_patches_width, hidden_dim = query_feature_map.shape
        query_image_feats = torch.reshape(
            query_feature_map, (batch_size, num_patches_height * num_patches_width, hidden_dim)
        )
        # Get top class embedding and best box index for each query image in batch
        query_embeds, best_box_indices, query_pred_boxes = self.embed_image_query(
            query_image_feats, query_feature_map, interpolate_pos_encoding
        )

        # Predict object classes [batch_size, num_patches, num_queries+1]
        (pred_logits, class_embeds) = self.class_predictor(image_feats=image_feats, query_embeds=query_embeds)

        # Predict object boxes
        target_pred_boxes = self.box_predictor(image_feats, feature_map, interpolate_pos_encoding)

        if not return_dict:
            output = (
                feature_map,
                query_feature_map,
                target_pred_boxes,
                query_pred_boxes,
                pred_logits,
                class_embeds,
                vision_outputs.to_tuple(),
            )
            output = tuple(x for x in output if x is not None)
            return output

        return OwlViTImageGuidedObjectDetectionOutput(
            image_embeds=feature_map,
            query_image_embeds=query_feature_map,
            target_pred_boxes=target_pred_boxes,
            query_pred_boxes=query_pred_boxes,
            logits=pred_logits,
            class_embeds=class_embeds,
            text_model_output=None,
            vision_model_output=vision_outputs,
        )

    @auto_docstring
    def forward(
        self,
        input_ids: torch.Tensor,
        pixel_values: torch.FloatTensor,
        attention_mask: Optional[torch.Tensor] = None,
        output_attentions: Optional[bool] = None,
        output_hidden_states: Optional[bool] = None,
        interpolate_pos_encoding: bool = False,
        return_dict: Optional[bool] = None,
    ) -> OwlViTObjectDetectionOutput:
        r"""
        input_ids (`torch.LongTensor` of shape `(batch_size * num_max_text_queries, sequence_length)`, *optional*):
            Indices of input sequence tokens in the vocabulary. Indices can be obtained using [`AutoTokenizer`]. See
            [`PreTrainedTokenizer.encode`] and [`PreTrainedTokenizer.__call__`] for details. [What are input
            IDs?](../glossary#input-ids).
        output_hidden_states (`bool`, *optional*):
            Whether or not to return the last hidden state. See `text_model_last_hidden_state` and
            `vision_model_last_hidden_state` under returned tensors for more detail.

        Examples:
        ```python
        >>> import requests
        >>> from PIL import Image
        >>> import torch

        >>> from transformers import OwlViTProcessor, OwlViTForObjectDetection

        >>> processor = OwlViTProcessor.from_pretrained("google/owlvit-base-patch32")
        >>> model = OwlViTForObjectDetection.from_pretrained("google/owlvit-base-patch32")

        >>> url = "http://images.cocodataset.org/val2017/000000039769.jpg"
        >>> image = Image.open(requests.get(url, stream=True).raw)
        >>> text_labels = [["a photo of a cat", "a photo of a dog"]]
        >>> inputs = processor(text=text_labels, images=image, return_tensors="pt")
        >>> outputs = model(**inputs)

        >>> # Target image sizes (height, width) to rescale box predictions [batch_size, 2]
        >>> target_sizes = torch.tensor([(image.height, image.width)])
        >>> # Convert outputs (bounding boxes and class logits) to Pascal VOC format (xmin, ymin, xmax, ymax)
        >>> results = processor.post_process_grounded_object_detection(
        ...     outputs=outputs, target_sizes=target_sizes, threshold=0.1, text_labels=text_labels
        ... )
        >>> # Retrieve predictions for the first image for the corresponding text queries
        >>> result = results[0]
        >>> boxes, scores, text_labels = result["boxes"], result["scores"], result["text_labels"]
        >>> for box, score, text_label in zip(boxes, scores, text_labels):
        ...     box = [round(i, 2) for i in box.tolist()]
        ...     print(f"Detected {text_label} with confidence {round(score.item(), 3)} at location {box}")
        Detected a photo of a cat with confidence 0.707 at location [324.97, 20.44, 640.58, 373.29]
        Detected a photo of a cat with confidence 0.717 at location [1.46, 55.26, 315.55, 472.17]
        ```"""
        output_attentions = output_attentions if output_attentions is not None else self.config.output_attentions
        output_hidden_states = (
            output_hidden_states if output_hidden_states is not None else self.config.output_hidden_states
        )
        return_dict = return_dict if return_dict is not None else self.config.return_dict

        # Embed images and text queries
        query_embeds, feature_map, outputs = self.image_text_embedder(
            input_ids=input_ids,
            pixel_values=pixel_values,
            attention_mask=attention_mask,
            output_attentions=output_attentions,
            output_hidden_states=output_hidden_states,
            interpolate_pos_encoding=interpolate_pos_encoding,
        )

        # Text and vision model outputs
        text_outputs = outputs.text_model_output
        vision_outputs = outputs.vision_model_output

        batch_size, num_patches_height, num_patches_width, hidden_dim = feature_map.shape
        image_feats = torch.reshape(feature_map, (batch_size, num_patches_height * num_patches_width, hidden_dim))

        # Reshape from [batch_size * max_text_queries, hidden_dim] -> [batch_size, max_text_queries, hidden_dim]
        max_text_queries = input_ids.shape[0] // batch_size
        query_embeds = query_embeds.reshape(batch_size, max_text_queries, query_embeds.shape[-1])

        # If first token is 0, then this is a padded query [batch_size, num_queries].
        input_ids = input_ids.reshape(batch_size, max_text_queries, input_ids.shape[-1])
        query_mask = input_ids[..., 0] > 0

        # Predict object classes [batch_size, num_patches, num_queries+1]
        (pred_logits, class_embeds) = self.class_predictor(image_feats, query_embeds, query_mask)

        # Predict object boxes
        pred_boxes = self.box_predictor(image_feats, feature_map, interpolate_pos_encoding)

        if not return_dict:
            output = (
                pred_logits,
                pred_boxes,
                query_embeds,
                feature_map,
                class_embeds,
                text_outputs.to_tuple(),
                vision_outputs.to_tuple(),
            )
            output = tuple(x for x in output if x is not None)
            return output

        return OwlViTObjectDetectionOutput(
            image_embeds=feature_map,
            text_embeds=query_embeds,
            pred_boxes=pred_boxes,
            logits=pred_logits,
            class_embeds=class_embeds,
            text_model_output=text_outputs,
            vision_model_output=vision_outputs,
        )


__all__ = ["OwlViTModel", "OwlViTPreTrainedModel", "OwlViTTextModel", "OwlViTVisionModel", "OwlViTForObjectDetection"]<|MERGE_RESOLUTION|>--- conflicted
+++ resolved
@@ -55,7 +55,6 @@
 @dataclass
 @auto_docstring
 class OwlViTOutput(ModelOutput):
-<<<<<<< HEAD
     r"""
     loss (`torch.FloatTensor` of shape `(1,)`, *optional*, returned when `return_loss` is `True`):
         Contrastive loss for image-text similarity.
@@ -70,31 +69,10 @@
     image_embeds (`torch.FloatTensor` of shape `(batch_size, output_dim`):
         The image embeddings obtained by applying the projection layer to the pooled output of
         [`OwlViTVisionModel`].
-    text_model_output (Tuple[`BaseModelOutputWithPooling`]):
+    text_model_output (tuple[`BaseModelOutputWithPooling`]):
         The output of the [`OwlViTTextModel`].
     vision_model_output (`BaseModelOutputWithPooling`):
         The output of the [`OwlViTVisionModel`].
-=======
-    """
-    Args:
-        loss (`torch.FloatTensor` of shape `(1,)`, *optional*, returned when `return_loss` is `True`):
-            Contrastive loss for image-text similarity.
-        logits_per_image (`torch.FloatTensor` of shape `(image_batch_size, text_batch_size)`):
-            The scaled dot product scores between `image_embeds` and `text_embeds`. This represents the image-text
-            similarity scores.
-        logits_per_text (`torch.FloatTensor` of shape `(text_batch_size, image_batch_size)`):
-            The scaled dot product scores between `text_embeds` and `image_embeds`. This represents the text-image
-            similarity scores.
-        text_embeds (`torch.FloatTensor` of shape `(batch_size * num_max_text_queries, output_dim`):
-            The text embeddings obtained by applying the projection layer to the pooled output of [`OwlViTTextModel`].
-        image_embeds (`torch.FloatTensor` of shape `(batch_size, output_dim`):
-            The image embeddings obtained by applying the projection layer to the pooled output of
-            [`OwlViTVisionModel`].
-        text_model_output (tuple[`BaseModelOutputWithPooling`]):
-            The output of the [`OwlViTTextModel`].
-        vision_model_output (`BaseModelOutputWithPooling`):
-            The output of the [`OwlViTVisionModel`].
->>>>>>> 508a7040
     """
 
     loss: Optional[torch.FloatTensor] = None
@@ -184,7 +162,6 @@
 @auto_docstring(
     custom_intro="""
     Output type of [`OwlViTForObjectDetection`].
-<<<<<<< HEAD
     """
 )
 class OwlViTObjectDetectionOutput(ModelOutput):
@@ -210,39 +187,10 @@
     class_embeds (`torch.FloatTensor` of shape `(batch_size, num_patches, hidden_size)`):
         Class embeddings of all image patches. OWL-ViT represents images as a set of image patches where the total
         number of patches is (image_size / patch_size)**2.
-    text_model_output (Tuple[`BaseModelOutputWithPooling`]):
+    text_model_output (tuple[`BaseModelOutputWithPooling`]):
         The output of the [`OwlViTTextModel`].
     vision_model_output (`BaseModelOutputWithPooling`):
         The output of the [`OwlViTVisionModel`].
-=======
-
-    Args:
-        loss (`torch.FloatTensor` of shape `(1,)`, *optional*, returned when `labels` are provided)):
-            Total loss as a linear combination of a negative log-likehood (cross-entropy) for class prediction and a
-            bounding box loss. The latter is defined as a linear combination of the L1 loss and the generalized
-            scale-invariant IoU loss.
-        loss_dict (`Dict`, *optional*):
-            A dictionary containing the individual losses. Useful for logging.
-        logits (`torch.FloatTensor` of shape `(batch_size, num_patches, num_queries)`):
-            Classification logits (including no-object) for all queries.
-        pred_boxes (`torch.FloatTensor` of shape `(batch_size, num_patches, 4)`):
-            Normalized boxes coordinates for all queries, represented as (center_x, center_y, width, height). These
-            values are normalized in [0, 1], relative to the size of each individual image in the batch (disregarding
-            possible padding). You can use [`~OwlViTImageProcessor.post_process_object_detection`] to retrieve the
-            unnormalized bounding boxes.
-        text_embeds (`torch.FloatTensor` of shape `(batch_size, num_max_text_queries, output_dim`):
-            The text embeddings obtained by applying the projection layer to the pooled output of [`OwlViTTextModel`].
-        image_embeds (`torch.FloatTensor` of shape `(batch_size, patch_size, patch_size, output_dim`):
-            Pooled output of [`OwlViTVisionModel`]. OWL-ViT represents images as a set of image patches and computes
-            image embeddings for each patch.
-        class_embeds (`torch.FloatTensor` of shape `(batch_size, num_patches, hidden_size)`):
-            Class embeddings of all image patches. OWL-ViT represents images as a set of image patches where the total
-            number of patches is (image_size / patch_size)**2.
-        text_model_output (tuple[`BaseModelOutputWithPooling`]):
-            The output of the [`OwlViTTextModel`].
-        vision_model_output (`BaseModelOutputWithPooling`):
-            The output of the [`OwlViTVisionModel`].
->>>>>>> 508a7040
     """
 
     loss: Optional[torch.FloatTensor] = None
@@ -266,7 +214,6 @@
 @auto_docstring(
     custom_intro="""
     Output type of [`OwlViTForObjectDetection.image_guided_detection`].
-<<<<<<< HEAD
     """
 )
 class OwlViTImageGuidedObjectDetectionOutput(ModelOutput):
@@ -292,39 +239,10 @@
     class_embeds (`torch.FloatTensor` of shape `(batch_size, num_patches, hidden_size)`):
         Class embeddings of all image patches. OWL-ViT represents images as a set of image patches where the total
         number of patches is (image_size / patch_size)**2.
-    text_model_output (Tuple[`BaseModelOutputWithPooling`]):
+    text_model_output (tuple[`BaseModelOutputWithPooling`]):
         The output of the [`OwlViTTextModel`].
     vision_model_output (`BaseModelOutputWithPooling`):
         The output of the [`OwlViTVisionModel`].
-=======
-
-    Args:
-        logits (`torch.FloatTensor` of shape `(batch_size, num_patches, num_queries)`):
-            Classification logits (including no-object) for all queries.
-        target_pred_boxes (`torch.FloatTensor` of shape `(batch_size, num_patches, 4)`):
-            Normalized boxes coordinates for all queries, represented as (center_x, center_y, width, height). These
-            values are normalized in [0, 1], relative to the size of each individual target image in the batch
-            (disregarding possible padding). You can use [`~OwlViTImageProcessor.post_process_object_detection`] to
-            retrieve the unnormalized bounding boxes.
-        query_pred_boxes (`torch.FloatTensor` of shape `(batch_size, num_patches, 4)`):
-            Normalized boxes coordinates for all queries, represented as (center_x, center_y, width, height). These
-            values are normalized in [0, 1], relative to the size of each individual query image in the batch
-            (disregarding possible padding). You can use [`~OwlViTImageProcessor.post_process_object_detection`] to
-            retrieve the unnormalized bounding boxes.
-        image_embeds (`torch.FloatTensor` of shape `(batch_size, patch_size, patch_size, output_dim`):
-            Pooled output of [`OwlViTVisionModel`]. OWL-ViT represents images as a set of image patches and computes
-            image embeddings for each patch.
-        query_image_embeds (`torch.FloatTensor` of shape `(batch_size, patch_size, patch_size, output_dim`):
-            Pooled output of [`OwlViTVisionModel`]. OWL-ViT represents images as a set of image patches and computes
-            image embeddings for each patch.
-        class_embeds (`torch.FloatTensor` of shape `(batch_size, num_patches, hidden_size)`):
-            Class embeddings of all image patches. OWL-ViT represents images as a set of image patches where the total
-            number of patches is (image_size / patch_size)**2.
-        text_model_output (tuple[`BaseModelOutputWithPooling`]):
-            The output of the [`OwlViTTextModel`].
-        vision_model_output (`BaseModelOutputWithPooling`):
-            The output of the [`OwlViTVisionModel`].
->>>>>>> 508a7040
     """
 
     logits: Optional[torch.FloatTensor] = None
