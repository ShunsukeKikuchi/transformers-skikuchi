--- conflicted
+++ resolved
@@ -7,12 +7,9 @@
 import re
 
 import numpy as np
-<<<<<<< HEAD
 from fastprogress import master_bar, progress_bar
-=======
 import tensorflow as tf
 from absl import app, flags, logging
->>>>>>> eb59e9f7
 from seqeval import metrics
 
 import tensorflow as tf
