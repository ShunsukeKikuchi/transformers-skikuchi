--- conflicted
+++ resolved
@@ -25,75 +25,10 @@
     <img alt="SDPA" src="https://img.shields.io/badge/SDPA-DE3412?style=flat&logo=pytorch&logoColor=white">
 </div>
 
-<<<<<<< HEAD
-## Overview
-
-The Bart model was proposed in [BART: Denoising Sequence-to-Sequence Pre-training for Natural Language Generation,
-Translation, and Comprehension](https://huggingface.co/papers/1910.13461) by Mike Lewis, Yinhan Liu, Naman Goyal, Marjan
-Ghazvininejad, Abdelrahman Mohamed, Omer Levy, Ves Stoyanov and Luke Zettlemoyer on 29 Oct, 2019.
-
-According to the abstract,
-
-- Bart uses a standard seq2seq/machine translation architecture with a bidirectional encoder (like BERT) and a
-  left-to-right decoder (like GPT).
-- The pretraining task involves randomly shuffling the order of the original sentences and a novel in-filling scheme,
-  where spans of text are replaced with a single mask token.
-- BART is particularly effective when fine tuned for text generation but also works well for comprehension tasks. It
-  matches the performance of RoBERTa with comparable training resources on GLUE and SQuAD, achieves new
-  state-of-the-art results on a range of abstractive dialogue, question answering, and summarization tasks, with gains
-  of up to 6 ROUGE.
-
-This model was contributed by [sshleifer](https://huggingface.co/sshleifer). The authors' code can be found [here](https://github.com/pytorch/fairseq/tree/master/examples/bart).
-
-## Usage tips:
-
-- BART is a model with absolute position embeddings so it's usually advised to pad the inputs on the right rather than
-  the left.
-- Sequence-to-sequence model with an encoder and a decoder. Encoder is fed a corrupted version of the tokens, decoder is fed the original tokens (but has a mask to hide the future words like a regular transformers decoder). A composition of the following transformations are applied on the pretraining tasks for the encoder:
-
-  * mask random tokens (like in BERT)
-  * delete random tokens
-  * mask a span of k tokens with a single mask token (a span of 0 tokens is an insertion of a mask token)
-  * permute sentences
-  * rotate the document to make it start at a specific token
-- The `head_mask` argument is ignored when using all attention implementation other than "eager". If you have a `head_mask` and want it to have effect, load the model with `XXXModel.from_pretrained(model_id, attn_implementation="eager")`  
-
-## Implementation Notes
-
-- Bart doesn't use `token_type_ids` for sequence classification. Use [`BartTokenizer`] or
-  [`~BartTokenizer.encode`] to get the proper splitting.
-- The forward pass of [`BartModel`] will create the `decoder_input_ids` if they are not passed.
-  This is different than some other modeling APIs. A typical use case of this feature is mask filling.
-- Model predictions are intended to be identical to the original implementation when
-  `forced_bos_token_id=0`. This only works, however, if the string you pass to
-  [`fairseq.encode`] starts with a space.
-- [`~generation.GenerationMixin.generate`] should be used for conditional generation tasks like
-  summarization, see the example in that docstrings.
-- Models that load the *facebook/bart-large-cnn* weights will not have a `mask_token_id`, or be able to perform
-  mask-filling tasks.
-
-## Mask Filling
-
-The `facebook/bart-base` and `facebook/bart-large` checkpoints can be used to fill multi-token masks.
-
-```python
-from transformers import BartForConditionalGeneration, BartTokenizer
-
-model = BartForConditionalGeneration.from_pretrained("facebook/bart-large", forced_bos_token_id=0)
-tok = BartTokenizer.from_pretrained("facebook/bart-large")
-example_english_phrase = "UN Chief Says There Is No <mask> in Syria"
-batch = tok(example_english_phrase, return_tensors="pt")
-generated_ids = model.generate(batch["input_ids"])
-assert tok.batch_decode(generated_ids, skip_special_tokens=True) == [
-    "UN Chief Says There Is No Plan to Stop Chemical Weapons in Syria"
-]
-```
-=======
 # BART
 [BART](https://huggingface.co/papers/1910.13461) is a sequence-to-sequence model that combines the pretraining objectives from BERT and GPT. It’s pretrained by corrupting text in different ways like deleting words, shuffling sentences, or masking tokens and learning how to fix it. The encoder encodes the corrupted document and the corrupted text is fixed by the decoder. As it learns to recover the original text, BART gets really good at both understanding and generating language.
 
 You can find all the original BART checkpoints under the [AI at Meta](https://huggingface.co/facebook?search_models=bart) organization.
->>>>>>> 7f00b325
 
 The example below demonstrates how to predict the `[MASK]` token with [`Pipeline`], [`AutoModel`], and from the command line.
 
@@ -154,20 +89,12 @@
 
 ## Notes
 
-<<<<<<< HEAD
-See also:
-- [Text classification task guide](../tasks/sequence_classification)
-- [Question answering task guide](../tasks/question_answering)
-- [Causal language modeling task guide](../tasks/language_modeling)
-- [Distilled checkpoints](https://huggingface.co/models?search=distilbart) are described in this [paper](https://huggingface.co/papers/2010.13002).
-=======
 - Inputs should be padded on the right because BERT uses absolute position embeddings.
 - The [facebook/bart-large-cnn](https://huggingface.co/facebook/bart-large-cnn) checkpoint doesn't include `mask_token_id` which means it can't perform mask-filling tasks.
 - BART doesn’t use `token_type_ids` for sequence classification. Use [`BartTokenizer`] or [`~PreTrainedTokenizerBase.encode`] to get the proper splitting.
 - The forward pass of [`BartModel`] creates the `decoder_input_ids` if they're not passed. This can be different from other model APIs, but it is a useful feature for mask-filling tasks.
 - Model predictions are intended to be identical to the original implementation when `forced_bos_token_id=0`. This only works if the text passed to `fairseq.encode` begins with a space.
 - [`~GenerationMixin.generate`] should be used for conditional generation tasks like summarization.
->>>>>>> 7f00b325
 
 ## BartConfig
 
