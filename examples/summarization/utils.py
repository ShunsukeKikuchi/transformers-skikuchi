import itertools
import json
import os
import pickle
from pathlib import Path
from typing import Dict, Iterable, List

import git
import numpy as np
import torch
from rouge_score import rouge_scorer, scoring
from torch import nn
from torch.utils.data import Dataset, Sampler
from tqdm import tqdm

<<<<<<< HEAD
from transformers import BartTokenizer
from transformers.tokenization_utils import trim_batch

=======
>>>>>>> 36434220

def encode_file(
    tokenizer,
    data_path,
    max_length,
    pad_to_max_length=True,
    return_tensors="pt",
    overwrite_cache=False,
    prefix="",
    tok_name="",
):
    cache_path = Path(f"{data_path}_{tok_name}{max_length}.pt")
    if not overwrite_cache and cache_path.exists():
        try:
            examples = torch.load(cache_path)
            assert isinstance(examples, list)
            return examples

        except Exception:
            print(f"failed to load from {cache_path}, retokenizing {data_path}")
    data_path = Path(data_path)

    lns = lmap(str.strip, data_path.open().readlines())
    lns = [prefix + text for text in lns]
    assert lns, f"found empty file at {data_path}"
    examples = []
    for text in tqdm(lns, desc=f"Tokenizing {data_path.name}"):
        tokenized = tokenizer.batch_encode_plus(
            [text],  # DONT ADD SPACES
            max_length=max_length,
            pad_to_max_length=pad_to_max_length,
            add_prefix_space=True,
            return_tensors=return_tensors,
        )
        examples.append(tokenized)
    torch.save(lmap(dict, examples), cache_path.open("wb"))
    return examples


<<<<<<< HEAD
def lmap(f, x):
    return list(map(f, x))


T5_PREFIX = "summarize: "  # HACK, fixme
=======
def trim_batch(
    input_ids, pad_token_id, attention_mask=None,
):
    """Remove columns that are populated exclusively by pad_token_id"""
    keep_column_mask = input_ids.ne(pad_token_id).any(dim=0)
    if attention_mask is None:
        return input_ids[:, keep_column_mask]
    else:
        return (input_ids[:, keep_column_mask], attention_mask[:, keep_column_mask])
>>>>>>> 36434220


class SummarizationDataset(Dataset):
    def __init__(
        self,
        tokenizer,
        data_dir,
        type_path="train",
        max_source_length=1024,
        max_target_length=56,
        n_obs=None,
        overwrite_cache=False,
        prefix="",
    ):
        super().__init__()
        tok_name = "T5" if not isinstance(tokenizer, BartTokenizer) else ""
        self.source = encode_file(
            tokenizer,
            os.path.join(data_dir, type_path + ".source"),
            max_source_length,
            overwrite_cache=overwrite_cache,
            prefix=prefix,
            tok_name=tok_name,
        )
        if type_path == "train":
            tgt_path = os.path.join(data_dir, type_path + ".target")
        else:
            tgt_path = os.path.join(data_dir, type_path + ".target")

        self.target = encode_file(
            tokenizer, tgt_path, max_target_length, overwrite_cache=overwrite_cache, tok_name=tok_name
        )
        self.source = encode_file(tokenizer, os.path.join(data_dir, type_path + ".source"), max_source_length)
        self.target = encode_file(tokenizer, os.path.join(data_dir, type_path + ".target"), max_target_length)
        if n_obs is not None:
            self.source = self.source[:n_obs]
            self.target = self.target[:n_obs]
        self.pad_token_id = tokenizer.pad_token_id

    def __len__(self):
        return len(self.source)

    def __getitem__(self, index):
        source_ids = self.source[index]["input_ids"].squeeze()
        target_ids = self.target[index]["input_ids"].squeeze()
        src_mask = self.source[index]["attention_mask"].squeeze()
        return {"input_ids": source_ids, "attention_mask": src_mask, "decoder_input_ids": target_ids}

    @staticmethod
    def trim_seq2seq_batch(batch, pad_token_id):
        y = trim_batch(batch["decoder_input_ids"], pad_token_id)
        source_ids, source_mask = trim_batch(batch["input_ids"], pad_token_id, attention_mask=batch["attention_mask"])
        return source_ids, source_mask, y

    def collate_fn(self, batch) -> dict:
        input_ids = torch.stack([x["input_ids"] for x in batch])
        masks = torch.stack([x["attention_mask"] for x in batch])
        target_ids = torch.stack([x["decoder_input_ids"] for x in batch])
        pad_token_id = self.pad_token_id
        y = trim_batch(target_ids, pad_token_id)
        source_ids, source_mask = trim_batch(input_ids, pad_token_id, attention_mask=masks)
        batch = {"input_ids": source_ids, "attention_mask": source_mask, "decoder_input_ids": y}
        return batch

    @property
    def src_lens(self):  # Can delete?
        return lmap(len, self.source)

    @property
    def tgt_lens(self):
        return lmap(len, self.target)

    def make_sortish_sampler(self, batch_size):
        return SortishSampler(self.source, batch_size)


class SortishSampler(Sampler):
    "Go through the text data by order of src length with a bit of randomness. From fastai repo."

    def __init__(self, data, batch_size):
        self.data, self.bs = data, batch_size

    def key(self, i):
        return len(self.data[i])

    def __len__(self) -> int:
        return len(self.data)

    def __iter__(self):
        idxs = np.random.permutation(len(self.data))
        sz = self.bs * 50
        ck_idx = [idxs[i : i + sz] for i in range(0, len(idxs), sz)]
        sort_idx = np.concatenate([sorted(s, key=self.key, reverse=True) for s in ck_idx])
        sz = self.bs
        ck_idx = [sort_idx[i : i + sz] for i in range(0, len(sort_idx), sz)]
        max_ck = np.argmax([self.key(ck[0]) for ck in ck_idx])  # find the chunk with the largest key,
        ck_idx[0], ck_idx[max_ck] = ck_idx[max_ck], ck_idx[0]  # then make sure it goes first.
        sort_idx = np.concatenate(np.random.permutation(ck_idx[1:])) if len(ck_idx) > 1 else np.array([], dtype=np.int)
        sort_idx = np.concatenate((ck_idx[0], sort_idx))
        return iter(sort_idx)


def use_task_specific_params(model, task):
    # update config with summarization specific params
    task_specific_params = model.config.task_specific_params
    if task_specific_params is not None:
        model.config.update(task_specific_params.get(task, {}))


def pickle_load(path):
    """pickle.load(path)"""
    with open(path, "rb") as f:
        return pickle.load(f)


def pickle_save(obj, path):
    """pickle.dump(obj, path)"""
    with open(path, "wb") as f:
        return pickle.dump(obj, f)


def flatten_list(summary_ids: List[List]):
    return [x for x in itertools.chain.from_iterable(summary_ids)]


def save_git_info(folder_path: str):
    """
    Log commit info.
    """
    repo_infos = get_git_info()

    with open(os.path.join(folder_path, "git_log.json"), "w") as f:
        json.dump(repo_infos, f, indent=4)


def get_git_info():
    repo = git.Repo(search_parent_directories=True)
    repo_infos = {
        "repo_id": str(repo),
        "repo_sha": str(repo.head.object.hexsha),
        "repo_branch": str(repo.active_branch),
    }
    return repo_infos


ROUGE_KEYS = ["rouge1", "rouge2", "rougeL"]


def calculate_rouge(output_lns: List[str], reference_lns: List[str]) -> Dict:
    scorer = rouge_scorer.RougeScorer(ROUGE_KEYS, use_stemmer=True)
    aggregator = scoring.BootstrapAggregator()

    for reference_ln, output_ln in zip(reference_lns, output_lns):
        scores = scorer.score(reference_ln, output_ln)
        aggregator.add_scores(scores)

    result = aggregator.aggregate()
    return {k: v.mid.fmeasure for k, v in result.items()}


def freeze_params(model: nn.Module):
    for par in model.parameters():
        par.requires_grad = False


def grad_status(model: nn.Module) -> Iterable:
    return (par.requires_grad for par in model.parameters())


def any_requires_grad(model: nn.Module) -> bool:
    return any(grad_status(model))


def assert_all_frozen(model):
    model_grads: List[bool] = list(grad_status(model))
    n_require_grad = sum(lmap(int, model_grads))
    npars = len(model_grads)
    assert not any(model_grads), f"{n_require_grad/npars:.1%} of {npars} weights require grad"


def assert_not_all_frozen(model):
    model_grads: List[bool] = list(grad_status(model))
    npars = len(model_grads)
    assert any(model_grads), f"none of {npars} weights require grad"<|MERGE_RESOLUTION|>--- conflicted
+++ resolved
@@ -13,12 +13,8 @@
 from torch.utils.data import Dataset, Sampler
 from tqdm import tqdm
 
-<<<<<<< HEAD
 from transformers import BartTokenizer
-from transformers.tokenization_utils import trim_batch
-
-=======
->>>>>>> 36434220
+
 
 def encode_file(
     tokenizer,
@@ -58,13 +54,13 @@
     return examples
 
 
-<<<<<<< HEAD
+
 def lmap(f, x):
     return list(map(f, x))
 
 
 T5_PREFIX = "summarize: "  # HACK, fixme
-=======
+
 def trim_batch(
     input_ids, pad_token_id, attention_mask=None,
 ):
@@ -74,7 +70,6 @@
         return input_ids[:, keep_column_mask]
     else:
         return (input_ids[:, keep_column_mask], attention_mask[:, keep_column_mask])
->>>>>>> 36434220
 
 
 class SummarizationDataset(Dataset):
