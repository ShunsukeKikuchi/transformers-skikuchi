import argparse
import json
import time
<<<<<<< HEAD
=======
import warnings
>>>>>>> 5ab21b07
from logging import getLogger
from pathlib import Path
from typing import Dict, List

import torch
from tqdm import tqdm

from transformers import AutoModelForSeq2SeqLM, AutoTokenizer
import warnings

logger = getLogger(__name__)

logger = getLogger(__name__)

try:
    from .utils import calculate_bleu, calculate_rouge, use_task_specific_params
except ImportError:
    from utils import calculate_bleu, calculate_rouge, use_task_specific_params

DEFAULT_DEVICE = "cuda" if torch.cuda.is_available() else "cpu"


def chunks(lst, n):
    """Yield successive n-sized chunks from lst."""
    for i in range(0, len(lst), n):
        yield lst[i : i + n]


def generate_summaries_or_translations(
    examples: List[str],
    out_file: str,
    model_name: str,
    batch_size: int = 8,
    device: str = DEFAULT_DEVICE,
    fp16=False,
    task="summarization",
    decoder_start_token_id=None,
    **generate_kwargs,
) -> Dict:
    """Save model.generate results to <out_file>, and return how long it took."""
    fout = Path(out_file).open("w", encoding="utf-8")
    model_name = str(model_name)
    model = AutoModelForSeq2SeqLM.from_pretrained(model_name).to(device)
    if fp16:
        model = model.half()

    tokenizer = AutoTokenizer.from_pretrained(model_name)
    logger.info(f"Inferred tokenizer type: {tokenizer.__class__}")  # if this is wrong, check config.model_type.

    start_time = time.time()
    # update config with task specific params
    use_task_specific_params(model, task)
    for examples_chunk in tqdm(list(chunks(examples, batch_size))):
        if "t5" in model_name:
            examples_chunk = [model.config.prefix + text for text in examples_chunk]
        batch = tokenizer(examples_chunk, return_tensors="pt", truncation=True, padding="longest").to(device)
        summaries = model.generate(
            input_ids=batch.input_ids,
            attention_mask=batch.attention_mask,
            decoder_start_token_id=decoder_start_token_id,
            **generate_kwargs,
        )
        dec = tokenizer.batch_decode(summaries, skip_special_tokens=True, clean_up_tokenization_spaces=False)
        for hypothesis in dec:
            fout.write(hypothesis + "\n")
            fout.flush()
    fout.close()
    runtime = time.time() - start_time
    n_obs = len(examples)
    return dict(n_obs=n_obs, runtime=runtime, seconds_per_sample=round(runtime / n_obs, 4))


def run_generate():
    parser = argparse.ArgumentParser()
    parser.add_argument("model_name", type=str, help="like facebook/bart-large-cnn,t5-base, etc.")
    parser.add_argument("input_path", type=str, help="like cnn_dm/test.source")
    parser.add_argument("save_path", type=str, help="where to save summaries")

    parser.add_argument("--reference_path", type=str, required=False, help="like cnn_dm/test_reference_summaries.txt")
    parser.add_argument(
        "--score_path",
        type=str,
        required=False,
        default="metrics.json",
        help="where to save the rouge score in json format",
    )
    parser.add_argument("--device", type=str, required=False, default=DEFAULT_DEVICE, help="cuda, cuda:1, cpu etc.")
    parser.add_argument("--task", type=str, default="summarization", help="typically translation or summarization")
    parser.add_argument("--bs", type=int, default=8, required=False, help="batch size")
    parser.add_argument(
        "--decoder_start_token_id",
        type=int,
        default=None,
        required=False,
        help="Defaults to using config",
    )
    parser.add_argument(
        "--n_obs", type=int, default=-1, required=False, help="How many observations. Defaults to all."
    )
    parser.add_argument("--fp16", action="store_true")
    args = parser.parse_args()
    examples = [" " + x.rstrip() if "t5" in args.model_name else x.rstrip() for x in open(args.input_path).readlines()]
    if args.n_obs > 0:
        examples = examples[: args.n_obs]
    Path(args.save_path).parent.mkdir(exist_ok=True)
    if args.reference_path is None and Path(args.score_path).exists():
<<<<<<< HEAD
        warnings.warn(f'score_path {args.score_path} will be overwritten unless you type ctrl-c.')
=======
        warnings.warn(f"score_path {args.score_path} will be overwritten unless you type ctrl-c.")
>>>>>>> 5ab21b07
    runtime_metrics = generate_summaries_or_translations(
        examples,
        args.save_path,
        args.model_name,
        batch_size=args.bs,
        device=args.device,
        fp16=args.fp16,
        task=args.task,
        decoder_start_token_id=args.decoder_start_token_id,
    )
    if args.reference_path is None:
        return
    # Compute scores
    score_fn = calculate_bleu if "translation" in args.task else calculate_rouge
    output_lns = [x.rstrip() for x in open(args.save_path).readlines()]
    reference_lns = [x.rstrip() for x in open(args.reference_path).readlines()][: len(output_lns)]
    scores: dict = score_fn(output_lns, reference_lns)
    scores.update(runtime_metrics)
    print(scores)
    if args.score_path is not None:
        json.dump(scores, open(args.score_path, "w"))
    return scores


if __name__ == "__main__":
    # Usage for MT:
    # python run_eval.py MODEL_NAME $DATA_DIR/test.source $save_dir/test_translations.txt --reference_path $DATA_DIR/test.target --score_path $save_dir/test_bleu.json  --task translation $@
    run_generate()<|MERGE_RESOLUTION|>--- conflicted
+++ resolved
@@ -1,10 +1,7 @@
 import argparse
 import json
 import time
-<<<<<<< HEAD
-=======
 import warnings
->>>>>>> 5ab21b07
 from logging import getLogger
 from pathlib import Path
 from typing import Dict, List
@@ -13,9 +10,7 @@
 from tqdm import tqdm
 
 from transformers import AutoModelForSeq2SeqLM, AutoTokenizer
-import warnings
 
-logger = getLogger(__name__)
 
 logger = getLogger(__name__)
 
@@ -111,11 +106,7 @@
         examples = examples[: args.n_obs]
     Path(args.save_path).parent.mkdir(exist_ok=True)
     if args.reference_path is None and Path(args.score_path).exists():
-<<<<<<< HEAD
-        warnings.warn(f'score_path {args.score_path} will be overwritten unless you type ctrl-c.')
-=======
         warnings.warn(f"score_path {args.score_path} will be overwritten unless you type ctrl-c.")
->>>>>>> 5ab21b07
     runtime_metrics = generate_summaries_or_translations(
         examples,
         args.save_path,
