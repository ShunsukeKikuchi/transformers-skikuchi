<!--Copyright 2020 The HuggingFace Team. All rights reserved.

Licensed under the Apache License, Version 2.0 (the "License"); you may not use this file except in compliance with
the License. You may obtain a copy of the License at

http://www.apache.org/licenses/LICENSE-2.0

Unless required by applicable law or agreed to in writing, software distributed under the License is distributed on
an "AS IS" BASIS, WITHOUT WARRANTIES OR CONDITIONS OF ANY KIND, either express or implied. See the License for the
specific language governing permissions and limitations under the License.
-->

# 🤗 Transformers

State-of-the-art Machine Learning for PyTorch, TensorFlow and JAX.

🤗 Transformers provides APIs to easily download and train state-of-the-art pretrained models. Using pretrained models can reduce your compute costs, carbon footprint, and save you time from training a model from scratch. The models can be used across different modalities such as:

* 📝 Text: text classification, information extraction, question answering, summarization, translation, and text generation in over 100 languages.
* 🖼️ Images: image classification, object detection, and segmentation.
* 🗣️ Audio: speech recognition and audio classification.
* 🐙 Multimodal: table question answering, optical character recognition, information extraction from scanned documents, video classification, and visual question answering.

Our library supports seamless integration between three of the most popular deep learning libraries: [PyTorch](https://pytorch.org/), [TensorFlow](https://www.tensorflow.org/) and [JAX](https://jax.readthedocs.io/en/latest/). Train your model in three lines of code in one framework, and load it for inference with another.

Each 🤗 Transformers architecture is defined in a standalone Python module so they can be easily customized for research and experiments.

## If you are looking for custom support from the Hugging Face team

<a target="_blank" href="https://huggingface.co/support">
<img alt="HuggingFace Expert Acceleration Program" src="https://huggingface.co/front/thumbnails/support.png" style="max-width: 600px; border: 1px solid #eee; border-radius: 4px; box-shadow: 0 1px 2px 0 rgba(0, 0, 0, 0.05);">
</a><br>

## Contents

The documentation is organized in five parts:

- **GET STARTED** contains a quick tour, the installation instructions and some useful information about our philosophy
  and a glossary.
- **USING 🤗 TRANSFORMERS** contains general tutorials on how to use the library.
- **ADVANCED GUIDES** contains more advanced guides that are more specific to a given script or part of the library.
- **RESEARCH** focuses on tutorials that have less to do with how to use the library but more about general research in
  transformers model
- **API** contains the documentation of each public class and function, grouped in:

  - **MAIN CLASSES** for the main classes exposing the important APIs of the library.
  - **MODELS** for the classes and functions related to each model implemented in the library.
  - **INTERNAL HELPERS** for the classes and functions we use internally.

The library currently contains Jax, PyTorch and Tensorflow implementations, pretrained model weights, usage scripts and
conversion utilities for the following models.

### Supported models

<!--This list is updated automatically from the README with _make fix-copies_. Do not update manually! -->

1. **[ALBERT](model_doc/albert)** (from Google Research and the Toyota Technological Institute at Chicago) released with the paper [ALBERT: A Lite BERT for Self-supervised Learning of Language Representations](https://arxiv.org/abs/1909.11942), by Zhenzhong Lan, Mingda Chen, Sebastian Goodman, Kevin Gimpel, Piyush Sharma, Radu Soricut.
1. **[BART](model_doc/bart)** (from Facebook) released with the paper [BART: Denoising Sequence-to-Sequence Pre-training for Natural Language Generation, Translation, and Comprehension](https://arxiv.org/abs/1910.13461) by Mike Lewis, Yinhan Liu, Naman Goyal, Marjan Ghazvininejad, Abdelrahman Mohamed, Omer Levy, Ves Stoyanov and Luke Zettlemoyer.
1. **[BARThez](model_doc/barthez)** (from École polytechnique) released with the paper [BARThez: a Skilled Pretrained French Sequence-to-Sequence Model](https://arxiv.org/abs/2010.12321) by Moussa Kamal Eddine, Antoine J.-P. Tixier, Michalis Vazirgiannis.
1. **[BARTpho](model_doc/bartpho)** (from VinAI Research) released with the paper [BARTpho: Pre-trained Sequence-to-Sequence Models for Vietnamese](https://arxiv.org/abs/2109.09701) by Nguyen Luong Tran, Duong Minh Le and Dat Quoc Nguyen.
1. **[BEiT](model_doc/beit)** (from Microsoft) released with the paper [BEiT: BERT Pre-Training of Image Transformers](https://arxiv.org/abs/2106.08254) by Hangbo Bao, Li Dong, Furu Wei.
1. **[BERT](model_doc/bert)** (from Google) released with the paper [BERT: Pre-training of Deep Bidirectional Transformers for Language Understanding](https://arxiv.org/abs/1810.04805) by Jacob Devlin, Ming-Wei Chang, Kenton Lee and Kristina Toutanova.
1. **[BERTweet](model_doc/bertweet)** (from VinAI Research) released with the paper [BERTweet: A pre-trained language model for English Tweets](https://aclanthology.org/2020.emnlp-demos.2/) by Dat Quoc Nguyen, Thanh Vu and Anh Tuan Nguyen.
1. **[BERT For Sequence Generation](model_doc/bert-generation)** (from Google) released with the paper [Leveraging Pre-trained Checkpoints for Sequence Generation Tasks](https://arxiv.org/abs/1907.12461) by Sascha Rothe, Shashi Narayan, Aliaksei Severyn.
1. **[BigBird-RoBERTa](model_doc/big_bird)** (from Google Research) released with the paper [Big Bird: Transformers for Longer Sequences](https://arxiv.org/abs/2007.14062) by Manzil Zaheer, Guru Guruganesh, Avinava Dubey, Joshua Ainslie, Chris Alberti, Santiago Ontanon, Philip Pham, Anirudh Ravula, Qifan Wang, Li Yang, Amr Ahmed.
1. **[BigBird-Pegasus](model_doc/bigbird_pegasus)** (from Google Research) released with the paper [Big Bird: Transformers for Longer Sequences](https://arxiv.org/abs/2007.14062) by Manzil Zaheer, Guru Guruganesh, Avinava Dubey, Joshua Ainslie, Chris Alberti, Santiago Ontanon, Philip Pham, Anirudh Ravula, Qifan Wang, Li Yang, Amr Ahmed.
1. **[Blenderbot](model_doc/blenderbot)** (from Facebook) released with the paper [Recipes for building an open-domain chatbot](https://arxiv.org/abs/2004.13637) by Stephen Roller, Emily Dinan, Naman Goyal, Da Ju, Mary Williamson, Yinhan Liu, Jing Xu, Myle Ott, Kurt Shuster, Eric M. Smith, Y-Lan Boureau, Jason Weston.
1. **[BlenderbotSmall](model_doc/blenderbot-small)** (from Facebook) released with the paper [Recipes for building an open-domain chatbot](https://arxiv.org/abs/2004.13637) by Stephen Roller, Emily Dinan, Naman Goyal, Da Ju, Mary Williamson, Yinhan Liu, Jing Xu, Myle Ott, Kurt Shuster, Eric M. Smith, Y-Lan Boureau, Jason Weston.
1. **[BORT](model_doc/bort)** (from Alexa) released with the paper [Optimal Subarchitecture Extraction For BERT](https://arxiv.org/abs/2010.10499) by Adrian de Wynter and Daniel J. Perry.
1. **[ByT5](model_doc/byt5)** (from Google Research) released with the paper [ByT5: Towards a token-free future with pre-trained byte-to-byte models](https://arxiv.org/abs/2105.13626) by Linting Xue, Aditya Barua, Noah Constant, Rami Al-Rfou, Sharan Narang, Mihir Kale, Adam Roberts, Colin Raffel.
1. **[CamemBERT](model_doc/camembert)** (from Inria/Facebook/Sorbonne) released with the paper [CamemBERT: a Tasty French Language Model](https://arxiv.org/abs/1911.03894) by Louis Martin*, Benjamin Muller*, Pedro Javier Ortiz Suárez*, Yoann Dupont, Laurent Romary, Éric Villemonte de la Clergerie, Djamé Seddah and Benoît Sagot.
1. **[CANINE](model_doc/canine)** (from Google Research) released with the paper [CANINE: Pre-training an Efficient Tokenization-Free Encoder for Language Representation](https://arxiv.org/abs/2103.06874) by Jonathan H. Clark, Dan Garrette, Iulia Turc, John Wieting.
1. **[ConvNeXT](model_doc/convnext)** (from Facebook AI) released with the paper [A ConvNet for the 2020s](https://arxiv.org/abs/2201.03545) by Zhuang Liu, Hanzi Mao, Chao-Yuan Wu, Christoph Feichtenhofer, Trevor Darrell, Saining Xie.
1. **[CLIP](model_doc/clip)** (from OpenAI) released with the paper [Learning Transferable Visual Models From Natural Language Supervision](https://arxiv.org/abs/2103.00020) by Alec Radford, Jong Wook Kim, Chris Hallacy, Aditya Ramesh, Gabriel Goh, Sandhini Agarwal, Girish Sastry, Amanda Askell, Pamela Mishkin, Jack Clark, Gretchen Krueger, Ilya Sutskever.
1. **[ConvBERT](model_doc/convbert)** (from YituTech) released with the paper [ConvBERT: Improving BERT with Span-based Dynamic Convolution](https://arxiv.org/abs/2008.02496) by Zihang Jiang, Weihao Yu, Daquan Zhou, Yunpeng Chen, Jiashi Feng, Shuicheng Yan.
1. **[CPM](model_doc/cpm)** (from Tsinghua University) released with the paper [CPM: A Large-scale Generative Chinese Pre-trained Language Model](https://arxiv.org/abs/2012.00413) by Zhengyan Zhang, Xu Han, Hao Zhou, Pei Ke, Yuxian Gu, Deming Ye, Yujia Qin, Yusheng Su, Haozhe Ji, Jian Guan, Fanchao Qi, Xiaozhi Wang, Yanan Zheng, Guoyang Zeng, Huanqi Cao, Shengqi Chen, Daixuan Li, Zhenbo Sun, Zhiyuan Liu, Minlie Huang, Wentao Han, Jie Tang, Juanzi Li, Xiaoyan Zhu, Maosong Sun.
1. **[CTRL](model_doc/ctrl)** (from Salesforce) released with the paper [CTRL: A Conditional Transformer Language Model for Controllable Generation](https://arxiv.org/abs/1909.05858) by Nitish Shirish Keskar*, Bryan McCann*, Lav R. Varshney, Caiming Xiong and Richard Socher.
1. **[DeBERTa](model_doc/deberta)** (from Microsoft) released with the paper [DeBERTa: Decoding-enhanced BERT with Disentangled Attention](https://arxiv.org/abs/2006.03654) by Pengcheng He, Xiaodong Liu, Jianfeng Gao, Weizhu Chen.
1. **[DeBERTa-v2](model_doc/deberta-v2)** (from Microsoft) released with the paper [DeBERTa: Decoding-enhanced BERT with Disentangled Attention](https://arxiv.org/abs/2006.03654) by Pengcheng He, Xiaodong Liu, Jianfeng Gao, Weizhu Chen.
1. **[DeiT](model_doc/deit)** (from Facebook) released with the paper [Training data-efficient image transformers & distillation through attention](https://arxiv.org/abs/2012.12877) by Hugo Touvron, Matthieu Cord, Matthijs Douze, Francisco Massa, Alexandre Sablayrolles, Hervé Jégou.
1. **[DETR](model_doc/detr)** (from Facebook) released with the paper [End-to-End Object Detection with Transformers](https://arxiv.org/abs/2005.12872) by Nicolas Carion, Francisco Massa, Gabriel Synnaeve, Nicolas Usunier, Alexander Kirillov, Sergey Zagoruyko.
1. **[DialoGPT](model_doc/dialogpt)** (from Microsoft Research) released with the paper [DialoGPT: Large-Scale Generative Pre-training for Conversational Response Generation](https://arxiv.org/abs/1911.00536) by Yizhe Zhang, Siqi Sun, Michel Galley, Yen-Chun Chen, Chris Brockett, Xiang Gao, Jianfeng Gao, Jingjing Liu, Bill Dolan.
1. **[DistilBERT](model_doc/distilbert)** (from HuggingFace), released together with the paper [DistilBERT, a distilled version of BERT: smaller, faster, cheaper and lighter](https://arxiv.org/abs/1910.01108) by Victor Sanh, Lysandre Debut and Thomas Wolf. The same method has been applied to compress GPT2 into [DistilGPT2](https://github.com/huggingface/transformers/tree/master/examples/research_projects/distillation), RoBERTa into [DistilRoBERTa](https://github.com/huggingface/transformers/tree/master/examples/research_projects/distillation), Multilingual BERT into [DistilmBERT](https://github.com/huggingface/transformers/tree/master/examples/research_projects/distillation) and a German version of DistilBERT.
1. **[DPR](model_doc/dpr)** (from Facebook) released with the paper [Dense Passage Retrieval for Open-Domain Question Answering](https://arxiv.org/abs/2004.04906) by Vladimir Karpukhin, Barlas Oğuz, Sewon Min, Patrick Lewis, Ledell Wu, Sergey Edunov, Danqi Chen, and Wen-tau Yih.
1. **[EncoderDecoder](model_doc/encoder-decoder)** (from Google Research) released with the paper [Leveraging Pre-trained Checkpoints for Sequence Generation Tasks](https://arxiv.org/abs/1907.12461) by Sascha Rothe, Shashi Narayan, Aliaksei Severyn.
1. **[ELECTRA](model_doc/electra)** (from Google Research/Stanford University) released with the paper [ELECTRA: Pre-training text encoders as discriminators rather than generators](https://arxiv.org/abs/2003.10555) by Kevin Clark, Minh-Thang Luong, Quoc V. Le, Christopher D. Manning.
1. **[FlauBERT](model_doc/flaubert)** (from CNRS) released with the paper [FlauBERT: Unsupervised Language Model Pre-training for French](https://arxiv.org/abs/1912.05372) by Hang Le, Loïc Vial, Jibril Frej, Vincent Segonne, Maximin Coavoux, Benjamin Lecouteux, Alexandre Allauzen, Benoît Crabbé, Laurent Besacier, Didier Schwab.
1. **[FNet](model_doc/fnet)** (from Google Research) released with the paper [FNet: Mixing Tokens with Fourier Transforms](https://arxiv.org/abs/2105.03824) by James Lee-Thorp, Joshua Ainslie, Ilya Eckstein, Santiago Ontanon.
1. **[Funnel Transformer](model_doc/funnel)** (from CMU/Google Brain) released with the paper [Funnel-Transformer: Filtering out Sequential Redundancy for Efficient Language Processing](https://arxiv.org/abs/2006.03236) by Zihang Dai, Guokun Lai, Yiming Yang, Quoc V. Le.
1. **[GPT](model_doc/openai-gpt)** (from OpenAI) released with the paper [Improving Language Understanding by Generative Pre-Training](https://blog.openai.com/language-unsupervised/) by Alec Radford, Karthik Narasimhan, Tim Salimans and Ilya Sutskever.
1. **[GPT-2](model_doc/gpt2)** (from OpenAI) released with the paper [Language Models are Unsupervised Multitask Learners](https://blog.openai.com/better-language-models/) by Alec Radford*, Jeffrey Wu*, Rewon Child, David Luan, Dario Amodei** and Ilya Sutskever**.
1. **[GPT-J](model_doc/gptj)** (from EleutherAI) released in the repository [kingoflolz/mesh-transformer-jax](https://github.com/kingoflolz/mesh-transformer-jax/) by Ben Wang and Aran Komatsuzaki.
1. **[GPT Neo](model_doc/gpt_neo)** (from EleutherAI) released in the repository [EleutherAI/gpt-neo](https://github.com/EleutherAI/gpt-neo) by Sid Black, Stella Biderman, Leo Gao, Phil Wang and Connor Leahy.
1. **[Hubert](model_doc/hubert)** (from Facebook) released with the paper [HuBERT: Self-Supervised Speech Representation Learning by Masked Prediction of Hidden Units](https://arxiv.org/abs/2106.07447) by Wei-Ning Hsu, Benjamin Bolte, Yao-Hung Hubert Tsai, Kushal Lakhotia, Ruslan Salakhutdinov, Abdelrahman Mohamed.
1. **[I-BERT](model_doc/ibert)** (from Berkeley) released with the paper [I-BERT: Integer-only BERT Quantization](https://arxiv.org/abs/2101.01321) by Sehoon Kim, Amir Gholami, Zhewei Yao, Michael W. Mahoney, Kurt Keutzer.
1. **[ImageGPT](model_doc/imagegpt)** (from OpenAI) released with the paper [Generative Pretraining from Pixels](https://openai.com/blog/image-gpt/) by Mark Chen, Alec Radford, Rewon Child, Jeffrey Wu, Heewoo Jun, David Luan, Ilya Sutskever.
1. **[LayoutLM](model_doc/layoutlm)** (from Microsoft Research Asia) released with the paper [LayoutLM: Pre-training of Text and Layout for Document Image Understanding](https://arxiv.org/abs/1912.13318) by Yiheng Xu, Minghao Li, Lei Cui, Shaohan Huang, Furu Wei, Ming Zhou.
1. **[LayoutLMv2](model_doc/layoutlmv2)** (from Microsoft Research Asia) released with the paper [LayoutLMv2: Multi-modal Pre-training for Visually-Rich Document Understanding](https://arxiv.org/abs/2012.14740) by Yang Xu, Yiheng Xu, Tengchao Lv, Lei Cui, Furu Wei, Guoxin Wang, Yijuan Lu, Dinei Florencio, Cha Zhang, Wanxiang Che, Min Zhang, Lidong Zhou.
1. **[LayoutXLM](model_doc/layoutlmv2)** (from Microsoft Research Asia) released with the paper [LayoutXLM: Multimodal Pre-training for Multilingual Visually-rich Document Understanding](https://arxiv.org/abs/2104.08836) by Yiheng Xu, Tengchao Lv, Lei Cui, Guoxin Wang, Yijuan Lu, Dinei Florencio, Cha Zhang, Furu Wei.
1. **[LED](model_doc/led)** (from AllenAI) released with the paper [Longformer: The Long-Document Transformer](https://arxiv.org/abs/2004.05150) by Iz Beltagy, Matthew E. Peters, Arman Cohan.
1. **[Longformer](model_doc/longformer)** (from AllenAI) released with the paper [Longformer: The Long-Document Transformer](https://arxiv.org/abs/2004.05150) by Iz Beltagy, Matthew E. Peters, Arman Cohan.
1. **[LUKE](model_doc/luke)** (from Studio Ousia) released with the paper [LUKE: Deep Contextualized Entity Representations with Entity-aware Self-attention](https://arxiv.org/abs/2010.01057) by Ikuya Yamada, Akari Asai, Hiroyuki Shindo, Hideaki Takeda, Yuji Matsumoto.
1. **[mLUKE](model_doc/mluke)** (from Studio Ousia) released with the paper [mLUKE: The Power of Entity Representations in Multilingual Pretrained Language Models](https://arxiv.org/abs/2110.08151) by Ryokan Ri, Ikuya Yamada, and Yoshimasa Tsuruoka.
1. **[LXMERT](model_doc/lxmert)** (from UNC Chapel Hill) released with the paper [LXMERT: Learning Cross-Modality Encoder Representations from Transformers for Open-Domain Question Answering](https://arxiv.org/abs/1908.07490) by Hao Tan and Mohit Bansal.
1. **[M2M100](model_doc/m2m_100)** (from Facebook) released with the paper [Beyond English-Centric Multilingual Machine Translation](https://arxiv.org/abs/2010.11125) by Angela Fan, Shruti Bhosale, Holger Schwenk, Zhiyi Ma, Ahmed El-Kishky, Siddharth Goyal, Mandeep Baines, Onur Celebi, Guillaume Wenzek, Vishrav Chaudhary, Naman Goyal, Tom Birch, Vitaliy Liptchinsky, Sergey Edunov, Edouard Grave, Michael Auli, Armand Joulin.
1. **[MarianMT](model_doc/marian)** Machine translation models trained using [OPUS](http://opus.nlpl.eu/) data by Jörg Tiedemann. The [Marian Framework](https://marian-nmt.github.io/) is being developed by the Microsoft Translator Team.
1. **[MBart](model_doc/mbart)** (from Facebook) released with the paper [Multilingual Denoising Pre-training for Neural Machine Translation](https://arxiv.org/abs/2001.08210) by Yinhan Liu, Jiatao Gu, Naman Goyal, Xian Li, Sergey Edunov, Marjan Ghazvininejad, Mike Lewis, Luke Zettlemoyer.
1. **[MBart-50](model_doc/mbart)** (from Facebook) released with the paper [Multilingual Translation with Extensible Multilingual Pretraining and Finetuning](https://arxiv.org/abs/2008.00401) by Yuqing Tang, Chau Tran, Xian Li, Peng-Jen Chen, Naman Goyal, Vishrav Chaudhary, Jiatao Gu, Angela Fan.
1. **[Megatron-BERT](model_doc/megatron-bert)** (from NVIDIA) released with the paper [Megatron-LM: Training Multi-Billion Parameter Language Models Using Model Parallelism](https://arxiv.org/abs/1909.08053) by Mohammad Shoeybi, Mostofa Patwary, Raul Puri, Patrick LeGresley, Jared Casper and Bryan Catanzaro.
1. **[Megatron-GPT2](model_doc/megatron_gpt2)** (from NVIDIA) released with the paper [Megatron-LM: Training Multi-Billion Parameter Language Models Using Model Parallelism](https://arxiv.org/abs/1909.08053) by Mohammad Shoeybi, Mostofa Patwary, Raul Puri, Patrick LeGresley, Jared Casper and Bryan Catanzaro.
1. **[MPNet](model_doc/mpnet)** (from Microsoft Research) released with the paper [MPNet: Masked and Permuted Pre-training for Language Understanding](https://arxiv.org/abs/2004.09297) by Kaitao Song, Xu Tan, Tao Qin, Jianfeng Lu, Tie-Yan Liu.
1. **[MT5](model_doc/mt5)** (from Google AI) released with the paper [mT5: A massively multilingual pre-trained text-to-text transformer](https://arxiv.org/abs/2010.11934) by Linting Xue, Noah Constant, Adam Roberts, Mihir Kale, Rami Al-Rfou, Aditya Siddhant, Aditya Barua, Colin Raffel.
1. **[Nyströmformer](model_doc/nystromformer)** (from the University of Wisconsin - Madison) released with the paper [Nyströmformer: A Nyström-Based Algorithm for Approximating Self-Attention](https://arxiv.org/abs/2102.03902) by Yunyang Xiong, Zhanpeng Zeng, Rudrasis Chakraborty, Mingxing Tan, Glenn Fung, Yin Li, Vikas Singh.
1. **[Pegasus](model_doc/pegasus)** (from Google) released with the paper [PEGASUS: Pre-training with Extracted Gap-sentences for Abstractive Summarization](https://arxiv.org/abs/1912.08777) by Jingqing Zhang, Yao Zhao, Mohammad Saleh and Peter J. Liu.
1. **[Perceiver IO](model_doc/perceiver)** (from Deepmind) released with the paper [Perceiver IO: A General Architecture for Structured Inputs & Outputs](https://arxiv.org/abs/2107.14795) by Andrew Jaegle, Sebastian Borgeaud, Jean-Baptiste Alayrac, Carl Doersch, Catalin Ionescu, David Ding, Skanda Koppula, Daniel Zoran, Andrew Brock, Evan Shelhamer, Olivier Hénaff, Matthew M. Botvinick, Andrew Zisserman, Oriol Vinyals, João Carreira.
1. **[PhoBERT](model_doc/phobert)** (from VinAI Research) released with the paper [PhoBERT: Pre-trained language models for Vietnamese](https://www.aclweb.org/anthology/2020.findings-emnlp.92/) by Dat Quoc Nguyen and Anh Tuan Nguyen.
1. **[PoolFormer](model_doc/poolformer)** (from Sea AI Labs) released with the paper [MetaFormer is Actually What You Need for Vision](https://arxiv.org/abs/2111.11418) by Yu, Weihao and Luo, Mi and Zhou, Pan and Si, Chenyang and Zhou, Yichen and Wang, Xinchao and Feng, Jiashi and Yan, Shuicheng.
1. **[ProphetNet](model_doc/prophetnet)** (from Microsoft Research) released with the paper [ProphetNet: Predicting Future N-gram for Sequence-to-Sequence Pre-training](https://arxiv.org/abs/2001.04063) by Yu Yan, Weizhen Qi, Yeyun Gong, Dayiheng Liu, Nan Duan, Jiusheng Chen, Ruofei Zhang and Ming Zhou.
1. **[QDQBert](model_doc/qdqbert)** (from NVIDIA) released with the paper [Integer Quantization for Deep Learning Inference: Principles and Empirical Evaluation](https://arxiv.org/abs/2004.09602) by Hao Wu, Patrick Judd, Xiaojie Zhang, Mikhail Isaev and Paulius Micikevicius.
1. **[REALM](https://huggingface.co/transformers/model_doc/realm.html)** (from Google Research) released with the paper [REALM: Retrieval-Augmented Language Model Pre-Training](https://arxiv.org/abs/2002.08909) by Kelvin Guu, Kenton Lee, Zora Tung, Panupong Pasupat and Ming-Wei Chang.
1. **[Reformer](model_doc/reformer)** (from Google Research) released with the paper [Reformer: The Efficient Transformer](https://arxiv.org/abs/2001.04451) by Nikita Kitaev, Łukasz Kaiser, Anselm Levskaya.
1. **[RemBERT](model_doc/rembert)** (from Google Research) released with the paper [Rethinking embedding coupling in pre-trained language models](https://arxiv.org/abs/2010.12821) by Hyung Won Chung, Thibault Févry, Henry Tsai, M. Johnson, Sebastian Ruder.
1. **[RoBERTa](model_doc/roberta)** (from Facebook), released together with the paper [RoBERTa: A Robustly Optimized BERT Pretraining Approach](https://arxiv.org/abs/1907.11692) by Yinhan Liu, Myle Ott, Naman Goyal, Jingfei Du, Mandar Joshi, Danqi Chen, Omer Levy, Mike Lewis, Luke Zettlemoyer, Veselin Stoyanov.
1. **[RoFormer](model_doc/roformer)** (from ZhuiyiTechnology), released together with the paper [RoFormer: Enhanced Transformer with Rotary Position Embedding](https://arxiv.org/abs/2104.09864) by Jianlin Su and Yu Lu and Shengfeng Pan and Bo Wen and Yunfeng Liu.
1. **[SegFormer](model_doc/segformer)** (from NVIDIA) released with the paper [SegFormer: Simple and Efficient Design for Semantic Segmentation with Transformers](https://arxiv.org/abs/2105.15203) by Enze Xie, Wenhai Wang, Zhiding Yu, Anima Anandkumar, Jose M. Alvarez, Ping Luo.
1. **[SEW](model_doc/sew)** (from ASAPP) released with the paper [Performance-Efficiency Trade-offs in Unsupervised Pre-training for Speech Recognition](https://arxiv.org/abs/2109.06870) by Felix Wu, Kwangyoun Kim, Jing Pan, Kyu Han, Kilian Q. Weinberger, Yoav Artzi.
1. **[SEW-D](model_doc/sew_d)** (from ASAPP) released with the paper [Performance-Efficiency Trade-offs in Unsupervised Pre-training for Speech Recognition](https://arxiv.org/abs/2109.06870) by Felix Wu, Kwangyoun Kim, Jing Pan, Kyu Han, Kilian Q. Weinberger, Yoav Artzi.
1. **[SpeechToTextTransformer](model_doc/speech_to_text)** (from Facebook), released together with the paper [fairseq S2T: Fast Speech-to-Text Modeling with fairseq](https://arxiv.org/abs/2010.05171) by Changhan Wang, Yun Tang, Xutai Ma, Anne Wu, Dmytro Okhonko, Juan Pino.
1. **[SpeechToTextTransformer2](model_doc/speech_to_text_2)** (from Facebook), released together with the paper [Large-Scale Self- and Semi-Supervised Learning for Speech Translation](https://arxiv.org/abs/2104.06678) by Changhan Wang, Anne Wu, Juan Pino, Alexei Baevski, Michael Auli, Alexis Conneau.
1. **[Splinter](model_doc/splinter)** (from Tel Aviv University), released together with the paper [Few-Shot Question Answering by Pretraining Span Selection](https://arxiv.org/abs/2101.00438) by Ori Ram, Yuval Kirstain, Jonathan Berant, Amir Globerson, Omer Levy.
1. **[SqueezeBert](model_doc/squeezebert)** (from Berkeley) released with the paper [SqueezeBERT: What can computer vision teach NLP about efficient neural networks?](https://arxiv.org/abs/2006.11316) by Forrest N. Iandola, Albert E. Shaw, Ravi Krishna, and Kurt W. Keutzer.
1. **[Swin Transformer](model_doc/swin)** (from Microsoft) released with the paper [Swin Transformer: Hierarchical Vision Transformer using Shifted Windows](https://arxiv.org/abs/2103.14030) by Ze Liu, Yutong Lin, Yue Cao, Han Hu, Yixuan Wei, Zheng Zhang, Stephen Lin, Baining Guo.
1. **[T5](model_doc/t5)** (from Google AI) released with the paper [Exploring the Limits of Transfer Learning with a Unified Text-to-Text Transformer](https://arxiv.org/abs/1910.10683) by Colin Raffel and Noam Shazeer and Adam Roberts and Katherine Lee and Sharan Narang and Michael Matena and Yanqi Zhou and Wei Li and Peter J. Liu.
1. **[T5v1.1](model_doc/t5v1.1)** (from Google AI) released in the repository [google-research/text-to-text-transfer-transformer](https://github.com/google-research/text-to-text-transfer-transformer/blob/main/released_checkpoints.md#t511) by Colin Raffel and Noam Shazeer and Adam Roberts and Katherine Lee and Sharan Narang and Michael Matena and Yanqi Zhou and Wei Li and Peter J. Liu.
1. **[TAPAS](model_doc/tapas)** (from Google AI) released with the paper [TAPAS: Weakly Supervised Table Parsing via Pre-training](https://arxiv.org/abs/2004.02349) by Jonathan Herzig, Paweł Krzysztof Nowak, Thomas Müller, Francesco Piccinno and Julian Martin Eisenschlos.
1. **[Transformer-XL](model_doc/transfo-xl)** (from Google/CMU) released with the paper [Transformer-XL: Attentive Language Models Beyond a Fixed-Length Context](https://arxiv.org/abs/1901.02860) by Zihang Dai*, Zhilin Yang*, Yiming Yang, Jaime Carbonell, Quoc V. Le, Ruslan Salakhutdinov.
1. **[TrOCR](model_doc/trocr)** (from Microsoft), released together with the paper [TrOCR: Transformer-based Optical Character Recognition with Pre-trained Models](https://arxiv.org/abs/2109.10282) by Minghao Li, Tengchao Lv, Lei Cui, Yijuan Lu, Dinei Florencio, Cha Zhang, Zhoujun Li, Furu Wei.
1. **[UniSpeech](model_doc/unispeech)** (from Microsoft Research) released with the paper [UniSpeech: Unified Speech Representation Learning with Labeled and Unlabeled Data](https://arxiv.org/abs/2101.07597) by Chengyi Wang, Yu Wu, Yao Qian, Kenichi Kumatani, Shujie Liu, Furu Wei, Michael Zeng, Xuedong Huang.
1. **[UniSpeechSat](model_doc/unispeech-sat)** (from Microsoft Research) released with the paper [UNISPEECH-SAT: UNIVERSAL SPEECH REPRESENTATION LEARNING WITH SPEAKER AWARE PRE-TRAINING](https://arxiv.org/abs/2110.05752) by Sanyuan Chen, Yu Wu, Chengyi Wang, Zhengyang Chen, Zhuo Chen, Shujie Liu, Jian Wu, Yao Qian, Furu Wei, Jinyu Li, Xiangzhan Yu.
1. **[ViLT](model_doc/vilt)** (from NAVER AI Lab/Kakao Enterprise/Kakao Brain) released with the paper [ViLT: Vision-and-Language Transformer Without Convolution or Region Supervision](https://arxiv.org/abs/2102.03334) by Wonjae Kim, Bokyung Son, Ildoo Kim.
1. **[Vision Transformer (ViT)](model_doc/vit)** (from Google AI) released with the paper [An Image is Worth 16x16 Words: Transformers for Image Recognition at Scale](https://arxiv.org/abs/2010.11929) by Alexey Dosovitskiy, Lucas Beyer, Alexander Kolesnikov, Dirk Weissenborn, Xiaohua Zhai, Thomas Unterthiner, Mostafa Dehghani, Matthias Minderer, Georg Heigold, Sylvain Gelly, Jakob Uszkoreit, Neil Houlsby.
1. **[ViTMAE](model_doc/vit_mae)** (from Meta AI) released with the paper [Masked Autoencoders Are Scalable Vision Learners](https://arxiv.org/abs/2111.06377) by Kaiming He, Xinlei Chen, Saining Xie, Yanghao Li, Piotr Dollár, Ross Girshick.
1. **[VisualBERT](model_doc/visual_bert)** (from UCLA NLP) released with the paper [VisualBERT: A Simple and Performant Baseline for Vision and Language](https://arxiv.org/pdf/1908.03557) by Liunian Harold Li, Mark Yatskar, Da Yin, Cho-Jui Hsieh, Kai-Wei Chang.
1. **[WavLM](model_doc/wavlm)** (from Microsoft Research) released with the paper [WavLM: Large-Scale Self-Supervised Pre-Training for Full Stack Speech Processing](https://arxiv.org/abs/2110.13900) by Sanyuan Chen, Chengyi Wang, Zhengyang Chen, Yu Wu, Shujie Liu, Zhuo Chen, Jinyu Li, Naoyuki Kanda, Takuya Yoshioka, Xiong Xiao, Jian Wu, Long Zhou, Shuo Ren, Yanmin Qian, Yao Qian, Jian Wu, Michael Zeng, Furu Wei.
1. **[Wav2Vec2](model_doc/wav2vec2)** (from Facebook AI) released with the paper [wav2vec 2.0: A Framework for Self-Supervised Learning of Speech Representations](https://arxiv.org/abs/2006.11477) by Alexei Baevski, Henry Zhou, Abdelrahman Mohamed, Michael Auli.
1. **[Wav2Vec2Phoneme](https://huggingface.co/docs/master/transformers/model_doc/wav2vec2_phoneme)** (from Facebook AI) released with the paper [Simple and Effective Zero-shot Cross-lingual Phoneme Recognition](https://arxiv.org/abs/2109.11680) by Qiantong Xu, Alexei Baevski, Michael Auli.
1. **[XGLM](https://huggingface.co/docs/master/transformers/model_doc/xglm)** (From Facebook AI) released with the paper [Few-shot Learning with Multilingual Language Models](https://arxiv.org/abs/2112.10668) by Xi Victoria Lin, Todor Mihaylov, Mikel Artetxe, Tianlu Wang, Shuohui Chen, Daniel Simig, Myle Ott, Naman Goyal, Shruti Bhosale, Jingfei Du, Ramakanth Pasunuru, Sam Shleifer, Punit Singh Koura, Vishrav Chaudhary, Brian O'Horo, Jeff Wang, Luke Zettlemoyer, Zornitsa Kozareva, Mona Diab, Veselin Stoyanov, Xian Li.
1. **[XLM](model_doc/xlm)** (from Facebook) released together with the paper [Cross-lingual Language Model Pretraining](https://arxiv.org/abs/1901.07291) by Guillaume Lample and Alexis Conneau.
1. **[XLM-ProphetNet](model_doc/xlm-prophetnet)** (from Microsoft Research) released with the paper [ProphetNet: Predicting Future N-gram for Sequence-to-Sequence Pre-training](https://arxiv.org/abs/2001.04063) by Yu Yan, Weizhen Qi, Yeyun Gong, Dayiheng Liu, Nan Duan, Jiusheng Chen, Ruofei Zhang and Ming Zhou.
1. **[XLM-RoBERTa](model_doc/xlm-roberta)** (from Facebook AI), released together with the paper [Unsupervised Cross-lingual Representation Learning at Scale](https://arxiv.org/abs/1911.02116) by Alexis Conneau*, Kartikay Khandelwal*, Naman Goyal, Vishrav Chaudhary, Guillaume Wenzek, Francisco Guzmán, Edouard Grave, Myle Ott, Luke Zettlemoyer and Veselin Stoyanov.
1. **[XLM-RoBERTa-XL](model_doc/xlm-roberta-xl)** (from Facebook AI), released together with the paper [Larger-Scale Transformers for Multilingual Masked Language Modeling](https://arxiv.org/abs/2105.00572) by Naman Goyal, Jingfei Du, Myle Ott, Giri Anantharaman, Alexis Conneau.
1. **[XLNet](model_doc/xlnet)** (from Google/CMU) released with the paper [​XLNet: Generalized Autoregressive Pretraining for Language Understanding](https://arxiv.org/abs/1906.08237) by Zhilin Yang*, Zihang Dai*, Yiming Yang, Jaime Carbonell, Ruslan Salakhutdinov, Quoc V. Le.
1. **[XLSR-Wav2Vec2](model_doc/xlsr_wav2vec2)** (from Facebook AI) released with the paper [Unsupervised Cross-Lingual Representation Learning For Speech Recognition](https://arxiv.org/abs/2006.13979) by Alexis Conneau, Alexei Baevski, Ronan Collobert, Abdelrahman Mohamed, Michael Auli.
1. **[XLS-R](https://huggingface.co/docs/master/transformers/model_doc/xls_r)** (from Facebook AI) released with the paper [XLS-R: Self-supervised Cross-lingual Speech Representation Learning at Scale](https://arxiv.org/abs/2111.09296) by Arun Babu, Changhan Wang, Andros Tjandra, Kushal Lakhotia, Qiantong Xu, Naman Goyal, Kritika Singh, Patrick von Platen, Yatharth Saraf, Juan Pino, Alexei Baevski, Alexis Conneau, Michael Auli.
1. **[YOSO](model_doc/yoso)** (from the University of Wisconsin - Madison) released with the paper [You Only Sample (Almost) Once: Linear Cost Self-Attention Via Bernoulli Sampling](https://arxiv.org/abs/2111.09714) by Zhanpeng Zeng, Yunyang Xiong, Sathya N. Ravi, Shailesh Acharya, Glenn Fung, Vikas Singh.


### Supported frameworks

The table below represents the current support in the library for each of those models, whether they have a Python
tokenizer (called "slow"). A "fast" tokenizer backed by the 🤗 Tokenizers library, whether they have support in Jax (via
Flax), PyTorch, and/or TensorFlow.

<!--This table is updated automatically from the auto modules with _make fix-copies_. Do not update manually!-->

|            Model            | Tokenizer slow | Tokenizer fast | PyTorch support | TensorFlow support | Flax Support |
|:---------------------------:|:--------------:|:--------------:|:---------------:|:------------------:|:------------:|
|           ALBERT            |       ✅       |       ✅       |       ✅        |         ✅         |      ✅      |
|            BART             |       ✅       |       ✅       |       ✅        |         ✅         |      ✅      |
|            BEiT             |       ❌       |       ❌       |       ✅        |         ❌         |      ✅      |
|            BERT             |       ✅       |       ✅       |       ✅        |         ✅         |      ✅      |
|       Bert Generation       |       ✅       |       ❌       |       ✅        |         ❌         |      ❌      |
|           BigBird           |       ✅       |       ✅       |       ✅        |         ❌         |      ✅      |
|       BigBirdPegasus        |       ❌       |       ❌       |       ✅        |         ❌         |      ❌      |
|         Blenderbot          |       ✅       |       ✅       |       ✅        |         ✅         |      ✅      |
|       BlenderbotSmall       |       ✅       |       ✅       |       ✅        |         ✅         |      ✅      |
|          CamemBERT          |       ✅       |       ✅       |       ✅        |         ✅         |      ❌      |
|           Canine            |       ✅       |       ❌       |       ✅        |         ❌         |      ❌      |
|            CLIP             |       ✅       |       ✅       |       ✅        |         ✅         |      ✅      |
|          ConvBERT           |       ✅       |       ✅       |       ✅        |         ✅         |      ❌      |
|          ConvNext           |       ❌       |       ❌       |       ✅        |         ❌         |      ❌      |
|            CTRL             |       ✅       |       ❌       |       ✅        |         ✅         |      ❌      |
|           DeBERTa           |       ✅       |       ✅       |       ✅        |         ✅         |      ❌      |
|         DeBERTa-v2          |       ✅       |       ❌       |       ✅        |         ✅         |      ❌      |
|            DeiT             |       ❌       |       ❌       |       ✅        |         ❌         |      ❌      |
|            DETR             |       ❌       |       ❌       |       ✅        |         ❌         |      ❌      |
|         DistilBERT          |       ✅       |       ✅       |       ✅        |         ✅         |      ✅      |
|             DPR             |       ✅       |       ✅       |       ✅        |         ✅         |      ❌      |
|           ELECTRA           |       ✅       |       ✅       |       ✅        |         ✅         |      ✅      |
|       Encoder decoder       |       ❌       |       ❌       |       ✅        |         ✅         |      ✅      |
| FairSeq Machine-Translation |       ✅       |       ❌       |       ✅        |         ❌         |      ❌      |
|          FlauBERT           |       ✅       |       ❌       |       ✅        |         ✅         |      ❌      |
|            FNet             |       ✅       |       ✅       |       ✅        |         ❌         |      ❌      |
|     Funnel Transformer      |       ✅       |       ✅       |       ✅        |         ✅         |      ❌      |
|           GPT Neo           |       ❌       |       ❌       |       ✅        |         ❌         |      ✅      |
|            GPT-J            |       ❌       |       ❌       |       ✅        |         ❌         |      ✅      |
|           Hubert            |       ❌       |       ❌       |       ✅        |         ✅         |      ❌      |
|           I-BERT            |       ❌       |       ❌       |       ✅        |         ❌         |      ❌      |
|          ImageGPT           |       ❌       |       ❌       |       ✅        |         ❌         |      ❌      |
|          LayoutLM           |       ✅       |       ✅       |       ✅        |         ✅         |      ❌      |
|         LayoutLMv2          |       ✅       |       ✅       |       ✅        |         ❌         |      ❌      |
|             LED             |       ✅       |       ✅       |       ✅        |         ✅         |      ❌      |
|         Longformer          |       ✅       |       ✅       |       ✅        |         ✅         |      ❌      |
|            LUKE             |       ✅       |       ❌       |       ✅        |         ❌         |      ❌      |
|           LXMERT            |       ✅       |       ✅       |       ✅        |         ✅         |      ❌      |
|           M2M100            |       ✅       |       ❌       |       ✅        |         ❌         |      ❌      |
|           Marian            |       ✅       |       ❌       |       ✅        |         ✅         |      ✅      |
|            mBART            |       ✅       |       ✅       |       ✅        |         ✅         |      ✅      |
|        MegatronBert         |       ❌       |       ❌       |       ✅        |         ❌         |      ❌      |
|         MobileBERT          |       ✅       |       ✅       |       ✅        |         ✅         |      ❌      |
|            MPNet            |       ✅       |       ✅       |       ✅        |         ✅         |      ❌      |
|             mT5             |       ✅       |       ✅       |       ✅        |         ✅         |      ✅      |
|        Nystromformer        |       ❌       |       ❌       |       ✅        |         ❌         |      ❌      |
|         OpenAI GPT          |       ✅       |       ✅       |       ✅        |         ✅         |      ❌      |
|        OpenAI GPT-2         |       ✅       |       ✅       |       ✅        |         ✅         |      ✅      |
|           Pegasus           |       ✅       |       ✅       |       ✅        |         ✅         |      ✅      |
|          Perceiver          |       ✅       |       ❌       |       ✅        |         ❌         |      ❌      |
<<<<<<< HEAD
|           PLBart            |       ✅       |       ❌       |       ✅        |         ❌         |      ❌      |
=======
|         PoolFormer          |       ❌       |       ❌       |       ✅        |         ❌         |      ❌      |
>>>>>>> 426b9623
|         ProphetNet          |       ✅       |       ❌       |       ✅        |         ❌         |      ❌      |
|           QDQBert           |       ❌       |       ❌       |       ✅        |         ❌         |      ❌      |
|             RAG             |       ✅       |       ❌       |       ✅        |         ✅         |      ❌      |
|            Realm            |       ✅       |       ✅       |       ✅        |         ❌         |      ❌      |
|          Reformer           |       ✅       |       ✅       |       ✅        |         ❌         |      ❌      |
|           RemBERT           |       ✅       |       ✅       |       ✅        |         ✅         |      ❌      |
|          RetriBERT          |       ✅       |       ✅       |       ✅        |         ❌         |      ❌      |
|           RoBERTa           |       ✅       |       ✅       |       ✅        |         ✅         |      ✅      |
|          RoFormer           |       ✅       |       ✅       |       ✅        |         ✅         |      ✅      |
|          SegFormer          |       ❌       |       ❌       |       ✅        |         ❌         |      ❌      |
|             SEW             |       ❌       |       ❌       |       ✅        |         ❌         |      ❌      |
|            SEW-D            |       ❌       |       ❌       |       ✅        |         ❌         |      ❌      |
|   Speech Encoder decoder    |       ❌       |       ❌       |       ✅        |         ❌         |      ❌      |
|         Speech2Text         |       ✅       |       ❌       |       ✅        |         ✅         |      ❌      |
|        Speech2Text2         |       ✅       |       ❌       |       ❌        |         ❌         |      ❌      |
|          Splinter           |       ✅       |       ✅       |       ✅        |         ❌         |      ❌      |
|         SqueezeBERT         |       ✅       |       ✅       |       ✅        |         ❌         |      ❌      |
|            Swin             |       ❌       |       ❌       |       ✅        |         ❌         |      ❌      |
|             T5              |       ✅       |       ✅       |       ✅        |         ✅         |      ✅      |
|            TAPAS            |       ✅       |       ❌       |       ✅        |         ✅         |      ❌      |
|       Transformer-XL        |       ✅       |       ❌       |       ✅        |         ✅         |      ❌      |
|            TrOCR            |       ❌       |       ❌       |       ✅        |         ❌         |      ❌      |
|          UniSpeech          |       ❌       |       ❌       |       ✅        |         ❌         |      ❌      |
|        UniSpeechSat         |       ❌       |       ❌       |       ✅        |         ❌         |      ❌      |
|            ViLT             |       ❌       |       ❌       |       ✅        |         ❌         |      ❌      |
|   Vision Encoder decoder    |       ❌       |       ❌       |       ✅        |         ✅         |      ✅      |
|    VisionTextDualEncoder    |       ❌       |       ❌       |       ✅        |         ❌         |      ✅      |
|         VisualBert          |       ❌       |       ❌       |       ✅        |         ❌         |      ❌      |
|             ViT             |       ❌       |       ❌       |       ✅        |         ✅         |      ✅      |
|           ViTMAE            |       ❌       |       ❌       |       ✅        |         ❌         |      ❌      |
|          Wav2Vec2           |       ✅       |       ❌       |       ✅        |         ✅         |      ✅      |
|            WavLM            |       ❌       |       ❌       |       ✅        |         ❌         |      ❌      |
|            XGLM             |       ✅       |       ✅       |       ✅        |         ❌         |      ✅      |
|             XLM             |       ✅       |       ❌       |       ✅        |         ✅         |      ❌      |
|         XLM-RoBERTa         |       ✅       |       ✅       |       ✅        |         ✅         |      ❌      |
|       XLM-RoBERTa-XL        |       ❌       |       ❌       |       ✅        |         ❌         |      ❌      |
|        XLMProphetNet        |       ✅       |       ❌       |       ✅        |         ❌         |      ❌      |
|            XLNet            |       ✅       |       ✅       |       ✅        |         ✅         |      ❌      |
|            YOSO             |       ❌       |       ❌       |       ✅        |         ❌         |      ❌      |

<!-- End table--><|MERGE_RESOLUTION|>--- conflicted
+++ resolved
@@ -215,11 +215,8 @@
 |        OpenAI GPT-2         |       ✅       |       ✅       |       ✅        |         ✅         |      ✅      |
 |           Pegasus           |       ✅       |       ✅       |       ✅        |         ✅         |      ✅      |
 |          Perceiver          |       ✅       |       ❌       |       ✅        |         ❌         |      ❌      |
-<<<<<<< HEAD
 |           PLBart            |       ✅       |       ❌       |       ✅        |         ❌         |      ❌      |
-=======
 |         PoolFormer          |       ❌       |       ❌       |       ✅        |         ❌         |      ❌      |
->>>>>>> 426b9623
 |         ProphetNet          |       ✅       |       ❌       |       ✅        |         ❌         |      ❌      |
 |           QDQBert           |       ❌       |       ❌       |       ✅        |         ❌         |      ❌      |
 |             RAG             |       ✅       |       ❌       |       ✅        |         ✅         |      ❌      |
