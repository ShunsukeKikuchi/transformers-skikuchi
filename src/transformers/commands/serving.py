# Copyright 2025 The HuggingFace Team. All rights reserved.
#
# Licensed under the Apache License, Version 2.0 (the "License");
# you may not use this file except in compliance with the License.
# You may obtain a copy of the License at
#
#     http://www.apache.org/licenses/LICENSE-2.0
#
# Unless required by applicable law or agreed to in writing, software
# distributed under the License is distributed on an "AS IS" BASIS,
# WITHOUT WARRANTIES OR CONDITIONS OF ANY KIND, either express or implied.
# See the License for the specific language governing permissions and
# limitations under the License.
import functools
import json
import re
import time
from argparse import ArgumentParser, Namespace
from dataclasses import dataclass, field
from threading import Thread
from typing import Any, Optional

from huggingface_hub import (
    ChatCompletionStreamOutputDeltaToolCall,
    ChatCompletionStreamOutputFunction,
    ModelInfo,
    model_info,
)

from transformers.utils.import_utils import is_fastapi_available, is_pydantic_available, is_uvicorn_available

from .. import PreTrainedTokenizerFast, TextIteratorStreamer
from ..generation.continuous_batching import ContinuousBatchingManager, RequestStatus
from ..utils import is_torch_available, logging
from . import BaseTransformersCLICommand


if is_torch_available():
    import torch

    from transformers import (
        AutoModelForCausalLM,
        AutoTokenizer,
        BitsAndBytesConfig,
        GenerationConfig,
        PreTrainedModel,
    )


if is_pydantic_available() and is_fastapi_available() and is_uvicorn_available():
    import uvicorn
    from fastapi import FastAPI
    from fastapi.middleware.cors import CORSMiddleware
    from fastapi.responses import JSONResponse, StreamingResponse
    from pydantic import BaseModel

    class Message(BaseModel):
        role: str
        content: str

    class ChatCompletionInput(BaseModel):
        messages: list[Message]

        stream: Optional[bool] = False
        model: Optional[str] = None
        request_id: Optional[str] = None
        extra_body: Optional[dict] = None
        frequency_penalty: Optional[float] = None
        logit_bias: Optional[list[float]] = None
        max_tokens: Optional[int] = None
        stop: Optional[list[str]] = None
        temperature: Optional[float] = None
        top_p: Optional[float] = None
        seed: Optional[int] = None

        # Additional options supported by the HFH InferenceClient
        # that aren't yet supported here.

        # logprobs: Optional[bool] = None
        tools: Any = None
        # n: Optional[int] = None
        # presence_penalty: Optional[float] = None
        # response_format: Optional[ChatCompletionInputGrammarType] = None
        # stream_options: Optional[ChatCompletionInputStreamOptions] = None
        # tool_choice: Optional[Union[ChatCompletionInputToolChoiceClass, "ChatCompletionInputToolChoiceEnum"]] = None
        # tool_prompt: Optional[str] = None
        # top_logprobs: Optional[int] = None


logger = logging.get_logger(__name__)


# Possible tokens that indicate the start/end of a tool call
# TODO (joao, matt): streamline tool token detection logic
_TOOL_CALL_TOKENS = {
    "qwen": {
        "start": "<tool_call>",
        "end": "</tool_call>",
    },
}
_MODELS_WITH_TOOL_SUPPORT = list(_TOOL_CALL_TOKENS.keys())


def serve_command_factory(args: Namespace):
    """
    Factory function used to instantiate serving server from provided command line arguments.

    Returns: ServeCommand
    """
    return ServeCommand(args)


def create_generation_config_from_req(req: "ChatCompletionInput") -> "GenerationConfig":
    """
    Creates a generation config from the parameters of the request. Note that we can pass a `GenerationConfig`
    (serialized into a `dict`) in `extra_body`, for full `generate` parameterization.

    Args:
        req (`ChatCompletionInput`): The request which may optionally contain generation parameters.

    Returns:
        The prepared `GenerationConfig` object.
    """
    if req.extra_body is not None and "generation_config" in req.extra_body:
        for key in req.extra_body["generation_config"].keys():
            if key in ChatCompletionInput.base_field_names.keys():
                return {"error": "Duplicated key in the root request and in the passed generation config."}

    if req.extra_body is not None and "generation_config" in req.extra_body:
        generation_config = GenerationConfig(**(req.extra_body["generation_config"]))
    else:
        generation_config = GenerationConfig()

    if req.frequency_penalty is not None:
        generation_config.repetition_penalty = float(req.frequency_penalty)
    if req.logit_bias is not None:
        generation_config.sequence_bias = req.logit_bias
    if req.stop is not None:
        generation_config.stop_strings = req.stop
    if req.temperature is not None:
        generation_config.temperature = float(req.temperature)
        if float(req.temperature) == 0.0:
            generation_config.do_sample = False
    if req.top_p is not None:
        generation_config.top_p = float(req.top_p)
    if req.seed is not None:
        torch.manual_seed(req.seed)

    return generation_config


class ToolState:
    """Lightweight class to keep track of the tool call state."""

    def __init__(self):
        self.reset()

    def reset(self):
        """Reset the tool call state (assumes we're outside a tool call)."""
        self.inside_tool_call = False
        self.has_tool_name_defined = False
        self.arg_nesting_level = 0
        self.buffer = ""


@dataclass
class ServeArguments:
    r"""
    Arguments for the serve CLI.

    See the metadata arg for each argument's description -- the metadata will be printed with
    `transformers serve --help`
    """

    device: str = field(default="cpu", metadata={"help": "Device to use for inference."})
    torch_dtype: Optional[str] = field(
        default="auto",
        metadata={
            "help": "Override the default `torch.dtype` and load the model under this dtype. If `'auto'` is passed, "
            "the dtype will be automatically derived from the model's weights.",
            "choices": ["auto", "bfloat16", "float16", "float32"],
        },
    )
    trust_remote_code: bool = field(
        default=False, metadata={"help": "Whether to trust remote code when loading a model."}
    )
    attn_implementation: Optional[str] = field(
        default=None,
        metadata={
            "help": "Which attention implementation to use; you can run --attn_implementation=flash_attention_2, in "
            "which case you must install this manually by running `pip install flash-attn --no-build-isolation`."
        },
    )
    load_in_8bit: bool = field(
        default=False,
        metadata={"help": "Whether to use 8 bit precision for the base model - works only with LoRA."},
    )
    load_in_4bit: bool = field(
        default=False,
        metadata={"help": "Whether to use 4 bit precision for the base model - works only with LoRA."},
    )
    bnb_4bit_quant_type: str = field(default="nf4", metadata={"help": "Quantization type.", "choices": ["fp4", "nf4"]})
    use_bnb_nested_quant: bool = field(default=False, metadata={"help": "Whether to use nested quantization."})

    # Serving settings
    host: str = field(default="localhost", metadata={"help": "Interface the server will listen to."})
    port: int = field(default=8000, metadata={"help": "Port the server will listen to."})

    # Other settings
    log_level: str = field(
        default="info", metadata={"help": "Logging level as a string. Example: 'info' or 'warning'."}
    )
    enable_cors: bool = field(
        default=False,
        metadata={
            "help": (
                "Whether to enable CORS. Some apps that make requests from external domains (e.g. Cursor) require "
                "CORS to be enabled."
            ),
        },
    )


class ServeCommand(BaseTransformersCLICommand):
    loaded_model: Optional[str] = None
    model: PreTrainedModel
    tokenizer: PreTrainedTokenizerFast

    @staticmethod
    def register_subcommand(parser: ArgumentParser):
        """
        Register this command to argparse so it's available for the transformer-cli

        Args:
            parser: Root parser to register command-specific arguments
        """
        dataclass_types = (ServeArguments,)
        serve_parser = parser.add_parser("serve", dataclass_types=dataclass_types)
        serve_parser.set_defaults(func=serve_command_factory)

    def __init__(self, args: ServeArguments):
        if not is_pydantic_available() or not is_fastapi_available() or not is_uvicorn_available():
            raise ImportError(
                "Missing dependencies for the serving CLI. Please install with `pip install transformers[serving]`"
            )

        self.args = args
        self.use_continuous_batching = self.args.attn_implementation == "sdpa_paged"
        self.enable_cors = self.args.enable_cors

        # State: preserves information about the last call and last KV cache, to determine whether we can reuse the KV
        # cache and avoid re-running prefil
        self.last_messages = None
        self.last_kv_cache = None

        transformers_logger = logging.get_logger("transformers")
        transformers_logger.setLevel(logging.log_levels[self.args.log_level.lower()])

        cb_logger = logging.get_logger("transformers.generation.continuous_batching")
        cb_logger.setLevel(logging.log_levels[self.args.log_level.lower()])

    def build_chunk(
        self,
        request_id: str,
        content: Optional[str] = None,
        role: Optional[str] = None,
        finish_reason: Optional[str] = None,
        tool_calls: Optional[list[ChatCompletionStreamOutputDeltaToolCall]] = None,
    ) -> str:
        """
        Builds a chunk of a streaming response.

        IMPORTANT: The built chunk won't contain empty fields (fields with `None`). Some downstream apps, like Cursor,
        assume that when the field exists, it has data.

        Args:
            request_id (`str`):
                The request ID.
            content (`str`, *optional*):
                Content of the response from the model.
            role (`str`, *optional*):
                The role of the next content, until a new role is defined.
            finish_reason (`str`, *optional*):
                The reason the generation by the model has finished.
            tool_calls (`list[ChatCompletionStreamOutputDeltaToolCall]`, *optional*):
                Data about the tool calls, when they are triggered.

        Returns:
            `str`: The built chunk, a string containing a JSON string with the payload.
        """
        payload = {
            "object": "chat.completion.chunk",
            "id": request_id,
            "created": int(time.time()),
            "model": self.loaded_model,
            "choices": [{"delta": {}, "index": 0}],
            "system_fingerprint": "",
        }
        if content is not None:
            payload["choices"][0]["delta"]["content"] = content
        if role is not None:
            payload["choices"][0]["delta"]["role"] = role
        if tool_calls is not None:
            payload["choices"][0]["delta"]["tool_calls"] = tool_calls
        if finish_reason is not None:
            payload["choices"][0]["finish_reason"] = finish_reason

        return f"data: {json.dumps(payload)}\n\n"

    def run(self):
        app = FastAPI()

        # Some apps that make requests from external domains (e.g. Cursor) require CORS to be enabled. However, for
        # security purposes, it's disabled by default
        if self.enable_cors:
            app.add_middleware(
                CORSMiddleware,
                allow_origins=["*"],
                allow_credentials=True,
                allow_methods=["*"],
                allow_headers=["*"],
            )

        if self.use_continuous_batching:
            self.continuous_batching(app)
        else:
            self.generate(app)

        @functools.lru_cache(maxsize=None)
        def get_text_gen_models() -> list[ModelInfo]:
            """
            This is by no means a limit to which models may be instantiated with `transformers serve`: any chat-based
            model working with generate can work.

            This is a limited list of models to ensure we have a discoverable /v1/models endpoint for third-party
            integrations.
            """
            return [
                model_info("Menlo/Jan-nano"),
                model_info("Menlo/Jan-nano-128k"),
                model_info("Qwen/Qwen2.5-0.5B-Instruct"),
                model_info("Qwen/Qwen2.5-3B-Instruct"),
                model_info("Qwen/Qwen2.5-7B-Instruct"),
                model_info("Qwen/Qwen2.5-14B-Instruct"),
                model_info("meta-llama/Llama-3.1-8B-Instruct"),
                model_info("meta-llama/Llama-3.2-1B-Instruct"),
                model_info("meta-llama/Llama-3.3-70B-Instruct"),
            ]

        @app.get("/v1/models")
        def get_all_models():
            return JSONResponse(
                {
                    "object": "list",
                    "data": [
                        {
                            "id": model.id,
                            "object": "model",
                            "crated": model.created_at.timestamp(),
                            "owned_by": model.author,
                        }
                        for model in get_text_gen_models()
                    ],
                }
            )

        uvicorn.run(app, host=self.args.host, port=self.args.port, log_level=self.args.log_level)

    def continuous_batching(self, app):
        generation_config = GenerationConfig(
            eos_token_id=self.tokenizer.eos_token_id,
            pad_token_id=self.tokenizer.pad_token_id,
            use_cache=False,
            num_blocks=1,
            block_size=1024,
            do_sample=False,
            max_batch_tokens=10,
            scheduler="fifo",
        )

        manager: ContinuousBatchingManager = self.model.init_continuous_batching(
            generation_config=generation_config, streaming=True
        )
        manager.start()

        @app.post("/v1/chat/completions")
        def _serve(req: "ChatCompletionInput"):
            if not req.stream:
                return {"error": "Only streaming mode is supported."}

            update_model = self.canonicalized_model_name(req.model) != self.loaded_model

            if update_model:
                self.model, self.tokenizer = self.load_model_and_tokenizer(req.model, self.args)

            chat = req.messages
            inputs = self.tokenizer.apply_chat_template(chat, return_tensors="pt", add_generation_prompt=True).to(
                self.model.device
            )

            generation_config = create_generation_config_from_req(req)

            def stream_response(_inputs):
                try:
                    max_new_tokens = req.max_tokens or generation_config.max_new_tokens or 1024
                    request_id = manager.add_request(_inputs, request_id=req.request_id, max_new_tokens=max_new_tokens)
                    queue_is_flushed = False

                    for result in manager:
                        if req.request_id is not None and not queue_is_flushed:
                            if result.status == RequestStatus.FINISHED:
                                continue
                            else:
                                queue_is_flushed = True

                        finish_reason = "stop" if result.status == RequestStatus.FINISHED else None
                        yield self.build_chunk(
                            request_id=request_id, content=result.next_token, finish_reason=finish_reason
                        )

                        if result.status == RequestStatus.FINISHED:
                            break

                    yield "data: [DONE]\n\n"
                except Exception as e:
                    logger.error(str(e))
                    yield f'data: {{"error": "{str(e)}"}}'

            return StreamingResponse(stream_response(inputs[0]), media_type="text/event-stream")

    def is_continuation(self, req: "ChatCompletionInput") -> bool:
        """
        Determines whether the current request is a continuation of the last request. In other words, if it is the
        same chat session.

        Args:
            req (`ChatCompletionInput`): The request to check.

        Returns:
            `True` if the request is a continuation of the last request, `False` otherwise.
        """
        req_continues_last_messages = True

        # No cached messages: this is a new request
        if self.last_messages is None:
            req_continues_last_messages = False
<<<<<<< HEAD
        # The new request has no new rounds of conversation: this is a new request
=======
        # The new request has fewer rounds of conversation: this is a new request
>>>>>>> bff964c4
        elif len(self.last_messages) >= len(req.messages):
            req_continues_last_messages = False
        # Otherwise, check that the last messages are a subset of the new request
        else:
            for i in range(len(self.last_messages)):
                if self.last_messages[i] != req.messages[i]:
                    req_continues_last_messages = False
                    break

        self.last_messages = req.messages
        return req_continues_last_messages

    def generate(self, app):
        @app.post("/v1/chat/completions")
        def _serve(req: "ChatCompletionInput"):
<<<<<<< HEAD
            logger.debug(f"Received request: {req}")
            update_model = req.model != self.loaded_model
=======
            update_model = self.canonicalized_model_name(req.model) != self.loaded_model
>>>>>>> bff964c4

            if update_model:
                self.model, self.tokenizer = self.load_model_and_tokenizer(req.model, self.args)

            if not req.stream:
                return {"error": "Only streaming mode is supported."}

            # HACK for tiny-agents: it sends a request after the assistant message (???). Let's assume we can't have a
            # request whose last message is from the assistant.
            if req.messages[-1].role == "assistant":
                return

            # ====== TOOL PREPROCESSING LOGIC ======
            tool_model_family = None
            for supported_model_families in _MODELS_WITH_TOOL_SUPPORT:
                if supported_model_families in self.model.config.architectures[0].lower():
                    tool_model_family = supported_model_families
                    break
            # TODO: trigger 2 constrained generations after the tool call start token is emitted:
            # 1. force generation to pick from the tool names
            # 2. force generation to pick from that tool's arguments
            # ====== END OF TOOL PREPROCESSING LOGIC ======

            if tool_model_family is not None:
                text = self.tokenizer.apply_chat_template(
                    req.messages, add_generation_prompt=True, tokenize=False, tools=req.tools
                )
            else:
                text = self.tokenizer.apply_chat_template(req.messages, add_generation_prompt=True, tokenize=False)

            inputs = self.tokenizer(text, return_tensors="pt").to(self.model.device)["input_ids"]
            request_id = req.request_id if req.request_id is not None else "req_0"

            generation_streamer = TextIteratorStreamer(self.tokenizer, skip_special_tokens=True, skip_prompt=True)

            generation_config = create_generation_config_from_req(req)
            max_new_tokens = req.max_tokens or generation_config.max_new_tokens or 1024
            generation_config.max_new_tokens = max_new_tokens

            last_kv_cache = None
            if self.is_continuation(req) and not update_model:
                last_kv_cache = self.last_kv_cache

            generation_kwargs = {
                "inputs": inputs,
                "attention_mask": torch.ones_like(inputs),
                "streamer": generation_streamer,
                "generation_config": generation_config,
                "return_dict_in_generate": True,
                "past_key_values": last_kv_cache,
            }

            def stream_response(streamer, _request_id):
                # Thin wrapper to save the KV cache after generation
                def generate_with_cache(**kwargs):
                    generate_output = self.model.generate(**kwargs)
                    self.last_kv_cache = generate_output.past_key_values

                thread = Thread(target=generate_with_cache, kwargs=generation_kwargs)

                try:
                    thread.start()
                    tool_state = ToolState()

                    # Emit the assistant role to start the stream. Other chunks won't have a role, as it is implicit
                    # they come from the assistant.
                    logger.debug("Starting model output")
                    yield self.build_chunk(_request_id, role="assistant")

                    for result in streamer:
                        logger.debug(f"Model output: {result}")

                        # ====== TOOL CALL LOGIC ======
                        if tool_model_family is not None:
                            # Start of a tool call: reset state variables, set `inside_tool_call`
                            if result.strip() == _TOOL_CALL_TOKENS[tool_model_family]["start"]:
                                tool_state.inside_tool_call = True
                                continue

                            # End of tool call: reset `inside_tool_call`, emit a `finish_reason`
                            if result.strip() == _TOOL_CALL_TOKENS[tool_model_family]["end"]:
                                tool_state.reset()
                                yield self.build_chunk(_request_id, finish_reason="tool_calls")
                                continue

                            # Inside a tool call
                            if tool_state.inside_tool_call:
                                tool_state.buffer += result

                                # First step: extract the tool name (may need several tokens, and we can't emit a delta
                                # until we have the full name)
                                if not tool_state.has_tool_name_defined:
                                    tool_name = re.search(r"\"name\": \"(.*?)\"", tool_state.buffer)
                                    if tool_name is None:
                                        continue
                                    else:
                                        tool_name = tool_name.group(1)
                                    tool_state.has_tool_name_defined = True
                                    tool = ChatCompletionStreamOutputDeltaToolCall(
                                        function=ChatCompletionStreamOutputFunction(
                                            name=tool_name,
                                        ),
                                        index=0,
                                        type="function",
                                        id=_request_id + "_tool_call",  # Only the first tool call delta has an id
                                    )

                                # Second step: extract tool arguments. The tool arguments can be seen as a json string
                                # within the tool json string. We emit a delta for the arguments.
                                else:
                                    # Empty text: skip
                                    if result == "":
                                        continue
                                    # Until we see the `"arguments": {` in the buffer, we skip
                                    # TODO: other models will likely need more elaborate processing here
                                    if '"arguments": {' not in tool_state.buffer:
                                        continue

                                    # Handle nesting. We want to exclude the last } from the emitted arguments (it's
                                    # closing the outermost nesting level, outside the arguments block)
                                    tool_state.arg_nesting_level += result.count("{")
                                    tool_state.arg_nesting_level -= result.count("}")
                                    if tool_state.arg_nesting_level < 0:
                                        result = "".join(result.split("}")[:-2]) + "}"  # e.g. "4}}\n" -> "4}"

                                    tool = ChatCompletionStreamOutputDeltaToolCall(
                                        function=ChatCompletionStreamOutputFunction(
                                            arguments=result,
                                        ),
                                        index=0,
                                        type="function",
                                    )

                                yield self.build_chunk(_request_id, tool_calls=[tool])
                                continue
                        # ====== END OF TOOL CALL LOGIC ======

                        # All non-tool related tokens are emitted as assistant messages. Empty text is skipped.
                        if result != "":
                            yield self.build_chunk(_request_id, content=result)
                    yield self.build_chunk(_request_id, finish_reason="stop")

                    thread.join()
                except Exception as e:
                    logger.error(str(e))
                    raise
                    yield f'data: {{"error": "{str(e)}"}}'

                finally:
                    thread.join()

            return StreamingResponse(stream_response(generation_streamer, request_id), media_type="text/event-stream")

    @staticmethod
    def get_quantization_config(model_args: ServeArguments) -> Optional["BitsAndBytesConfig"]:
        if model_args.load_in_4bit:
            quantization_config = BitsAndBytesConfig(
                load_in_4bit=True,
                # For consistency with model weights, we use the same value as `torch_dtype`
                bnb_4bit_compute_dtype=model_args.torch_dtype,
                bnb_4bit_quant_type=model_args.bnb_4bit_quant_type,
                bnb_4bit_use_double_quant=model_args.use_bnb_nested_quant,
                bnb_4bit_quant_storage=model_args.torch_dtype,
            )
        elif model_args.load_in_8bit:
            quantization_config = BitsAndBytesConfig(
                load_in_8bit=True,
            )
        else:
            quantization_config = None

        return quantization_config

    def canonicalized_model_name(self, model_id: str) -> str:
        if "@" in model_id:
            return model_id
        return f"{model_id}@main"

    def load_model_and_tokenizer(
        self, model_id_and_revision: str, args: ServeArguments
    ) -> tuple[PreTrainedModel, PreTrainedTokenizerFast]:
        logger.warning(f"Loading {model_id_and_revision}")

        if "@" in model_id_and_revision:
            model_id, revision = model_id_and_revision.split("@", 1)
        else:
            model_id, revision = model_id_and_revision, "main"

        tokenizer = AutoTokenizer.from_pretrained(
            model_id,
            revision=revision,
            trust_remote_code=args.trust_remote_code,
        )

        torch_dtype = args.torch_dtype if args.torch_dtype in ["auto", None] else getattr(torch, args.torch_dtype)
        quantization_config = self.get_quantization_config(args)

        model_kwargs = {
            "revision": revision,
            "attn_implementation": args.attn_implementation,
            "torch_dtype": torch_dtype,
            "device_map": "auto",
            "quantization_config": quantization_config,
            "trust_remote_code": args.trust_remote_code,
        }

        model = AutoModelForCausalLM.from_pretrained(model_id, **model_kwargs)

        if model.generation_config.max_new_tokens is not None and model.generation_config.max_new_tokens < 1024:
            model.generation_config.max_new_tokens = 1024

        if getattr(model, "hf_device_map", None) is None:
            model = model.to(args.device)

        self.loaded_model = f"{model_id}@{revision}"

        logger.warning(f"Loaded model {self.loaded_model}")
        return model, tokenizer


if __name__ == "__main__":
    serve = ServeCommand()
    serve.run()<|MERGE_RESOLUTION|>--- conflicted
+++ resolved
@@ -444,11 +444,7 @@
         # No cached messages: this is a new request
         if self.last_messages is None:
             req_continues_last_messages = False
-<<<<<<< HEAD
         # The new request has no new rounds of conversation: this is a new request
-=======
-        # The new request has fewer rounds of conversation: this is a new request
->>>>>>> bff964c4
         elif len(self.last_messages) >= len(req.messages):
             req_continues_last_messages = False
         # Otherwise, check that the last messages are a subset of the new request
@@ -464,12 +460,8 @@
     def generate(self, app):
         @app.post("/v1/chat/completions")
         def _serve(req: "ChatCompletionInput"):
-<<<<<<< HEAD
             logger.debug(f"Received request: {req}")
-            update_model = req.model != self.loaded_model
-=======
             update_model = self.canonicalized_model_name(req.model) != self.loaded_model
->>>>>>> bff964c4
 
             if update_model:
                 self.model, self.tokenizer = self.load_model_and_tokenizer(req.model, self.args)
