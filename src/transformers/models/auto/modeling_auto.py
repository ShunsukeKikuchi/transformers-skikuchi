# coding=utf-8
# Copyright 2018 The HuggingFace Inc. team.
#
# Licensed under the Apache License, Version 2.0 (the "License");
# you may not use this file except in compliance with the License.
# You may obtain a copy of the License at
#
#     http://www.apache.org/licenses/LICENSE-2.0
#
# Unless required by applicable law or agreed to in writing, software
# distributed under the License is distributed on an "AS IS" BASIS,
# WITHOUT WARRANTIES OR CONDITIONS OF ANY KIND, either express or implied.
# See the License for the specific language governing permissions and
# limitations under the License.
""" Auto Model class. """

import warnings
from collections import OrderedDict

from ...utils import logging
from .auto_factory import _BaseAutoModelClass, _LazyAutoMapping, auto_class_update
from .configuration_auto import CONFIG_MAPPING_NAMES


logger = logging.get_logger(__name__)


MODEL_MAPPING_NAMES = OrderedDict(
    [
        # Base model mapping
<<<<<<< HEAD
        ("fnet", "FNetModel"),
=======
        ("gptj", "GPTJModel"),
>>>>>>> 53ee995a
        ("layoutlmv2", "LayoutLMv2Model"),
        ("beit", "BeitModel"),
        ("rembert", "RemBertModel"),
        ("visual_bert", "VisualBertModel"),
        ("canine", "CanineModel"),
        ("roformer", "RoFormerModel"),
        ("clip", "CLIPModel"),
        ("bigbird_pegasus", "BigBirdPegasusModel"),
        ("deit", "DeiTModel"),
        ("luke", "LukeModel"),
        ("detr", "DetrModel"),
        ("gpt_neo", "GPTNeoModel"),
        ("big_bird", "BigBirdModel"),
        ("speech_to_text", "Speech2TextModel"),
        ("vit", "ViTModel"),
        ("wav2vec2", "Wav2Vec2Model"),
        ("hubert", "HubertModel"),
        ("m2m_100", "M2M100Model"),
        ("convbert", "ConvBertModel"),
        ("led", "LEDModel"),
        ("blenderbot-small", "BlenderbotSmallModel"),
        ("retribert", "RetriBertModel"),
        ("mt5", "MT5Model"),
        ("t5", "T5Model"),
        ("pegasus", "PegasusModel"),
        ("marian", "MarianModel"),
        ("mbart", "MBartModel"),
        ("blenderbot", "BlenderbotModel"),
        ("distilbert", "DistilBertModel"),
        ("albert", "AlbertModel"),
        ("camembert", "CamembertModel"),
        ("xlm-roberta", "XLMRobertaModel"),
        ("bart", "BartModel"),
        ("longformer", "LongformerModel"),
        ("roberta", "RobertaModel"),
        ("layoutlm", "LayoutLMModel"),
        ("squeezebert", "SqueezeBertModel"),
        ("bert", "BertModel"),
        ("openai-gpt", "OpenAIGPTModel"),
        ("gpt2", "GPT2Model"),
        ("megatron-bert", "MegatronBertModel"),
        ("mobilebert", "MobileBertModel"),
        ("transfo-xl", "TransfoXLModel"),
        ("xlnet", "XLNetModel"),
        ("flaubert", "FlaubertModel"),
        ("fsmt", "FSMTModel"),
        ("xlm", "XLMModel"),
        ("ctrl", "CTRLModel"),
        ("electra", "ElectraModel"),
        ("reformer", "ReformerModel"),
        ("funnel", ("FunnelModel", "FunnelBaseModel")),
        ("lxmert", "LxmertModel"),
        ("bert-generation", "BertGenerationEncoder"),
        ("deberta", "DebertaModel"),
        ("deberta-v2", "DebertaV2Model"),
        ("dpr", "DPRQuestionEncoder"),
        ("xlm-prophetnet", "XLMProphetNetModel"),
        ("prophetnet", "ProphetNetModel"),
        ("mpnet", "MPNetModel"),
        ("tapas", "TapasModel"),
        ("ibert", "IBertModel"),
        ("splinter", "SplinterModel"),
    ]
)

MODEL_FOR_PRETRAINING_MAPPING_NAMES = OrderedDict(
    [
        # Model for pre-training mapping
        ("fnet", "FNetForPreTraining"),
        ("visual_bert", "VisualBertForPreTraining"),
        ("layoutlm", "LayoutLMForMaskedLM"),
        ("retribert", "RetriBertModel"),
        ("t5", "T5ForConditionalGeneration"),
        ("distilbert", "DistilBertForMaskedLM"),
        ("albert", "AlbertForPreTraining"),
        ("camembert", "CamembertForMaskedLM"),
        ("xlm-roberta", "XLMRobertaForMaskedLM"),
        ("bart", "BartForConditionalGeneration"),
        ("fsmt", "FSMTForConditionalGeneration"),
        ("longformer", "LongformerForMaskedLM"),
        ("roberta", "RobertaForMaskedLM"),
        ("squeezebert", "SqueezeBertForMaskedLM"),
        ("bert", "BertForPreTraining"),
        ("big_bird", "BigBirdForPreTraining"),
        ("openai-gpt", "OpenAIGPTLMHeadModel"),
        ("gpt2", "GPT2LMHeadModel"),
        ("megatron-bert", "MegatronBertForPreTraining"),
        ("mobilebert", "MobileBertForPreTraining"),
        ("transfo-xl", "TransfoXLLMHeadModel"),
        ("xlnet", "XLNetLMHeadModel"),
        ("flaubert", "FlaubertWithLMHeadModel"),
        ("xlm", "XLMWithLMHeadModel"),
        ("ctrl", "CTRLLMHeadModel"),
        ("electra", "ElectraForPreTraining"),
        ("lxmert", "LxmertForPreTraining"),
        ("funnel", "FunnelForPreTraining"),
        ("mpnet", "MPNetForMaskedLM"),
        ("tapas", "TapasForMaskedLM"),
        ("ibert", "IBertForMaskedLM"),
        ("deberta", "DebertaForMaskedLM"),
        ("deberta-v2", "DebertaV2ForMaskedLM"),
        ("wav2vec2", "Wav2Vec2ForPreTraining"),
    ]
)

MODEL_WITH_LM_HEAD_MAPPING_NAMES = OrderedDict(
    [
        # Model with LM heads mapping
<<<<<<< HEAD
        ("fnet", "FNetForMaskedLM"),
=======
        ("gptj", "GPTJForCausalLM"),
>>>>>>> 53ee995a
        ("rembert", "RemBertForMaskedLM"),
        ("roformer", "RoFormerForMaskedLM"),
        ("bigbird_pegasus", "BigBirdPegasusForConditionalGeneration"),
        ("gpt_neo", "GPTNeoForCausalLM"),
        ("big_bird", "BigBirdForMaskedLM"),
        ("speech_to_text", "Speech2TextForConditionalGeneration"),
        ("wav2vec2", "Wav2Vec2ForMaskedLM"),
        ("m2m_100", "M2M100ForConditionalGeneration"),
        ("convbert", "ConvBertForMaskedLM"),
        ("led", "LEDForConditionalGeneration"),
        ("blenderbot-small", "BlenderbotSmallForConditionalGeneration"),
        ("layoutlm", "LayoutLMForMaskedLM"),
        ("t5", "T5ForConditionalGeneration"),
        ("distilbert", "DistilBertForMaskedLM"),
        ("albert", "AlbertForMaskedLM"),
        ("camembert", "CamembertForMaskedLM"),
        ("xlm-roberta", "XLMRobertaForMaskedLM"),
        ("marian", "MarianMTModel"),
        ("fsmt", "FSMTForConditionalGeneration"),
        ("bart", "BartForConditionalGeneration"),
        ("longformer", "LongformerForMaskedLM"),
        ("roberta", "RobertaForMaskedLM"),
        ("squeezebert", "SqueezeBertForMaskedLM"),
        ("bert", "BertForMaskedLM"),
        ("openai-gpt", "OpenAIGPTLMHeadModel"),
        ("gpt2", "GPT2LMHeadModel"),
        ("megatron-bert", "MegatronBertForCausalLM"),
        ("mobilebert", "MobileBertForMaskedLM"),
        ("transfo-xl", "TransfoXLLMHeadModel"),
        ("xlnet", "XLNetLMHeadModel"),
        ("flaubert", "FlaubertWithLMHeadModel"),
        ("xlm", "XLMWithLMHeadModel"),
        ("ctrl", "CTRLLMHeadModel"),
        ("electra", "ElectraForMaskedLM"),
        ("encoder-decoder", "EncoderDecoderModel"),
        ("reformer", "ReformerModelWithLMHead"),
        ("funnel", "FunnelForMaskedLM"),
        ("mpnet", "MPNetForMaskedLM"),
        ("tapas", "TapasForMaskedLM"),
        ("deberta", "DebertaForMaskedLM"),
        ("deberta-v2", "DebertaV2ForMaskedLM"),
        ("ibert", "IBertForMaskedLM"),
    ]
)

MODEL_FOR_CAUSAL_LM_MAPPING_NAMES = OrderedDict(
    [
        # Model for Causal LM mapping
        ("gptj", "GPTJForCausalLM"),
        ("rembert", "RemBertForCausalLM"),
        ("roformer", "RoFormerForCausalLM"),
        ("bigbird_pegasus", "BigBirdPegasusForCausalLM"),
        ("gpt_neo", "GPTNeoForCausalLM"),
        ("big_bird", "BigBirdForCausalLM"),
        ("camembert", "CamembertForCausalLM"),
        ("xlm-roberta", "XLMRobertaForCausalLM"),
        ("roberta", "RobertaForCausalLM"),
        ("bert", "BertLMHeadModel"),
        ("openai-gpt", "OpenAIGPTLMHeadModel"),
        ("gpt2", "GPT2LMHeadModel"),
        ("transfo-xl", "TransfoXLLMHeadModel"),
        ("xlnet", "XLNetLMHeadModel"),
        ("xlm", "XLMWithLMHeadModel"),
        ("ctrl", "CTRLLMHeadModel"),
        ("reformer", "ReformerModelWithLMHead"),
        ("bert-generation", "BertGenerationDecoder"),
        ("xlm-prophetnet", "XLMProphetNetForCausalLM"),
        ("prophetnet", "ProphetNetForCausalLM"),
        ("bart", "BartForCausalLM"),
        ("mbart", "MBartForCausalLM"),
        ("pegasus", "PegasusForCausalLM"),
        ("marian", "MarianForCausalLM"),
        ("blenderbot", "BlenderbotForCausalLM"),
        ("blenderbot-small", "BlenderbotSmallForCausalLM"),
        ("megatron-bert", "MegatronBertForCausalLM"),
    ]
)

MODEL_FOR_IMAGE_CLASSIFICATION_MAPPING_NAMES = OrderedDict(
    [
        # Model for Image Classification mapping
        ("vit", "ViTForImageClassification"),
        ("deit", ("DeiTForImageClassification", "DeiTForImageClassificationWithTeacher")),
        ("beit", "BeitForImageClassification"),
    ]
)

MODEL_FOR_MASKED_LM_MAPPING_NAMES = OrderedDict(
    [
        # Model for Masked LM mapping
        ("fnet", "FNetForMaskedLM"),
        ("rembert", "RemBertForMaskedLM"),
        ("roformer", "RoFormerForMaskedLM"),
        ("big_bird", "BigBirdForMaskedLM"),
        ("wav2vec2", "Wav2Vec2ForMaskedLM"),
        ("convbert", "ConvBertForMaskedLM"),
        ("layoutlm", "LayoutLMForMaskedLM"),
        ("distilbert", "DistilBertForMaskedLM"),
        ("albert", "AlbertForMaskedLM"),
        ("bart", "BartForConditionalGeneration"),
        ("mbart", "MBartForConditionalGeneration"),
        ("camembert", "CamembertForMaskedLM"),
        ("xlm-roberta", "XLMRobertaForMaskedLM"),
        ("longformer", "LongformerForMaskedLM"),
        ("roberta", "RobertaForMaskedLM"),
        ("squeezebert", "SqueezeBertForMaskedLM"),
        ("bert", "BertForMaskedLM"),
        ("megatron-bert", "MegatronBertForMaskedLM"),
        ("mobilebert", "MobileBertForMaskedLM"),
        ("flaubert", "FlaubertWithLMHeadModel"),
        ("xlm", "XLMWithLMHeadModel"),
        ("electra", "ElectraForMaskedLM"),
        ("reformer", "ReformerForMaskedLM"),
        ("funnel", "FunnelForMaskedLM"),
        ("mpnet", "MPNetForMaskedLM"),
        ("tapas", "TapasForMaskedLM"),
        ("deberta", "DebertaForMaskedLM"),
        ("deberta-v2", "DebertaV2ForMaskedLM"),
        ("ibert", "IBertForMaskedLM"),
    ]
)

MODEL_FOR_OBJECT_DETECTION_MAPPING_NAMES = OrderedDict(
    [
        # Model for Object Detection mapping
        ("detr", "DetrForObjectDetection"),
    ]
)

MODEL_FOR_SEQ_TO_SEQ_CAUSAL_LM_MAPPING_NAMES = OrderedDict(
    [
        # Model for Seq2Seq Causal LM mapping
        ("bigbird_pegasus", "BigBirdPegasusForConditionalGeneration"),
        ("m2m_100", "M2M100ForConditionalGeneration"),
        ("led", "LEDForConditionalGeneration"),
        ("blenderbot-small", "BlenderbotSmallForConditionalGeneration"),
        ("mt5", "MT5ForConditionalGeneration"),
        ("t5", "T5ForConditionalGeneration"),
        ("pegasus", "PegasusForConditionalGeneration"),
        ("marian", "MarianMTModel"),
        ("mbart", "MBartForConditionalGeneration"),
        ("blenderbot", "BlenderbotForConditionalGeneration"),
        ("bart", "BartForConditionalGeneration"),
        ("fsmt", "FSMTForConditionalGeneration"),
        ("encoder-decoder", "EncoderDecoderModel"),
        ("xlm-prophetnet", "XLMProphetNetForConditionalGeneration"),
        ("prophetnet", "ProphetNetForConditionalGeneration"),
    ]
)

MODEL_FOR_SEQUENCE_CLASSIFICATION_MAPPING_NAMES = OrderedDict(
    [
        # Model for Sequence Classification mapping
<<<<<<< HEAD
        ("fnet", "FNetForSequenceClassification"),
=======
        ("gptj", "GPTJForSequenceClassification"),
>>>>>>> 53ee995a
        ("layoutlmv2", "LayoutLMv2ForSequenceClassification"),
        ("rembert", "RemBertForSequenceClassification"),
        ("canine", "CanineForSequenceClassification"),
        ("roformer", "RoFormerForSequenceClassification"),
        ("bigbird_pegasus", "BigBirdPegasusForSequenceClassification"),
        ("big_bird", "BigBirdForSequenceClassification"),
        ("convbert", "ConvBertForSequenceClassification"),
        ("led", "LEDForSequenceClassification"),
        ("distilbert", "DistilBertForSequenceClassification"),
        ("albert", "AlbertForSequenceClassification"),
        ("camembert", "CamembertForSequenceClassification"),
        ("xlm-roberta", "XLMRobertaForSequenceClassification"),
        ("mbart", "MBartForSequenceClassification"),
        ("bart", "BartForSequenceClassification"),
        ("longformer", "LongformerForSequenceClassification"),
        ("roberta", "RobertaForSequenceClassification"),
        ("squeezebert", "SqueezeBertForSequenceClassification"),
        ("layoutlm", "LayoutLMForSequenceClassification"),
        ("bert", "BertForSequenceClassification"),
        ("xlnet", "XLNetForSequenceClassification"),
        ("megatron-bert", "MegatronBertForSequenceClassification"),
        ("mobilebert", "MobileBertForSequenceClassification"),
        ("flaubert", "FlaubertForSequenceClassification"),
        ("xlm", "XLMForSequenceClassification"),
        ("electra", "ElectraForSequenceClassification"),
        ("funnel", "FunnelForSequenceClassification"),
        ("deberta", "DebertaForSequenceClassification"),
        ("deberta-v2", "DebertaV2ForSequenceClassification"),
        ("gpt2", "GPT2ForSequenceClassification"),
        ("gpt_neo", "GPTNeoForSequenceClassification"),
        ("openai-gpt", "OpenAIGPTForSequenceClassification"),
        ("reformer", "ReformerForSequenceClassification"),
        ("ctrl", "CTRLForSequenceClassification"),
        ("transfo-xl", "TransfoXLForSequenceClassification"),
        ("mpnet", "MPNetForSequenceClassification"),
        ("tapas", "TapasForSequenceClassification"),
        ("ibert", "IBertForSequenceClassification"),
    ]
)

MODEL_FOR_QUESTION_ANSWERING_MAPPING_NAMES = OrderedDict(
    [
        # Model for Question Answering mapping
        ("fnet", "FNetForQuestionAnswering"),
        ("layoutlmv2", "LayoutLMv2ForQuestionAnswering"),
        ("rembert", "RemBertForQuestionAnswering"),
        ("canine", "CanineForQuestionAnswering"),
        ("roformer", "RoFormerForQuestionAnswering"),
        ("bigbird_pegasus", "BigBirdPegasusForQuestionAnswering"),
        ("big_bird", "BigBirdForQuestionAnswering"),
        ("convbert", "ConvBertForQuestionAnswering"),
        ("led", "LEDForQuestionAnswering"),
        ("distilbert", "DistilBertForQuestionAnswering"),
        ("albert", "AlbertForQuestionAnswering"),
        ("camembert", "CamembertForQuestionAnswering"),
        ("bart", "BartForQuestionAnswering"),
        ("mbart", "MBartForQuestionAnswering"),
        ("longformer", "LongformerForQuestionAnswering"),
        ("xlm-roberta", "XLMRobertaForQuestionAnswering"),
        ("roberta", "RobertaForQuestionAnswering"),
        ("squeezebert", "SqueezeBertForQuestionAnswering"),
        ("bert", "BertForQuestionAnswering"),
        ("xlnet", "XLNetForQuestionAnsweringSimple"),
        ("flaubert", "FlaubertForQuestionAnsweringSimple"),
        ("megatron-bert", "MegatronBertForQuestionAnswering"),
        ("mobilebert", "MobileBertForQuestionAnswering"),
        ("xlm", "XLMForQuestionAnsweringSimple"),
        ("electra", "ElectraForQuestionAnswering"),
        ("reformer", "ReformerForQuestionAnswering"),
        ("funnel", "FunnelForQuestionAnswering"),
        ("lxmert", "LxmertForQuestionAnswering"),
        ("mpnet", "MPNetForQuestionAnswering"),
        ("deberta", "DebertaForQuestionAnswering"),
        ("deberta-v2", "DebertaV2ForQuestionAnswering"),
        ("ibert", "IBertForQuestionAnswering"),
        ("splinter", "SplinterForQuestionAnswering"),
    ]
)

MODEL_FOR_TABLE_QUESTION_ANSWERING_MAPPING_NAMES = OrderedDict(
    [
        # Model for Table Question Answering mapping
        ("tapas", "TapasForQuestionAnswering"),
    ]
)

MODEL_FOR_TOKEN_CLASSIFICATION_MAPPING_NAMES = OrderedDict(
    [
        # Model for Token Classification mapping
        ("fnet", "FNetForTokenClassification"),
        ("layoutlmv2", "LayoutLMv2ForTokenClassification"),
        ("rembert", "RemBertForTokenClassification"),
        ("canine", "CanineForTokenClassification"),
        ("roformer", "RoFormerForTokenClassification"),
        ("big_bird", "BigBirdForTokenClassification"),
        ("convbert", "ConvBertForTokenClassification"),
        ("layoutlm", "LayoutLMForTokenClassification"),
        ("distilbert", "DistilBertForTokenClassification"),
        ("camembert", "CamembertForTokenClassification"),
        ("flaubert", "FlaubertForTokenClassification"),
        ("xlm", "XLMForTokenClassification"),
        ("xlm-roberta", "XLMRobertaForTokenClassification"),
        ("longformer", "LongformerForTokenClassification"),
        ("roberta", "RobertaForTokenClassification"),
        ("squeezebert", "SqueezeBertForTokenClassification"),
        ("bert", "BertForTokenClassification"),
        ("megatron-bert", "MegatronBertForTokenClassification"),
        ("mobilebert", "MobileBertForTokenClassification"),
        ("xlnet", "XLNetForTokenClassification"),
        ("albert", "AlbertForTokenClassification"),
        ("electra", "ElectraForTokenClassification"),
        ("funnel", "FunnelForTokenClassification"),
        ("mpnet", "MPNetForTokenClassification"),
        ("deberta", "DebertaForTokenClassification"),
        ("deberta-v2", "DebertaV2ForTokenClassification"),
        ("gpt2", "GPT2ForTokenClassification"),
        ("ibert", "IBertForTokenClassification"),
    ]
)

MODEL_FOR_MULTIPLE_CHOICE_MAPPING_NAMES = OrderedDict(
    [
        # Model for Multiple Choice mapping
        ("fnet", "FNetForMultipleChoice"),
        ("rembert", "RemBertForMultipleChoice"),
        ("canine", "CanineForMultipleChoice"),
        ("roformer", "RoFormerForMultipleChoice"),
        ("big_bird", "BigBirdForMultipleChoice"),
        ("convbert", "ConvBertForMultipleChoice"),
        ("camembert", "CamembertForMultipleChoice"),
        ("electra", "ElectraForMultipleChoice"),
        ("xlm-roberta", "XLMRobertaForMultipleChoice"),
        ("longformer", "LongformerForMultipleChoice"),
        ("roberta", "RobertaForMultipleChoice"),
        ("squeezebert", "SqueezeBertForMultipleChoice"),
        ("bert", "BertForMultipleChoice"),
        ("distilbert", "DistilBertForMultipleChoice"),
        ("megatron-bert", "MegatronBertForMultipleChoice"),
        ("mobilebert", "MobileBertForMultipleChoice"),
        ("xlnet", "XLNetForMultipleChoice"),
        ("albert", "AlbertForMultipleChoice"),
        ("xlm", "XLMForMultipleChoice"),
        ("flaubert", "FlaubertForMultipleChoice"),
        ("funnel", "FunnelForMultipleChoice"),
        ("mpnet", "MPNetForMultipleChoice"),
        ("ibert", "IBertForMultipleChoice"),
    ]
)

MODEL_FOR_NEXT_SENTENCE_PREDICTION_MAPPING_NAMES = OrderedDict(
    [
        ("bert", "BertForNextSentencePrediction"),
        ("fnet", "FNetForNextSentencePrediction"),
        ("megatron-bert", "MegatronBertForNextSentencePrediction"),
        ("mobilebert", "MobileBertForNextSentencePrediction"),
    ]
)

MODEL_FOR_AUDIO_CLASSIFICATION_MAPPING_NAMES = OrderedDict(
    [
        # Model for Audio Classification mapping
        ("wav2vec2", "Wav2Vec2ForSequenceClassification"),
        ("hubert", "HubertForSequenceClassification"),
    ]
)

MODEL_MAPPING = _LazyAutoMapping(CONFIG_MAPPING_NAMES, MODEL_MAPPING_NAMES)
MODEL_FOR_PRETRAINING_MAPPING = _LazyAutoMapping(CONFIG_MAPPING_NAMES, MODEL_FOR_PRETRAINING_MAPPING_NAMES)
MODEL_WITH_LM_HEAD_MAPPING = _LazyAutoMapping(CONFIG_MAPPING_NAMES, MODEL_WITH_LM_HEAD_MAPPING_NAMES)
MODEL_FOR_CAUSAL_LM_MAPPING = _LazyAutoMapping(CONFIG_MAPPING_NAMES, MODEL_FOR_CAUSAL_LM_MAPPING_NAMES)
MODEL_FOR_IMAGE_CLASSIFICATION_MAPPING = _LazyAutoMapping(
    CONFIG_MAPPING_NAMES, MODEL_FOR_IMAGE_CLASSIFICATION_MAPPING_NAMES
)
MODEL_FOR_MASKED_LM_MAPPING = _LazyAutoMapping(CONFIG_MAPPING_NAMES, MODEL_FOR_MASKED_LM_MAPPING_NAMES)
MODEL_FOR_OBJECT_DETECTION_MAPPING = _LazyAutoMapping(CONFIG_MAPPING_NAMES, MODEL_FOR_OBJECT_DETECTION_MAPPING_NAMES)
MODEL_FOR_SEQ_TO_SEQ_CAUSAL_LM_MAPPING = _LazyAutoMapping(
    CONFIG_MAPPING_NAMES, MODEL_FOR_SEQ_TO_SEQ_CAUSAL_LM_MAPPING_NAMES
)
MODEL_FOR_SEQUENCE_CLASSIFICATION_MAPPING = _LazyAutoMapping(
    CONFIG_MAPPING_NAMES, MODEL_FOR_SEQUENCE_CLASSIFICATION_MAPPING_NAMES
)
MODEL_FOR_QUESTION_ANSWERING_MAPPING = _LazyAutoMapping(
    CONFIG_MAPPING_NAMES, MODEL_FOR_QUESTION_ANSWERING_MAPPING_NAMES
)
MODEL_FOR_TABLE_QUESTION_ANSWERING_MAPPING = _LazyAutoMapping(
    CONFIG_MAPPING_NAMES, MODEL_FOR_TABLE_QUESTION_ANSWERING_MAPPING_NAMES
)
MODEL_FOR_TOKEN_CLASSIFICATION_MAPPING = _LazyAutoMapping(
    CONFIG_MAPPING_NAMES, MODEL_FOR_TOKEN_CLASSIFICATION_MAPPING_NAMES
)
MODEL_FOR_MULTIPLE_CHOICE_MAPPING = _LazyAutoMapping(CONFIG_MAPPING_NAMES, MODEL_FOR_MULTIPLE_CHOICE_MAPPING_NAMES)
MODEL_FOR_NEXT_SENTENCE_PREDICTION_MAPPING = _LazyAutoMapping(
    CONFIG_MAPPING_NAMES, MODEL_FOR_NEXT_SENTENCE_PREDICTION_MAPPING_NAMES
)
MODEL_FOR_AUDIO_CLASSIFICATION_MAPPING = _LazyAutoMapping(
    CONFIG_MAPPING_NAMES, MODEL_FOR_AUDIO_CLASSIFICATION_MAPPING_NAMES
)


class AutoModel(_BaseAutoModelClass):
    _model_mapping = MODEL_MAPPING


AutoModel = auto_class_update(AutoModel)


class AutoModelForPreTraining(_BaseAutoModelClass):
    _model_mapping = MODEL_FOR_PRETRAINING_MAPPING


AutoModelForPreTraining = auto_class_update(AutoModelForPreTraining, head_doc="pretraining")


# Private on purpose, the public class will add the deprecation warnings.
class _AutoModelWithLMHead(_BaseAutoModelClass):
    _model_mapping = MODEL_WITH_LM_HEAD_MAPPING


_AutoModelWithLMHead = auto_class_update(_AutoModelWithLMHead, head_doc="language modeling")


class AutoModelForCausalLM(_BaseAutoModelClass):
    _model_mapping = MODEL_FOR_CAUSAL_LM_MAPPING


AutoModelForCausalLM = auto_class_update(AutoModelForCausalLM, head_doc="causal language modeling")


class AutoModelForMaskedLM(_BaseAutoModelClass):
    _model_mapping = MODEL_FOR_MASKED_LM_MAPPING


AutoModelForMaskedLM = auto_class_update(AutoModelForMaskedLM, head_doc="masked language modeling")


class AutoModelForSeq2SeqLM(_BaseAutoModelClass):
    _model_mapping = MODEL_FOR_SEQ_TO_SEQ_CAUSAL_LM_MAPPING


AutoModelForSeq2SeqLM = auto_class_update(
    AutoModelForSeq2SeqLM, head_doc="sequence-to-sequence language modeling", checkpoint_for_example="t5-base"
)


class AutoModelForSequenceClassification(_BaseAutoModelClass):
    _model_mapping = MODEL_FOR_SEQUENCE_CLASSIFICATION_MAPPING


AutoModelForSequenceClassification = auto_class_update(
    AutoModelForSequenceClassification, head_doc="sequence classification"
)


class AutoModelForQuestionAnswering(_BaseAutoModelClass):
    _model_mapping = MODEL_FOR_QUESTION_ANSWERING_MAPPING


AutoModelForQuestionAnswering = auto_class_update(AutoModelForQuestionAnswering, head_doc="question answering")


class AutoModelForTableQuestionAnswering(_BaseAutoModelClass):
    _model_mapping = MODEL_FOR_TABLE_QUESTION_ANSWERING_MAPPING


AutoModelForTableQuestionAnswering = auto_class_update(
    AutoModelForTableQuestionAnswering,
    head_doc="table question answering",
    checkpoint_for_example="google/tapas-base-finetuned-wtq",
)


class AutoModelForTokenClassification(_BaseAutoModelClass):
    _model_mapping = MODEL_FOR_TOKEN_CLASSIFICATION_MAPPING


AutoModelForTokenClassification = auto_class_update(AutoModelForTokenClassification, head_doc="token classification")


class AutoModelForMultipleChoice(_BaseAutoModelClass):
    _model_mapping = MODEL_FOR_MULTIPLE_CHOICE_MAPPING


AutoModelForMultipleChoice = auto_class_update(AutoModelForMultipleChoice, head_doc="multiple choice")


class AutoModelForNextSentencePrediction(_BaseAutoModelClass):
    _model_mapping = MODEL_FOR_NEXT_SENTENCE_PREDICTION_MAPPING


AutoModelForNextSentencePrediction = auto_class_update(
    AutoModelForNextSentencePrediction, head_doc="next sentence prediction"
)


class AutoModelForImageClassification(_BaseAutoModelClass):
    _model_mapping = MODEL_FOR_IMAGE_CLASSIFICATION_MAPPING


AutoModelForImageClassification = auto_class_update(AutoModelForImageClassification, head_doc="image classification")


class AutoModelForAudioClassification(_BaseAutoModelClass):
    _model_mapping = MODEL_FOR_AUDIO_CLASSIFICATION_MAPPING


AutoModelForAudioClassification = auto_class_update(AutoModelForAudioClassification, head_doc="audio classification")


class AutoModelWithLMHead(_AutoModelWithLMHead):
    @classmethod
    def from_config(cls, config):
        warnings.warn(
            "The class `AutoModelWithLMHead` is deprecated and will be removed in a future version. Please use "
            "`AutoModelForCausalLM` for causal language models, `AutoModelForMaskedLM` for masked language models and "
            "`AutoModelForSeq2SeqLM` for encoder-decoder models.",
            FutureWarning,
        )
        return super().from_config(config)

    @classmethod
    def from_pretrained(cls, pretrained_model_name_or_path, *model_args, **kwargs):
        warnings.warn(
            "The class `AutoModelWithLMHead` is deprecated and will be removed in a future version. Please use "
            "`AutoModelForCausalLM` for causal language models, `AutoModelForMaskedLM` for masked language models and "
            "`AutoModelForSeq2SeqLM` for encoder-decoder models.",
            FutureWarning,
        )
        return super().from_pretrained(pretrained_model_name_or_path, *model_args, **kwargs)<|MERGE_RESOLUTION|>--- conflicted
+++ resolved
@@ -28,11 +28,8 @@
 MODEL_MAPPING_NAMES = OrderedDict(
     [
         # Base model mapping
-<<<<<<< HEAD
         ("fnet", "FNetModel"),
-=======
         ("gptj", "GPTJModel"),
->>>>>>> 53ee995a
         ("layoutlmv2", "LayoutLMv2Model"),
         ("beit", "BeitModel"),
         ("rembert", "RemBertModel"),
@@ -141,11 +138,8 @@
 MODEL_WITH_LM_HEAD_MAPPING_NAMES = OrderedDict(
     [
         # Model with LM heads mapping
-<<<<<<< HEAD
         ("fnet", "FNetForMaskedLM"),
-=======
         ("gptj", "GPTJForCausalLM"),
->>>>>>> 53ee995a
         ("rembert", "RemBertForMaskedLM"),
         ("roformer", "RoFormerForMaskedLM"),
         ("bigbird_pegasus", "BigBirdPegasusForConditionalGeneration"),
@@ -299,11 +293,8 @@
 MODEL_FOR_SEQUENCE_CLASSIFICATION_MAPPING_NAMES = OrderedDict(
     [
         # Model for Sequence Classification mapping
-<<<<<<< HEAD
         ("fnet", "FNetForSequenceClassification"),
-=======
         ("gptj", "GPTJForSequenceClassification"),
->>>>>>> 53ee995a
         ("layoutlmv2", "LayoutLMv2ForSequenceClassification"),
         ("rembert", "RemBertForSequenceClassification"),
         ("canine", "CanineForSequenceClassification"),
