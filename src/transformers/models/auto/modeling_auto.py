--- conflicted
+++ resolved
@@ -858,11 +858,8 @@
         ("idefics3", "Idefics3ForConditionalGeneration"),
         ("instructblip", "InstructBlipForConditionalGeneration"),
         ("kosmos-2", "Kosmos2ForConditionalGeneration"),
-<<<<<<< HEAD
         ("kosmos-2.5", "Kosmos2_5ForConditionalGeneration"),
-=======
         ("llama4", "Llama4ForConditionalGeneration"),
->>>>>>> e16775d1
         ("llava", "LlavaForConditionalGeneration"),
         ("llava_next", "LlavaNextForConditionalGeneration"),
         ("llava_onevision", "LlavaOnevisionForConditionalGeneration"),
