# coding=utf-8
# Copyright 2018 The Google AI Language Team Authors and The HuggingFace Inc. team.
# Copyright (c) 2018-2021, NVIDIA CORPORATION.  All rights reserved.
#
# Licensed under the Apache License, Version 2.0 (the "License");
# you may not use this file except in compliance with the License.
# You may obtain a copy of the License at
#
#     http://www.apache.org/licenses/LICENSE-2.0
#
# Unless required by applicable law or agreed to in writing, software
# distributed under the License is distributed on an "AS IS" BASIS,
# WITHOUT WARRANTIES OR CONDITIONS OF ANY KIND, either express or implied.
# See the License for the specific language governing permissions and
# limitations under the License.
"""PyTorch MegatronBERT model."""

import math
import os
import warnings
from dataclasses import dataclass
from typing import Optional, Union

import torch
import torch.utils.checkpoint
from torch import nn
from torch.nn import BCEWithLogitsLoss, CrossEntropyLoss, MSELoss

from ...activations import ACT2FN
from ...cache_utils import Cache, EncoderDecoderCache
from ...generation import GenerationMixin
from ...modeling_layers import GradientCheckpointingLayer
from ...modeling_outputs import (
    BaseModelOutputWithPastAndCrossAttentions,
    BaseModelOutputWithPoolingAndCrossAttentions,
    CausalLMOutputWithCrossAttentions,
    MaskedLMOutput,
    MultipleChoiceModelOutput,
    NextSentencePredictorOutput,
    QuestionAnsweringModelOutput,
    SequenceClassifierOutput,
    TokenClassifierOutput,
)
from ...modeling_utils import PreTrainedModel
from ...pytorch_utils import apply_chunking_to_forward, find_pruneable_heads_and_indices, prune_linear_layer
from ...utils import ModelOutput, auto_docstring, logging
from .configuration_megatron_bert import MegatronBertConfig


logger = logging.get_logger(__name__)


def load_tf_weights_in_megatron_bert(model, config, tf_checkpoint_path):
    """Load tf checkpoints in a pytorch model."""
    try:
        import re

        import numpy as np
        import tensorflow as tf
    except ImportError:
        logger.error(
            "Loading a TensorFlow model in PyTorch, requires TensorFlow to be installed. Please see "
            "https://www.tensorflow.org/install/ for installation instructions."
        )
        raise
    tf_path = os.path.abspath(tf_checkpoint_path)
    logger.info(f"Converting TensorFlow checkpoint from {tf_path}")
    # Load weights from TF model
    init_vars = tf.train.list_variables(tf_path)
    names = []
    arrays = []
    for name, shape in init_vars:
        logger.info(f"Loading TF weight {name} with shape {shape}")
        array = tf.train.load_variable(tf_path, name)
        names.append(name)
        arrays.append(array)

    for name, array in zip(names, arrays):
        name = name.split("/")
        # adam_v and adam_m are variables used in AdamWeightDecayOptimizer to calculated m and v
        # which are not required for using pretrained model
        if any(
            n in ["adam_v", "adam_m", "AdamWeightDecayOptimizer", "AdamWeightDecayOptimizer_1", "global_step"]
            for n in name
        ):
            logger.info(f"Skipping {'/'.join(name)}")
            continue
        pointer = model
        for m_name in name:
            if re.fullmatch(r"[A-Za-z]+_\d+", m_name):
                scope_names = re.split(r"_(\d+)", m_name)
            else:
                scope_names = [m_name]
            if scope_names[0] == "kernel" or scope_names[0] == "gamma":
                pointer = getattr(pointer, "weight")
            elif scope_names[0] == "output_bias" or scope_names[0] == "beta":
                pointer = getattr(pointer, "bias")
            elif scope_names[0] == "output_weights":
                pointer = getattr(pointer, "weight")
            elif scope_names[0] == "squad":
                pointer = getattr(pointer, "classifier")
            else:
                try:
                    pointer = getattr(pointer, scope_names[0])
                except AttributeError:
                    logger.info(f"Skipping {'/'.join(name)}")
                    continue
            if len(scope_names) >= 2:
                num = int(scope_names[1])
                pointer = pointer[num]
        if m_name[-11:] == "_embeddings":
            pointer = getattr(pointer, "weight")
        elif m_name == "kernel":
            array = np.transpose(array)
        if pointer.shape != array.shape:
            raise ValueError(f"Pointer shape {pointer.shape} and array shape {array.shape} mismatched")
        logger.info(f"Initialize PyTorch weight {name}")
        pointer.data = torch.from_numpy(array)
    return model


class MegatronBertEmbeddings(nn.Module):
    """Construct the embeddings from word, position and token_type embeddings."""

    def __init__(self, config):
        super().__init__()
        self.word_embeddings = nn.Embedding(config.vocab_size, config.hidden_size, padding_idx=config.pad_token_id)
        self.position_embeddings = nn.Embedding(config.max_position_embeddings, config.hidden_size)
        self.token_type_embeddings = nn.Embedding(config.type_vocab_size, config.hidden_size)

        # self.LayerNorm is not snake-cased to stick with TensorFlow model variable name and be able to load
        # any TensorFlow checkpoint file

        # In Megatron, layer-norm is applied after the 1st dropout.
        # self.LayerNorm = nn.LayerNorm(config.hidden_size, eps=config.layer_norm_eps)
        self.dropout = nn.Dropout(config.hidden_dropout_prob)

        # position_ids (1, len position emb) is contiguous in memory and exported when serialized
        self.register_buffer(
            "position_ids", torch.arange(config.max_position_embeddings).expand((1, -1)), persistent=False
        )
        self.position_embedding_type = getattr(config, "position_embedding_type", "absolute")

    def forward(
        self,
        input_ids: Optional[torch.LongTensor] = None,
        token_type_ids: Optional[torch.LongTensor] = None,
        position_ids: Optional[torch.LongTensor] = None,
        inputs_embeds: Optional[torch.LongTensor] = None,
        past_key_values_length: int = 0,
    ) -> torch.Tensor:
        if input_ids is not None:
            input_shape = input_ids.size()
        else:
            input_shape = inputs_embeds.size()[:-1]

        seq_length = input_shape[1]

        if position_ids is None:
            position_ids = self.position_ids[:, past_key_values_length : seq_length + past_key_values_length]

        if token_type_ids is None:
            token_type_ids = torch.zeros(input_shape, dtype=torch.long, device=self.position_ids.device)

        if inputs_embeds is None:
            inputs_embeds = self.word_embeddings(input_ids)
        token_type_embeddings = self.token_type_embeddings(token_type_ids)

        embeddings = inputs_embeds + token_type_embeddings
        if self.position_embedding_type == "absolute":
            position_embeddings = self.position_embeddings(position_ids)
            embeddings += position_embeddings

        # Megatron BERT moves that layer norm after the drop-out (and to each layer).
        # embeddings = self.LayerNorm(embeddings)
        embeddings = self.dropout(embeddings)
        return embeddings


# Copied from transformers.models.bert.modeling_bert.BertSelfAttention with Bert->MegatronBert
class MegatronBertSelfAttention(nn.Module):
    def __init__(self, config, position_embedding_type=None, layer_idx=None):
        super().__init__()
        if config.hidden_size % config.num_attention_heads != 0 and not hasattr(config, "embedding_size"):
            raise ValueError(
                f"The hidden size ({config.hidden_size}) is not a multiple of the number of attention "
                f"heads ({config.num_attention_heads})"
            )

        self.num_attention_heads = config.num_attention_heads
        self.attention_head_size = int(config.hidden_size / config.num_attention_heads)
        self.all_head_size = self.num_attention_heads * self.attention_head_size

        self.query = nn.Linear(config.hidden_size, self.all_head_size)
        self.key = nn.Linear(config.hidden_size, self.all_head_size)
        self.value = nn.Linear(config.hidden_size, self.all_head_size)

        self.dropout = nn.Dropout(config.attention_probs_dropout_prob)
        self.position_embedding_type = position_embedding_type or getattr(
            config, "position_embedding_type", "absolute"
        )
        if self.position_embedding_type == "relative_key" or self.position_embedding_type == "relative_key_query":
            self.max_position_embeddings = config.max_position_embeddings
            self.distance_embedding = nn.Embedding(2 * config.max_position_embeddings - 1, self.attention_head_size)

        self.is_decoder = config.is_decoder
        self.layer_idx = layer_idx

    def transpose_for_scores(self, x: torch.Tensor) -> torch.Tensor:
        new_x_shape = x.size()[:-1] + (self.num_attention_heads, self.attention_head_size)
        x = x.view(new_x_shape)
        return x.permute(0, 2, 1, 3)

    def forward(
        self,
        hidden_states: torch.Tensor,
        attention_mask: Optional[torch.FloatTensor] = None,
        head_mask: Optional[torch.FloatTensor] = None,
        encoder_hidden_states: Optional[torch.FloatTensor] = None,
<<<<<<< HEAD
        past_key_value: Optional[Cache] = None,
        output_attentions: Optional[bool] = False,
        cache_position: Optional[torch.Tensor] = None,
    ) -> Tuple[torch.Tensor]:
=======
        encoder_attention_mask: Optional[torch.FloatTensor] = None,
        past_key_value: Optional[tuple[tuple[torch.FloatTensor]]] = None,
        output_attentions: Optional[bool] = False,
    ) -> tuple[torch.Tensor]:
>>>>>>> 12838775
        mixed_query_layer = self.query(hidden_states)

        # If this is instantiated as a cross-attention module, the keys
        # and values come from an encoder; the attention mask needs to be
        # such that the encoder's padding tokens are not attended to.
        is_cross_attention = encoder_hidden_states is not None

        if past_key_value is not None:
            if isinstance(past_key_value, EncoderDecoderCache):
                is_updated = past_key_value.is_updated.get(self.layer_idx)
                if is_cross_attention:
                    # after the first generated id, we can subsequently re-use all key/value_layer from cache
                    curr_past_key_value = past_key_value.cross_attention_cache
                else:
                    curr_past_key_value = past_key_value.self_attention_cache
            else:
                curr_past_key_value = past_key_value

        current_states = encoder_hidden_states if is_cross_attention else hidden_states
        if is_cross_attention and past_key_value is not None and is_updated:
            # reuse k,v, cross_attentions
            key_layer = curr_past_key_value.key_cache[self.layer_idx]
            value_layer = curr_past_key_value.value_cache[self.layer_idx]
        else:
            key_layer = self.transpose_for_scores(self.key(current_states))
            value_layer = self.transpose_for_scores(self.value(current_states))

            if past_key_value is not None:
                # save all key/value_layer to cache to be re-used for fast auto-regressive generation
                cache_position = cache_position if not is_cross_attention else None
                key_layer, value_layer = curr_past_key_value.update(
                    key_layer, value_layer, self.layer_idx, {"cache_position": cache_position}
                )
                # set flag that curr layer for cross-attn is already updated so we can re-use in subsequent calls
                if is_cross_attention:
                    past_key_value.is_updated[self.layer_idx] = True

        query_layer = self.transpose_for_scores(mixed_query_layer)

        # Take the dot product between "query" and "key" to get the raw attention scores.
        attention_scores = torch.matmul(query_layer, key_layer.transpose(-1, -2))

        if self.position_embedding_type == "relative_key" or self.position_embedding_type == "relative_key_query":
            query_length, key_length = query_layer.shape[2], key_layer.shape[2]
            if past_key_value is not None:
                position_ids_l = torch.tensor(key_length - 1, dtype=torch.long, device=hidden_states.device).view(
                    -1, 1
                )
            else:
                position_ids_l = torch.arange(query_length, dtype=torch.long, device=hidden_states.device).view(-1, 1)
            position_ids_r = torch.arange(key_length, dtype=torch.long, device=hidden_states.device).view(1, -1)
            distance = position_ids_l - position_ids_r

            positional_embedding = self.distance_embedding(distance + self.max_position_embeddings - 1)
            positional_embedding = positional_embedding.to(dtype=query_layer.dtype)  # fp16 compatibility

            if self.position_embedding_type == "relative_key":
                relative_position_scores = torch.einsum("bhld,lrd->bhlr", query_layer, positional_embedding)
                attention_scores = attention_scores + relative_position_scores
            elif self.position_embedding_type == "relative_key_query":
                relative_position_scores_query = torch.einsum("bhld,lrd->bhlr", query_layer, positional_embedding)
                relative_position_scores_key = torch.einsum("bhrd,lrd->bhlr", key_layer, positional_embedding)
                attention_scores = attention_scores + relative_position_scores_query + relative_position_scores_key

        attention_scores = attention_scores / math.sqrt(self.attention_head_size)
        if attention_mask is not None:
            # Apply the attention mask is (precomputed for all layers in MegatronBertModel forward() function)
            attention_scores = attention_scores + attention_mask

        # Normalize the attention scores to probabilities.
        attention_probs = nn.functional.softmax(attention_scores, dim=-1)

        # This is actually dropping out entire tokens to attend to, which might
        # seem a bit unusual, but is taken from the original Transformer paper.
        attention_probs = self.dropout(attention_probs)

        # Mask heads if we want to
        if head_mask is not None:
            attention_probs = attention_probs * head_mask

        context_layer = torch.matmul(attention_probs, value_layer)

        context_layer = context_layer.permute(0, 2, 1, 3).contiguous()
        new_context_layer_shape = context_layer.size()[:-2] + (self.all_head_size,)
        context_layer = context_layer.view(new_context_layer_shape)

        outputs = (context_layer, attention_probs) if output_attentions else (context_layer,)

        if self.is_decoder:
            outputs = outputs + (past_key_value,)
        return outputs


# Based transformers.models.bert.modeling_bert.BertSelfOutput. Moved LayerNorm to MegatronBertAttention below.
class MegatronBertSelfOutput(nn.Module):
    def __init__(self, config):
        super().__init__()
        self.dense = nn.Linear(config.hidden_size, config.hidden_size)
        self.dropout = nn.Dropout(config.hidden_dropout_prob)

    def forward(self, hidden_states: torch.Tensor, residual: torch.Tensor) -> torch.Tensor:
        hidden_states = self.dense(hidden_states)
        hidden_states = self.dropout(hidden_states)
        return residual + hidden_states


# Based transformers.models.bert.modeling_bert.BertAttention. Added LayerNorm.
class MegatronBertAttention(nn.Module):
    def __init__(self, config, layer_idx=None):
        super().__init__()
        self.ln = nn.LayerNorm(config.hidden_size, eps=config.layer_norm_eps)
        self.self = MegatronBertSelfAttention(config, layer_idx=layer_idx)
        self.output = MegatronBertSelfOutput(config)
        self.pruned_heads = set()

    def prune_heads(self, heads):
        if len(heads) == 0:
            return
        heads, index = find_pruneable_heads_and_indices(
            heads, self.self.num_attention_heads, self.self.attention_head_size, self.pruned_heads
        )

        # Prune linear layers
        self.self.query = prune_linear_layer(self.self.query, index)
        self.self.key = prune_linear_layer(self.self.key, index)
        self.self.value = prune_linear_layer(self.self.value, index)
        self.output.dense = prune_linear_layer(self.output.dense, index, dim=1)

        # Update hyper params and store pruned heads
        self.self.num_attention_heads = self.self.num_attention_heads - len(heads)
        self.self.all_head_size = self.self.attention_head_size * self.self.num_attention_heads
        self.pruned_heads = self.pruned_heads.union(heads)

    def forward(
        self,
        hidden_states: torch.Tensor,
        attention_mask: Optional[torch.FloatTensor] = None,
        head_mask: Optional[torch.FloatTensor] = None,
        encoder_hidden_states: Optional[torch.FloatTensor] = None,
<<<<<<< HEAD
        past_key_value: Optional[Cache] = None,
        output_attentions: Optional[bool] = False,
        cache_position: Optional[torch.Tensor] = None,
    ) -> Tuple[torch.Tensor]:
=======
        encoder_attention_mask: Optional[torch.FloatTensor] = None,
        past_key_value: Optional[tuple[tuple[torch.FloatTensor]]] = None,
        output_attentions: Optional[bool] = False,
    ) -> tuple[torch.Tensor]:
>>>>>>> 12838775
        ln_outputs = self.ln(hidden_states)
        self_outputs = self.self(
            ln_outputs,
            attention_mask=attention_mask,
            head_mask=head_mask,
            encoder_hidden_states=encoder_hidden_states,
            past_key_value=past_key_value,
            output_attentions=output_attentions,
            cache_position=cache_position,
        )
        attention_output = self.output(self_outputs[0], hidden_states)
        outputs = (attention_output,) + self_outputs[1:]  # add attentions if we output them
        return outputs


# Copied from transformers.models.bert.modeling_bert.BertIntermediate with Bert->MegatronBert
class MegatronBertIntermediate(nn.Module):
    def __init__(self, config):
        super().__init__()
        self.dense = nn.Linear(config.hidden_size, config.intermediate_size)
        if isinstance(config.hidden_act, str):
            self.intermediate_act_fn = ACT2FN[config.hidden_act]
        else:
            self.intermediate_act_fn = config.hidden_act

    def forward(self, hidden_states: torch.Tensor) -> torch.Tensor:
        hidden_states = self.dense(hidden_states)
        hidden_states = self.intermediate_act_fn(hidden_states)
        return hidden_states


# Based on transformers.models.bert.modeling_bert.BertOutput. Moved LayerNorm to MegatronBertLayer below.
class MegatronBertOutput(nn.Module):
    def __init__(self, config):
        super().__init__()
        self.dense = nn.Linear(config.intermediate_size, config.hidden_size)
        self.dropout = nn.Dropout(config.hidden_dropout_prob)

    def forward(self, hidden_states: torch.Tensor, input_tensor: torch.Tensor) -> torch.Tensor:
        hidden_states = self.dense(hidden_states)
        hidden_states = self.dropout(hidden_states)
        return input_tensor + hidden_states


# Based on transformers.models.bert.modeling_bert.BertLayer. Added LayerNorm.
<<<<<<< HEAD
class MegatronBertLayer(nn.Module):
    def __init__(self, config, layer_idx=None):
=======
class MegatronBertLayer(GradientCheckpointingLayer):
    def __init__(self, config):
>>>>>>> 12838775
        super().__init__()
        self.chunk_size_feed_forward = config.chunk_size_feed_forward
        self.seq_len_dim = 1
        self.attention = MegatronBertAttention(config, layer_idx=layer_idx)
        self.is_decoder = config.is_decoder
        self.add_cross_attention = config.add_cross_attention
        if self.add_cross_attention:
            if not self.is_decoder:
                raise TypeError(f"{self} should be used as a decoder model if cross attention is added")
            self.crossattention = MegatronBertAttention(config, layer_idx=layer_idx)
        self.ln = nn.LayerNorm(config.hidden_size, eps=config.layer_norm_eps)
        self.intermediate = MegatronBertIntermediate(config)
        self.output = MegatronBertOutput(config)

    def forward(
        self,
        hidden_states: torch.Tensor,
        attention_mask: Optional[torch.FloatTensor] = None,
        head_mask: Optional[torch.FloatTensor] = None,
        encoder_hidden_states: Optional[torch.FloatTensor] = None,
        encoder_attention_mask: Optional[torch.FloatTensor] = None,
<<<<<<< HEAD
        past_key_value: Optional[Cache] = None,
        output_attentions: Optional[bool] = False,
        cache_position: Optional[torch.Tensor] = None,
    ) -> Tuple[torch.Tensor]:
=======
        past_key_value: Optional[tuple[tuple[torch.FloatTensor]]] = None,
        output_attentions: Optional[bool] = False,
    ) -> tuple[torch.Tensor]:
>>>>>>> 12838775
        # decoder uni-directional self-attention cached key/values tuple is at positions 1,2
        self_attention_outputs = self.attention(
            hidden_states,
            attention_mask=attention_mask,
            head_mask=head_mask,
            output_attentions=output_attentions,
            past_key_value=past_key_value,
            cache_position=cache_position,
        )
        attention_output = self_attention_outputs[0]

        # if decoder, the last output is tuple of self-attn cache
        if self.is_decoder:
            outputs = self_attention_outputs[1:-1]
        else:
            outputs = self_attention_outputs[1:]  # add self attentions if we output attention weights

        if self.is_decoder and encoder_hidden_states is not None:
            if not hasattr(self, "crossattention"):
                raise AttributeError(
                    f"If `encoder_hidden_states` are passed, {self} has to be instantiated with cross-attention layers"
                    " by setting `config.add_cross_attention=True`"
                )

            cross_attention_outputs = self.crossattention(
                attention_output,
                attention_mask=encoder_attention_mask,
                head_mask=head_mask,
                encoder_hidden_states=encoder_hidden_states,
                past_key_value=past_key_value,
                output_attentions=output_attentions,
                cache_position=cache_position,
            )
            attention_output = cross_attention_outputs[0]
            outputs = outputs + cross_attention_outputs[1:-1]  # add cross attentions if we output attention weights

        layer_output = apply_chunking_to_forward(
            self.feed_forward_chunk, self.chunk_size_feed_forward, self.seq_len_dim, attention_output
        )
        outputs = (layer_output,) + outputs

        # if decoder, return the attn key/values as the last output
        if self.is_decoder:
            outputs = outputs + (past_key_value,)

        return outputs

    def feed_forward_chunk(self, attention_output):
        ln_output = self.ln(attention_output)
        intermediate_output = self.intermediate(ln_output)
        layer_output = self.output(intermediate_output, attention_output)
        return layer_output


class MegatronBertEncoder(nn.Module):
    def __init__(self, config):
        super().__init__()
        self.config = config
        self.layer = nn.ModuleList([MegatronBertLayer(config, layer_idx=i) for i in range(config.num_hidden_layers)])

        # The final layer norm. We removed the 1st LN, moved LN to each hidden layer and this one
        # is simply the final LN (Transformer's BERT has it attached to each hidden layer).
        self.ln = nn.LayerNorm(config.hidden_size, eps=config.layer_norm_eps)
        self.gradient_checkpointing = False

    def forward(
        self,
        hidden_states: torch.Tensor,
        attention_mask: Optional[torch.FloatTensor] = None,
        head_mask: Optional[torch.FloatTensor] = None,
        encoder_hidden_states: Optional[torch.FloatTensor] = None,
        encoder_attention_mask: Optional[torch.FloatTensor] = None,
        past_key_values: Optional[tuple[tuple[torch.FloatTensor]]] = None,
        use_cache: Optional[bool] = None,
        output_attentions: Optional[bool] = False,
        output_hidden_states: Optional[bool] = False,
        return_dict: Optional[bool] = True,
<<<<<<< HEAD
        cache_position: Optional[torch.Tensor] = None,
    ) -> Union[Tuple, BaseModelOutputWithPastAndCrossAttentions]:
=======
    ) -> Union[tuple, BaseModelOutputWithPastAndCrossAttentions]:
>>>>>>> 12838775
        if self.gradient_checkpointing and self.training:
            if use_cache:
                logger.warning_once(
                    "`use_cache=True` is incompatible with gradient checkpointing. Setting `use_cache=False`..."
                )
                use_cache = False
        return_legacy_cache = False
        if use_cache and not isinstance(past_key_values, Cache):
            logger.warning_once(
                "Passing a tuple of `past_key_values` is deprecated and will be removed in Transformers v4.58.0. "
                "You should pass an instance of `EncoderDecoderCache` instead, e.g. "
                "`past_key_values=EncoderDecoderCache.from_legacy_cache(past_key_values)`."
            )
            return_legacy_cache = True
            past_key_values = EncoderDecoderCache.from_legacy_cache(past_key_values)

        all_hidden_states = () if output_hidden_states else None
        all_self_attentions = () if output_attentions else None
        all_cross_attentions = () if output_attentions and self.config.add_cross_attention else None
        next_decoder_cache = None

        for i, layer_module in enumerate(self.layer):
            if output_hidden_states:
                all_hidden_states = all_hidden_states + (hidden_states,)

            layer_head_mask = head_mask[i] if head_mask is not None else None

<<<<<<< HEAD
            if self.gradient_checkpointing and self.training:
                layer_outputs = self._gradient_checkpointing_func(
                    layer_module.__call__,
                    hidden_states,
                    attention_mask,
                    layer_head_mask,
                    encoder_hidden_states,
                    encoder_attention_mask,
                    past_key_values,
                    output_attentions,
                    cache_position,
                )
            else:
                layer_outputs = layer_module(
                    hidden_states,
                    attention_mask,
                    layer_head_mask,
                    encoder_hidden_states,
                    encoder_attention_mask,
                    past_key_values,
                    output_attentions,
                    cache_position,
                )
=======
            layer_outputs = layer_module(
                hidden_states,
                attention_mask,
                layer_head_mask,
                encoder_hidden_states,
                encoder_attention_mask,
                past_key_value,
                output_attentions,
            )
>>>>>>> 12838775

            # Because we moved the layer-norm at the end of the hidden layer, we have non-normali-
            # zed data here. If that's really needed, we must apply LN to match Transformer's BERT.

            hidden_states = layer_outputs[0]
            if use_cache:
                next_decoder_cache = layer_outputs[-1]
            if output_attentions:
                all_self_attentions = all_self_attentions + (layer_outputs[1],)
                if self.config.add_cross_attention:
                    all_cross_attentions = all_cross_attentions + (layer_outputs[2],)

        # Finalize the hidden states.
        hidden_states = self.ln(hidden_states)

        if output_hidden_states:
            all_hidden_states = all_hidden_states + (hidden_states,)

        next_cache = next_decoder_cache if use_cache else None
        if return_legacy_cache:
            next_cache = past_key_values.to_legacy_cache()

        if not return_dict:
            return tuple(
                v
                for v in [
                    hidden_states,
                    next_cache,
                    all_hidden_states,
                    all_self_attentions,
                    all_cross_attentions,
                ]
                if v is not None
            )
        return BaseModelOutputWithPastAndCrossAttentions(
            last_hidden_state=hidden_states,
            past_key_values=next_cache,
            hidden_states=all_hidden_states,
            attentions=all_self_attentions,
            cross_attentions=all_cross_attentions,
        )


# Copied from transformers.models.bert.modeling_bert.BertPooler with Bert->MegatronBert
class MegatronBertPooler(nn.Module):
    def __init__(self, config):
        super().__init__()
        self.dense = nn.Linear(config.hidden_size, config.hidden_size)
        self.activation = nn.Tanh()

    def forward(self, hidden_states: torch.Tensor) -> torch.Tensor:
        # We "pool" the model by simply taking the hidden state corresponding
        # to the first token.
        first_token_tensor = hidden_states[:, 0]
        pooled_output = self.dense(first_token_tensor)
        pooled_output = self.activation(pooled_output)
        return pooled_output


# Copied from transformers.models.bert.modeling_bert.BertPredictionHeadTransform with Bert->MegatronBert
class MegatronBertPredictionHeadTransform(nn.Module):
    def __init__(self, config):
        super().__init__()
        self.dense = nn.Linear(config.hidden_size, config.hidden_size)
        if isinstance(config.hidden_act, str):
            self.transform_act_fn = ACT2FN[config.hidden_act]
        else:
            self.transform_act_fn = config.hidden_act
        self.LayerNorm = nn.LayerNorm(config.hidden_size, eps=config.layer_norm_eps)

    def forward(self, hidden_states: torch.Tensor) -> torch.Tensor:
        hidden_states = self.dense(hidden_states)
        hidden_states = self.transform_act_fn(hidden_states)
        hidden_states = self.LayerNorm(hidden_states)
        return hidden_states


# Copied from transformers.models.bert.modeling_bert.BertLMPredictionHead with Bert->MegatronBert
class MegatronBertLMPredictionHead(nn.Module):
    def __init__(self, config):
        super().__init__()
        self.transform = MegatronBertPredictionHeadTransform(config)

        # The output weights are the same as the input embeddings, but there is
        # an output-only bias for each token.
        self.decoder = nn.Linear(config.hidden_size, config.vocab_size, bias=False)

        self.bias = nn.Parameter(torch.zeros(config.vocab_size))

        # Need a link between the two variables so that the bias is correctly resized with `resize_token_embeddings`
        self.decoder.bias = self.bias

    def _tie_weights(self):
        self.decoder.bias = self.bias

    def forward(self, hidden_states):
        hidden_states = self.transform(hidden_states)
        hidden_states = self.decoder(hidden_states)
        return hidden_states


# Copied from transformers.models.bert.modeling_bert.BertOnlyMLMHead with Bert->MegatronBert
class MegatronBertOnlyMLMHead(nn.Module):
    def __init__(self, config):
        super().__init__()
        self.predictions = MegatronBertLMPredictionHead(config)

    def forward(self, sequence_output: torch.Tensor) -> torch.Tensor:
        prediction_scores = self.predictions(sequence_output)
        return prediction_scores


# Copied from transformers.models.bert.modeling_bert.BertOnlyNSPHead with Bert->MegatronBert
class MegatronBertOnlyNSPHead(nn.Module):
    def __init__(self, config):
        super().__init__()
        self.seq_relationship = nn.Linear(config.hidden_size, 2)

    def forward(self, pooled_output):
        seq_relationship_score = self.seq_relationship(pooled_output)
        return seq_relationship_score


# Copied from transformers.models.bert.modeling_bert.BertPreTrainingHeads with Bert->MegatronBert
class MegatronBertPreTrainingHeads(nn.Module):
    def __init__(self, config):
        super().__init__()
        self.predictions = MegatronBertLMPredictionHead(config)
        self.seq_relationship = nn.Linear(config.hidden_size, 2)

    def forward(self, sequence_output, pooled_output):
        prediction_scores = self.predictions(sequence_output)
        seq_relationship_score = self.seq_relationship(pooled_output)
        return prediction_scores, seq_relationship_score


@auto_docstring
class MegatronBertPreTrainedModel(PreTrainedModel):
    config_class = MegatronBertConfig
    load_tf_weights = load_tf_weights_in_megatron_bert
    base_model_prefix = "bert"
    supports_gradient_checkpointing = True

    def _init_weights(self, module):
        """Initialize the weights"""
        if isinstance(module, (nn.Linear, nn.Embedding)):
            # Slightly different from the TF version which uses truncated_normal for initialization
            # cf https://github.com/pytorch/pytorch/pull/5617
            module.weight.data.normal_(mean=0.0, std=self.config.initializer_range)
            if hasattr(module, "bias") and module.bias is not None:
                module.bias.data.zero_()
        elif isinstance(module, nn.LayerNorm):
            module.bias.data.zero_()
            module.weight.data.fill_(1.0)
        elif isinstance(module, MegatronBertLMPredictionHead):
            module.bias.data.zero_()


@dataclass
@auto_docstring(
    custom_intro="""
    Output type of [`MegatronBertForPreTraining`].
    """
)
# Copied from transformers.models.bert.modeling_bert.BertForPreTrainingOutput with Bert->MegatronBert
class MegatronBertForPreTrainingOutput(ModelOutput):
    r"""
    loss (*optional*, returned when `labels` is provided, `torch.FloatTensor` of shape `(1,)`):
        Total loss as the sum of the masked language modeling loss and the next sequence prediction
        (classification) loss.
    prediction_logits (`torch.FloatTensor` of shape `(batch_size, sequence_length, config.vocab_size)`):
        Prediction scores of the language modeling head (scores for each vocabulary token before SoftMax).
    seq_relationship_logits (`torch.FloatTensor` of shape `(batch_size, 2)`):
        Prediction scores of the next sequence prediction (classification) head (scores of True/False continuation
        before SoftMax).
    """

    loss: Optional[torch.FloatTensor] = None
    prediction_logits: Optional[torch.FloatTensor] = None
    seq_relationship_logits: Optional[torch.FloatTensor] = None
    hidden_states: Optional[tuple[torch.FloatTensor]] = None
    attentions: Optional[tuple[torch.FloatTensor]] = None


@auto_docstring
class MegatronBertModel(MegatronBertPreTrainedModel):
    """

    The model can behave as an encoder (with only self-attention) as well as a decoder, in which case a layer of
    cross-attention is added between the self-attention layers, following the architecture described in [Attention is
    all you need](https://huggingface.co/papers/1706.03762) by Ashish Vaswani, Noam Shazeer, Niki Parmar, Jakob Uszkoreit,
    Llion Jones, Aidan N. Gomez, Lukasz Kaiser and Illia Polosukhin.

    To behave as an decoder the model needs to be initialized with the `is_decoder` argument of the configuration set
    to `True`. To be used in a Seq2Seq model, the model needs to initialized with both `is_decoder` argument and
    `add_cross_attention` set to `True`; an `encoder_hidden_states` is then expected as an input to the forward pass.
    """

    def __init__(self, config, add_pooling_layer=True):
        r"""
        add_pooling_layer (bool, *optional*, defaults to `True`):
            Whether to add a pooling layer
        """
        super().__init__(config)
        self.config = config

        self.embeddings = MegatronBertEmbeddings(config)
        self.encoder = MegatronBertEncoder(config)

        self.pooler = MegatronBertPooler(config) if add_pooling_layer else None

        # Initialize weights and apply final processing
        self.post_init()

    def get_input_embeddings(self):
        return self.embeddings.word_embeddings

    def set_input_embeddings(self, value):
        self.embeddings.word_embeddings = value

    def _prune_heads(self, heads_to_prune):
        """
        Prunes heads of the model. heads_to_prune: dict of {layer_num: list of heads to prune in this layer} See base
        class PreTrainedModel
        """
        for layer, heads in heads_to_prune.items():
            self.encoder.layer[layer].attention.prune_heads(heads)

    @auto_docstring
    def forward(
        self,
        input_ids: Optional[torch.LongTensor] = None,
        attention_mask: Optional[torch.FloatTensor] = None,
        token_type_ids: Optional[torch.LongTensor] = None,
        position_ids: Optional[torch.LongTensor] = None,
        head_mask: Optional[torch.FloatTensor] = None,
        inputs_embeds: Optional[torch.FloatTensor] = None,
        encoder_hidden_states: Optional[torch.FloatTensor] = None,
        encoder_attention_mask: Optional[torch.FloatTensor] = None,
        past_key_values: Optional[tuple[tuple[torch.Tensor]]] = None,
        use_cache: Optional[bool] = None,
        output_attentions: Optional[bool] = None,
        output_hidden_states: Optional[bool] = None,
        return_dict: Optional[bool] = None,
<<<<<<< HEAD
        cache_position: Optional[torch.Tensor] = None,
    ) -> Union[Tuple, BaseModelOutputWithPoolingAndCrossAttentions]:
=======
    ) -> Union[tuple, BaseModelOutputWithPoolingAndCrossAttentions]:
>>>>>>> 12838775
        output_attentions = output_attentions if output_attentions is not None else self.config.output_attentions
        output_hidden_states = (
            output_hidden_states if output_hidden_states is not None else self.config.output_hidden_states
        )
        return_dict = return_dict if return_dict is not None else self.config.use_return_dict

        if self.config.is_decoder:
            use_cache = use_cache if use_cache is not None else self.config.use_cache
        else:
            use_cache = False

        if input_ids is not None and inputs_embeds is not None:
            raise ValueError("You cannot specify both input_ids and inputs_embeds at the same time")
        elif input_ids is not None:
            self.warn_if_padding_and_no_attention_mask(input_ids, attention_mask)
            input_shape = input_ids.size()
        elif inputs_embeds is not None:
            input_shape = inputs_embeds.size()[:-1]
        else:
            raise ValueError("You have to specify either input_ids or inputs_embeds")

        batch_size, seq_length = input_shape
        device = input_ids.device if input_ids is not None else inputs_embeds.device

        past_key_values_length = 0
        if past_key_values is not None:
            past_key_values_length = (
                past_key_values[0][0].shape[-2]
                if not isinstance(past_key_values, Cache)
                else past_key_values.get_seq_length()
            )

        if attention_mask is None:
            attention_mask = torch.ones(((batch_size, seq_length + past_key_values_length)), device=device)
        if token_type_ids is None:
            token_type_ids = torch.zeros(input_shape, dtype=torch.long, device=device)

        # We can provide a self-attention mask of dimensions [batch_size, from_seq_length, to_seq_length]
        # ourselves in which case we just need to make it broadcastable to all heads.
        extended_attention_mask: torch.Tensor = self.get_extended_attention_mask(attention_mask, input_shape)

        # If a 2D or 3D attention mask is provided for the cross-attention
        # we need to make broadcastable to [batch_size, num_heads, seq_length, seq_length]
        if self.config.is_decoder and encoder_hidden_states is not None:
            encoder_batch_size, encoder_sequence_length, _ = encoder_hidden_states.size()
            encoder_hidden_shape = (encoder_batch_size, encoder_sequence_length)
            if encoder_attention_mask is None:
                encoder_attention_mask = torch.ones(encoder_hidden_shape, device=device)
            encoder_extended_attention_mask = self.invert_attention_mask(encoder_attention_mask)
        else:
            encoder_extended_attention_mask = None

        # Prepare head mask if needed
        # 1.0 in head_mask indicate we keep the head
        # attention_probs has shape bsz x n_heads x N x N
        # input head_mask has shape [num_heads] or [num_hidden_layers x num_heads]
        # and head_mask is converted to shape [num_hidden_layers x batch x num_heads x seq_length x seq_length]
        head_mask = self.get_head_mask(head_mask, self.config.num_hidden_layers)

        embedding_output = self.embeddings(
            input_ids=input_ids,
            position_ids=position_ids,
            token_type_ids=token_type_ids,
            inputs_embeds=inputs_embeds,
            past_key_values_length=past_key_values_length,
        )
        encoder_outputs = self.encoder(
            embedding_output,
            attention_mask=extended_attention_mask,
            head_mask=head_mask,
            encoder_hidden_states=encoder_hidden_states,
            encoder_attention_mask=encoder_extended_attention_mask,
            past_key_values=past_key_values,
            use_cache=use_cache,
            output_attentions=output_attentions,
            output_hidden_states=output_hidden_states,
            return_dict=return_dict,
            cache_position=cache_position,
        )
        sequence_output = encoder_outputs[0]
        pooled_output = self.pooler(sequence_output) if self.pooler is not None else None

        if not return_dict:
            return (sequence_output, pooled_output) + encoder_outputs[1:]

        return BaseModelOutputWithPoolingAndCrossAttentions(
            last_hidden_state=sequence_output,
            pooler_output=pooled_output,
            past_key_values=encoder_outputs.past_key_values,
            hidden_states=encoder_outputs.hidden_states,
            attentions=encoder_outputs.attentions,
            cross_attentions=encoder_outputs.cross_attentions,
        )


@auto_docstring(
    custom_intro="""
    MegatronBert Model with two heads on top as done during the pretraining: a `masked language modeling` head and a
    `next sentence prediction (classification)` head.
    """
)
class MegatronBertForPreTraining(MegatronBertPreTrainedModel):
    _tied_weights_keys = ["cls.predictions.decoder"]

    def __init__(self, config, add_binary_head=True):
        r"""
        add_binary_head (`bool`, *optional*, defaults to `True`):
            Whether or not to add a binary head.
        """
        super().__init__(config)

        self.bert = MegatronBertModel(config)
        self.cls = MegatronBertPreTrainingHeads(config)

        # Initialize weights and apply final processing
        self.post_init()

    def get_output_embeddings(self):
        return self.cls.predictions.decoder

    def set_output_embeddings(self, new_embeddings):
        self.cls.predictions.decoder = new_embeddings
        self.cls.predictions.bias = new_embeddings.bias

    @auto_docstring
    def forward(
        self,
        input_ids: Optional[torch.LongTensor] = None,
        attention_mask: Optional[torch.FloatTensor] = None,
        token_type_ids: Optional[torch.LongTensor] = None,
        position_ids: Optional[torch.LongTensor] = None,
        head_mask: Optional[torch.FloatTensor] = None,
        inputs_embeds: Optional[torch.FloatTensor] = None,
        labels: Optional[torch.LongTensor] = None,
        next_sentence_label: Optional[torch.LongTensor] = None,
        output_attentions: Optional[bool] = None,
        output_hidden_states: Optional[bool] = None,
        return_dict: Optional[bool] = None,
    ) -> Union[tuple, MegatronBertForPreTrainingOutput]:
        r"""
        labels (`torch.LongTensor` of shape `(batch_size, sequence_length)`, *optional*):
            Labels for computing the masked language modeling loss. Indices should be in `[-100, 0, ...,
            config.vocab_size]` (see `input_ids` docstring) Tokens with indices set to `-100` are ignored (masked), the
            loss is only computed for the tokens with labels in `[0, ..., config.vocab_size]`
        next_sentence_label (`torch.LongTensor` of shape `(batch_size,)`, *optional*):
            Labels for computing the next sequence prediction (classification) loss. Input should be a sequence pair
            (see `input_ids` docstring) Indices should be in `[0, 1]`:

            - 0 indicates sequence B is a continuation of sequence A,
            - 1 indicates sequence B is a random sequence.

        Example:

        ```python
        >>> from transformers import AutoTokenizer, MegatronBertForPreTraining
        >>> import torch

        >>> tokenizer = AutoTokenizer.from_pretrained("nvidia/megatron-bert-cased-345m")
        >>> model = MegatronBertForPreTraining.from_pretrained("nvidia/megatron-bert-cased-345m")

        >>> inputs = tokenizer("Hello, my dog is cute", return_tensors="pt")
        >>> outputs = model(**inputs)

        >>> prediction_logits = outputs.prediction_logits
        >>> seq_relationship_logits = outputs.seq_relationship_logits
        ```"""
        return_dict = return_dict if return_dict is not None else self.config.use_return_dict

        outputs = self.bert(
            input_ids,
            attention_mask=attention_mask,
            token_type_ids=token_type_ids,
            position_ids=position_ids,
            head_mask=head_mask,
            inputs_embeds=inputs_embeds,
            output_attentions=output_attentions,
            output_hidden_states=output_hidden_states,
            return_dict=return_dict,
        )

        sequence_output, pooled_output = outputs[:2]
        prediction_scores, seq_relationship_score = self.cls(sequence_output, pooled_output)

        total_loss = None
        if labels is not None and next_sentence_label is not None:
            loss_fct = CrossEntropyLoss()
            masked_lm_loss = loss_fct(prediction_scores.view(-1, self.config.vocab_size), labels.view(-1))
            next_sentence_loss = loss_fct(seq_relationship_score.view(-1, 2), next_sentence_label.view(-1))
            total_loss = masked_lm_loss + next_sentence_loss

        if not return_dict:
            output = (prediction_scores, seq_relationship_score) + outputs[2:]
            return ((total_loss,) + output) if total_loss is not None else output

        return MegatronBertForPreTrainingOutput(
            loss=total_loss,
            prediction_logits=prediction_scores,
            seq_relationship_logits=seq_relationship_score,
            hidden_states=outputs.hidden_states,
            attentions=outputs.attentions,
        )


@auto_docstring(
    custom_intro="""
    MegatronBert Model with a `language modeling` head on top for CLM fine-tuning.
    """
)
class MegatronBertForCausalLM(MegatronBertPreTrainedModel, GenerationMixin):
    _tied_weights_keys = ["cls.predictions.decoder"]

    def __init__(self, config):
        super().__init__(config)

        if not config.is_decoder:
            logger.warning("If you want to use `MegatronBertForCausalLM` as a standalone, add `is_decoder=True.`")

        self.bert = MegatronBertModel(config, add_pooling_layer=False)
        self.cls = MegatronBertOnlyMLMHead(config)

        # Initialize weights and apply final processing
        self.post_init()

    def get_output_embeddings(self):
        return self.cls.predictions.decoder

    def set_output_embeddings(self, new_embeddings):
        self.cls.predictions.decoder = new_embeddings
        self.cls.predictions.bias = new_embeddings.bias

    @auto_docstring
    def forward(
        self,
        input_ids: Optional[torch.LongTensor] = None,
        attention_mask: Optional[torch.FloatTensor] = None,
        token_type_ids: Optional[torch.LongTensor] = None,
        position_ids: Optional[torch.LongTensor] = None,
        head_mask: Optional[torch.FloatTensor] = None,
        inputs_embeds: Optional[torch.FloatTensor] = None,
        encoder_hidden_states: Optional[torch.FloatTensor] = None,
        encoder_attention_mask: Optional[torch.FloatTensor] = None,
        labels: Optional[torch.LongTensor] = None,
        past_key_values: Optional[tuple[tuple[torch.Tensor]]] = None,
        use_cache: Optional[bool] = None,
        output_attentions: Optional[bool] = None,
        output_hidden_states: Optional[bool] = None,
        return_dict: Optional[bool] = None,
        cache_position: Optional[torch.Tensor] = None,
        **kwargs,
    ) -> Union[tuple, CausalLMOutputWithCrossAttentions]:
        r"""
        labels (`torch.LongTensor` of shape `(batch_size, sequence_length)`, *optional*):
            Labels for computing the left-to-right language modeling loss (next word prediction). Indices should be in
            `[-100, 0, ..., config.vocab_size]` (see `input_ids` docstring) Tokens with indices set to `-100` are
            ignored (masked), the loss is only computed for the tokens with labels n `[0, ..., config.vocab_size]`

        Example:

        ```python
        >>> from transformers import AutoTokenizer, MegatronBertForCausalLM, MegatronBertConfig
        >>> import torch

        >>> tokenizer = AutoTokenizer.from_pretrained("nvidia/megatron-bert-cased-345m")
        >>> model = MegatronBertForCausalLM.from_pretrained("nvidia/megatron-bert-cased-345m", is_decoder=True)

        >>> inputs = tokenizer("Hello, my dog is cute", return_tensors="pt")
        >>> outputs = model(**inputs)

        >>> prediction_logits = outputs.logits
        ```"""
        return_dict = return_dict if return_dict is not None else self.config.use_return_dict
        if labels is not None:
            use_cache = False

        outputs = self.bert(
            input_ids,
            attention_mask=attention_mask,
            token_type_ids=token_type_ids,
            position_ids=position_ids,
            head_mask=head_mask,
            inputs_embeds=inputs_embeds,
            encoder_hidden_states=encoder_hidden_states,
            encoder_attention_mask=encoder_attention_mask,
            past_key_values=past_key_values,
            use_cache=use_cache,
            output_attentions=output_attentions,
            output_hidden_states=output_hidden_states,
            return_dict=return_dict,
            cache_position=cache_position,
        )

        sequence_output = outputs[0]
        prediction_scores = self.cls(sequence_output)

        lm_loss = None
        if labels is not None:
            lm_loss = self.loss_function(
                prediction_scores,
                labels,
                vocab_size=self.config.vocab_size,
                **kwargs,
            )

        if not return_dict:
            output = (prediction_scores,) + outputs[2:]
            return ((lm_loss,) + output) if lm_loss is not None else output

        return CausalLMOutputWithCrossAttentions(
            loss=lm_loss,
            logits=prediction_scores,
            past_key_values=outputs.past_key_values,
            hidden_states=outputs.hidden_states,
            attentions=outputs.attentions,
            cross_attentions=outputs.cross_attentions,
        )


@auto_docstring
class MegatronBertForMaskedLM(MegatronBertPreTrainedModel):
    _tied_weights_keys = ["cls.predictions.decoder"]

    def __init__(self, config):
        super().__init__(config)

        if config.is_decoder:
            logger.warning(
                "If you want to use `MegatronBertForMaskedLM` make sure `config.is_decoder=False` for "
                "bi-directional self-attention."
            )

        self.bert = MegatronBertModel(config, add_pooling_layer=False)
        self.cls = MegatronBertOnlyMLMHead(config)

        # Initialize weights and apply final processing
        self.post_init()

    def get_output_embeddings(self):
        return self.cls.predictions.decoder

    def set_output_embeddings(self, new_embeddings):
        self.cls.predictions.decoder = new_embeddings
        self.cls.predictions.bias = new_embeddings.bias

    @auto_docstring
    def forward(
        self,
        input_ids: Optional[torch.LongTensor] = None,
        attention_mask: Optional[torch.FloatTensor] = None,
        token_type_ids: Optional[torch.LongTensor] = None,
        position_ids: Optional[torch.LongTensor] = None,
        head_mask: Optional[torch.FloatTensor] = None,
        inputs_embeds: Optional[torch.FloatTensor] = None,
        encoder_hidden_states: Optional[torch.FloatTensor] = None,
        encoder_attention_mask: Optional[torch.FloatTensor] = None,
        labels: Optional[torch.LongTensor] = None,
        output_attentions: Optional[bool] = None,
        output_hidden_states: Optional[bool] = None,
        return_dict: Optional[bool] = None,
    ) -> Union[tuple, MaskedLMOutput]:
        r"""
        labels (`torch.LongTensor` of shape `(batch_size, sequence_length)`, *optional*):
            Labels for computing the masked language modeling loss. Indices should be in `[-100, 0, ...,
            config.vocab_size]` (see `input_ids` docstring) Tokens with indices set to `-100` are ignored (masked), the
            loss is only computed for the tokens with labels in `[0, ..., config.vocab_size]`
        """

        return_dict = return_dict if return_dict is not None else self.config.use_return_dict

        outputs = self.bert(
            input_ids,
            attention_mask=attention_mask,
            token_type_ids=token_type_ids,
            position_ids=position_ids,
            head_mask=head_mask,
            inputs_embeds=inputs_embeds,
            encoder_hidden_states=encoder_hidden_states,
            encoder_attention_mask=encoder_attention_mask,
            output_attentions=output_attentions,
            output_hidden_states=output_hidden_states,
            return_dict=return_dict,
        )

        sequence_output = outputs[0]
        prediction_scores = self.cls(sequence_output)

        masked_lm_loss = None
        if labels is not None:
            loss_fct = CrossEntropyLoss()  # -100 index = padding token
            masked_lm_loss = loss_fct(prediction_scores.view(-1, self.config.vocab_size), labels.view(-1))

        if not return_dict:
            output = (prediction_scores,) + outputs[2:]
            return ((masked_lm_loss,) + output) if masked_lm_loss is not None else output

        return MaskedLMOutput(
            loss=masked_lm_loss,
            logits=prediction_scores,
            hidden_states=outputs.hidden_states,
            attentions=outputs.attentions,
        )

    def prepare_inputs_for_generation(self, input_ids, attention_mask=None, **model_kwargs):
        input_shape = input_ids.shape
        effective_batch_size = input_shape[0]

        #  add a dummy token
        if self.config.pad_token_id is None:
            raise ValueError("The PAD token should be defined for generation")
        attention_mask = torch.cat([attention_mask, attention_mask.new_zeros((attention_mask.shape[0], 1))], dim=-1)
        dummy_token = torch.full(
            (effective_batch_size, 1), self.config.pad_token_id, dtype=torch.long, device=input_ids.device
        )
        input_ids = torch.cat([input_ids, dummy_token], dim=1)

        return {"input_ids": input_ids, "attention_mask": attention_mask}


@auto_docstring(
    custom_intro="""
    MegatronBert Model with a `next sentence prediction (classification)` head on top.
    """
)
class MegatronBertForNextSentencePrediction(MegatronBertPreTrainedModel):
    def __init__(self, config):
        super().__init__(config)

        self.bert = MegatronBertModel(config)
        self.cls = MegatronBertOnlyNSPHead(config)

        # Initialize weights and apply final processing
        self.post_init()

    @auto_docstring
    def forward(
        self,
        input_ids: Optional[torch.LongTensor] = None,
        attention_mask: Optional[torch.FloatTensor] = None,
        token_type_ids: Optional[torch.LongTensor] = None,
        position_ids: Optional[torch.LongTensor] = None,
        head_mask: Optional[torch.FloatTensor] = None,
        inputs_embeds: Optional[torch.FloatTensor] = None,
        labels: Optional[torch.LongTensor] = None,
        output_attentions: Optional[bool] = None,
        output_hidden_states: Optional[bool] = None,
        return_dict: Optional[bool] = None,
        **kwargs,
    ) -> Union[tuple, NextSentencePredictorOutput]:
        r"""
        labels (`torch.LongTensor` of shape `(batch_size,)`, *optional*):
            Labels for computing the next sequence prediction (classification) loss. Input should be a sequence pair
            (see `input_ids` docstring). Indices should be in `[0, 1]`:

            - 0 indicates sequence B is a continuation of sequence A,
            - 1 indicates sequence B is a random sequence.

        Example:

        ```python
        >>> from transformers import AutoTokenizer, MegatronBertForNextSentencePrediction
        >>> import torch

        >>> tokenizer = AutoTokenizer.from_pretrained("nvidia/megatron-bert-cased-345m")
        >>> model = MegatronBertForNextSentencePrediction.from_pretrained("nvidia/megatron-bert-cased-345m")

        >>> prompt = "In Italy, pizza served in formal settings, such as at a restaurant, is presented unsliced."
        >>> next_sentence = "The sky is blue due to the shorter wavelength of blue light."
        >>> encoding = tokenizer(prompt, next_sentence, return_tensors="pt")

        >>> outputs = model(**encoding, labels=torch.LongTensor([1]))
        >>> logits = outputs.logits
        >>> assert logits[0, 0] < logits[0, 1]  # next sentence was random
        ```"""

        if "next_sentence_label" in kwargs:
            warnings.warn(
                "The `next_sentence_label` argument is deprecated and will be removed in a future version, use"
                " `labels` instead.",
                FutureWarning,
            )
            labels = kwargs.pop("next_sentence_label")

        return_dict = return_dict if return_dict is not None else self.config.use_return_dict

        outputs = self.bert(
            input_ids,
            attention_mask=attention_mask,
            token_type_ids=token_type_ids,
            position_ids=position_ids,
            head_mask=head_mask,
            inputs_embeds=inputs_embeds,
            output_attentions=output_attentions,
            output_hidden_states=output_hidden_states,
            return_dict=return_dict,
        )

        pooled_output = outputs[1]

        seq_relationship_scores = self.cls(pooled_output)

        next_sentence_loss = None
        if labels is not None:
            loss_fct = CrossEntropyLoss()
            next_sentence_loss = loss_fct(seq_relationship_scores.view(-1, 2), labels.view(-1))

        if not return_dict:
            output = (seq_relationship_scores,) + outputs[2:]
            return ((next_sentence_loss,) + output) if next_sentence_loss is not None else output

        return NextSentencePredictorOutput(
            loss=next_sentence_loss,
            logits=seq_relationship_scores,
            hidden_states=outputs.hidden_states,
            attentions=outputs.attentions,
        )


@auto_docstring(
    custom_intro="""
    MegatronBert Model transformer with a sequence classification/regression head on top (a linear layer on top of the
    pooled output) e.g. for GLUE tasks.
    """
)
class MegatronBertForSequenceClassification(MegatronBertPreTrainedModel):
    def __init__(self, config):
        super().__init__(config)
        self.num_labels = config.num_labels

        self.bert = MegatronBertModel(config)
        self.dropout = nn.Dropout(config.hidden_dropout_prob)
        self.classifier = nn.Linear(config.hidden_size, config.num_labels)

        # Initialize weights and apply final processing
        self.post_init()

    @auto_docstring
    def forward(
        self,
        input_ids: Optional[torch.LongTensor] = None,
        attention_mask: Optional[torch.FloatTensor] = None,
        token_type_ids: Optional[torch.LongTensor] = None,
        position_ids: Optional[torch.LongTensor] = None,
        head_mask: Optional[torch.FloatTensor] = None,
        inputs_embeds: Optional[torch.FloatTensor] = None,
        labels: Optional[torch.LongTensor] = None,
        output_attentions: Optional[bool] = None,
        output_hidden_states: Optional[bool] = None,
        return_dict: Optional[bool] = None,
    ) -> Union[tuple, SequenceClassifierOutput]:
        r"""
        labels (`torch.LongTensor` of shape `(batch_size,)`, *optional*):
            Labels for computing the sequence classification/regression loss. Indices should be in `[0, ...,
            config.num_labels - 1]`. If `config.num_labels == 1` a regression loss is computed (Mean-Square loss), If
            `config.num_labels > 1` a classification loss is computed (Cross-Entropy).
        """
        return_dict = return_dict if return_dict is not None else self.config.use_return_dict

        outputs = self.bert(
            input_ids,
            attention_mask=attention_mask,
            token_type_ids=token_type_ids,
            position_ids=position_ids,
            head_mask=head_mask,
            inputs_embeds=inputs_embeds,
            output_attentions=output_attentions,
            output_hidden_states=output_hidden_states,
            return_dict=return_dict,
        )

        pooled_output = outputs[1]

        pooled_output = self.dropout(pooled_output)
        logits = self.classifier(pooled_output)

        loss = None
        if labels is not None:
            if self.config.problem_type is None:
                if self.num_labels == 1:
                    self.config.problem_type = "regression"
                elif self.num_labels > 1 and (labels.dtype == torch.long or labels.dtype == torch.int):
                    self.config.problem_type = "single_label_classification"
                else:
                    self.config.problem_type = "multi_label_classification"

            if self.config.problem_type == "regression":
                loss_fct = MSELoss()
                if self.num_labels == 1:
                    loss = loss_fct(logits.squeeze(), labels.squeeze())
                else:
                    loss = loss_fct(logits, labels)
            elif self.config.problem_type == "single_label_classification":
                loss_fct = CrossEntropyLoss()
                loss = loss_fct(logits.view(-1, self.num_labels), labels.view(-1))
            elif self.config.problem_type == "multi_label_classification":
                loss_fct = BCEWithLogitsLoss()
                loss = loss_fct(logits, labels)
        if not return_dict:
            output = (logits,) + outputs[2:]
            return ((loss,) + output) if loss is not None else output

        return SequenceClassifierOutput(
            loss=loss,
            logits=logits,
            hidden_states=outputs.hidden_states,
            attentions=outputs.attentions,
        )


@auto_docstring
class MegatronBertForMultipleChoice(MegatronBertPreTrainedModel):
    def __init__(self, config):
        super().__init__(config)

        self.bert = MegatronBertModel(config)
        self.dropout = nn.Dropout(config.hidden_dropout_prob)
        self.classifier = nn.Linear(config.hidden_size, 1)

        # Initialize weights and apply final processing
        self.post_init()

    @auto_docstring
    def forward(
        self,
        input_ids: Optional[torch.LongTensor] = None,
        attention_mask: Optional[torch.FloatTensor] = None,
        token_type_ids: Optional[torch.LongTensor] = None,
        position_ids: Optional[torch.LongTensor] = None,
        head_mask: Optional[torch.FloatTensor] = None,
        inputs_embeds: Optional[torch.FloatTensor] = None,
        labels: Optional[torch.LongTensor] = None,
        output_attentions: Optional[bool] = None,
        output_hidden_states: Optional[bool] = None,
        return_dict: Optional[bool] = None,
    ) -> Union[tuple, MultipleChoiceModelOutput]:
        r"""
        input_ids (`torch.LongTensor` of shape `(batch_size, num_choices, sequence_length)`):
            Indices of input sequence tokens in the vocabulary.

            Indices can be obtained using [`AutoTokenizer`]. See [`PreTrainedTokenizer.encode`] and
            [`PreTrainedTokenizer.__call__`] for details.

            [What are input IDs?](../glossary#input-ids)
        token_type_ids (`torch.LongTensor` of shape `(batch_size, num_choices, sequence_length)`, *optional*):
            Segment token indices to indicate first and second portions of the inputs. Indices are selected in `[0,
            1]`:

            - 0 corresponds to a *sentence A* token,
            - 1 corresponds to a *sentence B* token.

            [What are token type IDs?](../glossary#token-type-ids)
        position_ids (`torch.LongTensor` of shape `(batch_size, num_choices, sequence_length)`, *optional*):
            Indices of positions of each input sequence tokens in the position embeddings. Selected in the range `[0,
            config.max_position_embeddings - 1]`.

            [What are position IDs?](../glossary#position-ids)
        inputs_embeds (`torch.FloatTensor` of shape `(batch_size, num_choices, sequence_length, hidden_size)`, *optional*):
            Optionally, instead of passing `input_ids` you can choose to directly pass an embedded representation. This
            is useful if you want more control over how to convert `input_ids` indices into associated vectors than the
            model's internal embedding lookup matrix.
        labels (`torch.LongTensor` of shape `(batch_size,)`, *optional*):
            Labels for computing the multiple choice classification loss. Indices should be in `[0, ...,
            num_choices-1]` where `num_choices` is the size of the second dimension of the input tensors. (See
            `input_ids` above)
        """
        return_dict = return_dict if return_dict is not None else self.config.use_return_dict
        num_choices = input_ids.shape[1] if input_ids is not None else inputs_embeds.shape[1]

        input_ids = input_ids.view(-1, input_ids.size(-1)) if input_ids is not None else None
        attention_mask = attention_mask.view(-1, attention_mask.size(-1)) if attention_mask is not None else None
        token_type_ids = token_type_ids.view(-1, token_type_ids.size(-1)) if token_type_ids is not None else None
        position_ids = position_ids.view(-1, position_ids.size(-1)) if position_ids is not None else None
        inputs_embeds = (
            inputs_embeds.view(-1, inputs_embeds.size(-2), inputs_embeds.size(-1))
            if inputs_embeds is not None
            else None
        )

        outputs = self.bert(
            input_ids,
            attention_mask=attention_mask,
            token_type_ids=token_type_ids,
            position_ids=position_ids,
            head_mask=head_mask,
            inputs_embeds=inputs_embeds,
            output_attentions=output_attentions,
            output_hidden_states=output_hidden_states,
            return_dict=return_dict,
        )

        pooled_output = outputs[1]

        pooled_output = self.dropout(pooled_output)
        logits = self.classifier(pooled_output)
        reshaped_logits = logits.view(-1, num_choices)

        loss = None
        if labels is not None:
            loss_fct = CrossEntropyLoss()
            loss = loss_fct(reshaped_logits, labels)

        if not return_dict:
            output = (reshaped_logits,) + outputs[2:]
            return ((loss,) + output) if loss is not None else output

        return MultipleChoiceModelOutput(
            loss=loss,
            logits=reshaped_logits,
            hidden_states=outputs.hidden_states,
            attentions=outputs.attentions,
        )


@auto_docstring
class MegatronBertForTokenClassification(MegatronBertPreTrainedModel):
    def __init__(self, config):
        super().__init__(config)
        self.num_labels = config.num_labels

        self.bert = MegatronBertModel(config, add_pooling_layer=False)
        self.dropout = nn.Dropout(config.hidden_dropout_prob)
        self.classifier = nn.Linear(config.hidden_size, config.num_labels)

        # Initialize weights and apply final processing
        self.post_init()

    @auto_docstring
    def forward(
        self,
        input_ids: Optional[torch.LongTensor] = None,
        attention_mask: Optional[torch.FloatTensor] = None,
        token_type_ids: Optional[torch.LongTensor] = None,
        position_ids: Optional[torch.LongTensor] = None,
        head_mask: Optional[torch.FloatTensor] = None,
        inputs_embeds: Optional[torch.FloatTensor] = None,
        labels: Optional[torch.LongTensor] = None,
        output_attentions: Optional[bool] = None,
        output_hidden_states: Optional[bool] = None,
        return_dict: Optional[bool] = None,
    ) -> Union[tuple, TokenClassifierOutput]:
        r"""
        labels (`torch.LongTensor` of shape `(batch_size, sequence_length)`, *optional*):
            Labels for computing the token classification loss. Indices should be in `[0, ..., config.num_labels - 1]`.
        """
        return_dict = return_dict if return_dict is not None else self.config.use_return_dict

        outputs = self.bert(
            input_ids,
            attention_mask=attention_mask,
            token_type_ids=token_type_ids,
            position_ids=position_ids,
            head_mask=head_mask,
            inputs_embeds=inputs_embeds,
            output_attentions=output_attentions,
            output_hidden_states=output_hidden_states,
            return_dict=return_dict,
        )

        sequence_output = outputs[0]

        sequence_output = self.dropout(sequence_output)
        logits = self.classifier(sequence_output)

        loss = None
        if labels is not None:
            loss_fct = CrossEntropyLoss()
            loss = loss_fct(logits.view(-1, self.num_labels), labels.view(-1))

        if not return_dict:
            output = (logits,) + outputs[2:]
            return ((loss,) + output) if loss is not None else output

        return TokenClassifierOutput(
            loss=loss,
            logits=logits,
            hidden_states=outputs.hidden_states,
            attentions=outputs.attentions,
        )


@auto_docstring
class MegatronBertForQuestionAnswering(MegatronBertPreTrainedModel):
    def __init__(self, config):
        super().__init__(config)
        self.num_labels = config.num_labels

        self.bert = MegatronBertModel(config, add_pooling_layer=False)
        self.qa_outputs = nn.Linear(config.hidden_size, config.num_labels)

        # Initialize weights and apply final processing
        self.post_init()

    @auto_docstring
    def forward(
        self,
        input_ids: Optional[torch.LongTensor] = None,
        attention_mask: Optional[torch.FloatTensor] = None,
        token_type_ids: Optional[torch.LongTensor] = None,
        position_ids: Optional[torch.LongTensor] = None,
        head_mask: Optional[torch.FloatTensor] = None,
        inputs_embeds: Optional[torch.FloatTensor] = None,
        start_positions: Optional[torch.LongTensor] = None,
        end_positions: Optional[torch.LongTensor] = None,
        output_attentions: Optional[bool] = None,
        output_hidden_states: Optional[bool] = None,
        return_dict: Optional[bool] = None,
    ) -> Union[tuple, QuestionAnsweringModelOutput]:
        return_dict = return_dict if return_dict is not None else self.config.use_return_dict

        outputs = self.bert(
            input_ids,
            attention_mask=attention_mask,
            token_type_ids=token_type_ids,
            position_ids=position_ids,
            head_mask=head_mask,
            inputs_embeds=inputs_embeds,
            output_attentions=output_attentions,
            output_hidden_states=output_hidden_states,
            return_dict=return_dict,
        )

        sequence_output = outputs[0]

        logits = self.qa_outputs(sequence_output)
        start_logits, end_logits = logits.split(1, dim=-1)
        start_logits = start_logits.squeeze(-1).contiguous()
        end_logits = end_logits.squeeze(-1).contiguous()

        total_loss = None
        if start_positions is not None and end_positions is not None:
            # If we are on multi-GPU, split add a dimension
            if len(start_positions.size()) > 1:
                start_positions = start_positions.squeeze(-1)
            if len(end_positions.size()) > 1:
                end_positions = end_positions.squeeze(-1)
            # sometimes the start/end positions are outside our model inputs, we ignore these terms
            ignored_index = start_logits.size(1)
            start_positions = start_positions.clamp(0, ignored_index)
            end_positions = end_positions.clamp(0, ignored_index)

            loss_fct = CrossEntropyLoss(ignore_index=ignored_index)
            start_loss = loss_fct(start_logits, start_positions)
            end_loss = loss_fct(end_logits, end_positions)
            total_loss = (start_loss + end_loss) / 2

        if not return_dict:
            output = (start_logits, end_logits) + outputs[2:]
            return ((total_loss,) + output) if total_loss is not None else output

        return QuestionAnsweringModelOutput(
            loss=total_loss,
            start_logits=start_logits,
            end_logits=end_logits,
            hidden_states=outputs.hidden_states,
            attentions=outputs.attentions,
        )


__all__ = [
    "MegatronBertForCausalLM",
    "MegatronBertForMaskedLM",
    "MegatronBertForMultipleChoice",
    "MegatronBertForNextSentencePrediction",
    "MegatronBertForPreTraining",
    "MegatronBertForQuestionAnswering",
    "MegatronBertForSequenceClassification",
    "MegatronBertForTokenClassification",
    "MegatronBertModel",
    "MegatronBertPreTrainedModel",
]<|MERGE_RESOLUTION|>--- conflicted
+++ resolved
@@ -217,17 +217,10 @@
         attention_mask: Optional[torch.FloatTensor] = None,
         head_mask: Optional[torch.FloatTensor] = None,
         encoder_hidden_states: Optional[torch.FloatTensor] = None,
-<<<<<<< HEAD
         past_key_value: Optional[Cache] = None,
         output_attentions: Optional[bool] = False,
         cache_position: Optional[torch.Tensor] = None,
-    ) -> Tuple[torch.Tensor]:
-=======
-        encoder_attention_mask: Optional[torch.FloatTensor] = None,
-        past_key_value: Optional[tuple[tuple[torch.FloatTensor]]] = None,
-        output_attentions: Optional[bool] = False,
     ) -> tuple[torch.Tensor]:
->>>>>>> 12838775
         mixed_query_layer = self.query(hidden_states)
 
         # If this is instantiated as a cross-attention module, the keys
@@ -367,17 +360,10 @@
         attention_mask: Optional[torch.FloatTensor] = None,
         head_mask: Optional[torch.FloatTensor] = None,
         encoder_hidden_states: Optional[torch.FloatTensor] = None,
-<<<<<<< HEAD
         past_key_value: Optional[Cache] = None,
         output_attentions: Optional[bool] = False,
         cache_position: Optional[torch.Tensor] = None,
-    ) -> Tuple[torch.Tensor]:
-=======
-        encoder_attention_mask: Optional[torch.FloatTensor] = None,
-        past_key_value: Optional[tuple[tuple[torch.FloatTensor]]] = None,
-        output_attentions: Optional[bool] = False,
     ) -> tuple[torch.Tensor]:
->>>>>>> 12838775
         ln_outputs = self.ln(hidden_states)
         self_outputs = self.self(
             ln_outputs,
@@ -423,13 +409,8 @@
 
 
 # Based on transformers.models.bert.modeling_bert.BertLayer. Added LayerNorm.
-<<<<<<< HEAD
-class MegatronBertLayer(nn.Module):
+class MegatronBertLayer(GradientCheckpointingLayer):
     def __init__(self, config, layer_idx=None):
-=======
-class MegatronBertLayer(GradientCheckpointingLayer):
-    def __init__(self, config):
->>>>>>> 12838775
         super().__init__()
         self.chunk_size_feed_forward = config.chunk_size_feed_forward
         self.seq_len_dim = 1
@@ -451,16 +432,10 @@
         head_mask: Optional[torch.FloatTensor] = None,
         encoder_hidden_states: Optional[torch.FloatTensor] = None,
         encoder_attention_mask: Optional[torch.FloatTensor] = None,
-<<<<<<< HEAD
         past_key_value: Optional[Cache] = None,
         output_attentions: Optional[bool] = False,
         cache_position: Optional[torch.Tensor] = None,
-    ) -> Tuple[torch.Tensor]:
-=======
-        past_key_value: Optional[tuple[tuple[torch.FloatTensor]]] = None,
-        output_attentions: Optional[bool] = False,
     ) -> tuple[torch.Tensor]:
->>>>>>> 12838775
         # decoder uni-directional self-attention cached key/values tuple is at positions 1,2
         self_attention_outputs = self.attention(
             hidden_states,
@@ -538,12 +513,8 @@
         output_attentions: Optional[bool] = False,
         output_hidden_states: Optional[bool] = False,
         return_dict: Optional[bool] = True,
-<<<<<<< HEAD
         cache_position: Optional[torch.Tensor] = None,
-    ) -> Union[Tuple, BaseModelOutputWithPastAndCrossAttentions]:
-=======
     ) -> Union[tuple, BaseModelOutputWithPastAndCrossAttentions]:
->>>>>>> 12838775
         if self.gradient_checkpointing and self.training:
             if use_cache:
                 logger.warning_once(
@@ -571,41 +542,16 @@
 
             layer_head_mask = head_mask[i] if head_mask is not None else None
 
-<<<<<<< HEAD
-            if self.gradient_checkpointing and self.training:
-                layer_outputs = self._gradient_checkpointing_func(
-                    layer_module.__call__,
-                    hidden_states,
-                    attention_mask,
-                    layer_head_mask,
-                    encoder_hidden_states,
-                    encoder_attention_mask,
-                    past_key_values,
-                    output_attentions,
-                    cache_position,
-                )
-            else:
-                layer_outputs = layer_module(
-                    hidden_states,
-                    attention_mask,
-                    layer_head_mask,
-                    encoder_hidden_states,
-                    encoder_attention_mask,
-                    past_key_values,
-                    output_attentions,
-                    cache_position,
-                )
-=======
             layer_outputs = layer_module(
                 hidden_states,
                 attention_mask,
                 layer_head_mask,
                 encoder_hidden_states,
                 encoder_attention_mask,
-                past_key_value,
+                past_key_values,
                 output_attentions,
+                cache_position,
             )
->>>>>>> 12838775
 
             # Because we moved the layer-norm at the end of the hidden layer, we have non-normali-
             # zed data here. If that's really needed, we must apply LN to match Transformer's BERT.
@@ -850,12 +796,8 @@
         output_attentions: Optional[bool] = None,
         output_hidden_states: Optional[bool] = None,
         return_dict: Optional[bool] = None,
-<<<<<<< HEAD
         cache_position: Optional[torch.Tensor] = None,
-    ) -> Union[Tuple, BaseModelOutputWithPoolingAndCrossAttentions]:
-=======
     ) -> Union[tuple, BaseModelOutputWithPoolingAndCrossAttentions]:
->>>>>>> 12838775
         output_attentions = output_attentions if output_attentions is not None else self.config.output_attentions
         output_hidden_states = (
             output_hidden_states if output_hidden_states is not None else self.config.output_hidden_states
