--- conflicted
+++ resolved
@@ -287,23 +287,16 @@
         Returns:
             image_features (`torch.Tensor`): Image feature tensor of shape `(num_images, image_length, embed_dim)`).
         """
-        image_outputs = self.vision_tower(pixel_values, output_hidden_states=vision_feature_layers)
-
-<<<<<<< HEAD
-        # For VIP-llava, the image features are computed this way
-        # We select the features from index 1: for the layers -2, -5, -8, -11 and 6
-        image_features = [hidden_state[:, 1:] for hidden_state in image_outputs.hidden_states]
-        image_features = torch.cat(image_features, dim=-1)
-=======
+        image_outputs = self.vision_tower(pixel_values, output_hidden_states=[vision_feature_layers] if isinstance(vision_feature_layers, int) else vision_feature_layers)
+
         # If multiple feature layers are provided (which is usually the case)
         # then the image features are concatenated after the CLS is removed.
         if isinstance(vision_feature_layers, int):
             image_features = image_outputs.hidden_states[vision_feature_layers][:, 1:]
         else:
             # Usually, we select the features from index 1: the layers -2, -5, -8, -11 and 6
-            image_features = [image_outputs.hidden_states[index][:, 1:] for index in vision_feature_layers]
+            image_features = [hidden_state[:, 1:] for hidden_state in image_outputs.hidden_states]
             image_features = torch.cat(image_features, dim=-1)
->>>>>>> 6966fa19
         image_features = self.multi_modal_projector(image_features)
         return image_features
 
