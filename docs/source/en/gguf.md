--- conflicted
+++ resolved
@@ -82,15 +82,12 @@
 - Phi3
 - Bloom
 - Falcon
-<<<<<<< HEAD
-- Gemma2
-=======
 - StableLM
 - GPT2
 - Starcoder2
 - T5
 - Mamba
->>>>>>> 33eef992
+- Gemma2
 
 ## Example usage
 
