--- conflicted
+++ resolved
@@ -189,17 +189,10 @@
     **kwargs,
 ):
     attn_weights = torch.matmul(query, key.transpose(2, 3)) * scaling
-<<<<<<< HEAD
-    attn_weights = nn.functional.softmax(attn_weights, dim=-1, dtype=torch.float32).to(query.dtype)
     if attention_mask is not None:
         attn_weights = attn_weights + attention_mask
-        attn_weights = torch.softmax(attn_weights, dim=-1)
-=======
-    if attention_mask is not None:
-        attn_weights = attn_weights + attention_mask
 
     attn_weights = nn.functional.softmax(attn_weights, dim=-1, dtype=torch.float32).to(query.dtype)
->>>>>>> 34133d0a
     attn_weights = nn.functional.dropout(attn_weights, p=dropout, training=module.training)
     attn_output = torch.matmul(attn_weights, value)
     attn_output = attn_output.transpose(1, 2).contiguous()
@@ -263,51 +256,28 @@
         value = self._separate_heads(value, self.num_attention_heads)
 
         # SamAttention
-<<<<<<< HEAD
-        scale = query.shape[-1] ** -0.5
-=======
->>>>>>> 34133d0a
         attention_interface: Callable = eager_attention_forward
         if self.config._attn_implementation != "eager":
             attention_interface = ALL_ATTENTION_FUNCTIONS[self.config._attn_implementation]
 
-<<<<<<< HEAD
-        attn_output, _ = attention_interface(
-=======
         attn_output, attn_weights = attention_interface(
->>>>>>> 34133d0a
             self,
             query,
             key,
             value,
             attention_mask=attention_similarity,
             dropout=0.0 if not self.training else self.dropout_p,
-<<<<<<< HEAD
-            scaling=scale,
-            is_causal=self.is_causal,
-            **kwargs,
-        )
-
-        out = self._recombine_heads(attn_output, point_batch_size)
-        out = self.out_proj(out)
-
-        return out
-=======
             scaling=self.scaling,
             is_causal=self.is_causal,
             **kwargs,
         )
->>>>>>> 34133d0a
 
         attn_output = self._recombine_heads(attn_output, point_batch_size)
         attn_output = self.out_proj(attn_output)
 
-<<<<<<< HEAD
-=======
         return attn_output, attn_weights
 
 
->>>>>>> 34133d0a
 class SamTwoWayAttentionBlock(nn.Module):
     def __init__(self, config, attention_downsample_rate: int = 2, skip_first_layer_pe: bool = False):
         """
@@ -527,11 +497,7 @@
         output_tokens = torch.cat([self.iou_token.weight, self.mask_tokens.weight], dim=0)
         output_tokens = output_tokens.repeat(batch_size, point_batch_size, 1, 1)
 
-<<<<<<< HEAD
-        if sparse_prompt_embeddings.shape[0] != 0:
-=======
         if sparse_prompt_embeddings is not None:
->>>>>>> 34133d0a
             tokens = torch.cat((output_tokens, sparse_prompt_embeddings), dim=2)
         else:
             tokens = output_tokens
@@ -737,12 +703,6 @@
                 batch_size, -1, self.image_embedding_size[0], self.image_embedding_size[1]
             )
 
-<<<<<<< HEAD
-        if sparse_embeddings is None:
-            sparse_embeddings = torch.zeros((0, 1, 1, self.hidden_size), device=target_device)
-
-=======
->>>>>>> 34133d0a
         return sparse_embeddings, dense_embeddings
 
 
