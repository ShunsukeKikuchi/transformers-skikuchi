# coding=utf-8
# Copyright 2024 the HuggingFace Inc. team. All rights reserved.
#
# Licensed under the Apache License, Version 2.0 (the "License");
# you may not use this file except in compliance with the License.
# You may obtain a copy of the License at
#
#     http://www.apache.org/licenses/LICENSE-2.0
#
# Unless required by applicable law or agreed to in writing, software
# distributed under the License is distributed on an "AS IS" BASIS,
# WITHOUT WARRANTIES OR CONDITIONS OF ANY KIND, either express or implied.
# See the License for the specific language governing permissions and
# limitations under the License.
"""PyTorch Llava-NeXT model."""

import math
from dataclasses import dataclass
from typing import Optional, Union

import numpy as np
import torch
from torch import nn

from ...activations import ACT2FN
from ...cache_utils import Cache
from ...generation import GenerationMixin
from ...image_processing_utils import select_best_resolution
from ...modeling_flash_attention_utils import FlashAttentionKwargs
from ...modeling_outputs import BaseModelOutputWithPast, ModelOutput
from ...modeling_utils import PreTrainedModel
from ...processing_utils import Unpack
from ...utils import TransformersKwargs, auto_docstring, can_return_tuple, is_torchdynamo_compiling, logging
from ..auto import AutoModel
from .configuration_llava_next import LlavaNextConfig


logger = logging.get_logger(__name__)


def get_anyres_image_grid_shape(image_size, grid_pinpoints, patch_size):
    """
    Calculate the shape of the image patch grid after the preprocessing for images of any resolution.

    Args:
        image_size (`tuple`):
            The size of the input image in the format (width, height).
        grid_pinpoints (`List`):
            A list containing possible resolutions. Each item in the list should be a tuple or list
            of the form `(height, width)`.
        patch_size (`int`):
            The size of each image patch.

    Returns:
        tuple: The shape of the image patch grid in the format (width, height).
    """
    if not isinstance(grid_pinpoints, list):
        raise TypeError("grid_pinpoints should be a list of tuples or lists")

    # ! VERY IMPORTANT if image_size is tensor, must convert to into tuple, otherwise it will cause wrong calculate
    if not isinstance(image_size, (list, tuple)):
        if not isinstance(image_size, (torch.Tensor, np.ndarray)):
            raise TypeError(
                f"image_size invalid type: {type(image_size)} not valid, should be either list, tuple, np.ndarray or tensor"
            )
        image_size = image_size.tolist()

    height, width = select_best_resolution(image_size, grid_pinpoints)
    return height // patch_size, width // patch_size


def image_size_to_num_patches(image_size, grid_pinpoints, patch_size: int):
    """
    Calculate the number of patches after the preprocessing for images of any resolution.

    Args:
        image_size (`torch.LongTensor` or `np.ndarray` or `tuple[int, int]`):
            The size of the input image in the format (height, width). ?
        grid_pinpoints (`List`):
            A list containing possible resolutions. Each item in the list should be a tuple or list
            of the form `(height, width)`.
        patch_size (`int`):
            The size of each image patch.

    Returns:
        int: the number of patches
    """
    if not isinstance(grid_pinpoints, list):
        raise TypeError("grid_pinpoints should be a list of tuples or lists")

    # ! VERY IMPORTANT if image_size is tensor, must convert to into tuple, otherwise it will cause wrong calculate
    if not isinstance(image_size, (list, tuple)):
        if not isinstance(image_size, (torch.Tensor, np.ndarray)):
            raise TypeError(f"image_size invalid type {type(image_size)} with value {image_size}")
        image_size = image_size.tolist()

    best_resolution = select_best_resolution(image_size, grid_pinpoints)
    height, width = best_resolution
    num_patches = 0
    # consider change to ceil(height/patch_size)*ceil(width/patch_size) + 1
    for i in range(0, height, patch_size):
        for j in range(0, width, patch_size):
            num_patches += 1
    # add the base patch
    num_patches += 1
    return num_patches


def unpad_image(tensor, original_size):
    """
    Unpads a PyTorch tensor of a padded and resized image.

    Args:
        tensor (`torch.Tensor`):
            The image tensor, assumed to be of shape (num_channels, height, width).
        original_size (`tuple`):
            The original size of the image (height, width).

    Returns:
        `torch.Tensor`: The unpadded image tensor.
    """
    if not isinstance(original_size, (list, tuple)):
        if not isinstance(original_size, (torch.Tensor, np.ndarray)):
            raise TypeError(
                f"image_size invalid type: {type(original_size)} not valid, should be either list, tuple, np.ndarray or tensor"
            )
        original_size = original_size.tolist()
    original_height, original_width = original_size
    current_height, current_width = tensor.shape[1:]

    original_aspect_ratio = original_width / original_height
    current_aspect_ratio = current_width / current_height

    if original_aspect_ratio > current_aspect_ratio:
        scale_factor = current_width / original_width
        new_height = int(round(original_height * scale_factor, 7))
        padding = (current_height - new_height) // 2
        unpadded_tensor = tensor[:, padding : current_height - padding, :]
    else:
        scale_factor = current_height / original_height
        new_width = int(round(original_width * scale_factor, 7))
        padding = (current_width - new_width) // 2
        unpadded_tensor = tensor[:, :, padding : current_width - padding]

    return unpadded_tensor


@dataclass
@auto_docstring(
    custom_intro="""
    Base class for Llava outputs, with hidden states and attentions.
    """
)
class LlavaNextModelOutputWithPast(BaseModelOutputWithPast):
    r"""
    past_key_values (`Cache`, *optional*, returned when `use_cache=True` is passed or when `config.use_cache=True`):
        Tuple of `tuple(torch.FloatTensor)` of length `config.n_layers`, with each tuple having 2 tensors of shape
        `(batch_size, num_heads, sequence_length, embed_size_per_head)`)

        Contains pre-computed hidden-states (key and values in the self-attention blocks) that can be used (see
        `past_key_values` input) to speed up sequential decoding.
    image_hidden_states (`torch.FloatTensor`, *optional*):
        A `torch.FloatTensor` of size `(batch_size, num_images, sequence_length, hidden_size)`.
        image_hidden_states of the model produced by the vision encoder and after projecting the last hidden state.
    """

    image_hidden_states: Optional[torch.FloatTensor] = None


@dataclass
@auto_docstring(
    custom_intro="""
    Base class for LlavaNext causal language model (or autoregressive) outputs.
    """
)
class LlavaNextCausalLMOutputWithPast(ModelOutput):
    r"""
    loss (`torch.FloatTensor` of shape `(1,)`, *optional*, returned when `labels` is provided):
        Language modeling loss (for next-token prediction).
    logits (`torch.FloatTensor` of shape `(batch_size, sequence_length, config.vocab_size)`):
        Prediction scores of the language modeling head (scores for each vocabulary token before SoftMax).
    past_key_values (`Cache`, *optional*, returned when `use_cache=True` is passed or when `config.use_cache=True`):
        Tuple of `tuple(torch.FloatTensor)` of length `config.n_layers`, with each tuple having 2 tensors of shape
        `(batch_size, num_heads, sequence_length, embed_size_per_head)`)

        Contains pre-computed hidden-states (key and values in the self-attention blocks) that can be used (see
        `past_key_values` input) to speed up sequential decoding.
    image_hidden_states (`torch.FloatTensor`, *optional*):
        A `torch.FloatTensor` of size (batch_size * num_patches, num_images, sequence_length, hidden_size)`.
        image_hidden_states of the model produced by the vision encoder and after projecting the last hidden state.
    """

    loss: Optional[torch.FloatTensor] = None
    logits: Optional[torch.FloatTensor] = None
    past_key_values: Optional[list[torch.FloatTensor]] = None
    hidden_states: Optional[tuple[torch.FloatTensor]] = None
    attentions: Optional[tuple[torch.FloatTensor]] = None
    image_hidden_states: Optional[torch.FloatTensor] = None


# Copied from transformers.models.llava.modeling_llava.LlavaMultiModalProjector with Llava->LlavaNext
class LlavaNextMultiModalProjector(nn.Module):
    def __init__(self, config: LlavaNextConfig):
        super().__init__()
        # We have hidden_size * the number of vision feature layers
        num_feature_layers = 1 if isinstance(config.vision_feature_layer, int) else len(config.vision_feature_layer)
        self.linear_1 = nn.Linear(
            config.vision_config.hidden_size * num_feature_layers,
            config.text_config.hidden_size,
            bias=config.multimodal_projector_bias,
        )
        self.act = ACT2FN[config.projector_hidden_act]
        self.linear_2 = nn.Linear(
            config.text_config.hidden_size, config.text_config.hidden_size, bias=config.multimodal_projector_bias
        )

    def forward(self, image_features):
        hidden_states = self.linear_1(image_features)
        hidden_states = self.act(hidden_states)
        hidden_states = self.linear_2(hidden_states)
        return hidden_states


@auto_docstring
class LlavaNextPreTrainedModel(PreTrainedModel):
    config_class = LlavaNextConfig
    base_model_prefix = ""
    supports_gradient_checkpointing = True
    _no_split_modules = ["LlamaDecoderLayer"]
    _skip_keys_device_placement = "past_key_values"
<<<<<<< HEAD

    _supports_flash_attn_2 = True
    _supports_flash_attn_3 = True
=======
    _supports_cache_class = True
    _supports_flash_attn = True
>>>>>>> 2b79f143
    _supports_sdpa = True

    _supports_static_cache = True
    _supports_flex_attn = True
    _supports_attention_backend = True

    def _init_weights(self, module):
        std = getattr(self.config, "initializer_range", self.config.get_text_config().initializer_range)

        if isinstance(module, nn.Linear):
            module.weight.data.normal_(mean=0.0, std=std)
            if module.bias is not None:
                module.bias.data.zero_()
        elif isinstance(module, LlavaNextModel):
            embed_std = 1 / math.sqrt(self.config.text_config.hidden_size)
            module.image_newline.data.normal_(mean=0.0, std=embed_std)


@auto_docstring(
    custom_intro="""
    The Llava-Next model which consists of a vision backbone and a language model without language modeling head.
    """
)
class LlavaNextModel(LlavaNextPreTrainedModel):
    _checkpoint_conversion_mapping = {"language_model.model": "language_model"}

    def __init__(self, config: LlavaNextConfig):
        super().__init__(config)
        self.vision_tower = AutoModel.from_config(config.vision_config)

        self.multi_modal_projector = LlavaNextMultiModalProjector(config)
        embed_std = 1 / math.sqrt(config.text_config.hidden_size)
        self.image_newline = nn.Parameter(torch.randn(config.text_config.hidden_size, dtype=self.dtype) * embed_std)

        self.vocab_size = config.text_config.vocab_size
        self.language_model = AutoModel.from_config(config.text_config)
        self.pad_token_id = self.config.pad_token_id if self.config.pad_token_id is not None else -1
        self.post_init()

    def get_input_embeddings(self):
        return self.language_model.get_input_embeddings()

    def set_input_embeddings(self, value):
        self.language_model.set_input_embeddings(value)

    def set_decoder(self, decoder):
        self.language_model = decoder

    def get_decoder(self):
        return self.language_model

    def pack_image_features(self, image_features, image_sizes, vision_feature_select_strategy, image_newline=None):
        """
        Reshape, unpad and then pack each image_feature into a single image_features tensor containing all visual vectors.

        Args:
            image_features (`list[torch.Tensor]` of length num_images, each of shape `(num_patches, image_length, embed_dim)`)
                List of image feature tensor, each contains all the visual feature of all patches.
            image_sizes (`torch.Tensor` of shape `(num_images, 2)`)
                Actual image size of each images (H, W).
            vision_feature_select_strategy (`str`)
                The feature selection strategy used to select the vision feature from the vision backbone.
            image_newline (`torch.Tensor` of shape `(embed_dim)`)
                New line embedding vector.
        Returns:
            image_features (`torch.Tensor` of shape `(all_feat_len, embed_dim)`)
            feature_lens (`list[int]`)
                token length of each image in image_features
        """
        new_image_features = []
        feature_lens = []
        for image_idx, image_feature in enumerate(image_features):
            if image_feature.shape[0] > 1:
                base_image_feature = image_feature[0]
                image_feature = image_feature[1:]
                height = width = self.config.vision_config.image_size // self.config.vision_config.patch_size

                num_patch_height, num_patch_width = get_anyres_image_grid_shape(
                    image_sizes[image_idx],
                    self.config.image_grid_pinpoints,
                    self.config.vision_config.image_size,
                )

                if (
                    np.prod(image_feature.shape) % (num_patch_height * num_patch_width * height * width) != 0
                    and vision_feature_select_strategy == "default"
                ):
                    logger.warning_once(
                        "Image feature shape does not line up with the provided patch size. "
                        "You may be using the `default` vision_feature_select_strategy with a"
                        " visual encoder that does not have CLS."
                    )

                image_feature = image_feature.view(num_patch_height, num_patch_width, height, width, -1)
                image_feature = image_feature.permute(4, 0, 2, 1, 3).contiguous()
                image_feature = image_feature.flatten(1, 2).flatten(2, 3)
                image_feature = unpad_image(image_feature, image_sizes[image_idx])
                if image_newline is not None:
                    image_feature = torch.cat(
                        (
                            image_feature,
                            image_newline[:, None, None]
                            .expand(*image_feature.shape[:-1], 1)
                            .to(image_feature.device, image_feature.dtype),
                        ),
                        dim=-1,
                    )
                image_feature = image_feature.flatten(1, 2).transpose(0, 1)
                image_feature = torch.cat((base_image_feature, image_feature), dim=0)
            else:
                image_feature = image_feature[0]
                if image_newline is not None:
                    image_feature = torch.cat((image_feature, image_newline[None].to(image_feature)), dim=0)
            new_image_features.append(image_feature)
            feature_lens.append(image_feature.size(0))
        feature_lens = torch.tensor(feature_lens, dtype=torch.long, device=image_features[0].device)
        return new_image_features, feature_lens

    def get_image_features(
        self,
        pixel_values: torch.FloatTensor,
        image_sizes: torch.Tensor,
        vision_feature_layer: Optional[Union[int, list[int]]] = None,
        vision_feature_select_strategy: Optional[str] = None,
    ):
        """
        Obtains image last hidden states from the vision tower and apply multimodal projection.

        Args:
            pixel_values (`torch.FloatTensor]` of shape `(batch_size, num_patches, channels, height, width)`)
               The tensors corresponding to the input images.
            image_sizes (`torch.Tensor` of shape `(num_images, 2)`)
                Actual image size of each images (H, W).
            vision_feature_layer (`Union[int, list[int]]`, *optional*):
                The index of the layer to select the vision feature. If multiple indices are provided,
                the vision feature of the corresponding indices will be concatenated to form the
                vision features.
            vision_feature_select_strategy (`str`, *optional*):
                The feature selection strategy used to select the vision feature from the vision backbone.
                Can be one of `"default"` or `"full"`
        Returns:
            image_features (list[`torch.Tensor`]): List of image feature tensor, each contains all the visual feature of all patches
            and are of shape `(num_patches, image_length, embed_dim)`).
        """
        vision_feature_layer = (
            vision_feature_layer if vision_feature_layer is not None else self.config.vision_feature_layer
        )
        vision_feature_select_strategy = (
            vision_feature_select_strategy
            if vision_feature_select_strategy is not None
            else self.config.vision_feature_select_strategy
        )

        # ! infer image_num_patches from image_sizes
        image_num_patches = [
            image_size_to_num_patches(
                image_size=imsize,
                grid_pinpoints=self.config.image_grid_pinpoints,
                patch_size=self.config.vision_config.image_size,
            )
            for imsize in image_sizes
        ]
        if pixel_values.dim() == 5:
            # stacked if input is (batch_size, num_patches, num_channels, height, width)
            _pixel_values_list = [pix_val[:num_patch] for pix_val, num_patch in zip(pixel_values, image_num_patches)]
            pixel_values = torch.cat(_pixel_values_list, dim=0)
        elif pixel_values.dim() != 4:
            # otherwise has to be stacked from list of (num_patches, num_channels, height, width)
            raise ValueError(f"pixel_values of shape {pixel_values.shape}, expect to be of 4 or 5 dimensions")

        image_features = self.vision_tower(pixel_values, output_hidden_states=True)
        # If we have one vision feature layer, return the corresponding hidden states,
        # otherwise, select the hidden states of each feature layer and concatenate them
        if isinstance(vision_feature_layer, int):
            selected_image_feature = image_features.hidden_states[vision_feature_layer]
        else:
            hs_pool = [image_features.hidden_states[layer_idx] for layer_idx in vision_feature_layer]
            selected_image_feature = torch.cat(hs_pool, dim=-1)

        if vision_feature_select_strategy == "default":
            selected_image_feature = selected_image_feature[:, 1:]
        elif vision_feature_select_strategy == "full":
            selected_image_feature = selected_image_feature

        image_features = self.multi_modal_projector(selected_image_feature)
        image_features = torch.split(image_features, image_num_patches, dim=0)

        # NOTE we only support multimodal_patch_merge_type == "spatial_unpad"
        image_features, feature_lens = self.pack_image_features(
            image_features,
            image_sizes,
            vision_feature_select_strategy=vision_feature_select_strategy,
            image_newline=self.image_newline,
        )
        return image_features

    @can_return_tuple
    @auto_docstring
    def forward(
        self,
        input_ids: torch.LongTensor = None,
        pixel_values: torch.FloatTensor = None,
        image_sizes: Optional[torch.LongTensor] = None,
        attention_mask: Optional[torch.Tensor] = None,
        position_ids: Optional[torch.LongTensor] = None,
        past_key_values: Optional[Cache] = None,
        inputs_embeds: Optional[torch.FloatTensor] = None,
        vision_feature_layer: Optional[Union[int, list[int]]] = None,
        vision_feature_select_strategy: Optional[str] = None,
        use_cache: Optional[bool] = None,
        output_attentions: Optional[bool] = None,
        output_hidden_states: Optional[bool] = None,
        return_dict: Optional[bool] = None,
        cache_position: Optional[torch.LongTensor] = None,
        **kwargs: Unpack[FlashAttentionKwargs],
    ) -> Union[tuple, LlavaNextModelOutputWithPast]:
        r"""
        vision_feature_select_strategy (`str`, *optional*, defaults to `"default"`):
            The feature selection strategy used to select the vision feature from the vision backbone.
            Can be one of `"default"` or `"full"`. If `"default"`, the CLS token is removed from the vision features.
            If `"full"`, the full vision features are used.
        """
        output_attentions = output_attentions if output_attentions is not None else self.config.output_attentions
        output_hidden_states = (
            output_hidden_states if output_hidden_states is not None else self.config.output_hidden_states
        )
        return_dict = return_dict if return_dict is not None else self.config.use_return_dict
        vision_feature_layer = (
            vision_feature_layer if vision_feature_layer is not None else self.config.vision_feature_layer
        )
        vision_feature_select_strategy = (
            vision_feature_select_strategy
            if vision_feature_select_strategy is not None
            else self.config.vision_feature_select_strategy
        )

        if (input_ids is None) ^ (inputs_embeds is not None):
            raise ValueError("You must specify exactly one of input_ids or inputs_embeds")

        if inputs_embeds is None:
            inputs_embeds = self.get_input_embeddings()(input_ids)

        if pixel_values is not None and pixel_values.size(0) > 0:
            image_features = self.get_image_features(
                pixel_values,
                image_sizes,
                vision_feature_layer=vision_feature_layer,
                vision_feature_select_strategy=vision_feature_select_strategy,
            )
            image_features = torch.cat(image_features, dim=0)

            if input_ids is None:
                special_image_mask = inputs_embeds == self.get_input_embeddings()(
                    torch.tensor(self.config.image_token_id, dtype=torch.long, device=inputs_embeds.device)
                )
                special_image_mask = special_image_mask.all(-1)
            else:
                special_image_mask = input_ids == self.config.image_token_id

            n_image_tokens = (special_image_mask).sum()
            special_image_mask = special_image_mask.unsqueeze(-1).expand_as(inputs_embeds).to(inputs_embeds.device)

            if not is_torchdynamo_compiling() and inputs_embeds[special_image_mask].numel() != image_features.numel():
                n_image_features = image_features.shape[0]
                raise ValueError(
                    f"Image features and image tokens do not match: tokens: {n_image_tokens}, features {n_image_features}"
                )
            image_features = image_features.to(inputs_embeds.device, inputs_embeds.dtype)
            inputs_embeds = inputs_embeds.masked_scatter(special_image_mask, image_features)

        outputs = self.language_model(
            attention_mask=attention_mask,
            position_ids=position_ids,
            past_key_values=past_key_values,
            inputs_embeds=inputs_embeds,
            use_cache=use_cache,
            output_attentions=output_attentions,
            output_hidden_states=output_hidden_states,
            return_dict=True,
            cache_position=cache_position,
            **kwargs,
        )

        return LlavaNextModelOutputWithPast(
            last_hidden_state=outputs.last_hidden_state,
            past_key_values=outputs.past_key_values,
            hidden_states=outputs.hidden_states,
            attentions=outputs.attentions,
            image_hidden_states=image_features if pixel_values is not None else None,
        )


@auto_docstring(
    custom_intro="""
    The LLAVA-NeXT model which consists of a vision backbone and a language model.
    """
)
class LlavaNextForConditionalGeneration(LlavaNextPreTrainedModel, GenerationMixin):
    _checkpoint_conversion_mapping = {
        "^language_model.model": "model.language_model",
        "^vision_tower": "model.vision_tower",
        "^multi_modal_projector": "model.multi_modal_projector",
        "^image_newline": "model.image_newline",
        "^language_model.lm_head": "lm_head",
    }
    _tied_weights_keys = ["lm_head.weight"]

    def __init__(self, config: LlavaNextConfig):
        super().__init__(config)
        self.model = LlavaNextModel(config)
        self.lm_head = nn.Linear(config.text_config.hidden_size, config.text_config.vocab_size, bias=False)
        self.post_init()

    def get_input_embeddings(self):
        return self.model.get_input_embeddings()

    def set_input_embeddings(self, value):
        self.model.set_input_embeddings(value)

    def get_output_embeddings(self) -> nn.Module:
        return self.lm_head

    def set_output_embeddings(self, new_embeddings):
        self.lm_head = new_embeddings

    def set_decoder(self, decoder):
        self.model.set_decoder(decoder)

    def get_decoder(self):
        return self.model.get_decoder()

    def pack_image_features(self, image_features, image_sizes, vision_feature_select_strategy, image_newline=None):
        return self.model.pack_image_features(
            image_features=image_features,
            image_sizes=image_sizes,
            vision_feature_select_strategy=vision_feature_select_strategy,
            image_newline=image_newline,
        )

    def get_image_features(
        self,
        pixel_values: torch.FloatTensor,
        image_sizes: torch.Tensor,
        vision_feature_layer: Optional[Union[int, list[int]]] = None,
        vision_feature_select_strategy: Optional[str] = None,
    ):
        return self.model.get_image_features(
            pixel_values=pixel_values,
            image_sizes=image_sizes,
            vision_feature_layer=vision_feature_layer,
            vision_feature_select_strategy=vision_feature_select_strategy,
        )

    # Make modules available throught conditional class for BC
    @property
    def language_model(self):
        return self.model.language_model

    @property
    def vision_tower(self):
        return self.model.vision_tower

    @property
    def multi_modal_projector(self):
        return self.model.multi_modal_projector

    @can_return_tuple
    @auto_docstring
    def forward(
        self,
        input_ids: torch.LongTensor = None,
        pixel_values: torch.FloatTensor = None,
        image_sizes: Optional[torch.LongTensor] = None,
        attention_mask: Optional[torch.Tensor] = None,
        position_ids: Optional[torch.LongTensor] = None,
        past_key_values: Optional[Cache] = None,
        inputs_embeds: Optional[torch.FloatTensor] = None,
        vision_feature_layer: Optional[Union[int, list[int]]] = None,
        vision_feature_select_strategy: Optional[str] = None,
        labels: Optional[torch.LongTensor] = None,
        use_cache: Optional[bool] = None,
        output_attentions: Optional[bool] = None,
        output_hidden_states: Optional[bool] = None,
        cache_position: Optional[torch.LongTensor] = None,
        logits_to_keep: Union[int, torch.Tensor] = 0,
        **kwargs: Unpack[TransformersKwargs],
    ) -> Union[tuple, LlavaNextCausalLMOutputWithPast]:
        r"""
        vision_feature_select_strategy (`str`, *optional*, defaults to `"default"`):
            The feature selection strategy used to select the vision feature from the vision backbone.
            Can be one of `"default"` or `"full"`. If `"default"`, the CLS token is removed from the vision features.
            If `"full"`, the full vision features are used.
        labels (`torch.LongTensor` of shape `(batch_size, sequence_length)`, *optional*):
            Labels for computing the masked language modeling loss. Indices should either be in `[0, ...,
            config.vocab_size]` or -100 (see `input_ids` docstring). Tokens with indices set to `-100` are ignored
            (masked), the loss is only computed for the tokens with labels in `[0, ..., config.vocab_size]`.

        Example:

        ```python
        >>> from PIL import Image
        >>> import requests
        >>> from transformers import AutoProcessor, LlavaNextForConditionalGeneration

        >>> model = LlavaNextForConditionalGeneration.from_pretrained("llava-hf/llava-v1.6-mistral-7b-hf")
        >>> processor = AutoProcessor.from_pretrained("llava-hf/llava-v1.6-mistral-7b-hf")

        >>> prompt = "[INST] <image>\nWhat is shown in this image? [/INST]"
        >>> url = "https://www.ilankelman.org/stopsigns/australia.jpg"
        >>> image = Image.open(requests.get(url, stream=True).raw)

        >>> inputs = processor(images=image, text=prompt, return_tensors="pt")

        >>> # Generate
        >>> generate_ids = model.generate(**inputs, max_length=30)
        >>> processor.batch_decode(generate_ids, skip_special_tokens=True, clean_up_tokenization_spaces=False)[0]
        "[INST]  \nWhat is shown in this image? [/INST] The image appears to be a radar chart, which is a type of multi-dimensional plot (...)"
        ```"""

        output_attentions = output_attentions if output_attentions is not None else self.config.output_attentions
        output_hidden_states = (
            output_hidden_states if output_hidden_states is not None else self.config.output_hidden_states
        )
        vision_feature_layer = (
            vision_feature_layer if vision_feature_layer is not None else self.config.vision_feature_layer
        )
        vision_feature_select_strategy = (
            vision_feature_select_strategy
            if vision_feature_select_strategy is not None
            else self.config.vision_feature_select_strategy
        )

        outputs = self.model(
            input_ids,
            pixel_values=pixel_values,
            image_sizes=image_sizes,
            vision_feature_layer=vision_feature_layer,
            vision_feature_select_strategy=vision_feature_select_strategy,
            attention_mask=attention_mask,
            position_ids=position_ids,
            past_key_values=past_key_values,
            inputs_embeds=inputs_embeds,
            use_cache=use_cache,
            output_attentions=output_attentions,
            output_hidden_states=output_hidden_states,
            return_dict=True,
            cache_position=cache_position,
            **kwargs,
        )

        hidden_states = outputs[0]
        # Only compute necessary logits, and do not upcast them to float if we are not computing the loss
        slice_indices = slice(-logits_to_keep, None) if isinstance(logits_to_keep, int) else logits_to_keep
        logits = self.lm_head(hidden_states[:, slice_indices, :])

        loss = None
        if labels is not None:
            loss = self.loss_function(
                logits=logits, labels=labels, vocab_size=self.config.text_config.vocab_size, **kwargs
            )

        return LlavaNextCausalLMOutputWithPast(
            loss=loss,
            logits=logits,
            past_key_values=outputs.past_key_values,
            hidden_states=outputs.hidden_states,
            attentions=outputs.attentions,
            image_hidden_states=outputs.image_hidden_states,
        )

    def prepare_inputs_for_generation(
        self,
        input_ids,
        past_key_values=None,
        inputs_embeds=None,
        pixel_values=None,
        image_sizes=None,
        attention_mask=None,
        cache_position=None,
        logits_to_keep=None,
        **kwargs,
    ):
        # Overwritten -- in specific circumstances we don't want to forward image inputs to the model

        model_inputs = super().prepare_inputs_for_generation(
            input_ids,
            past_key_values=past_key_values,
            inputs_embeds=inputs_embeds,
            attention_mask=attention_mask,
            cache_position=cache_position,
            logits_to_keep=logits_to_keep,
            **kwargs,
        )

        # If we're in cached decoding stage, pixel values should be None because input ids do not contain special image token anymore
        # Otherwise we need pixel values to be passed to model
        if cache_position[0] == 0:
            model_inputs["pixel_values"] = pixel_values
            model_inputs["image_sizes"] = image_sizes

        return model_inputs

    @staticmethod
    # Copied from transformers.models.gptj.modeling_gptj.GPTJModel._prepare_4d_causal_attention_mask_with_cache_position
    def _prepare_4d_causal_attention_mask_with_cache_position(
        attention_mask: torch.Tensor,
        sequence_length: int,
        target_length: int,
        dtype: torch.dtype,
        cache_position: torch.Tensor,
        batch_size: int,
        **kwargs,
    ):
        """
        Creates a causal 4D mask of shape `(batch_size, 1, query_length, key_value_length)` from a 2D mask of shape
        `(batch_size, key_value_length)`, or if the input `attention_mask` is already 4D, do nothing.

        Args:
            attention_mask (`torch.Tensor`):
                A 2D attention mask of shape `(batch_size, key_value_length)` or a 4D attention mask of shape
                `(batch_size, 1, query_length, key_value_length)`.
            sequence_length (`int`):
                The sequence length being processed.
            target_length (`int`):
                The target length: when generating with static cache, the mask should be as long as the static cache,
                to account for the 0 padding, the part of the cache that is not filled yet.
            dtype (`torch.dtype`):
                The dtype to use for the 4D attention mask.
            cache_position (`torch.Tensor`):
                Indices depicting the position of the input sequence tokens in the sequence.
            batch_size (`torch.Tensor`):
                Batch size.
        """
        if attention_mask is not None and attention_mask.dim() == 4:
            # In this case we assume that the mask comes already in inverted form and requires no inversion or slicing.
            causal_mask = attention_mask
        else:
            min_dtype = torch.finfo(dtype).min
            causal_mask = torch.full(
                (sequence_length, target_length), fill_value=min_dtype, dtype=dtype, device=cache_position.device
            )
            if sequence_length != 1:
                causal_mask = torch.triu(causal_mask, diagonal=1)
            causal_mask *= torch.arange(target_length, device=cache_position.device) > cache_position.reshape(-1, 1)
            causal_mask = causal_mask[None, None, :, :].expand(batch_size, 1, -1, -1)
            if attention_mask is not None:
                causal_mask = causal_mask.clone()  # copy to contiguous memory for in-place edit
                mask_length = attention_mask.shape[-1]
                padding_mask = causal_mask[:, :, :, :mask_length] + attention_mask[:, None, None, :].to(
                    causal_mask.device
                )
                padding_mask = padding_mask == 0
                causal_mask[:, :, :, :mask_length] = causal_mask[:, :, :, :mask_length].masked_fill(
                    padding_mask, min_dtype
                )

        return causal_mask


__all__ = ["LlavaNextForConditionalGeneration", "LlavaNextPreTrainedModel", "LlavaNextModel"]<|MERGE_RESOLUTION|>--- conflicted
+++ resolved
@@ -228,14 +228,8 @@
     supports_gradient_checkpointing = True
     _no_split_modules = ["LlamaDecoderLayer"]
     _skip_keys_device_placement = "past_key_values"
-<<<<<<< HEAD
-
-    _supports_flash_attn_2 = True
-    _supports_flash_attn_3 = True
-=======
-    _supports_cache_class = True
+
     _supports_flash_attn = True
->>>>>>> 2b79f143
     _supports_sdpa = True
 
     _supports_static_cache = True
