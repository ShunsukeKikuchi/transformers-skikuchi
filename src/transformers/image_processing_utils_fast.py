# Copyright 2024 The HuggingFace Inc. team.
#
# Licensed under the Apache License, Version 2.0 (the "License");
# you may not use this file except in compliance with the License.
# You may obtain a copy of the License at
#
#     http://www.apache.org/licenses/LICENSE-2.0
#
# Unless required by applicable law or agreed to in writing, software
# distributed under the License is distributed on an "AS IS" BASIS,
# WITHOUT WARRANTIES OR CONDITIONS OF ANY KIND, either express or implied.
# See the License for the specific language governing permissions and
# limitations under the License.

from collections.abc import Iterable
from copy import deepcopy
from functools import lru_cache, partial
from typing import Any, Optional, TypedDict, Union

import numpy as np

from .image_processing_utils import (
    BaseImageProcessor,
    BatchFeature,
    get_size_dict,
)
from .image_transforms import (
    convert_to_rgb,
    get_resize_output_image_size,
    get_size_with_aspect_ratio,
    group_images_by_shape,
    reorder_images,
)
from .image_utils import (
    ChannelDimension,
    ImageInput,
    ImageType,
    SizeDict,
    get_image_size,
    get_image_size_for_max_height_width,
    get_image_type,
    infer_channel_dimension_format,
    make_flat_list_of_images,
    validate_kwargs,
    validate_preprocess_arguments,
)
from .processing_utils import Unpack
from .utils import (
    TensorType,
    add_start_docstrings,
    is_torch_available,
    is_torchvision_available,
    is_torchvision_v2_available,
    is_vision_available,
    logging,
)
from .utils.import_utils import is_rocm_platform


if is_vision_available():
    from .image_utils import PILImageResampling

if is_torch_available():
    import torch

if is_torchvision_available():
    from .image_utils import pil_torch_interpolation_mapping

    if is_torchvision_v2_available():
        from torchvision.transforms.v2 import functional as F
    else:
        from torchvision.transforms import functional as F
else:
    pil_torch_interpolation_mapping = None

logger = logging.get_logger(__name__)


@lru_cache(maxsize=10)
def validate_fast_preprocess_arguments(
    do_rescale: Optional[bool] = None,
    rescale_factor: Optional[float] = None,
    do_normalize: Optional[bool] = None,
    image_mean: Optional[Union[float, list[float]]] = None,
    image_std: Optional[Union[float, list[float]]] = None,
    do_pad: Optional[bool] = None,
    size_divisibility: Optional[int] = None,
    do_center_crop: Optional[bool] = None,
    crop_size: Optional[SizeDict] = None,
    do_resize: Optional[bool] = None,
    size: Optional[SizeDict] = None,
    resample: Optional["PILImageResampling"] = None,
    return_tensors: Optional[Union[str, TensorType]] = None,
    data_format: Optional[ChannelDimension] = ChannelDimension.FIRST,
):
    """
    Checks validity of typically used arguments in an `ImageProcessorFast` `preprocess` method.
    Raises `ValueError` if arguments incompatibility is caught.
    """
    validate_preprocess_arguments(
        do_rescale=do_rescale,
        rescale_factor=rescale_factor,
        do_normalize=do_normalize,
        image_mean=image_mean,
        image_std=image_std,
        do_pad=do_pad,
        size_divisibility=size_divisibility,
        do_center_crop=do_center_crop,
        crop_size=crop_size,
        do_resize=do_resize,
        size=size,
        resample=resample,
    )
    # Extra checks for ImageProcessorFast
    if return_tensors is not None and return_tensors != "pt":
        raise ValueError("Only returning PyTorch tensors is currently supported.")

    if data_format != ChannelDimension.FIRST:
        raise ValueError("Only channel first data format is currently supported.")


def safe_squeeze(tensor: "torch.Tensor", axis: Optional[int] = None) -> "torch.Tensor":
    """
    Squeezes a tensor, but only if the axis specified has dim 1.
    """
    if axis is None:
        return tensor.squeeze()

    try:
        return tensor.squeeze(axis=axis)
    except ValueError:
        return tensor


def max_across_indices(values: Iterable[Any]) -> list[Any]:
    """
    Return the maximum value across all indices of an iterable of values.
    """
    return [max(values_i) for values_i in zip(*values)]


def get_max_height_width(images: list["torch.Tensor"]) -> tuple[int]:
    """
    Get the maximum height and width across all images in a batch.
    """

    _, max_height, max_width = max_across_indices([img.shape for img in images])

    return (max_height, max_width)


def divide_to_patches(
    image: Union[np.array, "torch.Tensor"], patch_size: int
) -> list[Union[np.array, "torch.Tensor"]]:
    """
    Divides an image into patches of a specified size.

    Args:
        image (`Union[np.array, "torch.Tensor"]`):
            The input image.
        patch_size (`int`):
            The size of each patch.
    Returns:
        list: A list of Union[np.array, "torch.Tensor"] representing the patches.
    """
    patches = []
    height, width = get_image_size(image, channel_dim=ChannelDimension.FIRST)
    for i in range(0, height, patch_size):
        for j in range(0, width, patch_size):
            patch = image[:, i : i + patch_size, j : j + patch_size]
            patches.append(patch)

    return patches


class DefaultFastImageProcessorKwargs(TypedDict, total=False):
    do_resize: Optional[bool]
    size: Optional[dict[str, int]]
    default_to_square: Optional[bool]
    resample: Optional[Union["PILImageResampling", "F.InterpolationMode"]]
    do_center_crop: Optional[bool]
    crop_size: Optional[dict[str, int]]
    do_rescale: Optional[bool]
    rescale_factor: Optional[Union[int, float]]
    do_normalize: Optional[bool]
    image_mean: Optional[Union[float, list[float]]]
    image_std: Optional[Union[float, list[float]]]
    do_convert_rgb: Optional[bool]
    return_tensors: Optional[Union[str, TensorType]]
    data_format: Optional[ChannelDimension]
    input_data_format: Optional[Union[str, ChannelDimension]]
    device: Optional["torch.device"]
    disable_grouping: Optional[bool]


BASE_IMAGE_PROCESSOR_FAST_DOCSTRING = r"""

    Args:
        do_resize (`bool`, *optional*, defaults to `self.do_resize`):
            Whether to resize the image's (height, width) dimensions to the specified `size`. Can be overridden by the
            `do_resize` parameter in the `preprocess` method.
        size (`dict`, *optional*, defaults to `self.size`):
            Size of the output image after resizing. Can be overridden by the `size` parameter in the `preprocess`
            method.
        default_to_square (`bool`, *optional*, defaults to `self.default_to_square`):
            Whether to default to a square image when resizing, if size is an int.
        resample (`PILImageResampling`, *optional*, defaults to `self.resample`):
            Resampling filter to use if resizing the image. Only has an effect if `do_resize` is set to `True`. Can be
            overridden by the `resample` parameter in the `preprocess` method.
        do_center_crop (`bool`, *optional*, defaults to `self.do_center_crop`):
            Whether to center crop the image to the specified `crop_size`. Can be overridden by `do_center_crop` in the
            `preprocess` method.
        crop_size (`Dict[str, int]` *optional*, defaults to `self.crop_size`):
            Size of the output image after applying `center_crop`. Can be overridden by `crop_size` in the `preprocess`
            method.
        do_rescale (`bool`, *optional*, defaults to `self.do_rescale`):
            Whether to rescale the image by the specified scale `rescale_factor`. Can be overridden by the
            `do_rescale` parameter in the `preprocess` method.
        rescale_factor (`int` or `float`, *optional*, defaults to `self.rescale_factor`):
            Scale factor to use if rescaling the image. Only has an effect if `do_rescale` is set to `True`. Can be
            overridden by the `rescale_factor` parameter in the `preprocess` method.
        do_normalize (`bool`, *optional*, defaults to `self.do_normalize`):
            Whether to normalize the image. Can be overridden by the `do_normalize` parameter in the `preprocess`
            method. Can be overridden by the `do_normalize` parameter in the `preprocess` method.
        image_mean (`float` or `List[float]`, *optional*, defaults to `self.image_mean`):
            Mean to use if normalizing the image. This is a float or list of floats the length of the number of
            channels in the image. Can be overridden by the `image_mean` parameter in the `preprocess` method. Can be
            overridden by the `image_mean` parameter in the `preprocess` method.
        image_std (`float` or `List[float]`, *optional*, defaults to `self.image_std`):
            Standard deviation to use if normalizing the image. This is a float or list of floats the length of the
            number of channels in the image. Can be overridden by the `image_std` parameter in the `preprocess` method.
            Can be overridden by the `image_std` parameter in the `preprocess` method.
        do_convert_rgb (`bool`, *optional*, defaults to `self.do_convert_rgb`):
            Whether to convert the image to RGB.
        return_tensors (`str` or `TensorType`, *optional*, defaults to `self.return_tensors`):
            Returns stacked tensors if set to `pt, otherwise returns a list of tensors.
        data_format (`ChannelDimension` or `str`, *optional*, defaults to `self.data_format`):
            Only `ChannelDimension.FIRST` is supported. Added for compatibility with slow processors.
        input_data_format (`ChannelDimension` or `str`, *optional*, defaults to `self.input_data_format`):
            The channel dimension format for the input image. If unset, the channel dimension format is inferred
            from the input image. Can be one of:
            - `"channels_first"` or `ChannelDimension.FIRST`: image in (num_channels, height, width) format.
            - `"channels_last"` or `ChannelDimension.LAST`: image in (height, width, num_channels) format.
            - `"none"` or `ChannelDimension.NONE`: image in (height, width) format.
        device (`torch.device`, *optional*, defaults to `self.device`):
            The device to process the images on. If unset, the device is inferred from the input images."""

BASE_IMAGE_PROCESSOR_FAST_DOCSTRING_PREPROCESS = r"""
    Preprocess an image or batch of images.

    Args:
        images (`ImageInput`):
            Image to preprocess. Expects a single or batch of images with pixel values ranging from 0 to 255. If
            passing in images with pixel values between 0 and 1, set `do_rescale=False`.
        do_resize (`bool`, *optional*, defaults to `self.do_resize`):
            Whether to resize the image.
        size (`Dict[str, int]`, *optional*, defaults to `self.size`):
            Describes the maximum input dimensions to the model.
        resample (`PILImageResampling` or `InterpolationMode`, *optional*, defaults to `self.resample`):
            Resampling filter to use if resizing the image. This can be one of the enum `PILImageResampling`. Only
            has an effect if `do_resize` is set to `True`.
        do_center_crop (`bool`, *optional*, defaults to `self.do_center_crop`):
            Whether to center crop the image.
        crop_size (`Dict[str, int]`, *optional*, defaults to `self.crop_size`):
            Size of the output image after applying `center_crop`.
        do_rescale (`bool`, *optional*, defaults to `self.do_rescale`):
            Whether to rescale the image.
        rescale_factor (`float`, *optional*, defaults to `self.rescale_factor`):
            Rescale factor to rescale the image by if `do_rescale` is set to `True`.
        do_normalize (`bool`, *optional*, defaults to `self.do_normalize`):
            Whether to normalize the image.
        image_mean (`float` or `List[float]`, *optional*, defaults to `self.image_mean`):
            Image mean to use for normalization. Only has an effect if `do_normalize` is set to `True`.
        image_std (`float` or `List[float]`, *optional*, defaults to `self.image_std`):
            Image standard deviation to use for normalization. Only has an effect if `do_normalize` is set to
            `True`.
        do_convert_rgb (`bool`, *optional*, defaults to `self.do_convert_rgb`):
            Whether to convert the image to RGB.
        return_tensors (`str` or `TensorType`, *optional*, defaults to `self.return_tensors`):
            Returns stacked tensors if set to `pt, otherwise returns a list of tensors.
        data_format (`ChannelDimension` or `str`, *optional*, defaults to `self.data_format`):
            Only `ChannelDimension.FIRST` is supported. Added for compatibility with slow processors.
        input_data_format (`ChannelDimension` or `str`, *optional*, defaults to `self.input_data_format`):
            The channel dimension format for the input image. If unset, the channel dimension format is inferred
            from the input image. Can be one of:
            - `"channels_first"` or `ChannelDimension.FIRST`: image in (num_channels, height, width) format.
            - `"channels_last"` or `ChannelDimension.LAST`: image in (height, width, num_channels) format.
            - `"none"` or `ChannelDimension.NONE`: image in (height, width) format.
        device (`torch.device`, *optional*, defaults to `self.device`):
            The device to process the images on. If unset, the device is inferred from the input images."""


@add_start_docstrings(
    "Constructs a fast base image processor.",
    BASE_IMAGE_PROCESSOR_FAST_DOCSTRING,
)
class BaseImageProcessorFast(BaseImageProcessor):
    resample = None
    image_mean = None
    image_std = None
    size = None
    default_to_square = True
    crop_size = None
    do_resize = None
    do_center_crop = None
    do_rescale = None
    rescale_factor = 1 / 255
    do_normalize = None
    do_convert_rgb = None
    return_tensors = None
    data_format = ChannelDimension.FIRST
    input_data_format = None
    device = None
    model_input_names = ["pixel_values"]
    valid_kwargs = DefaultFastImageProcessorKwargs
    unused_kwargs = None

    def __init__(
        self,
        **kwargs: Unpack[DefaultFastImageProcessorKwargs],
    ) -> None:
        super().__init__(**kwargs)
        kwargs = self.filter_out_unused_kwargs(kwargs)
        size = kwargs.pop("size", self.size)
        self.size = (
            get_size_dict(size=size, default_to_square=kwargs.pop("default_to_square", self.default_to_square))
            if size is not None
            else None
        )
        crop_size = kwargs.pop("crop_size", self.crop_size)
        self.crop_size = get_size_dict(crop_size, param_name="crop_size") if crop_size is not None else None
        for key in self.valid_kwargs.__annotations__.keys():
            kwarg = kwargs.pop(key, None)
            if kwarg is not None:
                setattr(self, key, kwarg)
            else:
                setattr(self, key, deepcopy(getattr(self, key, None)))

    def resize(
        self,
        image: "torch.Tensor",
        size: SizeDict,
        interpolation: "F.InterpolationMode" = None,
        antialias: bool = True,
        **kwargs,
    ) -> "torch.Tensor":
        """
        Resize an image to `(size["height"], size["width"])`.

        Args:
            image (`torch.Tensor`):
                Image to resize.
            size (`SizeDict`):
                Dictionary in the format `{"height": int, "width": int}` specifying the size of the output image.
            resample (`InterpolationMode`, *optional*, defaults to `InterpolationMode.BILINEAR`):
                `InterpolationMode` filter to use when resizing the image e.g. `InterpolationMode.BICUBIC`.

        Returns:
            `torch.Tensor`: The resized image.
        """
        interpolation = interpolation if interpolation is not None else F.InterpolationMode.BILINEAR
        if size.shortest_edge and size.longest_edge:
            # Resize the image so that the shortest edge or the longest edge is of the given size
            # while maintaining the aspect ratio of the original image.
            new_size = get_size_with_aspect_ratio(
                image.size()[-2:],
                size.shortest_edge,
                size.longest_edge,
            )
        elif size.shortest_edge:
            new_size = get_resize_output_image_size(
                image,
                size=size.shortest_edge,
                default_to_square=False,
                input_data_format=ChannelDimension.FIRST,
            )
        elif size.max_height and size.max_width:
            new_size = get_image_size_for_max_height_width(image.size()[-2:], size.max_height, size.max_width)
        elif size.height and size.width:
            new_size = (size.height, size.width)
        else:
            raise ValueError(
                "Size must contain 'height' and 'width' keys, or 'max_height' and 'max_width', or 'shortest_edge' key. Got"
                f" {size}."
            )
        # This is a workaround to avoid a bug in torch.compile when dealing with uint8 on AMD MI3XX GPUs
        # Tracked in PyTorch issue: https://github.com/pytorch/pytorch/issues/155209
        # TODO: remove this once the bug is fixed (detected with torch==2.7.0+git1fee196, torchvision==0.22.0+9eb57cd)
        if torch.compiler.is_compiling() and is_rocm_platform():
            return self.compile_friendly_resize(image, new_size, interpolation, antialias)
        return F.resize(image, new_size, interpolation=interpolation, antialias=antialias)

    @staticmethod
    def compile_friendly_resize(
        image: "torch.Tensor",
        new_size: tuple[int, int],
        interpolation: Optional["F.InterpolationMode"] = None,
        antialias: bool = True,
    ) -> "torch.Tensor":
        """
        A wrapper around `F.resize` so that it is compatible with torch.compile when the image is a uint8 tensor.
        """
        if image.dtype == torch.uint8:
            image = image.float() / 256
            image = F.resize(image, new_size, interpolation=interpolation, antialias=antialias)
            image = image * 256
            image = torch.where(image > 255, 255, image)
            image = torch.where(image < 0, 0, image)
            image = image.round().to(torch.uint8)
        else:
            image = F.resize(image, new_size, interpolation=interpolation, antialias=antialias)
        return image

    def rescale(
        self,
        image: "torch.Tensor",
        scale: float,
        **kwargs,
    ) -> "torch.Tensor":
        """
        Rescale an image by a scale factor. image = image * scale.

        Args:
            image (`torch.Tensor`):
                Image to rescale.
            scale (`float`):
                The scaling factor to rescale pixel values by.

        Returns:
            `torch.Tensor`: The rescaled image.
        """
        return image * scale

    def normalize(
        self,
        image: "torch.Tensor",
        mean: Union[float, Iterable[float]],
        std: Union[float, Iterable[float]],
        **kwargs,
    ) -> "torch.Tensor":
        """
        Normalize an image. image = (image - image_mean) / image_std.

        Args:
            image (`torch.Tensor`):
                Image to normalize.
            mean (`torch.Tensor`, `float` or `Iterable[float]`):
                Image mean to use for normalization.
            std (`torch.Tensor`, `float` or `Iterable[float]`):
                Image standard deviation to use for normalization.

        Returns:
            `torch.Tensor`: The normalized image.
        """
        return F.normalize(image, mean, std)

    @lru_cache(maxsize=10)
    def _fuse_mean_std_and_rescale_factor(
        self,
        do_normalize: Optional[bool] = None,
        image_mean: Optional[Union[float, list[float]]] = None,
        image_std: Optional[Union[float, list[float]]] = None,
        do_rescale: Optional[bool] = None,
        rescale_factor: Optional[float] = None,
        device: Optional["torch.device"] = None,
    ) -> tuple:
        if do_rescale and do_normalize:
            # Fused rescale and normalize
            image_mean = torch.tensor(image_mean, device=device) * (1.0 / rescale_factor)
            image_std = torch.tensor(image_std, device=device) * (1.0 / rescale_factor)
            do_rescale = False
        return image_mean, image_std, do_rescale

    def rescale_and_normalize(
        self,
        images: "torch.Tensor",
        do_rescale: bool,
        rescale_factor: float,
        do_normalize: bool,
        image_mean: Union[float, list[float]],
        image_std: Union[float, list[float]],
    ) -> "torch.Tensor":
        """
        Rescale and normalize images.
        """
        image_mean, image_std, do_rescale = self._fuse_mean_std_and_rescale_factor(
            do_normalize=do_normalize,
            image_mean=image_mean,
            image_std=image_std,
            do_rescale=do_rescale,
            rescale_factor=rescale_factor,
            device=images.device,
        )
        # if/elif as we use fused rescale and normalize if both are set to True
        if do_normalize:
            images = self.normalize(images.to(dtype=torch.float32), image_mean, image_std)
        elif do_rescale:
            images = self.rescale(images, rescale_factor)

        return images

    def center_crop(
        self,
        image: "torch.Tensor",
        size: dict[str, int],
        **kwargs,
    ) -> "torch.Tensor":
        """
        Center crop an image to `(size["height"], size["width"])`. If the input size is smaller than `crop_size` along
        any edge, the image is padded with 0's and then center cropped.

        Args:
            image (`"torch.Tensor"`):
                Image to center crop.
            size (`dict[str, int]`):
                Size of the output image.

        Returns:
            `torch.Tensor`: The center cropped image.
        """
        if size.height is None or size.width is None:
            raise ValueError(f"The size dictionary must have keys 'height' and 'width'. Got {size.keys()}")
        return F.center_crop(image, (size["height"], size["width"]))

    def convert_to_rgb(
        self,
        image: ImageInput,
    ) -> ImageInput:
        """
        Converts an image to RGB format. Only converts if the image is of type PIL.Image.Image, otherwise returns the image
        as is.
        Args:
            image (ImageInput):
                The image to convert.

        Returns:
            ImageInput: The converted image.
        """
        return convert_to_rgb(image)

    def filter_out_unused_kwargs(self, kwargs: dict):
        """
        Filter out the unused kwargs from the kwargs dictionary.
        """
        if self.unused_kwargs is None:
            return kwargs

        for kwarg_name in self.unused_kwargs:
            if kwarg_name in kwargs:
                logger.warning_once(f"This processor does not use the `{kwarg_name}` parameter. It will be ignored.")
                kwargs.pop(kwarg_name)
        return kwargs

    def _prepare_images_structure(
        self,
        images: ImageInput,
        expected_ndims: int = 3,
    ) -> ImageInput:
        """
        Prepare the images structure for processing.

        Args:
            images (`ImageInput`):
                The input images to process.

        Returns:
            `ImageInput`: The images with a valid nesting.
        """
        return make_flat_list_of_images(images, expected_ndims=expected_ndims)

    def _process_image(
        self,
        image: ImageInput,
        do_convert_rgb: Optional[bool] = None,
        input_data_format: Optional[Union[str, ChannelDimension]] = None,
        device: Optional["torch.device"] = None,
    ) -> "torch.Tensor":
        image_type = get_image_type(image)
        if image_type not in [ImageType.PIL, ImageType.TORCH, ImageType.NUMPY]:
            raise ValueError(f"Unsupported input image type {image_type}")

        if do_convert_rgb:
            image = self.convert_to_rgb(image)

        if image_type == ImageType.PIL:
            image = F.pil_to_tensor(image)
        elif image_type == ImageType.NUMPY:
            # not using F.to_tensor as it doesn't handle (C, H, W) numpy arrays
            image = torch.from_numpy(image).contiguous()

        # If the image is 2D, we need to unsqueeze it to add a channel dimension for processing
        if image.ndim == 2:
            image = image.unsqueeze(0)

        # Infer the channel dimension format if not provided
        if input_data_format is None:
            input_data_format = infer_channel_dimension_format(image)

        if input_data_format == ChannelDimension.LAST:
            # We force the channel dimension to be first for torch tensors as this is what torchvision expects.
            image = image.permute(2, 0, 1).contiguous()

        # Now that we have torch tensors, we can move them to the right device
        if device is not None:
            image = image.to(device)

        return image

    def _prepare_image_like_inputs(
        self,
        images: ImageInput,
        do_convert_rgb: Optional[bool] = None,
        input_data_format: Optional[Union[str, ChannelDimension]] = None,
        device: Optional["torch.device"] = None,
        expected_ndims: int = 3,
    ) -> list["torch.Tensor"]:
        """
        Prepare image-like inputs for processing.

        Args:
            images (`ImageInput`):
                The image-like inputs to process.
            do_convert_rgb (`bool`, *optional*):
                Whether to convert the images to RGB.
            input_data_format (`str` or `ChannelDimension`, *optional*):
                The input data format of the images.
            device (`torch.device`, *optional*):
                The device to put the processed images on.
            expected_ndims (`int`, *optional*):
                The expected number of dimensions for the images. (can be 2 for segmentation maps etc.)

        Returns:
            List[`torch.Tensor`]: The processed images.
        """

        # Get structured images (potentially nested)
        images = self._prepare_images_structure(images, expected_ndims=expected_ndims)

        process_image_partial = partial(
            self._process_image, do_convert_rgb=do_convert_rgb, input_data_format=input_data_format, device=device
        )

        # Check if we have nested structure, assuming the nesting is consistent
        has_nested_structure = len(images) > 0 and isinstance(images[0], (list, tuple))

        if has_nested_structure:
            processed_images = [[process_image_partial(img) for img in nested_list] for nested_list in images]
        else:
            processed_images = [process_image_partial(img) for img in images]

        return processed_images

    def _further_process_kwargs(
        self,
        size: Optional[SizeDict] = None,
        crop_size: Optional[SizeDict] = None,
        default_to_square: Optional[bool] = None,
        image_mean: Optional[Union[float, list[float]]] = None,
        image_std: Optional[Union[float, list[float]]] = None,
        data_format: Optional[ChannelDimension] = None,
        **kwargs,
    ) -> dict:
        """
        Update kwargs that need further processing before being validated
        Can be overridden by subclasses to customize the processing of kwargs.
        """
        if kwargs is None:
            kwargs = {}
        if size is not None:
            size = SizeDict(**get_size_dict(size=size, default_to_square=default_to_square))
        if crop_size is not None:
            crop_size = SizeDict(**get_size_dict(crop_size, param_name="crop_size"))
        if isinstance(image_mean, list):
            image_mean = tuple(image_mean)
        if isinstance(image_std, list):
            image_std = tuple(image_std)
        if data_format is None:
            data_format = ChannelDimension.FIRST

        kwargs["size"] = size
        kwargs["crop_size"] = crop_size
        kwargs["default_to_square"] = default_to_square
        kwargs["image_mean"] = image_mean
        kwargs["image_std"] = image_std
        kwargs["data_format"] = data_format

        return kwargs

    def _validate_preprocess_kwargs(
        self,
        do_rescale: Optional[bool] = None,
        rescale_factor: Optional[float] = None,
        do_normalize: Optional[bool] = None,
        image_mean: Optional[Union[float, tuple[float]]] = None,
        image_std: Optional[Union[float, tuple[float]]] = None,
        do_resize: Optional[bool] = None,
        size: Optional[SizeDict] = None,
        do_center_crop: Optional[bool] = None,
        crop_size: Optional[SizeDict] = None,
        resample: Optional[Union["PILImageResampling", "F.InterpolationMode"]] = None,
        return_tensors: Optional[Union[str, TensorType]] = None,
        data_format: Optional[ChannelDimension] = None,
        **kwargs,
    ):
        """
        validate the kwargs for the preprocess method.
        """
        validate_fast_preprocess_arguments(
            do_rescale=do_rescale,
            rescale_factor=rescale_factor,
            do_normalize=do_normalize,
            image_mean=image_mean,
            image_std=image_std,
            do_resize=do_resize,
            size=size,
            do_center_crop=do_center_crop,
            crop_size=crop_size,
            resample=resample,
            return_tensors=return_tensors,
            data_format=data_format,
        )

    @add_start_docstrings(BASE_IMAGE_PROCESSOR_FAST_DOCSTRING_PREPROCESS)
    def preprocess(self, images: ImageInput, **kwargs: Unpack[DefaultFastImageProcessorKwargs]) -> BatchFeature:
        validate_kwargs(captured_kwargs=kwargs.keys(), valid_processor_keys=self.valid_kwargs.__annotations__.keys())
        # Set default kwargs from self. This ensures that if a kwarg is not provided
        # by the user, it gets its default value from the instance, or is set to None.
        for kwarg_name in self.valid_kwargs.__annotations__:
            kwargs.setdefault(kwarg_name, getattr(self, kwarg_name, None))

        # Extract parameters that are only used for preparing the input images
        do_convert_rgb = kwargs.pop("do_convert_rgb")
        input_data_format = kwargs.pop("input_data_format")
        device = kwargs.pop("device")

        # Update kwargs that need further processing before being validated
        kwargs = self._further_process_kwargs(**kwargs)

        # Validate kwargs
        self._validate_preprocess_kwargs(**kwargs)

        # torch resize uses interpolation instead of resample
        resample = kwargs.pop("resample")

        # Check if resample is an int before checking if it's an instance of PILImageResampling
        # because if pillow < 9.1.0, resample is an int and PILImageResampling is a module.
        # Checking PILImageResampling will fail with error `TypeError: isinstance() arg 2 must be a type or tuple of types`.
        kwargs["interpolation"] = (
            pil_torch_interpolation_mapping[resample] if isinstance(resample, (int, PILImageResampling)) else resample
        )

        # Pop kwargs that are not needed in _preprocess
        kwargs.pop("default_to_square")
        kwargs.pop("data_format")

<<<<<<< HEAD
        return self._preprocess(images=images, **kwargs)
=======
        return self._preprocess_image_like_inputs(
            images, *args, do_convert_rgb=do_convert_rgb, input_data_format=input_data_format, device=device, **kwargs
        )

    def _preprocess_image_like_inputs(
        self,
        images: ImageInput,
        *args,
        do_convert_rgb: bool,
        input_data_format: ChannelDimension,
        device: Optional[Union[str, "torch.device"]] = None,
        **kwargs: Unpack[DefaultFastImageProcessorKwargs],
    ) -> BatchFeature:
        """
        Preprocess image-like inputs.
        To be overriden by subclasses when image-like inputs other than images should be processed.
        It can be used for segmentation maps, depth maps, etc.
        """
        # Prepare input images
        images = self._prepare_image_like_inputs(
            images=images, do_convert_rgb=do_convert_rgb, input_data_format=input_data_format, device=device
        )
        return self._preprocess(images, *args, **kwargs)
>>>>>>> 18a7c29f

    def _preprocess(
        self,
        images: list["torch.Tensor"],
        do_resize: bool,
        size: SizeDict,
        interpolation: Optional["F.InterpolationMode"],
        do_center_crop: bool,
        crop_size: SizeDict,
        do_rescale: bool,
        rescale_factor: float,
        do_normalize: bool,
        image_mean: Optional[Union[float, list[float]]],
        image_std: Optional[Union[float, list[float]]],
        disable_grouping: Optional[bool],
        return_tensors: Optional[Union[str, TensorType]],
        **kwargs,
    ) -> BatchFeature:
        # Group images by size for batched resizing
        grouped_images, grouped_images_index = group_images_by_shape(images, disable_grouping=disable_grouping)
        resized_images_grouped = {}
        for shape, stacked_images in grouped_images.items():
            if do_resize:
                stacked_images = self.resize(image=stacked_images, size=size, interpolation=interpolation)
            resized_images_grouped[shape] = stacked_images
        resized_images = reorder_images(resized_images_grouped, grouped_images_index)

        # Group images by size for further processing
        # Needed in case do_resize is False, or resize returns images with different sizes
        grouped_images, grouped_images_index = group_images_by_shape(resized_images, disable_grouping=disable_grouping)
        processed_images_grouped = {}
        for shape, stacked_images in grouped_images.items():
            if do_center_crop:
                stacked_images = self.center_crop(stacked_images, crop_size)
            # Fused rescale and normalize
            stacked_images = self.rescale_and_normalize(
                stacked_images, do_rescale, rescale_factor, do_normalize, image_mean, image_std
            )
            processed_images_grouped[shape] = stacked_images

        processed_images = reorder_images(processed_images_grouped, grouped_images_index)
        processed_images = torch.stack(processed_images, dim=0) if return_tensors else processed_images

        return BatchFeature(data={"pixel_values": processed_images}, tensor_type=return_tensors)

    def to_dict(self):
        encoder_dict = super().to_dict()
        encoder_dict.pop("_valid_processor_keys", None)
<<<<<<< HEAD
        return encoder_dict


class SemanticSegmentationMixin:
    def post_process_semantic_segmentation(self, outputs, target_sizes: Optional[list[tuple]] = None):
        """
        Converts the output of [`MobileNetV2ForSemanticSegmentation`] into semantic segmentation maps. Only supports PyTorch.

        Args:
            outputs ([`MobileNetV2ForSemanticSegmentation`]):
                Raw outputs of the model.
            target_sizes (`List[Tuple]` of length `batch_size`, *optional*):
                List of tuples corresponding to the requested final size (height, width) of each prediction. If unset,
                predictions will not be resized.

        Returns:
            semantic_segmentation: `List[torch.Tensor]` of length `batch_size`, where each item is a semantic
            segmentation map of shape (height, width) corresponding to the target_sizes entry (if `target_sizes` is
            specified). Each entry of each `torch.Tensor` correspond to a semantic class id.
        """
        logits = outputs.logits

        # Resize logits and compute semantic segmentation maps
        if target_sizes is not None:
            if len(logits) != len(target_sizes):
                raise ValueError(
                    "Make sure that you pass in as many target sizes as the batch dimension of the logits"
                )

            # if is_torch_tensor(target_sizes):
            #     target_sizes = target_sizes.numpy()

            semantic_segmentation = []

            for idx in range(len(logits)):
                resized_logits = torch.nn.functional.interpolate(
                    logits[idx].unsqueeze(dim=0), size=target_sizes[idx], mode="bilinear", align_corners=False
                )
                semantic_map = resized_logits[0].argmax(dim=0)
                semantic_segmentation.append(semantic_map)
        else:
            semantic_segmentation = logits.argmax(dim=1)
            semantic_segmentation = [semantic_segmentation[i] for i in range(semantic_segmentation.shape[0])]

        return semantic_segmentation
=======
        encoder_dict.pop("_valid_kwargs_names", None)
        return encoder_dict
>>>>>>> 18a7c29f
<|MERGE_RESOLUTION|>--- conflicted
+++ resolved
@@ -19,11 +19,7 @@
 
 import numpy as np
 
-from .image_processing_utils import (
-    BaseImageProcessor,
-    BatchFeature,
-    get_size_dict,
-)
+from .image_processing_utils import BaseImageProcessor, BatchFeature, get_size_dict
 from .image_transforms import (
     convert_to_rgb,
     get_resize_output_image_size,
@@ -47,7 +43,7 @@
 from .processing_utils import Unpack
 from .utils import (
     TensorType,
-    add_start_docstrings,
+    auto_docstring,
     is_torch_available,
     is_torchvision_available,
     is_torchvision_v2_available,
@@ -193,107 +189,7 @@
     disable_grouping: Optional[bool]
 
 
-BASE_IMAGE_PROCESSOR_FAST_DOCSTRING = r"""
-
-    Args:
-        do_resize (`bool`, *optional*, defaults to `self.do_resize`):
-            Whether to resize the image's (height, width) dimensions to the specified `size`. Can be overridden by the
-            `do_resize` parameter in the `preprocess` method.
-        size (`dict`, *optional*, defaults to `self.size`):
-            Size of the output image after resizing. Can be overridden by the `size` parameter in the `preprocess`
-            method.
-        default_to_square (`bool`, *optional*, defaults to `self.default_to_square`):
-            Whether to default to a square image when resizing, if size is an int.
-        resample (`PILImageResampling`, *optional*, defaults to `self.resample`):
-            Resampling filter to use if resizing the image. Only has an effect if `do_resize` is set to `True`. Can be
-            overridden by the `resample` parameter in the `preprocess` method.
-        do_center_crop (`bool`, *optional*, defaults to `self.do_center_crop`):
-            Whether to center crop the image to the specified `crop_size`. Can be overridden by `do_center_crop` in the
-            `preprocess` method.
-        crop_size (`Dict[str, int]` *optional*, defaults to `self.crop_size`):
-            Size of the output image after applying `center_crop`. Can be overridden by `crop_size` in the `preprocess`
-            method.
-        do_rescale (`bool`, *optional*, defaults to `self.do_rescale`):
-            Whether to rescale the image by the specified scale `rescale_factor`. Can be overridden by the
-            `do_rescale` parameter in the `preprocess` method.
-        rescale_factor (`int` or `float`, *optional*, defaults to `self.rescale_factor`):
-            Scale factor to use if rescaling the image. Only has an effect if `do_rescale` is set to `True`. Can be
-            overridden by the `rescale_factor` parameter in the `preprocess` method.
-        do_normalize (`bool`, *optional*, defaults to `self.do_normalize`):
-            Whether to normalize the image. Can be overridden by the `do_normalize` parameter in the `preprocess`
-            method. Can be overridden by the `do_normalize` parameter in the `preprocess` method.
-        image_mean (`float` or `List[float]`, *optional*, defaults to `self.image_mean`):
-            Mean to use if normalizing the image. This is a float or list of floats the length of the number of
-            channels in the image. Can be overridden by the `image_mean` parameter in the `preprocess` method. Can be
-            overridden by the `image_mean` parameter in the `preprocess` method.
-        image_std (`float` or `List[float]`, *optional*, defaults to `self.image_std`):
-            Standard deviation to use if normalizing the image. This is a float or list of floats the length of the
-            number of channels in the image. Can be overridden by the `image_std` parameter in the `preprocess` method.
-            Can be overridden by the `image_std` parameter in the `preprocess` method.
-        do_convert_rgb (`bool`, *optional*, defaults to `self.do_convert_rgb`):
-            Whether to convert the image to RGB.
-        return_tensors (`str` or `TensorType`, *optional*, defaults to `self.return_tensors`):
-            Returns stacked tensors if set to `pt, otherwise returns a list of tensors.
-        data_format (`ChannelDimension` or `str`, *optional*, defaults to `self.data_format`):
-            Only `ChannelDimension.FIRST` is supported. Added for compatibility with slow processors.
-        input_data_format (`ChannelDimension` or `str`, *optional*, defaults to `self.input_data_format`):
-            The channel dimension format for the input image. If unset, the channel dimension format is inferred
-            from the input image. Can be one of:
-            - `"channels_first"` or `ChannelDimension.FIRST`: image in (num_channels, height, width) format.
-            - `"channels_last"` or `ChannelDimension.LAST`: image in (height, width, num_channels) format.
-            - `"none"` or `ChannelDimension.NONE`: image in (height, width) format.
-        device (`torch.device`, *optional*, defaults to `self.device`):
-            The device to process the images on. If unset, the device is inferred from the input images."""
-
-BASE_IMAGE_PROCESSOR_FAST_DOCSTRING_PREPROCESS = r"""
-    Preprocess an image or batch of images.
-
-    Args:
-        images (`ImageInput`):
-            Image to preprocess. Expects a single or batch of images with pixel values ranging from 0 to 255. If
-            passing in images with pixel values between 0 and 1, set `do_rescale=False`.
-        do_resize (`bool`, *optional*, defaults to `self.do_resize`):
-            Whether to resize the image.
-        size (`Dict[str, int]`, *optional*, defaults to `self.size`):
-            Describes the maximum input dimensions to the model.
-        resample (`PILImageResampling` or `InterpolationMode`, *optional*, defaults to `self.resample`):
-            Resampling filter to use if resizing the image. This can be one of the enum `PILImageResampling`. Only
-            has an effect if `do_resize` is set to `True`.
-        do_center_crop (`bool`, *optional*, defaults to `self.do_center_crop`):
-            Whether to center crop the image.
-        crop_size (`Dict[str, int]`, *optional*, defaults to `self.crop_size`):
-            Size of the output image after applying `center_crop`.
-        do_rescale (`bool`, *optional*, defaults to `self.do_rescale`):
-            Whether to rescale the image.
-        rescale_factor (`float`, *optional*, defaults to `self.rescale_factor`):
-            Rescale factor to rescale the image by if `do_rescale` is set to `True`.
-        do_normalize (`bool`, *optional*, defaults to `self.do_normalize`):
-            Whether to normalize the image.
-        image_mean (`float` or `List[float]`, *optional*, defaults to `self.image_mean`):
-            Image mean to use for normalization. Only has an effect if `do_normalize` is set to `True`.
-        image_std (`float` or `List[float]`, *optional*, defaults to `self.image_std`):
-            Image standard deviation to use for normalization. Only has an effect if `do_normalize` is set to
-            `True`.
-        do_convert_rgb (`bool`, *optional*, defaults to `self.do_convert_rgb`):
-            Whether to convert the image to RGB.
-        return_tensors (`str` or `TensorType`, *optional*, defaults to `self.return_tensors`):
-            Returns stacked tensors if set to `pt, otherwise returns a list of tensors.
-        data_format (`ChannelDimension` or `str`, *optional*, defaults to `self.data_format`):
-            Only `ChannelDimension.FIRST` is supported. Added for compatibility with slow processors.
-        input_data_format (`ChannelDimension` or `str`, *optional*, defaults to `self.input_data_format`):
-            The channel dimension format for the input image. If unset, the channel dimension format is inferred
-            from the input image. Can be one of:
-            - `"channels_first"` or `ChannelDimension.FIRST`: image in (num_channels, height, width) format.
-            - `"channels_last"` or `ChannelDimension.LAST`: image in (height, width, num_channels) format.
-            - `"none"` or `ChannelDimension.NONE`: image in (height, width) format.
-        device (`torch.device`, *optional*, defaults to `self.device`):
-            The device to process the images on. If unset, the device is inferred from the input images."""
-
-
-@add_start_docstrings(
-    "Constructs a fast base image processor.",
-    BASE_IMAGE_PROCESSOR_FAST_DOCSTRING,
-)
+@auto_docstring
 class BaseImageProcessorFast(BaseImageProcessor):
     resample = None
     image_mean = None
@@ -336,6 +232,9 @@
             else:
                 setattr(self, key, deepcopy(getattr(self, key, None)))
 
+        # get valid kwargs names
+        self._valid_kwargs_names = list(self.valid_kwargs.__annotations__.keys())
+
     def resize(
         self,
         image: "torch.Tensor",
@@ -352,7 +251,7 @@
                 Image to resize.
             size (`SizeDict`):
                 Dictionary in the format `{"height": int, "width": int}` specifying the size of the output image.
-            resample (`InterpolationMode`, *optional*, defaults to `InterpolationMode.BILINEAR`):
+            interpolation (`InterpolationMode`, *optional*, defaults to `InterpolationMode.BILINEAR`):
                 `InterpolationMode` filter to use when resizing the image e.g. `InterpolationMode.BICUBIC`.
 
         Returns:
@@ -720,12 +619,16 @@
             data_format=data_format,
         )
 
-    @add_start_docstrings(BASE_IMAGE_PROCESSOR_FAST_DOCSTRING_PREPROCESS)
-    def preprocess(self, images: ImageInput, **kwargs: Unpack[DefaultFastImageProcessorKwargs]) -> BatchFeature:
-        validate_kwargs(captured_kwargs=kwargs.keys(), valid_processor_keys=self.valid_kwargs.__annotations__.keys())
+    def __call__(self, images: ImageInput, *args, **kwargs: Unpack[DefaultFastImageProcessorKwargs]) -> BatchFeature:
+        return self.preprocess(images, *args, **kwargs)
+
+    @auto_docstring
+    def preprocess(self, images: ImageInput, *args, **kwargs: Unpack[DefaultFastImageProcessorKwargs]) -> BatchFeature:
+        # args are not validated, but their order in the `preprocess` and `_preprocess` signatures must be the same
+        validate_kwargs(captured_kwargs=kwargs.keys(), valid_processor_keys=self._valid_kwargs_names)
         # Set default kwargs from self. This ensures that if a kwarg is not provided
         # by the user, it gets its default value from the instance, or is set to None.
-        for kwarg_name in self.valid_kwargs.__annotations__:
+        for kwarg_name in self._valid_kwargs_names:
             kwargs.setdefault(kwarg_name, getattr(self, kwarg_name, None))
 
         # Extract parameters that are only used for preparing the input images
@@ -753,9 +656,6 @@
         kwargs.pop("default_to_square")
         kwargs.pop("data_format")
 
-<<<<<<< HEAD
-        return self._preprocess(images=images, **kwargs)
-=======
         return self._preprocess_image_like_inputs(
             images, *args, do_convert_rgb=do_convert_rgb, input_data_format=input_data_format, device=device, **kwargs
         )
@@ -779,7 +679,6 @@
             images=images, do_convert_rgb=do_convert_rgb, input_data_format=input_data_format, device=device
         )
         return self._preprocess(images, *args, **kwargs)
->>>>>>> 18a7c29f
 
     def _preprocess(
         self,
@@ -828,53 +727,5 @@
     def to_dict(self):
         encoder_dict = super().to_dict()
         encoder_dict.pop("_valid_processor_keys", None)
-<<<<<<< HEAD
-        return encoder_dict
-
-
-class SemanticSegmentationMixin:
-    def post_process_semantic_segmentation(self, outputs, target_sizes: Optional[list[tuple]] = None):
-        """
-        Converts the output of [`MobileNetV2ForSemanticSegmentation`] into semantic segmentation maps. Only supports PyTorch.
-
-        Args:
-            outputs ([`MobileNetV2ForSemanticSegmentation`]):
-                Raw outputs of the model.
-            target_sizes (`List[Tuple]` of length `batch_size`, *optional*):
-                List of tuples corresponding to the requested final size (height, width) of each prediction. If unset,
-                predictions will not be resized.
-
-        Returns:
-            semantic_segmentation: `List[torch.Tensor]` of length `batch_size`, where each item is a semantic
-            segmentation map of shape (height, width) corresponding to the target_sizes entry (if `target_sizes` is
-            specified). Each entry of each `torch.Tensor` correspond to a semantic class id.
-        """
-        logits = outputs.logits
-
-        # Resize logits and compute semantic segmentation maps
-        if target_sizes is not None:
-            if len(logits) != len(target_sizes):
-                raise ValueError(
-                    "Make sure that you pass in as many target sizes as the batch dimension of the logits"
-                )
-
-            # if is_torch_tensor(target_sizes):
-            #     target_sizes = target_sizes.numpy()
-
-            semantic_segmentation = []
-
-            for idx in range(len(logits)):
-                resized_logits = torch.nn.functional.interpolate(
-                    logits[idx].unsqueeze(dim=0), size=target_sizes[idx], mode="bilinear", align_corners=False
-                )
-                semantic_map = resized_logits[0].argmax(dim=0)
-                semantic_segmentation.append(semantic_map)
-        else:
-            semantic_segmentation = logits.argmax(dim=1)
-            semantic_segmentation = [semantic_segmentation[i] for i in range(semantic_segmentation.shape[0])]
-
-        return semantic_segmentation
-=======
         encoder_dict.pop("_valid_kwargs_names", None)
-        return encoder_dict
->>>>>>> 18a7c29f
+        return encoder_dict