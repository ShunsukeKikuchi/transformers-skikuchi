--- conflicted
+++ resolved
@@ -237,13 +237,8 @@
             dtype="float32",
         )
         self.drop = tf.keras.layers.Dropout(config.embd_pdrop)
-<<<<<<< HEAD
-        self.h = [TFBlock(config.n_ctx, config, scale=True, name="h_._{}".format(i)) for i in range(config.n_layer)]
+        self.h = [TFBlock(config.n_ctx, config, scale=True, name=f"h_._{i}") for i in range(config.n_layer)]
         self.ln_f = tf.keras.layers.LayerNormalization(epsilon=config.layer_norm_epsilon, name="ln_f", dtype="float32")
-=======
-        self.h = [TFBlock(config.n_ctx, config, scale=True, name=f"h_._{i}") for i in range(config.n_layer)]
-        self.ln_f = tf.keras.layers.LayerNormalization(epsilon=config.layer_norm_epsilon, name="ln_f")
->>>>>>> 2550b41a
 
     def build(self, input_shape):
         with tf.name_scope("wpe"):
