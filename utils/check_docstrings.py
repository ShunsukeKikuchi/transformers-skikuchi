# coding=utf-8
# Copyright 2023 The HuggingFace Inc. team.
#
# Licensed under the Apache License, Version 2.0 (the "License");
# you may not use this file except in compliance with the License.
# You may obtain a copy of the License at
#
#     http://www.apache.org/licenses/LICENSE-2.0
#
# Unless required by applicable law or agreed to in writing, software
# distributed under the License is distributed on an "AS IS" BASIS,
# WITHOUT WARRANTIES OR CONDITIONS OF ANY KIND, either express or implied.
# See the License for the specific language governing permissions and
# limitations under the License.
"""
Utility that checks all docstrings of public objects have an argument section matching their signature.

Use from the root of the repo with:

```bash
python utils/check_docstrings.py
```

for a check that will error in case of inconsistencies (used by `make repo-consistency`).

To auto-fix issues run:

```bash
python utils/check_docstrings.py --fix_and_overwrite
```

which is used by `make fix-copies` (note that this fills what it cans, you might have to manually fill information
like argument descriptions).
"""
import argparse
import ast
import enum
import inspect
import operator as op
import re
from pathlib import Path
from typing import Any, Optional, Tuple, Union

from check_repo import ignore_undocumented

from transformers.utils import direct_transformers_import


PATH_TO_TRANSFORMERS = Path("src").resolve() / "transformers"

# This is to make sure the transformers module imported is the one in the repo.
transformers = direct_transformers_import(PATH_TO_TRANSFORMERS)

OPTIONAL_KEYWORD = "*optional*"
# Re pattern that catches args blocks in docstrings (with all variation around the name supported).
_re_args = re.compile(r"^\s*(Args?|Arguments?|Attributes?|Params?|Parameters?):\s*$")
# Re pattern that parses the start of an arg block: catches <name> (<description>) in those lines.
_re_parse_arg = re.compile(r"^(\s*)(\S+)\s+\((.+)\)(?:\:|$)")
# Re pattern that parses the end of a description of an arg (catches the default in *optional*, defaults to xxx).
_re_parse_description = re.compile(r"\*optional\*, defaults to (.*)$")


# This is a temporary list of objects to ignore while we progressively fix them. Do not add anything here, fix the
# docstrings instead. If formatting should be ignored for the docstring, you can put a comment # no-format on the
# line before the docstring.
OBJECTS_TO_IGNORE = [
    # Deprecated
    "InputExample",
    "InputFeatures",
    # Signature is *args/**kwargs
    # "PretrainedConfig", #ignored but could be fixed
    # "GenerationConfig", #ignored but could be fixed
    "TFSequenceSummary",
    "TFBertTokenizer",
    "TFGPT2Tokenizer",
    # Missing arguments in the docstring
    "ASTFeatureExtractor",
    "AlbertModel",
    "AlbertTokenizerFast",
    "AlignTextModel",
    "AlignVisionConfig",
    "AudioClassificationPipeline",
    "AutoformerConfig",
    "AutomaticSpeechRecognitionPipeline",
    "AzureOpenAiAgent",
    "BarkCoarseConfig",
    "BarkConfig",
    "BarkFineConfig",
    "BarkSemanticConfig",
    "BartConfig",
    "BartTokenizerFast",
    "BarthezTokenizerFast",
    "BeitModel",
    "BertConfig",
    "BertJapaneseTokenizer",
    "BertModel",
    "BertTokenizerFast",
    "BigBirdConfig",
    "BigBirdForQuestionAnswering",
    "BigBirdModel",
    "BigBirdPegasusConfig",
    "BigBirdTokenizerFast",
    "BitImageProcessor",
    "BlenderbotConfig",
    "BlenderbotSmallConfig",
    "BlenderbotSmallTokenizerFast",
    "BlenderbotTokenizerFast",
    "Blip2QFormerConfig",
    "Blip2VisionConfig",
    "BlipTextConfig",
    "BlipVisionConfig",
    "BloomConfig",
    "BloomTokenizerFast",
    "BridgeTowerTextConfig",
    "BridgeTowerVisionConfig",
    "BrosModel",
    "CamembertConfig",
    "CamembertModel",
    "CamembertTokenizerFast",
    "CanineModel",
    "CanineTokenizer",
    "ChineseCLIPTextModel",
    "ClapTextConfig",
    "ConditionalDetrConfig",
    "ConditionalDetrImageProcessor",
    "ConvBertConfig",
    "ConvBertTokenizerFast",
    "ConvNextConfig",
    "ConvNextV2Config",
    "ConversationalPipeline",
    "CpmAntTokenizer",
    "CvtConfig",
    "CvtModel",
    "DeiTImageProcessor",
    "DPRReaderTokenizer",
    "DPRReaderTokenizerFast",
    "DPTModel",
    "Data2VecAudioConfig",
    "Data2VecTextConfig",
    "Data2VecTextModel",
    "Data2VecVisionModel",
    "DataCollatorForLanguageModeling",
    "DebertaConfig",
    "DebertaV2Config",
    "DebertaV2Tokenizer",
    "DebertaV2TokenizerFast",
    "DecisionTransformerConfig",
    "DeformableDetrConfig",
    "DeformableDetrImageProcessor",
    "DeiTModel",
    "DepthEstimationPipeline",
    "DetaConfig",
    "DetaImageProcessor",
    "DetrConfig",
    "DetrImageProcessor",
    "DinatModel",
    "DistilBertConfig",
    "DistilBertTokenizerFast",
    "DocumentQuestionAnsweringPipeline",
    "DonutSwinModel",
    "EarlyStoppingCallback",
    "EfficientFormerConfig",
    "EfficientFormerImageProcessor",
    "EfficientNetConfig",
    "ElectraConfig",
    "ElectraTokenizerFast",
    "EncoderDecoderModel",
    "EncoderRepetitionPenaltyLogitsProcessor",
    "ErnieMModel",
    "ErnieModel",
    "ErnieMTokenizer",
    "EsmConfig",
    "EsmModel",
    "FlaxAlbertForMaskedLM",
    "FlaxAlbertForMultipleChoice",
    "FlaxAlbertForPreTraining",
    "FlaxAlbertForQuestionAnswering",
    "FlaxAlbertForSequenceClassification",
    "FlaxAlbertForTokenClassification",
    "FlaxAlbertModel",
    "FlaxBartForCausalLM",
    "FlaxBartForConditionalGeneration",
    "FlaxBartForQuestionAnswering",
    "FlaxBartForSequenceClassification",
    "FlaxBartModel",
    "FlaxBeitForImageClassification",
    "FlaxBeitForMaskedImageModeling",
    "FlaxBeitModel",
    "FlaxBertForCausalLM",
    "FlaxBertForMaskedLM",
    "FlaxBertForMultipleChoice",
    "FlaxBertForNextSentencePrediction",
    "FlaxBertForPreTraining",
    "FlaxBertForQuestionAnswering",
    "FlaxBertForSequenceClassification",
    "FlaxBertForTokenClassification",
    "FlaxBertModel",
    "FlaxBigBirdForCausalLM",
    "FlaxBigBirdForMaskedLM",
    "FlaxBigBirdForMultipleChoice",
    "FlaxBigBirdForPreTraining",
    "FlaxBigBirdForQuestionAnswering",
    "FlaxBigBirdForSequenceClassification",
    "FlaxBigBirdForTokenClassification",
    "FlaxBigBirdModel",
    "FlaxBlenderbotForConditionalGeneration",
    "FlaxBlenderbotModel",
    "FlaxBlenderbotSmallForConditionalGeneration",
    "FlaxBlenderbotSmallModel",
    "FlaxBloomForCausalLM",
    "FlaxBloomModel",
    "FlaxCLIPModel",
    "FlaxDistilBertForMaskedLM",
    "FlaxDistilBertForMultipleChoice",
    "FlaxDistilBertForQuestionAnswering",
    "FlaxDistilBertForSequenceClassification",
    "FlaxDistilBertForTokenClassification",
    "FlaxDistilBertModel",
    "FlaxElectraForCausalLM",
    "FlaxElectraForMaskedLM",
    "FlaxElectraForMultipleChoice",
    "FlaxElectraForPreTraining",
    "FlaxElectraForQuestionAnswering",
    "FlaxElectraForSequenceClassification",
    "FlaxElectraForTokenClassification",
    "FlaxElectraModel",
    "FlaxEncoderDecoderModel",
    "FlaxGPT2LMHeadModel",
    "FlaxGPT2Model",
    "FlaxGPTJForCausalLM",
    "FlaxGPTJModel",
    "FlaxGPTNeoForCausalLM",
    "FlaxGPTNeoModel",
    "FlaxLlamaForCausalLM",
    "FlaxLlamaModel",
    "FlaxMBartForConditionalGeneration",
    "FlaxMBartForQuestionAnswering",
    "FlaxMBartForSequenceClassification",
    "FlaxMBartModel",
    "FlaxMarianMTModel",
    "FlaxMarianModel",
    "FlaxOPTForCausalLM",
    "FlaxPegasusForConditionalGeneration",
    "FlaxPegasusModel",
    "FlaxRegNetForImageClassification",
    "FlaxRegNetModel",
    "FlaxResNetForImageClassification",
    "FlaxResNetModel",
    "FlaxRoFormerForMaskedLM",
    "FlaxRoFormerForMultipleChoice",
    "FlaxRoFormerForQuestionAnswering",
    "FlaxRoFormerForSequenceClassification",
    "FlaxRoFormerForTokenClassification",
    "FlaxRoFormerModel",
    "FlaxRobertaForCausalLM",
    "FlaxRobertaForMaskedLM",
    "FlaxRobertaForMultipleChoice",
    "FlaxRobertaForQuestionAnswering",
    "FlaxRobertaForSequenceClassification",
    "FlaxRobertaForTokenClassification",
    "FlaxRobertaModel",
    "FlaxRobertaPreLayerNormForCausalLM",
    "FlaxRobertaPreLayerNormForMaskedLM",
    "FlaxRobertaPreLayerNormForMultipleChoice",
    "FlaxRobertaPreLayerNormForQuestionAnswering",
    "FlaxRobertaPreLayerNormForSequenceClassification",
    "FlaxRobertaPreLayerNormForTokenClassification",
    "FlaxRobertaPreLayerNormModel",
    "FlaxSpeechEncoderDecoderModel",
    "FlaxViTForImageClassification",
    "FlaxViTModel",
    "FlaxVisionEncoderDecoderModel",
    "FlaxVisionTextDualEncoderModel",
    "FlaxWav2Vec2ForCTC",
    "FlaxWav2Vec2ForPreTraining",
    "FlaxWav2Vec2Model",
    "FlaxWhisperForAudioClassification",
    "FlaxWhisperForConditionalGeneration",
    "FlaxWhisperModel",
    "FlaxWhisperTimeStampLogitsProcessor",
    "FlaxXGLMForCausalLM",
    "FlaxXGLMModel",
    "FlaxXLMRobertaForCausalLM",
    "FlaxXLMRobertaForMaskedLM",
    "FlaxXLMRobertaForMultipleChoice",
    "FlaxXLMRobertaForQuestionAnswering",
    "FlaxXLMRobertaForSequenceClassification",
    "FlaxXLMRobertaForTokenClassification",
    "FlaxXLMRobertaModel",
    "FNetConfig",
    "FNetModel",
    "FNetTokenizerFast",
    "FSMTConfig",
    "FeatureExtractionPipeline",
    "FillMaskPipeline",
    "FlaubertConfig",
    "FlavaConfig",
    "FlavaForPreTraining",
    "FlavaImageModel",
    "FlavaImageProcessor",
    "FlavaMultimodalModel",
    "FlavaTextConfig",
    "FlavaTextModel",
    "FocalNetModel",
    "FunnelTokenizerFast",
    "GPTBigCodeConfig",
    "GPTJConfig",
    "GPTNeoXConfig",
    "GPTNeoXJapaneseConfig",
    "GPTNeoXTokenizerFast",
    "GPTSanJapaneseConfig",
    "GitConfig",
    "GitVisionConfig",
    "GraphormerConfig",
    "GroupViTTextConfig",
    "GroupViTVisionConfig",
    "HerbertTokenizerFast",
    "HubertConfig",
    "HubertForCTC",
    "IBertConfig",
    "IBertModel",
    "IdeficsConfig",
    "IdeficsProcessor",
    "ImageClassificationPipeline",
    "ImageGPTConfig",
    "ImageSegmentationPipeline",
    "ImageToImagePipeline",
    "ImageToTextPipeline",
    "InformerConfig",
    "InstructBlipQFormerConfig",
    "JukeboxPriorConfig",
    "JukeboxTokenizer",
    "LEDConfig",
    "LEDTokenizerFast",
    "LayoutLMForQuestionAnswering",
    "LayoutLMTokenizerFast",
    "LayoutLMv2Config",
    "LayoutLMv2ForQuestionAnswering",
    "LayoutLMv2TokenizerFast",
    "LayoutLMv3Config",
    "LayoutLMv3ImageProcessor",
    "LayoutLMv3TokenizerFast",
    "LayoutXLMTokenizerFast",
    "LevitConfig",
    "LiltConfig",
    "LiltModel",
    "LongT5Config",
    "LongformerConfig",
    "LongformerModel",
    "LongformerTokenizerFast",
    "LukeModel",
    "LukeTokenizer",
    "LxmertTokenizerFast",
    "M2M100Config",
    "M2M100Tokenizer",
    "MarkupLMProcessor",
    "MaskGenerationPipeline",
    "MBart50TokenizerFast",
    "MBartConfig",
    "MCTCTFeatureExtractor",
    "MPNetConfig",
    "MPNetModel",
    "MPNetTokenizerFast",
    "MT5Config",
    "MT5TokenizerFast",
    "MarianConfig",
    "MarianTokenizer",
    "MarkupLMConfig",
    "MarkupLMModel",
    "MarkupLMTokenizer",
    "MarkupLMTokenizerFast",
    "Mask2FormerConfig",
    "MaskFormerConfig",
    "MaxTimeCriteria",
    "MegaConfig",
    "MegaModel",
    "MegatronBertConfig",
    "MegatronBertForPreTraining",
    "MegatronBertModel",
    "MobileBertConfig",
    "MobileBertModel",
    "MobileBertTokenizerFast",
    "MobileNetV1ImageProcessor",
    "MobileNetV1Model",
    "MobileNetV2ImageProcessor",
    "MobileNetV2Model",
    "MobileViTModel",
    "MobileViTV2Model",
    "MLukeTokenizer",
    "MraConfig",
    "MusicgenDecoderConfig",
    "MusicgenForConditionalGeneration",
    "MvpConfig",
    "MvpTokenizerFast",
    "MT5Tokenizer",
    "NatModel",
    "NerPipeline",
    "NezhaConfig",
    "NezhaModel",
    "NllbMoeConfig",
    "NllbTokenizer",
    "NllbTokenizerFast",
    "NystromformerConfig",
    "OPTConfig",
    "ObjectDetectionPipeline",
    "OneFormerProcessor",
    "OpenAIGPTTokenizerFast",
    "OpenLlamaConfig",
    "PLBartConfig",
    "PegasusConfig",
    "PegasusTokenizer",
    "PegasusTokenizerFast",
    "PegasusXConfig",
    "PerceiverImageProcessor",
    "PerceiverModel",
    "PerceiverTokenizer",
    "PersimmonConfig",
    "Pipeline",
    "Pix2StructConfig",
    "Pix2StructTextConfig",
    "PLBartTokenizer",
    "Pop2PianoConfig",
    "PreTrainedTokenizer",
    "PreTrainedTokenizerBase",
    "PreTrainedTokenizerFast",
    "PrefixConstrainedLogitsProcessor",
    "ProphetNetConfig",
    "QDQBertConfig",
    "QDQBertModel",
    "QuestionAnsweringPipeline",
    "RagConfig",
    "RagModel",
    "RagRetriever",
    "RagSequenceForGeneration",
    "RagTokenForGeneration",
    "RealmConfig",
    "RealmForOpenQA",
    "RealmScorer",
    "RealmTokenizerFast",
    "ReformerConfig",
    "ReformerTokenizerFast",
    "RegNetConfig",
    "RemBertConfig",
    "RemBertModel",
    "RemBertTokenizer",
    "RemBertTokenizerFast",
    "RepetitionPenaltyLogitsProcessor",
    "RetriBertConfig",
    "RetriBertTokenizerFast",
    "RoCBertConfig",
    "RoCBertModel",
    "RoCBertTokenizer",
    "RoFormerConfig",
    "RobertaConfig",
    "RobertaModel",
    "RobertaPreLayerNormConfig",
    "RobertaPreLayerNormModel",
    "RobertaTokenizerFast",
    "SEWConfig",
    "SEWDConfig",
    "SEWDForCTC",
    "SEWForCTC",
    "SamConfig",
    "SamPromptEncoderConfig",
    "SeamlessM4TConfig",  # use of unconventional markdown
    "SeamlessM4Tv2Config",  # use of unconventional markdown
    "Seq2SeqTrainingArguments",
    "SpecialTokensMixin",
    "Speech2Text2Config",
    "Speech2Text2Tokenizer",
    "Speech2TextTokenizer",
    "SpeechEncoderDecoderModel",
    "SpeechT5Config",
    "SpeechT5Model",
    "SplinterConfig",
    "SplinterTokenizerFast",
    "SqueezeBertTokenizerFast",
    "SummarizationPipeline",
    "Swin2SRImageProcessor",
    "Swinv2Model",
    "SwitchTransformersConfig",
    "T5Config",
    "T5Tokenizer",
    "T5TokenizerFast",
    "TableQuestionAnsweringPipeline",
    "TableTransformerConfig",
    "TapasConfig",
    "TapasModel",
    "TapasTokenizer",
    "Text2TextGenerationPipeline",
    "TextClassificationPipeline",
    "TextGenerationPipeline",
    "TFAlbertForMaskedLM",
    "TFAlbertForMultipleChoice",
    "TFAlbertForPreTraining",
    "TFAlbertForQuestionAnswering",
    "TFAlbertForSequenceClassification",
    "TFAlbertForTokenClassification",
    "TFAlbertModel",
    "TFBartForConditionalGeneration",
    "TFBartForSequenceClassification",
    "TFBartModel",
    "TFBertForMaskedLM",
    "TFBertForMultipleChoice",
    "TFBertForNextSentencePrediction",
    "TFBertForPreTraining",
    "TFBertForQuestionAnswering",
    "TFBertForSequenceClassification",
    "TFBertForTokenClassification",
    "TFBertModel",
    "TFBlenderbotForConditionalGeneration",
    "TFBlenderbotModel",
    "TFBlenderbotSmallForConditionalGeneration",
    "TFBlenderbotSmallModel",
    "TFBlipForConditionalGeneration",
    "TFBlipForImageTextRetrieval",
    "TFBlipForQuestionAnswering",
    "TFCLIPModel",
    "TFCTRLForSequenceClassification",
    "TFCTRLLMHeadModel",
    "TFCTRLModel",
    "TFCamembertForCausalLM",
    "TFCamembertForMaskedLM",
    "TFCamembertForMultipleChoice",
    "TFCamembertForQuestionAnswering",
    "TFCamembertForSequenceClassification",
    "TFCamembertForTokenClassification",
    "TFCamembertModel",
    "TFConvBertForMaskedLM",
    "TFConvBertForMultipleChoice",
    "TFConvBertForQuestionAnswering",
    "TFConvBertForSequenceClassification",
    "TFConvBertForTokenClassification",
    "TFConvBertModel",
    "TFConvNextForImageClassification",
    "TFConvNextModel",
    "TFConvNextV2Model",  # Parsing issue. Equivalent to PT ConvNextV2Model, see PR #25558
    "TFConvNextV2ForImageClassification",
    "TFCvtForImageClassification",
    "TFCvtModel",
    "TFDPRReader",
    "TFData2VecVisionForImageClassification",
    "TFData2VecVisionForSemanticSegmentation",
    "TFData2VecVisionModel",
    "TFDebertaForMaskedLM",
    "TFDebertaForQuestionAnswering",
    "TFDebertaForSequenceClassification",
    "TFDebertaForTokenClassification",
    "TFDebertaModel",
    "TFDebertaV2ForMaskedLM",
    "TFDebertaV2ForMultipleChoice",
    "TFDebertaV2ForQuestionAnswering",
    "TFDebertaV2ForSequenceClassification",
    "TFDebertaV2ForTokenClassification",
    "TFDebertaV2Model",
    "TFDeiTForImageClassification",
    "TFDeiTForImageClassificationWithTeacher",
    "TFDeiTForMaskedImageModeling",
    "TFDeiTModel",
    "TFDistilBertForMaskedLM",
    "TFDistilBertForMultipleChoice",
    "TFDistilBertForQuestionAnswering",
    "TFDistilBertForSequenceClassification",
    "TFDistilBertForTokenClassification",
    "TFDistilBertModel",
    "TFEfficientFormerForImageClassification",
    "TFEfficientFormerForImageClassificationWithTeacher",
    "TFEfficientFormerModel",
    "TFElectraForMaskedLM",
    "TFElectraForMultipleChoice",
    "TFElectraForPreTraining",
    "TFElectraForQuestionAnswering",
    "TFElectraForSequenceClassification",
    "TFElectraForTokenClassification",
    "TFElectraModel",
    "TFEncoderDecoderModel",
    "TFEsmForMaskedLM",
    "TFEsmForSequenceClassification",
    "TFEsmForTokenClassification",
    "TFEsmModel",
    "TFFlaubertForMultipleChoice",
    "TFFlaubertForQuestionAnsweringSimple",
    "TFFlaubertForSequenceClassification",
    "TFFlaubertForTokenClassification",
    "TFFlaubertModel",
    "TFFlaubertWithLMHeadModel",
    "TFFunnelBaseModel",
    "TFFunnelForMaskedLM",
    "TFFunnelForMultipleChoice",
    "TFFunnelForPreTraining",
    "TFFunnelForQuestionAnswering",
    "TFFunnelForSequenceClassification",
    "TFFunnelForTokenClassification",
    "TFFunnelModel",
    "TFGPT2DoubleHeadsModel",
    "TFGPT2ForSequenceClassification",
    "TFGPT2LMHeadModel",
    "TFGPT2Model",
    "TFGPTJForCausalLM",
    "TFGPTJForQuestionAnswering",
    "TFGPTJForSequenceClassification",
    "TFGPTJModel",
    "TFGroupViTModel",
    "TFHubertForCTC",
    "TFHubertModel",
    "TFLEDForConditionalGeneration",
    "TFLEDModel",
    "TFLayoutLMForMaskedLM",
    "TFLayoutLMForQuestionAnswering",
    "TFLayoutLMForSequenceClassification",
    "TFLayoutLMForTokenClassification",
    "TFLayoutLMModel",
    "TFLayoutLMv3ForQuestionAnswering",
    "TFLayoutLMv3ForSequenceClassification",
    "TFLayoutLMv3ForTokenClassification",
    "TFLayoutLMv3Model",
    "TFLongformerForMaskedLM",
    "TFLongformerForMultipleChoice",
    "TFLongformerForQuestionAnswering",
    "TFLongformerForSequenceClassification",
    "TFLongformerForTokenClassification",
    "TFLongformerModel",
    "TFLxmertForPreTraining",
    "TFLxmertModel",
    "TFMBartForConditionalGeneration",
    "TFMBartModel",
    "TFMPNetForMaskedLM",
    "TFMPNetForMultipleChoice",
    "TFMPNetForQuestionAnswering",
    "TFMPNetForSequenceClassification",
    "TFMPNetForTokenClassification",
    "TFMPNetModel",
    "TFMarianMTModel",
    "TFMarianModel",
    "TFMobileBertForMaskedLM",
    "TFMobileBertForMultipleChoice",
    "TFMobileBertForNextSentencePrediction",
    "TFMobileBertForPreTraining",
    "TFMobileBertForQuestionAnswering",
    "TFMobileBertForSequenceClassification",
    "TFMobileBertForTokenClassification",
    "TFMobileBertModel",
    "TFMobileViTForImageClassification",
    "TFMobileViTForSemanticSegmentation",
    "TFMobileViTModel",
    "TFOPTForCausalLM",
    "TFOPTModel",
    "TFOpenAIGPTDoubleHeadsModel",
    "TFOpenAIGPTForSequenceClassification",
    "TFOpenAIGPTLMHeadModel",
    "TFOpenAIGPTModel",
    "TFPegasusForConditionalGeneration",
    "TFPegasusModel",
    "TFRagModel",
    "TFRagSequenceForGeneration",
    "TFRagTokenForGeneration",
<<<<<<< HEAD
    "TFRegNetModel",
    "TFRegNetForImageClassification",
=======
    "TFRegNetForImageClassification",
    "TFRegNetModel",
>>>>>>> f4f57f9d
    "TFRemBertForCausalLM",
    "TFRemBertForMaskedLM",
    "TFRemBertForMultipleChoice",
    "TFRemBertForQuestionAnswering",
    "TFRemBertForSequenceClassification",
    "TFRemBertForTokenClassification",
    "TFRemBertModel",
    "TFRepetitionPenaltyLogitsProcessor",
    "TFResNetForImageClassification",
    "TFResNetModel",
    "TFRoFormerForCausalLM",
    "TFRoFormerForMaskedLM",
    "TFRoFormerForMultipleChoice",
    "TFRoFormerForQuestionAnswering",
    "TFRoFormerForSequenceClassification",
    "TFRoFormerForTokenClassification",
    "TFRoFormerModel",
    "TFRobertaForMaskedLM",
    "TFRobertaForMultipleChoice",
    "TFRobertaForQuestionAnswering",
    "TFRobertaForSequenceClassification",
    "TFRobertaForTokenClassification",
    "TFRobertaModel",
    "TFRobertaPreLayerNormForMaskedLM",
    "TFRobertaPreLayerNormForMultipleChoice",
    "TFRobertaPreLayerNormForQuestionAnswering",
    "TFRobertaPreLayerNormForSequenceClassification",
    "TFRobertaPreLayerNormForTokenClassification",
    "TFRobertaPreLayerNormModel",
    "TFSamModel",
    "TFSegformerForImageClassification",
    "TFSegformerForSemanticSegmentation",
    "TFSegformerModel",
    "TFSpeech2TextForConditionalGeneration",
    "TFSpeech2TextModel",
    "TFSwinForImageClassification",
    "TFSwinForMaskedImageModeling",
    "TFSwinModel",
    "TFT5EncoderModel",
    "TFT5ForConditionalGeneration",
    "TFT5Model",
    "TFTapasForMaskedLM",
    "TFTapasForQuestionAnswering",
    "TFTapasForSequenceClassification",
    "TFTapasModel",
    "TFTransfoXLForSequenceClassification",
    "TFTransfoXLLMHeadModel",
    "TFTransfoXLModel",
    "TFViTForImageClassification",
    "TFViTMAEForPreTraining",
    "TFViTMAEModel",
    "TFViTModel",
    "TFVisionEncoderDecoderModel",
    "TFVisionTextDualEncoderModel",
    "TFWav2Vec2ForCTC",
    "TFWav2Vec2Model",
    "TFWhisperForConditionalGeneration",
    "TFWhisperModel",
    "TFXGLMForCausalLM",
    "TFXGLMModel",
    "TFXLMForMultipleChoice",
    "TFXLMForQuestionAnsweringSimple",
    "TFXLMForSequenceClassification",
    "TFXLMForTokenClassification",
    "TFXLMModel",
    "TFXLMRobertaForCausalLM",
    "TFXLMRobertaForMaskedLM",
    "TFXLMRobertaForMultipleChoice",
    "TFXLMRobertaForQuestionAnswering",
    "TFXLMRobertaForSequenceClassification",
    "TFXLMRobertaForTokenClassification",
    "TFXLMRobertaModel",
    "TFXLMWithLMHeadModel",
    "TFXLNetForMultipleChoice",
    "TFXLNetForQuestionAnsweringSimple",
    "TFXLNetForSequenceClassification",
    "TFXLNetForTokenClassification",
    "TFXLNetLMHeadModel",
    "TFXLNetModel",
    "TimeSeriesTransformerConfig",
    "TokenClassificationPipeline",
    "TrOCRConfig",
    "TrainerState",
    "TrainingArguments",
    "TrajectoryTransformerConfig",
    "TranslationPipeline",
    "TvltImageProcessor",
    "UMT5Config",
    "UperNetConfig",
    "UperNetForSemanticSegmentation",
    "ViTHybridImageProcessor",
    "ViTHybridModel",
    "ViTMSNModel",
    "ViTModel",
    "VideoClassificationPipeline",
    "ViltConfig",
    "ViltForImagesAndTextClassification",
    "ViltModel",
    "VisionEncoderDecoderModel",
    "VisionTextDualEncoderModel",
    "VisualBertConfig",
    "VisualBertModel",
    "VisualQuestionAnsweringPipeline",
    "VitMatteForImageMatting",
    "VitsTokenizer",
    "VivitModel",
    "Wav2Vec2CTCTokenizer",
    "Wav2Vec2Config",
    "Wav2Vec2ConformerConfig",
    "Wav2Vec2ConformerForCTC",
    "Wav2Vec2FeatureExtractor",
    "Wav2Vec2PhonemeCTCTokenizer",
    "WavLMConfig",
    "WavLMForCTC",
    "WhisperConfig",
    "WhisperFeatureExtractor",
    "WhisperForAudioClassification",
    "XCLIPTextConfig",
    "XCLIPVisionConfig",
    "XGLMConfig",
    "XGLMModel",
    "XGLMTokenizerFast",
    "XLMConfig",
    "XLMProphetNetConfig",
    "XLMRobertaConfig",
    "XLMRobertaModel",
    "XLMRobertaTokenizerFast",
    "XLMRobertaXLConfig",
    "XLMRobertaXLModel",
    "XLNetConfig",
    "XLNetTokenizerFast",
    "XmodConfig",
    "XmodModel",
    "YolosImageProcessor",
    "YolosModel",
    "YosoConfig",
    "ZeroShotAudioClassificationPipeline",
    "ZeroShotClassificationPipeline",
    "ZeroShotImageClassificationPipeline",
    "ZeroShotObjectDetectionPipeline",
]

# Supported math operations when interpreting the value of defaults.
MATH_OPERATORS = {
    ast.Add: op.add,
    ast.Sub: op.sub,
    ast.Mult: op.mul,
    ast.Div: op.truediv,
    ast.Pow: op.pow,
    ast.BitXor: op.xor,
    ast.USub: op.neg,
}


def find_indent(line: str) -> int:
    """
    Returns the number of spaces that start a line indent.
    """
    search = re.search(r"^(\s*)(?:\S|$)", line)
    if search is None:
        return 0
    return len(search.groups()[0])


def stringify_default(default: Any) -> str:
    """
    Returns the string representation of a default value, as used in docstring: numbers are left as is, all other
    objects are in backtiks.

    Args:
        default (`Any`): The default value to process

    Returns:
        `str`: The string representation of that default.
    """
    if isinstance(default, bool):
        # We need to test for bool first as a bool passes isinstance(xxx, (int, float))
        return f"`{default}`"
    elif isinstance(default, enum.Enum):
        # We need to test for enum first as an enum with int values will pass isinstance(xxx, (int, float))
        return f"`{str(default)}`"
    elif isinstance(default, int):
        return str(default)
    elif isinstance(default, float):
        result = str(default)
        return str(round(default, 2)) if len(result) > 6 else result
    elif isinstance(default, str):
        return str(default) if default.isnumeric() else f'`"{default}"`'
    elif isinstance(default, type):
        return f"`{default.__name__}`"
    else:
        return f"`{default}`"


def eval_math_expression(expression: str) -> Optional[Union[float, int]]:
    # Mainly taken from the excellent https://stackoverflow.com/a/9558001
    """
    Evaluate (safely) a mathematial expression and returns its value.

    Args:
        expression (`str`): The expression to evaluate.

    Returns:
        `Optional[Union[float, int]]`: Returns `None` if the evaluation fails in any way and the value computed
        otherwise.

    Example:

    ```py
    >>> eval_expr('2^6')
    4
    >>> eval_expr('2**6')
    64
    >>> eval_expr('1 + 2*3**(4^5) / (6 + -7)')
    -5.0
    ```
    """
    try:
        return eval_node(ast.parse(expression, mode="eval").body)
    except TypeError:
        return


def eval_node(node):
    if isinstance(node, ast.Num):  # <number>
        return node.n
    elif isinstance(node, ast.BinOp):  # <left> <operator> <right>
        return MATH_OPERATORS[type(node.op)](eval_node(node.left), eval_node(node.right))
    elif isinstance(node, ast.UnaryOp):  # <operator> <operand> e.g., -1
        return MATH_OPERATORS[type(node.op)](eval_node(node.operand))
    else:
        raise TypeError(node)


def replace_default_in_arg_description(description: str, default: Any) -> str:
    """
    Catches the default value in the description of an argument inside a docstring and replaces it by the value passed.

    Args:
        description (`str`): The description of an argument in a docstring to process.
        default (`Any`): The default value that whould be in the docstring of that argument.

    Returns:
       `str`: The description updated with the new default value.
    """
    # Lots of docstrings have `optional` or **opational** instead of *optional* so we do this fix here.
    description = description.replace("`optional`", OPTIONAL_KEYWORD)
    description = description.replace("**optional**", OPTIONAL_KEYWORD)
    if default is inspect._empty:
        # No default, make sure the description doesn't have any either
        idx = description.find(OPTIONAL_KEYWORD)
        if idx != -1:
            description = description[:idx].rstrip()
            if description.endswith(","):
                description = description[:-1].rstrip()
    elif default is None:
        # Default None are not written, we just set `*optional*`. If there is default that is not None specified in the
        # description, we do not erase it (as sometimes we set the default to `None` because the default is a mutable
        # object).
        idx = description.find(OPTIONAL_KEYWORD)
        if idx == -1:
            description = f"{description}, {OPTIONAL_KEYWORD}"
        elif re.search(r"defaults to `?None`?", description) is not None:
            len_optional = len(OPTIONAL_KEYWORD)
            description = description[: idx + len_optional]
    else:
        str_default = None
        # For numbers we may have a default that is given by a math operation (1/255 is really popular). We don't
        # want to replace those by their actual values.
        if isinstance(default, (int, float)) and re.search("defaults to `?(.*?)(?:`|$)", description) is not None:
            # Grab the default and evaluate it.
            current_default = re.search("defaults to `?(.*?)(?:`|$)", description).groups()[0]
            if default == eval_math_expression(current_default):
                try:
                    # If it can be directly converted to the type of the default, it's a simple value
                    str_default = str(type(default)(current_default))
                except Exception:
                    # Otherwise there is a math operator so we add a code block.
                    str_default = f"`{current_default}`"
            elif isinstance(default, enum.Enum) and default.name == current_default.split(".")[-1]:
                # When the default is an Enum (this is often the case for PIL.Image.Resampling), and the docstring
                # matches the enum name, keep the existing docstring rather than clobbering it with the enum value.
                str_default = f"`{current_default}`"

        if str_default is None:
            str_default = stringify_default(default)
        # Make sure default match
        if OPTIONAL_KEYWORD not in description:
            description = f"{description}, {OPTIONAL_KEYWORD}, defaults to {str_default}"
        elif _re_parse_description.search(description) is None:
            idx = description.find(OPTIONAL_KEYWORD)
            len_optional = len(OPTIONAL_KEYWORD)
            description = f"{description[:idx + len_optional]}, defaults to {str_default}"
        else:
            description = _re_parse_description.sub(rf"*optional*, defaults to {str_default}", description)

    return description


def get_default_description(arg: inspect.Parameter) -> str:
    """
    Builds a default description for a parameter that was not documented.

    Args:
        arg (`inspect.Parameter`): The argument in the signature to generate a description for.

    Returns:
        `str`: The description.
    """
    if arg.annotation is inspect._empty:
        arg_type = "<fill_type>"
    elif hasattr(arg.annotation, "__name__"):
        arg_type = arg.annotation.__name__
    else:
        arg_type = str(arg.annotation)

    if arg.default is inspect._empty:
        return f"`{arg_type}`"
    elif arg.default is None:
        return f"`{arg_type}`, {OPTIONAL_KEYWORD}"
    else:
        str_default = stringify_default(arg.default)
        return f"`{arg_type}`, {OPTIONAL_KEYWORD}, defaults to {str_default}"


def find_source_file(obj: Any) -> Path:
    """
    Finds the source file of an object.

    Args:
        obj (`Any`): The object whose source file we are looking for.

    Returns:
        `Path`: The source file.
    """
    module = obj.__module__
    obj_file = PATH_TO_TRANSFORMERS
    for part in module.split(".")[1:]:
        obj_file = obj_file / part
    return obj_file.with_suffix(".py")


def match_docstring_with_signature(obj: Any) -> Optional[Tuple[str, str]]:
    """
    Matches the docstring of an object with its signature.

    Args:
        obj (`Any`): The object to process.

    Returns:
        `Optional[Tuple[str, str]]`: Returns `None` if there is no docstring or no parameters documented in the
        docstring, otherwise returns a tuple of two strings: the current documentation of the arguments in the
        docstring and the one matched with the signature.
    """
    if len(getattr(obj, "__doc__", "")) == 0:
        # Nothing to do, there is no docstring.
        return

    # Read the docstring in the source code to see if there is a special command to ignore this object.
    try:
        source, _ = inspect.getsourcelines(obj)
    except OSError:
        source = []

    idx = 0
    while idx < len(source) and '"""' not in source[idx]:
        idx += 1

    ignore_order = False
    if idx < len(source):
        line_before_docstring = source[idx - 1]
        if re.search(r"^\s*#\s*no-format\s*$", line_before_docstring):
            # This object is ignored
            return
        elif re.search(r"^\s*#\s*ignore-order\s*$", line_before_docstring):
            ignore_order = True

    # Read the signature
    signature = inspect.signature(obj).parameters

    obj_doc_lines = obj.__doc__.split("\n")
    # Get to the line where we start documenting arguments
    idx = 0
    while idx < len(obj_doc_lines) and _re_args.search(obj_doc_lines[idx]) is None:
        idx += 1

    if idx == len(obj_doc_lines):
        # Nothing to do, no parameters are documented.
        return

    indent = find_indent(obj_doc_lines[idx])
    arguments = {}
    current_arg = None
    idx += 1
    start_idx = idx
    # Keep going until the arg section is finished (nonempty line at the same indent level) or the end of the docstring.
    while idx < len(obj_doc_lines) and (
        len(obj_doc_lines[idx].strip()) == 0 or find_indent(obj_doc_lines[idx]) > indent
    ):
        if find_indent(obj_doc_lines[idx]) == indent + 4:
            # New argument -> let's generate the proper doc for it
            re_search_arg = _re_parse_arg.search(obj_doc_lines[idx])
            if re_search_arg is not None:
                _, name, description = re_search_arg.groups()
                current_arg = name
                if name in signature:
                    default = signature[name].default
                    if signature[name].kind is inspect._ParameterKind.VAR_KEYWORD:
                        default = None
                    new_description = replace_default_in_arg_description(description, default)
                else:
                    new_description = description
                init_doc = _re_parse_arg.sub(rf"\1\2 ({new_description}):", obj_doc_lines[idx])
                arguments[current_arg] = [init_doc]
        elif current_arg is not None:
            arguments[current_arg].append(obj_doc_lines[idx])

        idx += 1

    # We went too far by one (perhaps more if there are a lot of new lines)
    idx -= 1
    while len(obj_doc_lines[idx].strip()) == 0:
        arguments[current_arg] = arguments[current_arg][:-1]
        idx -= 1
    # And we went too far by one again.
    idx += 1

    old_doc_arg = "\n".join(obj_doc_lines[start_idx:idx])

    old_arguments = list(arguments.keys())
    arguments = {name: "\n".join(doc) for name, doc in arguments.items()}
    # Add missing arguments with a template
    for name in set(signature.keys()) - set(arguments.keys()):
        arg = signature[name]
        # We ignore private arguments or *args/**kwargs (unless they are documented by the user)
        if name.startswith("_") or arg.kind in [
            inspect._ParameterKind.VAR_KEYWORD,
            inspect._ParameterKind.VAR_POSITIONAL,
        ]:
            arguments[name] = ""
        else:
            arg_desc = get_default_description(arg)
            arguments[name] = " " * (indent + 4) + f"{name} ({arg_desc}): <fill_docstring>"

    # Arguments are sorted by the order in the signature unless a special comment is put.
    if ignore_order:
        new_param_docs = [arguments[name] for name in old_arguments if name in signature]
        missing = set(signature.keys()) - set(old_arguments)
        new_param_docs.extend([arguments[name] for name in missing if len(arguments[name]) > 0])
    else:
        new_param_docs = [arguments[name] for name in signature.keys() if len(arguments[name]) > 0]
    new_doc_arg = "\n".join(new_param_docs)

    return old_doc_arg, new_doc_arg


def fix_docstring(obj: Any, old_doc_args: str, new_doc_args: str):
    """
    Fixes the docstring of an object by replacing its arguments documentaiton by the one matched with the signature.

    Args:
        obj (`Any`):
            The object whose dostring we are fixing.
        old_doc_args (`str`):
            The current documentation of the parameters of `obj` in the docstring (as returned by
            `match_docstring_with_signature`).
        new_doc_args (`str`):
            The documentation of the parameters of `obj` matched with its signature (as returned by
            `match_docstring_with_signature`).
    """
    # Read the docstring in the source code and make sure we have the right part of the docstring
    source, line_number = inspect.getsourcelines(obj)

    # Get to the line where we start documenting arguments
    idx = 0
    while idx < len(source) and _re_args.search(source[idx]) is None:
        idx += 1

    if idx == len(source):
        # Args are not defined in the docstring of this object
        return

    # Get to the line where we stop documenting arguments
    indent = find_indent(source[idx])
    idx += 1
    start_idx = idx
    while idx < len(source) and (len(source[idx].strip()) == 0 or find_indent(source[idx]) > indent):
        idx += 1

    idx -= 1
    while len(source[idx].strip()) == 0:
        idx -= 1
    idx += 1

    if "".join(source[start_idx:idx])[:-1] != old_doc_args:
        # Args are not fully defined in the docstring of this object
        return

    obj_file = find_source_file(obj)
    with open(obj_file, "r", encoding="utf-8") as f:
        content = f.read()

    # Replace content
    lines = content.split("\n")
    lines = lines[: line_number + start_idx - 1] + [new_doc_args] + lines[line_number + idx - 1 :]

    print(f"Fixing the docstring of {obj.__name__} in {obj_file}.")
    with open(obj_file, "w", encoding="utf-8") as f:
        f.write("\n".join(lines))


def check_docstrings(overwrite: bool = False):
    """
    Check docstrings of all public objects that are callables and are documented.

    Args:
        overwrite (`bool`, *optional*, defaults to `False`):
            Whether to fix inconsistencies or not.
    """
    failures = []
    hard_failures = []
    to_clean = []
    for name in dir(transformers):
        # Skip objects that are private or not documented.
        if name.startswith("_") or ignore_undocumented(name) or name in OBJECTS_TO_IGNORE:
            continue

        obj = getattr(transformers, name)
        if not callable(obj) or not isinstance(obj, type) or getattr(obj, "__doc__", None) is None:
            continue

        # Check docstring
        try:
            result = match_docstring_with_signature(obj)
            if result is not None:
                old_doc, new_doc = result
            else:
                old_doc, new_doc = None, None
        except Exception as e:
            print(e)
            hard_failures.append(name)
            continue
        if old_doc != new_doc:
            if overwrite:
                fix_docstring(obj, old_doc, new_doc)
            else:
                failures.append(name)
        elif not overwrite and new_doc is not None and ("<fill_type>" in new_doc or "<fill_docstring>" in new_doc):
            to_clean.append(name)

    # Deal with errors
    error_message = ""
    if len(hard_failures) > 0:
        error_message += (
            "The argument part of the docstrings of the following objects could not be processed, check they are "
            "properly formatted."
        )
        error_message += "\n" + "\n".join([f"- {name}" for name in hard_failures])
    if len(failures) > 0:
        error_message += (
            "The following objects docstrings do not match their signature. Run `make fix-copies` to fix this. "
            "In some cases, this error may be raised incorrectly by the docstring checker. If you think this is the "
            "case, you can manually check the docstrings and then add the object name to `OBJECTS_TO_IGNORE` in "
            "`utils/check_docstrings.py`."
        )
        error_message += "\n" + "\n".join([f"- {name}" for name in failures])
    if len(to_clean) > 0:
        error_message += (
            "The following objects docstrings contain templates you need to fix: search for `<fill_type>` or "
            "`<fill_docstring>`."
        )
        error_message += "\n" + "\n".join([f"- {name}" for name in to_clean])

    if len(error_message) > 0:
        error_message = "There was at least one problem when checking docstrings of public objects.\n" + error_message
        raise ValueError(error_message)


if __name__ == "__main__":
    parser = argparse.ArgumentParser()
    parser.add_argument("--fix_and_overwrite", action="store_true", help="Whether to fix inconsistencies.")
    args = parser.parse_args()

    check_docstrings(overwrite=args.fix_and_overwrite)<|MERGE_RESOLUTION|>--- conflicted
+++ resolved
@@ -654,13 +654,8 @@
     "TFRagModel",
     "TFRagSequenceForGeneration",
     "TFRagTokenForGeneration",
-<<<<<<< HEAD
-    "TFRegNetModel",
-    "TFRegNetForImageClassification",
-=======
     "TFRegNetForImageClassification",
     "TFRegNetModel",
->>>>>>> f4f57f9d
     "TFRemBertForCausalLM",
     "TFRemBertForMaskedLM",
     "TFRemBertForMultipleChoice",
