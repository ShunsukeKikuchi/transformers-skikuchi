--- conflicted
+++ resolved
@@ -223,7 +223,6 @@
 @auto_docstring(
     custom_intro="""
     Output type of [`GroundingDinoForObjectDetection`].
-<<<<<<< HEAD
     """
 )
 class GroundingDinoObjectDetectionOutput(ModelOutput):
@@ -277,72 +276,6 @@
         Coordinates of top `config.num_queries` scoring bounding boxes in the first stage.
     input_ids (`torch.LongTensor` of shape `(batch_size, sequence_length)`, *optional*):
         Encoded candidate labels sequence. Used in processor to post process object detection result.
-=======
-
-    Args:
-        loss (`torch.FloatTensor` of shape `(1,)`, *optional*, returned when `labels` are provided)):
-            Total loss as a linear combination of a negative log-likehood (cross-entropy) for class prediction and a
-            bounding box loss. The latter is defined as a linear combination of the L1 loss and the generalized
-            scale-invariant IoU loss.
-        loss_dict (`Dict`, *optional*):
-            A dictionary containing the individual losses. Useful for logging.
-        logits (`torch.FloatTensor` of shape `(batch_size, num_queries, num_classes + 1)`):
-            Classification logits (including no-object) for all queries.
-        pred_boxes (`torch.FloatTensor` of shape `(batch_size, num_queries, 4)`):
-            Normalized boxes coordinates for all queries, represented as (center_x, center_y, width, height). These
-            values are normalized in [0, 1], relative to the size of each individual image in the batch (disregarding
-            possible padding). You can use [`~GroundingDinoProcessor.post_process_grounded_object_detection`] to retrieve the
-            unnormalized bounding boxes.
-        auxiliary_outputs (`list[Dict]`, *optional*):
-            Optional, only returned when auxiliary losses are activated (i.e. `config.auxiliary_loss` is set to `True`)
-            and labels are provided. It is a list of dictionaries containing the two above keys (`logits` and
-            `pred_boxes`) for each decoder layer.
-        last_hidden_state (`torch.FloatTensor` of shape `(batch_size, num_queries, hidden_size)`, *optional*):
-            Sequence of hidden-states at the output of the last layer of the decoder of the model.
-        decoder_hidden_states (`tuple(torch.FloatTensor)`, *optional*, returned when `output_hidden_states=True` is passed or when `config.output_hidden_states=True`):
-            Tuple of `torch.FloatTensor` (one for the output of the embeddings + one for the output of each layer) of
-            shape `(batch_size, num_queries, hidden_size)`. Hidden-states of the decoder at the output of each layer
-            plus the initial embedding outputs.
-        decoder_attentions (`tuple(tuple(torch.FloatTensor))`, *optional*, returned when `output_attentions=True` is passed or when `config.output_attentions=True`):
-            Tuple of tuples of `torch.FloatTensor` (one for attention for each layer) of shape `(batch_size, num_heads,
-            sequence_length, sequence_length)`. Attentions weights after the attention softmax, used to compute the
-            weighted average in the self-attention, cross-attention and multi-scale deformable attention heads.
-        encoder_last_hidden_state_vision (`torch.FloatTensor` of shape `(batch_size, sequence_length, hidden_size)`, *optional*):
-            Sequence of hidden-states at the output of the last layer of the encoder of the model.
-        encoder_last_hidden_state_text (`torch.FloatTensor` of shape `(batch_size, sequence_length, hidden_size)`, *optional*):
-            Sequence of hidden-states at the output of the last layer of the encoder of the model.
-        encoder_vision_hidden_states (`tuple(torch.FloatTensor)`, *optional*, returned when `output_hidden_states=True` is passed or when `config.output_hidden_states=True`):
-            Tuple of `torch.FloatTensor` (one for the output of the vision embeddings + one for the output of each
-            layer) of shape `(batch_size, sequence_length, hidden_size)`. Hidden-states of the vision encoder at the
-            output of each layer plus the initial embedding outputs.
-        encoder_text_hidden_states (`tuple(torch.FloatTensor)`, *optional*, returned when `output_hidden_states=True` is passed or when `config.output_hidden_states=True`):
-            Tuple of `torch.FloatTensor` (one for the output of the text embeddings + one for the output of each layer)
-            of shape `(batch_size, sequence_length, hidden_size)`. Hidden-states of the text encoder at the output of
-            each layer plus the initial embedding outputs.
-        encoder_attentions (`tuple(tuple(torch.FloatTensor))`, *optional*, returned when `output_attentions=True` is passed or when `config.output_attentions=True`):
-            Tuple of tuples of `torch.FloatTensor` (one for attention for each layer) of shape `(batch_size, num_heads,
-            sequence_length, sequence_length)`. Attentions weights after the attention softmax, used to compute the
-            weighted average in the text-vision attention, vision-text attention, text-enhancer (self-attention) and
-            multi-scale deformable attention heads.
-        intermediate_hidden_states (`torch.FloatTensor` of shape `(batch_size, config.decoder_layers, num_queries, hidden_size)`):
-            Stacked intermediate hidden states (output of each layer of the decoder).
-        intermediate_reference_points (`torch.FloatTensor` of shape `(batch_size, config.decoder_layers, num_queries, 4)`):
-            Stacked intermediate reference points (reference points of each layer of the decoder).
-        init_reference_points (`torch.FloatTensor` of shape  `(batch_size, num_queries, 4)`):
-            Initial reference points sent through the Transformer decoder.
-        enc_outputs_class (`torch.FloatTensor` of shape `(batch_size, sequence_length, config.num_labels)`, *optional*, returned when `config.two_stage=True`):
-            Predicted bounding boxes scores where the top `config.num_queries` scoring bounding boxes are picked as
-            region proposals in the first stage. Output of bounding box binary classification (i.e. foreground and
-            background).
-        enc_outputs_coord_logits (`torch.FloatTensor` of shape `(batch_size, sequence_length, 4)`, *optional*, returned when `config.two_stage=True`):
-            Logits of predicted bounding boxes coordinates in the first stage.
-        encoder_logits (`torch.FloatTensor` of shape `(batch_size, sequence_length, config.num_labels)`, *optional*, returned when `config.two_stage=True`):
-            Logits of top `config.num_queries` scoring bounding boxes in the first stage.
-        encoder_pred_boxes (`torch.FloatTensor` of shape `(batch_size, sequence_length, 4)`, *optional*, returned when `config.two_stage=True`):
-            Coordinates of top `config.num_queries` scoring bounding boxes in the first stage.
-        input_ids (`torch.LongTensor` of shape `(batch_size, sequence_length)`, *optional*):
-            Encoded candidate labels sequence. Used in processor to post process object detection result.
->>>>>>> 508a7040
     """
 
     loss: Optional[torch.FloatTensor] = None
