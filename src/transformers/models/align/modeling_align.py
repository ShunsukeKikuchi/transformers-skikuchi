# coding=utf-8
# Copyright 2023 The Google Research Team Authors and The HuggingFace Team. All rights reserved.
#
# Licensed under the Apache License, Version 2.0 (the "License");
# you may not use this file except in compliance with the License.
# You may obtain a copy of the License at
#
#     http://www.apache.org/licenses/LICENSE-2.0
#
# Unless required by applicable law or agreed to in writing, software
# distributed under the License is distributed on an "AS IS" BASIS,
# WITHOUT WARRANTIES OR CONDITIONS OF ANY KIND, either express or implied.
# See the License for the specific language governing permissions and
# limitations under the License.
"""PyTorch ALIGN model."""

import math
from dataclasses import dataclass
from typing import Any, Callable, Optional, Union

import torch
import torch.utils.checkpoint
from torch import nn

from ...activations import ACT2FN
from ...modeling_layers import GradientCheckpointingLayer
from ...modeling_outputs import (
    BaseModelOutput,
    BaseModelOutputWithNoAttention,
    BaseModelOutputWithPooling,
    BaseModelOutputWithPoolingAndNoAttention,
)
from ...modeling_utils import ALL_ATTENTION_FUNCTIONS, PreTrainedModel
from ...pytorch_utils import apply_chunking_to_forward, find_pruneable_heads_and_indices, prune_linear_layer
from ...utils import ModelOutput, auto_docstring, can_return_tuple, logging
from ...utils.deprecation import deprecate_kwarg
from .configuration_align import AlignConfig, AlignTextConfig, AlignVisionConfig


logger = logging.get_logger(__name__)


@dataclass
@auto_docstring(
    custom_intro="""
    Base class for vision model's outputs that also contains image embeddings of the pooling of the last hidden states.
    """
)
class AlignVisionModelOutput(ModelOutput):
    r"""
    image_embeds (`torch.FloatTensor` of shape `(batch_size, output_dim)` *optional* returned when model is initialized with `with_projection=True`):
        The image embeddings obtained by applying the projection layer to the pooler_output.
    """

    image_embeds: Optional[torch.FloatTensor] = None
    last_hidden_state: Optional[torch.FloatTensor] = None
    hidden_states: Optional[tuple[torch.FloatTensor]] = None


@dataclass
@auto_docstring(
    custom_intro="""
    Base class for text model's outputs that also contains a pooling of the last hidden states.
    """
)
class AlignTextModelOutput(ModelOutput):
    r"""
    text_embeds (`torch.FloatTensor` of shape `(batch_size, output_dim)` *optional* returned when model is initialized with `with_projection=True`):
        The text embeddings obtained by applying the projection layer to the pooler_output.
    """

    text_embeds: Optional[torch.FloatTensor] = None
    last_hidden_state: Optional[torch.FloatTensor] = None
    hidden_states: Optional[tuple[torch.FloatTensor]] = None
    attentions: Optional[tuple[torch.FloatTensor]] = None


@dataclass
@auto_docstring
class AlignOutput(ModelOutput):
<<<<<<< HEAD
    """
    Args:
        loss (`torch.FloatTensor` of shape `(1,)`, *optional*, returned when `return_loss` is `True`):
            Contrastive loss for image-text similarity.
        logits_per_image:(`torch.FloatTensor` of shape `(image_batch_size, text_batch_size)`):
            The scaled dot product scores between `image_embeds` and `text_embeds`. This represents the image-text
            similarity scores.
        logits_per_text:(`torch.FloatTensor` of shape `(text_batch_size, image_batch_size)`):
            The scaled dot product scores between `text_embeds` and `image_embeds`. This represents the text-image
            similarity scores.
        text_embeds(`torch.FloatTensor` of shape `(batch_size, output_dim`):
            The text embeddings obtained by applying the projection layer to the pooled output of [`AlignTextModel`].
        image_embeds(`torch.FloatTensor` of shape `(batch_size, output_dim`):
            The output of [`AlignVisionModel`].
        text_model_output(`BaseModelOutputWithPooling`):
            The output of the [`AlignTextModel`].
        vision_model_output(`BaseModelOutputWithPoolingAndNoAttention`):
            The output of the [`AlignVisionModel`].
=======
    r"""
    loss (`torch.FloatTensor` of shape `(1,)`, *optional*, returned when `return_loss` is `True`):
        Contrastive loss for image-text similarity.
    logits_per_image (`torch.FloatTensor` of shape `(image_batch_size, text_batch_size)`):
        The scaled dot product scores between `image_embeds` and `text_embeds`. This represents the image-text
        similarity scores.
    logits_per_text (`torch.FloatTensor` of shape `(text_batch_size, image_batch_size)`):
        The scaled dot product scores between `text_embeds` and `image_embeds`. This represents the text-image
        similarity scores.
    text_embeds (`torch.FloatTensor` of shape `(batch_size, output_dim`):
        The text embeddings obtained by applying the projection layer to the pooled output of [`AlignTextModel`].
    image_embeds (`torch.FloatTensor` of shape `(batch_size, output_dim`):
        The output of [`AlignVisionModel`].
    text_model_output (`BaseModelOutputWithPoolingAndCrossAttentions`):
        The output of the [`AlignTextModel`].
    vision_model_output (`BaseModelOutputWithPoolingAndNoAttention`):
        The output of the [`AlignVisionModel`].
>>>>>>> 11d0feac
    """

    loss: Optional[torch.FloatTensor] = None
    logits_per_image: Optional[torch.FloatTensor] = None
    logits_per_text: Optional[torch.FloatTensor] = None
    text_embeds: Optional[torch.FloatTensor] = None
    image_embeds: Optional[torch.FloatTensor] = None
    text_model_output: BaseModelOutputWithPooling = None
    vision_model_output: BaseModelOutputWithPoolingAndNoAttention = None

    def to_tuple(self) -> tuple[Any]:
        return tuple(
            self[k] if k not in ["text_model_output", "vision_model_output"] else getattr(self, k).to_tuple()
            for k in self.keys()
        )


# contrastive loss function, adapted from
# https://sachinruk.github.io/blog/pytorch/pytorch%20lightning/loss%20function/gpu/2021/03/07/CLIP.html
def contrastive_loss(logits: torch.Tensor) -> torch.Tensor:
    return nn.functional.cross_entropy(logits, torch.arange(len(logits), device=logits.device), label_smoothing=0.1)


def align_loss(similarity: torch.Tensor) -> torch.Tensor:
    caption_loss = contrastive_loss(similarity)
    image_loss = contrastive_loss(similarity.t())
    return (caption_loss + image_loss) / 2.0


# Copied from transformers.models.efficientnet.modeling_efficientnet.round_filters with EfficientNet->AlignVision
def round_filters(config: AlignVisionConfig, num_channels: int):
    r"""
    Round number of filters based on depth multiplier.
    """
    divisor = config.depth_divisor
    num_channels *= config.width_coefficient
    new_dim = max(divisor, int(num_channels + divisor / 2) // divisor * divisor)

    # Make sure that round down does not go down by more than 10%.
    if new_dim < 0.9 * num_channels:
        new_dim += divisor

    return int(new_dim)


# Copied from transformers.models.efficientnet.modeling_efficientnet.correct_pad
def correct_pad(kernel_size: Union[int, tuple], adjust: bool = True):
    r"""
    Utility function to get the tuple padding value for the depthwise convolution.

    Args:
        kernel_size (`int` or `tuple`):
            Kernel size of the convolution layers.
        adjust (`bool`, *optional*, defaults to `True`):
            Adjusts padding value to apply to right and bottom sides of the input.
    """
    if isinstance(kernel_size, int):
        kernel_size = (kernel_size, kernel_size)

    correct = (kernel_size[0] // 2, kernel_size[1] // 2)
    if adjust:
        return (correct[1] - 1, correct[1], correct[0] - 1, correct[0])
    else:
        return (correct[1], correct[1], correct[0], correct[0])


# Copied from transformers.models.efficientnet.modeling_efficientnet.EfficientNetEmbeddings with EfficientNet->AlignVision
class AlignVisionEmbeddings(nn.Module):
    r"""
    A module that corresponds to the stem module of the original work.
    """

    def __init__(self, config: AlignVisionConfig):
        super().__init__()

        self.out_dim = round_filters(config, 32)
        self.padding = nn.ZeroPad2d(padding=(0, 1, 0, 1))
        self.convolution = nn.Conv2d(
            config.num_channels, self.out_dim, kernel_size=3, stride=2, padding="valid", bias=False
        )
        self.batchnorm = nn.BatchNorm2d(self.out_dim, eps=config.batch_norm_eps, momentum=config.batch_norm_momentum)
        self.activation = ACT2FN[config.hidden_act]

    def forward(self, pixel_values: torch.Tensor) -> torch.Tensor:
        features = self.padding(pixel_values)
        features = self.convolution(features)
        features = self.batchnorm(features)
        features = self.activation(features)

        return features


# Copied from transformers.models.efficientnet.modeling_efficientnet.EfficientNetDepthwiseConv2d with EfficientNet->AlignVision
class AlignVisionDepthwiseConv2d(nn.Conv2d):
    def __init__(
        self,
        in_channels,
        depth_multiplier=1,
        kernel_size=3,
        stride=1,
        padding=0,
        dilation=1,
        bias=True,
        padding_mode="zeros",
    ):
        out_channels = in_channels * depth_multiplier
        super().__init__(
            in_channels=in_channels,
            out_channels=out_channels,
            kernel_size=kernel_size,
            stride=stride,
            padding=padding,
            dilation=dilation,
            groups=in_channels,
            bias=bias,
            padding_mode=padding_mode,
        )


# Copied from transformers.models.efficientnet.modeling_efficientnet.EfficientNetExpansionLayer with EfficientNet->AlignVision
class AlignVisionExpansionLayer(nn.Module):
    r"""
    This corresponds to the expansion phase of each block in the original implementation.
    """

    def __init__(self, config: AlignVisionConfig, in_dim: int, out_dim: int, stride: int):
        super().__init__()
        self.expand_conv = nn.Conv2d(
            in_channels=in_dim,
            out_channels=out_dim,
            kernel_size=1,
            padding="same",
            bias=False,
        )
        self.expand_bn = nn.BatchNorm2d(num_features=out_dim, eps=config.batch_norm_eps)
        self.expand_act = ACT2FN[config.hidden_act]

    def forward(self, hidden_states: torch.FloatTensor) -> torch.Tensor:
        # Expand phase
        hidden_states = self.expand_conv(hidden_states)
        hidden_states = self.expand_bn(hidden_states)
        hidden_states = self.expand_act(hidden_states)

        return hidden_states


# Copied from transformers.models.efficientnet.modeling_efficientnet.EfficientNetDepthwiseLayer with EfficientNet->AlignVision
class AlignVisionDepthwiseLayer(nn.Module):
    r"""
    This corresponds to the depthwise convolution phase of each block in the original implementation.
    """

    def __init__(
        self,
        config: AlignVisionConfig,
        in_dim: int,
        stride: int,
        kernel_size: int,
        adjust_padding: bool,
    ):
        super().__init__()
        self.stride = stride
        conv_pad = "valid" if self.stride == 2 else "same"
        padding = correct_pad(kernel_size, adjust=adjust_padding)

        self.depthwise_conv_pad = nn.ZeroPad2d(padding=padding)
        self.depthwise_conv = AlignVisionDepthwiseConv2d(
            in_dim, kernel_size=kernel_size, stride=stride, padding=conv_pad, bias=False
        )
        self.depthwise_norm = nn.BatchNorm2d(
            num_features=in_dim, eps=config.batch_norm_eps, momentum=config.batch_norm_momentum
        )
        self.depthwise_act = ACT2FN[config.hidden_act]

    def forward(self, hidden_states: torch.FloatTensor) -> torch.Tensor:
        # Depthwise convolution
        if self.stride == 2:
            hidden_states = self.depthwise_conv_pad(hidden_states)

        hidden_states = self.depthwise_conv(hidden_states)
        hidden_states = self.depthwise_norm(hidden_states)
        hidden_states = self.depthwise_act(hidden_states)

        return hidden_states


# Copied from transformers.models.efficientnet.modeling_efficientnet.EfficientNetSqueezeExciteLayer with EfficientNet->AlignVision
class AlignVisionSqueezeExciteLayer(nn.Module):
    r"""
    This corresponds to the Squeeze and Excitement phase of each block in the original implementation.
    """

    def __init__(self, config: AlignVisionConfig, in_dim: int, expand_dim: int, expand: bool = False):
        super().__init__()
        self.dim = expand_dim if expand else in_dim
        self.dim_se = max(1, int(in_dim * config.squeeze_expansion_ratio))

        self.squeeze = nn.AdaptiveAvgPool2d(output_size=1)
        self.reduce = nn.Conv2d(
            in_channels=self.dim,
            out_channels=self.dim_se,
            kernel_size=1,
            padding="same",
        )
        self.expand = nn.Conv2d(
            in_channels=self.dim_se,
            out_channels=self.dim,
            kernel_size=1,
            padding="same",
        )
        self.act_reduce = ACT2FN[config.hidden_act]
        self.act_expand = nn.Sigmoid()

    def forward(self, hidden_states: torch.FloatTensor) -> torch.Tensor:
        inputs = hidden_states
        hidden_states = self.squeeze(hidden_states)
        hidden_states = self.reduce(hidden_states)
        hidden_states = self.act_reduce(hidden_states)

        hidden_states = self.expand(hidden_states)
        hidden_states = self.act_expand(hidden_states)
        hidden_states = torch.mul(inputs, hidden_states)

        return hidden_states


class AlignVisionFinalBlockLayer(nn.Module):
    r"""
    This corresponds to the final phase of each block in the original implementation.
    """

    def __init__(
        self, config: AlignVisionConfig, in_dim: int, out_dim: int, stride: int, drop_rate: float, id_skip: bool
    ):
        super().__init__()
        self.apply_dropout = stride == 1 and not id_skip
        self.project_conv = nn.Conv2d(
            in_channels=in_dim,
            out_channels=out_dim,
            kernel_size=1,
            padding="same",
            bias=False,
        )
        self.project_bn = nn.BatchNorm2d(
            num_features=out_dim, eps=config.batch_norm_eps, momentum=config.batch_norm_momentum
        )
        self.dropout = nn.Dropout(p=drop_rate)

    def forward(self, embeddings: torch.FloatTensor, hidden_states: torch.FloatTensor) -> torch.Tensor:
        hidden_states = self.project_conv(hidden_states)
        hidden_states = self.project_bn(hidden_states)

        if self.apply_dropout:
            hidden_states = self.dropout(hidden_states)
            hidden_states = hidden_states + embeddings

        return hidden_states


class AlignVisionBlock(nn.Module):
    r"""
    This corresponds to the block module of original the EfficientNet vision encoder implementation.

    Args:
        config ([`AlignVisionConfig`]):
            Model configuration class.
        in_dim (`int`):
            Number of input channels.
        out_dim (`int`):
            Number of output channels.
        stride (`int`):
            Stride size to be used in convolution layers.
        expand_ratio (`int`):
            Expand ratio to set the output dimensions for the expansion and squeeze-excite layers.
        kernel_size (`int`):
            Kernel size for the depthwise convolution layer.
        drop_rate (`float`):
            Dropout rate to be used in the final phase of each block.
        id_skip (`bool`):
            Whether to apply dropout and sum the final hidden states with the input embeddings during the final phase
            of each block. Set to `True` for the first block of each stage.
        adjust_padding (`bool`):
            Whether to apply padding to only right and bottom side of the input kernel before the depthwise convolution
            operation, set to `True` for inputs with odd input sizes.
    """

    def __init__(
        self,
        config: AlignVisionConfig,
        in_dim: int,
        out_dim: int,
        stride: int,
        expand_ratio: int,
        kernel_size: int,
        drop_rate: float,
        id_skip: bool,
        adjust_padding: bool,
    ):
        super().__init__()
        self.expand_ratio = expand_ratio
        self.expand = True if self.expand_ratio != 1 else False
        expand_in_dim = in_dim * expand_ratio

        if self.expand:
            self.expansion = AlignVisionExpansionLayer(
                config=config, in_dim=in_dim, out_dim=expand_in_dim, stride=stride
            )

        self.depthwise_conv = AlignVisionDepthwiseLayer(
            config=config,
            in_dim=expand_in_dim if self.expand else in_dim,
            stride=stride,
            kernel_size=kernel_size,
            adjust_padding=adjust_padding,
        )
        self.squeeze_excite = AlignVisionSqueezeExciteLayer(
            config=config, in_dim=in_dim, expand_dim=expand_in_dim, expand=self.expand
        )
        self.projection = AlignVisionFinalBlockLayer(
            config=config,
            in_dim=expand_in_dim if self.expand else in_dim,
            out_dim=out_dim,
            stride=stride,
            drop_rate=drop_rate,
            id_skip=id_skip,
        )

    def forward(self, hidden_states: torch.FloatTensor) -> torch.Tensor:
        embeddings = hidden_states
        # Expansion and depthwise convolution phase
        if self.expand_ratio != 1:
            hidden_states = self.expansion(hidden_states)
        hidden_states = self.depthwise_conv(hidden_states)

        # Squeeze and excite phase
        hidden_states = self.squeeze_excite(hidden_states)
        hidden_states = self.projection(embeddings, hidden_states)
        return hidden_states


class AlignVisionEncoder(nn.Module):
    r"""
    Forward propagates the embeddings through each vision encoder (EfficientNet) block.

    Args:
        config ([`AlignVisionConfig`]):
            Model configuration class.
    """

    def __init__(self, config: AlignVisionConfig):
        super().__init__()
        self.depth_coefficient = config.depth_coefficient

        def round_repeats(repeats):
            # Round number of block repeats based on depth multiplier.
            return int(math.ceil(self.depth_coefficient * repeats))

        num_base_blocks = len(config.in_channels)
        num_blocks = sum(round_repeats(n) for n in config.num_block_repeats)

        curr_block_num = 0
        blocks = []
        for i in range(num_base_blocks):
            in_dim = round_filters(config, config.in_channels[i])
            out_dim = round_filters(config, config.out_channels[i])
            stride = config.strides[i]
            kernel_size = config.kernel_sizes[i]
            expand_ratio = config.expand_ratios[i]

            for j in range(round_repeats(config.num_block_repeats[i])):
                id_skip = True if j == 0 else False
                stride = 1 if j > 0 else stride
                in_dim = out_dim if j > 0 else in_dim
                adjust_padding = False if curr_block_num in config.depthwise_padding else True
                drop_rate = config.drop_connect_rate * curr_block_num / num_blocks

                block = AlignVisionBlock(
                    config=config,
                    in_dim=in_dim,
                    out_dim=out_dim,
                    stride=stride,
                    kernel_size=kernel_size,
                    expand_ratio=expand_ratio,
                    drop_rate=drop_rate,
                    id_skip=id_skip,
                    adjust_padding=adjust_padding,
                )
                blocks.append(block)
                curr_block_num += 1

        self.blocks = nn.ModuleList(blocks)

    def forward(
        self,
        hidden_states: torch.FloatTensor,
        output_hidden_states: Optional[bool] = False,
        return_dict: Optional[bool] = True,
    ) -> BaseModelOutputWithPoolingAndNoAttention:
        all_hidden_states = (hidden_states,) if output_hidden_states else None

        for block in self.blocks:
            hidden_states = block(hidden_states)
            if output_hidden_states:
                all_hidden_states += (hidden_states,)

        if not return_dict:
            return tuple(v for v in [hidden_states, all_hidden_states] if v is not None)

        return BaseModelOutputWithNoAttention(
            last_hidden_state=hidden_states,
            hidden_states=all_hidden_states,
        )


class AlignTextEmbeddings(nn.Module):
    """Construct the embeddings from word, position and token_type embeddings."""

    def __init__(self, config):
        super().__init__()
        self.word_embeddings = nn.Embedding(config.vocab_size, config.hidden_size, padding_idx=config.pad_token_id)
        self.position_embeddings = nn.Embedding(config.max_position_embeddings, config.hidden_size)
        self.token_type_embeddings = nn.Embedding(config.type_vocab_size, config.hidden_size)

        # self.LayerNorm is not snake-cased to stick with TensorFlow model variable name and be able to load
        # any TensorFlow checkpoint file
        self.LayerNorm = nn.LayerNorm(config.hidden_size, eps=config.layer_norm_eps)
        self.dropout = nn.Dropout(config.hidden_dropout_prob)
        # position_ids (1, len position emb) is contiguous in memory and exported when serialized
        self.position_embedding_type = getattr(config, "position_embedding_type", "absolute")
        self.register_buffer(
            "position_ids", torch.arange(config.max_position_embeddings).expand((1, -1)), persistent=False
        )
        self.register_buffer(
            "token_type_ids", torch.zeros(self.position_ids.size(), dtype=torch.long), persistent=False
        )

    def forward(
        self,
        input_ids: Optional[torch.LongTensor] = None,
        token_type_ids: Optional[torch.LongTensor] = None,
        position_ids: Optional[torch.LongTensor] = None,
        inputs_embeds: Optional[torch.FloatTensor] = None,
    ) -> torch.Tensor:
        if input_ids is not None:
            input_shape = input_ids.size()
        else:
            input_shape = inputs_embeds.size()[:-1]

        seq_length = input_shape[1]

        if position_ids is None:
            position_ids = self.position_ids[:, :seq_length]

        # Setting the token_type_ids to the registered buffer in constructor where it is all zeros, which usually occurs
        # when its auto-generated, registered buffer helps users when tracing the model without passing token_type_ids, solves
        # issue #5664
        if token_type_ids is None:
            if hasattr(self, "token_type_ids"):
                buffered_token_type_ids = self.token_type_ids[:, :seq_length]
                buffered_token_type_ids_expanded = buffered_token_type_ids.expand(input_shape[0], seq_length)
                token_type_ids = buffered_token_type_ids_expanded
            else:
                token_type_ids = torch.zeros(input_shape, dtype=torch.long, device=self.position_ids.device)

        if inputs_embeds is None:
            inputs_embeds = self.word_embeddings(input_ids)
        token_type_embeddings = self.token_type_embeddings(token_type_ids)

        embeddings = inputs_embeds + token_type_embeddings
        if self.position_embedding_type == "absolute":
            position_embeddings = self.position_embeddings(position_ids)
            embeddings += position_embeddings
        embeddings = self.LayerNorm(embeddings)
        embeddings = self.dropout(embeddings)
        return embeddings


def eager_attention_forward(
    module: nn.Module,
    query: torch.Tensor,
    key: torch.Tensor,
    value: torch.Tensor,
    attention_mask: Optional[torch.Tensor],
    scaling: float,
    dropout: float = 0.0,
    head_mask: Optional[torch.Tensor] = None,
    **kwargs,
):
    attn_weights = torch.matmul(query, key.transpose(2, 3)) * scaling
    if attention_mask is not None:
        causal_mask = attention_mask[:, :, :, : key.shape[-2]]
        attn_weights = attn_weights + causal_mask

    attn_weights = nn.functional.softmax(attn_weights, dim=-1, dtype=torch.float32).to(query.dtype)
    attn_weights = nn.functional.dropout(attn_weights, p=dropout, training=module.training)

    if head_mask is not None:
        attn_weights = attn_weights * head_mask.view(1, -1, 1, 1)

    attn_output = torch.matmul(attn_weights, value)
    attn_output = attn_output.transpose(1, 2).contiguous()
    return attn_output, attn_weights


class AlignTextSelfAttention(nn.Module):
    def __init__(self, config):
        super().__init__()
        if config.hidden_size % config.num_attention_heads != 0 and not hasattr(config, "embedding_size"):
            raise ValueError(
                f"The hidden size ({config.hidden_size}) is not a multiple of the number of attention "
                f"heads ({config.num_attention_heads})"
            )

        self.config = config
        self.num_attention_heads = config.num_attention_heads
        self.attention_head_size = int(config.hidden_size / config.num_attention_heads)
        self.all_head_size = self.num_attention_heads * self.attention_head_size

        self.query = nn.Linear(config.hidden_size, self.all_head_size)
        self.key = nn.Linear(config.hidden_size, self.all_head_size)
        self.value = nn.Linear(config.hidden_size, self.all_head_size)

        self.dropout = nn.Dropout(config.attention_probs_dropout_prob)
        self.attention_dropout = config.attention_probs_dropout_prob
        self.scaling = self.attention_head_size**-0.5

    @deprecate_kwarg("encoder_hidden_states", version="4.54.0")
    @deprecate_kwarg("encoder_attention_mask", version="4.54.0")
    @deprecate_kwarg("past_key_value", version="4.54.0")
    def forward(
        self,
        hidden_states: torch.Tensor,
        attention_mask: Optional[torch.FloatTensor] = None,
        head_mask: Optional[torch.FloatTensor] = None,
        encoder_hidden_states: Optional[torch.FloatTensor] = None,
        encoder_attention_mask: Optional[torch.FloatTensor] = None,
        past_key_value: Optional[tuple[tuple[torch.FloatTensor]]] = None,
        output_attentions: Optional[bool] = False,
        **kwargs,
    ) -> tuple[torch.Tensor]:
        input_shape = hidden_states.shape[:-1]
        hidden_shape = (*input_shape, -1, self.attention_head_size)

        query_states = self.query(hidden_states).view(hidden_shape).transpose(1, 2)
        key_states = self.key(hidden_states).view(hidden_shape).transpose(1, 2)
        value_states = self.value(hidden_states).view(hidden_shape).transpose(1, 2)

        attention_interface: Callable = eager_attention_forward
        if self.config._attn_implementation != "eager":
            attention_interface = ALL_ATTENTION_FUNCTIONS[self.config._attn_implementation]

        attn_output, attn_weights = attention_interface(
            self,
            query_states,
            key_states,
            value_states,
            attention_mask,
            dropout=0.0 if not self.training else self.attention_dropout,
            scaling=self.scaling,
            head_mask=head_mask,
            **kwargs,
        )

        attn_output = attn_output.reshape(*input_shape, -1).contiguous()
        outputs = (attn_output, attn_weights) if output_attentions else (attn_output,)
        return outputs


# Copied from transformers.models.bert.modeling_bert.BertSelfOutput with Bert->AlignText
class AlignTextSelfOutput(nn.Module):
    def __init__(self, config):
        super().__init__()
        self.dense = nn.Linear(config.hidden_size, config.hidden_size)
        self.LayerNorm = nn.LayerNorm(config.hidden_size, eps=config.layer_norm_eps)
        self.dropout = nn.Dropout(config.hidden_dropout_prob)

    def forward(self, hidden_states: torch.Tensor, input_tensor: torch.Tensor) -> torch.Tensor:
        hidden_states = self.dense(hidden_states)
        hidden_states = self.dropout(hidden_states)
        hidden_states = self.LayerNorm(hidden_states + input_tensor)
        return hidden_states


class AlignTextAttention(nn.Module):
    def __init__(self, config):
        super().__init__()
        self.self = AlignTextSelfAttention(config)
        self.output = AlignTextSelfOutput(config)
        self.pruned_heads = set()

    def prune_heads(self, heads):
        if len(heads) == 0:
            return
        heads, index = find_pruneable_heads_and_indices(
            heads, self.self.num_attention_heads, self.self.attention_head_size, self.pruned_heads
        )

        # Prune linear layers
        self.self.query = prune_linear_layer(self.self.query, index)
        self.self.key = prune_linear_layer(self.self.key, index)
        self.self.value = prune_linear_layer(self.self.value, index)
        self.output.dense = prune_linear_layer(self.output.dense, index, dim=1)

        # Update hyper params and store pruned heads
        self.self.num_attention_heads = self.self.num_attention_heads - len(heads)
        self.self.all_head_size = self.self.attention_head_size * self.self.num_attention_heads
        self.pruned_heads = self.pruned_heads.union(heads)

    @deprecate_kwarg("encoder_hidden_states", version="4.54.0")
    @deprecate_kwarg("encoder_attention_mask", version="4.54.0")
    @deprecate_kwarg("past_key_value", version="4.54.0")
    def forward(
        self,
        hidden_states: torch.Tensor,
        attention_mask: Optional[torch.FloatTensor] = None,
        head_mask: Optional[torch.FloatTensor] = None,
        encoder_hidden_states: Optional[torch.FloatTensor] = None,
        encoder_attention_mask: Optional[torch.FloatTensor] = None,
        past_key_value: Optional[tuple[tuple[torch.FloatTensor]]] = None,
        output_attentions: Optional[bool] = False,
        **kwargs,
    ) -> tuple[torch.Tensor]:
        self_outputs = self.self(
            hidden_states,
            attention_mask=attention_mask,
            head_mask=head_mask,
            output_attentions=output_attentions,
            **kwargs,
        )
        attention_output = self.output(self_outputs[0], hidden_states)
        outputs = (attention_output,) + self_outputs[1:]  # add attentions if we output them
        return outputs


# Copied from transformers.models.bert.modeling_bert.BertIntermediate with Bert->AlignText
class AlignTextIntermediate(nn.Module):
    def __init__(self, config):
        super().__init__()
        self.dense = nn.Linear(config.hidden_size, config.intermediate_size)
        if isinstance(config.hidden_act, str):
            self.intermediate_act_fn = ACT2FN[config.hidden_act]
        else:
            self.intermediate_act_fn = config.hidden_act

    def forward(self, hidden_states: torch.Tensor) -> torch.Tensor:
        hidden_states = self.dense(hidden_states)
        hidden_states = self.intermediate_act_fn(hidden_states)
        return hidden_states


# Copied from transformers.models.bert.modeling_bert.BertOutput with Bert->AlignText
class AlignTextOutput(nn.Module):
    def __init__(self, config):
        super().__init__()
        self.dense = nn.Linear(config.intermediate_size, config.hidden_size)
        self.LayerNorm = nn.LayerNorm(config.hidden_size, eps=config.layer_norm_eps)
        self.dropout = nn.Dropout(config.hidden_dropout_prob)

    def forward(self, hidden_states: torch.Tensor, input_tensor: torch.Tensor) -> torch.Tensor:
        hidden_states = self.dense(hidden_states)
        hidden_states = self.dropout(hidden_states)
        hidden_states = self.LayerNorm(hidden_states + input_tensor)
        return hidden_states


class AlignTextLayer(GradientCheckpointingLayer):
    def __init__(self, config):
        super().__init__()
        self.chunk_size_feed_forward = config.chunk_size_feed_forward
        self.seq_len_dim = 1
        self.attention = AlignTextAttention(config)
        self.intermediate = AlignTextIntermediate(config)
        self.output = AlignTextOutput(config)

    @deprecate_kwarg("encoder_hidden_states", version="4.54.0")
    @deprecate_kwarg("encoder_attention_mask", version="4.54.0")
    @deprecate_kwarg("past_key_value", version="4.54.0")
    def forward(
        self,
        hidden_states: torch.Tensor,
        attention_mask: Optional[torch.FloatTensor] = None,
        head_mask: Optional[torch.FloatTensor] = None,
        encoder_hidden_states: Optional[torch.FloatTensor] = None,
        encoder_attention_mask: Optional[torch.FloatTensor] = None,
        past_key_value: Optional[tuple[tuple[torch.FloatTensor]]] = None,
        output_attentions: Optional[bool] = False,
        **kwargs,
    ) -> tuple[torch.Tensor]:
        self_attention_outputs = self.attention(
            hidden_states,
            attention_mask=attention_mask,
            head_mask=head_mask,
            output_attentions=output_attentions,
            **kwargs,
        )
        attention_output = self_attention_outputs[0]

        outputs = self_attention_outputs[1:]  # add self attentions if we output attention weights
        layer_output = apply_chunking_to_forward(
            self.feed_forward_chunk, self.chunk_size_feed_forward, self.seq_len_dim, attention_output
        )
        outputs = (layer_output,) + outputs

        return outputs

    def feed_forward_chunk(self, attention_output):
        intermediate_output = self.intermediate(attention_output)
        layer_output = self.output(intermediate_output, attention_output)
        return layer_output


class AlignTextEncoder(nn.Module):
    def __init__(self, config):
        super().__init__()
        self.config = config
        self.layer = nn.ModuleList([AlignTextLayer(config) for i in range(config.num_hidden_layers)])
        self.gradient_checkpointing = False

    @deprecate_kwarg("encoder_hidden_states", version="4.54.0")
    @deprecate_kwarg("encoder_attention_mask", version="4.54.0")
    @deprecate_kwarg("past_key_values", version="4.54.0")
    @deprecate_kwarg("use_cache", version="4.54.0")
    @can_return_tuple
    def forward(
        self,
        hidden_states: torch.Tensor,
        attention_mask: Optional[torch.FloatTensor] = None,
        head_mask: Optional[torch.FloatTensor] = None,
        encoder_hidden_states: Optional[torch.FloatTensor] = None,
        encoder_attention_mask: Optional[torch.FloatTensor] = None,
        past_key_values: Optional[tuple[tuple[torch.FloatTensor]]] = None,
        use_cache: Optional[bool] = None,
        output_attentions: Optional[bool] = False,
        output_hidden_states: Optional[bool] = False,
        return_dict: Optional[bool] = True,
        **kwargs,
    ) -> Union[tuple[torch.Tensor], BaseModelOutput]:
        all_hidden_states = () if output_hidden_states else None
        all_self_attentions = () if output_attentions else None

        for i, layer_module in enumerate(self.layer):
            if output_hidden_states:
                all_hidden_states = all_hidden_states + (hidden_states,)

            layer_head_mask = head_mask[i] if head_mask is not None else None

            layer_outputs = layer_module(
                hidden_states=hidden_states,
                attention_mask=attention_mask,
                head_mask=layer_head_mask,
                output_attentions=output_attentions,
                **kwargs,
            )

            hidden_states = layer_outputs[0]
            if output_attentions:
                all_self_attentions = all_self_attentions + (layer_outputs[1],)

        if output_hidden_states:
            all_hidden_states = all_hidden_states + (hidden_states,)

        return BaseModelOutput(
            last_hidden_state=hidden_states,
            hidden_states=all_hidden_states,
            attentions=all_self_attentions,
        )


# Copied from transformers.models.bert.modeling_bert.BertPooler with Bert -> AlignText
class AlignTextPooler(nn.Module):
    def __init__(self, config):
        super().__init__()
        self.dense = nn.Linear(config.hidden_size, config.hidden_size)
        self.activation = nn.Tanh()

    def forward(self, hidden_states: torch.Tensor) -> torch.Tensor:
        # We "pool" the model by simply taking the hidden state corresponding
        # to the first token.
        first_token_tensor = hidden_states[:, 0]
        pooled_output = self.dense(first_token_tensor)
        pooled_output = self.activation(pooled_output)
        return pooled_output


@auto_docstring
class AlignPreTrainedModel(PreTrainedModel):
    config_class = AlignConfig
    base_model_prefix = "align"
    supports_gradient_checkpointing = True

    def _init_weights(self, module):
        """Initialize the weights"""
        if isinstance(module, (nn.Linear, nn.Conv2d)):
            module.weight.data.normal_(mean=0.0, std=self.config.initializer_range)
            if module.bias is not None:
                module.bias.data.zero_()
        elif isinstance(module, AlignModel):
            nn.init.xavier_uniform_(module.text_projection.weight)
            module.text_projection.bias.data.zero_()
            module.text_projection._is_hf_initialized = True
        elif isinstance(module, nn.Embedding):
            module.weight.data.normal_(mean=0.0, std=self.config.initializer_range)
            if module.padding_idx is not None:
                module.weight.data[module.padding_idx].zero_()
        if isinstance(module, nn.LayerNorm):
            module.bias.data.zero_()
            module.weight.data.fill_(1.0)


@auto_docstring(
    custom_intro="""
    The text model from ALIGN without any head or projection on top.
    """
)
class AlignTextModel(AlignPreTrainedModel):
    config_class = AlignTextConfig
    _no_split_modules = ["AlignTextEmbeddings"]

    def __init__(self, config: AlignTextConfig, add_pooling_layer: bool = True):
        r"""
        add_pooling_layer (bool, *optional*, defaults to `True`):
            Whether to add a pooling layer
        """
        super().__init__(config)
        self.config = config

        self.embeddings = AlignTextEmbeddings(config)
        self.encoder = AlignTextEncoder(config)

        self.pooler = AlignTextPooler(config) if add_pooling_layer else None

        # Initialize weights and apply final processing
        self.post_init()

    def get_input_embeddings(self):
        return self.embeddings.word_embeddings

    def set_input_embeddings(self, value):
        self.embeddings.word_embeddings = value

    @can_return_tuple
    @auto_docstring
    def forward(
        self,
        input_ids: Optional[torch.Tensor] = None,
        attention_mask: Optional[torch.Tensor] = None,
        token_type_ids: Optional[torch.Tensor] = None,
        position_ids: Optional[torch.Tensor] = None,
        head_mask: Optional[torch.FloatTensor] = None,
        inputs_embeds: Optional[torch.Tensor] = None,
        output_attentions: Optional[bool] = None,
        output_hidden_states: Optional[bool] = None,
        return_dict: Optional[bool] = None,
        **kwargs,
    ) -> Union[tuple, BaseModelOutputWithPooling]:
        r"""
        Examples:

        ```python
        >>> from transformers import AutoTokenizer, AlignTextModel

        >>> model = AlignTextModel.from_pretrained("kakaobrain/align-base")
        >>> tokenizer = AutoTokenizer.from_pretrained("kakaobrain/align-base")

        >>> inputs = tokenizer(["a photo of a cat", "a photo of a dog"], padding=True, return_tensors="pt")

        >>> outputs = model(**inputs)
        >>> last_hidden_state = outputs.last_hidden_state
        >>> pooled_output = outputs.pooler_output  # pooled (EOS token) states
        ```"""
        output_attentions = output_attentions if output_attentions is not None else self.config.output_attentions
        output_hidden_states = (
            output_hidden_states if output_hidden_states is not None else self.config.output_hidden_states
        )
        return_dict = return_dict if return_dict is not None else self.config.use_return_dict

        if input_ids is not None and inputs_embeds is not None:
            raise ValueError("You cannot specify both input_ids and inputs_embeds at the same time")
        elif input_ids is not None:
            self.warn_if_padding_and_no_attention_mask(input_ids, attention_mask)
            input_shape = input_ids.size()
        elif inputs_embeds is not None:
            input_shape = inputs_embeds.size()[:-1]
        else:
            raise ValueError("You have to specify either input_ids or inputs_embeds")

        batch_size, seq_length = input_shape
        device = input_ids.device if input_ids is not None else inputs_embeds.device

        if attention_mask is None:
            attention_mask = torch.ones(((batch_size, seq_length)), device=device)

        if token_type_ids is None:
            if hasattr(self.embeddings, "token_type_ids"):
                buffered_token_type_ids = self.embeddings.token_type_ids[:, :seq_length]
                buffered_token_type_ids_expanded = buffered_token_type_ids.expand(batch_size, seq_length)
                token_type_ids = buffered_token_type_ids_expanded
            else:
                token_type_ids = torch.zeros(input_shape, dtype=torch.long, device=device)

        # We can provide a self-attention mask of dimensions [batch_size, from_seq_length, to_seq_length]
        # ourselves in which case we just need to make it broadcastable to all heads.
        extended_attention_mask: torch.Tensor = self.get_extended_attention_mask(attention_mask, input_shape)

        # Prepare head mask if needed
        # 1.0 in head_mask indicate we keep the head
        # attention_probs has shape bsz x n_heads x N x N
        # input head_mask has shape [num_heads] or [num_hidden_layers x num_heads]
        # and head_mask is converted to shape [num_hidden_layers x batch x num_heads x seq_length x seq_length]
        head_mask = self.get_head_mask(head_mask, self.config.num_hidden_layers)

        embedding_output = self.embeddings(
            input_ids=input_ids,
            position_ids=position_ids,
            token_type_ids=token_type_ids,
            inputs_embeds=inputs_embeds,
        )
        encoder_outputs = self.encoder(
            embedding_output,
            attention_mask=extended_attention_mask,
            head_mask=head_mask,
            output_attentions=output_attentions,
            output_hidden_states=output_hidden_states,
            return_dict=True,
            **kwargs,
        )
        sequence_output = encoder_outputs[0]
        pooled_output = self.pooler(sequence_output) if self.pooler is not None else None

        return BaseModelOutputWithPooling(
            last_hidden_state=sequence_output,
            pooler_output=pooled_output,
            hidden_states=encoder_outputs.hidden_states,
            attentions=encoder_outputs.attentions,
        )


@auto_docstring(
    custom_intro="""
    The vision model from ALIGN without any head or projection on top.
    """
)
class AlignVisionModel(AlignPreTrainedModel):
    config_class = AlignVisionConfig
    main_input_name = "pixel_values"
    supports_gradient_checkpointing = False

    def __init__(self, config: AlignVisionConfig):
        super().__init__(config)
        self.config = config
        self.embeddings = AlignVisionEmbeddings(config)
        self.encoder = AlignVisionEncoder(config)

        # Final pooling layer
        if config.pooling_type == "mean":
            self.pooler = nn.AvgPool2d(config.hidden_dim, ceil_mode=True)
        elif config.pooling_type == "max":
            self.pooler = nn.MaxPool2d(config.hidden_dim, ceil_mode=True)
        else:
            raise ValueError(f"config.pooling must be one of ['mean', 'max'] got {config.pooling}")

        # Initialize weights and apply final processing
        self.post_init()

    def get_input_embeddings(self) -> nn.Module:
        return self.vision_model.embeddings.convolution

    @can_return_tuple
    @auto_docstring
    def forward(
        self,
        pixel_values: Optional[torch.FloatTensor] = None,
        output_hidden_states: Optional[bool] = None,
        return_dict: Optional[bool] = None,
    ) -> Union[tuple, BaseModelOutputWithPoolingAndNoAttention]:
        r"""
        Examples:

        ```python
        >>> from PIL import Image
        >>> import requests
        >>> from transformers import AutoProcessor, AlignVisionModel

        >>> model = AlignVisionModel.from_pretrained("kakaobrain/align-base")
        >>> processor = AutoProcessor.from_pretrained("kakaobrain/align-base")

        >>> url = "http://images.cocodataset.org/val2017/000000039769.jpg"
        >>> image = Image.open(requests.get(url, stream=True).raw)

        >>> inputs = processor(images=image, return_tensors="pt")

        >>> outputs = model(**inputs)
        >>> last_hidden_state = outputs.last_hidden_state
        >>> pooled_output = outputs.pooler_output  # pooled CLS states
        ```"""
        output_hidden_states = (
            output_hidden_states if output_hidden_states is not None else self.config.output_hidden_states
        )
        return_dict = return_dict if return_dict is not None else self.config.use_return_dict

        if pixel_values is None:
            raise ValueError("You have to specify pixel_values")

        embedding_output = self.embeddings(pixel_values)
        encoder_outputs = self.encoder(
            embedding_output,
            output_hidden_states=output_hidden_states,
            return_dict=True,
        )
        # Apply pooling
        last_hidden_state = encoder_outputs[0]
        pooled_output = self.pooler(last_hidden_state)
        # Reshape (batch_size, projection_dim, 1 , 1) -> (batch_size, projection_dim)
        pooled_output = pooled_output.reshape(pooled_output.shape[:2])

        return BaseModelOutputWithPoolingAndNoAttention(
            last_hidden_state=last_hidden_state,
            pooler_output=pooled_output,
            hidden_states=encoder_outputs.hidden_states,
        )


@auto_docstring
class AlignModel(AlignPreTrainedModel):
    config_class = AlignConfig

    def __init__(self, config: AlignConfig):
        super().__init__(config)

        if not isinstance(config.text_config, AlignTextConfig):
            raise TypeError(
                "config.text_config is expected to be of type AlignTextConfig but is of type"
                f" {type(config.text_config)}."
            )

        if not isinstance(config.vision_config, AlignVisionConfig):
            raise TypeError(
                "config.vision_config is expected to be of type AlignVisionConfig but is of type"
                f" {type(config.vision_config)}."
            )

        text_config = config.text_config
        vision_config = config.vision_config

        self.projection_dim = config.projection_dim
        self.text_embed_dim = text_config.hidden_size

        self.text_model = AlignTextModel(text_config)
        self.vision_model = AlignVisionModel(vision_config)

        self.text_projection = nn.Linear(self.text_embed_dim, self.projection_dim)
        self.temperature = nn.Parameter(torch.tensor(self.config.temperature_init_value))

        # Initialize weights and apply final processing
        self.post_init()

    @auto_docstring
    def get_text_features(
        self,
        input_ids: Optional[torch.Tensor] = None,
        attention_mask: Optional[torch.Tensor] = None,
        token_type_ids: Optional[torch.Tensor] = None,
        position_ids: Optional[torch.Tensor] = None,
        head_mask: Optional[torch.Tensor] = None,
        inputs_embeds: Optional[torch.Tensor] = None,
        output_attentions: Optional[bool] = None,
        output_hidden_states: Optional[bool] = None,
        return_dict: Optional[bool] = None,
    ) -> torch.FloatTensor:
        r"""
        Returns:
            text_features (`torch.FloatTensor` of shape `(batch_size, output_dim`): The text embeddings obtained by
            applying the projection layer to the pooled output of [`AlignTextModel`].

        Examples:

        ```python
        >>> from transformers import AutoTokenizer, AlignModel

        >>> model = AlignModel.from_pretrained("kakaobrain/align-base")
        >>> tokenizer = AutoTokenizer.from_pretrained("kakaobrain/align-base")

        >>> inputs = tokenizer(["a photo of a cat", "a photo of a dog"], padding=True, return_tensors="pt")
        >>> text_features = model.get_text_features(**inputs)
        ```"""
        # Use ALIGN model's config for some fields (if specified) instead of those of vision & text components.
        output_attentions = output_attentions if output_attentions is not None else self.config.output_attentions
        output_hidden_states = (
            output_hidden_states if output_hidden_states is not None else self.config.output_hidden_states
        )
        return_dict = return_dict if return_dict is not None else self.config.use_return_dict

        text_outputs = self.text_model(
            input_ids=input_ids,
            attention_mask=attention_mask,
            token_type_ids=token_type_ids,
            position_ids=position_ids,
            head_mask=head_mask,
            inputs_embeds=inputs_embeds,
            output_attentions=output_attentions,
            output_hidden_states=output_hidden_states,
            return_dict=return_dict,
        )

        last_hidden_state = text_outputs[0][:, 0, :]
        text_features = self.text_projection(last_hidden_state)

        return text_features

    @auto_docstring
    def get_image_features(
        self,
        pixel_values: Optional[torch.FloatTensor] = None,
        output_hidden_states: Optional[bool] = None,
        return_dict: Optional[bool] = None,
    ) -> torch.FloatTensor:
        r"""
        Returns:
            image_features (`torch.FloatTensor` of shape `(batch_size, output_dim`): The image embeddings obtained by
            applying the projection layer to the pooled output of [`AlignVisionModel`].

        Examples:

        ```python
        >>> from PIL import Image
        >>> import requests
        >>> from transformers import AutoProcessor, AlignModel

        >>> model = AlignModel.from_pretrained("kakaobrain/align-base")
        >>> processor = AutoProcessor.from_pretrained("kakaobrain/align-base")

        >>> url = "http://images.cocodataset.org/val2017/000000039769.jpg"
        >>> image = Image.open(requests.get(url, stream=True).raw)

        >>> inputs = processor(images=image, return_tensors="pt")

        >>> image_features = model.get_image_features(**inputs)
        ```"""
        # Use ALIGN model's config for some fields (if specified) instead of those of vision & text components.
        output_hidden_states = (
            output_hidden_states if output_hidden_states is not None else self.config.output_hidden_states
        )
        return_dict = return_dict if return_dict is not None else self.config.use_return_dict

        vision_outputs = self.vision_model(
            pixel_values=pixel_values,
            output_hidden_states=output_hidden_states,
            return_dict=return_dict,
        )

        image_features = vision_outputs[1]  # pooled_output

        return image_features

    @can_return_tuple
    @auto_docstring
    def forward(
        self,
        input_ids: Optional[torch.LongTensor] = None,
        pixel_values: Optional[torch.FloatTensor] = None,
        attention_mask: Optional[torch.Tensor] = None,
        token_type_ids: Optional[torch.Tensor] = None,
        position_ids: Optional[torch.Tensor] = None,
        head_mask: Optional[torch.Tensor] = None,
        inputs_embeds: Optional[torch.Tensor] = None,
        return_loss: Optional[bool] = None,
        output_attentions: Optional[bool] = None,
        output_hidden_states: Optional[bool] = None,
        return_dict: Optional[bool] = None,
    ) -> Union[tuple, AlignOutput]:
        r"""
        return_loss (`bool`, *optional*):
            Whether or not to return the contrastive loss.

        Examples:

        ```python
        >>> from PIL import Image
        >>> import requests
        >>> from transformers import AutoProcessor, AlignModel

        >>> model = AlignModel.from_pretrained("kakaobrain/align-base")
        >>> processor = AutoProcessor.from_pretrained("kakaobrain/align-base")

        >>> url = "http://images.cocodataset.org/val2017/000000039769.jpg"
        >>> image = Image.open(requests.get(url, stream=True).raw)

        >>> inputs = processor(
        ...     images=image, text=["a photo of a cat", "a photo of a dog"], return_tensors="pt", padding=True
        ... )

        >>> outputs = model(**inputs)
        >>> logits_per_image = outputs.logits_per_image  # this is the image-text similarity score
        >>> probs = logits_per_image.softmax(dim=1)  # we can take the softmax to get the label probabilities
        ```"""
        # Use ALIGN model's config for some fields (if specified) instead of those of vision & text components.
        output_attentions = output_attentions if output_attentions is not None else self.config.output_attentions
        output_hidden_states = (
            output_hidden_states if output_hidden_states is not None else self.config.output_hidden_states
        )
        return_dict = return_dict if return_dict is not None else self.config.use_return_dict

        vision_outputs = self.vision_model(
            pixel_values=pixel_values,
            output_hidden_states=output_hidden_states,
            return_dict=True,
        )

        text_outputs = self.text_model(
            input_ids=input_ids,
            attention_mask=attention_mask,
            token_type_ids=token_type_ids,
            position_ids=position_ids,
            head_mask=head_mask,
            inputs_embeds=inputs_embeds,
            output_attentions=output_attentions,
            output_hidden_states=output_hidden_states,
            return_dict=True,
        )

        image_embeds = vision_outputs[1]
        text_embeds = text_outputs[0][:, 0, :]
        text_embeds = self.text_projection(text_embeds)

        # normalized features
        image_embeds = image_embeds / image_embeds.norm(p=2, dim=-1, keepdim=True)
        text_embeds = text_embeds / text_embeds.norm(p=2, dim=-1, keepdim=True)

        # cosine similarity as logits
        logits_per_text = torch.matmul(text_embeds, image_embeds.t()) / self.temperature
        logits_per_image = logits_per_text.t()

        loss = None
        if return_loss:
            loss = align_loss(logits_per_text)

        return AlignOutput(
            loss=loss,
            logits_per_image=logits_per_image,
            logits_per_text=logits_per_text,
            text_embeds=text_embeds,
            image_embeds=image_embeds,
            text_model_output=text_outputs,
            vision_model_output=vision_outputs,
        )


__all__ = ["AlignPreTrainedModel", "AlignTextModel", "AlignVisionModel", "AlignModel"]<|MERGE_RESOLUTION|>--- conflicted
+++ resolved
@@ -78,26 +78,6 @@
 @dataclass
 @auto_docstring
 class AlignOutput(ModelOutput):
-<<<<<<< HEAD
-    """
-    Args:
-        loss (`torch.FloatTensor` of shape `(1,)`, *optional*, returned when `return_loss` is `True`):
-            Contrastive loss for image-text similarity.
-        logits_per_image:(`torch.FloatTensor` of shape `(image_batch_size, text_batch_size)`):
-            The scaled dot product scores between `image_embeds` and `text_embeds`. This represents the image-text
-            similarity scores.
-        logits_per_text:(`torch.FloatTensor` of shape `(text_batch_size, image_batch_size)`):
-            The scaled dot product scores between `text_embeds` and `image_embeds`. This represents the text-image
-            similarity scores.
-        text_embeds(`torch.FloatTensor` of shape `(batch_size, output_dim`):
-            The text embeddings obtained by applying the projection layer to the pooled output of [`AlignTextModel`].
-        image_embeds(`torch.FloatTensor` of shape `(batch_size, output_dim`):
-            The output of [`AlignVisionModel`].
-        text_model_output(`BaseModelOutputWithPooling`):
-            The output of the [`AlignTextModel`].
-        vision_model_output(`BaseModelOutputWithPoolingAndNoAttention`):
-            The output of the [`AlignVisionModel`].
-=======
     r"""
     loss (`torch.FloatTensor` of shape `(1,)`, *optional*, returned when `return_loss` is `True`):
         Contrastive loss for image-text similarity.
@@ -111,11 +91,10 @@
         The text embeddings obtained by applying the projection layer to the pooled output of [`AlignTextModel`].
     image_embeds (`torch.FloatTensor` of shape `(batch_size, output_dim`):
         The output of [`AlignVisionModel`].
-    text_model_output (`BaseModelOutputWithPoolingAndCrossAttentions`):
+    text_model_output (`BaseModelOutputWithPooling`):
         The output of the [`AlignTextModel`].
     vision_model_output (`BaseModelOutputWithPoolingAndNoAttention`):
         The output of the [`AlignVisionModel`].
->>>>>>> 11d0feac
     """
 
     loss: Optional[torch.FloatTensor] = None
