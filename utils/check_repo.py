--- conflicted
+++ resolved
@@ -89,15 +89,11 @@
     "SmolVLMVisionTransformer",
     "AriaTextForCausalLM",
     "AriaTextModel",
-<<<<<<< HEAD
-    # FIXME not happy with including these here - clues to remove?
     "MolmoAdapterModel",
     "MolmoTextPreTrainedModel",
     "MolmoVisionModel",
-=======
     "Phi4MultimodalAudioModel",
     "Phi4MultimodalVisionModel",
->>>>>>> debfe904
 ]
 
 # Update this list for models that are not tested with a comment explaining the reason it should not be.
@@ -151,13 +147,10 @@
         "Qwen2_5_VLModel",  # Building part of bigger (tested) model. Tested implicitly through Qwen2_5_VLForConditionalGeneration.
         "MllamaTextModel",  # Building part of bigger (tested) model. # TODO: add tests
         "MllamaVisionModel",  # Building part of bigger (tested) model. # TODO: add tests
-<<<<<<< HEAD
         "MolmoForCausalLM",  # Building part of bigger (tested) model.
         "MolmoTextModel",  # Building part of bigger (tested) model.
-=======
         "Llama4TextModel",  # Building part of bigger (tested) model. # TODO: add tests
         "Llama4VisionModel",  # Building part of bigger (tested) model. # TODO: add tests
->>>>>>> debfe904
         "Emu3VQVAE",  # Building part of bigger (tested) model
         "Emu3TextModel",  # Building part of bigger (tested) model
     ]
