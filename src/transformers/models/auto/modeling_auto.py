# coding=utf-8
# Copyright 2018 The HuggingFace Inc. team.
#
# Licensed under the Apache License, Version 2.0 (the "License");
# you may not use this file except in compliance with the License.
# You may obtain a copy of the License at
#
#     http://www.apache.org/licenses/LICENSE-2.0
#
# Unless required by applicable law or agreed to in writing, software
# distributed under the License is distributed on an "AS IS" BASIS,
# WITHOUT WARRANTIES OR CONDITIONS OF ANY KIND, either express or implied.
# See the License for the specific language governing permissions and
# limitations under the License.
"""Auto Model class."""

import warnings
from collections import OrderedDict

from ...utils import logging
from .auto_factory import (
    _BaseAutoBackboneClass,
    _BaseAutoModelClass,
    _LazyAutoMapping,
    auto_class_update,
)
from .configuration_auto import CONFIG_MAPPING_NAMES


logger = logging.get_logger(__name__)

MODEL_MAPPING_NAMES = OrderedDict(
    [
        # Base model mapping
        ("albert", "AlbertModel"),
        ("align", "AlignModel"),
        ("altclip", "AltCLIPModel"),
        ("arcee", "ArceeModel"),
        ("aria", "AriaModel"),
        ("aria_text", "AriaTextModel"),
        ("audio-spectrogram-transformer", "ASTModel"),
        ("autoformer", "AutoformerModel"),
        ("aya_vision", "AyaVisionModel"),
        ("bamba", "BambaModel"),
        ("bark", "BarkModel"),
        ("bart", "BartModel"),
        ("beit", "BeitModel"),
        ("bert", "BertModel"),
        ("bert-generation", "BertGenerationEncoder"),
        ("big_bird", "BigBirdModel"),
        ("bigbird_pegasus", "BigBirdPegasusModel"),
        ("biogpt", "BioGptModel"),
        ("bit", "BitModel"),
        ("bitnet", "BitNetModel"),
        ("blenderbot", "BlenderbotModel"),
        ("blenderbot-small", "BlenderbotSmallModel"),
        ("blip", "BlipModel"),
        ("blip-2", "Blip2Model"),
        ("blip_2_qformer", "Blip2QFormerModel"),
        ("bloom", "BloomModel"),
        ("bridgetower", "BridgeTowerModel"),
        ("bros", "BrosModel"),
        ("camembert", "CamembertModel"),
        ("canine", "CanineModel"),
        ("chameleon", "ChameleonModel"),
        ("chinese_clip", "ChineseCLIPModel"),
        ("chinese_clip_vision_model", "ChineseCLIPVisionModel"),
        ("clap", "ClapModel"),
        ("clip", "CLIPModel"),
        ("clip_text_model", "CLIPTextModel"),
        ("clip_vision_model", "CLIPVisionModel"),
        ("clipseg", "CLIPSegModel"),
        ("clvp", "ClvpModelForConditionalGeneration"),
        ("code_llama", "LlamaModel"),
        ("codegen", "CodeGenModel"),
        ("cohere", "CohereModel"),
        ("cohere2", "Cohere2Model"),
        ("conditional_detr", "ConditionalDetrModel"),
        ("convbert", "ConvBertModel"),
        ("convnext", "ConvNextModel"),
        ("convnextv2", "ConvNextV2Model"),
        ("cpmant", "CpmAntModel"),
        ("csm", "CsmForConditionalGeneration"),
        ("ctrl", "CTRLModel"),
        ("cvt", "CvtModel"),
        ("d_fine", "DFineModel"),
        ("dab-detr", "DabDetrModel"),
        ("dac", "DacModel"),
        ("data2vec-audio", "Data2VecAudioModel"),
        ("data2vec-text", "Data2VecTextModel"),
        ("data2vec-vision", "Data2VecVisionModel"),
        ("dbrx", "DbrxModel"),
        ("deberta", "DebertaModel"),
        ("deberta-v2", "DebertaV2Model"),
        ("decision_transformer", "DecisionTransformerModel"),
        ("deepseek_v3", "DeepseekV3Model"),
        ("deformable_detr", "DeformableDetrModel"),
        ("deit", "DeiTModel"),
        ("depth_pro", "DepthProModel"),
        ("deta", "DetaModel"),
        ("detr", "DetrModel"),
        ("diffllama", "DiffLlamaModel"),
        ("dinat", "DinatModel"),
        ("dinov2", "Dinov2Model"),
        ("dinov2_with_registers", "Dinov2WithRegistersModel"),
        ("distilbert", "DistilBertModel"),
        ("doge", "DogeModel"),
        ("donut-swin", "DonutSwinModel"),
        ("dots1", "Dots1Model"),
        ("dpr", "DPRQuestionEncoder"),
        ("dpt", "DPTModel"),
        ("efficientformer", "EfficientFormerModel"),
        ("efficientnet", "EfficientNetModel"),
        ("electra", "ElectraModel"),
        ("emu3", "Emu3Model"),
        ("encodec", "EncodecModel"),
        ("ernie", "ErnieModel"),
        ("ernie_m", "ErnieMModel"),
        ("esm", "EsmModel"),
        ("falcon", "FalconModel"),
        ("falcon_h1", "FalconH1Model"),
        ("falcon_mamba", "FalconMambaModel"),
        ("fastspeech2_conformer", "FastSpeech2ConformerModel"),
        ("flaubert", "FlaubertModel"),
        ("flava", "FlavaModel"),
        ("fnet", "FNetModel"),
        ("focalnet", "FocalNetModel"),
        ("fsmt", "FSMTModel"),
        ("funnel", ("FunnelModel", "FunnelBaseModel")),
        ("fuyu", "FuyuModel"),
        ("gemma", "GemmaModel"),
        ("gemma2", "Gemma2Model"),
        ("gemma3", "Gemma3Model"),
        ("gemma3_text", "Gemma3TextModel"),
        ("git", "GitModel"),
        ("glm", "GlmModel"),
        ("glm4", "Glm4Model"),
        ("glm4v", "Glm4vModel"),
        ("glm4v_text", "Glm4vTextModel"),
        ("glpn", "GLPNModel"),
        ("got_ocr2", "GotOcr2Model"),
        ("gpt-sw3", "GPT2Model"),
        ("gpt2", "GPT2Model"),
        ("gpt_bigcode", "GPTBigCodeModel"),
        ("gpt_neo", "GPTNeoModel"),
        ("gpt_neox", "GPTNeoXModel"),
        ("gpt_neox_japanese", "GPTNeoXJapaneseModel"),
        ("gptj", "GPTJModel"),
        ("gptsan-japanese", "GPTSanJapaneseForConditionalGeneration"),
        ("granite", "GraniteModel"),
        ("granitemoe", "GraniteMoeModel"),
        ("granitemoehybrid", "GraniteMoeHybridModel"),
        ("granitemoeshared", "GraniteMoeSharedModel"),
        ("graphormer", "GraphormerModel"),
        ("grounding-dino", "GroundingDinoModel"),
        ("groupvit", "GroupViTModel"),
        ("helium", "HeliumModel"),
        ("hgnet_v2", "HGNetV2Backbone"),
        ("hiera", "HieraModel"),
        ("hubert", "HubertModel"),
        ("ibert", "IBertModel"),
        ("idefics", "IdeficsModel"),
        ("idefics2", "Idefics2Model"),
        ("idefics3", "Idefics3Model"),
        ("idefics3_vision", "Idefics3VisionTransformer"),
        ("ijepa", "IJepaModel"),
        ("imagegpt", "ImageGPTModel"),
        ("informer", "InformerModel"),
        ("instructblip", "InstructBlipModel"),
        ("instructblipvideo", "InstructBlipVideoModel"),
        ("internvl", "InternVLModel"),
        ("internvl_vision", "InternVLVisionModel"),
        ("jamba", "JambaModel"),
        ("janus", "JanusModel"),
        ("jetmoe", "JetMoeModel"),
        ("jukebox", "JukeboxModel"),
        ("kosmos-2", "Kosmos2Model"),
        ("kyutai_speech_to_text", "KyutaiSpeechToTextModel"),
        ("layoutlm", "LayoutLMModel"),
        ("layoutlmv2", "LayoutLMv2Model"),
        ("layoutlmv3", "LayoutLMv3Model"),
        ("led", "LEDModel"),
        ("levit", "LevitModel"),
        ("lightglue", "LightGlueForKeypointMatching"),
        ("lilt", "LiltModel"),
        ("llama", "LlamaModel"),
        ("llama4", "Llama4ForConditionalGeneration"),
        ("llama4_text", "Llama4TextModel"),
        ("llava", "LlavaModel"),
        ("llava_next", "LlavaNextModel"),
        ("llava_next_video", "LlavaNextVideoModel"),
        ("llava_onevision", "LlavaOnevisionModel"),
        ("longformer", "LongformerModel"),
        ("longt5", "LongT5Model"),
        ("luke", "LukeModel"),
        ("lxmert", "LxmertModel"),
        ("m2m_100", "M2M100Model"),
        ("mamba", "MambaModel"),
        ("mamba2", "Mamba2Model"),
        ("marian", "MarianModel"),
        ("markuplm", "MarkupLMModel"),
        ("mask2former", "Mask2FormerModel"),
        ("maskformer", "MaskFormerModel"),
        ("maskformer-swin", "MaskFormerSwinModel"),
        ("mbart", "MBartModel"),
        ("mctct", "MCTCTModel"),
        ("mega", "MegaModel"),
        ("megatron-bert", "MegatronBertModel"),
        ("mgp-str", "MgpstrForSceneTextRecognition"),
        ("mimi", "MimiModel"),
        ("minimax", "MiniMaxModel"),
        ("mistral", "MistralModel"),
        ("mistral3", "Mistral3Model"),
        ("mixtral", "MixtralModel"),
        ("mlcd", "MLCDVisionModel"),
        ("mllama", "MllamaModel"),
        ("mobilebert", "MobileBertModel"),
        ("mobilenet_v1", "MobileNetV1Model"),
        ("mobilenet_v2", "MobileNetV2Model"),
        ("mobilevit", "MobileViTModel"),
        ("mobilevitv2", "MobileViTV2Model"),
        ("modernbert", "ModernBertModel"),
        ("moonshine", "MoonshineModel"),
        ("moshi", "MoshiModel"),
        ("mpnet", "MPNetModel"),
        ("mpt", "MptModel"),
        ("mra", "MraModel"),
        ("mt5", "MT5Model"),
        ("musicgen", "MusicgenModel"),
        ("musicgen_melody", "MusicgenMelodyModel"),
        ("mvp", "MvpModel"),
        ("nat", "NatModel"),
        ("nemotron", "NemotronModel"),
        ("nezha", "NezhaModel"),
        ("nllb-moe", "NllbMoeModel"),
        ("nystromformer", "NystromformerModel"),
        ("olmo", "OlmoModel"),
        ("olmo2", "Olmo2Model"),
        ("olmoe", "OlmoeModel"),
        ("omdet-turbo", "OmDetTurboForObjectDetection"),
        ("oneformer", "OneFormerModel"),
        ("open-llama", "OpenLlamaModel"),
        ("openai-gpt", "OpenAIGPTModel"),
        ("opt", "OPTModel"),
        ("owlv2", "Owlv2Model"),
        ("owlvit", "OwlViTModel"),
        ("paligemma", "PaliGemmaModel"),
        ("patchtsmixer", "PatchTSMixerModel"),
        ("patchtst", "PatchTSTModel"),
        ("pegasus", "PegasusModel"),
        ("pegasus_x", "PegasusXModel"),
        ("perceiver", "PerceiverModel"),
        ("persimmon", "PersimmonModel"),
        ("phi", "PhiModel"),
        ("phi3", "Phi3Model"),
        ("phi4_multimodal", "Phi4MultimodalModel"),
        ("phimoe", "PhimoeModel"),
        ("pixtral", "PixtralVisionModel"),
        ("plbart", "PLBartModel"),
        ("poolformer", "PoolFormerModel"),
        ("prophetnet", "ProphetNetModel"),
        ("pvt", "PvtModel"),
        ("pvt_v2", "PvtV2Model"),
        ("qdqbert", "QDQBertModel"),
        ("qwen2", "Qwen2Model"),
        ("qwen2_5_vl", "Qwen2_5_VLModel"),
        ("qwen2_5_vl_text", "Qwen2_5_VLTextModel"),
        ("qwen2_audio_encoder", "Qwen2AudioEncoder"),
        ("qwen2_moe", "Qwen2MoeModel"),
        ("qwen2_vl", "Qwen2VLModel"),
        ("qwen2_vl_text", "Qwen2VLTextModel"),
        ("qwen3", "Qwen3Model"),
        ("qwen3_moe", "Qwen3MoeModel"),
        ("recurrent_gemma", "RecurrentGemmaModel"),
        ("reformer", "ReformerModel"),
        ("regnet", "RegNetModel"),
        ("rembert", "RemBertModel"),
        ("resnet", "ResNetModel"),
        ("retribert", "RetriBertModel"),
        ("roberta", "RobertaModel"),
        ("roberta-prelayernorm", "RobertaPreLayerNormModel"),
        ("roc_bert", "RoCBertModel"),
        ("roformer", "RoFormerModel"),
        ("rt_detr", "RTDetrModel"),
        ("rt_detr_v2", "RTDetrV2Model"),
        ("rwkv", "RwkvModel"),
        ("sam", "SamModel"),
        ("sam_hq", "SamHQModel"),
        ("sam_hq_vision_model", "SamHQVisionModel"),
        ("sam_vision_model", "SamVisionModel"),
        ("seamless_m4t", "SeamlessM4TModel"),
        ("seamless_m4t_v2", "SeamlessM4Tv2Model"),
        ("segformer", "SegformerModel"),
        ("seggpt", "SegGptModel"),
        ("sew", "SEWModel"),
        ("sew-d", "SEWDModel"),
        ("siglip", "SiglipModel"),
        ("siglip2", "Siglip2Model"),
        ("siglip_vision_model", "SiglipVisionModel"),
        ("smollm3", "SmolLM3Model"),
        ("smolvlm", "SmolVLMModel"),
        ("smolvlm_vision", "SmolVLMVisionTransformer"),
        ("speech_to_text", "Speech2TextModel"),
        ("speecht5", "SpeechT5Model"),
        ("splinter", "SplinterModel"),
        ("squeezebert", "SqueezeBertModel"),
        ("stablelm", "StableLmModel"),
        ("starcoder2", "Starcoder2Model"),
        ("superglue", "SuperGlueForKeypointMatching"),
        ("swiftformer", "SwiftFormerModel"),
        ("swin", "SwinModel"),
        ("swin2sr", "Swin2SRModel"),
        ("swinv2", "Swinv2Model"),
        ("switch_transformers", "SwitchTransformersModel"),
        ("t5", "T5Model"),
        ("t5gemma", "T5GemmaModel"),
        ("table-transformer", "TableTransformerModel"),
        ("tapas", "TapasModel"),
        ("textnet", "TextNetModel"),
        ("time_series_transformer", "TimeSeriesTransformerModel"),
        ("timesfm", "TimesFmModel"),
        ("timesformer", "TimesformerModel"),
        ("timm_backbone", "TimmBackbone"),
        ("timm_wrapper", "TimmWrapperModel"),
        ("trajectory_transformer", "TrajectoryTransformerModel"),
        ("transfo-xl", "TransfoXLModel"),
        ("tvlt", "TvltModel"),
        ("tvp", "TvpModel"),
        ("udop", "UdopModel"),
        ("umt5", "UMT5Model"),
        ("unispeech", "UniSpeechModel"),
        ("unispeech-sat", "UniSpeechSatModel"),
        ("univnet", "UnivNetModel"),
        ("van", "VanModel"),
        ("video_llava", "VideoLlavaModel"),
        ("videomae", "VideoMAEModel"),
        ("vilt", "ViltModel"),
        ("vipllava", "VipLlavaModel"),
        ("vision-text-dual-encoder", "VisionTextDualEncoderModel"),
        ("visual_bert", "VisualBertModel"),
        ("vit", "ViTModel"),
        ("vit_hybrid", "ViTHybridModel"),
        ("vit_mae", "ViTMAEModel"),
        ("vit_msn", "ViTMSNModel"),
        ("vitdet", "VitDetModel"),
        ("vits", "VitsModel"),
        ("vivit", "VivitModel"),
        ("vjepa2", "VJEPA2Model"),
        ("wav2vec2", "Wav2Vec2Model"),
        ("wav2vec2-bert", "Wav2Vec2BertModel"),
        ("wav2vec2-conformer", "Wav2Vec2ConformerModel"),
        ("wavlm", "WavLMModel"),
        ("whisper", "WhisperModel"),
        ("xclip", "XCLIPModel"),
        ("xglm", "XGLMModel"),
        ("xlm", "XLMModel"),
        ("xlm-prophetnet", "XLMProphetNetModel"),
        ("xlm-roberta", "XLMRobertaModel"),
        ("xlm-roberta-xl", "XLMRobertaXLModel"),
        ("xlnet", "XLNetModel"),
        ("xmod", "XmodModel"),
        ("yolos", "YolosModel"),
        ("yoso", "YosoModel"),
        ("zamba", "ZambaModel"),
        ("zamba2", "Zamba2Model"),
    ]
)

MODEL_FOR_PRETRAINING_MAPPING_NAMES = OrderedDict(
    [
        # Model for pre-training mapping
        ("albert", "AlbertForPreTraining"),
        ("bart", "BartForConditionalGeneration"),
        ("bert", "BertForPreTraining"),
        ("big_bird", "BigBirdForPreTraining"),
        ("bloom", "BloomForCausalLM"),
        ("camembert", "CamembertForMaskedLM"),
        ("colpali", "ColPaliForRetrieval"),
        ("colqwen2", "ColQwen2ForRetrieval"),
        ("ctrl", "CTRLLMHeadModel"),
        ("data2vec-text", "Data2VecTextForMaskedLM"),
        ("deberta", "DebertaForMaskedLM"),
        ("deberta-v2", "DebertaV2ForMaskedLM"),
        ("distilbert", "DistilBertForMaskedLM"),
        ("electra", "ElectraForPreTraining"),
        ("ernie", "ErnieForPreTraining"),
        ("falcon_mamba", "FalconMambaForCausalLM"),
        ("flaubert", "FlaubertWithLMHeadModel"),
        ("flava", "FlavaForPreTraining"),
        ("fnet", "FNetForPreTraining"),
        ("fsmt", "FSMTForConditionalGeneration"),
        ("funnel", "FunnelForPreTraining"),
        ("gemma3", "Gemma3ForConditionalGeneration"),
        ("gpt-sw3", "GPT2LMHeadModel"),
        ("gpt2", "GPT2LMHeadModel"),
        ("gpt_bigcode", "GPTBigCodeForCausalLM"),
        ("gptsan-japanese", "GPTSanJapaneseForConditionalGeneration"),
        ("hiera", "HieraForPreTraining"),
        ("ibert", "IBertForMaskedLM"),
        ("idefics", "IdeficsForVisionText2Text"),
        ("idefics2", "Idefics2ForConditionalGeneration"),
        ("idefics3", "Idefics3ForConditionalGeneration"),
        ("janus", "JanusForConditionalGeneration"),
        ("layoutlm", "LayoutLMForMaskedLM"),
        ("llava", "LlavaForConditionalGeneration"),
        ("llava_next", "LlavaNextForConditionalGeneration"),
        ("llava_next_video", "LlavaNextVideoForConditionalGeneration"),
        ("llava_onevision", "LlavaOnevisionForConditionalGeneration"),
        ("longformer", "LongformerForMaskedLM"),
        ("luke", "LukeForMaskedLM"),
        ("lxmert", "LxmertForPreTraining"),
        ("mamba", "MambaForCausalLM"),
        ("mamba2", "Mamba2ForCausalLM"),
        ("mega", "MegaForMaskedLM"),
        ("megatron-bert", "MegatronBertForPreTraining"),
        ("mistral3", "Mistral3ForConditionalGeneration"),
        ("mllama", "MllamaForConditionalGeneration"),
        ("mobilebert", "MobileBertForPreTraining"),
        ("mpnet", "MPNetForMaskedLM"),
        ("mpt", "MptForCausalLM"),
        ("mra", "MraForMaskedLM"),
        ("mvp", "MvpForConditionalGeneration"),
        ("nezha", "NezhaForPreTraining"),
        ("nllb-moe", "NllbMoeForConditionalGeneration"),
        ("openai-gpt", "OpenAIGPTLMHeadModel"),
        ("paligemma", "PaliGemmaForConditionalGeneration"),
        ("qwen2_audio", "Qwen2AudioForConditionalGeneration"),
        ("retribert", "RetriBertModel"),
        ("roberta", "RobertaForMaskedLM"),
        ("roberta-prelayernorm", "RobertaPreLayerNormForMaskedLM"),
        ("roc_bert", "RoCBertForPreTraining"),
        ("rwkv", "RwkvForCausalLM"),
        ("splinter", "SplinterForPreTraining"),
        ("squeezebert", "SqueezeBertForMaskedLM"),
        ("switch_transformers", "SwitchTransformersForConditionalGeneration"),
        ("t5", "T5ForConditionalGeneration"),
        ("t5gemma", "T5GemmaForConditionalGeneration"),
        ("tapas", "TapasForMaskedLM"),
        ("transfo-xl", "TransfoXLLMHeadModel"),
        ("tvlt", "TvltForPreTraining"),
        ("unispeech", "UniSpeechForPreTraining"),
        ("unispeech-sat", "UniSpeechSatForPreTraining"),
        ("video_llava", "VideoLlavaForConditionalGeneration"),
        ("videomae", "VideoMAEForPreTraining"),
        ("vipllava", "VipLlavaForConditionalGeneration"),
        ("visual_bert", "VisualBertForPreTraining"),
        ("vit_mae", "ViTMAEForPreTraining"),
        ("wav2vec2", "Wav2Vec2ForPreTraining"),
        ("wav2vec2-conformer", "Wav2Vec2ConformerForPreTraining"),
        ("xlm", "XLMWithLMHeadModel"),
        ("xlm-roberta", "XLMRobertaForMaskedLM"),
        ("xlm-roberta-xl", "XLMRobertaXLForMaskedLM"),
        ("xlnet", "XLNetLMHeadModel"),
        ("xmod", "XmodForMaskedLM"),
    ]
)

MODEL_WITH_LM_HEAD_MAPPING_NAMES = OrderedDict(
    [
        # Model with LM heads mapping
        ("albert", "AlbertForMaskedLM"),
        ("bart", "BartForConditionalGeneration"),
        ("bert", "BertForMaskedLM"),
        ("big_bird", "BigBirdForMaskedLM"),
        ("bigbird_pegasus", "BigBirdPegasusForConditionalGeneration"),
        ("blenderbot-small", "BlenderbotSmallForConditionalGeneration"),
        ("bloom", "BloomForCausalLM"),
        ("camembert", "CamembertForMaskedLM"),
        ("codegen", "CodeGenForCausalLM"),
        ("convbert", "ConvBertForMaskedLM"),
        ("cpmant", "CpmAntForCausalLM"),
        ("ctrl", "CTRLLMHeadModel"),
        ("data2vec-text", "Data2VecTextForMaskedLM"),
        ("deberta", "DebertaForMaskedLM"),
        ("deberta-v2", "DebertaV2ForMaskedLM"),
        ("distilbert", "DistilBertForMaskedLM"),
        ("electra", "ElectraForMaskedLM"),
        ("encoder-decoder", "EncoderDecoderModel"),
        ("ernie", "ErnieForMaskedLM"),
        ("esm", "EsmForMaskedLM"),
        ("falcon_mamba", "FalconMambaForCausalLM"),
        ("flaubert", "FlaubertWithLMHeadModel"),
        ("fnet", "FNetForMaskedLM"),
        ("fsmt", "FSMTForConditionalGeneration"),
        ("funnel", "FunnelForMaskedLM"),
        ("git", "GitForCausalLM"),
        ("gpt-sw3", "GPT2LMHeadModel"),
        ("gpt2", "GPT2LMHeadModel"),
        ("gpt_bigcode", "GPTBigCodeForCausalLM"),
        ("gpt_neo", "GPTNeoForCausalLM"),
        ("gpt_neox", "GPTNeoXForCausalLM"),
        ("gpt_neox_japanese", "GPTNeoXJapaneseForCausalLM"),
        ("gptj", "GPTJForCausalLM"),
        ("gptsan-japanese", "GPTSanJapaneseForConditionalGeneration"),
        ("ibert", "IBertForMaskedLM"),
        ("layoutlm", "LayoutLMForMaskedLM"),
        ("led", "LEDForConditionalGeneration"),
        ("longformer", "LongformerForMaskedLM"),
        ("longt5", "LongT5ForConditionalGeneration"),
        ("luke", "LukeForMaskedLM"),
        ("m2m_100", "M2M100ForConditionalGeneration"),
        ("mamba", "MambaForCausalLM"),
        ("mamba2", "Mamba2ForCausalLM"),
        ("marian", "MarianMTModel"),
        ("mega", "MegaForMaskedLM"),
        ("megatron-bert", "MegatronBertForCausalLM"),
        ("mobilebert", "MobileBertForMaskedLM"),
        ("moonshine", "MoonshineForConditionalGeneration"),
        ("mpnet", "MPNetForMaskedLM"),
        ("mpt", "MptForCausalLM"),
        ("mra", "MraForMaskedLM"),
        ("mvp", "MvpForConditionalGeneration"),
        ("nezha", "NezhaForMaskedLM"),
        ("nllb-moe", "NllbMoeForConditionalGeneration"),
        ("nystromformer", "NystromformerForMaskedLM"),
        ("openai-gpt", "OpenAIGPTLMHeadModel"),
        ("pegasus_x", "PegasusXForConditionalGeneration"),
        ("plbart", "PLBartForConditionalGeneration"),
        ("pop2piano", "Pop2PianoForConditionalGeneration"),
        ("qdqbert", "QDQBertForMaskedLM"),
        ("reformer", "ReformerModelWithLMHead"),
        ("rembert", "RemBertForMaskedLM"),
        ("roberta", "RobertaForMaskedLM"),
        ("roberta-prelayernorm", "RobertaPreLayerNormForMaskedLM"),
        ("roc_bert", "RoCBertForMaskedLM"),
        ("roformer", "RoFormerForMaskedLM"),
        ("rwkv", "RwkvForCausalLM"),
        ("speech_to_text", "Speech2TextForConditionalGeneration"),
        ("squeezebert", "SqueezeBertForMaskedLM"),
        ("switch_transformers", "SwitchTransformersForConditionalGeneration"),
        ("t5", "T5ForConditionalGeneration"),
        ("t5gemma", "T5GemmaForConditionalGeneration"),
        ("tapas", "TapasForMaskedLM"),
        ("transfo-xl", "TransfoXLLMHeadModel"),
        ("wav2vec2", "Wav2Vec2ForMaskedLM"),
        ("whisper", "WhisperForConditionalGeneration"),
        ("xlm", "XLMWithLMHeadModel"),
        ("xlm-roberta", "XLMRobertaForMaskedLM"),
        ("xlm-roberta-xl", "XLMRobertaXLForMaskedLM"),
        ("xlnet", "XLNetLMHeadModel"),
        ("xmod", "XmodForMaskedLM"),
        ("yoso", "YosoForMaskedLM"),
    ]
)

MODEL_FOR_CAUSAL_LM_MAPPING_NAMES = OrderedDict(
    [
        # Model for Causal LM mapping
        ("arcee", "ArceeForCausalLM"),
        ("aria_text", "AriaTextForCausalLM"),
        ("bamba", "BambaForCausalLM"),
        ("bart", "BartForCausalLM"),
        ("bert", "BertLMHeadModel"),
        ("bert-generation", "BertGenerationDecoder"),
        ("big_bird", "BigBirdForCausalLM"),
        ("bigbird_pegasus", "BigBirdPegasusForCausalLM"),
        ("biogpt", "BioGptForCausalLM"),
        ("bitnet", "BitNetForCausalLM"),
        ("blenderbot", "BlenderbotForCausalLM"),
        ("blenderbot-small", "BlenderbotSmallForCausalLM"),
        ("bloom", "BloomForCausalLM"),
        ("camembert", "CamembertForCausalLM"),
        ("code_llama", "LlamaForCausalLM"),
        ("codegen", "CodeGenForCausalLM"),
        ("cohere", "CohereForCausalLM"),
        ("cohere2", "Cohere2ForCausalLM"),
        ("cpmant", "CpmAntForCausalLM"),
        ("ctrl", "CTRLLMHeadModel"),
        ("data2vec-text", "Data2VecTextForCausalLM"),
        ("dbrx", "DbrxForCausalLM"),
        ("deepseek_v3", "DeepseekV3ForCausalLM"),
        ("diffllama", "DiffLlamaForCausalLM"),
<<<<<<< HEAD
        ("doge", "DogeForCausalLM"),
=======
        ("dots1", "Dots1ForCausalLM"),
>>>>>>> 1d45d90e
        ("electra", "ElectraForCausalLM"),
        ("emu3", "Emu3ForCausalLM"),
        ("ernie", "ErnieForCausalLM"),
        ("falcon", "FalconForCausalLM"),
        ("falcon_h1", "FalconH1ForCausalLM"),
        ("falcon_mamba", "FalconMambaForCausalLM"),
        ("fuyu", "FuyuForCausalLM"),
        ("gemma", "GemmaForCausalLM"),
        ("gemma2", "Gemma2ForCausalLM"),
        ("gemma3", "Gemma3ForConditionalGeneration"),
        ("gemma3_text", "Gemma3ForCausalLM"),
        ("git", "GitForCausalLM"),
        ("glm", "GlmForCausalLM"),
        ("glm4", "Glm4ForCausalLM"),
        ("got_ocr2", "GotOcr2ForConditionalGeneration"),
        ("gpt-sw3", "GPT2LMHeadModel"),
        ("gpt2", "GPT2LMHeadModel"),
        ("gpt_bigcode", "GPTBigCodeForCausalLM"),
        ("gpt_neo", "GPTNeoForCausalLM"),
        ("gpt_neox", "GPTNeoXForCausalLM"),
        ("gpt_neox_japanese", "GPTNeoXJapaneseForCausalLM"),
        ("gptj", "GPTJForCausalLM"),
        ("granite", "GraniteForCausalLM"),
        ("granitemoe", "GraniteMoeForCausalLM"),
        ("granitemoehybrid", "GraniteMoeHybridForCausalLM"),
        ("granitemoeshared", "GraniteMoeSharedForCausalLM"),
        ("helium", "HeliumForCausalLM"),
        ("jamba", "JambaForCausalLM"),
        ("jetmoe", "JetMoeForCausalLM"),
        ("llama", "LlamaForCausalLM"),
        ("llama4", "Llama4ForCausalLM"),
        ("llama4_text", "Llama4ForCausalLM"),
        ("mamba", "MambaForCausalLM"),
        ("mamba2", "Mamba2ForCausalLM"),
        ("marian", "MarianForCausalLM"),
        ("mbart", "MBartForCausalLM"),
        ("mega", "MegaForCausalLM"),
        ("megatron-bert", "MegatronBertForCausalLM"),
        ("minimax", "MiniMaxForCausalLM"),
        ("mistral", "MistralForCausalLM"),
        ("mixtral", "MixtralForCausalLM"),
        ("mllama", "MllamaForCausalLM"),
        ("moshi", "MoshiForCausalLM"),
        ("mpt", "MptForCausalLM"),
        ("musicgen", "MusicgenForCausalLM"),
        ("musicgen_melody", "MusicgenMelodyForCausalLM"),
        ("mvp", "MvpForCausalLM"),
        ("nemotron", "NemotronForCausalLM"),
        ("olmo", "OlmoForCausalLM"),
        ("olmo2", "Olmo2ForCausalLM"),
        ("olmoe", "OlmoeForCausalLM"),
        ("open-llama", "OpenLlamaForCausalLM"),
        ("openai-gpt", "OpenAIGPTLMHeadModel"),
        ("opt", "OPTForCausalLM"),
        ("pegasus", "PegasusForCausalLM"),
        ("persimmon", "PersimmonForCausalLM"),
        ("phi", "PhiForCausalLM"),
        ("phi3", "Phi3ForCausalLM"),
        ("phi4_multimodal", "Phi4MultimodalForCausalLM"),
        ("phimoe", "PhimoeForCausalLM"),
        ("plbart", "PLBartForCausalLM"),
        ("prophetnet", "ProphetNetForCausalLM"),
        ("qdqbert", "QDQBertLMHeadModel"),
        ("qwen2", "Qwen2ForCausalLM"),
        ("qwen2_moe", "Qwen2MoeForCausalLM"),
        ("qwen3", "Qwen3ForCausalLM"),
        ("qwen3_moe", "Qwen3MoeForCausalLM"),
        ("recurrent_gemma", "RecurrentGemmaForCausalLM"),
        ("reformer", "ReformerModelWithLMHead"),
        ("rembert", "RemBertForCausalLM"),
        ("roberta", "RobertaForCausalLM"),
        ("roberta-prelayernorm", "RobertaPreLayerNormForCausalLM"),
        ("roc_bert", "RoCBertForCausalLM"),
        ("roformer", "RoFormerForCausalLM"),
        ("rwkv", "RwkvForCausalLM"),
        ("smollm3", "SmolLM3ForCausalLM"),
        ("speech_to_text_2", "Speech2Text2ForCausalLM"),
        ("stablelm", "StableLmForCausalLM"),
        ("starcoder2", "Starcoder2ForCausalLM"),
        ("transfo-xl", "TransfoXLLMHeadModel"),
        ("trocr", "TrOCRForCausalLM"),
        ("whisper", "WhisperForCausalLM"),
        ("xglm", "XGLMForCausalLM"),
        ("xlm", "XLMWithLMHeadModel"),
        ("xlm-prophetnet", "XLMProphetNetForCausalLM"),
        ("xlm-roberta", "XLMRobertaForCausalLM"),
        ("xlm-roberta-xl", "XLMRobertaXLForCausalLM"),
        ("xlnet", "XLNetLMHeadModel"),
        ("xmod", "XmodForCausalLM"),
        ("zamba", "ZambaForCausalLM"),
        ("zamba2", "Zamba2ForCausalLM"),
    ]
)

MODEL_FOR_IMAGE_MAPPING_NAMES = OrderedDict(
    [
        # Model for Image mapping
        ("beit", "BeitModel"),
        ("bit", "BitModel"),
        ("conditional_detr", "ConditionalDetrModel"),
        ("convnext", "ConvNextModel"),
        ("convnextv2", "ConvNextV2Model"),
        ("dab-detr", "DabDetrModel"),
        ("data2vec-vision", "Data2VecVisionModel"),
        ("deformable_detr", "DeformableDetrModel"),
        ("deit", "DeiTModel"),
        ("depth_pro", "DepthProModel"),
        ("deta", "DetaModel"),
        ("detr", "DetrModel"),
        ("dinat", "DinatModel"),
        ("dinov2", "Dinov2Model"),
        ("dinov2_with_registers", "Dinov2WithRegistersModel"),
        ("dpt", "DPTModel"),
        ("efficientformer", "EfficientFormerModel"),
        ("efficientnet", "EfficientNetModel"),
        ("focalnet", "FocalNetModel"),
        ("glpn", "GLPNModel"),
        ("hiera", "HieraModel"),
        ("ijepa", "IJepaModel"),
        ("imagegpt", "ImageGPTModel"),
        ("levit", "LevitModel"),
        ("llama4", "Llama4VisionModel"),
        ("mlcd", "MLCDVisionModel"),
        ("mllama", "MllamaVisionModel"),
        ("mobilenet_v1", "MobileNetV1Model"),
        ("mobilenet_v2", "MobileNetV2Model"),
        ("mobilevit", "MobileViTModel"),
        ("mobilevitv2", "MobileViTV2Model"),
        ("nat", "NatModel"),
        ("poolformer", "PoolFormerModel"),
        ("pvt", "PvtModel"),
        ("regnet", "RegNetModel"),
        ("resnet", "ResNetModel"),
        ("segformer", "SegformerModel"),
        ("siglip_vision_model", "SiglipVisionModel"),
        ("swiftformer", "SwiftFormerModel"),
        ("swin", "SwinModel"),
        ("swin2sr", "Swin2SRModel"),
        ("swinv2", "Swinv2Model"),
        ("table-transformer", "TableTransformerModel"),
        ("timesformer", "TimesformerModel"),
        ("timm_backbone", "TimmBackbone"),
        ("timm_wrapper", "TimmWrapperModel"),
        ("van", "VanModel"),
        ("videomae", "VideoMAEModel"),
        ("vit", "ViTModel"),
        ("vit_hybrid", "ViTHybridModel"),
        ("vit_mae", "ViTMAEModel"),
        ("vit_msn", "ViTMSNModel"),
        ("vitdet", "VitDetModel"),
        ("vivit", "VivitModel"),
        ("yolos", "YolosModel"),
    ]
)

MODEL_FOR_MASKED_IMAGE_MODELING_MAPPING_NAMES = OrderedDict(
    [
        ("deit", "DeiTForMaskedImageModeling"),
        ("focalnet", "FocalNetForMaskedImageModeling"),
        ("swin", "SwinForMaskedImageModeling"),
        ("swinv2", "Swinv2ForMaskedImageModeling"),
        ("vit", "ViTForMaskedImageModeling"),
    ]
)


MODEL_FOR_CAUSAL_IMAGE_MODELING_MAPPING_NAMES = OrderedDict(
    # Model for Causal Image Modeling mapping
    [
        ("imagegpt", "ImageGPTForCausalImageModeling"),
    ]
)

MODEL_FOR_IMAGE_CLASSIFICATION_MAPPING_NAMES = OrderedDict(
    [
        # Model for Image Classification mapping
        ("beit", "BeitForImageClassification"),
        ("bit", "BitForImageClassification"),
        ("clip", "CLIPForImageClassification"),
        ("convnext", "ConvNextForImageClassification"),
        ("convnextv2", "ConvNextV2ForImageClassification"),
        ("cvt", "CvtForImageClassification"),
        ("data2vec-vision", "Data2VecVisionForImageClassification"),
        (
            "deit",
            ("DeiTForImageClassification", "DeiTForImageClassificationWithTeacher"),
        ),
        ("dinat", "DinatForImageClassification"),
        ("dinov2", "Dinov2ForImageClassification"),
        ("dinov2_with_registers", "Dinov2WithRegistersForImageClassification"),
        ("donut-swin", "DonutSwinForImageClassification"),
        (
            "efficientformer",
            (
                "EfficientFormerForImageClassification",
                "EfficientFormerForImageClassificationWithTeacher",
            ),
        ),
        ("efficientnet", "EfficientNetForImageClassification"),
        ("focalnet", "FocalNetForImageClassification"),
        ("hgnet_v2", "HGNetV2ForImageClassification"),
        ("hiera", "HieraForImageClassification"),
        ("ijepa", "IJepaForImageClassification"),
        ("imagegpt", "ImageGPTForImageClassification"),
        (
            "levit",
            ("LevitForImageClassification", "LevitForImageClassificationWithTeacher"),
        ),
        ("mobilenet_v1", "MobileNetV1ForImageClassification"),
        ("mobilenet_v2", "MobileNetV2ForImageClassification"),
        ("mobilevit", "MobileViTForImageClassification"),
        ("mobilevitv2", "MobileViTV2ForImageClassification"),
        ("nat", "NatForImageClassification"),
        (
            "perceiver",
            (
                "PerceiverForImageClassificationLearned",
                "PerceiverForImageClassificationFourier",
                "PerceiverForImageClassificationConvProcessing",
            ),
        ),
        ("poolformer", "PoolFormerForImageClassification"),
        ("pvt", "PvtForImageClassification"),
        ("pvt_v2", "PvtV2ForImageClassification"),
        ("regnet", "RegNetForImageClassification"),
        ("resnet", "ResNetForImageClassification"),
        ("segformer", "SegformerForImageClassification"),
        ("shieldgemma2", "ShieldGemma2ForImageClassification"),
        ("siglip", "SiglipForImageClassification"),
        ("siglip2", "Siglip2ForImageClassification"),
        ("swiftformer", "SwiftFormerForImageClassification"),
        ("swin", "SwinForImageClassification"),
        ("swinv2", "Swinv2ForImageClassification"),
        ("textnet", "TextNetForImageClassification"),
        ("timm_wrapper", "TimmWrapperForImageClassification"),
        ("van", "VanForImageClassification"),
        ("vit", "ViTForImageClassification"),
        ("vit_hybrid", "ViTHybridForImageClassification"),
        ("vit_msn", "ViTMSNForImageClassification"),
    ]
)

MODEL_FOR_IMAGE_SEGMENTATION_MAPPING_NAMES = OrderedDict(
    [
        # Do not add new models here, this class will be deprecated in the future.
        # Model for Image Segmentation mapping
        ("detr", "DetrForSegmentation"),
    ]
)

MODEL_FOR_SEMANTIC_SEGMENTATION_MAPPING_NAMES = OrderedDict(
    [
        # Model for Semantic Segmentation mapping
        ("beit", "BeitForSemanticSegmentation"),
        ("data2vec-vision", "Data2VecVisionForSemanticSegmentation"),
        ("dpt", "DPTForSemanticSegmentation"),
        ("mobilenet_v2", "MobileNetV2ForSemanticSegmentation"),
        ("mobilevit", "MobileViTForSemanticSegmentation"),
        ("mobilevitv2", "MobileViTV2ForSemanticSegmentation"),
        ("segformer", "SegformerForSemanticSegmentation"),
        ("upernet", "UperNetForSemanticSegmentation"),
    ]
)

MODEL_FOR_INSTANCE_SEGMENTATION_MAPPING_NAMES = OrderedDict(
    [
        # Model for Instance Segmentation mapping
        # MaskFormerForInstanceSegmentation can be removed from this mapping in v5
        ("maskformer", "MaskFormerForInstanceSegmentation"),
    ]
)

MODEL_FOR_UNIVERSAL_SEGMENTATION_MAPPING_NAMES = OrderedDict(
    [
        # Model for Universal Segmentation mapping
        ("detr", "DetrForSegmentation"),
        ("mask2former", "Mask2FormerForUniversalSegmentation"),
        ("maskformer", "MaskFormerForInstanceSegmentation"),
        ("oneformer", "OneFormerForUniversalSegmentation"),
    ]
)

MODEL_FOR_VIDEO_CLASSIFICATION_MAPPING_NAMES = OrderedDict(
    [
        ("timesformer", "TimesformerForVideoClassification"),
        ("videomae", "VideoMAEForVideoClassification"),
        ("vivit", "VivitForVideoClassification"),
        ("vjepa2", "VJEPA2ForVideoClassification"),
    ]
)

MODEL_FOR_VISION_2_SEQ_MAPPING_NAMES = OrderedDict(
    [
        ("blip", "BlipForConditionalGeneration"),
        ("blip-2", "Blip2ForConditionalGeneration"),
        ("chameleon", "ChameleonForConditionalGeneration"),
        ("git", "GitForCausalLM"),
        ("idefics2", "Idefics2ForConditionalGeneration"),
        ("idefics3", "Idefics3ForConditionalGeneration"),
        ("instructblip", "InstructBlipForConditionalGeneration"),
        ("instructblipvideo", "InstructBlipVideoForConditionalGeneration"),
        ("kosmos-2", "Kosmos2ForConditionalGeneration"),
        ("llava", "LlavaForConditionalGeneration"),
        ("llava_next", "LlavaNextForConditionalGeneration"),
        ("llava_next_video", "LlavaNextVideoForConditionalGeneration"),
        ("llava_onevision", "LlavaOnevisionForConditionalGeneration"),
        ("mistral3", "Mistral3ForConditionalGeneration"),
        ("mllama", "MllamaForConditionalGeneration"),
        ("paligemma", "PaliGemmaForConditionalGeneration"),
        ("pix2struct", "Pix2StructForConditionalGeneration"),
        ("qwen2_5_vl", "Qwen2_5_VLForConditionalGeneration"),
        ("qwen2_vl", "Qwen2VLForConditionalGeneration"),
        ("video_llava", "VideoLlavaForConditionalGeneration"),
        ("vipllava", "VipLlavaForConditionalGeneration"),
        ("vision-encoder-decoder", "VisionEncoderDecoderModel"),
    ]
)

MODEL_FOR_RETRIEVAL_MAPPING_NAMES = OrderedDict(
    [
        ("colpali", "ColPaliForRetrieval"),
    ]
)

MODEL_FOR_IMAGE_TEXT_TO_TEXT_MAPPING_NAMES = OrderedDict(
    [
        ("aria", "AriaForConditionalGeneration"),
        ("aya_vision", "AyaVisionForConditionalGeneration"),
        ("blip", "BlipForConditionalGeneration"),
        ("blip-2", "Blip2ForConditionalGeneration"),
        ("chameleon", "ChameleonForConditionalGeneration"),
        ("emu3", "Emu3ForConditionalGeneration"),
        ("fuyu", "FuyuForCausalLM"),
        ("gemma3", "Gemma3ForConditionalGeneration"),
        ("git", "GitForCausalLM"),
        ("glm4v", "Glm4vForConditionalGeneration"),
        ("got_ocr2", "GotOcr2ForConditionalGeneration"),
        ("idefics", "IdeficsForVisionText2Text"),
        ("idefics2", "Idefics2ForConditionalGeneration"),
        ("idefics3", "Idefics3ForConditionalGeneration"),
        ("instructblip", "InstructBlipForConditionalGeneration"),
        ("internvl", "InternVLForConditionalGeneration"),
        ("janus", "JanusForConditionalGeneration"),
        ("kosmos-2", "Kosmos2ForConditionalGeneration"),
        ("llama4", "Llama4ForConditionalGeneration"),
        ("llava", "LlavaForConditionalGeneration"),
        ("llava_next", "LlavaNextForConditionalGeneration"),
        ("llava_next_video", "LlavaNextVideoForConditionalGeneration"),
        ("llava_onevision", "LlavaOnevisionForConditionalGeneration"),
        ("mistral3", "Mistral3ForConditionalGeneration"),
        ("mllama", "MllamaForConditionalGeneration"),
        ("paligemma", "PaliGemmaForConditionalGeneration"),
        ("pix2struct", "Pix2StructForConditionalGeneration"),
        ("pixtral", "LlavaForConditionalGeneration"),
        ("qwen2_5_vl", "Qwen2_5_VLForConditionalGeneration"),
        ("qwen2_vl", "Qwen2VLForConditionalGeneration"),
        ("shieldgemma2", "Gemma3ForConditionalGeneration"),
        ("smolvlm", "SmolVLMForConditionalGeneration"),
        ("udop", "UdopForConditionalGeneration"),
        ("vipllava", "VipLlavaForConditionalGeneration"),
        ("vision-encoder-decoder", "VisionEncoderDecoderModel"),
    ]
)

MODEL_FOR_MASKED_LM_MAPPING_NAMES = OrderedDict(
    [
        # Model for Masked LM mapping
        ("albert", "AlbertForMaskedLM"),
        ("bart", "BartForConditionalGeneration"),
        ("bert", "BertForMaskedLM"),
        ("big_bird", "BigBirdForMaskedLM"),
        ("camembert", "CamembertForMaskedLM"),
        ("convbert", "ConvBertForMaskedLM"),
        ("data2vec-text", "Data2VecTextForMaskedLM"),
        ("deberta", "DebertaForMaskedLM"),
        ("deberta-v2", "DebertaV2ForMaskedLM"),
        ("distilbert", "DistilBertForMaskedLM"),
        ("electra", "ElectraForMaskedLM"),
        ("ernie", "ErnieForMaskedLM"),
        ("esm", "EsmForMaskedLM"),
        ("flaubert", "FlaubertWithLMHeadModel"),
        ("fnet", "FNetForMaskedLM"),
        ("funnel", "FunnelForMaskedLM"),
        ("ibert", "IBertForMaskedLM"),
        ("layoutlm", "LayoutLMForMaskedLM"),
        ("longformer", "LongformerForMaskedLM"),
        ("luke", "LukeForMaskedLM"),
        ("mbart", "MBartForConditionalGeneration"),
        ("mega", "MegaForMaskedLM"),
        ("megatron-bert", "MegatronBertForMaskedLM"),
        ("mobilebert", "MobileBertForMaskedLM"),
        ("modernbert", "ModernBertForMaskedLM"),
        ("mpnet", "MPNetForMaskedLM"),
        ("mra", "MraForMaskedLM"),
        ("mvp", "MvpForConditionalGeneration"),
        ("nezha", "NezhaForMaskedLM"),
        ("nystromformer", "NystromformerForMaskedLM"),
        ("perceiver", "PerceiverForMaskedLM"),
        ("qdqbert", "QDQBertForMaskedLM"),
        ("reformer", "ReformerForMaskedLM"),
        ("rembert", "RemBertForMaskedLM"),
        ("roberta", "RobertaForMaskedLM"),
        ("roberta-prelayernorm", "RobertaPreLayerNormForMaskedLM"),
        ("roc_bert", "RoCBertForMaskedLM"),
        ("roformer", "RoFormerForMaskedLM"),
        ("squeezebert", "SqueezeBertForMaskedLM"),
        ("tapas", "TapasForMaskedLM"),
        ("wav2vec2", "Wav2Vec2ForMaskedLM"),
        ("xlm", "XLMWithLMHeadModel"),
        ("xlm-roberta", "XLMRobertaForMaskedLM"),
        ("xlm-roberta-xl", "XLMRobertaXLForMaskedLM"),
        ("xmod", "XmodForMaskedLM"),
        ("yoso", "YosoForMaskedLM"),
    ]
)

MODEL_FOR_OBJECT_DETECTION_MAPPING_NAMES = OrderedDict(
    [
        # Model for Object Detection mapping
        ("conditional_detr", "ConditionalDetrForObjectDetection"),
        ("d_fine", "DFineForObjectDetection"),
        ("dab-detr", "DabDetrForObjectDetection"),
        ("deformable_detr", "DeformableDetrForObjectDetection"),
        ("deta", "DetaForObjectDetection"),
        ("detr", "DetrForObjectDetection"),
        ("rt_detr", "RTDetrForObjectDetection"),
        ("rt_detr_v2", "RTDetrV2ForObjectDetection"),
        ("table-transformer", "TableTransformerForObjectDetection"),
        ("yolos", "YolosForObjectDetection"),
    ]
)

MODEL_FOR_ZERO_SHOT_OBJECT_DETECTION_MAPPING_NAMES = OrderedDict(
    [
        # Model for Zero Shot Object Detection mapping
        ("grounding-dino", "GroundingDinoForObjectDetection"),
        ("omdet-turbo", "OmDetTurboForObjectDetection"),
        ("owlv2", "Owlv2ForObjectDetection"),
        ("owlvit", "OwlViTForObjectDetection"),
    ]
)

MODEL_FOR_DEPTH_ESTIMATION_MAPPING_NAMES = OrderedDict(
    [
        # Model for depth estimation mapping
        ("depth_anything", "DepthAnythingForDepthEstimation"),
        ("depth_pro", "DepthProForDepthEstimation"),
        ("dpt", "DPTForDepthEstimation"),
        ("glpn", "GLPNForDepthEstimation"),
        ("prompt_depth_anything", "PromptDepthAnythingForDepthEstimation"),
        ("zoedepth", "ZoeDepthForDepthEstimation"),
    ]
)
MODEL_FOR_SEQ_TO_SEQ_CAUSAL_LM_MAPPING_NAMES = OrderedDict(
    [
        # Model for Seq2Seq Causal LM mapping
        ("bart", "BartForConditionalGeneration"),
        ("bigbird_pegasus", "BigBirdPegasusForConditionalGeneration"),
        ("blenderbot", "BlenderbotForConditionalGeneration"),
        ("blenderbot-small", "BlenderbotSmallForConditionalGeneration"),
        ("encoder-decoder", "EncoderDecoderModel"),
        ("fsmt", "FSMTForConditionalGeneration"),
        ("gptsan-japanese", "GPTSanJapaneseForConditionalGeneration"),
        ("granite_speech", "GraniteSpeechForConditionalGeneration"),
        ("led", "LEDForConditionalGeneration"),
        ("longt5", "LongT5ForConditionalGeneration"),
        ("m2m_100", "M2M100ForConditionalGeneration"),
        ("marian", "MarianMTModel"),
        ("mbart", "MBartForConditionalGeneration"),
        ("mt5", "MT5ForConditionalGeneration"),
        ("mvp", "MvpForConditionalGeneration"),
        ("nllb-moe", "NllbMoeForConditionalGeneration"),
        ("pegasus", "PegasusForConditionalGeneration"),
        ("pegasus_x", "PegasusXForConditionalGeneration"),
        ("plbart", "PLBartForConditionalGeneration"),
        ("prophetnet", "ProphetNetForConditionalGeneration"),
        ("qwen2_audio", "Qwen2AudioForConditionalGeneration"),
        ("seamless_m4t", "SeamlessM4TForTextToText"),
        ("seamless_m4t_v2", "SeamlessM4Tv2ForTextToText"),
        ("switch_transformers", "SwitchTransformersForConditionalGeneration"),
        ("t5", "T5ForConditionalGeneration"),
        ("t5gemma", "T5GemmaForConditionalGeneration"),
        ("umt5", "UMT5ForConditionalGeneration"),
        ("xlm-prophetnet", "XLMProphetNetForConditionalGeneration"),
    ]
)

MODEL_FOR_SPEECH_SEQ_2_SEQ_MAPPING_NAMES = OrderedDict(
    [
        ("granite_speech", "GraniteSpeechForConditionalGeneration"),
        ("kyutai_speech_to_text", "KyutaiSpeechToTextForConditionalGeneration"),
        ("moonshine", "MoonshineForConditionalGeneration"),
        ("pop2piano", "Pop2PianoForConditionalGeneration"),
        ("seamless_m4t", "SeamlessM4TForSpeechToText"),
        ("seamless_m4t_v2", "SeamlessM4Tv2ForSpeechToText"),
        ("speech-encoder-decoder", "SpeechEncoderDecoderModel"),
        ("speech_to_text", "Speech2TextForConditionalGeneration"),
        ("speecht5", "SpeechT5ForSpeechToText"),
        ("whisper", "WhisperForConditionalGeneration"),
    ]
)

MODEL_FOR_SEQUENCE_CLASSIFICATION_MAPPING_NAMES = OrderedDict(
    [
        # Model for Sequence Classification mapping
        ("albert", "AlbertForSequenceClassification"),
        ("arcee", "ArceeForSequenceClassification"),
        ("bart", "BartForSequenceClassification"),
        ("bert", "BertForSequenceClassification"),
        ("big_bird", "BigBirdForSequenceClassification"),
        ("bigbird_pegasus", "BigBirdPegasusForSequenceClassification"),
        ("biogpt", "BioGptForSequenceClassification"),
        ("bloom", "BloomForSequenceClassification"),
        ("camembert", "CamembertForSequenceClassification"),
        ("canine", "CanineForSequenceClassification"),
        ("code_llama", "LlamaForSequenceClassification"),
        ("convbert", "ConvBertForSequenceClassification"),
        ("ctrl", "CTRLForSequenceClassification"),
        ("data2vec-text", "Data2VecTextForSequenceClassification"),
        ("deberta", "DebertaForSequenceClassification"),
        ("deberta-v2", "DebertaV2ForSequenceClassification"),
        ("diffllama", "DiffLlamaForSequenceClassification"),
        ("distilbert", "DistilBertForSequenceClassification"),
        ("doge", "DogeForSequenceClassification"),
        ("electra", "ElectraForSequenceClassification"),
        ("ernie", "ErnieForSequenceClassification"),
        ("ernie_m", "ErnieMForSequenceClassification"),
        ("esm", "EsmForSequenceClassification"),
        ("falcon", "FalconForSequenceClassification"),
        ("flaubert", "FlaubertForSequenceClassification"),
        ("fnet", "FNetForSequenceClassification"),
        ("funnel", "FunnelForSequenceClassification"),
        ("gemma", "GemmaForSequenceClassification"),
        ("gemma2", "Gemma2ForSequenceClassification"),
        ("glm", "GlmForSequenceClassification"),
        ("glm4", "Glm4ForSequenceClassification"),
        ("gpt-sw3", "GPT2ForSequenceClassification"),
        ("gpt2", "GPT2ForSequenceClassification"),
        ("gpt_bigcode", "GPTBigCodeForSequenceClassification"),
        ("gpt_neo", "GPTNeoForSequenceClassification"),
        ("gpt_neox", "GPTNeoXForSequenceClassification"),
        ("gptj", "GPTJForSequenceClassification"),
        ("helium", "HeliumForSequenceClassification"),
        ("ibert", "IBertForSequenceClassification"),
        ("jamba", "JambaForSequenceClassification"),
        ("jetmoe", "JetMoeForSequenceClassification"),
        ("layoutlm", "LayoutLMForSequenceClassification"),
        ("layoutlmv2", "LayoutLMv2ForSequenceClassification"),
        ("layoutlmv3", "LayoutLMv3ForSequenceClassification"),
        ("led", "LEDForSequenceClassification"),
        ("lilt", "LiltForSequenceClassification"),
        ("llama", "LlamaForSequenceClassification"),
        ("longformer", "LongformerForSequenceClassification"),
        ("luke", "LukeForSequenceClassification"),
        ("markuplm", "MarkupLMForSequenceClassification"),
        ("mbart", "MBartForSequenceClassification"),
        ("mega", "MegaForSequenceClassification"),
        ("megatron-bert", "MegatronBertForSequenceClassification"),
        ("minimax", "MiniMaxForSequenceClassification"),
        ("mistral", "MistralForSequenceClassification"),
        ("mixtral", "MixtralForSequenceClassification"),
        ("mobilebert", "MobileBertForSequenceClassification"),
        ("modernbert", "ModernBertForSequenceClassification"),
        ("mpnet", "MPNetForSequenceClassification"),
        ("mpt", "MptForSequenceClassification"),
        ("mra", "MraForSequenceClassification"),
        ("mt5", "MT5ForSequenceClassification"),
        ("mvp", "MvpForSequenceClassification"),
        ("nemotron", "NemotronForSequenceClassification"),
        ("nezha", "NezhaForSequenceClassification"),
        ("nystromformer", "NystromformerForSequenceClassification"),
        ("open-llama", "OpenLlamaForSequenceClassification"),
        ("openai-gpt", "OpenAIGPTForSequenceClassification"),
        ("opt", "OPTForSequenceClassification"),
        ("perceiver", "PerceiverForSequenceClassification"),
        ("persimmon", "PersimmonForSequenceClassification"),
        ("phi", "PhiForSequenceClassification"),
        ("phi3", "Phi3ForSequenceClassification"),
        ("phimoe", "PhimoeForSequenceClassification"),
        ("plbart", "PLBartForSequenceClassification"),
        ("qdqbert", "QDQBertForSequenceClassification"),
        ("qwen2", "Qwen2ForSequenceClassification"),
        ("qwen2_moe", "Qwen2MoeForSequenceClassification"),
        ("qwen3", "Qwen3ForSequenceClassification"),
        ("qwen3_moe", "Qwen3MoeForSequenceClassification"),
        ("reformer", "ReformerForSequenceClassification"),
        ("rembert", "RemBertForSequenceClassification"),
        ("roberta", "RobertaForSequenceClassification"),
        ("roberta-prelayernorm", "RobertaPreLayerNormForSequenceClassification"),
        ("roc_bert", "RoCBertForSequenceClassification"),
        ("roformer", "RoFormerForSequenceClassification"),
        ("smollm3", "SmolLM3ForSequenceClassification"),
        ("squeezebert", "SqueezeBertForSequenceClassification"),
        ("stablelm", "StableLmForSequenceClassification"),
        ("starcoder2", "Starcoder2ForSequenceClassification"),
        ("t5", "T5ForSequenceClassification"),
        ("t5gemma", "T5GemmaForSequenceClassification"),
        ("tapas", "TapasForSequenceClassification"),
        ("transfo-xl", "TransfoXLForSequenceClassification"),
        ("umt5", "UMT5ForSequenceClassification"),
        ("xlm", "XLMForSequenceClassification"),
        ("xlm-roberta", "XLMRobertaForSequenceClassification"),
        ("xlm-roberta-xl", "XLMRobertaXLForSequenceClassification"),
        ("xlnet", "XLNetForSequenceClassification"),
        ("xmod", "XmodForSequenceClassification"),
        ("yoso", "YosoForSequenceClassification"),
        ("zamba", "ZambaForSequenceClassification"),
        ("zamba2", "Zamba2ForSequenceClassification"),
    ]
)

MODEL_FOR_QUESTION_ANSWERING_MAPPING_NAMES = OrderedDict(
    [
        # Model for Question Answering mapping
        ("albert", "AlbertForQuestionAnswering"),
        ("arcee", "ArceeForQuestionAnswering"),
        ("bart", "BartForQuestionAnswering"),
        ("bert", "BertForQuestionAnswering"),
        ("big_bird", "BigBirdForQuestionAnswering"),
        ("bigbird_pegasus", "BigBirdPegasusForQuestionAnswering"),
        ("bloom", "BloomForQuestionAnswering"),
        ("camembert", "CamembertForQuestionAnswering"),
        ("canine", "CanineForQuestionAnswering"),
        ("convbert", "ConvBertForQuestionAnswering"),
        ("data2vec-text", "Data2VecTextForQuestionAnswering"),
        ("deberta", "DebertaForQuestionAnswering"),
        ("deberta-v2", "DebertaV2ForQuestionAnswering"),
        ("diffllama", "DiffLlamaForQuestionAnswering"),
        ("distilbert", "DistilBertForQuestionAnswering"),
        ("electra", "ElectraForQuestionAnswering"),
        ("ernie", "ErnieForQuestionAnswering"),
        ("ernie_m", "ErnieMForQuestionAnswering"),
        ("falcon", "FalconForQuestionAnswering"),
        ("flaubert", "FlaubertForQuestionAnsweringSimple"),
        ("fnet", "FNetForQuestionAnswering"),
        ("funnel", "FunnelForQuestionAnswering"),
        ("gpt2", "GPT2ForQuestionAnswering"),
        ("gpt_neo", "GPTNeoForQuestionAnswering"),
        ("gpt_neox", "GPTNeoXForQuestionAnswering"),
        ("gptj", "GPTJForQuestionAnswering"),
        ("ibert", "IBertForQuestionAnswering"),
        ("layoutlmv2", "LayoutLMv2ForQuestionAnswering"),
        ("layoutlmv3", "LayoutLMv3ForQuestionAnswering"),
        ("led", "LEDForQuestionAnswering"),
        ("lilt", "LiltForQuestionAnswering"),
        ("llama", "LlamaForQuestionAnswering"),
        ("longformer", "LongformerForQuestionAnswering"),
        ("luke", "LukeForQuestionAnswering"),
        ("lxmert", "LxmertForQuestionAnswering"),
        ("markuplm", "MarkupLMForQuestionAnswering"),
        ("mbart", "MBartForQuestionAnswering"),
        ("mega", "MegaForQuestionAnswering"),
        ("megatron-bert", "MegatronBertForQuestionAnswering"),
        ("minimax", "MiniMaxForQuestionAnswering"),
        ("mistral", "MistralForQuestionAnswering"),
        ("mixtral", "MixtralForQuestionAnswering"),
        ("mobilebert", "MobileBertForQuestionAnswering"),
        ("modernbert", "ModernBertForQuestionAnswering"),
        ("mpnet", "MPNetForQuestionAnswering"),
        ("mpt", "MptForQuestionAnswering"),
        ("mra", "MraForQuestionAnswering"),
        ("mt5", "MT5ForQuestionAnswering"),
        ("mvp", "MvpForQuestionAnswering"),
        ("nemotron", "NemotronForQuestionAnswering"),
        ("nezha", "NezhaForQuestionAnswering"),
        ("nystromformer", "NystromformerForQuestionAnswering"),
        ("opt", "OPTForQuestionAnswering"),
        ("qdqbert", "QDQBertForQuestionAnswering"),
        ("qwen2", "Qwen2ForQuestionAnswering"),
        ("qwen2_moe", "Qwen2MoeForQuestionAnswering"),
        ("qwen3", "Qwen3ForQuestionAnswering"),
        ("qwen3_moe", "Qwen3MoeForQuestionAnswering"),
        ("reformer", "ReformerForQuestionAnswering"),
        ("rembert", "RemBertForQuestionAnswering"),
        ("roberta", "RobertaForQuestionAnswering"),
        ("roberta-prelayernorm", "RobertaPreLayerNormForQuestionAnswering"),
        ("roc_bert", "RoCBertForQuestionAnswering"),
        ("roformer", "RoFormerForQuestionAnswering"),
        ("smollm3", "SmolLM3ForQuestionAnswering"),
        ("splinter", "SplinterForQuestionAnswering"),
        ("squeezebert", "SqueezeBertForQuestionAnswering"),
        ("t5", "T5ForQuestionAnswering"),
        ("umt5", "UMT5ForQuestionAnswering"),
        ("xlm", "XLMForQuestionAnsweringSimple"),
        ("xlm-roberta", "XLMRobertaForQuestionAnswering"),
        ("xlm-roberta-xl", "XLMRobertaXLForQuestionAnswering"),
        ("xlnet", "XLNetForQuestionAnsweringSimple"),
        ("xmod", "XmodForQuestionAnswering"),
        ("yoso", "YosoForQuestionAnswering"),
    ]
)

MODEL_FOR_TABLE_QUESTION_ANSWERING_MAPPING_NAMES = OrderedDict(
    [
        # Model for Table Question Answering mapping
        ("tapas", "TapasForQuestionAnswering"),
    ]
)

MODEL_FOR_VISUAL_QUESTION_ANSWERING_MAPPING_NAMES = OrderedDict(
    [
        ("blip", "BlipForQuestionAnswering"),
        ("blip-2", "Blip2ForConditionalGeneration"),
        ("vilt", "ViltForQuestionAnswering"),
    ]
)

MODEL_FOR_DOCUMENT_QUESTION_ANSWERING_MAPPING_NAMES = OrderedDict(
    [
        ("layoutlm", "LayoutLMForQuestionAnswering"),
        ("layoutlmv2", "LayoutLMv2ForQuestionAnswering"),
        ("layoutlmv3", "LayoutLMv3ForQuestionAnswering"),
    ]
)

MODEL_FOR_TOKEN_CLASSIFICATION_MAPPING_NAMES = OrderedDict(
    [
        # Model for Token Classification mapping
        ("albert", "AlbertForTokenClassification"),
        ("arcee", "ArceeForTokenClassification"),
        ("bert", "BertForTokenClassification"),
        ("big_bird", "BigBirdForTokenClassification"),
        ("biogpt", "BioGptForTokenClassification"),
        ("bloom", "BloomForTokenClassification"),
        ("bros", "BrosForTokenClassification"),
        ("camembert", "CamembertForTokenClassification"),
        ("canine", "CanineForTokenClassification"),
        ("convbert", "ConvBertForTokenClassification"),
        ("data2vec-text", "Data2VecTextForTokenClassification"),
        ("deberta", "DebertaForTokenClassification"),
        ("deberta-v2", "DebertaV2ForTokenClassification"),
        ("diffllama", "DiffLlamaForTokenClassification"),
        ("distilbert", "DistilBertForTokenClassification"),
        ("electra", "ElectraForTokenClassification"),
        ("ernie", "ErnieForTokenClassification"),
        ("ernie_m", "ErnieMForTokenClassification"),
        ("esm", "EsmForTokenClassification"),
        ("falcon", "FalconForTokenClassification"),
        ("flaubert", "FlaubertForTokenClassification"),
        ("fnet", "FNetForTokenClassification"),
        ("funnel", "FunnelForTokenClassification"),
        ("gemma", "GemmaForTokenClassification"),
        ("gemma2", "Gemma2ForTokenClassification"),
        ("glm", "GlmForTokenClassification"),
        ("glm4", "Glm4ForTokenClassification"),
        ("gpt-sw3", "GPT2ForTokenClassification"),
        ("gpt2", "GPT2ForTokenClassification"),
        ("gpt_bigcode", "GPTBigCodeForTokenClassification"),
        ("gpt_neo", "GPTNeoForTokenClassification"),
        ("gpt_neox", "GPTNeoXForTokenClassification"),
        ("helium", "HeliumForTokenClassification"),
        ("ibert", "IBertForTokenClassification"),
        ("layoutlm", "LayoutLMForTokenClassification"),
        ("layoutlmv2", "LayoutLMv2ForTokenClassification"),
        ("layoutlmv3", "LayoutLMv3ForTokenClassification"),
        ("lilt", "LiltForTokenClassification"),
        ("llama", "LlamaForTokenClassification"),
        ("longformer", "LongformerForTokenClassification"),
        ("luke", "LukeForTokenClassification"),
        ("markuplm", "MarkupLMForTokenClassification"),
        ("mega", "MegaForTokenClassification"),
        ("megatron-bert", "MegatronBertForTokenClassification"),
        ("minimax", "MiniMaxForTokenClassification"),
        ("mistral", "MistralForTokenClassification"),
        ("mixtral", "MixtralForTokenClassification"),
        ("mobilebert", "MobileBertForTokenClassification"),
        ("modernbert", "ModernBertForTokenClassification"),
        ("mpnet", "MPNetForTokenClassification"),
        ("mpt", "MptForTokenClassification"),
        ("mra", "MraForTokenClassification"),
        ("mt5", "MT5ForTokenClassification"),
        ("nemotron", "NemotronForTokenClassification"),
        ("nezha", "NezhaForTokenClassification"),
        ("nystromformer", "NystromformerForTokenClassification"),
        ("persimmon", "PersimmonForTokenClassification"),
        ("phi", "PhiForTokenClassification"),
        ("phi3", "Phi3ForTokenClassification"),
        ("qdqbert", "QDQBertForTokenClassification"),
        ("qwen2", "Qwen2ForTokenClassification"),
        ("qwen2_moe", "Qwen2MoeForTokenClassification"),
        ("qwen3", "Qwen3ForTokenClassification"),
        ("qwen3_moe", "Qwen3MoeForTokenClassification"),
        ("rembert", "RemBertForTokenClassification"),
        ("roberta", "RobertaForTokenClassification"),
        ("roberta-prelayernorm", "RobertaPreLayerNormForTokenClassification"),
        ("roc_bert", "RoCBertForTokenClassification"),
        ("roformer", "RoFormerForTokenClassification"),
        ("smollm3", "SmolLM3ForTokenClassification"),
        ("squeezebert", "SqueezeBertForTokenClassification"),
        ("stablelm", "StableLmForTokenClassification"),
        ("starcoder2", "Starcoder2ForTokenClassification"),
        ("t5", "T5ForTokenClassification"),
        ("t5gemma", "T5GemmaForTokenClassification"),
        ("umt5", "UMT5ForTokenClassification"),
        ("xlm", "XLMForTokenClassification"),
        ("xlm-roberta", "XLMRobertaForTokenClassification"),
        ("xlm-roberta-xl", "XLMRobertaXLForTokenClassification"),
        ("xlnet", "XLNetForTokenClassification"),
        ("xmod", "XmodForTokenClassification"),
        ("yoso", "YosoForTokenClassification"),
    ]
)

MODEL_FOR_MULTIPLE_CHOICE_MAPPING_NAMES = OrderedDict(
    [
        # Model for Multiple Choice mapping
        ("albert", "AlbertForMultipleChoice"),
        ("bert", "BertForMultipleChoice"),
        ("big_bird", "BigBirdForMultipleChoice"),
        ("camembert", "CamembertForMultipleChoice"),
        ("canine", "CanineForMultipleChoice"),
        ("convbert", "ConvBertForMultipleChoice"),
        ("data2vec-text", "Data2VecTextForMultipleChoice"),
        ("deberta-v2", "DebertaV2ForMultipleChoice"),
        ("distilbert", "DistilBertForMultipleChoice"),
        ("electra", "ElectraForMultipleChoice"),
        ("ernie", "ErnieForMultipleChoice"),
        ("ernie_m", "ErnieMForMultipleChoice"),
        ("flaubert", "FlaubertForMultipleChoice"),
        ("fnet", "FNetForMultipleChoice"),
        ("funnel", "FunnelForMultipleChoice"),
        ("ibert", "IBertForMultipleChoice"),
        ("longformer", "LongformerForMultipleChoice"),
        ("luke", "LukeForMultipleChoice"),
        ("mega", "MegaForMultipleChoice"),
        ("megatron-bert", "MegatronBertForMultipleChoice"),
        ("mobilebert", "MobileBertForMultipleChoice"),
        ("mpnet", "MPNetForMultipleChoice"),
        ("mra", "MraForMultipleChoice"),
        ("nezha", "NezhaForMultipleChoice"),
        ("nystromformer", "NystromformerForMultipleChoice"),
        ("qdqbert", "QDQBertForMultipleChoice"),
        ("rembert", "RemBertForMultipleChoice"),
        ("roberta", "RobertaForMultipleChoice"),
        ("roberta-prelayernorm", "RobertaPreLayerNormForMultipleChoice"),
        ("roc_bert", "RoCBertForMultipleChoice"),
        ("roformer", "RoFormerForMultipleChoice"),
        ("squeezebert", "SqueezeBertForMultipleChoice"),
        ("xlm", "XLMForMultipleChoice"),
        ("xlm-roberta", "XLMRobertaForMultipleChoice"),
        ("xlm-roberta-xl", "XLMRobertaXLForMultipleChoice"),
        ("xlnet", "XLNetForMultipleChoice"),
        ("xmod", "XmodForMultipleChoice"),
        ("yoso", "YosoForMultipleChoice"),
    ]
)

MODEL_FOR_NEXT_SENTENCE_PREDICTION_MAPPING_NAMES = OrderedDict(
    [
        ("bert", "BertForNextSentencePrediction"),
        ("ernie", "ErnieForNextSentencePrediction"),
        ("fnet", "FNetForNextSentencePrediction"),
        ("megatron-bert", "MegatronBertForNextSentencePrediction"),
        ("mobilebert", "MobileBertForNextSentencePrediction"),
        ("nezha", "NezhaForNextSentencePrediction"),
        ("qdqbert", "QDQBertForNextSentencePrediction"),
    ]
)

MODEL_FOR_AUDIO_CLASSIFICATION_MAPPING_NAMES = OrderedDict(
    [
        # Model for Audio Classification mapping
        ("audio-spectrogram-transformer", "ASTForAudioClassification"),
        ("data2vec-audio", "Data2VecAudioForSequenceClassification"),
        ("hubert", "HubertForSequenceClassification"),
        ("sew", "SEWForSequenceClassification"),
        ("sew-d", "SEWDForSequenceClassification"),
        ("unispeech", "UniSpeechForSequenceClassification"),
        ("unispeech-sat", "UniSpeechSatForSequenceClassification"),
        ("wav2vec2", "Wav2Vec2ForSequenceClassification"),
        ("wav2vec2-bert", "Wav2Vec2BertForSequenceClassification"),
        ("wav2vec2-conformer", "Wav2Vec2ConformerForSequenceClassification"),
        ("wavlm", "WavLMForSequenceClassification"),
        ("whisper", "WhisperForAudioClassification"),
    ]
)

MODEL_FOR_CTC_MAPPING_NAMES = OrderedDict(
    [
        # Model for Connectionist temporal classification (CTC) mapping
        ("data2vec-audio", "Data2VecAudioForCTC"),
        ("hubert", "HubertForCTC"),
        ("mctct", "MCTCTForCTC"),
        ("sew", "SEWForCTC"),
        ("sew-d", "SEWDForCTC"),
        ("unispeech", "UniSpeechForCTC"),
        ("unispeech-sat", "UniSpeechSatForCTC"),
        ("wav2vec2", "Wav2Vec2ForCTC"),
        ("wav2vec2-bert", "Wav2Vec2BertForCTC"),
        ("wav2vec2-conformer", "Wav2Vec2ConformerForCTC"),
        ("wavlm", "WavLMForCTC"),
    ]
)

MODEL_FOR_AUDIO_FRAME_CLASSIFICATION_MAPPING_NAMES = OrderedDict(
    [
        # Model for Audio Classification mapping
        ("data2vec-audio", "Data2VecAudioForAudioFrameClassification"),
        ("unispeech-sat", "UniSpeechSatForAudioFrameClassification"),
        ("wav2vec2", "Wav2Vec2ForAudioFrameClassification"),
        ("wav2vec2-bert", "Wav2Vec2BertForAudioFrameClassification"),
        ("wav2vec2-conformer", "Wav2Vec2ConformerForAudioFrameClassification"),
        ("wavlm", "WavLMForAudioFrameClassification"),
    ]
)

MODEL_FOR_AUDIO_XVECTOR_MAPPING_NAMES = OrderedDict(
    [
        # Model for Audio Classification mapping
        ("data2vec-audio", "Data2VecAudioForXVector"),
        ("unispeech-sat", "UniSpeechSatForXVector"),
        ("wav2vec2", "Wav2Vec2ForXVector"),
        ("wav2vec2-bert", "Wav2Vec2BertForXVector"),
        ("wav2vec2-conformer", "Wav2Vec2ConformerForXVector"),
        ("wavlm", "WavLMForXVector"),
    ]
)

MODEL_FOR_TEXT_TO_SPECTROGRAM_MAPPING_NAMES = OrderedDict(
    [
        # Model for Text-To-Spectrogram mapping
        ("fastspeech2_conformer", "FastSpeech2ConformerModel"),
        ("speecht5", "SpeechT5ForTextToSpeech"),
    ]
)

MODEL_FOR_TEXT_TO_WAVEFORM_MAPPING_NAMES = OrderedDict(
    [
        # Model for Text-To-Waveform mapping
        ("bark", "BarkModel"),
        ("csm", "CsmForConditionalGeneration"),
        ("fastspeech2_conformer", "FastSpeech2ConformerWithHifiGan"),
        ("musicgen", "MusicgenForConditionalGeneration"),
        ("musicgen_melody", "MusicgenMelodyForConditionalGeneration"),
        ("qwen2_5_omni", "Qwen2_5OmniForConditionalGeneration"),
        ("seamless_m4t", "SeamlessM4TForTextToSpeech"),
        ("seamless_m4t_v2", "SeamlessM4Tv2ForTextToSpeech"),
        ("vits", "VitsModel"),
    ]
)

MODEL_FOR_ZERO_SHOT_IMAGE_CLASSIFICATION_MAPPING_NAMES = OrderedDict(
    [
        # Model for Zero Shot Image Classification mapping
        ("align", "AlignModel"),
        ("altclip", "AltCLIPModel"),
        ("blip", "BlipModel"),
        ("blip-2", "Blip2ForImageTextRetrieval"),
        ("chinese_clip", "ChineseCLIPModel"),
        ("clip", "CLIPModel"),
        ("clipseg", "CLIPSegModel"),
        ("siglip", "SiglipModel"),
        ("siglip2", "Siglip2Model"),
    ]
)

MODEL_FOR_BACKBONE_MAPPING_NAMES = OrderedDict(
    [
        # Backbone mapping
        ("beit", "BeitBackbone"),
        ("bit", "BitBackbone"),
        ("convnext", "ConvNextBackbone"),
        ("convnextv2", "ConvNextV2Backbone"),
        ("dinat", "DinatBackbone"),
        ("dinov2", "Dinov2Backbone"),
        ("dinov2_with_registers", "Dinov2WithRegistersBackbone"),
        ("focalnet", "FocalNetBackbone"),
        ("hgnet_v2", "HGNetV2Backbone"),
        ("hiera", "HieraBackbone"),
        ("maskformer-swin", "MaskFormerSwinBackbone"),
        ("nat", "NatBackbone"),
        ("pvt_v2", "PvtV2Backbone"),
        ("resnet", "ResNetBackbone"),
        ("rt_detr_resnet", "RTDetrResNetBackbone"),
        ("swin", "SwinBackbone"),
        ("swinv2", "Swinv2Backbone"),
        ("textnet", "TextNetBackbone"),
        ("timm_backbone", "TimmBackbone"),
        ("vitdet", "VitDetBackbone"),
        ("vitpose_backbone", "VitPoseBackbone"),
    ]
)

MODEL_FOR_MASK_GENERATION_MAPPING_NAMES = OrderedDict(
    [
        ("sam", "SamModel"),
        ("sam_hq", "SamHQModel"),
    ]
)


MODEL_FOR_KEYPOINT_DETECTION_MAPPING_NAMES = OrderedDict(
    [
        ("superpoint", "SuperPointForKeypointDetection"),
    ]
)


MODEL_FOR_TEXT_ENCODING_MAPPING_NAMES = OrderedDict(
    [
        ("albert", "AlbertModel"),
        ("bert", "BertModel"),
        ("big_bird", "BigBirdModel"),
        ("clip_text_model", "CLIPTextModel"),
        ("data2vec-text", "Data2VecTextModel"),
        ("deberta", "DebertaModel"),
        ("deberta-v2", "DebertaV2Model"),
        ("distilbert", "DistilBertModel"),
        ("electra", "ElectraModel"),
        ("emu3", "Emu3TextModel"),
        ("flaubert", "FlaubertModel"),
        ("ibert", "IBertModel"),
        ("llama4", "Llama4TextModel"),
        ("longformer", "LongformerModel"),
        ("mllama", "MllamaTextModel"),
        ("mobilebert", "MobileBertModel"),
        ("mt5", "MT5EncoderModel"),
        ("nystromformer", "NystromformerModel"),
        ("reformer", "ReformerModel"),
        ("rembert", "RemBertModel"),
        ("roberta", "RobertaModel"),
        ("roberta-prelayernorm", "RobertaPreLayerNormModel"),
        ("roc_bert", "RoCBertModel"),
        ("roformer", "RoFormerModel"),
        ("squeezebert", "SqueezeBertModel"),
        ("t5", "T5EncoderModel"),
        ("t5gemma", "T5GemmaEncoderModel"),
        ("umt5", "UMT5EncoderModel"),
        ("xlm", "XLMModel"),
        ("xlm-roberta", "XLMRobertaModel"),
        ("xlm-roberta-xl", "XLMRobertaXLModel"),
    ]
)

MODEL_FOR_TIME_SERIES_CLASSIFICATION_MAPPING_NAMES = OrderedDict(
    [
        ("patchtsmixer", "PatchTSMixerForTimeSeriesClassification"),
        ("patchtst", "PatchTSTForClassification"),
    ]
)

MODEL_FOR_TIME_SERIES_REGRESSION_MAPPING_NAMES = OrderedDict(
    [
        ("patchtsmixer", "PatchTSMixerForRegression"),
        ("patchtst", "PatchTSTForRegression"),
    ]
)

MODEL_FOR_TIME_SERIES_PREDICTION_MAPPING_NAMES = OrderedDict(
    [
        ("timesfm", "TimesFmModelForPrediction"),
    ]
)

MODEL_FOR_IMAGE_TO_IMAGE_MAPPING_NAMES = OrderedDict(
    [
        ("swin2sr", "Swin2SRForImageSuperResolution"),
    ]
)

MODEL_MAPPING = _LazyAutoMapping(CONFIG_MAPPING_NAMES, MODEL_MAPPING_NAMES)
MODEL_FOR_PRETRAINING_MAPPING = _LazyAutoMapping(CONFIG_MAPPING_NAMES, MODEL_FOR_PRETRAINING_MAPPING_NAMES)
MODEL_WITH_LM_HEAD_MAPPING = _LazyAutoMapping(CONFIG_MAPPING_NAMES, MODEL_WITH_LM_HEAD_MAPPING_NAMES)
MODEL_FOR_CAUSAL_LM_MAPPING = _LazyAutoMapping(CONFIG_MAPPING_NAMES, MODEL_FOR_CAUSAL_LM_MAPPING_NAMES)
MODEL_FOR_CAUSAL_IMAGE_MODELING_MAPPING = _LazyAutoMapping(
    CONFIG_MAPPING_NAMES, MODEL_FOR_CAUSAL_IMAGE_MODELING_MAPPING_NAMES
)
MODEL_FOR_IMAGE_CLASSIFICATION_MAPPING = _LazyAutoMapping(
    CONFIG_MAPPING_NAMES, MODEL_FOR_IMAGE_CLASSIFICATION_MAPPING_NAMES
)
MODEL_FOR_ZERO_SHOT_IMAGE_CLASSIFICATION_MAPPING = _LazyAutoMapping(
    CONFIG_MAPPING_NAMES, MODEL_FOR_ZERO_SHOT_IMAGE_CLASSIFICATION_MAPPING_NAMES
)
MODEL_FOR_IMAGE_SEGMENTATION_MAPPING = _LazyAutoMapping(
    CONFIG_MAPPING_NAMES, MODEL_FOR_IMAGE_SEGMENTATION_MAPPING_NAMES
)
MODEL_FOR_SEMANTIC_SEGMENTATION_MAPPING = _LazyAutoMapping(
    CONFIG_MAPPING_NAMES, MODEL_FOR_SEMANTIC_SEGMENTATION_MAPPING_NAMES
)
MODEL_FOR_INSTANCE_SEGMENTATION_MAPPING = _LazyAutoMapping(
    CONFIG_MAPPING_NAMES, MODEL_FOR_INSTANCE_SEGMENTATION_MAPPING_NAMES
)
MODEL_FOR_UNIVERSAL_SEGMENTATION_MAPPING = _LazyAutoMapping(
    CONFIG_MAPPING_NAMES, MODEL_FOR_UNIVERSAL_SEGMENTATION_MAPPING_NAMES
)
MODEL_FOR_VIDEO_CLASSIFICATION_MAPPING = _LazyAutoMapping(
    CONFIG_MAPPING_NAMES, MODEL_FOR_VIDEO_CLASSIFICATION_MAPPING_NAMES
)
MODEL_FOR_VISION_2_SEQ_MAPPING = _LazyAutoMapping(CONFIG_MAPPING_NAMES, MODEL_FOR_VISION_2_SEQ_MAPPING_NAMES)
MODEL_FOR_IMAGE_TEXT_TO_TEXT_MAPPING = _LazyAutoMapping(
    CONFIG_MAPPING_NAMES, MODEL_FOR_IMAGE_TEXT_TO_TEXT_MAPPING_NAMES
)
MODEL_FOR_RETRIEVAL_MAPPING = _LazyAutoMapping(CONFIG_MAPPING_NAMES, MODEL_FOR_RETRIEVAL_MAPPING_NAMES)
MODEL_FOR_VISUAL_QUESTION_ANSWERING_MAPPING = _LazyAutoMapping(
    CONFIG_MAPPING_NAMES, MODEL_FOR_VISUAL_QUESTION_ANSWERING_MAPPING_NAMES
)
MODEL_FOR_DOCUMENT_QUESTION_ANSWERING_MAPPING = _LazyAutoMapping(
    CONFIG_MAPPING_NAMES, MODEL_FOR_DOCUMENT_QUESTION_ANSWERING_MAPPING_NAMES
)
MODEL_FOR_MASKED_LM_MAPPING = _LazyAutoMapping(CONFIG_MAPPING_NAMES, MODEL_FOR_MASKED_LM_MAPPING_NAMES)
MODEL_FOR_IMAGE_MAPPING = _LazyAutoMapping(CONFIG_MAPPING_NAMES, MODEL_FOR_IMAGE_MAPPING_NAMES)
MODEL_FOR_MASKED_IMAGE_MODELING_MAPPING = _LazyAutoMapping(
    CONFIG_MAPPING_NAMES, MODEL_FOR_MASKED_IMAGE_MODELING_MAPPING_NAMES
)
MODEL_FOR_OBJECT_DETECTION_MAPPING = _LazyAutoMapping(CONFIG_MAPPING_NAMES, MODEL_FOR_OBJECT_DETECTION_MAPPING_NAMES)
MODEL_FOR_ZERO_SHOT_OBJECT_DETECTION_MAPPING = _LazyAutoMapping(
    CONFIG_MAPPING_NAMES, MODEL_FOR_ZERO_SHOT_OBJECT_DETECTION_MAPPING_NAMES
)
MODEL_FOR_DEPTH_ESTIMATION_MAPPING = _LazyAutoMapping(CONFIG_MAPPING_NAMES, MODEL_FOR_DEPTH_ESTIMATION_MAPPING_NAMES)
MODEL_FOR_SEQ_TO_SEQ_CAUSAL_LM_MAPPING = _LazyAutoMapping(
    CONFIG_MAPPING_NAMES, MODEL_FOR_SEQ_TO_SEQ_CAUSAL_LM_MAPPING_NAMES
)
MODEL_FOR_SEQUENCE_CLASSIFICATION_MAPPING = _LazyAutoMapping(
    CONFIG_MAPPING_NAMES, MODEL_FOR_SEQUENCE_CLASSIFICATION_MAPPING_NAMES
)
MODEL_FOR_QUESTION_ANSWERING_MAPPING = _LazyAutoMapping(
    CONFIG_MAPPING_NAMES, MODEL_FOR_QUESTION_ANSWERING_MAPPING_NAMES
)
MODEL_FOR_TABLE_QUESTION_ANSWERING_MAPPING = _LazyAutoMapping(
    CONFIG_MAPPING_NAMES, MODEL_FOR_TABLE_QUESTION_ANSWERING_MAPPING_NAMES
)
MODEL_FOR_TOKEN_CLASSIFICATION_MAPPING = _LazyAutoMapping(
    CONFIG_MAPPING_NAMES, MODEL_FOR_TOKEN_CLASSIFICATION_MAPPING_NAMES
)
MODEL_FOR_MULTIPLE_CHOICE_MAPPING = _LazyAutoMapping(CONFIG_MAPPING_NAMES, MODEL_FOR_MULTIPLE_CHOICE_MAPPING_NAMES)
MODEL_FOR_NEXT_SENTENCE_PREDICTION_MAPPING = _LazyAutoMapping(
    CONFIG_MAPPING_NAMES, MODEL_FOR_NEXT_SENTENCE_PREDICTION_MAPPING_NAMES
)
MODEL_FOR_AUDIO_CLASSIFICATION_MAPPING = _LazyAutoMapping(
    CONFIG_MAPPING_NAMES, MODEL_FOR_AUDIO_CLASSIFICATION_MAPPING_NAMES
)
MODEL_FOR_CTC_MAPPING = _LazyAutoMapping(CONFIG_MAPPING_NAMES, MODEL_FOR_CTC_MAPPING_NAMES)
MODEL_FOR_SPEECH_SEQ_2_SEQ_MAPPING = _LazyAutoMapping(CONFIG_MAPPING_NAMES, MODEL_FOR_SPEECH_SEQ_2_SEQ_MAPPING_NAMES)
MODEL_FOR_AUDIO_FRAME_CLASSIFICATION_MAPPING = _LazyAutoMapping(
    CONFIG_MAPPING_NAMES, MODEL_FOR_AUDIO_FRAME_CLASSIFICATION_MAPPING_NAMES
)
MODEL_FOR_AUDIO_XVECTOR_MAPPING = _LazyAutoMapping(CONFIG_MAPPING_NAMES, MODEL_FOR_AUDIO_XVECTOR_MAPPING_NAMES)

MODEL_FOR_TEXT_TO_SPECTROGRAM_MAPPING = _LazyAutoMapping(
    CONFIG_MAPPING_NAMES, MODEL_FOR_TEXT_TO_SPECTROGRAM_MAPPING_NAMES
)

MODEL_FOR_TEXT_TO_WAVEFORM_MAPPING = _LazyAutoMapping(CONFIG_MAPPING_NAMES, MODEL_FOR_TEXT_TO_WAVEFORM_MAPPING_NAMES)

MODEL_FOR_BACKBONE_MAPPING = _LazyAutoMapping(CONFIG_MAPPING_NAMES, MODEL_FOR_BACKBONE_MAPPING_NAMES)

MODEL_FOR_MASK_GENERATION_MAPPING = _LazyAutoMapping(CONFIG_MAPPING_NAMES, MODEL_FOR_MASK_GENERATION_MAPPING_NAMES)

MODEL_FOR_KEYPOINT_DETECTION_MAPPING = _LazyAutoMapping(
    CONFIG_MAPPING_NAMES, MODEL_FOR_KEYPOINT_DETECTION_MAPPING_NAMES
)

MODEL_FOR_TEXT_ENCODING_MAPPING = _LazyAutoMapping(CONFIG_MAPPING_NAMES, MODEL_FOR_TEXT_ENCODING_MAPPING_NAMES)

MODEL_FOR_TIME_SERIES_CLASSIFICATION_MAPPING = _LazyAutoMapping(
    CONFIG_MAPPING_NAMES, MODEL_FOR_TIME_SERIES_CLASSIFICATION_MAPPING_NAMES
)

MODEL_FOR_TIME_SERIES_REGRESSION_MAPPING = _LazyAutoMapping(
    CONFIG_MAPPING_NAMES, MODEL_FOR_TIME_SERIES_REGRESSION_MAPPING_NAMES
)

MODEL_FOR_TIME_SERIES_PREDICTION_MAPPING = _LazyAutoMapping(
    CONFIG_MAPPING_NAMES, MODEL_FOR_TIME_SERIES_PREDICTION_MAPPING_NAMES
)

MODEL_FOR_IMAGE_TO_IMAGE_MAPPING = _LazyAutoMapping(CONFIG_MAPPING_NAMES, MODEL_FOR_IMAGE_TO_IMAGE_MAPPING_NAMES)


class AutoModelForMaskGeneration(_BaseAutoModelClass):
    _model_mapping = MODEL_FOR_MASK_GENERATION_MAPPING


class AutoModelForKeypointDetection(_BaseAutoModelClass):
    _model_mapping = MODEL_FOR_KEYPOINT_DETECTION_MAPPING


class AutoModelForTextEncoding(_BaseAutoModelClass):
    _model_mapping = MODEL_FOR_TEXT_ENCODING_MAPPING


class AutoModelForImageToImage(_BaseAutoModelClass):
    _model_mapping = MODEL_FOR_IMAGE_TO_IMAGE_MAPPING


class AutoModel(_BaseAutoModelClass):
    _model_mapping = MODEL_MAPPING


AutoModel = auto_class_update(AutoModel)


class AutoModelForPreTraining(_BaseAutoModelClass):
    _model_mapping = MODEL_FOR_PRETRAINING_MAPPING


AutoModelForPreTraining = auto_class_update(AutoModelForPreTraining, head_doc="pretraining")


# Private on purpose, the public class will add the deprecation warnings.
class _AutoModelWithLMHead(_BaseAutoModelClass):
    _model_mapping = MODEL_WITH_LM_HEAD_MAPPING


_AutoModelWithLMHead = auto_class_update(_AutoModelWithLMHead, head_doc="language modeling")


class AutoModelForCausalLM(_BaseAutoModelClass):
    _model_mapping = MODEL_FOR_CAUSAL_LM_MAPPING


AutoModelForCausalLM = auto_class_update(AutoModelForCausalLM, head_doc="causal language modeling")


class AutoModelForMaskedLM(_BaseAutoModelClass):
    _model_mapping = MODEL_FOR_MASKED_LM_MAPPING


AutoModelForMaskedLM = auto_class_update(AutoModelForMaskedLM, head_doc="masked language modeling")


class AutoModelForSeq2SeqLM(_BaseAutoModelClass):
    _model_mapping = MODEL_FOR_SEQ_TO_SEQ_CAUSAL_LM_MAPPING


AutoModelForSeq2SeqLM = auto_class_update(
    AutoModelForSeq2SeqLM,
    head_doc="sequence-to-sequence language modeling",
    checkpoint_for_example="google-t5/t5-base",
)


class AutoModelForSequenceClassification(_BaseAutoModelClass):
    _model_mapping = MODEL_FOR_SEQUENCE_CLASSIFICATION_MAPPING


AutoModelForSequenceClassification = auto_class_update(
    AutoModelForSequenceClassification, head_doc="sequence classification"
)


class AutoModelForQuestionAnswering(_BaseAutoModelClass):
    _model_mapping = MODEL_FOR_QUESTION_ANSWERING_MAPPING


AutoModelForQuestionAnswering = auto_class_update(AutoModelForQuestionAnswering, head_doc="question answering")


class AutoModelForTableQuestionAnswering(_BaseAutoModelClass):
    _model_mapping = MODEL_FOR_TABLE_QUESTION_ANSWERING_MAPPING


AutoModelForTableQuestionAnswering = auto_class_update(
    AutoModelForTableQuestionAnswering,
    head_doc="table question answering",
    checkpoint_for_example="google/tapas-base-finetuned-wtq",
)


class AutoModelForVisualQuestionAnswering(_BaseAutoModelClass):
    _model_mapping = MODEL_FOR_VISUAL_QUESTION_ANSWERING_MAPPING


AutoModelForVisualQuestionAnswering = auto_class_update(
    AutoModelForVisualQuestionAnswering,
    head_doc="visual question answering",
    checkpoint_for_example="dandelin/vilt-b32-finetuned-vqa",
)


class AutoModelForDocumentQuestionAnswering(_BaseAutoModelClass):
    _model_mapping = MODEL_FOR_DOCUMENT_QUESTION_ANSWERING_MAPPING


AutoModelForDocumentQuestionAnswering = auto_class_update(
    AutoModelForDocumentQuestionAnswering,
    head_doc="document question answering",
    checkpoint_for_example='impira/layoutlm-document-qa", revision="52e01b3',
)


class AutoModelForTokenClassification(_BaseAutoModelClass):
    _model_mapping = MODEL_FOR_TOKEN_CLASSIFICATION_MAPPING


AutoModelForTokenClassification = auto_class_update(AutoModelForTokenClassification, head_doc="token classification")


class AutoModelForMultipleChoice(_BaseAutoModelClass):
    _model_mapping = MODEL_FOR_MULTIPLE_CHOICE_MAPPING


AutoModelForMultipleChoice = auto_class_update(AutoModelForMultipleChoice, head_doc="multiple choice")


class AutoModelForNextSentencePrediction(_BaseAutoModelClass):
    _model_mapping = MODEL_FOR_NEXT_SENTENCE_PREDICTION_MAPPING


AutoModelForNextSentencePrediction = auto_class_update(
    AutoModelForNextSentencePrediction, head_doc="next sentence prediction"
)


class AutoModelForImageClassification(_BaseAutoModelClass):
    _model_mapping = MODEL_FOR_IMAGE_CLASSIFICATION_MAPPING


AutoModelForImageClassification = auto_class_update(AutoModelForImageClassification, head_doc="image classification")


class AutoModelForZeroShotImageClassification(_BaseAutoModelClass):
    _model_mapping = MODEL_FOR_ZERO_SHOT_IMAGE_CLASSIFICATION_MAPPING


AutoModelForZeroShotImageClassification = auto_class_update(
    AutoModelForZeroShotImageClassification, head_doc="zero-shot image classification"
)


class AutoModelForImageSegmentation(_BaseAutoModelClass):
    _model_mapping = MODEL_FOR_IMAGE_SEGMENTATION_MAPPING


AutoModelForImageSegmentation = auto_class_update(AutoModelForImageSegmentation, head_doc="image segmentation")


class AutoModelForSemanticSegmentation(_BaseAutoModelClass):
    _model_mapping = MODEL_FOR_SEMANTIC_SEGMENTATION_MAPPING


AutoModelForSemanticSegmentation = auto_class_update(
    AutoModelForSemanticSegmentation, head_doc="semantic segmentation"
)


class AutoModelForTimeSeriesPrediction(_BaseAutoModelClass):
    _model_mapping = MODEL_FOR_TIME_SERIES_PREDICTION_MAPPING


AutoModelForTimeSeriesPrediction = auto_class_update(
    AutoModelForTimeSeriesPrediction, head_doc="time-series prediction"
)


class AutoModelForUniversalSegmentation(_BaseAutoModelClass):
    _model_mapping = MODEL_FOR_UNIVERSAL_SEGMENTATION_MAPPING


AutoModelForUniversalSegmentation = auto_class_update(
    AutoModelForUniversalSegmentation, head_doc="universal image segmentation"
)


class AutoModelForInstanceSegmentation(_BaseAutoModelClass):
    _model_mapping = MODEL_FOR_INSTANCE_SEGMENTATION_MAPPING


AutoModelForInstanceSegmentation = auto_class_update(
    AutoModelForInstanceSegmentation, head_doc="instance segmentation"
)


class AutoModelForObjectDetection(_BaseAutoModelClass):
    _model_mapping = MODEL_FOR_OBJECT_DETECTION_MAPPING


AutoModelForObjectDetection = auto_class_update(AutoModelForObjectDetection, head_doc="object detection")


class AutoModelForZeroShotObjectDetection(_BaseAutoModelClass):
    _model_mapping = MODEL_FOR_ZERO_SHOT_OBJECT_DETECTION_MAPPING


AutoModelForZeroShotObjectDetection = auto_class_update(
    AutoModelForZeroShotObjectDetection, head_doc="zero-shot object detection"
)


class AutoModelForDepthEstimation(_BaseAutoModelClass):
    _model_mapping = MODEL_FOR_DEPTH_ESTIMATION_MAPPING


AutoModelForDepthEstimation = auto_class_update(AutoModelForDepthEstimation, head_doc="depth estimation")


class AutoModelForVideoClassification(_BaseAutoModelClass):
    _model_mapping = MODEL_FOR_VIDEO_CLASSIFICATION_MAPPING


AutoModelForVideoClassification = auto_class_update(AutoModelForVideoClassification, head_doc="video classification")


class AutoModelForVision2Seq(_BaseAutoModelClass):
    _model_mapping = MODEL_FOR_VISION_2_SEQ_MAPPING


AutoModelForVision2Seq = auto_class_update(AutoModelForVision2Seq, head_doc="vision-to-text modeling")


class AutoModelForImageTextToText(_BaseAutoModelClass):
    _model_mapping = MODEL_FOR_IMAGE_TEXT_TO_TEXT_MAPPING


AutoModelForImageTextToText = auto_class_update(AutoModelForImageTextToText, head_doc="image-text-to-text modeling")


class AutoModelForAudioClassification(_BaseAutoModelClass):
    _model_mapping = MODEL_FOR_AUDIO_CLASSIFICATION_MAPPING


AutoModelForAudioClassification = auto_class_update(AutoModelForAudioClassification, head_doc="audio classification")


class AutoModelForCTC(_BaseAutoModelClass):
    _model_mapping = MODEL_FOR_CTC_MAPPING


AutoModelForCTC = auto_class_update(AutoModelForCTC, head_doc="connectionist temporal classification")


class AutoModelForSpeechSeq2Seq(_BaseAutoModelClass):
    _model_mapping = MODEL_FOR_SPEECH_SEQ_2_SEQ_MAPPING


AutoModelForSpeechSeq2Seq = auto_class_update(
    AutoModelForSpeechSeq2Seq, head_doc="sequence-to-sequence speech-to-text modeling"
)


class AutoModelForAudioFrameClassification(_BaseAutoModelClass):
    _model_mapping = MODEL_FOR_AUDIO_FRAME_CLASSIFICATION_MAPPING


AutoModelForAudioFrameClassification = auto_class_update(
    AutoModelForAudioFrameClassification, head_doc="audio frame (token) classification"
)


class AutoModelForAudioXVector(_BaseAutoModelClass):
    _model_mapping = MODEL_FOR_AUDIO_XVECTOR_MAPPING


class AutoModelForTextToSpectrogram(_BaseAutoModelClass):
    _model_mapping = MODEL_FOR_TEXT_TO_SPECTROGRAM_MAPPING


class AutoModelForTextToWaveform(_BaseAutoModelClass):
    _model_mapping = MODEL_FOR_TEXT_TO_WAVEFORM_MAPPING


class AutoBackbone(_BaseAutoBackboneClass):
    _model_mapping = MODEL_FOR_BACKBONE_MAPPING


AutoModelForAudioXVector = auto_class_update(AutoModelForAudioXVector, head_doc="audio retrieval via x-vector")


class AutoModelForMaskedImageModeling(_BaseAutoModelClass):
    _model_mapping = MODEL_FOR_MASKED_IMAGE_MODELING_MAPPING


AutoModelForMaskedImageModeling = auto_class_update(AutoModelForMaskedImageModeling, head_doc="masked image modeling")


class AutoModelWithLMHead(_AutoModelWithLMHead):
    @classmethod
    def from_config(cls, config):
        warnings.warn(
            "The class `AutoModelWithLMHead` is deprecated and will be removed in a future version. Please use "
            "`AutoModelForCausalLM` for causal language models, `AutoModelForMaskedLM` for masked language models and "
            "`AutoModelForSeq2SeqLM` for encoder-decoder models.",
            FutureWarning,
        )
        return super().from_config(config)

    @classmethod
    def from_pretrained(cls, pretrained_model_name_or_path, *model_args, **kwargs):
        warnings.warn(
            "The class `AutoModelWithLMHead` is deprecated and will be removed in a future version. Please use "
            "`AutoModelForCausalLM` for causal language models, `AutoModelForMaskedLM` for masked language models and "
            "`AutoModelForSeq2SeqLM` for encoder-decoder models.",
            FutureWarning,
        )
        return super().from_pretrained(pretrained_model_name_or_path, *model_args, **kwargs)


__all__ = [
    "MODEL_FOR_AUDIO_CLASSIFICATION_MAPPING",
    "MODEL_FOR_AUDIO_FRAME_CLASSIFICATION_MAPPING",
    "MODEL_FOR_AUDIO_XVECTOR_MAPPING",
    "MODEL_FOR_BACKBONE_MAPPING",
    "MODEL_FOR_CAUSAL_IMAGE_MODELING_MAPPING",
    "MODEL_FOR_CAUSAL_LM_MAPPING",
    "MODEL_FOR_CTC_MAPPING",
    "MODEL_FOR_DOCUMENT_QUESTION_ANSWERING_MAPPING",
    "MODEL_FOR_DEPTH_ESTIMATION_MAPPING",
    "MODEL_FOR_IMAGE_CLASSIFICATION_MAPPING",
    "MODEL_FOR_IMAGE_MAPPING",
    "MODEL_FOR_IMAGE_SEGMENTATION_MAPPING",
    "MODEL_FOR_IMAGE_TO_IMAGE_MAPPING",
    "MODEL_FOR_KEYPOINT_DETECTION_MAPPING",
    "MODEL_FOR_INSTANCE_SEGMENTATION_MAPPING",
    "MODEL_FOR_MASKED_IMAGE_MODELING_MAPPING",
    "MODEL_FOR_MASKED_LM_MAPPING",
    "MODEL_FOR_MASK_GENERATION_MAPPING",
    "MODEL_FOR_MULTIPLE_CHOICE_MAPPING",
    "MODEL_FOR_NEXT_SENTENCE_PREDICTION_MAPPING",
    "MODEL_FOR_OBJECT_DETECTION_MAPPING",
    "MODEL_FOR_PRETRAINING_MAPPING",
    "MODEL_FOR_QUESTION_ANSWERING_MAPPING",
    "MODEL_FOR_SEMANTIC_SEGMENTATION_MAPPING",
    "MODEL_FOR_SEQ_TO_SEQ_CAUSAL_LM_MAPPING",
    "MODEL_FOR_SEQUENCE_CLASSIFICATION_MAPPING",
    "MODEL_FOR_SPEECH_SEQ_2_SEQ_MAPPING",
    "MODEL_FOR_TABLE_QUESTION_ANSWERING_MAPPING",
    "MODEL_FOR_TEXT_ENCODING_MAPPING",
    "MODEL_FOR_TEXT_TO_WAVEFORM_MAPPING",
    "MODEL_FOR_TEXT_TO_SPECTROGRAM_MAPPING",
    "MODEL_FOR_TIME_SERIES_PREDICTION_MAPPING",
    "MODEL_FOR_TOKEN_CLASSIFICATION_MAPPING",
    "MODEL_FOR_UNIVERSAL_SEGMENTATION_MAPPING",
    "MODEL_FOR_VIDEO_CLASSIFICATION_MAPPING",
    "MODEL_FOR_VISION_2_SEQ_MAPPING",
    "MODEL_FOR_RETRIEVAL_MAPPING",
    "MODEL_FOR_IMAGE_TEXT_TO_TEXT_MAPPING",
    "MODEL_FOR_VISUAL_QUESTION_ANSWERING_MAPPING",
    "MODEL_MAPPING",
    "MODEL_WITH_LM_HEAD_MAPPING",
    "MODEL_FOR_ZERO_SHOT_IMAGE_CLASSIFICATION_MAPPING",
    "MODEL_FOR_ZERO_SHOT_OBJECT_DETECTION_MAPPING",
    "MODEL_FOR_TIME_SERIES_CLASSIFICATION_MAPPING",
    "MODEL_FOR_TIME_SERIES_REGRESSION_MAPPING",
    "AutoModel",
    "AutoBackbone",
    "AutoModelForAudioClassification",
    "AutoModelForAudioFrameClassification",
    "AutoModelForAudioXVector",
    "AutoModelForCausalLM",
    "AutoModelForCTC",
    "AutoModelForDepthEstimation",
    "AutoModelForImageClassification",
    "AutoModelForImageSegmentation",
    "AutoModelForImageToImage",
    "AutoModelForInstanceSegmentation",
    "AutoModelForKeypointDetection",
    "AutoModelForMaskGeneration",
    "AutoModelForTextEncoding",
    "AutoModelForMaskedImageModeling",
    "AutoModelForMaskedLM",
    "AutoModelForMultipleChoice",
    "AutoModelForNextSentencePrediction",
    "AutoModelForObjectDetection",
    "AutoModelForPreTraining",
    "AutoModelForQuestionAnswering",
    "AutoModelForSemanticSegmentation",
    "AutoModelForSeq2SeqLM",
    "AutoModelForSequenceClassification",
    "AutoModelForSpeechSeq2Seq",
    "AutoModelForTableQuestionAnswering",
    "AutoModelForTextToSpectrogram",
    "AutoModelForTextToWaveform",
    "AutoModelForTimeSeriesPrediction",
    "AutoModelForTokenClassification",
    "AutoModelForUniversalSegmentation",
    "AutoModelForVideoClassification",
    "AutoModelForVision2Seq",
    "AutoModelForVisualQuestionAnswering",
    "AutoModelForDocumentQuestionAnswering",
    "AutoModelWithLMHead",
    "AutoModelForZeroShotImageClassification",
    "AutoModelForZeroShotObjectDetection",
    "AutoModelForImageTextToText",
]<|MERGE_RESOLUTION|>--- conflicted
+++ resolved
@@ -570,11 +570,8 @@
         ("dbrx", "DbrxForCausalLM"),
         ("deepseek_v3", "DeepseekV3ForCausalLM"),
         ("diffllama", "DiffLlamaForCausalLM"),
-<<<<<<< HEAD
         ("doge", "DogeForCausalLM"),
-=======
         ("dots1", "Dots1ForCausalLM"),
->>>>>>> 1d45d90e
         ("electra", "ElectraForCausalLM"),
         ("emu3", "Emu3ForCausalLM"),
         ("ernie", "ErnieForCausalLM"),
