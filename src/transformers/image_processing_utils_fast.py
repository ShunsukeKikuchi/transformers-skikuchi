--- conflicted
+++ resolved
@@ -673,53 +673,5 @@
     def to_dict(self):
         encoder_dict = super().to_dict()
         encoder_dict.pop("_valid_processor_keys", None)
-<<<<<<< HEAD
-        return encoder_dict
-=======
         encoder_dict.pop("_valid_kwargs_names", None)
-        return encoder_dict
-
-
-class SemanticSegmentationMixin:
-    def post_process_semantic_segmentation(self, outputs, target_sizes: Optional[list[tuple]] = None):
-        """
-        Converts the output of [`MobileNetV2ForSemanticSegmentation`] into semantic segmentation maps. Only supports PyTorch.
-
-        Args:
-            outputs ([`MobileNetV2ForSemanticSegmentation`]):
-                Raw outputs of the model.
-            target_sizes (`list[Tuple]` of length `batch_size`, *optional*):
-                List of tuples corresponding to the requested final size (height, width) of each prediction. If unset,
-                predictions will not be resized.
-
-        Returns:
-            semantic_segmentation: `list[torch.Tensor]` of length `batch_size`, where each item is a semantic
-            segmentation map of shape (height, width) corresponding to the target_sizes entry (if `target_sizes` is
-            specified). Each entry of each `torch.Tensor` correspond to a semantic class id.
-        """
-        logits = outputs.logits
-
-        # Resize logits and compute semantic segmentation maps
-        if target_sizes is not None:
-            if len(logits) != len(target_sizes):
-                raise ValueError(
-                    "Make sure that you pass in as many target sizes as the batch dimension of the logits"
-                )
-
-            # if is_torch_tensor(target_sizes):
-            #     target_sizes = target_sizes.numpy()
-
-            semantic_segmentation = []
-
-            for idx in range(len(logits)):
-                resized_logits = torch.nn.functional.interpolate(
-                    logits[idx].unsqueeze(dim=0), size=target_sizes[idx], mode="bilinear", align_corners=False
-                )
-                semantic_map = resized_logits[0].argmax(dim=0)
-                semantic_segmentation.append(semantic_map)
-        else:
-            semantic_segmentation = logits.argmax(dim=1)
-            semantic_segmentation = [semantic_segmentation[i] for i in range(semantic_segmentation.shape[0])]
-
-        return semantic_segmentation
->>>>>>> d058f81e
+        return encoder_dict