--- conflicted
+++ resolved
@@ -130,15 +130,10 @@
     The Base Paligemma model which consists of a vision backbone and a language model withou language modeling head.,
     """
 )
-<<<<<<< HEAD
-class PaliGemmaForConditionalGeneration(PaliGemmaPreTrainedModel, GenerationMixin):
+class PaliGemmaModel(PaliGemmaPreTrainedModel):
+    _checkpoint_conversion_mapping = {"language_model.model": "language_model"}
     # we are filtering the logits/labels so we shouldn't divide the loss based on num_items_in_batch
     accepts_loss_kwargs = False
-=======
-class PaliGemmaModel(PaliGemmaPreTrainedModel):
-    _checkpoint_conversion_mapping = {"language_model.model": "language_model"}
->>>>>>> 9f42c1f1
-
     def __init__(self, config: PaliGemmaConfig):
         super().__init__(config)
         self.vision_tower = AutoModel.from_config(config=config.vision_config)
