# coding=utf-8
# Copyright 2025 The Qwen Team and The HuggingFace Inc. team. All rights reserved.
#
# This code is based on EleutherAI's GPT-NeoX library and the GPT-NeoX
# and OPT implementations in this library. It has been modified from its
# original forms to accommodate minor architectural differences compared
# to GPT-NeoX and OPT used by the Meta AI team that trained the model.
#
# Licensed under the Apache License, Version 2.0 (the "License");
# you may not use this file except in compliance with the License.
# You may obtain a copy of the License at
#
#     http://www.apache.org/licenses/LICENSE-2.0
#
# Unless required by applicable law or agreed to in writing, software
# distributed under the License is distributed on an "AS IS" BASIS,
# WITHOUT WARRANTIES OR CONDITIONS OF ANY KIND, either express or implied.
# See the License for the specific language governing permissions and
# limitations under the License.
"""PyTorch Qwen2.5-VL model."""

from dataclasses import dataclass
from typing import List, Optional, Tuple, Union

import torch
import torch.nn as nn
import torch.nn.functional as F
import torch.utils.checkpoint

from transformers.models.qwen2_vl.configuration_qwen2_vl import Qwen2VLConfig, Qwen2VLTextConfig
from transformers.models.qwen2_vl.modeling_qwen2_vl import (
    PatchEmbed,
    PatchMerger,
    Qwen2RMSNorm,
    Qwen2VLCausalLMOutputWithPast,
    Qwen2VLForConditionalGeneration,
    Qwen2VLModel,
    Qwen2VLModelOutputWithPast,
    Qwen2VLPreTrainedModel,
    VisionAttention,
    VisionRotaryEmbedding,
    VisionSdpaAttention,
)
from transformers.models.qwen2_vl.processing_qwen2_vl import Qwen2VLImagesKwargs, Qwen2VLProcessor

from ...activations import ACT2FN
from ...configuration_utils import PretrainedConfig
from ...feature_extraction_utils import BatchFeature
from ...image_utils import ImageInput, VideoInput
from ...modeling_flash_attention_utils import is_flash_attn_available
from ...processing_utils import ProcessingKwargs, Unpack, VideosKwargs
from ...tokenization_utils_base import PreTokenizedInput, TextInput
from ...utils import (
    add_start_docstrings_to_model_forward,
    can_return_tuple,
    logging,
    replace_return_docstrings,
)


if is_flash_attn_available():
    from ...modeling_flash_attention_utils import apply_rotary_emb, flash_attn_varlen_func


logger = logging.get_logger(__name__)

_CONFIG_FOR_DOC = "Qwen2_5_VLConfig"


def apply_rotary_pos_emb_flashatt(
    q: torch.Tensor, k: torch.Tensor, cos: torch.Tensor, sin: torch.Tensor
) -> Tuple[torch.Tensor, torch.Tensor]:
    cos = cos.chunk(2, dim=-1)[0].contiguous()
    sin = sin.chunk(2, dim=-1)[0].contiguous()
    q_embed = apply_rotary_emb(q.float(), cos.float(), sin.float()).type_as(q)
    k_embed = apply_rotary_emb(k.float(), cos.float(), sin.float()).type_as(k)
    return q_embed, k_embed


class Qwen2_5_VLVisionConfig(PretrainedConfig):
    model_type = "qwen2_5_vl"
    base_config_key = "vision_config"

    def __init__(
        self,
        depth=32,
        hidden_size=3584,
        hidden_act="silu",
        intermediate_size=3420,
        num_heads=16,
        in_channels=3,
        patch_size=14,
        spatial_merge_size=2,
        temporal_patch_size=2,
        tokens_per_second=4,
        window_size=112,
        out_hidden_size=3584,
        fullatt_block_indexes=[7, 15, 23, 31],
        initializer_range=0.02,
        **kwargs,
    ):
        super().__init__(**kwargs)

        self.depth = depth
        self.hidden_size = hidden_size
        self.hidden_act = hidden_act
        self.intermediate_size = intermediate_size
        self.num_heads = num_heads
        self.in_channels = in_channels
        self.patch_size = patch_size
        self.spatial_merge_size = spatial_merge_size
        self.temporal_patch_size = temporal_patch_size
        self.tokens_per_second = tokens_per_second
        self.window_size = window_size
        self.fullatt_block_indexes = fullatt_block_indexes
        self.out_hidden_size = out_hidden_size
        self.initializer_range = initializer_range


class Qwen2_5_VLTextConfig(Qwen2VLTextConfig):
    model_type = "qwen2_5_vl_text"


class Qwen2_5_VLConfig(Qwen2VLConfig):
    model_type = "qwen2_5_vl"
    sub_configs = {"vision_config": Qwen2_5_VLVisionConfig, "text_config": Qwen2_5_VLTextConfig}


class Qwen2_5_VLMLP(nn.Module):
    def __init__(self, config, bias: bool = False):
        super().__init__()
        self.hidden_size = config.hidden_size
        self.intermediate_size = config.intermediate_size
        self.gate_proj = nn.Linear(self.hidden_size, self.intermediate_size, bias=bias)
        self.up_proj = nn.Linear(self.hidden_size, self.intermediate_size, bias=bias)
        self.down_proj = nn.Linear(self.intermediate_size, self.hidden_size, bias=bias)
        self.act_fn = ACT2FN[config.hidden_act]

    def forward(self, hidden_state):
        return self.down_proj(self.act_fn(self.gate_proj(hidden_state)) * self.up_proj(hidden_state))


class Qwen2_5_VisionPatchEmbed(PatchEmbed):
    pass


class Qwen2_5_VisionRotaryEmbedding(VisionRotaryEmbedding):
    pass


class Qwen2_5_VLPatchMerger(PatchMerger):
    def __init__(self, dim: int, context_dim: int, spatial_merge_size: int = 2) -> None:
        super().__init__(dim, context_dim, spatial_merge_size)
        self.ln_q = Qwen2RMSNorm(context_dim, eps=1e-6)


class Qwen2_5_VLVisionFlashAttention2(nn.Module):
    def __init__(self, dim: int, num_heads: int = 16) -> None:
        super().__init__()
        self.num_heads = num_heads
        self.qkv = nn.Linear(dim, dim * 3, bias=True)
        self.proj = nn.Linear(dim, dim)

    def forward(
        self,
        hidden_states: torch.Tensor,
        cu_seqlens: torch.Tensor,
        rotary_pos_emb: Optional[torch.Tensor] = None,
        position_embeddings: Optional[Tuple[torch.Tensor, torch.Tensor]] = None,
    ) -> torch.Tensor:
        seq_length = hidden_states.shape[0]
        q, k, v = self.qkv(hidden_states).reshape(seq_length, 3, self.num_heads, -1).permute(1, 0, 2, 3).unbind(0)
        if position_embeddings is None:
            logger.warning_once(
                "The attention layers in this model are transitioning from computing the RoPE embeddings internally "
                "through `rotary_pos_emb` (2D tensor of RoPE theta values), to using externally computed "
                "`position_embeddings` (Tuple of tensors, containing cos and sin). In v4.54 `rotary_pos_emb` will be "
                "removed and `position_embeddings` will be mandatory."
            )
            emb = torch.cat((rotary_pos_emb, rotary_pos_emb), dim=-1)
            cos = emb.cos()
            sin = emb.sin()
        else:
            cos, sin = position_embeddings
        q, k = apply_rotary_pos_emb_flashatt(q.unsqueeze(0), k.unsqueeze(0), cos, sin)
        q = q.squeeze(0)
        k = k.squeeze(0)

        max_seqlen = (cu_seqlens[1:] - cu_seqlens[:-1]).max().item()
        attn_output = flash_attn_varlen_func(q, k, v, cu_seqlens, cu_seqlens, max_seqlen, max_seqlen).reshape(
            seq_length, -1
        )
        attn_output = self.proj(attn_output)
        return attn_output


class Qwen2_5_VLVisionAttention(VisionAttention):
    pass


class Qwen2_5_VLVisionSdpaAttention(VisionSdpaAttention):
    pass


QWEN2_5_VL_VISION_ATTENTION_CLASSES = {
    "eager": Qwen2_5_VLVisionAttention,
    "flash_attention_2": Qwen2_5_VLVisionFlashAttention2,
    "sdpa": Qwen2_5_VLVisionSdpaAttention,
}


class Qwen2_5_VLVisionBlock(nn.Module):
    def __init__(self, config, attn_implementation: str = "sdpa") -> None:
        super().__init__()
        self.norm1 = Qwen2RMSNorm(config.hidden_size, eps=1e-6)
        self.norm2 = Qwen2RMSNorm(config.hidden_size, eps=1e-6)
        self.attn = QWEN2_5_VL_VISION_ATTENTION_CLASSES[attn_implementation](
            config.hidden_size, num_heads=config.num_heads
        )
        self.mlp = Qwen2_5_VLMLP(config, bias=True)

    def forward(
        self,
        hidden_states: torch.Tensor,
        cu_seqlens: torch.Tensor,
        rotary_pos_emb: Optional[torch.Tensor] = None,
        position_embeddings: Optional[Tuple[torch.Tensor, torch.Tensor]] = None,
    ) -> torch.Tensor:
        hidden_states = hidden_states + self.attn(
            self.norm1(hidden_states),
            cu_seqlens=cu_seqlens,
            rotary_pos_emb=rotary_pos_emb,
            position_embeddings=position_embeddings,
        )
        hidden_states = hidden_states + self.mlp(self.norm2(hidden_states))
        return hidden_states


class Qwen2_5_VLPreTrainedModel(Qwen2VLPreTrainedModel):
    def _init_weights(self, module):
        std = self.config.get_text_config().initializer_range
        if isinstance(module, (nn.Linear, nn.Conv3d)):
            module.weight.data.normal_(mean=0.0, std=std)
            if module.bias is not None:
                module.bias.data.zero_()
        elif isinstance(module, nn.Embedding):
            module.weight.data.normal_(mean=0.0, std=std)
            if module.padding_idx is not None:
                module.weight.data[module.padding_idx].zero_()
        elif isinstance(module, Qwen2RMSNorm):
            module.weight.data.fill_(1.0)


class Qwen2_5_VisionTransformerPretrainedModel(Qwen2_5_VLPreTrainedModel):
    config_class = Qwen2_5_VLVisionConfig
    _no_split_modules = ["Qwen2_5_VLVisionBlock"]

    def __init__(self, config, *inputs, **kwargs) -> None:
        super().__init__(config, *inputs, **kwargs)
        self.spatial_merge_size = config.spatial_merge_size
        self.patch_size = config.patch_size
        self.fullatt_block_indexes = config.fullatt_block_indexes
        self.window_size = config.window_size
        self.spatial_merge_unit = self.spatial_merge_size * self.spatial_merge_size

        self.patch_embed = Qwen2_5_VisionPatchEmbed(
            patch_size=config.patch_size,
            temporal_patch_size=config.temporal_patch_size,
            in_channels=config.in_channels,
            embed_dim=config.hidden_size,
        )

        head_dim = config.hidden_size // config.num_heads
        self.rotary_pos_emb = Qwen2_5_VisionRotaryEmbedding(head_dim // 2)

        self.blocks = nn.ModuleList(
            [Qwen2_5_VLVisionBlock(config, config._attn_implementation) for _ in range(config.depth)]
        )
        self.merger = Qwen2_5_VLPatchMerger(
            dim=config.out_hidden_size,
            context_dim=config.hidden_size,
            spatial_merge_size=config.spatial_merge_size,
        )
        self.gradient_checkpointing = False

    def rot_pos_emb(self, grid_thw):
        pos_ids = []
        for t, h, w in grid_thw:
            hpos_ids = torch.arange(h).unsqueeze(1).expand(-1, w)
            hpos_ids = hpos_ids.reshape(
                h // self.spatial_merge_size,
                self.spatial_merge_size,
                w // self.spatial_merge_size,
                self.spatial_merge_size,
            )
            hpos_ids = hpos_ids.permute(0, 2, 1, 3)
            hpos_ids = hpos_ids.flatten()

            wpos_ids = torch.arange(w).unsqueeze(0).expand(h, -1)
            wpos_ids = wpos_ids.reshape(
                h // self.spatial_merge_size,
                self.spatial_merge_size,
                w // self.spatial_merge_size,
                self.spatial_merge_size,
            )
            wpos_ids = wpos_ids.permute(0, 2, 1, 3)
            wpos_ids = wpos_ids.flatten()
            pos_ids.append(torch.stack([hpos_ids, wpos_ids], dim=-1).repeat(t, 1))
        pos_ids = torch.cat(pos_ids, dim=0)
        max_grid_size = grid_thw[:, 1:].max()
        rotary_pos_emb_full = self.rotary_pos_emb(max_grid_size)
        rotary_pos_emb = rotary_pos_emb_full[pos_ids].flatten(1)
        return rotary_pos_emb

    def get_window_index(self, grid_thw):
        window_index: list = []
        cu_window_seqlens: list = [0]
        window_index_id = 0
        vit_merger_window_size = self.window_size // self.spatial_merge_size // self.patch_size

        for grid_t, grid_h, grid_w in grid_thw:
            llm_grid_h, llm_grid_w = (
                grid_h // self.spatial_merge_size,
                grid_w // self.spatial_merge_size,
            )
            index = torch.arange(grid_t * llm_grid_h * llm_grid_w).reshape(grid_t, llm_grid_h, llm_grid_w)
            pad_h = vit_merger_window_size - llm_grid_h % vit_merger_window_size
            pad_w = vit_merger_window_size - llm_grid_w % vit_merger_window_size
            num_windows_h = (llm_grid_h + pad_h) // vit_merger_window_size
            num_windows_w = (llm_grid_w + pad_w) // vit_merger_window_size
            index_padded = F.pad(index, (0, pad_w, 0, pad_h), "constant", -100)
            index_padded = index_padded.reshape(
                grid_t,
                num_windows_h,
                vit_merger_window_size,
                num_windows_w,
                vit_merger_window_size,
            )
            index_padded = index_padded.permute(0, 1, 3, 2, 4).reshape(
                grid_t,
                num_windows_h * num_windows_w,
                vit_merger_window_size,
                vit_merger_window_size,
            )
            seqlens = (index_padded != -100).sum([2, 3]).reshape(-1)
            index_padded = index_padded.reshape(-1)
            index_new = index_padded[index_padded != -100]
            window_index.append(index_new + window_index_id)
            cu_seqlens_tmp = seqlens.cumsum(0) * self.spatial_merge_unit + cu_window_seqlens[-1]
            cu_window_seqlens.extend(cu_seqlens_tmp.tolist())
            window_index_id += (grid_t * llm_grid_h * llm_grid_w).item()
        window_index = torch.cat(window_index, dim=0)

        return window_index, cu_window_seqlens

    def forward(self, hidden_states: torch.Tensor, grid_thw: torch.Tensor) -> torch.Tensor:
        """
        Args:
            hidden_states (`torch.Tensor` of shape `(seq_len, hidden_size)`):
                The final hidden states of the model.
            grid_thw (`torch.Tensor` of shape `(num_images_or_videos, 3)`):
                The temporal, height and width of feature shape of each image in LLM.

        Returns:
            `torch.Tensor`: hidden_states.
        """
        hidden_states = self.patch_embed(hidden_states)
        rotary_pos_emb = self.rot_pos_emb(grid_thw)
        window_index, cu_window_seqlens = self.get_window_index(grid_thw)
        cu_window_seqlens = torch.tensor(
            cu_window_seqlens,
            device=hidden_states.device,
            dtype=grid_thw.dtype if torch.jit.is_tracing() else torch.int32,
        )
        cu_window_seqlens = torch.unique_consecutive(cu_window_seqlens)

        seq_len, _ = hidden_states.size()
        hidden_states = hidden_states.reshape(seq_len // self.spatial_merge_unit, self.spatial_merge_unit, -1)
        hidden_states = hidden_states[window_index, :, :]
        hidden_states = hidden_states.reshape(seq_len, -1)
        rotary_pos_emb = rotary_pos_emb.reshape(seq_len // self.spatial_merge_unit, self.spatial_merge_unit, -1)
        rotary_pos_emb = rotary_pos_emb[window_index, :, :]
        rotary_pos_emb = rotary_pos_emb.reshape(seq_len, -1)
        emb = torch.cat((rotary_pos_emb, rotary_pos_emb), dim=-1)
        position_embeddings = (emb.cos(), emb.sin())

        cu_seqlens = torch.repeat_interleave(grid_thw[:, 1] * grid_thw[:, 2], grid_thw[:, 0]).cumsum(
            dim=0,
            # Select dtype based on the following factors:
            #  - FA2 requires that cu_seqlens_q must have dtype int32
            #  - torch.onnx.export requires that cu_seqlens_q must have same dtype as grid_thw
            # See https://github.com/huggingface/transformers/pull/34852 for more information
            dtype=grid_thw.dtype if torch.jit.is_tracing() else torch.int32,
        )
        cu_seqlens = F.pad(cu_seqlens, (1, 0), value=0)

        for layer_num, blk in enumerate(self.blocks):
            if layer_num in self.fullatt_block_indexes:
                cu_seqlens_now = cu_seqlens
            else:
                cu_seqlens_now = cu_window_seqlens
            if self.gradient_checkpointing and self.training:
                hidden_states = self._gradient_checkpointing_func(
                    blk.__call__, hidden_states, cu_seqlens_now, None, position_embeddings
                )
            else:
                hidden_states = blk(hidden_states, cu_seqlens=cu_seqlens_now, position_embeddings=position_embeddings)

        hidden_states = self.merger(hidden_states)
        reverse_indices = torch.argsort(window_index)
        hidden_states = hidden_states[reverse_indices, :]

        return hidden_states


@dataclass
class Qwen2_5_VLModelOutputWithPast(Qwen2VLModelOutputWithPast):
    pass


class Qwen2_5_VLModel(Qwen2VLModel):
    config_class = Qwen2_5_VLConfig
    _no_split_modules = ["Qwen2_5_VLDecoderLayer", "Qwen2_5_VLVisionBlock"]

    def __init__(self, config):
        super().__init__(config)
        self.visual = Qwen2_5_VisionTransformerPretrainedModel._from_config(config.vision_config)

    def get_rope_index(
        self,
        input_ids: Optional[torch.LongTensor] = None,
        image_grid_thw: Optional[torch.LongTensor] = None,
        video_grid_thw: Optional[torch.LongTensor] = None,
        second_per_grid_ts: Optional[torch.Tensor] = None,
        attention_mask: Optional[torch.Tensor] = None,
    ) -> Tuple[torch.Tensor, torch.Tensor]:
        """
        Calculate the 3D rope index based on image and video's temporal, height and width in LLM.

        Explanation:
            Each embedding sequence contains vision embedding and text embedding or just contains text embedding.

            For pure text embedding sequence, the rotary position embedding has no difference with modern LLMs.
            Examples:
                input_ids: [T T T T T], here T is for text.
                temporal position_ids: [0, 1, 2, 3, 4]
                height position_ids: [0, 1, 2, 3, 4]
                width position_ids: [0, 1, 2, 3, 4]

            For vision and text embedding sequence, we calculate 3D rotary position embedding for vision part
            and 1D rotary position embedding for text part.
            Examples:
                Temporal (Time): 3 patches, representing different segments of the video in time.
                Height: 2 patches, dividing each frame vertically.
                Width: 2 patches, dividing each frame horizontally.
                We also have some important parameters:
                fps (Frames Per Second): The video's frame rate, set to 1. This means one frame is processed each second.
                tokens_per_second: This is a crucial parameter. It dictates how many "time-steps" or "temporal tokens" are conceptually packed into a one-second interval of the video. In this case, we have 25 tokens per second. So each second of the video will be represented with 25 separate time points. It essentially defines the temporal granularity.
                temporal_patch_size: The number of frames that compose one temporal patch. Here, it's 2 frames.
                interval: The step size for the temporal position IDs, calculated as tokens_per_second * temporal_patch_size / fps. In this case, 25 * 2 / 1 = 50. This means that each temporal patch will be have a difference of 50 in the temporal position IDs.
                input_ids: [V V V V V V V V V V V V T T T T T], here V is for vision.
                vision temporal position_ids: [0, 0, 0, 0, 50, 50, 50, 50, 100, 100, 100, 100]
                vision height position_ids: [0, 0, 1, 1, 0, 0, 1, 1, 0, 0, 1, 1]
                vision width position_ids: [0, 1, 0, 1, 0, 1, 0, 1, 0, 1, 0, 1]
                text temporal position_ids: [101, 102, 103, 104, 105]
                text height position_ids: [101, 102, 103, 104, 105]
                text width position_ids: [101, 102, 103, 104, 105]
                Here we calculate the text start position_ids as the max vision position_ids plus 1.

        Args:
            input_ids (`torch.LongTensor` of shape `(batch_size, sequence_length)`):
                Indices of input sequence tokens in the vocabulary. Padding will be ignored by default should you provide
                it.
            image_grid_thw (`torch.LongTensor` of shape `(num_images, 3)`, *optional*):
                The temporal, height and width of feature shape of each image in LLM.
            video_grid_thw (`torch.LongTensor` of shape `(num_videos, 3)`, *optional*):
                The temporal, height and width of feature shape of each video in LLM.
            second_per_grid_ts (`torch.Tensor` of shape `(num_videos)`, *optional*):
                The time interval (in seconds) for each grid along the temporal dimension in the 3D position IDs.
            attention_mask (`torch.Tensor` of shape `(batch_size, sequence_length)`, *optional*):
                Mask to avoid performing attention on padding token indices. Mask values selected in `[0, 1]`:

                - 1 for tokens that are **not masked**,
                - 0 for tokens that are **masked**.

        Returns:
            position_ids (`torch.LongTensor` of shape `(3, batch_size, sequence_length)`)
            mrope_position_deltas (`torch.Tensor` of shape `(batch_size)`)
        """
        spatial_merge_size = self.config.vision_config.spatial_merge_size
        image_token_id = self.config.image_token_id
        video_token_id = self.config.video_token_id
        vision_start_token_id = self.config.vision_start_token_id
        mrope_position_deltas = []
        if input_ids is not None and (image_grid_thw is not None or video_grid_thw is not None):
            total_input_ids = input_ids
            if attention_mask is None:
                attention_mask = torch.ones_like(total_input_ids)
            position_ids = torch.ones(
                3,
                input_ids.shape[0],
                input_ids.shape[1],
                dtype=input_ids.dtype,
                device=input_ids.device,
            )
            image_index, video_index = 0, 0
            attention_mask = attention_mask.to(total_input_ids.device)
            for i, input_ids in enumerate(total_input_ids):
                input_ids = input_ids[attention_mask[i] == 1]
                image_nums, video_nums = 0, 0
                vision_start_indices = torch.argwhere(input_ids == vision_start_token_id).squeeze(1)
                vision_tokens = input_ids[vision_start_indices + 1]
                image_nums = (vision_tokens == image_token_id).sum()
                video_nums = (vision_tokens == video_token_id).sum()
                input_tokens = input_ids.tolist()
                llm_pos_ids_list: list = []
                st = 0
                remain_images, remain_videos = image_nums, video_nums
                for _ in range(image_nums + video_nums):
                    if image_token_id in input_tokens and remain_images > 0:
                        ed_image = input_tokens.index(image_token_id, st)
                    else:
                        ed_image = len(input_tokens) + 1
                    if video_token_id in input_tokens and remain_videos > 0:
                        ed_video = input_tokens.index(video_token_id, st)
                    else:
                        ed_video = len(input_tokens) + 1
                    if ed_image < ed_video:
                        t, h, w = (
                            image_grid_thw[image_index][0],
                            image_grid_thw[image_index][1],
                            image_grid_thw[image_index][2],
                        )
                        second_per_grid_t = 0
                        image_index += 1
                        remain_images -= 1
                        ed = ed_image

                    else:
                        t, h, w = (
                            video_grid_thw[video_index][0],
                            video_grid_thw[video_index][1],
                            video_grid_thw[video_index][2],
                        )
                        if second_per_grid_ts is not None:
                            second_per_grid_t = second_per_grid_ts[video_index]
                        else:
                            second_per_grid_t = 1.0
                        video_index += 1
                        remain_videos -= 1
                        ed = ed_video
                    llm_grid_t, llm_grid_h, llm_grid_w = (
                        t.item(),
                        h.item() // spatial_merge_size,
                        w.item() // spatial_merge_size,
                    )
                    text_len = ed - st

                    st_idx = llm_pos_ids_list[-1].max() + 1 if len(llm_pos_ids_list) > 0 else 0
                    llm_pos_ids_list.append(torch.arange(text_len).view(1, -1).expand(3, -1) + st_idx)

                    range_tensor = torch.arange(llm_grid_t).view(-1, 1)
                    expanded_range = range_tensor.expand(-1, llm_grid_h * llm_grid_w)

                    ## normalize type, send to device.
                    second_per_grid_t = torch.as_tensor(
                        second_per_grid_t, dtype=range_tensor.dtype, device=range_tensor.device
                    )

                    time_tensor = expanded_range * second_per_grid_t * self.config.vision_config.tokens_per_second

                    time_tensor_long = time_tensor.long()
                    t_index = time_tensor_long.flatten()

                    h_index = torch.arange(llm_grid_h).view(1, -1, 1).expand(llm_grid_t, -1, llm_grid_w).flatten()
                    w_index = torch.arange(llm_grid_w).view(1, 1, -1).expand(llm_grid_t, llm_grid_h, -1).flatten()
                    llm_pos_ids_list.append(torch.stack([t_index, h_index, w_index]) + text_len + st_idx)
                    st = ed + llm_grid_t * llm_grid_h * llm_grid_w

                if st < len(input_tokens):
                    st_idx = llm_pos_ids_list[-1].max() + 1 if len(llm_pos_ids_list) > 0 else 0
                    text_len = len(input_tokens) - st
                    llm_pos_ids_list.append(torch.arange(text_len).view(1, -1).expand(3, -1) + st_idx)

                llm_positions = torch.cat(llm_pos_ids_list, dim=1).reshape(3, -1)
                position_ids[..., i, attention_mask[i] == 1] = llm_positions.to(position_ids.device)
                mrope_position_deltas.append(llm_positions.max() + 1 - len(total_input_ids[i]))
            mrope_position_deltas = torch.tensor(mrope_position_deltas, device=input_ids.device).unsqueeze(1)
            return position_ids, mrope_position_deltas
        else:
            if attention_mask is not None:
                position_ids = attention_mask.long().cumsum(-1) - 1
                position_ids.masked_fill_(attention_mask == 0, 1)
                position_ids = position_ids.unsqueeze(0).expand(3, -1, -1).to(attention_mask.device)
                max_position_ids = position_ids.max(0, keepdim=False)[0].max(-1, keepdim=True)[0]
                mrope_position_deltas = max_position_ids + 1 - attention_mask.shape[-1]
            else:
                position_ids = (
                    torch.arange(input_ids.shape[1], device=input_ids.device)
                    .view(1, 1, -1)
                    .expand(3, input_ids.shape[0], -1)
                )
                mrope_position_deltas = torch.zeros(
                    [input_ids.shape[0], 1],
                    device=input_ids.device,
                    dtype=input_ids.dtype,
                )

            return position_ids, mrope_position_deltas

    def forward(
        self,
        input_ids: torch.LongTensor = None,
        attention_mask: Optional[torch.Tensor] = None,
        position_ids: Optional[torch.LongTensor] = None,
        past_key_values: Optional[List[torch.FloatTensor]] = None,
        inputs_embeds: Optional[torch.FloatTensor] = None,
        use_cache: Optional[bool] = None,
        output_attentions: Optional[bool] = None,
        output_hidden_states: Optional[bool] = None,
        return_dict: Optional[bool] = None,
        pixel_values: Optional[torch.Tensor] = None,
        pixel_values_videos: Optional[torch.FloatTensor] = None,
        image_grid_thw: Optional[torch.LongTensor] = None,
        video_grid_thw: Optional[torch.LongTensor] = None,
        rope_deltas: Optional[torch.LongTensor] = None,
        cache_position: Optional[torch.LongTensor] = None,
        second_per_grid_ts: Optional[torch.Tensor] = None,
<<<<<<< HEAD
    ) -> Union[Tuple, Qwen2_5_VLCausalLMOutputWithPast]:
        r"""
        labels (`torch.LongTensor` of shape `(batch_size, sequence_length)`, *optional*):
            Labels for computing the masked language modeling loss. Indices should either be in `[0, ...,
            config.vocab_size]` or -100 (see `input_ids` docstring). Tokens with indices set to `-100` are ignored
            (masked), the loss is only computed for the tokens with labels in `[0, ..., config.vocab_size]`.
        pixel_values_videos (`torch.FloatTensor` of shape `(seq_length, num_channels * temporal_size * image_size * image_size)):
            The tensors corresponding to the input videos. Pixel values can be obtained using
            [`AutoImageProcessor`]. See [`Qwen2_5_VLImageProcessor.__call__`] for details. [`Qwen2_5_VLProcessor`] uses
            [`Qwen2_5_VLImageProcessor`] for processing videos.
        image_grid_thw (`torch.LongTensor` of shape `(num_images, 3)`, *optional*):
            The temporal, height and width of feature shape of each image in LLM.
        video_grid_thw (`torch.LongTensor` of shape `(num_videos, 3)`, *optional*):
            The temporal, height and width of feature shape of each video in LLM.
        rope_deltas (`torch.LongTensor` of shape `(batch_size, )`, *optional*):
            The rope index difference between sequence length and multimodal rope.
        second_per_grid_ts (`torch.Tensor` of shape `(num_videos)`, *optional*):
            The time interval (in seconds) for each grid along the temporal dimension in the 3D position IDs.

        Example:

        ```python
        >>> from PIL import Image
        >>> import requests
        >>> from transformers import AutoProcessor, Qwen2_5_VLForConditionalGeneration

        >>> model = Qwen2_5_VLForConditionalGeneration.from_pretrained("Qwen/Qwen2.5-VL-7B-Instruct")
        >>> processor = AutoProcessor.from_pretrained("Qwen/Qwen2.5-VL-7B-Instruct")

        >>> messages = [
            {
                "role": "user",
                "content": [
                    {"type": "image"},
                    {"type": "text", "text": "What is shown in this image?"},
                ],
            },
        ]
        >>> url = "https://www.ilankelman.org/stopsigns/australia.jpg"
        >>> image = Image.open(requests.get(url, stream=True).raw)

        >>> text = processor.apply_chat_template(messages, tokenize=False, add_generation_prompt=True)
        >>> inputs = processor(text=[text], images=[image], vision_infos=[vision_infos])

        >>> # Generate
        >>> generate_ids = model.generate(inputs.input_ids, max_length=30)
        >>> tokenizer.batch_decode(generate_ids, skip_special_tokens=True, clean_up_tokenization_spaces=False)[0]
        "The image shows a street scene with a red stop sign in the foreground. In the background, there is a large red gate with Chinese characters ..."
        ```"""

=======
    ) -> Union[Tuple, Qwen2_5_VLModelOutputWithPast]:
>>>>>>> f2909e02
        output_attentions = output_attentions if output_attentions is not None else self.config.output_attentions
        output_hidden_states = (
            output_hidden_states if output_hidden_states is not None else self.config.output_hidden_states
        )
        return_dict = return_dict if return_dict is not None else self.config.use_return_dict

        if inputs_embeds is None:
            inputs_embeds = self.get_input_embeddings()(input_ids)
            if pixel_values is not None:
                pixel_values = pixel_values.type(self.visual.dtype)
                image_embeds = self.visual(pixel_values, grid_thw=image_grid_thw)
                n_image_tokens = (input_ids == self.config.image_token_id).sum().item()
                n_image_features = image_embeds.shape[0]
                if n_image_tokens != n_image_features:
                    raise ValueError(
                        f"Image features and image tokens do not match: tokens: {n_image_tokens}, features {n_image_features}"
                    )

                mask = input_ids == self.config.image_token_id
                mask_unsqueezed = mask.unsqueeze(-1)
                mask_expanded = mask_unsqueezed.expand_as(inputs_embeds)
                image_mask = mask_expanded.to(inputs_embeds.device)

                image_embeds = image_embeds.to(inputs_embeds.device, inputs_embeds.dtype)
                inputs_embeds = inputs_embeds.masked_scatter(image_mask, image_embeds)

            if pixel_values_videos is not None:
                pixel_values_videos = pixel_values_videos.type(self.visual.dtype)
                video_embeds = self.visual(pixel_values_videos, grid_thw=video_grid_thw)
                n_video_tokens = (input_ids == self.config.video_token_id).sum().item()
                n_video_features = video_embeds.shape[0]
                if n_video_tokens != n_video_features:
                    raise ValueError(
                        f"Video features and video tokens do not match: tokens: {n_video_tokens}, features {n_video_features}"
                    )

                mask = input_ids == self.config.video_token_id
                mask_unsqueezed = mask.unsqueeze(-1)
                mask_expanded = mask_unsqueezed.expand_as(inputs_embeds)
                video_mask = mask_expanded.to(inputs_embeds.device)

                video_embeds = video_embeds.to(inputs_embeds.device, inputs_embeds.dtype)
                inputs_embeds = inputs_embeds.masked_scatter(video_mask, video_embeds)

            if attention_mask is not None:
                attention_mask = attention_mask.to(inputs_embeds.device)

        # if we get 4D attention mask we cannot calculate rope deltas anymore. TODO @raushan fixme
        if position_ids is None and (attention_mask is None or attention_mask.ndim == 2):
            # calculate RoPE index once per generation in the pre-fill stage only
            if (
                (cache_position is not None and cache_position[0] == 0)
                or self.rope_deltas is None
                or (past_key_values is None or past_key_values.get_seq_length() == 0)
            ):
                position_ids, rope_deltas = self.get_rope_index(
                    input_ids,
                    image_grid_thw,
                    video_grid_thw,
                    second_per_grid_ts,
                    attention_mask,
                )
                self.rope_deltas = rope_deltas
            # then use the prev pre-calculated rope-deltas to get the correct position ids
            else:
                batch_size, seq_length, _ = inputs_embeds.shape
                delta = (
                    (cache_position[0] + self.rope_deltas).to(inputs_embeds.device)
                    if cache_position is not None
                    else 0
                )
                position_ids = torch.arange(seq_length, device=inputs_embeds.device)
                position_ids = position_ids.view(1, -1).expand(batch_size, -1)
                if cache_position is not None:  # otherwise `deltas` is an int `0`
                    delta = delta.repeat_interleave(batch_size // delta.shape[0], dim=0)
                position_ids = position_ids.add(delta)
                position_ids = position_ids.unsqueeze(0).expand(3, -1, -1)

        outputs = self.language_model(
            input_ids=None,
            position_ids=position_ids,
            attention_mask=attention_mask,
            past_key_values=past_key_values,
            inputs_embeds=inputs_embeds,
            use_cache=use_cache,
            output_attentions=output_attentions,
            output_hidden_states=output_hidden_states,
            return_dict=True,
            cache_position=cache_position,
        )

        output = Qwen2_5_VLModelOutputWithPast(
            last_hidden_state=outputs.last_hidden_state,
            past_key_values=outputs.past_key_values,
            hidden_states=outputs.hidden_states,
            attentions=outputs.attentions,
            rope_deltas=self.rope_deltas,
        )
        return output if return_dict else output.to_tuple()


@dataclass
class Qwen2_5_VLCausalLMOutputWithPast(Qwen2VLCausalLMOutputWithPast):
    pass


QWEN2_5_VL_INPUTS_DOCSTRING = None


class Qwen2_5_VLForConditionalGeneration(Qwen2VLForConditionalGeneration):
    @can_return_tuple
    @add_start_docstrings_to_model_forward(QWEN2_5_VL_INPUTS_DOCSTRING)
    @replace_return_docstrings(output_type=Qwen2_5_VLCausalLMOutputWithPast, config_class=_CONFIG_FOR_DOC)
    def forward(
        self,
        input_ids: torch.LongTensor = None,
        attention_mask: Optional[torch.Tensor] = None,
        position_ids: Optional[torch.LongTensor] = None,
        past_key_values: Optional[List[torch.FloatTensor]] = None,
        inputs_embeds: Optional[torch.FloatTensor] = None,
        labels: Optional[torch.LongTensor] = None,
        use_cache: Optional[bool] = None,
        output_attentions: Optional[bool] = None,
        output_hidden_states: Optional[bool] = None,
        return_dict: Optional[bool] = None,
        pixel_values: Optional[torch.Tensor] = None,
        pixel_values_videos: Optional[torch.FloatTensor] = None,
        image_grid_thw: Optional[torch.LongTensor] = None,
        video_grid_thw: Optional[torch.LongTensor] = None,
        rope_deltas: Optional[torch.LongTensor] = None,
        cache_position: Optional[torch.LongTensor] = None,
        second_per_grid_ts: Optional[torch.Tensor] = None,
    ) -> Union[Tuple, Qwen2_5_VLCausalLMOutputWithPast]:
        r"""
            labels (`torch.LongTensor` of shape `(batch_size, sequence_length)`, *optional*):
                Labels for computing the masked language modeling loss. Indices should either be in `[0, ...,
                config.vocab_size]` or -100 (see `input_ids` docstring). Tokens with indices set to `-100` are ignored
                (masked), the loss is only computed for the tokens with labels in `[0, ..., config.vocab_size]`.

        Returns:

        Example:

        ```python
        >>> from PIL import Image
        >>> import requests
        >>> from transformers import AutoProcessor, Qwen2_5_VLForConditionalGeneration

        >>> model = Qwen2_5_VLForConditionalGeneration.from_pretrained("Qwen/Qwen2.5-VL-7B-Instruct")
        >>> processor = AutoProcessor.from_pretrained("Qwen/Qwen2.5-VL-7B-Instruct")

        >>> messages = [
            {
                "role": "user",
                "content": [
                    {"type": "image"},
                    {"type": "text", "text": "What is shown in this image?"},
                ],
            },
        ]
        >>> url = "https://www.ilankelman.org/stopsigns/australia.jpg"
        >>> image = Image.open(requests.get(url, stream=True).raw)

        >>> text = processor.apply_chat_template(messages, tokenize=False, add_generation_prompt=True)
        >>> inputs = processor(text=[text], images=[image], vision_infos=[vision_infos])

        >>> # Generate
        >>> generate_ids = model.generate(inputs.input_ids, max_length=30)
        >>> tokenizer.batch_decode(generate_ids, skip_special_tokens=True, clean_up_tokenization_spaces=False)[0]
        "The image shows a street scene with a red stop sign in the foreground. In the background, there is a large red gate with Chinese characters ..."
        ```"""

        output_attentions = output_attentions if output_attentions is not None else self.config.output_attentions
        output_hidden_states = (
            output_hidden_states if output_hidden_states is not None else self.config.output_hidden_states
        )
        return_dict = return_dict if return_dict is not None else self.config.use_return_dict

        outputs = self.model(
            input_ids=input_ids,
            pixel_values=pixel_values,
            pixel_values_videos=pixel_values_videos,
            image_grid_thw=image_grid_thw,
            video_grid_thw=video_grid_thw,
            second_per_grid_ts=second_per_grid_ts,
            position_ids=position_ids,
            attention_mask=attention_mask,
            past_key_values=past_key_values,
            inputs_embeds=inputs_embeds,
            use_cache=use_cache,
            output_attentions=output_attentions,
            output_hidden_states=output_hidden_states,
            return_dict=return_dict,
            cache_position=cache_position,
        )

        hidden_states = outputs[0]
        logits = self.lm_head(hidden_states)

        loss = None
        if labels is not None:
            loss = self.loss_function(logits=logits, labels=labels, vocab_size=self.config.vocab_size)

        if not return_dict:
            output = (logits,) + outputs[1:]
            return (loss,) + output if loss is not None else output

        return Qwen2_5_VLCausalLMOutputWithPast(
            loss=loss,
            logits=logits,
            past_key_values=outputs.past_key_values,
            hidden_states=outputs.hidden_states,
            attentions=outputs.attentions,
            rope_deltas=outputs.rope_deltas,
        )

    def prepare_inputs_for_generation(
        self,
        input_ids,
        past_key_values=None,
        attention_mask=None,
        inputs_embeds=None,
        cache_position=None,
        position_ids=None,
        use_cache=True,
        pixel_values=None,
        pixel_values_videos=None,
        image_grid_thw=None,
        video_grid_thw=None,
        second_per_grid_ts=None,
        **kwargs,
    ):
        # Overwritten -- in specific circumstances we don't want to forward image inputs to the model

        model_inputs = super().prepare_inputs_for_generation(
            input_ids,
            past_key_values=past_key_values,
            attention_mask=attention_mask,
            inputs_embeds=inputs_embeds,
            cache_position=cache_position,
            position_ids=position_ids,
            pixel_values=pixel_values,
            pixel_values_videos=pixel_values_videos,
            image_grid_thw=image_grid_thw,
            video_grid_thw=video_grid_thw,
            second_per_grid_ts=second_per_grid_ts,
            use_cache=use_cache,
            **kwargs,
        )

        # Qwen2-5-VL position_ids are prepareed with rope_deltas in forward
        model_inputs["position_ids"] = None

        if cache_position[0] != 0:
            model_inputs["pixel_values"] = None
            model_inputs["pixel_values_videos"] = None

        return model_inputs


class Qwen2_5_VLVideosProcessorKwargs(VideosKwargs, total=False):
    fps: Union[List[float], float]


class Qwen2_5_VLImagesKwargs(Qwen2VLImagesKwargs):
    pass


class Qwen2_5_VLProcessorKwargs(ProcessingKwargs, total=False):
    images_kwargs: Qwen2_5_VLImagesKwargs
    videos_kwargs: Qwen2_5_VLVideosProcessorKwargs
    _defaults = {
        "text_kwargs": {
            "padding": False,
        },
        "videos_kwargs": {"fps": 2.0},
    }


class Qwen2_5_VLProcessor(Qwen2VLProcessor):
    r"""
    Constructs a Qwen2.5-VL processor which wraps a Qwen2.5-VL image processor and a Qwen2 tokenizer into a single processor.
    [`Qwen2_5_VLProcessor`] offers all the functionalities of [`Qwen2VLImageProcessor`] and [`Qwen2TokenizerFast`]. See the
    [`~Qwen2_5_VLProcessor.__call__`] and [`~Qwen2_5_VLProcessor.decode`] for more information.
    Args:
        image_processor ([`Qwen2VLImageProcessor`], *optional*):
            The image processor is a required input.
        tokenizer ([`Qwen2TokenizerFast`], *optional*):
            The tokenizer is a required input.
        chat_template (`str`, *optional*): A Jinja template which will be used to convert lists of messages
            in a chat into a tokenizable string.
    """

    image_processor_class = "AutoImageProcessor"

    @property
    def model_input_names(self):
        tokenizer_input_names = self.tokenizer.model_input_names
        image_processor_input_names = self.image_processor.model_input_names
        names_from_processor = list(dict.fromkeys(tokenizer_input_names + image_processor_input_names))
        return names_from_processor + ["second_per_grid_ts"]

    def __call__(
        self,
        images: ImageInput = None,
        text: Union[TextInput, PreTokenizedInput, List[TextInput], List[PreTokenizedInput]] = None,
        videos: VideoInput = None,
        **kwargs: Unpack[Qwen2_5_VLProcessorKwargs],
    ) -> BatchFeature:
        """
        Main method to prepare for the model one or several sequences(s) and image(s). This method forwards the `text`
        and `kwargs` arguments to Qwen2TokenizerFast's [`~Qwen2TokenizerFast.__call__`] if `text` is not `None` to encode
        the text. To prepare the vision inputs, this method forwards the `vision_infos` and `kwrags` arguments to
        Qwen2VLImageProcessor's [`~Qwen2VLImageProcessor.__call__`] if `vision_infos` is not `None`.

        Args:
            images (`PIL.Image.Image`, `np.ndarray`, `torch.Tensor`, `List[PIL.Image.Image]`, `List[np.ndarray]`, `List[torch.Tensor]`):
                The image or batch of images to be prepared. Each image can be a PIL image, NumPy array or PyTorch
                tensor. Both channels-first and channels-last formats are supported.
            text (`str`, `List[str]`, `List[List[str]]`):
                The sequence or batch of sequences to be encoded. Each sequence can be a string or a list of strings
                (pretokenized string). If the sequences are provided as list of strings (pretokenized), you must set
                `is_split_into_words=True` (to lift the ambiguity with a batch of sequences).
            videos (`np.ndarray`, `torch.Tensor`, `List[np.ndarray]`, `List[torch.Tensor]`):
                The image or batch of videos to be prepared. Each video can be a 4D NumPy array or PyTorch
                tensor, or a nested list of 3D frames. Both channels-first and channels-last formats are supported.
            return_tensors (`str` or [`~utils.TensorType`], *optional*):
                If set, will return tensors of a particular framework. Acceptable values are:
                - `'tf'`: Return TensorFlow `tf.constant` objects.
                - `'pt'`: Return PyTorch `torch.Tensor` objects.
                - `'np'`: Return NumPy `np.ndarray` objects.
                - `'jax'`: Return JAX `jnp.ndarray` objects.

        Returns:
            [`BatchFeature`]: A [`BatchFeature`] with the following fields:

            - **input_ids** -- List of token ids to be fed to a model. Returned when `text` is not `None`.
            - **attention_mask** -- List of indices specifying which tokens should be attended to by the model (when
              `return_attention_mask=True` or if *"attention_mask"* is in `self.model_input_names` and if `text` is not
              `None`).
            - **pixel_values** -- Pixel values to be fed to a model. Returned when `images` is not `None`.
            - **pixel_values_videos** -- Pixel values of videos to be fed to a model. Returned when `videos` is not `None`.
            - **image_grid_thw** -- List of image 3D grid in LLM. Returned when `images` is not `None`.
            - **video_grid_thw** -- List of video 3D grid in LLM. Returned when `videos` is not `None`.
            - **second_per_grid_ts** -- List of video seconds per time grid. Returned when `videos` is not `None`.
        """
        output_kwargs = self._merge_kwargs(
            Qwen2_5_VLProcessorKwargs,
            tokenizer_init_kwargs=self.tokenizer.init_kwargs,
            **kwargs,
        )
        if images is not None:
            image_inputs = self.image_processor(images=images, videos=None, **output_kwargs["images_kwargs"])
            image_grid_thw = image_inputs["image_grid_thw"]
        else:
            image_inputs = {}
            image_grid_thw = None

        if videos is not None:
            videos_inputs = self.image_processor(images=None, videos=videos, **output_kwargs["images_kwargs"])
            video_grid_thw = videos_inputs["video_grid_thw"]

            fps = output_kwargs["videos_kwargs"].pop("fps", 2.0)
            if isinstance(fps, (int, float)):
                second_per_grid_ts = [self.image_processor.temporal_patch_size / fps] * len(video_grid_thw)
            elif hasattr(fps, "__len__") and len(fps) == len(video_grid_thw):
                second_per_grid_ts = [self.image_processor.temporal_patch_size / tmp for tmp in fps]
            else:
                raise ValueError(
                    f"The length of fps ({len(fps) if hasattr(fps, '__len__') else fps}) must be equal to the length of video_grid_thw ({len(video_grid_thw)}) or fps should be a single number."
                )
            videos_inputs.update({"second_per_grid_ts": second_per_grid_ts})

        else:
            videos_inputs = {}
            video_grid_thw = None

        if not isinstance(text, list):
            text = [text]

        text = text.copy()  # below lines change text in-place
        if image_grid_thw is not None:
            merge_length = self.image_processor.merge_size**2
            index = 0
            for i in range(len(text)):
                while self.image_token in text[i]:
                    num_image_tokens = image_grid_thw[index].prod() // merge_length
                    text[i] = text[i].replace(self.image_token, "<|placeholder|>" * num_image_tokens, 1)
                    index += 1
                text[i] = text[i].replace("<|placeholder|>", self.image_token)

        if video_grid_thw is not None:
            merge_length = self.image_processor.merge_size**2
            index = 0
            for i in range(len(text)):
                while self.video_token in text[i]:
                    num_video_tokens = video_grid_thw[index].prod() // merge_length
                    text[i] = text[i].replace(self.video_token, "<|placeholder|>" * num_video_tokens, 1)
                    index += 1
                text[i] = text[i].replace("<|placeholder|>", self.video_token)

        return_tensors = output_kwargs["text_kwargs"].pop("return_tensors", None)
        text_inputs = self.tokenizer(text, **output_kwargs["text_kwargs"])
        self._check_special_mm_tokens(text, text_inputs, modalities=["image", "video"])

        return BatchFeature(data={**text_inputs, **image_inputs, **videos_inputs}, tensor_type=return_tensors)


__all__ = [
    "Qwen2_5_VLConfig",
    "Qwen2_5_VLTextConfig",
    "Qwen2_5_VLForConditionalGeneration",
    "Qwen2_5_VLModel",
    "Qwen2_5_VLPreTrainedModel",
    "Qwen2_5_VLProcessor",
    "Qwen2_5_VLTextModel",  # noqa: F822
]<|MERGE_RESOLUTION|>--- conflicted
+++ resolved
@@ -50,12 +50,7 @@
 from ...modeling_flash_attention_utils import is_flash_attn_available
 from ...processing_utils import ProcessingKwargs, Unpack, VideosKwargs
 from ...tokenization_utils_base import PreTokenizedInput, TextInput
-from ...utils import (
-    add_start_docstrings_to_model_forward,
-    can_return_tuple,
-    logging,
-    replace_return_docstrings,
-)
+from ...utils import logging
 
 
 if is_flash_attn_available():
@@ -63,8 +58,6 @@
 
 
 logger = logging.get_logger(__name__)
-
-_CONFIG_FOR_DOC = "Qwen2_5_VLConfig"
 
 
 def apply_rotary_pos_emb_flashatt(
@@ -626,13 +619,8 @@
         rope_deltas: Optional[torch.LongTensor] = None,
         cache_position: Optional[torch.LongTensor] = None,
         second_per_grid_ts: Optional[torch.Tensor] = None,
-<<<<<<< HEAD
-    ) -> Union[Tuple, Qwen2_5_VLCausalLMOutputWithPast]:
+    ) -> Union[Tuple, Qwen2_5_VLModelOutputWithPast]:
         r"""
-        labels (`torch.LongTensor` of shape `(batch_size, sequence_length)`, *optional*):
-            Labels for computing the masked language modeling loss. Indices should either be in `[0, ...,
-            config.vocab_size]` or -100 (see `input_ids` docstring). Tokens with indices set to `-100` are ignored
-            (masked), the loss is only computed for the tokens with labels in `[0, ..., config.vocab_size]`.
         pixel_values_videos (`torch.FloatTensor` of shape `(seq_length, num_channels * temporal_size * image_size * image_size)):
             The tensors corresponding to the input videos. Pixel values can be obtained using
             [`AutoImageProcessor`]. See [`Qwen2_5_VLImageProcessor.__call__`] for details. [`Qwen2_5_VLProcessor`] uses
@@ -645,41 +633,8 @@
             The rope index difference between sequence length and multimodal rope.
         second_per_grid_ts (`torch.Tensor` of shape `(num_videos)`, *optional*):
             The time interval (in seconds) for each grid along the temporal dimension in the 3D position IDs.
-
-        Example:
-
-        ```python
-        >>> from PIL import Image
-        >>> import requests
-        >>> from transformers import AutoProcessor, Qwen2_5_VLForConditionalGeneration
-
-        >>> model = Qwen2_5_VLForConditionalGeneration.from_pretrained("Qwen/Qwen2.5-VL-7B-Instruct")
-        >>> processor = AutoProcessor.from_pretrained("Qwen/Qwen2.5-VL-7B-Instruct")
-
-        >>> messages = [
-            {
-                "role": "user",
-                "content": [
-                    {"type": "image"},
-                    {"type": "text", "text": "What is shown in this image?"},
-                ],
-            },
-        ]
-        >>> url = "https://www.ilankelman.org/stopsigns/australia.jpg"
-        >>> image = Image.open(requests.get(url, stream=True).raw)
-
-        >>> text = processor.apply_chat_template(messages, tokenize=False, add_generation_prompt=True)
-        >>> inputs = processor(text=[text], images=[image], vision_infos=[vision_infos])
-
-        >>> # Generate
-        >>> generate_ids = model.generate(inputs.input_ids, max_length=30)
-        >>> tokenizer.batch_decode(generate_ids, skip_special_tokens=True, clean_up_tokenization_spaces=False)[0]
-        "The image shows a street scene with a red stop sign in the foreground. In the background, there is a large red gate with Chinese characters ..."
-        ```"""
-
-=======
-    ) -> Union[Tuple, Qwen2_5_VLModelOutputWithPast]:
->>>>>>> f2909e02
+        """
+
         output_attentions = output_attentions if output_attentions is not None else self.config.output_attentions
         output_hidden_states = (
             output_hidden_states if output_hidden_states is not None else self.config.output_hidden_states
@@ -786,13 +741,7 @@
     pass
 
 
-QWEN2_5_VL_INPUTS_DOCSTRING = None
-
-
 class Qwen2_5_VLForConditionalGeneration(Qwen2VLForConditionalGeneration):
-    @can_return_tuple
-    @add_start_docstrings_to_model_forward(QWEN2_5_VL_INPUTS_DOCSTRING)
-    @replace_return_docstrings(output_type=Qwen2_5_VLCausalLMOutputWithPast, config_class=_CONFIG_FOR_DOC)
     def forward(
         self,
         input_ids: torch.LongTensor = None,
@@ -814,12 +763,22 @@
         second_per_grid_ts: Optional[torch.Tensor] = None,
     ) -> Union[Tuple, Qwen2_5_VLCausalLMOutputWithPast]:
         r"""
-            labels (`torch.LongTensor` of shape `(batch_size, sequence_length)`, *optional*):
-                Labels for computing the masked language modeling loss. Indices should either be in `[0, ...,
-                config.vocab_size]` or -100 (see `input_ids` docstring). Tokens with indices set to `-100` are ignored
-                (masked), the loss is only computed for the tokens with labels in `[0, ..., config.vocab_size]`.
-
-        Returns:
+        labels (`torch.LongTensor` of shape `(batch_size, sequence_length)`, *optional*):
+            Labels for computing the masked language modeling loss. Indices should either be in `[0, ...,
+            config.vocab_size]` or -100 (see `input_ids` docstring). Tokens with indices set to `-100` are ignored
+            (masked), the loss is only computed for the tokens with labels in `[0, ..., config.vocab_size]`.
+        pixel_values_videos (`torch.FloatTensor` of shape `(seq_length, num_channels * temporal_size * image_size * image_size)):
+            The tensors corresponding to the input videos. Pixel values can be obtained using
+            [`AutoImageProcessor`]. See [`Qwen2_5_VLImageProcessor.__call__`] for details. [`Qwen2_5_VLProcessor`] uses
+            [`Qwen2_5_VLImageProcessor`] for processing videos.
+        image_grid_thw (`torch.LongTensor` of shape `(num_images, 3)`, *optional*):
+            The temporal, height and width of feature shape of each image in LLM.
+        video_grid_thw (`torch.LongTensor` of shape `(num_videos, 3)`, *optional*):
+            The temporal, height and width of feature shape of each video in LLM.
+        rope_deltas (`torch.LongTensor` of shape `(batch_size, )`, *optional*):
+            The rope index difference between sequence length and multimodal rope.
+        second_per_grid_ts (`torch.Tensor` of shape `(num_videos)`, *optional*):
+            The time interval (in seconds) for each grid along the temporal dimension in the 3D position IDs.
 
         Example:
 
