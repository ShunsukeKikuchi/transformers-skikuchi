--- conflicted
+++ resolved
@@ -32,22 +32,9 @@
 from .audio_utils import load_audio
 from .dynamic_module_utils import custom_object_save
 from .feature_extraction_utils import BatchFeature
-<<<<<<< HEAD
 from .image_utils import ChannelDimension, ImageInput, is_valid_image, is_vision_available, load_image
 from .video_utils import VideoInput, load_video
-=======
-from .image_utils import (
-    ChannelDimension,
-    ImageInput,
-    VideoInput,
-    is_valid_image,
-    is_vision_available,
-    load_image,
-    load_video,
-)
 from .utils.chat_template_utils import render_jinja_template
->>>>>>> f2909e02
-
 
 if is_vision_available():
     from .image_utils import PILImageResampling
