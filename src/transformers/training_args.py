# Copyright 2020 The HuggingFace Team. All rights reserved.
#
# Licensed under the Apache License, Version 2.0 (the "License");
# you may not use this file except in compliance with the License.
# You may obtain a copy of the License at
#
#     http://www.apache.org/licenses/LICENSE-2.0
#
# Unless required by applicable law or agreed to in writing, software
# distributed under the License is distributed on an "AS IS" BASIS,
# WITHOUT WARRANTIES OR CONDITIONS OF ANY KIND, either express or implied.
# See the License for the specific language governing permissions and
# limitations under the License.

import contextlib
import io
import json
import math
import os
import warnings
from dataclasses import asdict, dataclass, field, fields
from datetime import timedelta
from enum import Enum
from pathlib import Path
from typing import Any, Dict, List, Optional, Union

from packaging import version

from .debug_utils import DebugOption
from .trainer_utils import (
    EvaluationStrategy,
    FSDPOption,
    HubStrategy,
    IntervalStrategy,
    SchedulerType,
    ShardedDDPOption,
)
from .utils import (
    ExplicitEnum,
    cached_property,
    ccl_version,
    get_full_repo_name,
    is_accelerate_available,
    is_psutil_available,
    is_safetensors_available,
    is_sagemaker_dp_enabled,
    is_sagemaker_mp_enabled,
    is_torch_available,
    is_torch_bf16_cpu_available,
    is_torch_bf16_gpu_available,
    is_torch_neuroncore_available,
    is_torch_tf32_available,
    is_torch_tpu_available,
    logging,
    requires_backends,
)
from .utils.import_utils import is_optimum_neuron_available


logger = logging.get_logger(__name__)
log_levels = logging.get_log_levels_dict().copy()
trainer_log_levels = dict(**log_levels, passive=-1)

if is_torch_available():
    import torch
    import torch.distributed as dist

if is_torch_tpu_available(check_device=False):
    import torch_xla.core.xla_model as xm

if is_torch_neuroncore_available(check_device=False):
    # torchrun support
    # https://github.com/pytorch/xla/pull/3609
    if os.environ.get("TORCHELASTIC_RUN_ID"):
        if is_optimum_neuron_available():
            logger.info(
                "Make sure that you are performing the training with the TrainiumTrainer from optimum[neuron], this "
                "will fail otherwise."
            )
        else:
            import torch_xla.distributed.xla_backend as xbn

            if not isinstance(torch.distributed.group.WORLD, xbn.ProcessGroupXla):
                torch.distributed.init_process_group(backend="xla")
                if not isinstance(torch.distributed.group.WORLD, xbn.ProcessGroupXla):
                    raise AssertionError("Failed to initialize torch.distributed process group using XLA backend.")


if is_sagemaker_mp_enabled():
    import smdistributed.modelparallel.torch as smp

    smp.init()


<<<<<<< HEAD
TORCH_COMPILE_BACKENDS = [
    "eager",
    "aot_eager",
    "inductor",
    "nvfuser",
    "aot_nvfuser",
    "aot_cudagraphs",
    "ofi",
    "fx2trt",
    "onnxrt",
    "ipex",
]
=======
logger = logging.get_logger(__name__)
log_levels = logging.get_log_levels_dict().copy()
trainer_log_levels = dict(**log_levels, passive=-1)
>>>>>>> 370f0ca1


def default_logdir() -> str:
    """
    Same default as PyTorch
    """
    import socket
    from datetime import datetime

    current_time = datetime.now().strftime("%b%d_%H-%M-%S")
    return os.path.join("runs", current_time + "_" + socket.gethostname())


def get_int_from_env(env_keys, default):
    """Returns the first positive env value found in the `env_keys` list or the default."""
    for e in env_keys:
        val = int(os.environ.get(e, -1))
        if val >= 0:
            return val
    return default


def get_xla_device_type(device: "torch.device") -> Optional[str]:
    """
    Returns the xla device type (CPU|GPU|TPU) or None if the device is a non-xla device.
    """
    if is_torch_tpu_available():
        return xm.xla_real_devices([device])[0].split(":")[0]
    return None


class OptimizerNames(ExplicitEnum):
    """
    Stores the acceptable string identifiers for optimizers.
    """

    ADAMW_HF = "adamw_hf"
    ADAMW_TORCH = "adamw_torch"
    ADAMW_TORCH_FUSED = "adamw_torch_fused"
    ADAMW_TORCH_XLA = "adamw_torch_xla"
    ADAMW_APEX_FUSED = "adamw_apex_fused"
    ADAFACTOR = "adafactor"
    ADAMW_BNB = "adamw_bnb_8bit"
    ADAMW_ANYPRECISION = "adamw_anyprecision"
    SGD = "sgd"
    ADAGRAD = "adagrad"


@dataclass
class TrainingArguments:
    """
    TrainingArguments is the subset of the arguments we use in our example scripts **which relate to the training loop
    itself**.

    Using [`HfArgumentParser`] we can turn this class into
    [argparse](https://docs.python.org/3/library/argparse#module-argparse) arguments that can be specified on the
    command line.

    Parameters:
        output_dir (`str`):
            The output directory where the model predictions and checkpoints will be written.
        overwrite_output_dir (`bool`, *optional*, defaults to `False`):
            If `True`, overwrite the content of the output directory. Use this to continue training if `output_dir`
            points to a checkpoint directory.
        do_train (`bool`, *optional*, defaults to `False`):
            Whether to run training or not. This argument is not directly used by [`Trainer`], it's intended to be used
            by your training/evaluation scripts instead. See the [example
            scripts](https://github.com/huggingface/transformers/tree/main/examples) for more details.
        do_eval (`bool`, *optional*):
            Whether to run evaluation on the validation set or not. Will be set to `True` if `evaluation_strategy` is
            different from `"no"`. This argument is not directly used by [`Trainer`], it's intended to be used by your
            training/evaluation scripts instead. See the [example
            scripts](https://github.com/huggingface/transformers/tree/main/examples) for more details.
        do_predict (`bool`, *optional*, defaults to `False`):
            Whether to run predictions on the test set or not. This argument is not directly used by [`Trainer`], it's
            intended to be used by your training/evaluation scripts instead. See the [example
            scripts](https://github.com/huggingface/transformers/tree/main/examples) for more details.
        evaluation_strategy (`str` or [`~trainer_utils.IntervalStrategy`], *optional*, defaults to `"no"`):
            The evaluation strategy to adopt during training. Possible values are:

                - `"no"`: No evaluation is done during training.
                - `"steps"`: Evaluation is done (and logged) every `eval_steps`.
                - `"epoch"`: Evaluation is done at the end of each epoch.

        prediction_loss_only (`bool`, *optional*, defaults to `False`):
            When performing evaluation and generating predictions, only returns the loss.
        per_device_train_batch_size (`int`, *optional*, defaults to 8):
            The batch size per GPU/TPU core/CPU for training.
        per_device_eval_batch_size (`int`, *optional*, defaults to 8):
            The batch size per GPU/TPU core/CPU for evaluation.
        gradient_accumulation_steps (`int`, *optional*, defaults to 1):
            Number of updates steps to accumulate the gradients for, before performing a backward/update pass.

            <Tip warning={true}>

            When using gradient accumulation, one step is counted as one step with backward pass. Therefore, logging,
            evaluation, save will be conducted every `gradient_accumulation_steps * xxx_step` training examples.

            </Tip>

        eval_accumulation_steps (`int`, *optional*):
            Number of predictions steps to accumulate the output tensors for, before moving the results to the CPU. If
            left unset, the whole predictions are accumulated on GPU/TPU before being moved to the CPU (faster but
            requires more memory).
        eval_delay (`float`, *optional*):
            Number of epochs or steps to wait for before the first evaluation can be performed, depending on the
            evaluation_strategy.
        learning_rate (`float`, *optional*, defaults to 5e-5):
            The initial learning rate for [`AdamW`] optimizer.
        weight_decay (`float`, *optional*, defaults to 0):
            The weight decay to apply (if not zero) to all layers except all bias and LayerNorm weights in [`AdamW`]
            optimizer.
        adam_beta1 (`float`, *optional*, defaults to 0.9):
            The beta1 hyperparameter for the [`AdamW`] optimizer.
        adam_beta2 (`float`, *optional*, defaults to 0.999):
            The beta2 hyperparameter for the [`AdamW`] optimizer.
        adam_epsilon (`float`, *optional*, defaults to 1e-8):
            The epsilon hyperparameter for the [`AdamW`] optimizer.
        max_grad_norm (`float`, *optional*, defaults to 1.0):
            Maximum gradient norm (for gradient clipping).
        num_train_epochs(`float`, *optional*, defaults to 3.0):
            Total number of training epochs to perform (if not an integer, will perform the decimal part percents of
            the last epoch before stopping training).
        max_steps (`int`, *optional*, defaults to -1):
            If set to a positive number, the total number of training steps to perform. Overrides `num_train_epochs`.
            In case of using a finite iterable dataset the training may stop before reaching the set number of steps
            when all data is exhausted
        lr_scheduler_type (`str` or [`SchedulerType`], *optional*, defaults to `"linear"`):
            The scheduler type to use. See the documentation of [`SchedulerType`] for all possible values.
        warmup_ratio (`float`, *optional*, defaults to 0.0):
            Ratio of total training steps used for a linear warmup from 0 to `learning_rate`.
        warmup_steps (`int`, *optional*, defaults to 0):
            Number of steps used for a linear warmup from 0 to `learning_rate`. Overrides any effect of `warmup_ratio`.
        log_level (`str`, *optional*, defaults to `passive`):
            Logger log level to use on the main process. Possible choices are the log levels as strings: 'debug',
            'info', 'warning', 'error' and 'critical', plus a 'passive' level which doesn't set anything and keeps the
            current log level for the Transformers library (which will be `"warning"` by default).
        log_level_replica (`str`, *optional*, defaults to `"warning"`):
            Logger log level to use on replicas. Same choices as `log_level`"
        log_on_each_node (`bool`, *optional*, defaults to `True`):
            In multinode distributed training, whether to log using `log_level` once per node, or only on the main
            node.
        logging_dir (`str`, *optional*):
            [TensorBoard](https://www.tensorflow.org/tensorboard) log directory. Will default to
            *output_dir/runs/**CURRENT_DATETIME_HOSTNAME***.
        logging_strategy (`str` or [`~trainer_utils.IntervalStrategy`], *optional*, defaults to `"steps"`):
            The logging strategy to adopt during training. Possible values are:

                - `"no"`: No logging is done during training.
                - `"epoch"`: Logging is done at the end of each epoch.
                - `"steps"`: Logging is done every `logging_steps`.

        logging_first_step (`bool`, *optional*, defaults to `False`):
            Whether to log and evaluate the first `global_step` or not.
        logging_steps (`int`, *optional*, defaults to 500):
            Number of update steps between two logs if `logging_strategy="steps"`.
        logging_nan_inf_filter (`bool`, *optional*, defaults to `True`):
            Whether to filter `nan` and `inf` losses for logging. If set to `True` the loss of every step that is `nan`
            or `inf` is filtered and the average loss of the current logging window is taken instead.

            <Tip>

            `logging_nan_inf_filter` only influences the logging of loss values, it does not change the behavior the
            gradient is computed or applied to the model.

            </Tip>

        save_strategy (`str` or [`~trainer_utils.IntervalStrategy`], *optional*, defaults to `"steps"`):
            The checkpoint save strategy to adopt during training. Possible values are:

                - `"no"`: No save is done during training.
                - `"epoch"`: Save is done at the end of each epoch.
                - `"steps"`: Save is done every `save_steps`.
        save_steps (`int`, *optional*, defaults to 500):
            Number of updates steps before two checkpoint saves if `save_strategy="steps"`.
        save_total_limit (`int`, *optional*):
            If a value is passed, will limit the total amount of checkpoints. Deletes the older checkpoints in
            `output_dir`.
        save_safetensors (`bool`, *optional*, defaults to `False`):
            Use [safetensors](https://huggingface.co/docs/safetensors) saving and loading for state dicts instead of
            default `torch.load` and `torch.save`.
        save_on_each_node (`bool`, *optional*, defaults to `False`):
            When doing multi-node distributed training, whether to save models and checkpoints on each node, or only on
            the main one.

            This should not be activated when the different nodes use the same storage as the files will be saved with
            the same names for each node.
        no_cuda (`bool`, *optional*, defaults to `False`):
            Whether to not use CUDA even when it is available or not.
        seed (`int`, *optional*, defaults to 42):
            Random seed that will be set at the beginning of training. To ensure reproducibility across runs, use the
            [`~Trainer.model_init`] function to instantiate the model if it has some randomly initialized parameters.
        data_seed (`int`, *optional*):
            Random seed to be used with data samplers. If not set, random generators for data sampling will use the
            same seed as `seed`. This can be used to ensure reproducibility of data sampling, independent of the model
            seed.
        jit_mode_eval (`bool`, *optional*, defaults to `False`):
            Whether or not to use PyTorch jit trace for inference.
        use_ipex (`bool`, *optional*, defaults to `False`):
            Use Intel extension for PyTorch when it is available. [IPEX
            installation](https://github.com/intel/intel-extension-for-pytorch).
        bf16 (`bool`, *optional*, defaults to `False`):
            Whether to use bf16 16-bit (mixed) precision training instead of 32-bit training. Requires Ampere or higher
            NVIDIA architecture or using CPU (no_cuda). This is an experimental API and it may change.
        fp16 (`bool`, *optional*, defaults to `False`):
            Whether to use fp16 16-bit (mixed) precision training instead of 32-bit training.
        fp16_opt_level (`str`, *optional*, defaults to 'O1'):
            For `fp16` training, Apex AMP optimization level selected in ['O0', 'O1', 'O2', and 'O3']. See details on
            the [Apex documentation](https://nvidia.github.io/apex/amp).
        fp16_backend (`str`, *optional*, defaults to `"auto"`):
            This argument is deprecated. Use `half_precision_backend` instead.
        half_precision_backend (`str`, *optional*, defaults to `"auto"`):
            The backend to use for mixed precision training. Must be one of `"auto", "cuda_amp", "apex", "cpu_amp"`.
            `"auto"` will use CPU/CUDA AMP or APEX depending on the PyTorch version detected, while the other choices
            will force the requested backend.
        bf16_full_eval (`bool`, *optional*, defaults to `False`):
            Whether to use full bfloat16 evaluation instead of 32-bit. This will be faster and save memory but can harm
            metric values. This is an experimental API and it may change.
        fp16_full_eval (`bool`, *optional*, defaults to `False`):
            Whether to use full float16 evaluation instead of 32-bit. This will be faster and save memory but can harm
            metric values.
        tf32 (`bool`, *optional*):
            Whether to enable the TF32 mode, available in Ampere and newer GPU architectures. The default value depends
            on PyTorch's version default of `torch.backends.cuda.matmul.allow_tf32`. For more details please refer to
            the [TF32](https://huggingface.co/docs/transformers/performance#tf32) documentation. This is an
            experimental API and it may change.
        local_rank (`int`, *optional*, defaults to -1):
            Rank of the process during distributed training.
        xpu_backend (`str`, *optional*):
            The backend to use for xpu distributed training. Must be one of `"mpi"` or `"ccl"` or `"gloo"`.
        tpu_num_cores (`int`, *optional*):
            When training on TPU, the number of TPU cores (automatically passed by launcher script).
        dataloader_drop_last (`bool`, *optional*, defaults to `False`):
            Whether to drop the last incomplete batch (if the length of the dataset is not divisible by the batch size)
            or not.
        eval_steps (`int`, *optional*):
            Number of update steps between two evaluations if `evaluation_strategy="steps"`. Will default to the same
            value as `logging_steps` if not set.
        dataloader_num_workers (`int`, *optional*, defaults to 0):
            Number of subprocesses to use for data loading (PyTorch only). 0 means that the data will be loaded in the
            main process.
        past_index (`int`, *optional*, defaults to -1):
            Some models like [TransformerXL](../model_doc/transformerxl) or [XLNet](../model_doc/xlnet) can make use of
            the past hidden states for their predictions. If this argument is set to a positive int, the `Trainer` will
            use the corresponding output (usually index 2) as the past state and feed it to the model at the next
            training step under the keyword argument `mems`.
        run_name (`str`, *optional*):
            A descriptor for the run. Typically used for [wandb](https://www.wandb.com/) and
            [mlflow](https://www.mlflow.org/) logging.
        disable_tqdm (`bool`, *optional*):
            Whether or not to disable the tqdm progress bars and table of metrics produced by
            [`~notebook.NotebookTrainingTracker`] in Jupyter Notebooks. Will default to `True` if the logging level is
            set to warn or lower (default), `False` otherwise.
        remove_unused_columns (`bool`, *optional*, defaults to `True`):
            Whether or not to automatically remove the columns unused by the model forward method.

            (Note that this behavior is not implemented for [`TFTrainer`] yet.)
        label_names (`List[str]`, *optional*):
            The list of keys in your dictionary of inputs that correspond to the labels.

            Will eventually default to the list of argument names accepted by the model that contain the word "label",
            except if the model used is one of the `XxxForQuestionAnswering` in which case it will also include the
            `["start_positions", "end_positions"]` keys.
        load_best_model_at_end (`bool`, *optional*, defaults to `False`):
            Whether or not to load the best model found during training at the end of training.

            <Tip>

            When set to `True`, the parameters `save_strategy` needs to be the same as `evaluation_strategy`, and in
            the case it is "steps", `save_steps` must be a round multiple of `eval_steps`.

            </Tip>

        metric_for_best_model (`str`, *optional*):
            Use in conjunction with `load_best_model_at_end` to specify the metric to use to compare two different
            models. Must be the name of a metric returned by the evaluation with or without the prefix `"eval_"`. Will
            default to `"loss"` if unspecified and `load_best_model_at_end=True` (to use the evaluation loss).

            If you set this value, `greater_is_better` will default to `True`. Don't forget to set it to `False` if
            your metric is better when lower.
        greater_is_better (`bool`, *optional*):
            Use in conjunction with `load_best_model_at_end` and `metric_for_best_model` to specify if better models
            should have a greater metric or not. Will default to:

            - `True` if `metric_for_best_model` is set to a value that isn't `"loss"` or `"eval_loss"`.
            - `False` if `metric_for_best_model` is not set, or set to `"loss"` or `"eval_loss"`.
        ignore_data_skip (`bool`, *optional*, defaults to `False`):
            When resuming training, whether or not to skip the epochs and batches to get the data loading at the same
            stage as in the previous training. If set to `True`, the training will begin faster (as that skipping step
            can take a long time) but will not yield the same results as the interrupted training would have.
        sharded_ddp (`bool`, `str` or list of [`~trainer_utils.ShardedDDPOption`], *optional*, defaults to `False`):
            Use Sharded DDP training from [FairScale](https://github.com/facebookresearch/fairscale) (in distributed
            training only). This is an experimental feature.

            A list of options along the following:

            - `"simple"`: to use first instance of sharded DDP released by fairscale (`ShardedDDP`) similar to ZeRO-2.
            - `"zero_dp_2"`: to use the second instance of sharded DPP released by fairscale (`FullyShardedDDP`) in
              Zero-2 mode (with `reshard_after_forward=False`).
            - `"zero_dp_3"`: to use the second instance of sharded DPP released by fairscale (`FullyShardedDDP`) in
              Zero-3 mode (with `reshard_after_forward=True`).
            - `"offload"`: to add ZeRO-offload (only compatible with `"zero_dp_2"` and `"zero_dp_3"`).

            If a string is passed, it will be split on space. If a bool is passed, it will be converted to an empty
            list for `False` and `["simple"]` for `True`.
        fsdp (`bool`, `str` or list of [`~trainer_utils.FSDPOption`], *optional*, defaults to `False`):
            Use PyTorch Distributed Parallel Training (in distributed training only).

            A list of options along the following:

            - `"full_shard"`: Shard parameters, gradients and optimizer states.
            - `"shard_grad_op"`: Shard optimizer states and gradients.
            - `"offload"`: Offload parameters and gradients to CPUs (only compatible with `"full_shard"` and
              `"shard_grad_op"`).
            - `"auto_wrap"`: Automatically recursively wrap layers with FSDP using `default_auto_wrap_policy`.
        fsdp_config (`str` or `dict`, *optional*):
            Config to be used with fsdp (Pytorch Distributed Parallel Training). The value is either a location of
            deepspeed json config file (e.g., `ds_config.json`) or an already loaded json file as `dict`.

            A List of config and its options:
                - fsdp_min_num_params (`int`, *optional*, defaults to `0`):
                    FSDP's minimum number of parameters for Default Auto Wrapping. (useful only when `fsdp` field is
                    passed).
                - fsdp_transformer_layer_cls_to_wrap (`List[str]`, *optional*):
                    List of transformer layer class names (case-sensitive) to wrap, e.g, `BertLayer`, `GPTJBlock`,
                    `T5Block` .... (useful only when `fsdp` flag is passed).
                - fsdp_backward_prefetch (`str`, *optional*)
                    FSDP's backward prefetch mode. Controls when to prefetch next set of parameters (useful only when
                    `fsdp` field is passed).

                    A list of options along the following:

                    - `"backward_pre"` : Prefetches the next set of parameters before the current set of parameter's
                      gradient
                        computation.
                    - `"backward_pos"` : This prefetches the next set of parameters after the current set of
                      parameter’s
                        gradient computation.
                - fsdp_forward_prefetch (`bool`, *optional*, defaults to `False`)
                    FSDP's forward prefetch mode (useful only when `fsdp` field is passed).
                     If `"True"`, then FSDP explicitly prefetches the next upcoming all-gather while executing in the
                     forward pass.
                - limit_all_gathers (`bool`, *optional*, defaults to `False`)
                    FSDP's limit_all_gathers (useful only when `fsdp` field is passed).
                     If `"True"`, FSDP explicitly synchronizes the CPU thread to prevent too many in-flight
                     all-gathers.
                - xla (`bool`, *optional*, defaults to `False`):
                    Whether to use PyTorch/XLA Fully Sharded Data Parallel Training. This is an experimental feature
                    and its API may evolve in the future.
                - xla_fsdp_settings (`dict`, *optional*)
                    The value is a dictionary which stores the XLA FSDP wrapping parameters.

                    For a complete list of options, please see [here](
                    https://github.com/pytorch/xla/blob/master/torch_xla/distributed/fsdp/xla_fully_sharded_data_parallel.py).
                - xla_fsdp_grad_ckpt (`bool`, *optional*, defaults to `False`):
                    Will use gradient checkpointing over each nested XLA FSDP wrapped layer. This setting can only be
                    used when the xla flag is set to true, and an auto wrapping policy is specified through
                    fsdp_min_num_params or fsdp_transformer_layer_cls_to_wrap.

        deepspeed (`str` or `dict`, *optional*):
            Use [Deepspeed](https://github.com/microsoft/deepspeed). This is an experimental feature and its API may
            evolve in the future. The value is either the location of DeepSpeed json config file (e.g.,
            `ds_config.json`) or an already loaded json file as a `dict`"
        label_smoothing_factor (`float`, *optional*, defaults to 0.0):
            The label smoothing factor to use. Zero means no label smoothing, otherwise the underlying onehot-encoded
            labels are changed from 0s and 1s to `label_smoothing_factor/num_labels` and `1 - label_smoothing_factor +
            label_smoothing_factor/num_labels` respectively.
        debug (`str` or list of [`~debug_utils.DebugOption`], *optional*, defaults to `""`):
            Enable one or more debug features. This is an experimental feature.

            Possible options are:

            - `"underflow_overflow"`: detects overflow in model's input/outputs and reports the last frames that led to
              the event
            - `"tpu_metrics_debug"`: print debug metrics on TPU

            The options should be separated by whitespaces.
        optim (`str` or [`training_args.OptimizerNames`], *optional*, defaults to `"adamw_hf"`):
            The optimizer to use: adamw_hf, adamw_torch, adamw_torch_fused, adamw_apex_fused, adamw_anyprecision or
            adafactor.
        optim_args (`str`, *optional*):
            Optional arguments that are supplied to AnyPrecisionAdamW.
        group_by_length (`bool`, *optional*, defaults to `False`):
            Whether or not to group together samples of roughly the same length in the training dataset (to minimize
            padding applied and be more efficient). Only useful if applying dynamic padding.
        length_column_name (`str`, *optional*, defaults to `"length"`):
            Column name for precomputed lengths. If the column exists, grouping by length will use these values rather
            than computing them on train startup. Ignored unless `group_by_length` is `True` and the dataset is an
            instance of `Dataset`.
        report_to (`str` or `List[str]`, *optional*, defaults to `"all"`):
            The list of integrations to report the results and logs to. Supported platforms are `"azure_ml"`,
            `"comet_ml"`, `"mlflow"`, `"neptune"`, `"tensorboard"`,`"clearml"` and `"wandb"`. Use `"all"` to report to
            all integrations installed, `"none"` for no integrations.
        ddp_find_unused_parameters (`bool`, *optional*):
            When using distributed training, the value of the flag `find_unused_parameters` passed to
            `DistributedDataParallel`. Will default to `False` if gradient checkpointing is used, `True` otherwise.
        ddp_bucket_cap_mb (`int`, *optional*):
            When using distributed training, the value of the flag `bucket_cap_mb` passed to `DistributedDataParallel`.
        dataloader_pin_memory (`bool`, *optional*, defaults to `True`):
            Whether you want to pin memory in data loaders or not. Will default to `True`.
        skip_memory_metrics (`bool`, *optional*, defaults to `True`):
            Whether to skip adding of memory profiler reports to metrics. This is skipped by default because it slows
            down the training and evaluation speed.
        push_to_hub (`bool`, *optional*, defaults to `False`):
            Whether or not to push the model to the Hub every time the model is saved. If this is activated,
            `output_dir` will begin a git directory synced with the repo (determined by `hub_model_id`) and the content
            will be pushed each time a save is triggered (depending on your `save_strategy`). Calling
            [`~Trainer.save_model`] will also trigger a push.

            <Tip warning={true}>

            If `output_dir` exists, it needs to be a local clone of the repository to which the [`Trainer`] will be
            pushed.

            </Tip>

        resume_from_checkpoint (`str`, *optional*):
            The path to a folder with a valid checkpoint for your model. This argument is not directly used by
            [`Trainer`], it's intended to be used by your training/evaluation scripts instead. See the [example
            scripts](https://github.com/huggingface/transformers/tree/main/examples) for more details.
        hub_model_id (`str`, *optional*):
            The name of the repository to keep in sync with the local *output_dir*. It can be a simple model ID in
            which case the model will be pushed in your namespace. Otherwise it should be the whole repository name,
            for instance `"user_name/model"`, which allows you to push to an organization you are a member of with
            `"organization_name/model"`. Will default to `user_name/output_dir_name` with *output_dir_name* being the
            name of `output_dir`.

            Will default to the name of `output_dir`.
        hub_strategy (`str` or [`~trainer_utils.HubStrategy`], *optional*, defaults to `"every_save"`):
            Defines the scope of what is pushed to the Hub and when. Possible values are:

            - `"end"`: push the model, its configuration, the tokenizer (if passed along to the [`Trainer`]) and a
              draft of a model card when the [`~Trainer.save_model`] method is called.
            - `"every_save"`: push the model, its configuration, the tokenizer (if passed along to the [`Trainer`]) and
              a draft of a model card each time there is a model save. The pushes are asynchronous to not block
              training, and in case the save are very frequent, a new push is only attempted if the previous one is
              finished. A last push is made with the final model at the end of training.
            - `"checkpoint"`: like `"every_save"` but the latest checkpoint is also pushed in a subfolder named
              last-checkpoint, allowing you to resume training easily with
              `trainer.train(resume_from_checkpoint="last-checkpoint")`.
            - `"all_checkpoints"`: like `"checkpoint"` but all checkpoints are pushed like they appear in the output
              folder (so you will get one checkpoint folder per folder in your final repository)

        hub_token (`str`, *optional*):
            The token to use to push the model to the Hub. Will default to the token in the cache folder obtained with
            `huggingface-cli login`.
        hub_private_repo (`bool`, *optional*, defaults to `False`):
            If True, the Hub repo will be set to private.
        gradient_checkpointing (`bool`, *optional*, defaults to `False`):
            If True, use gradient checkpointing to save memory at the expense of slower backward pass.
        include_inputs_for_metrics (`bool`, *optional*, defaults to `False`):
            Whether or not the inputs will be passed to the `compute_metrics` function. This is intended for metrics
            that need inputs, predictions and references for scoring calculation in Metric class.
        auto_find_batch_size (`bool`, *optional*, defaults to `False`)
            Whether to find a batch size that will fit into memory automatically through exponential decay, avoiding
            CUDA Out-of-Memory errors. Requires accelerate to be installed (`pip install accelerate`)
        full_determinism (`bool`, *optional*, defaults to `False`)
            If `True`, [`enable_full_determinism`] is called instead of [`set_seed`] to ensure reproducible results in
            distributed training. Important: this will negatively impact the performance, so only use it for debugging.
        torchdynamo (`str`, *optional*):
            If set, the backend compiler for TorchDynamo. Possible choices are `"eager"`, `"aot_eager"`, `"inductor"`,
            `"nvfuser"`, `"aot_nvfuser"`, `"aot_cudagraphs"`, `"ofi"`, `"fx2trt"`, `"onnxrt"` and `"ipex"`.
        ray_scope (`str`, *optional*, defaults to `"last"`):
            The scope to use when doing hyperparameter search with Ray. By default, `"last"` will be used. Ray will
            then use the last checkpoint of all trials, compare those, and select the best one. However, other options
            are also available. See the [Ray documentation](
            https://docs.ray.io/en/latest/tune/api_docs/analysis.html#ray.tune.ExperimentAnalysis.get_best_trial) for
            more options.
        ddp_timeout (`int`, *optional*, defaults to 1800):
            The timeout for `torch.distributed.init_process_group` calls, used to avoid GPU socket timeouts when
            performing slow operations in distributed runnings. Please refer the [PyTorch documentation]
            (https://pytorch.org/docs/stable/distributed.html#torch.distributed.init_process_group) for more
            information.
        use_mps_device (`bool`, *optional*, defaults to `False`):
            Whether to use Apple Silicon chip based `mps` device.
        torch_compile (`bool`, *optional*, defaults to `False`):
            Whether or not to compile the model using PyTorch 2.0
            [`torch.compile`](https://pytorch.org/get-started/pytorch-2.0/).

            This will use the best defaults for the [`torch.compile`
            API](https://pytorch.org/docs/2.0/generated/torch.compile.html?highlight=torch+compile#torch.compile). You
            can customize the defaults with the argument `torch_compile_backend` and `torch_compile_mode` but we don't
            guarantee any of them will work as the support is progressively rolled in in PyTorch.

            This flag and the whole compile API is experimental and subject to change in future releases.
        torch_compile_backend (`str`, *optional*):
            The backend to use in `torch.compile`. If set to any value, `torch_compile` will be set to `True`.

            Refer to the PyTorch doc for possible values and note that they may change across PyTorch versions.

            This flag is experimental and subject to change in future releases.
        torch_compile_mode (`str`, *optional*):
            The mode to use in `torch.compile`. If set to any value, `torch_compile` will be set to `True`.

            Refer to the PyTorch doc for possible values and note that they may change across PyTorch versions.

            This flag is experimental and subject to change in future releases.
    """

    framework = "pt"
    output_dir: str = field(
        metadata={"help": "The output directory where the model predictions and checkpoints will be written."},
    )
    overwrite_output_dir: bool = field(
        default=False,
        metadata={
            "help": (
                "Overwrite the content of the output directory. "
                "Use this to continue training if output_dir points to a checkpoint directory."
            )
        },
    )

    do_train: bool = field(default=False, metadata={"help": "Whether to run training."})
    do_eval: bool = field(default=False, metadata={"help": "Whether to run eval on the dev set."})
    do_predict: bool = field(default=False, metadata={"help": "Whether to run predictions on the test set."})
    evaluation_strategy: Union[IntervalStrategy, str] = field(
        default="no",
        metadata={"help": "The evaluation strategy to use."},
    )
    prediction_loss_only: bool = field(
        default=False,
        metadata={"help": "When performing evaluation and predictions, only returns the loss."},
    )

    per_device_train_batch_size: int = field(
        default=8, metadata={"help": "Batch size per GPU/TPU core/CPU for training."}
    )
    per_device_eval_batch_size: int = field(
        default=8, metadata={"help": "Batch size per GPU/TPU core/CPU for evaluation."}
    )

    per_gpu_train_batch_size: Optional[int] = field(
        default=None,
        metadata={
            "help": (
                "Deprecated, the use of `--per_device_train_batch_size` is preferred. "
                "Batch size per GPU/TPU core/CPU for training."
            )
        },
    )
    per_gpu_eval_batch_size: Optional[int] = field(
        default=None,
        metadata={
            "help": (
                "Deprecated, the use of `--per_device_eval_batch_size` is preferred. "
                "Batch size per GPU/TPU core/CPU for evaluation."
            )
        },
    )

    gradient_accumulation_steps: int = field(
        default=1,
        metadata={"help": "Number of updates steps to accumulate before performing a backward/update pass."},
    )
    eval_accumulation_steps: Optional[int] = field(
        default=None,
        metadata={"help": "Number of predictions steps to accumulate before moving the tensors to the CPU."},
    )

    eval_delay: Optional[float] = field(
        default=0,
        metadata={
            "help": (
                "Number of epochs or steps to wait for before the first evaluation can be performed, depending on the"
                " evaluation_strategy."
            )
        },
    )

    learning_rate: float = field(default=5e-5, metadata={"help": "The initial learning rate for AdamW."})
    weight_decay: float = field(default=0.0, metadata={"help": "Weight decay for AdamW if we apply some."})
    adam_beta1: float = field(default=0.9, metadata={"help": "Beta1 for AdamW optimizer"})
    adam_beta2: float = field(default=0.999, metadata={"help": "Beta2 for AdamW optimizer"})
    adam_epsilon: float = field(default=1e-8, metadata={"help": "Epsilon for AdamW optimizer."})
    max_grad_norm: float = field(default=1.0, metadata={"help": "Max gradient norm."})

    num_train_epochs: float = field(default=3.0, metadata={"help": "Total number of training epochs to perform."})
    max_steps: int = field(
        default=-1,
        metadata={"help": "If > 0: set total number of training steps to perform. Override num_train_epochs."},
    )
    lr_scheduler_type: Union[SchedulerType, str] = field(
        default="linear",
        metadata={"help": "The scheduler type to use."},
    )
    warmup_ratio: float = field(
        default=0.0, metadata={"help": "Linear warmup over warmup_ratio fraction of total steps."}
    )
    warmup_steps: int = field(default=0, metadata={"help": "Linear warmup over warmup_steps."})

    log_level: Optional[str] = field(
        default="passive",
        metadata={
            "help": (
                "Logger log level to use on the main node. Possible choices are the log levels as strings: 'debug',"
                " 'info', 'warning', 'error' and 'critical', plus a 'passive' level which doesn't set anything and"
                " lets the application set the level. Defaults to 'passive'."
            ),
            "choices": trainer_log_levels.keys(),
        },
    )
    log_level_replica: Optional[str] = field(
        default="warning",
        metadata={
            "help": "Logger log level to use on replica nodes. Same choices and defaults as ``log_level``",
            "choices": trainer_log_levels.keys(),
        },
    )
    log_on_each_node: bool = field(
        default=True,
        metadata={
            "help": (
                "When doing a multinode distributed training, whether to log once per node or just once on the main"
                " node."
            )
        },
    )
    logging_dir: Optional[str] = field(default=None, metadata={"help": "Tensorboard log dir."})
    logging_strategy: Union[IntervalStrategy, str] = field(
        default="steps",
        metadata={"help": "The logging strategy to use."},
    )
    logging_first_step: bool = field(default=False, metadata={"help": "Log the first global_step"})
    logging_steps: int = field(default=500, metadata={"help": "Log every X updates steps."})
    logging_nan_inf_filter: bool = field(default=True, metadata={"help": "Filter nan and inf losses for logging."})
    save_strategy: Union[IntervalStrategy, str] = field(
        default="steps",
        metadata={"help": "The checkpoint save strategy to use."},
    )
    save_steps: int = field(default=500, metadata={"help": "Save checkpoint every X updates steps."})
    save_total_limit: Optional[int] = field(
        default=None,
        metadata={
            "help": (
                "Limit the total amount of checkpoints. "
                "Deletes the older checkpoints in the output_dir. Default is unlimited checkpoints"
            )
        },
    )
    save_safetensors: Optional[bool] = field(
        default=False,
        metadata={
            "help": "Use safetensors saving and loading for state dicts instead of default torch.load and torch.save."
        },
    )
    save_on_each_node: bool = field(
        default=False,
        metadata={
            "help": (
                "When doing multi-node distributed training, whether to save models and checkpoints on each node, or"
                " only on the main one"
            )
        },
    )
    no_cuda: bool = field(default=False, metadata={"help": "Do not use CUDA even when it is available"})
    use_mps_device: bool = field(
        default=False, metadata={"help": "Whether to use Apple Silicon chip based `mps` device."}
    )
    seed: int = field(default=42, metadata={"help": "Random seed that will be set at the beginning of training."})
    data_seed: Optional[int] = field(default=None, metadata={"help": "Random seed to be used with data samplers."})
    jit_mode_eval: bool = field(
        default=False, metadata={"help": "Whether or not to use PyTorch jit trace for inference"}
    )
    use_ipex: bool = field(
        default=False,
        metadata={
            "help": (
                "Use Intel extension for PyTorch when it is available, installation:"
                " 'https://github.com/intel/intel-extension-for-pytorch'"
            )
        },
    )
    bf16: bool = field(
        default=False,
        metadata={
            "help": (
                "Whether to use bf16 (mixed) precision instead of 32-bit. Requires Ampere or higher NVIDIA"
                " architecture or using CPU (no_cuda). This is an experimental API and it may change."
            )
        },
    )
    fp16: bool = field(
        default=False,
        metadata={"help": "Whether to use fp16 (mixed) precision instead of 32-bit"},
    )
    fp16_opt_level: str = field(
        default="O1",
        metadata={
            "help": (
                "For fp16: Apex AMP optimization level selected in ['O0', 'O1', 'O2', and 'O3']. "
                "See details at https://nvidia.github.io/apex/amp.html"
            )
        },
    )
    half_precision_backend: str = field(
        default="auto",
        metadata={
            "help": "The backend to be used for half precision.",
            "choices": ["auto", "cuda_amp", "apex", "cpu_amp"],
        },
    )
    bf16_full_eval: bool = field(
        default=False,
        metadata={
            "help": (
                "Whether to use full bfloat16 evaluation instead of 32-bit. This is an experimental API and it may"
                " change."
            )
        },
    )
    fp16_full_eval: bool = field(
        default=False,
        metadata={"help": "Whether to use full float16 evaluation instead of 32-bit"},
    )
    tf32: Optional[bool] = field(
        default=None,
        metadata={
            "help": (
                "Whether to enable tf32 mode, available in Ampere and newer GPU architectures. This is an experimental"
                " API and it may change."
            )
        },
    )
    local_rank: int = field(default=-1, metadata={"help": "For distributed training: local_rank"})
    xpu_backend: Optional[str] = field(
        default=None,
        metadata={
            "help": "The backend to be used for distributed training on Intel XPU.",
            "choices": ["mpi", "ccl", "gloo"],
        },
    )
    tpu_num_cores: Optional[int] = field(
        default=None, metadata={"help": "TPU: Number of TPU cores (automatically passed by launcher script)"}
    )
    tpu_metrics_debug: bool = field(
        default=False,
        metadata={
            "help": (
                "Deprecated, the use of `--debug tpu_metrics_debug` is preferred. TPU: Whether to print debug metrics"
            )
        },
    )
    debug: str = field(
        default="",
        metadata={
            "help": (
                "Whether or not to enable debug mode. Current options: "
                "`underflow_overflow` (Detect underflow and overflow in activations and weights), "
                "`tpu_metrics_debug` (print debug metrics on TPU)."
            )
        },
    )

    dataloader_drop_last: bool = field(
        default=False, metadata={"help": "Drop the last incomplete batch if it is not divisible by the batch size."}
    )
    eval_steps: Optional[int] = field(default=None, metadata={"help": "Run an evaluation every X steps."})
    dataloader_num_workers: int = field(
        default=0,
        metadata={
            "help": (
                "Number of subprocesses to use for data loading (PyTorch only). 0 means that the data will be loaded"
                " in the main process."
            )
        },
    )

    past_index: int = field(
        default=-1,
        metadata={"help": "If >=0, uses the corresponding part of the output as the past state for next step."},
    )

    run_name: Optional[str] = field(
        default=None, metadata={"help": "An optional descriptor for the run. Notably used for wandb logging."}
    )
    disable_tqdm: Optional[bool] = field(
        default=None, metadata={"help": "Whether or not to disable the tqdm progress bars."}
    )

    remove_unused_columns: Optional[bool] = field(
        default=True, metadata={"help": "Remove columns not required by the model when using an nlp.Dataset."}
    )
    label_names: Optional[List[str]] = field(
        default=None, metadata={"help": "The list of keys in your dictionary of inputs that correspond to the labels."}
    )

    load_best_model_at_end: Optional[bool] = field(
        default=False,
        metadata={"help": "Whether or not to load the best model found during training at the end of training."},
    )
    metric_for_best_model: Optional[str] = field(
        default=None, metadata={"help": "The metric to use to compare two different models."}
    )
    greater_is_better: Optional[bool] = field(
        default=None, metadata={"help": "Whether the `metric_for_best_model` should be maximized or not."}
    )
    ignore_data_skip: bool = field(
        default=False,
        metadata={
            "help": (
                "When resuming training, whether or not to skip the first epochs and batches to get to the same"
                " training data."
            )
        },
    )
    sharded_ddp: str = field(
        default="",
        metadata={
            "help": (
                "Whether or not to use sharded DDP training (in distributed training only). The base option should be"
                " `simple`, `zero_dp_2` or `zero_dp_3` and you can add CPU-offload to `zero_dp_2` or `zero_dp_3` like"
                " this: zero_dp_2 offload` or `zero_dp_3 offload`. You can add auto-wrap to `zero_dp_2` or `zero_dp_3`"
                " with the same syntax: zero_dp_2 auto_wrap` or `zero_dp_3 auto_wrap`."
            ),
        },
    )
    fsdp: str = field(
        default="",
        metadata={
            "help": (
                "Whether or not to use PyTorch Fully Sharded Data Parallel (FSDP) training (in distributed training"
                " only). The base option should be `full_shard`, `shard_grad_op` or `no_shard` and you can add"
                " CPU-offload to `full_shard` or `shard_grad_op` like this: full_shard offload` or `shard_grad_op"
                " offload`. You can add auto-wrap to `full_shard` or `shard_grad_op` with the same syntax: full_shard"
                " auto_wrap` or `shard_grad_op auto_wrap`."
            ),
        },
    )
    fsdp_min_num_params: int = field(
        default=0,
        metadata={
            "help": (
                "This parameter is deprecated. FSDP's minimum number of parameters for Default Auto Wrapping. (useful"
                " only when `fsdp` field is passed)."
            )
        },
    )
    fsdp_config: Optional[str] = field(
        default=None,
        metadata={
            "help": (
                "Config to be used with FSDP (Pytorch Fully Sharded  Data Parallel). The  value is either a"
                "fsdp json config file (e.g., `fsdp_config.json`) or an already loaded  json file as `dict`."
            )
        },
    )
    fsdp_transformer_layer_cls_to_wrap: Optional[str] = field(
        default=None,
        metadata={
            "help": (
                "This parameter is deprecated. Transformer layer class name (case-sensitive) to wrap, e.g,"
                " `BertLayer`, `GPTJBlock`, `T5Block` .... (useful only when `fsdp` flag is passed)."
            )
        },
    )
    deepspeed: Optional[str] = field(
        default=None,
        metadata={
            "help": (
                "Enable deepspeed and pass the path to deepspeed json config file (e.g. ds_config.json) or an already"
                " loaded json file as a dict"
            )
        },
    )
    label_smoothing_factor: float = field(
        default=0.0, metadata={"help": "The label smoothing epsilon to apply (zero means no label smoothing)."}
    )

    default_optim = "adamw_hf"
    # XXX: enable when pytorch==2.0.1 comes out - we want to give it time to get all the bugs sorted out
    # if is_torch_available() and version.parse(version.parse(torch.__version__).base_version) >= version.parse("2.1.0"):
    #     default_optim = "adamw_torch_fused"
    # and update the doc above to:
    # optim (`str` or [`training_args.OptimizerNames`], *optional*, defaults to `"adamw_torch_fused"` (for torch<2.1.0 `"adamw_hf"`):
    optim: Union[OptimizerNames, str] = field(
        default=default_optim,
        metadata={"help": "The optimizer to use."},
    )
    optim_args: Optional[str] = field(default=None, metadata={"help": "Optional arguments to supply to optimizer."})
    adafactor: bool = field(default=False, metadata={"help": "Whether or not to replace AdamW by Adafactor."})
    group_by_length: bool = field(
        default=False,
        metadata={"help": "Whether or not to group samples of roughly the same length together when batching."},
    )
    length_column_name: Optional[str] = field(
        default="length",
        metadata={"help": "Column name with precomputed lengths to use when grouping by length."},
    )
    report_to: Optional[List[str]] = field(
        default=None, metadata={"help": "The list of integrations to report the results and logs to."}
    )
    ddp_find_unused_parameters: Optional[bool] = field(
        default=None,
        metadata={
            "help": (
                "When using distributed training, the value of the flag `find_unused_parameters` passed to "
                "`DistributedDataParallel`."
            )
        },
    )
    ddp_bucket_cap_mb: Optional[int] = field(
        default=None,
        metadata={
            "help": (
                "When using distributed training, the value of the flag `bucket_cap_mb` passed to "
                "`DistributedDataParallel`."
            )
        },
    )
    dataloader_pin_memory: bool = field(
        default=True, metadata={"help": "Whether or not to pin memory for DataLoader."}
    )
    skip_memory_metrics: bool = field(
        default=True, metadata={"help": "Whether or not to skip adding of memory profiler reports to metrics."}
    )
    use_legacy_prediction_loop: bool = field(
        default=False, metadata={"help": "Whether or not to use the legacy prediction_loop in the Trainer."}
    )
    push_to_hub: bool = field(
        default=False, metadata={"help": "Whether or not to upload the trained model to the model hub after training."}
    )
    resume_from_checkpoint: Optional[str] = field(
        default=None,
        metadata={"help": "The path to a folder with a valid checkpoint for your model."},
    )
    hub_model_id: Optional[str] = field(
        default=None, metadata={"help": "The name of the repository to keep in sync with the local `output_dir`."}
    )
    hub_strategy: Union[HubStrategy, str] = field(
        default="every_save",
        metadata={"help": "The hub strategy to use when `--push_to_hub` is activated."},
    )
    hub_token: Optional[str] = field(default=None, metadata={"help": "The token to use to push to the Model Hub."})
    hub_private_repo: bool = field(default=False, metadata={"help": "Whether the model repository is private or not."})
    gradient_checkpointing: bool = field(
        default=False,
        metadata={
            "help": "If True, use gradient checkpointing to save memory at the expense of slower backward pass."
        },
    )
    include_inputs_for_metrics: bool = field(
        default=False, metadata={"help": "Whether or not the inputs will be passed to the `compute_metrics` function."}
    )
    # Deprecated arguments
    fp16_backend: str = field(
        default="auto",
        metadata={
            "help": "Deprecated. Use half_precision_backend instead",
            "choices": ["auto", "cuda_amp", "apex", "cpu_amp"],
        },
    )
    push_to_hub_model_id: Optional[str] = field(
        default=None, metadata={"help": "The name of the repository to which push the `Trainer`."}
    )
    push_to_hub_organization: Optional[str] = field(
        default=None, metadata={"help": "The name of the organization in with to which push the `Trainer`."}
    )
    push_to_hub_token: Optional[str] = field(
        default=None, metadata={"help": "The token to use to push to the Model Hub."}
    )
    _n_gpu: int = field(init=False, repr=False, default=-1)
    mp_parameters: str = field(
        default="",
        metadata={"help": "Used by the SageMaker launcher to send mp-specific args. Ignored in Trainer"},
    )

    auto_find_batch_size: bool = field(
        default=False,
        metadata={
            "help": (
                "Whether to automatically decrease the batch size in half and rerun the training loop again each time"
                " a CUDA Out-of-Memory was reached"
            )
        },
    )
    full_determinism: bool = field(
        default=False,
        metadata={
            "help": (
                "Whether to call enable_full_determinism instead of set_seed for reproducibility in distributed"
                " training. Important: this will negatively impact the performance, so only use it for debugging."
            )
        },
    )
    torchdynamo: Optional[str] = field(
        default=None,
        metadata={
            "help": "This argument is deprecated, use `--torch_compile_backend` instead.",
        },
    )
    ray_scope: Optional[str] = field(
        default="last",
        metadata={
            "help": (
                'The scope to use when doing hyperparameter search with Ray. By default, `"last"` will be used. Ray'
                " will then use the last checkpoint of all trials, compare those, and select the best one. However,"
                " other options are also available. See the Ray documentation"
                " (https://docs.ray.io/en/latest/tune/api_docs/analysis.html"
                "#ray.tune.ExperimentAnalysis.get_best_trial)"
                " for more options."
            )
        },
    )
    ddp_timeout: Optional[int] = field(
        default=1800,
        metadata={
            "help": "Overrides the default timeout for distributed training (value should be given in seconds)."
        },
    )
    torch_compile: bool = field(
        default=False, metadata={"help": "If set to `True`, the model will be wrapped in `torch.compile`."}
    )
    torch_compile_backend: Optional[str] = field(
        default=None,
        metadata={
            "help": "Which backend to use with `torch.compile`, passing one will trigger a model compilation.",
        },
    )
    torch_compile_mode: Optional[str] = field(
        default=None,
        metadata={
            "help": "Which mode to use with `torch.compile`, passing one will trigger a model compilation.",
        },
    )

    def __post_init__(self):
        # Handle --use_env option in torch.distributed.launch (local_rank not passed as an arg then).
        # This needs to happen before any call to self.device or self.n_gpu.
        env_local_rank = int(os.environ.get("LOCAL_RANK", -1))
        if env_local_rank != -1 and env_local_rank != self.local_rank:
            self.local_rank = env_local_rank

        # expand paths, if not os.makedirs("~/bar") will make directory
        # in the current directory instead of the actual home
        # see https://github.com/huggingface/transformers/issues/10628
        if self.output_dir is not None:
            self.output_dir = os.path.expanduser(self.output_dir)
        if self.logging_dir is None and self.output_dir is not None:
            self.logging_dir = os.path.join(self.output_dir, default_logdir())
        if self.logging_dir is not None:
            self.logging_dir = os.path.expanduser(self.logging_dir)

        if self.disable_tqdm is None:
            self.disable_tqdm = logger.getEffectiveLevel() > logging.WARN

        if isinstance(self.evaluation_strategy, EvaluationStrategy):
            warnings.warn(
                "using `EvaluationStrategy` for `evaluation_strategy` is deprecated and will be removed in version 5"
                " of 🤗 Transformers. Use `IntervalStrategy` instead",
                FutureWarning,
            )
            # Go back to the underlying string or we won't be able to instantiate `IntervalStrategy` on it.
            self.evaluation_strategy = self.evaluation_strategy.value

        self.evaluation_strategy = IntervalStrategy(self.evaluation_strategy)
        self.logging_strategy = IntervalStrategy(self.logging_strategy)
        self.save_strategy = IntervalStrategy(self.save_strategy)
        self.hub_strategy = HubStrategy(self.hub_strategy)

        self.lr_scheduler_type = SchedulerType(self.lr_scheduler_type)
        if self.do_eval is False and self.evaluation_strategy != IntervalStrategy.NO:
            self.do_eval = True

        # eval_steps has to be defined and non-zero, fallbacks to logging_steps if the latter is non-zero
        if self.evaluation_strategy == IntervalStrategy.STEPS and (self.eval_steps is None or self.eval_steps == 0):
            if self.logging_steps > 0:
                logger.info(f"using `logging_steps` to initialize `eval_steps` to {self.logging_steps}")
                self.eval_steps = self.logging_steps
            else:
                raise ValueError(
                    f"evaluation strategy {self.evaluation_strategy} requires either non-zero --eval_steps or"
                    " --logging_steps"
                )

        # logging_steps must be non-zero for logging_strategy that is other than 'no'
        if self.logging_strategy == IntervalStrategy.STEPS and self.logging_steps == 0:
            raise ValueError(f"logging strategy {self.logging_strategy} requires non-zero --logging_steps")

        # Sanity checks for load_best_model_at_end: we require save and eval strategies to be compatible.
        if self.load_best_model_at_end:
            if self.evaluation_strategy != self.save_strategy:
                raise ValueError(
                    "--load_best_model_at_end requires the save and eval strategy to match, but found\n- Evaluation "
                    f"strategy: {self.evaluation_strategy}\n- Save strategy: {self.save_strategy}"
                )
            if self.evaluation_strategy == IntervalStrategy.STEPS and self.save_steps % self.eval_steps != 0:
                raise ValueError(
                    "--load_best_model_at_end requires the saving steps to be a round multiple of the evaluation "
                    f"steps, but found {self.save_steps}, which is not a round multiple of {self.eval_steps}."
                )

        safetensors_available = is_safetensors_available()
        if self.save_safetensors and not safetensors_available:
            raise ValueError(f"--save_safetensors={self.save_safetensors} requires safetensors to be installed!")
        if not self.save_safetensors and safetensors_available:
            logger.info(
                f"Found safetensors installation, but --save_safetensors={self.save_safetensors}. "
                f"Safetensors should be a preferred weights saving format due to security and performance reasons. "
                f"If your model cannot be saved by safetensors please feel free to open an issue at "
                f"https://github.com/huggingface/safetensors!"
            )

        if self.load_best_model_at_end and self.metric_for_best_model is None:
            self.metric_for_best_model = "loss"
        if self.greater_is_better is None and self.metric_for_best_model is not None:
            self.greater_is_better = self.metric_for_best_model not in ["loss", "eval_loss"]
        if self.run_name is None:
            self.run_name = self.output_dir
        if self.framework == "pt" and is_torch_available():
            if self.fp16_backend and self.fp16_backend != "auto":
                warnings.warn(
                    "`fp16_backend` is deprecated and will be removed in version 5 of 🤗 Transformers. Use"
                    " `half_precision_backend` instead",
                    FutureWarning,
                )
                self.half_precision_backend = self.fp16_backend

            if self.bf16 or self.bf16_full_eval:
                if self.no_cuda and not is_torch_bf16_cpu_available() and not is_torch_tpu_available():
                    # cpu
                    raise ValueError("Your setup doesn't support bf16/(cpu, tpu, neuroncore). You need torch>=1.10")
                elif not self.no_cuda and torch.cuda.is_available() and not is_torch_bf16_gpu_available():
                    # gpu
                    raise ValueError(
                        "Your setup doesn't support bf16/gpu. You need torch>=1.10, using Ampere GPU with cuda>=11.0"
                    )

        if self.fp16 and self.bf16:
            raise ValueError("At most one of fp16 and bf16 can be True, but not both")

        if self.fp16_full_eval and self.bf16_full_eval:
            raise ValueError("At most one of fp16 and bf16 can be True for full eval, but not both")

        if self.bf16:
            if self.half_precision_backend == "apex":
                raise ValueError(
                    " `--half_precision_backend apex`: GPU bf16 is not supported by apex. Use"
                    " `--half_precision_backend cuda_amp` instead"
                )
            if not (self.sharded_ddp == "" or not self.sharded_ddp):
                raise ValueError("sharded_ddp is not supported with bf16")

        self.optim = OptimizerNames(self.optim)
        if self.adafactor:
            warnings.warn(
                "`--adafactor` is deprecated and will be removed in version 5 of 🤗 Transformers. Use `--optim"
                " adafactor` instead",
                FutureWarning,
            )
            self.optim = OptimizerNames.ADAFACTOR
        if self.optim == OptimizerNames.ADAMW_TORCH_FUSED and is_torch_available():
            if version.parse(version.parse(torch.__version__).base_version) < version.parse("2.0.0"):
                raise ValueError("--optim adamw_torch_fused requires PyTorch 2.0 or higher")
            # there is a bug in fp16/AMP in pt-2.0.0
            if version.parse(version.parse(torch.__version__).base_version) == version.parse("2.0.0") and self.fp16:
                raise ValueError("--optim adamw_torch_fused with --fp16 requires PyTorch>2.0")

        if (
            self.framework == "pt"
            and is_torch_available()
            and (self.device.type != "cuda")
            and (get_xla_device_type(self.device) != "GPU")
            and (self.fp16 or self.fp16_full_eval)
        ):
            raise ValueError(
                "FP16 Mixed precision training with AMP or APEX (`--fp16`) and FP16 half precision evaluation"
                " (`--fp16_full_eval`) can only be used on CUDA devices."
            )

        if (
            self.framework == "pt"
            and is_torch_available()
            and (self.device.type != "cuda")
            and (get_xla_device_type(self.device) != "GPU")
            and (get_xla_device_type(self.device) != "TPU")
            and (self.device.type != "cpu")
            and (self.bf16 or self.bf16_full_eval)
        ):
            raise ValueError(
                "BF16 Mixed precision training with AMP (`--bf16`) and BF16 half precision evaluation"
                " (`--bf16_full_eval`) can only be used on CUDA or CPU/TPU/NeuronCore devices."
            )

        if self.torchdynamo is not None:
            warnings.warn(
                "`torchdynamo` is deprecated and will be removed in version 5 of 🤗 Transformers. Use"
                " `torch_compile_backend` instead",
                FutureWarning,
            )
            self.torch_compile_backend = self.torchdynamo
        if (self.torch_compile_mode is not None or self.torch_compile_backend is not None) and not self.torch_compile:
            self.torch_compile = True
        if self.torch_compile and self.torch_compile_backend is None:
            self.torch_compile_backend = "inductor"
        if self.framework == "pt" and is_torch_available() and self.torch_compile:
            if is_torch_tf32_available():
                if self.tf32 is None and not self.fp16 or self.bf16:
                    logger.info(
                        "Setting TF32 in CUDA backends to speedup torch compile, you won't see any improvement"
                        " otherwise."
                    )
                    torch.backends.cuda.matmul.allow_tf32 = True
            else:
                logger.warning(
                    "The speedups for torchdynamo mostly come wih GPU Ampere or higher and which is not detected here."
                )
        if self.framework == "pt" and is_torch_available() and self.tf32 is not None:
            if self.tf32:
                if is_torch_tf32_available():
                    torch.backends.cuda.matmul.allow_tf32 = True
                else:
                    raise ValueError("--tf32 requires Ampere or a newer GPU arch, cuda>=11 and torch>=1.7")
            else:
                if is_torch_tf32_available():
                    torch.backends.cuda.matmul.allow_tf32 = False
                # no need to assert on else

        if self.report_to is None:
            logger.info(
                "The default value for the training argument `--report_to` will change in v5 (from all installed "
                "integrations to none). In v5, you will need to use `--report_to all` to get the same behavior as "
                "now. You should start updating your code and make this info disappear :-)."
            )
            self.report_to = "all"
        if self.report_to == "all" or self.report_to == ["all"]:
            # Import at runtime to avoid a circular import.
            from .integrations import get_available_reporting_integrations

            self.report_to = get_available_reporting_integrations()
        elif self.report_to == "none" or self.report_to == ["none"]:
            self.report_to = []
        elif not isinstance(self.report_to, list):
            self.report_to = [self.report_to]

        if self.warmup_ratio < 0 or self.warmup_ratio > 1:
            raise ValueError("warmup_ratio must lie in range [0,1]")
        elif self.warmup_ratio > 0 and self.warmup_steps > 0:
            logger.info(
                "Both warmup_ratio and warmup_steps given, warmup_steps will override any effect of warmup_ratio"
                " during training"
            )

        if isinstance(self.sharded_ddp, bool):
            self.sharded_ddp = "simple" if self.sharded_ddp else ""
        if isinstance(self.sharded_ddp, str):
            self.sharded_ddp = [ShardedDDPOption(s) for s in self.sharded_ddp.split()]
        if self.sharded_ddp == [ShardedDDPOption.OFFLOAD]:
            raise ValueError(
                "`--sharded_ddp offload` can't work on its own. It needs to be added to `--sharded_ddp zero_dp_2` or "
                '`--sharded_ddp zero_dp_3`. For example, `--sharded_ddp "zero_dp_2 offload"`.'
            )
        elif len(self.sharded_ddp) > 1 and ShardedDDPOption.SIMPLE in self.sharded_ddp:
            raise ValueError("`--sharded_ddp simple` is not compatible with any other option.")
        elif ShardedDDPOption.ZERO_DP_2 in self.sharded_ddp and ShardedDDPOption.ZERO_DP_3 in self.sharded_ddp:
            raise ValueError("`--sharded_ddp zero_dp_2` is not compatible with `--sharded_ddp zero_dp_3`.")

        if isinstance(self.fsdp, bool):
            self.fsdp = "full_shard" if self.fsdp else ""
        if isinstance(self.fsdp, str):
            self.fsdp = [FSDPOption(s) for s in self.fsdp.split()]
        if self.fsdp == [FSDPOption.OFFLOAD]:
            raise ValueError(
                "`--fsdp offload` can't work on its own. It needs to be added to `--fsdp full_shard` or "
                '`--fsdp shard_grad_op`. For example, `--fsdp "full_shard offload"`.'
            )
        elif FSDPOption.FULL_SHARD in self.fsdp and FSDPOption.SHARD_GRAD_OP in self.fsdp:
            raise ValueError("`--fsdp full_shard` is not compatible with `--fsdp shard_grad_op`.")

        if self.fsdp_config is None:
            self.fsdp_config = {}

        if isinstance(self.fsdp_config, str):
            with io.open(self.fsdp_config, "r", encoding="utf-8") as f:
                self.fsdp_config = json.load(f)

        if self.fsdp_min_num_params > 0:
            warnings.warn("using `--fsdp_min_num_params` is deprecated. Use fsdp_config instead ", FutureWarning)

        self.fsdp_config["fsdp_min_num_params"] = max(
            self.fsdp_config.get("fsdp_min_num_params", 0), self.fsdp_min_num_params
        )

        # if fsdp_config["fsdp_transformer_layer_cls_to_wrap"] is specified as a string, convert it to a list with a single object
        if isinstance(self.fsdp_config.get("fsdp_transformer_layer_cls_to_wrap", None), str):
            self.fsdp_config["fsdp_transformer_layer_cls_to_wrap"] = [
                self.fsdp_config["fsdp_transformer_layer_cls_to_wrap"]
            ]

        if self.fsdp_transformer_layer_cls_to_wrap is not None:
            warnings.warn(
                "using `--fsdp_transformer_layer_cls_to_wrap` is deprecated. Use fsdp_config instead ", FutureWarning
            )
            self.fsdp_config["fsdp_transformer_layer_cls_to_wrap"] = self.fsdp_config.get(
                "fsdp_transformer_layer_cls_to_wrap", []
            ) + [self.fsdp_transformer_layer_cls_to_wrap]

        if len(self.fsdp) == 0 and self.fsdp_config["fsdp_min_num_params"] > 0:
            warnings.warn("`--fsdp_min_num_params` is useful only when `--fsdp` is specified.")

        if len(self.fsdp) == 0 and self.fsdp_config.get("fsdp_transformer_layer_cls_to_wrap", None) is not None:
            warnings.warn("`--fsdp_transformer_layer_cls_to_wrap` is useful only when `--fsdp` is specified.")

        if (
            len(self.fsdp) > 0
            and self.fsdp_config["fsdp_min_num_params"] > 0
            and self.fsdp_config.get("fsdp_transformer_layer_cls_to_wrap", None) is not None
        ):
            raise ValueError(
                "`--fsdp_min_num_params` and `--fsdp_transformer_layer_cls_to_wrap` are mutually exclusive."
            )
        self.fsdp_config["xla"] = self.fsdp_config.get("xla", False)
        self.fsdp_config["xla_fsdp_grad_ckpt"] = self.fsdp_config.get("xla_fsdp_grad_ckpt", False)
        if self.fsdp_config["xla"]:
            if len(self.fsdp) > 0:
                # store XLA fsdp configuration parameters into a dictionary
                self.xla_fsdp_config = self.fsdp_config.get("xla_fsdp_settings", {})
                # apply appropriate string to torch.dtype conversions for parameters
                if "compute_dtype" in self.xla_fsdp_config:
                    self.xla_fsdp_config["compute_dtype"] = getattr(torch, self.xla_fsdp_config["compute_dtype"])
                if "buffer_dtype" in self.xla_fsdp_config:
                    self.xla_fsdp_config["buffer_dtype"] = getattr(torch, self.xla_fsdp_config["buffer_dtype"])
            else:
                warnings.warn("XLA FSDP can be used only when `--fsdp` is specified.")
        else:
            if self.fsdp_config["xla_fsdp_grad_ckpt"]:
                warnings.warn("`--xla_fsdp_grad_ckpt` is useful only when `--xla` is set to true.")

        if self.tpu_metrics_debug:
            warnings.warn(
                "using `--tpu_metrics_debug` is deprecated and will be removed in version 5 of 🤗 Transformers. Use"
                " `--debug tpu_metrics_debug` instead",
                FutureWarning,
            )
            self.debug += " tpu_metrics_debug"
            self.tpu_metrics_debug = False
        if isinstance(self.debug, str):
            self.debug = [DebugOption(s) for s in self.debug.split()]

        if self.deepspeed:
            # - must be run very last in arg parsing, since it will use a lot of these settings.
            # - must be run before the model is created.
            if not is_accelerate_available():
                raise ValueError("--deepspeed requires Accelerate to be installed: `pip install accelerate`.")
            from transformers.deepspeed import HfTrainerDeepSpeedConfig

            # will be used later by the Trainer
            # note: leave self.deepspeed unmodified in case a user relies on it not to be modified)
            self.hf_deepspeed_config = HfTrainerDeepSpeedConfig(self.deepspeed)
            self.hf_deepspeed_config.trainer_config_process(self)

        if self.push_to_hub_token is not None:
            warnings.warn(
                "`--push_to_hub_token` is deprecated and will be removed in version 5 of 🤗 Transformers. Use "
                "`--hub_token` instead.",
                FutureWarning,
            )
            self.hub_token = self.push_to_hub_token

        if self.push_to_hub_model_id is not None:
            self.hub_model_id = get_full_repo_name(
                self.push_to_hub_model_id, organization=self.push_to_hub_organization, token=self.hub_token
            )
            if self.push_to_hub_organization is not None:
                warnings.warn(
                    "`--push_to_hub_model_id` and `--push_to_hub_organization` are deprecated and will be removed in "
                    "version 5 of 🤗 Transformers. Use `--hub_model_id` instead and pass the full repo name to this "
                    f"argument (in this case {self.hub_model_id}).",
                    FutureWarning,
                )
            else:
                warnings.warn(
                    "`--push_to_hub_model_id` is deprecated and will be removed in version 5 of 🤗 Transformers. Use "
                    "`--hub_model_id` instead and pass the full repo name to this argument (in this case "
                    f"{self.hub_model_id}).",
                    FutureWarning,
                )
        elif self.push_to_hub_organization is not None:
            self.hub_model_id = f"{self.push_to_hub_organization}/{Path(self.output_dir).name}"
            warnings.warn(
                "`--push_to_hub_organization` is deprecated and will be removed in version 5 of 🤗 Transformers. Use "
                "`--hub_model_id` instead and pass the full repo name to this argument (in this case "
                f"{self.hub_model_id}).",
                FutureWarning,
            )

    def __str__(self):
        self_as_dict = asdict(self)

        # Remove deprecated arguments. That code should be removed once
        # those deprecated arguments are removed from TrainingArguments. (TODO: v5)
        del self_as_dict["per_gpu_train_batch_size"]
        del self_as_dict["per_gpu_eval_batch_size"]

        self_as_dict = {k: f"<{k.upper()}>" if k.endswith("_token") else v for k, v in self_as_dict.items()}

        attrs_as_str = [f"{k}={v},\n" for k, v in sorted(self_as_dict.items())]
        return f"{self.__class__.__name__}(\n{''.join(attrs_as_str)})"

    __repr__ = __str__

    @property
    def train_batch_size(self) -> int:
        """
        The actual batch size for training (may differ from `per_gpu_train_batch_size` in distributed training).
        """
        if self.per_gpu_train_batch_size:
            logger.warning(
                "Using deprecated `--per_gpu_train_batch_size` argument which will be removed in a future "
                "version. Using `--per_device_train_batch_size` is preferred."
            )
        per_device_batch_size = self.per_gpu_train_batch_size or self.per_device_train_batch_size
        train_batch_size = per_device_batch_size * max(1, self.n_gpu)
        return train_batch_size

    @property
    def eval_batch_size(self) -> int:
        """
        The actual batch size for evaluation (may differ from `per_gpu_eval_batch_size` in distributed training).
        """
        if self.per_gpu_eval_batch_size:
            logger.warning(
                "Using deprecated `--per_gpu_eval_batch_size` argument which will be removed in a future "
                "version. Using `--per_device_eval_batch_size` is preferred."
            )
        per_device_batch_size = self.per_gpu_eval_batch_size or self.per_device_eval_batch_size
        eval_batch_size = per_device_batch_size * max(1, self.n_gpu)
        return eval_batch_size

    @property
    def ddp_timeout_delta(self) -> timedelta:
        """
        The actual timeout for torch.distributed.init_process_group since it expects a timedelta variable.
        """
        return timedelta(seconds=self.ddp_timeout)

    @cached_property
    def _setup_devices(self) -> "torch.device":
        requires_backends(self, ["torch"])
        logger.info("PyTorch: setting up devices")
        if torch.distributed.is_available() and torch.distributed.is_initialized() and self.local_rank == -1:
            logger.warning(
                "torch.distributed process group is initialized, but local_rank == -1. "
                "In order to use Torch DDP, launch your script with `python -m torch.distributed.launch"
            )
        if self.no_cuda:
            device = torch.device("cpu")
            self._n_gpu = 0
            self.local_rank = get_int_from_env(
                ["LOCAL_RANK", "MPI_LOCALRANKID", "OMPI_COMM_WORLD_LOCAL_RANK", "MV2_COMM_WORLD_LOCAL_RANK"],
                self.local_rank,
            )
            if self.local_rank != -1 and not torch.distributed.is_initialized():
                # Initializes distributed backend for cpu
                if self.xpu_backend not in ("mpi", "ccl", "gloo"):
                    raise ValueError(
                        "CPU distributed training backend is not properly set. "
                        "Please set '--xpu_backend' to either 'mpi' or 'ccl' or 'gloo'."
                    )
                if self.xpu_backend == "ccl":
                    requires_backends(self, "oneccl_bind_pt")
                    if ccl_version >= "1.12":
                        import oneccl_bindings_for_pytorch  # noqa: F401
                    else:
                        import torch_ccl  # noqa: F401
                    if int(os.environ.get("CCL_WORKER_COUNT", 0)) < 1:
                        raise ValueError(
                            "CPU distributed training backend is ccl. but CCL_WORKER_COUNT is not correctly set. "
                            "Please use like 'export CCL_WORKER_COUNT = 1' to set."
                        )

                # Try to get launch configuration from environment variables set by MPI launcher - works for Intel MPI, OpenMPI and MVAPICH
                rank = get_int_from_env(["RANK", "PMI_RANK", "OMPI_COMM_WORLD_RANK", "MV2_COMM_WORLD_RANK"], 0)
                size = get_int_from_env(["WORLD_SIZE", "PMI_SIZE", "OMPI_COMM_WORLD_SIZE", "MV2_COMM_WORLD_SIZE"], 1)
                local_size = get_int_from_env(
                    ["MPI_LOCALNRANKS", "OMPI_COMM_WORLD_LOCAL_SIZE", "MV2_COMM_WORLD_LOCAL_SIZE"], 1
                )
                os.environ["RANK"] = str(rank)
                os.environ["WORLD_SIZE"] = str(size)
                os.environ["LOCAL_RANK"] = str(self.local_rank)
                if not os.environ.get("MASTER_PORT", None):
                    os.environ["MASTER_PORT"] = "29500"
                if not os.environ.get("MASTER_ADDR", None):
                    if local_size != size or self.xpu_backend != "mpi":
                        raise ValueError(
                            "Looks like distributed multinode run but MASTER_ADDR env not set, "
                            "please try exporting rank 0's hostname as MASTER_ADDR"
                        )
                if (
                    torch.get_num_threads() == 1
                    and get_int_from_env(["OMP_NUM_THREADS", "MKL_NUM_THREADS"], 0) == 0
                    and is_psutil_available()
                ):
                    import psutil

                    num_cpu_threads_per_process = int(psutil.cpu_count(logical=False) / local_size)
                    if num_cpu_threads_per_process == 0:
                        num_cpu_threads_per_process = 1
                    torch.set_num_threads(num_cpu_threads_per_process)
                    logger.info(
                        f"num_cpu_threads_per_process unset, we set it at {num_cpu_threads_per_process} to improve oob"
                        " performance."
                    )
                torch.distributed.init_process_group(
                    backend=self.xpu_backend, rank=rank, world_size=size, timeout=self.ddp_timeout_delta
                )
        elif is_torch_tpu_available():
            device = xm.xla_device()
            self._n_gpu = 0
        elif is_sagemaker_mp_enabled():
            local_rank = smp.local_rank()
            device = torch.device("cuda", local_rank)
            self._n_gpu = 1
        elif is_sagemaker_dp_enabled():
            import smdistributed.dataparallel.torch.torch_smddp  # noqa: F401

            dist.init_process_group(backend="smddp", timeout=self.ddp_timeout_delta)
            self.local_rank = int(os.getenv("SMDATAPARALLEL_LOCAL_RANK"))
            device = torch.device("cuda", self.local_rank)
            self._n_gpu = 1
        elif self.deepspeed:
            # deepspeed inits torch.distributed internally
            from .deepspeed import is_deepspeed_available

            if not is_deepspeed_available():
                raise ImportError("--deepspeed requires deepspeed: `pip install deepspeed`.")
            import deepspeed

            deepspeed.init_distributed(timeout=timedelta(seconds=self.ddp_timeout))

            # workaround for setups like notebooks where the launcher can't be used,
            # but deepspeed requires a dist env.
            # env LOCAL_RANK could be set manually by the user, or via init_distributed if mpi4py is installed
            self.local_rank = int(os.environ.get("LOCAL_RANK", "-1"))

            device = torch.device("cuda", self.local_rank)
            self._n_gpu = 1
        elif self.local_rank == -1:
            if self.use_mps_device:
                if not torch.backends.mps.is_available():
                    if not torch.backends.mps.is_built():
                        raise AssertionError(
                            "MPS not available because the current PyTorch install was not "
                            "built with MPS enabled. Please install torch version >=1.12.0 on "
                            "your Apple silicon Mac running macOS 12.3 or later with a native "
                            "version (arm64) of Python"
                        )
                    else:
                        raise AssertionError(
                            "MPS not available because the current MacOS version is not 12.3+ "
                            "and/or you do not have an MPS-enabled device on this machine."
                        )
                else:
                    if not version.parse(version.parse(torch.__version__).base_version) > version.parse("1.12.0"):
                        warnings.warn(
                            "We strongly recommend to install PyTorch >= 1.13 (nightly version at the time of writing)"
                            " on your MacOS machine. It has major fixes related to model correctness and performance"
                            " improvements for transformer based models. Please refer to"
                            " https://github.com/pytorch/pytorch/issues/82707 for more details."
                        )
                    device = torch.device("mps")
                    self._n_gpu = 1

            else:
                # if n_gpu is > 1 we'll use nn.DataParallel.
                # If you only want to use a specific subset of GPUs use `CUDA_VISIBLE_DEVICES=0`
                # Explicitly set CUDA to the first (index 0) CUDA device, otherwise `set_device` will
                # trigger an error that a device index is missing. Index 0 takes into account the
                # GPUs available in the environment, so `CUDA_VISIBLE_DEVICES=1,2` with `cuda:0`
                # will use the first GPU in that env, i.e. GPU#1
                device = torch.device("cuda:0" if torch.cuda.is_available() else "cpu")
                # Sometimes the line in the postinit has not been run before we end up here, so just checking we're not at
                # the default value.
                self._n_gpu = torch.cuda.device_count()
        else:
            # Here, we'll use torch.distributed.
            # Initializes the distributed backend which will take care of synchronizing nodes/GPUs
            if not torch.distributed.is_initialized():
                if self.xpu_backend and self.xpu_backend in ("mpi", "gloo"):
                    torch.distributed.init_process_group(backend=self.xpu_backend, timeout=self.ddp_timeout_delta)
                else:
                    torch.distributed.init_process_group(backend="nccl", timeout=self.ddp_timeout_delta)
            device = torch.device("cuda", self.local_rank)
            self._n_gpu = 1

        if device.type == "cuda":
            torch.cuda.set_device(device)

        return device

    @property
    def device(self) -> "torch.device":
        """
        The device used by this process.
        """
        requires_backends(self, ["torch"])
        return self._setup_devices

    @property
    def n_gpu(self):
        """
        The number of GPUs used by this process.

        Note:
            This will only be greater than one when you have multiple GPUs available but are not using distributed
            training. For distributed training, it will always be 1.
        """
        requires_backends(self, ["torch"])
        # Make sure `self._n_gpu` is properly setup.
        _ = self._setup_devices
        return self._n_gpu

    @property
    def parallel_mode(self):
        """
        The current mode used for parallelism if multiple GPUs/TPU cores are available. One of:

        - `ParallelMode.NOT_PARALLEL`: no parallelism (CPU or one GPU).
        - `ParallelMode.NOT_DISTRIBUTED`: several GPUs in one single process (uses `torch.nn.DataParallel`).
        - `ParallelMode.DISTRIBUTED`: several GPUs, each having its own process (uses
          `torch.nn.DistributedDataParallel`).
        - `ParallelMode.TPU`: several TPU cores.
        """
        requires_backends(self, ["torch"])
        if is_torch_tpu_available():
            return ParallelMode.TPU
        elif is_sagemaker_mp_enabled():
            return ParallelMode.SAGEMAKER_MODEL_PARALLEL
        elif is_sagemaker_dp_enabled():
            return ParallelMode.SAGEMAKER_DATA_PARALLEL
        elif self.local_rank != -1:
            return ParallelMode.DISTRIBUTED
        elif self.n_gpu > 1:
            return ParallelMode.NOT_DISTRIBUTED
        else:
            return ParallelMode.NOT_PARALLEL

    @property
    def world_size(self):
        """
        The number of processes used in parallel.
        """
        requires_backends(self, ["torch"])

        if is_torch_tpu_available():
            return xm.xrt_world_size()
        elif is_sagemaker_mp_enabled():
            return smp.dp_size() if not smp.state.cfg.prescaled_batch else smp.rdp_size()
        elif is_sagemaker_dp_enabled():
            return dist.get_world_size()
        elif self.local_rank != -1:
            return torch.distributed.get_world_size()
        return 1

    @property
    def process_index(self):
        """
        The index of the current process used.
        """
        requires_backends(self, ["torch"])
        if is_torch_tpu_available():
            return xm.get_ordinal()
        elif is_sagemaker_mp_enabled():
            return smp.dp_rank() if not smp.state.cfg.prescaled_batch else smp.rdp_rank()
        elif is_sagemaker_dp_enabled():
            return dist.get_rank()
        elif self.local_rank != -1:
            return torch.distributed.get_rank()
        return 0

    @property
    def local_process_index(self):
        """
        The index of the local process used.
        """
        requires_backends(self, ["torch"])
        if is_torch_tpu_available():
            return xm.get_local_ordinal()
        elif is_sagemaker_mp_enabled():
            return smp.local_rank()
        elif is_sagemaker_dp_enabled():
            return dist.get_rank()
        elif self.local_rank != -1:
            return self.local_rank
        return 0

    @property
    def should_log(self):
        """
        Whether or not the current process should produce log.
        """
        if self.log_on_each_node:
            return self.local_process_index == 0
        else:
            if is_sagemaker_mp_enabled():
                return smp.rank() == 0
            else:
                return self.process_index == 0

    @property
    def should_save(self):
        """
        Whether or not the current process should write to disk, e.g., to save models and checkpoints.
        """
        if self.save_on_each_node:
            return self.local_process_index == 0
        else:
            if is_sagemaker_mp_enabled():
                return smp.rank() == 0
            else:
                return self.process_index == 0

    def get_process_log_level(self):
        """
        Returns the log level to be used depending on whether this process is the main process of node 0, main process
        of node non-0, or a non-main process.

        For the main process the log level defaults to the logging level set (`logging.WARNING` if you didn't do
        anything) unless overridden by `log_level` argument.

        For the replica processes the log level defaults to `logging.WARNING` unless overridden by `log_level_replica`
        argument.

        The choice between the main and replica process settings is made according to the return value of `should_log`.
        """

        # convert to int
        log_level = trainer_log_levels[self.log_level]
        log_level_replica = trainer_log_levels[self.log_level_replica]

        log_level_main_node = logging.get_verbosity() if log_level == -1 else log_level
        log_level_replica_node = logging.get_verbosity() if log_level_replica == -1 else log_level_replica
        return log_level_main_node if self.should_log else log_level_replica_node

    @property
    def place_model_on_device(self):
        """
        Can be subclassed and overridden for some specific integrations.
        """
        return not is_sagemaker_mp_enabled()

    @property
    def _no_sync_in_gradient_accumulation(self):
        """
        Whether or not to use no_sync for the gradients when doing gradient accumulation.
        """
        return not (
            self.deepspeed or is_sagemaker_dp_enabled() or is_sagemaker_mp_enabled() or is_torch_neuroncore_available()
        )

    @contextlib.contextmanager
    def main_process_first(self, local=True, desc="work"):
        """
        A context manager for torch distributed environment where on needs to do something on the main process, while
        blocking replicas, and when it's finished releasing the replicas.

        One such use is for `datasets`'s `map` feature which to be efficient should be run once on the main process,
        which upon completion saves a cached version of results and which then automatically gets loaded by the
        replicas.

        Args:
            local (`bool`, *optional*, defaults to `True`):
                if `True` first means process of rank 0 of each node if `False` first means process of rank 0 of node
                rank 0 In multi-node environment with a shared filesystem you most likely will want to use
                `local=False` so that only the main process of the first node will do the processing. If however, the
                filesystem is not shared, then the main process of each node will need to do the processing, which is
                the default behavior.
            desc (`str`, *optional*, defaults to `"work"`):
                a work description to be used in debug logs

        """
        if is_torch_available() and self.world_size > 1:
            main_process_desc = "main process"
            if local:
                is_main_process = self.local_process_index == 0
                main_process_desc = "main local process"
            elif is_sagemaker_mp_enabled():
                is_main_process = smp.rank() == 0
            else:
                is_main_process = self.process_index == 0

            try:
                if not is_main_process:
                    # tell all replicas to wait
                    logger.debug(f"{self.process_index}: waiting for the {main_process_desc} to perform {desc}")
                    if is_torch_tpu_available():
                        xm.rendezvous(desc)
                    elif is_sagemaker_dp_enabled():
                        dist.barrier()
                    else:
                        torch.distributed.barrier()
                yield
            finally:
                if is_main_process:
                    # the wait is over
                    logger.debug(f"{self.process_index}: {main_process_desc} completed {desc}, releasing all replicas")
                    if is_torch_tpu_available():
                        xm.rendezvous(desc)
                    elif is_sagemaker_dp_enabled():
                        dist.barrier()
                    else:
                        torch.distributed.barrier()
        else:
            yield

    def get_warmup_steps(self, num_training_steps: int):
        """
        Get number of steps used for a linear warmup.
        """
        warmup_steps = (
            self.warmup_steps if self.warmup_steps > 0 else math.ceil(num_training_steps * self.warmup_ratio)
        )
        return warmup_steps

    def to_dict(self):
        """
        Serializes this instance while replace `Enum` by their values (for JSON serialization support). It obfuscates
        the token values by removing their value.
        """
        # filter out fields that are defined as field(init=False)
        d = {field.name: getattr(self, field.name) for field in fields(self) if field.init}

        for k, v in d.items():
            if isinstance(v, Enum):
                d[k] = v.value
            if isinstance(v, list) and len(v) > 0 and isinstance(v[0], Enum):
                d[k] = [x.value for x in v]
            if k.endswith("_token"):
                d[k] = f"<{k.upper()}>"
        return d

    def to_json_string(self):
        """
        Serializes this instance to a JSON string.
        """
        return json.dumps(self.to_dict(), indent=2)

    def to_sanitized_dict(self) -> Dict[str, Any]:
        """
        Sanitized serialization to use with TensorBoard’s hparams
        """
        d = self.to_dict()
        d = {**d, **{"train_batch_size": self.train_batch_size, "eval_batch_size": self.eval_batch_size}}

        valid_types = [bool, int, float, str]
        if is_torch_available():
            valid_types.append(torch.Tensor)

        return {k: v if type(v) in valid_types else str(v) for k, v in d.items()}

    # The following methods are there to simplify the instantiation of `TrainingArguments`
    def set_training(
        self,
        learning_rate: float = 5e-5,
        batch_size: int = 8,
        weight_decay: float = 0,
        num_epochs: float = 3,
        max_steps: int = -1,
        gradient_accumulation_steps: int = 1,
        seed: int = 42,
        gradient_checkpointing: bool = False,
    ):
        """
        A method that regroups all basic arguments linked to the training.

        <Tip>

        Calling this method will automatically set `self.do_train` to `True`.

        </Tip>

        Args:
            learning_rate (`float`, *optional*, defaults to 5e-5):
                The initial learning rate for the optimizer.
            batch_size (`int` *optional*, defaults to 8):
                The batch size per device (GPU/TPU core/CPU...) used for training.
            weight_decay (`float`, *optional*, defaults to 0):
                The weight decay to apply (if not zero) to all layers except all bias and LayerNorm weights in the
                optimizer.
            num_train_epochs(`float`, *optional*, defaults to 3.0):
                Total number of training epochs to perform (if not an integer, will perform the decimal part percents
                of the last epoch before stopping training).
            max_steps (`int`, *optional*, defaults to -1):
                If set to a positive number, the total number of training steps to perform. Overrides
                `num_train_epochs`. In case of using a finite iterable dataset the training may stop before reaching
                the set number of steps when all data is exhausted.
            gradient_accumulation_steps (`int`, *optional*, defaults to 1):
                Number of updates steps to accumulate the gradients for, before performing a backward/update pass.

                <Tip warning={true}>

                When using gradient accumulation, one step is counted as one step with backward pass. Therefore,
                logging, evaluation, save will be conducted every `gradient_accumulation_steps * xxx_step` training
                examples.

                </Tip>

            seed (`int`, *optional*, defaults to 42):
                Random seed that will be set at the beginning of training. To ensure reproducibility across runs, use
                the [`~Trainer.model_init`] function to instantiate the model if it has some randomly initialized
                parameters.
            gradient_checkpointing (`bool`, *optional*, defaults to `False`):
                If True, use gradient checkpointing to save memory at the expense of slower backward pass.

        Example:

        ```py
        >>> from transformers import TrainingArguments

        >>> args = TrainingArguments("working_dir")
        >>> args = args.set_training(learning_rate=1e-4, batch_size=32)
        >>> args.learning_rate
        1e-4
        ```
        """
        self.do_train = True
        self.learning_rate = learning_rate
        self.per_device_train_batch_size = batch_size
        self.weight_decay = weight_decay
        self.num_train_epochs = num_epochs
        self.max_steps = max_steps
        self.gradient_accumulation_steps = gradient_accumulation_steps
        self.seed = seed
        self.gradient_checkpointing = gradient_checkpointing
        return self

    def set_evaluate(
        self,
        strategy: Union[str, IntervalStrategy] = "no",
        steps: int = 500,
        batch_size: int = 8,
        accumulation_steps: Optional[int] = None,
        delay: Optional[float] = None,
        loss_only: bool = False,
        jit_mode: bool = False,
    ):
        """
        A method that regroups all arguments linked to the evaluation.

        Args:
            strategy (`str` or [`~trainer_utils.IntervalStrategy`], *optional*, defaults to `"no"`):
                The evaluation strategy to adopt during training. Possible values are:

                    - `"no"`: No evaluation is done during training.
                    - `"steps"`: Evaluation is done (and logged) every `steps`.
                    - `"epoch"`: Evaluation is done at the end of each epoch.

                Setting a `strategy` different from `"no"` will set `self.do_eval` to `True`.
            steps (`int`, *optional*, defaults to 500):
                Number of update steps between two evaluations if `strategy="steps"`.
            batch_size (`int` *optional*, defaults to 8):
                The batch size per device (GPU/TPU core/CPU...) used for evaluation.
            accumulation_steps (`int`, *optional*):
                Number of predictions steps to accumulate the output tensors for, before moving the results to the CPU.
                If left unset, the whole predictions are accumulated on GPU/TPU before being moved to the CPU (faster
                but requires more memory).
            delay (`float`, *optional*):
                Number of epochs or steps to wait for before the first evaluation can be performed, depending on the
                evaluation_strategy.
            loss_only (`bool`, *optional*, defaults to `False`):
                Ignores all outputs except the loss.
            jit_mode (`bool`, *optional*):
                Whether or not to use PyTorch jit trace for inference.

        Example:

        ```py
        >>> from transformers import TrainingArguments

        >>> args = TrainingArguments("working_dir")
        >>> args = args.set_evaluate(strategy="steps", steps=100)
        >>> args.eval_steps
        100
        ```
        """
        self.evaluation_strategy = IntervalStrategy(strategy)
        if self.evaluation_strategy == IntervalStrategy.STEPS and steps == 0:
            raise ValueError("Setting `strategy` as 'steps' requires a positive value for `steps`.")
        self.do_eval = self.evaluation_strategy != IntervalStrategy.NO
        self.eval_steps = steps
        self.per_device_eval_batch_size = batch_size
        self.eval_accumulation_steps = accumulation_steps
        self.eval_delay = delay
        self.prediction_loss_only = loss_only
        self.jit_mode_eval = jit_mode
        return self

    def set_testing(
        self,
        batch_size: int = 8,
        loss_only: bool = False,
        jit_mode: bool = False,
    ):
        """
        A method that regroups all basic arguments linked to testing on a held-out dataset.

        <Tip>

        Calling this method will automatically set `self.do_predict` to `True`.

        </Tip>

        Args:
            batch_size (`int` *optional*, defaults to 8):
                The batch size per device (GPU/TPU core/CPU...) used for testing.
            loss_only (`bool`, *optional*, defaults to `False`):
                Ignores all outputs except the loss.
            jit_mode (`bool`, *optional*):
                Whether or not to use PyTorch jit trace for inference.

        Example:

        ```py
        >>> from transformers import TrainingArguments

        >>> args = TrainingArguments("working_dir")
        >>> args = args.set_testing(batch_size=32)
        >>> args.per_device_eval_batch_size
        32
        ```
        """
        self.do_predict = True
        self.per_device_eval_batch_size = batch_size
        self.prediction_loss_only = loss_only
        self.jit_mode_eval = jit_mode
        return self

    def set_save(
        self,
        strategy: Union[str, IntervalStrategy] = "steps",
        steps: int = 500,
        total_limit: Optional[int] = None,
        on_each_node: bool = False,
    ):
        """
        A method that regroups all arguments linked to the evaluation.

        Args:
            strategy (`str` or [`~trainer_utils.IntervalStrategy`], *optional*, defaults to `"steps"`):
                The checkpoint save strategy to adopt during training. Possible values are:

                    - `"no"`: No save is done during training.
                    - `"epoch"`: Save is done at the end of each epoch.
                    - `"steps"`: Save is done every `save_steps`.

            steps (`int`, *optional*, defaults to 500):
                Number of updates steps before two checkpoint saves if `strategy="steps"`.
            total_limit (`int`, *optional*):
                If a value is passed, will limit the total amount of checkpoints. Deletes the older checkpoints in
                `output_dir`.
            on_each_node (`bool`, *optional*, defaults to `False`):
                When doing multi-node distributed training, whether to save models and checkpoints on each node, or
                only on the main one.

                This should not be activated when the different nodes use the same storage as the files will be saved
                with the same names for each node.

        Example:

        ```py
        >>> from transformers import TrainingArguments

        >>> args = TrainingArguments("working_dir")
        >>> args = args.set_save(strategy="steps", steps=100)
        >>> args.save_steps
        100
        ```
        """
        self.save_strategy = IntervalStrategy(strategy)
        if self.save_strategy == IntervalStrategy.STEPS and steps == 0:
            raise ValueError("Setting `strategy` as 'steps' requires a positive value for `steps`.")
        self.save_steps = steps
        self.save_total_limit = total_limit
        self.save_on_each_node = on_each_node
        return self

    def set_logging(
        self,
        strategy: Union[str, IntervalStrategy] = "steps",
        steps: int = 500,
        report_to: Union[str, List[str]] = "none",
        level: str = "passive",
        first_step: bool = False,
        nan_inf_filter: bool = False,
        on_each_node: bool = False,
        replica_level: str = "passive",
    ):
        """
        A method that regroups all arguments linked to the evaluation.

        Args:
            strategy (`str` or [`~trainer_utils.IntervalStrategy`], *optional*, defaults to `"steps"`):
                The logging strategy to adopt during training. Possible values are:

                    - `"no"`: No save is done during training.
                    - `"epoch"`: Save is done at the end of each epoch.
                    - `"steps"`: Save is done every `save_steps`.

            steps (`int`, *optional*, defaults to 500):
                Number of update steps between two logs if `strategy="steps"`.
            level (`str`, *optional*, defaults to `"passive"`):
                Logger log level to use on the main process. Possible choices are the log levels as strings: `"debug"`,
                `"info"`, `"warning"`, `"error"` and `"critical"`, plus a `"passive"` level which doesn't set anything
                and lets the application set the level.
            report_to (`str` or `List[str]`, *optional*, defaults to `"none"`):
                The list of integrations to report the results and logs to. Supported platforms are `"azure_ml"`,
                `"comet_ml"`, `"mlflow"`, `"neptune"`, `"tensorboard"`,`"clearml"` and `"wandb"`. Use `"all"` to report
                to all integrations installed, `"none"` for no integrations.
            first_step (`bool`, *optional*, defaults to `False`):
                Whether to log and evaluate the first `global_step` or not.
            nan_inf_filter (`bool`, *optional*, defaults to `True`):
                Whether to filter `nan` and `inf` losses for logging. If set to `True` the loss of every step that is
                `nan` or `inf` is filtered and the average loss of the current logging window is taken instead.

                <Tip>

                `nan_inf_filter` only influences the logging of loss values, it does not change the behavior the
                gradient is computed or applied to the model.

                </Tip>

            on_each_node (`bool`, *optional*, defaults to `True`):
                In multinode distributed training, whether to log using `log_level` once per node, or only on the main
                node.
            replica_level (`str`, *optional*, defaults to `"passive"`):
                Logger log level to use on replicas. Same choices as `log_level`

        Example:

        ```py
        >>> from transformers import TrainingArguments

        >>> args = TrainingArguments("working_dir")
        >>> args = args.set_logging(strategy="steps", steps=100)
        >>> args.logging_steps
        100
        ```
        """
        self.logging_strategy = IntervalStrategy(strategy)
        if self.logging_strategy == IntervalStrategy.STEPS and steps == 0:
            raise ValueError("Setting `strategy` as 'steps' requires a positive value for `steps`.")
        self.logging_steps = steps
        self.report_to = report_to
        self.log_level = level
        self.logging_first_step = first_step
        self.logging_nan_inf_filter = nan_inf_filter
        self.log_on_each_node = on_each_node
        self.log_level_replica = replica_level
        return self

    def set_push_to_hub(
        self,
        model_id: str,
        strategy: Union[str, HubStrategy] = "every_save",
        token: Optional[str] = None,
        private_repo: bool = False,
    ):
        """
        A method that regroups all arguments linked to synchronizing checkpoints with the Hub.

        <Tip>

        Calling this method will set `self.push_to_hub` to `True`, which means the `output_dir` will begin a git
        directory synced with the repo (determined by `model_id`) and the content will be pushed each time a save is
        triggered (depending on`self.save_strategy`). Calling [`~Trainer.save_model`] will also trigger a push.

        </Tip>

        Args:
            model_id (`str`):
                The name of the repository to keep in sync with the local *output_dir*. It can be a simple model ID in
                which case the model will be pushed in your namespace. Otherwise it should be the whole repository
                name, for instance `"user_name/model"`, which allows you to push to an organization you are a member of
                with `"organization_name/model"`.
            strategy (`str` or [`~trainer_utils.HubStrategy`], *optional*, defaults to `"every_save"`):
                Defines the scope of what is pushed to the Hub and when. Possible values are:

                - `"end"`: push the model, its configuration, the tokenizer (if passed along to the [`Trainer`]) and a
                draft of a model card when the [`~Trainer.save_model`] method is called.
                - `"every_save"`: push the model, its configuration, the tokenizer (if passed along to the [`Trainer`])
                  and
                a draft of a model card each time there is a model save. The pushes are asynchronous to not block
                training, and in case the save are very frequent, a new push is only attempted if the previous one is
                finished. A last push is made with the final model at the end of training.
                - `"checkpoint"`: like `"every_save"` but the latest checkpoint is also pushed in a subfolder named
                last-checkpoint, allowing you to resume training easily with
                `trainer.train(resume_from_checkpoint="last-checkpoint")`.
                - `"all_checkpoints"`: like `"checkpoint"` but all checkpoints are pushed like they appear in the
                  output
                folder (so you will get one checkpoint folder per folder in your final repository)

            token (`str`, *optional*):
                The token to use to push the model to the Hub. Will default to the token in the cache folder obtained
                with `huggingface-cli login`.
            private_repo (`bool`, *optional*, defaults to `False`):
                If True, the Hub repo will be set to private.

        Example:

        ```py
        >>> from transformers import TrainingArguments

        >>> args = TrainingArguments("working_dir")
        >>> args = args.set_push_to_hub("me/awesome-model")
        >>> args.hub_model_id
        'me/awesome-model'
        ```
        """
        self.push_to_hub = True
        self.hub_model_id = model_id
        self.hub_strategy = HubStrategy(strategy)
        self.hub_token = token
        self.hub_private_repo = private_repo
        return self

    def set_optimizer(
        self,
        name: Union[str, OptimizerNames] = "adamw_hf",
        learning_rate: float = 5e-5,
        weight_decay: float = 0,
        beta1: float = 0.9,
        beta2: float = 0.999,
        epsilon: float = 1e-8,
        args: Optional[str] = None,
    ):
        """
        A method that regroups all arguments linked to the optimizer and its hyperparameters.

        Args:
            name (`str` or [`training_args.OptimizerNames`], *optional*, defaults to `"adamw_hf"`):
                The optimizer to use: `"adamw_hf"`, `"adamw_torch"`, `"adamw_torch_fused"`, `"adamw_apex_fused"`,
                `"adamw_anyprecision"` or `"adafactor"`.
            learning_rate (`float`, *optional*, defaults to 5e-5):
                The initial learning rate.
            weight_decay (`float`, *optional*, defaults to 0):
                The weight decay to apply (if not zero) to all layers except all bias and LayerNorm weights.
            beta1 (`float`, *optional*, defaults to 0.9):
                The beta1 hyperparameter for the adam optimizer or its variants.
            beta2 (`float`, *optional*, defaults to 0.999):
                The beta2 hyperparameter for the adam optimizer or its variants.
            epsilon (`float`, *optional*, defaults to 1e-8):
                The epsilon hyperparameter for the adam optimizer or its variants.
            args (`str`, *optional*):
                Optional arguments that are supplied to AnyPrecisionAdamW (only useful when
                `optim="adamw_anyprecision"`).

        Example:

        ```py
        >>> from transformers import TrainingArguments

        >>> args = TrainingArguments("working_dir")
        >>> args = args.set_optimizer(name="adamw_torch", beta1=0.8)
        >>> args.optim
        'adamw_torch'
        ```
        """
        self.optim = OptimizerNames(name)
        self.learning_rate = learning_rate
        self.weight_decay = weight_decay
        self.adam_beta1 = beta1
        self.adam_beta2 = beta2
        self.adam_epsilon = epsilon
        self.optim_args = args
        return self

    def set_lr_scheduler(
        self,
        name: Union[str, SchedulerType] = "linear",
        num_epochs: float = 3.0,
        max_steps: int = -1,
        warmup_ratio: float = 0,
        warmup_steps: int = 0,
    ):
        """
        A method that regroups all arguments linked to the learning rate scheduler and its hyperparameters.

        Args:
            name (`str` or [`SchedulerType`], *optional*, defaults to `"linear"`):
                The scheduler type to use. See the documentation of [`SchedulerType`] for all possible values.
            num_epochs(`float`, *optional*, defaults to 3.0):
                Total number of training epochs to perform (if not an integer, will perform the decimal part percents
                of the last epoch before stopping training).
            max_steps (`int`, *optional*, defaults to -1):
                If set to a positive number, the total number of training steps to perform. Overrides
                `num_train_epochs`. In case of using a finite iterable dataset the training may stop before reaching
                the set number of steps when all data is exhausted.
            warmup_ratio (`float`, *optional*, defaults to 0.0):
                Ratio of total training steps used for a linear warmup from 0 to `learning_rate`.
            warmup_steps (`int`, *optional*, defaults to 0):
                Number of steps used for a linear warmup from 0 to `learning_rate`. Overrides any effect of
                `warmup_ratio`.

        Example:

        ```py
        >>> from transformers import TrainingArguments

        >>> args = TrainingArguments("working_dir")
        >>> args = args.set_lr_scheduler(name="cosine", warmup_ratio=0.05)
        >>> args.warmup_ratio
        0.05
        ```
        """
        self.lr_scheduler_type = SchedulerType(name)
        self.num_train_epochs = num_epochs
        self.max_steps = max_steps
        self.warmup_ratio = warmup_ratio
        self.warmup_steps = warmup_steps
        return self

    def set_dataloader(
        self,
        train_batch_size: int = 8,
        eval_batch_size: int = 8,
        drop_last: bool = False,
        num_workers: int = 0,
        pin_memory: bool = True,
        auto_find_batch_size: bool = False,
        ignore_data_skip: bool = False,
        sampler_seed: Optional[int] = None,
    ):
        """
        A method that regroups all arguments linked to the dataloaders creation.

        Args:
            drop_last (`bool`, *optional*, defaults to `False`):
                Whether to drop the last incomplete batch (if the length of the dataset is not divisible by the batch
                size) or not.
            num_workers (`int`, *optional*, defaults to 0):
                Number of subprocesses to use for data loading (PyTorch only). 0 means that the data will be loaded in
                the main process.
            pin_memory (`bool`, *optional*, defaults to `True`):
                Whether you want to pin memory in data loaders or not. Will default to `True`.
            auto_find_batch_size (`bool`, *optional*, defaults to `False`)
                Whether to find a batch size that will fit into memory automatically through exponential decay,
                avoiding CUDA Out-of-Memory errors. Requires accelerate to be installed (`pip install accelerate`)
            ignore_data_skip (`bool`, *optional*, defaults to `False`):
                When resuming training, whether or not to skip the epochs and batches to get the data loading at the
                same stage as in the previous training. If set to `True`, the training will begin faster (as that
                skipping step can take a long time) but will not yield the same results as the interrupted training
                would have.
            sampler_seed (`int`, *optional*):
                Random seed to be used with data samplers. If not set, random generators for data sampling will use the
                same seed as `self.seed`. This can be used to ensure reproducibility of data sampling, independent of
                the model seed.

        Example:

        ```py
        >>> from transformers import TrainingArguments

        >>> args = TrainingArguments("working_dir")
        >>> args = args.set_dataloader(train_batch_size=16, eval_batch_size=64)
        >>> args.per_device_train_batch_size
        16
        ```
        """
        self.per_device_train_batch_size = train_batch_size
        self.per_device_eval_batch_size = eval_batch_size
        self.dataloader_drop_last = drop_last
        self.dataloader_num_workers = num_workers
        self.dataloader_pin_memory = pin_memory
        self.auto_find_batch_size = auto_find_batch_size
        self.ignore_data_skip = ignore_data_skip
        self.data_seed = sampler_seed
        return self


class ParallelMode(Enum):
    NOT_PARALLEL = "not_parallel"
    NOT_DISTRIBUTED = "not_distributed"
    DISTRIBUTED = "distributed"
    SAGEMAKER_MODEL_PARALLEL = "sagemaker_model_parallel"
    SAGEMAKER_DATA_PARALLEL = "sagemaker_data_parallel"
    TPU = "tpu"<|MERGE_RESOLUTION|>--- conflicted
+++ resolved
@@ -92,7 +92,6 @@
     smp.init()
 
 
-<<<<<<< HEAD
 TORCH_COMPILE_BACKENDS = [
     "eager",
     "aot_eager",
@@ -105,11 +104,6 @@
     "onnxrt",
     "ipex",
 ]
-=======
-logger = logging.get_logger(__name__)
-log_levels = logging.get_log_levels_dict().copy()
-trainer_log_levels = dict(**log_levels, passive=-1)
->>>>>>> 370f0ca1
 
 
 def default_logdir() -> str:
