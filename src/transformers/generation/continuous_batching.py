--- conflicted
+++ resolved
@@ -24,11 +24,7 @@
 
 import torch
 from tqdm import tqdm
-<<<<<<< HEAD
 import torch.nn as nn
-=======
-
-
 try:
     from opentelemetry import metrics, trace
     from opentelemetry.exporter.otlp.proto.http.metric_exporter import OTLPMetricExporter
@@ -43,7 +39,6 @@
 except ImportError:
     _has_opentelemetry = False
 
->>>>>>> 8a201e2e
 from ..cache_utils import Cache
 from ..configuration_utils import PretrainedConfig
 from ..generation.configuration_utils import GenerationConfig
@@ -599,6 +594,66 @@
             block_tables=self.cache._block_tables,
             cache=self.cache,
             use_cache=True,
+        )
+
+    def _setup_metrics(self):
+        """Initialize OpenTelemetry metrics and tracing if the library is available."""
+
+        if not _has_opentelemetry:
+            logger.info("OpenTelemetry is not installed. Metrics and tracing will not be recorded.")
+            return
+
+        # Create a resource to identify this component in the metrics system
+        resource = Resource.create({"service.name": "transformers.generation.continuous_batching_processor"})
+
+        metrics_exporter = OTLPMetricExporter()
+        meter_provider = MeterProvider(resource=resource, metric_readers=[metrics_exporter])
+        metrics.set_meter_provider(meter_provider)
+
+        # Set up the tracer provider with an OTLP exporter for tracing
+        trace_exporter = OTLPSpanExporter()
+        tracer_provider = TracerProvider(resource=resource)
+        tracer_provider.add_span_processor(BatchSpanProcessor(trace_exporter))
+        trace.set_tracer_provider(tracer_provider)
+
+        # Create a tracer for our functions
+        self.tracer = get_tracer("transformers.generation")
+
+        # Create a meter for our metrics
+        self.meter = metrics.get_meter("transformers.generation")
+
+        # Create histogram for time to first token
+        self.ttft_histogram = self.meter.create_histogram(
+            name="ttft_milliseconds",
+            description="Time to first token in milliseconds",
+            unit="ms",
+        )
+
+        # Create histogram for decode/prefill ratio
+        self.decode_prefill_ratio_gauge = self.meter.create_gauge(
+            name="decode_prefill_ratio",
+            description="Ratio of decode tokens to prefill tokens in a batch",
+            unit="ratio",
+        )
+
+        # Create counters for decode and prefill tokens
+        self.prefill_tokens_counter = self.meter.create_counter(
+            name="prefill_tokens_processed",
+            description="Number of prefill tokens processed",
+            unit="tokens",
+        )
+
+        self.decode_tokens_counter = self.meter.create_counter(
+            name="decode_tokens_processed",
+            description="Number of decode tokens processed",
+            unit="tokens",
+        )
+
+        # Create histogram for batch fill percentage
+        self.batch_fill_percentage_histogram = self.meter.create_histogram(
+            name="batch_fill_percentage",
+            description="Percentage of max_batch_tokens utilized in each batch",
+            unit="percent",
         )
 
     def _setup_metrics(self):
@@ -831,7 +886,6 @@
 
         # Get the request objects for this batch
         requests_in_batch = [self.active_requests[req_id] for req_id in self.requests_to_process_next]
-<<<<<<< HEAD
         self.reset_static_tensors()
 
         # pointers into our static flat tensors
@@ -851,11 +905,8 @@
         logits_indices = []
         
         self.input_ids[:, :generated_tokens].copy_(self.output_ids[self.output_ids != 0])
-=======
-
         self._record_batch_metrics(requests_in_batch)
 
->>>>>>> 8a201e2e
         for state in requests_in_batch:
             if state.status == "decoding":
                 positions_to_add = [state.current_len()]
@@ -943,12 +994,8 @@
             state.allocated_blocks.extend(allocated)
         return True
 
-<<<<<<< HEAD
+    @traced
     def update_batch(self):
-=======
-    @traced
-    def update_batch(self, generated_ids: torch.Tensor):
->>>>>>> 8a201e2e
         """Update request states based on generated tokens."""
         # TODO I think many slowdowns can come from here
         # this should be probably vectorized
@@ -969,14 +1016,9 @@
                 continue
 
             state = self.active_requests[req_id]
-<<<<<<< HEAD
             if state.status in ["prefilling", "decoding"] or not state.remaining_prompt_ids:
-=======
-
-            if state.status == "prefilling":
                 self._record_ttft_metric(state)
 
->>>>>>> 8a201e2e
                 state.status = "decoding"
                 # state.prompt_ids = []  # Clear prompt as it's now in cache
                 token = out_tokens[token_idx]
@@ -986,42 +1028,7 @@
                 self._maybe_send_output(state, token)
             elif state.status == "prefilling_split":
                 token_idx += 1  # Skip the token
-<<<<<<< HEAD
                 state.status = "split_pending_remainder"
-=======
-
-                if state.remaining_prompt_ids:
-                    state.status = "split_pending_remainder"
-                    # state.prompt_ids = []
-                else:
-                    state.status = "decoding"
-                    # state.prompt_ids = []
-
-                    self._record_ttft_metric(state)
-
-                    token = generated_ids[token_idx].item()
-                    token_idx += 1
-
-                    if state.update_with_token(token):
-                        finished_request_ids.append(req_id)
-
-                    self._send_output(state, token)
-
-            elif state.status == "decoding":
-                if token_idx >= len(generated_ids):
-                    error_msg = f"Token index {token_idx} out of bounds for generated_ids (len {len(generated_ids)}) for request {req_id}."
-                    logger.error(error_msg)
-                    raise IndexError(error_msg)
-                else:
-                    token = generated_ids[token_idx].item()
-                    token_idx += 1
-
-                    if state.update_with_token(token):
-                        finished_request_ids.append(req_id)
-
-                    self._send_output(state, token)
-
->>>>>>> 8a201e2e
             elif state.status == "split_pending_remainder":
                 logger.warning(f"Request {req_id} in 'split_pending_remainder' state during update.")
 
@@ -1030,9 +1037,6 @@
                 self.cache.free_blocks(req_id)
                 del self.active_requests[req_id]
 
-<<<<<<< HEAD
-    def _maybe_send_output(self, state: RequestState, token: int):
-=======
     @traced
     def _record_ttft_metric(self, state: RequestState) -> None:
         """Record Time to First Token (TTFT)"""
@@ -1091,8 +1095,7 @@
             logger.warning(f"Failed to record batch metrics: {e}")
 
     @traced
-    def _send_output(self, state: RequestState, token: int):
->>>>>>> 8a201e2e
+    def _maybe_send_output(self, state: RequestState, token: int):
         """Send output to the queue based on streaming mode and request state."""
         if self.streaming:
             state.next_token = token
@@ -1159,25 +1162,9 @@
         self._generation_thread = None
         self._request_counter = 0
         self._request_lock = threading.Lock()
-<<<<<<< HEAD
         self.logit_processor = self.model._get_logits_processor(self.model.generation_config)
         self.do_sample = getattr(generation_config, "do_sample", False)
-=======
-        self._initial_prompt_shapes = []  # Cache sizing hints
-
-        # Set up OpenTelemetry tracing if available
         self._setup_tracer()
-
-    def add_initial_prompts(self, prompts: List[List[int]]):
-        """Provide initial prompts to help determine optimal cache size before starting.
-
-        Args:
-            prompts: List of token sequences to use for cache size estimation
-        """
-        if self._generation_thread is not None:
-            raise RuntimeError("Cannot add initial prompts after the manager has started.")
-        self._initial_prompt_shapes = prompts
->>>>>>> 8a201e2e
 
     def _setup_tracer(self):
         """Initialize OpenTelemetry tracing if available."""
@@ -1262,9 +1249,17 @@
                 request_id = f"req_{self._request_counter}"
                 self._request_counter += 1
 
-<<<<<<< HEAD
-        req_data = {"request_id": request_id, "input_ids": input_ids, **kwargs}
-        self.input_queue.put(req_data, block=True, timeout=10)  # XXX: pass timeout as fn arg?
+        max_new_tokens = self.generation_config.max_new_tokens if max_new_tokens is None else max_new_tokens
+
+        state = RequestState(
+            request_id=request_id,
+            prompt_ids=list(input_ids),
+            max_new_tokens=max_new_tokens,
+            eos_token_id=self.generation_config.eos_token_id,
+        )
+
+        # Use block=True with timeout to handle backpressure if queue is full
+        self.input_queue.put(state, block=True, timeout=10)  # XXX: pass timeout as fn arg?
         logger.debug(f"Added request {request_id} to queue.")
         return request_id
 
@@ -1274,23 +1269,7 @@
             req_id = f"batch_req_{i}"
             self.add_request(input_ids, request_id=req_id, **kwargs)
 
-=======
-        max_new_tokens = self.generation_config.max_new_tokens if max_new_tokens is None else max_new_tokens
-
-        state = RequestState(
-            request_id=request_id,
-            prompt_ids=list(input_ids),
-            max_new_tokens=max_new_tokens,
-            eos_token_id=self.generation_config.eos_token_id,
-        )
-
-        # Use block=True with timeout to handle backpressure if queue is full
-        self.input_queue.put(state, block=True, timeout=10)  # XXX: pass timeout as fn arg?
-        logger.debug(f"Added request {request_id} to queue.")
-        return request_id
-
     @traced
->>>>>>> 8a201e2e
     def get_result(self, timeout=None) -> Optional[Dict]:
         """Retrieve one result from the output queue.
 
@@ -1318,7 +1297,6 @@
             if result is not None:
                 yield result
 
-<<<<<<< HEAD
     def warmup(self, batch_processor):
         stream = torch.cuda.Stream()
         stream.wait_stream(torch.cuda.current_stream())
@@ -1354,9 +1332,7 @@
             batch_processor.output_ids.fill_(-1)
             batch_processor.output_ids.copy_(next_tokens)
 
-=======
     @traced(span_name="generation_loop")
->>>>>>> 8a201e2e
     def _run_generation_loop(self):
         """Main processing loop running in the background thread."""
         batch_processor = None
@@ -1379,15 +1355,6 @@
                 self.streaming,
             )
             first = True
-<<<<<<< HEAD
-=======
-            # Capture the graph
-            # graph = torch.cuda.CUDAGraph()
-            # static_batch_data = {}
-            # static_input_ids = torch.empty(1, paged_attention_cache.cache_shape[1], self.model.config.vocab_size, device=self.model.device, dtype=torch.long)
-            # static_position_ids = torch.empty(1, paged_attention_cache.cache_shape[1], device=self.model.device, dtype=torch.long)
-
->>>>>>> 8a201e2e
             while not self.stop_event.is_set() or batch_processor.has_pending_requests():
                 batch_processor.prepare_next_batch()
                 if torch.cuda.is_available():
@@ -1490,23 +1457,9 @@
         results = {}
         num_requests = len(inputs)
         try:
-<<<<<<< HEAD
             with tqdm(total=num_requests, disable=(not progress_bar), desc=f"Generating {num_requests} requests") as pbar:
                 manager.add_requests(inputs, **kwargs)
                 manager.start() # we don't want to start before adding all requests
-=======
-            with tqdm(
-                total=num_requests, disable=(not progress_bar), desc=f"Generating {num_requests} requests"
-            ) as pbar:
-                # Add all requests
-                for i, input_ids in enumerate(inputs):
-                    # Assign a predictable request ID for ordering results later
-                    req_id = f"batch_req_{i}"
-                    manager.add_request(input_ids=input_ids, request_id=req_id, **kwargs)
-                    request_ids[req_id] = i
-
-                # Collect results
->>>>>>> 8a201e2e
                 finished_count = 0
                 while finished_count < num_requests:
                     result = manager.get_result(timeout=1.0)
