# coding=utf-8
# Copyright 2025 MiniMaxAI and HuggingFace Inc. teams. All rights reserved.
#
#
# Licensed under the Apache License, Version 2.0 (the "License");
# you may not use this file except in compliance with the License.
# You may obtain a copy of the License at
#
#     http://www.apache.org/licenses/LICENSE-2.0
#
# Unless required by applicable law or agreed to in writing, software
# distributed under the License is distributed on an "AS IS" BASIS,
# WITHOUT WARRANTIES OR CONDITIONS OF ANY KIND, either express or implied.
# See the License for the specific language governing permissions and
# limitations under the License.
"""PyTorch MiniMax model."""

from typing import Optional

import torch
import torch.nn.functional as F
from torch import nn

from ...activations import ACT2FN
from ...cache_utils import Cache, DynamicCache
from ...configuration_utils import layer_type_validation
from ...masking_utils import create_causal_mask, create_sliding_window_causal_mask
from ...modeling_flash_attention_utils import FlashAttentionKwargs
from ...modeling_layers import GradientCheckpointingLayer
from ...modeling_outputs import MoeModelOutputWithPast
from ...processing_utils import Unpack
from ...utils import TransformersKwargs, logging
from ...utils.generic import OutputRecorder
from ..mixtral.configuration_mixtral import MixtralConfig
from ..mixtral.modeling_mixtral import (
    MixtralAttention,
    MixtralDecoderLayer,
    MixtralForCausalLM,
    MixtralForQuestionAnswering,
    MixtralForSequenceClassification,
    MixtralForTokenClassification,
    MixtralModel,
    MixtralPreTrainedModel,
    MixtralRMSNorm,
    MixtralSparseMoeBlock,
)


logger = logging.get_logger(__name__)


class MiniMaxConfig(MixtralConfig):
    r"""
    This is the configuration class to store the configuration of a [`MiniMaxModel`]. It is used to instantiate an
    MiniMax model according to the specified arguments, defining the model architecture. Instantiating a configuration
    with the defaults will yield a similar configuration to that of the MiniMax.

    [MiniMaxAI/MiniMax-Text-01-hf](https://huggingface.co/MiniMaxAI/MiniMax-Text-01-hf)

    Configuration objects inherit from [`PretrainedConfig`] and can be used to control the model outputs. Read the
    documentation from [`PretrainedConfig`] for more information.


    Args:
        vocab_size (`int`, *optional*, defaults to 32000):
            Vocabulary size of the MiniMax model. Defines the number of different tokens that can be represented by the
            `inputs_ids` passed when calling [`MiniMaxModel`]
        hidden_size (`int`, *optional*, defaults to 4096):
            Dimension of the hidden representations.
        intermediate_size (`int`, *optional*, defaults to 14336):
            Dimension of the MLP representations.
        num_hidden_layers (`int`, *optional*, defaults to 32):
            Number of hidden layers in the Transformer encoder.
        num_attention_heads (`int`, *optional*, defaults to 32):
            Number of attention heads for each attention layer in the Transformer encoder.
        num_key_value_heads (`int`, *optional*, defaults to 8):
            This is the number of key_value heads that should be used to implement Grouped Query Attention. If
            `num_key_value_heads=num_attention_heads`, the model will use Multi Head Attention (MHA), if
            `num_key_value_heads=1` the model will use Multi Query Attention (MQA) otherwise GQA is used. When
            converting a multi-head checkpoint to a GQA checkpoint, each group key and value head should be constructed
            by meanpooling all the original heads within that group. For more details, check out [this
            paper](https://huggingface.co/papers/2305.13245). If it is not specified, will default to `8`.
        head_dim (`int`, *optional*, defaults to `hidden_size // num_attention_heads`):
            The attention head dimension.
        hidden_act (`str` or `function`, *optional*, defaults to `"silu"`):
            The non-linear activation function (function or string) in the decoder.
        max_position_embeddings (`int`, *optional*, defaults to `4096*32`):
            The maximum sequence length that this model might ever be used with. MiniMax's sliding window attention
            allows sequence of up to 4096*32 tokens.
        initializer_range (`float`, *optional*, defaults to 0.02):
            The standard deviation of the truncated_normal_initializer for initializing all weight matrices.
        rms_norm_eps (`float`, *optional*, defaults to 1e-05):
            The epsilon used by the rms normalization layers.
        use_cache (`bool`, *optional*, defaults to `True`):
            Whether or not the model should return the last key/values attentions (not used by all models). Only
            relevant if `config.is_decoder=True`.
        pad_token_id (`int`, *optional*):
            The id of the padding token.
        bos_token_id (`int`, *optional*, defaults to 1):
            The id of the "beginning-of-sequence" token.
        eos_token_id (`int`, *optional*, defaults to 2):
            The id of the "end-of-sequence" token.
        tie_word_embeddings (`bool`, *optional*, defaults to `False`):
            Whether the model's input and output word embeddings should be tied.
        rope_theta (`float`, *optional*, defaults to 1000000.0):
            The base period of the RoPE embeddings.
        sliding_window (`int`, *optional*):
            Sliding window attention window size. If not specified, will default to `4096`.
        attention_dropout (`float`, *optional*, defaults to 0.0):
            The dropout ratio for the attention probabilities.
        num_experts_per_tok (`int`, *optional*, defaults to 2):
            The number of experts to route per-token, can be also interpreted as the `top-k` routing
            parameter
        num_local_experts (`int`, *optional*, defaults to 8):
            Number of experts per Sparse MLP layer.
        output_router_logits (`bool`, *optional*, defaults to `False`):
            Whether or not the router logits should be returned by the model. Enabeling this will also
            allow the model to output the auxiliary loss. See [here]() for more details
        router_aux_loss_coef (`float`, *optional*, defaults to 0.001):
            The aux loss factor for the total loss.
        router_jitter_noise (`float`, *optional*, defaults to 0.0):
            Amount of noise to add to the router.
        layer_types (`list`, *optional*):
            Attention pattern for each layer.
        block_size (`int`, *optional*, defaults to 256):
            The length of each attention block, determining how queries, keys, and values
            are grouped and processed for intra- and inter-block attention.
        full_attn_alpha_factor (`float`, *optional*, defaults to 1):
            Weight for residual value in residual connection after normal attention.
        full_attn_beta_factor (`float`, *optional*, defaults to 1):
            Weight for hidden state value in residual connection after normal attention.
        linear_attn_alpha_factor (`float`, *optional*, defaults to 1):
            Weight for residual value in residual connection after lightning attention.
        linear_attn_beta_factor (`float`, *optional*, defaults to 1):
            Weight for hidden state value in residual connection after lightning attention.
        mlp_alpha_factor (`float`, *optional*, defaults to 1):
            Weight for residual value in residual connection after MLP.
        mlp_beta_factor (`float`, *optional*, defaults to 1):
            Weight for hidden state value in residual connection after MLP.

    ```python
    >>> from transformers import MiniMaxModel, MiniMaxConfig

    >>> # Initializing a MiniMax style configuration
    >>> configuration = MiniMaxConfig()

    >>> # Initializing a model from the MiniMax style configuration
    >>> model = MiniMaxModel(configuration)

    >>> # Accessing the model configuration
    >>> configuration = model.config
    ```"""

    def __init__(
        self,
        layer_types=None,
        block_size=256,
        full_attn_alpha_factor=1,
        full_attn_beta_factor=1,
        linear_attn_alpha_factor=1,
        linear_attn_beta_factor=1,
        mlp_alpha_factor=1,
        mlp_beta_factor=1,
        **super_kwargs,
    ):
        super().__init__(**super_kwargs)
        self.layer_types = layer_types
        self.block_size = block_size
        self.full_attn_alpha_factor = full_attn_alpha_factor
        self.full_attn_beta_factor = full_attn_beta_factor
        self.linear_attn_alpha_factor = linear_attn_alpha_factor
        self.linear_attn_beta_factor = linear_attn_beta_factor
        self.mlp_alpha_factor = mlp_alpha_factor
        self.mlp_beta_factor = mlp_beta_factor

        if self.layer_types is None:
            self.layer_types = [
                "full_attention" if bool((i + 1) % 2) else "linear_attention" for i in range(self.num_hidden_layers)
            ]
        layer_type_validation(self.layer_types)


class MiniMaxRMSNorm(MixtralRMSNorm):
    pass


class MiniMaxCache(DynamicCache):
    def __init__(self):
        super().__init__()
        self.linear_cache: list[torch.Tensor] = []

    def set_linear_cache(self, layer_idx, linear_cache):
        # There may be skipped layers, fill them with empty lists
        for _ in range(len(self.linear_cache), layer_idx + 1):
            self.linear_cache.append([])
        self.linear_cache[layer_idx] = linear_cache

    def get_linear_cache(self, layer_idx: int):
        if layer_idx < len(self):
            return self.linear_cache[layer_idx]
        return None

    def __len__(self):
        return max(super().__len__(), len(self.linear_cache))

    def __getitem__(self, layer_idx: int):
        if layer_idx < len(self.linear_cache) and self.linear_cache[layer_idx] != []:
            return (self.linear_cache[layer_idx],)
        return super().__getitem__(layer_idx)

    def __iter__(self):
        for layer_idx in range(len(self)):
            yield self[layer_idx]

    def batch_repeat_interleave(self, repeats: int):
        for layer_idx in range(len(self)):
            if self.linear_cache[layer_idx] != []:
                self.linear_cache[layer_idx] = self.linear_cache[layer_idx].repeat_interleave(repeats, dim=0)
            else:
                self.key_cache[layer_idx] = self.key_cache[layer_idx].repeat_interleave(repeats, dim=0)
                self.value_cache[layer_idx] = self.value_cache[layer_idx].repeat_interleave(repeats, dim=0)

    def batch_select_indices(self, indices: torch.Tensor):
        for layer_idx in range(len(self)):
            if self.linear_cache[layer_idx] != []:
                self.linear_cache[layer_idx] = self.linear_cache[layer_idx][indices, ...]
            else:
                self.key_cache[layer_idx] = self.key_cache[layer_idx][indices, ...]
                self.value_cache[layer_idx] = self.value_cache[layer_idx][indices, ...]

    def crop(self, max_length: int):
        raise RuntimeError("MiniMaxCache doesnot support `crop` method")


class MiniMaxLightningAttention(nn.Module):
    def __init__(self, config: MiniMaxConfig, layer_idx: int):
        super().__init__()
        self.layer_idx = layer_idx
        self.head_dim = getattr(config, "head_dim", None) or config.hidden_size // config.num_attention_heads
        self.num_attention_heads = config.num_attention_heads
        self.num_hidden_layers = config.num_hidden_layers
        self.block_size = config.block_size

        self.act_fn = ACT2FN[config.hidden_act]
        self.norm = MiniMaxRMSNorm(self.head_dim * self.num_attention_heads)
        self.qkv_proj = nn.Linear(config.hidden_size, self.num_attention_heads * self.head_dim * 3, bias=False)
        self.out_proj = nn.Linear(self.num_attention_heads * self.head_dim, config.hidden_size, bias=False)
        self.output_gate = nn.Linear(config.hidden_size, self.num_attention_heads * self.head_dim, bias=False)

        slope_rate = self.get_slope_rate()
        query_decay, key_decay, diagonal_decay = self.decay_factors(slope_rate)

        self.register_buffer("slope_rate", slope_rate)
        self.register_buffer("query_decay", query_decay)
        self.register_buffer("key_decay", key_decay)
        self.register_buffer("diagonal_decay", diagonal_decay)

    def get_slope_rate(self):
        base = 1 / (2 ** (8 / self.num_attention_heads))
        exponent = torch.arange(self.num_attention_heads) + 1
        factor = 1 - self.layer_idx / (self.num_hidden_layers - 1 + 1e-5) + 1e-5

        rate = base**exponent
        rate = rate * factor
        rate = rate[:, None, None]

        return rate

    def decay_factors(self, slope_rate):
        block_size_range = torch.arange(self.block_size) + 1

        query_decay = torch.exp(-slope_rate * block_size_range[:, None])
        key_decay = torch.exp(-slope_rate * (self.block_size - block_size_range[:, None]))

        diagonal_decay = block_size_range[:, None] - block_size_range[None, :]
        diagonal_decay = diagonal_decay[None, None, :, :]
        diagonal_decay = slope_rate * diagonal_decay
        diagonal_decay = torch.where(diagonal_decay >= 0, -diagonal_decay, float("-inf"))
        diagonal_decay = torch.exp(diagonal_decay)

        return query_decay, key_decay, diagonal_decay

    def forward(
        self,
        hidden_states: torch.Tensor,
        position_embeddings: tuple[torch.Tensor, torch.Tensor],
        attention_mask: Optional[torch.Tensor],
        past_key_value: Optional[Cache] = None,
        cache_position: Optional[torch.LongTensor] = None,
        **kwargs: Unpack[FlashAttentionKwargs],
    ) -> tuple[torch.Tensor, Optional[torch.Tensor], Optional[tuple[torch.Tensor]]]:
        batch_size, seq_len, hidden_size = hidden_states.shape
        num_blocks = (seq_len + self.block_size - 1) // self.block_size

        qkv_states = self.act_fn(self.qkv_proj(hidden_states))
        qkv_states = qkv_states.reshape(batch_size, seq_len, self.num_attention_heads, 3 * self.head_dim)

        query_states, key_states, value_states = torch.split(qkv_states, self.head_dim, dim=3)

        query_states = query_states.transpose(1, 2)
        key_states = key_states.transpose(1, 2)
        value_states = value_states.transpose(1, 2)

        # calculated (K.T @ V) and saved as cache
        attn_weights_inter = None
        if past_key_value is not None:
            attn_weights_inter = past_key_value.get_linear_cache(self.layer_idx)

        if attn_weights_inter is None:
            attn_weights_inter = torch.zeros(batch_size, self.num_attention_heads, self.head_dim, self.head_dim).to(
                value_states
            )

            # apply attention_mask
            if attention_mask is not None:
                attention_mask = attention_mask.to(dtype=torch.bool)  # Ensure it's a boolean tensor
                value_states = value_states.masked_fill(~attention_mask.unsqueeze(1).unsqueeze(-1), 0)

            attn_output = []
            for i in range(num_blocks):
                start_idx = i * self.block_size
                end_idx = min(start_idx + self.block_size, seq_len)
                current_block_size = end_idx - start_idx

                current_query_states = query_states[:, :, start_idx:end_idx]
                current_key_states = key_states[:, :, start_idx:end_idx]
                current_value_states = value_states[:, :, start_idx:end_idx]

                current_query_decay = self.query_decay[:, :current_block_size]
                current_key_decay = self.key_decay[:, -current_block_size:]
                current_diagonal_decay = self.diagonal_decay[:, :, :current_block_size, :current_block_size]
                block_decay = torch.exp(-self.slope_rate * current_block_size)

                # intra: ( Q @ K.T ) @ V -> QK * V
                attn_weights_intra = torch.matmul(current_query_states, current_key_states.transpose(-1, -2))
                attn_output_intra = torch.matmul(attn_weights_intra * current_diagonal_decay, current_value_states)

                # inter: Q @ ( K.T @ V ) -> Q * KV
                attn_output_inter = torch.matmul(current_query_states * current_query_decay, attn_weights_inter)

                # final attention output
                current_attn_output = attn_output_inter + attn_output_intra
                attn_output.append(current_attn_output)

                # cacluate attn_weights_inter for next block or cache
                next_attn_weights_inter = torch.matmul(
                    (current_key_states * current_key_decay).transpose(-1, -2), current_value_states
                )
                attn_weights_inter = attn_weights_inter * block_decay + next_attn_weights_inter

        else:
            ratio = torch.exp(-self.slope_rate)
            attn_output = []
            for i in range(seq_len):
                current_query_states = query_states[:, :, i : i + 1]
                current_key_states = key_states[:, :, i : i + 1]
                current_value_states = value_states[:, :, i : i + 1]

                current_attn_weights_inter = torch.matmul(current_key_states.transpose(-1, -2), current_value_states)
                attn_weights_inter = ratio * attn_weights_inter + current_attn_weights_inter
                current_attn_output = torch.matmul(current_query_states, attn_weights_inter)

                attn_output.append(current_attn_output)

        # concatenate attention outputs over all blocks
        attn_output = torch.cat(attn_output, dim=-2)

        # final output projection
        attn_output = attn_output.transpose(1, 2)
        attn_output = attn_output.reshape(batch_size, seq_len, self.num_attention_heads * self.head_dim)
        attn_output = self.norm(attn_output)
        attn_output = F.sigmoid(self.output_gate(hidden_states)) * attn_output
        attn_output = self.out_proj(attn_output)

        # update cache
        if past_key_value is not None:
            past_key_value.set_linear_cache(self.layer_idx, attn_weights_inter)

        return attn_output, attn_weights_inter


class MiniMaxAttention(MixtralAttention):
    pass


class MiniMaxSparseMoeBlock(MixtralSparseMoeBlock):
    pass


class MiniMaxDecoderLayer(MixtralDecoderLayer, GradientCheckpointingLayer):
    def __init__(self, config: MiniMaxConfig, layer_idx: int):
        super().__init__(config, layer_idx)

        self.layer_idx = layer_idx
        self.layer_type = config.layer_types[layer_idx]
        self.mlp_alpha_factor = config.mlp_alpha_factor
        self.mlp_beta_factor = config.mlp_beta_factor

        if self.layer_type == "linear_attention":
            self.self_attn = MiniMaxLightningAttention(config, layer_idx)
            self.attn_alpha_factor = config.linear_attn_alpha_factor
            self.attn_beta_factor = config.linear_attn_beta_factor
        else:
            self.self_attn = MiniMaxAttention(config, layer_idx)
            self.attn_alpha_factor = config.full_attn_alpha_factor
            self.attn_beta_factor = config.full_attn_beta_factor

    def forward(
        self,
        hidden_states: torch.Tensor,
        position_embeddings: tuple[torch.Tensor, torch.Tensor],
        attention_mask: Optional[torch.Tensor] = None,
        position_ids: Optional[torch.LongTensor] = None,
        past_key_value: Optional[tuple[torch.Tensor]] = None,
        output_attentions: Optional[bool] = False,
        output_router_logits: Optional[bool] = False,
        use_cache: Optional[bool] = False,
        cache_position: Optional[torch.LongTensor] = None,
        **kwargs: Unpack[FlashAttentionKwargs],
    ) -> tuple[torch.FloatTensor, Optional[tuple[torch.FloatTensor, torch.FloatTensor]]]:
        """
        Args:
            hidden_states (`torch.FloatTensor`): input to the layer of shape `(batch, seq_len, embed_dim)`
            position_embeddings (`tuple[torch.FloatTensor, torch.FloatTensor]`):
                Tuple containing the cosine and sine positional embeddings of shape `(batch_size, seq_len, head_dim)`,
                with `head_dim` being the embedding dimension of each attention head.
            attention_mask (`torch.Tensor`, *optional*): attention mask of size
                `(batch, sequence_length)` where padding elements are indicated by 0.
            past_key_value (`Tuple(torch.FloatTensor)`, *optional*): cached past key and value projection states
            output_attentions (`bool`, *optional*):
                Whether or not to return the attentions tensors of all attention layers. See `attentions` under
                returned tensors for more detail.
            output_router_logits (`bool`, *optional*):
                Whether or not to return the logits of all the routers. They are useful for computing the router loss, and
                should not be returned during inference.
            use_cache (`bool`, *optional*):
                If set to `True`, `past_key_values` key value states are returned and can be used to speed up decoding
                (see `past_key_values`).
            cache_position (`torch.LongTensor` of shape `(sequence_length)`, *optional*):
                Indices depicting the position of the input sequence tokens in the sequence.
            kwargs (`dict`, *optional*):
                Arbitrary kwargs to be ignored, used for FSDP and other methods that injects code
                into the model
        """

        hidden_states = self.input_layernorm(hidden_states)
        residual = hidden_states

        # Self Attention
        hidden_states, _ = self.self_attn(
            hidden_states=hidden_states,
            position_embeddings=position_embeddings,
            attention_mask=attention_mask,
            position_ids=position_ids,
            past_key_value=past_key_value,
            output_attentions=output_attentions,
            use_cache=use_cache,
            cache_position=cache_position,
            **kwargs,
        )
        hidden_states = residual * self.attn_alpha_factor + hidden_states * self.attn_beta_factor

        # Fully Connected
        hidden_states = self.post_attention_layernorm(hidden_states)
        residual = hidden_states
        hidden_states, _ = self.block_sparse_moe(hidden_states)
        hidden_states = residual * self.mlp_alpha_factor + hidden_states * self.mlp_beta_factor

        return hidden_states


class MiniMaxPreTrainedModel(MixtralPreTrainedModel):
    _supports_cache_class = True  # Note: only supports MiniMaxCache
    _supports_static_cache = False
    _supports_quantized_cache = False
    _can_record_outputs = {
        "router_logits": OutputRecorder(MiniMaxSparseMoeBlock, index=1),
        "hidden_states": MiniMaxDecoderLayer,
        "attentions": [MiniMaxAttention, MiniMaxLightningAttention],
    }


class MiniMaxModel(MixtralModel):
    def forward(
        self,
        input_ids: torch.LongTensor = None,
        attention_mask: Optional[torch.Tensor] = None,
        position_ids: Optional[torch.LongTensor] = None,
<<<<<<< HEAD
        past_key_values: Optional[Cache] = None,
=======
        past_key_values: Optional[MiniMaxCache] = None,
>>>>>>> 356fd681
        inputs_embeds: Optional[torch.FloatTensor] = None,
        use_cache: Optional[bool] = None,
        output_attentions: Optional[bool] = None,
        cache_position: Optional[torch.LongTensor] = None,
        **kwargs: Unpack[TransformersKwargs],
    ) -> MoeModelOutputWithPast:
        if (input_ids is None) ^ (inputs_embeds is not None):
            raise ValueError("You must specify exactly one of input_ids or inputs_embeds")

        if use_cache and past_key_values is None:
            past_key_values = MiniMaxCache()
        elif use_cache and not isinstance(past_key_values, MiniMaxCache):
            raise ValueError(
                f"MiniMax uses cache of its own and is not compatible with `past_key_values` of type {type(past_key_values)}."
            )

        if inputs_embeds is None:
            inputs_embeds = self.embed_tokens(input_ids)

        if cache_position is None:
            past_seen_tokens = past_key_values.get_seq_length() if past_key_values is not None else 0
            cache_position = torch.arange(
                past_seen_tokens, past_seen_tokens + inputs_embeds.shape[1], device=inputs_embeds.device
            )
        if position_ids is None:
            position_ids = cache_position.unsqueeze(0)

        mask_function = create_causal_mask if self.config.sliding_window is None else create_sliding_window_causal_mask
        causal_mask = mask_function(
            config=self.config,
            input_embeds=inputs_embeds,
            attention_mask=attention_mask,
            cache_position=cache_position,
            past_key_values=past_key_values,
            position_ids=position_ids,
        )

        hidden_states = inputs_embeds

        # create position embeddings to be shared across the decoder layers
        position_embeddings = self.rotary_emb(hidden_states, position_ids)

        for decoder_layer in self.layers:
            if decoder_layer.layer_type == "full_attention":
                input_attention_mask = causal_mask
            else:
                # lightning attention uses original attention_mask, and uses it only for the first step
                input_attention_mask = attention_mask

            hidden_states = decoder_layer(
                hidden_states,
                position_embeddings=position_embeddings,
                attention_mask=input_attention_mask,
                position_ids=position_ids,
                past_key_value=past_key_values,
                use_cache=use_cache,
                cache_position=cache_position,
                **kwargs,
            )

        hidden_states = self.norm(hidden_states)

        return MoeModelOutputWithPast(
            last_hidden_state=hidden_states,
            past_key_values=past_key_values,
        )


class MiniMaxForCausalLM(MixtralForCausalLM):
    def forward(self, **super_kwargs):
        r"""
        labels (`torch.LongTensor` of shape `(batch_size, sequence_length)`, *optional*):
            Labels for computing the masked language modeling loss. Indices should either be in `[0, ...,
            config.vocab_size]` or -100 (see `input_ids` docstring). Tokens with indices set to `-100` are ignored
            (masked), the loss is only computed for the tokens with labels in `[0, ..., config.vocab_size]`.

        Example:

        ```python
        >>> from transformers import AutoTokenizer, MiniMaxForCausalLM

        >>> model = MiniMaxForCausalLM.from_pretrained("MiniMaxAI/MiniMax-Text-01-hf")
        >>> tokenizer = AutoTokenizer.from_pretrained("MiniMaxAI/MiniMax-Text-01-hf")

        >>> prompt = "Hey, are you conscious? Can you talk to me?"
        >>> inputs = tokenizer(prompt, return_tensors="pt")

        >>> # Generate
        >>> generate_ids = model.generate(inputs.input_ids, max_length=30)
        >>> tokenizer.batch_decode(generate_ids, skip_special_tokens=True, clean_up_tokenization_spaces=False)[0]
        "Hey, are you conscious? Can you talk to me?\nI'm not conscious, but I can talk to you."
        ```"""
        return super().forward(**super_kwargs)


class MiniMaxForSequenceClassification(MixtralForSequenceClassification):
    pass


class MiniMaxForTokenClassification(MixtralForTokenClassification):
    pass


class MiniMaxForQuestionAnswering(MixtralForQuestionAnswering):
    pass


__all__ = [
    "MiniMaxConfig",
    "MiniMaxPreTrainedModel",
    "MiniMaxModel",
    "MiniMaxForCausalLM",
    "MiniMaxForSequenceClassification",
    "MiniMaxForTokenClassification",
    "MiniMaxForQuestionAnswering",
]<|MERGE_RESOLUTION|>--- conflicted
+++ resolved
@@ -486,11 +486,7 @@
         input_ids: torch.LongTensor = None,
         attention_mask: Optional[torch.Tensor] = None,
         position_ids: Optional[torch.LongTensor] = None,
-<<<<<<< HEAD
-        past_key_values: Optional[Cache] = None,
-=======
         past_key_values: Optional[MiniMaxCache] = None,
->>>>>>> 356fd681
         inputs_embeds: Optional[torch.FloatTensor] = None,
         use_cache: Optional[bool] = None,
         output_attentions: Optional[bool] = None,
