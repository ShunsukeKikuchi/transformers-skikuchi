--- conflicted
+++ resolved
@@ -441,11 +441,7 @@
 
 LAYERS_TO_COPY = {
     # maps  num layers in student -> which teacher layers to copy.
-<<<<<<< HEAD
-    # 12:bart, 16: pegasus, 6: marian/Helsinki-NLP
-=======
     # 12: bart, 16: pegasus, 6: marian/Helsinki-NLP
->>>>>>> 5ab21b07
     12: {
         1: [0],
         2: [0, 6],
@@ -463,31 +459,19 @@
         6: [0, 3, 6, 9, 12, 15],
         8: [0, 2, 4, 6, 8, 10, 12, 15],
         9: [0, 1, 3, 5, 7, 9, 11, 13, 15],
-<<<<<<< HEAD
-        16: list(range(16)), },
-    6: {1: [0], 2: [0, 5], 3: [0, 2, 5], 4: [0, 1, 3, 5], 6: list(range(6))}
-}
-
-import warnings
-=======
         16: list(range(16)),
     },
     6: {1: [0], 2: [0, 5], 3: [0, 2, 5], 4: [0, 1, 3, 5], 6: list(range(6))},
 }
 
->>>>>>> 5ab21b07
 
 def get_layers_to_copy(n_student, n_teacher):
     try:
         return LAYERS_TO_COPY[n_teacher][n_student]
     except KeyError:
-<<<<<<< HEAD
-        warnings.warn(f'no hardcoded layers to copy for teacher {n_teacher} -> student {n_student}, defaulting to first {n_student}')
-=======
         warnings.warn(
             f"no hardcoded layers to copy for teacher {n_teacher} -> student {n_student}, defaulting to first {n_student}"
         )
->>>>>>> 5ab21b07
         return list(range(n_student))
 
 
