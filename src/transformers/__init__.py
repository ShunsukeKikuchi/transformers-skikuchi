# Copyright 2020 The HuggingFace Team. All rights reserved.
#
# Licensed under the Apache License, Version 2.0 (the "License");
# you may not use this file except in compliance with the License.
# You may obtain a copy of the License at
#
#     http://www.apache.org/licenses/LICENSE-2.0
#
# Unless required by applicable law or agreed to in writing, software
# distributed under the License is distributed on an "AS IS" BASIS,
# WITHOUT WARRANTIES OR CONDITIONS OF ANY KIND, either express or implied.
# See the License for the specific language governing permissions and
# limitations under the License.

# When adding a new object to this init, remember to add it twice: once inside the `_import_structure` dictionary and
# once inside the `if TYPE_CHECKING` branch. The `TYPE_CHECKING` should have import statements as usual, but they are
# only there for type checking. The `_import_structure` is a dictionary submodule to list of object names, and is used
# to defer the actual importing for when the objects are requested. This way `import transformers` provides the names
# in the namespace without actually importing anything (and especially none of the backends).

__version__ = "4.40.0.dev0"

from typing import TYPE_CHECKING

# Check the dependencies satisfy the minimal versions required.
from . import dependency_versions_check
from .utils import (
    OptionalDependencyNotAvailable,
    _LazyModule,
    is_bitsandbytes_available,
    is_essentia_available,
    is_flax_available,
    is_g2p_en_available,
    is_keras_nlp_available,
    is_librosa_available,
    is_pretty_midi_available,
    is_scipy_available,
    is_sentencepiece_available,
    is_speech_available,
    is_tensorflow_text_available,
    is_tf_available,
    is_timm_available,
    is_tokenizers_available,
    is_torch_available,
    is_torchaudio_available,
    is_torchvision_available,
    is_vision_available,
    logging,
)


logger = logging.get_logger(__name__)  # pylint: disable=invalid-name


# Base objects, independent of any specific backend
_import_structure = {
    "audio_utils": [],
    "benchmark": [],
    "commands": [],
    "configuration_utils": ["PretrainedConfig"],
    "convert_graph_to_onnx": [],
    "convert_slow_tokenizers_checkpoints_to_fast": [],
    "convert_tf_hub_seq_to_seq_bert_to_pytorch": [],
    "data": [
        "DataProcessor",
        "InputExample",
        "InputFeatures",
        "SingleSentenceClassificationProcessor",
        "SquadExample",
        "SquadFeatures",
        "SquadV1Processor",
        "SquadV2Processor",
        "glue_compute_metrics",
        "glue_convert_examples_to_features",
        "glue_output_modes",
        "glue_processors",
        "glue_tasks_num_labels",
        "squad_convert_examples_to_features",
        "xnli_compute_metrics",
        "xnli_output_modes",
        "xnli_processors",
        "xnli_tasks_num_labels",
    ],
    "data.data_collator": [
        "DataCollator",
        "DataCollatorForLanguageModeling",
        "DataCollatorForPermutationLanguageModeling",
        "DataCollatorForSeq2Seq",
        "DataCollatorForSOP",
        "DataCollatorForTokenClassification",
        "DataCollatorForWholeWordMask",
        "DataCollatorWithPadding",
        "DefaultDataCollator",
        "default_data_collator",
    ],
    "data.metrics": [],
    "data.processors": [],
    "debug_utils": [],
    "deepspeed": [],
    "dependency_versions_check": [],
    "dependency_versions_table": [],
    "dynamic_module_utils": [],
    "feature_extraction_sequence_utils": ["SequenceFeatureExtractor"],
    "feature_extraction_utils": ["BatchFeature", "FeatureExtractionMixin"],
    "file_utils": [],
    "generation": ["GenerationConfig", "TextIteratorStreamer", "TextStreamer"],
    "hf_argparser": ["HfArgumentParser"],
    "hyperparameter_search": [],
    "image_transforms": [],
    "integrations": [
        "is_clearml_available",
        "is_comet_available",
        "is_dvclive_available",
        "is_neptune_available",
        "is_optuna_available",
        "is_ray_available",
        "is_ray_tune_available",
        "is_sigopt_available",
        "is_tensorboard_available",
        "is_wandb_available",
    ],
    "modelcard": ["ModelCard"],
    "modeling_tf_pytorch_utils": [
        "convert_tf_weight_name_to_pt_weight_name",
        "load_pytorch_checkpoint_in_tf2_model",
        "load_pytorch_model_in_tf2_model",
        "load_pytorch_weights_in_tf2_model",
        "load_tf2_checkpoint_in_pytorch_model",
        "load_tf2_model_in_pytorch_model",
        "load_tf2_weights_in_pytorch_model",
    ],
    "models": [],
    # Models
    "models.albert": ["ALBERT_PRETRAINED_CONFIG_ARCHIVE_MAP", "AlbertConfig"],
    "models.align": [
        "ALIGN_PRETRAINED_CONFIG_ARCHIVE_MAP",
        "AlignConfig",
        "AlignProcessor",
        "AlignTextConfig",
        "AlignVisionConfig",
    ],
    "models.altclip": [
        "ALTCLIP_PRETRAINED_CONFIG_ARCHIVE_MAP",
        "AltCLIPConfig",
        "AltCLIPProcessor",
        "AltCLIPTextConfig",
        "AltCLIPVisionConfig",
    ],
    "models.audio_spectrogram_transformer": [
        "AUDIO_SPECTROGRAM_TRANSFORMER_PRETRAINED_CONFIG_ARCHIVE_MAP",
        "ASTConfig",
        "ASTFeatureExtractor",
    ],
    "models.auto": [
        "ALL_PRETRAINED_CONFIG_ARCHIVE_MAP",
        "CONFIG_MAPPING",
        "FEATURE_EXTRACTOR_MAPPING",
        "IMAGE_PROCESSOR_MAPPING",
        "MODEL_NAMES_MAPPING",
        "PROCESSOR_MAPPING",
        "TOKENIZER_MAPPING",
        "AutoConfig",
        "AutoFeatureExtractor",
        "AutoImageProcessor",
        "AutoProcessor",
        "AutoTokenizer",
    ],
    "models.autoformer": [
        "AUTOFORMER_PRETRAINED_CONFIG_ARCHIVE_MAP",
        "AutoformerConfig",
    ],
    "models.bark": [
        "BarkCoarseConfig",
        "BarkConfig",
        "BarkFineConfig",
        "BarkProcessor",
        "BarkSemanticConfig",
    ],
    "models.bart": ["BartConfig", "BartTokenizer"],
    "models.barthez": [],
    "models.bartpho": [],
    "models.beit": ["BEIT_PRETRAINED_CONFIG_ARCHIVE_MAP", "BeitConfig"],
    "models.bert": [
        "BERT_PRETRAINED_CONFIG_ARCHIVE_MAP",
        "BasicTokenizer",
        "BertConfig",
        "BertTokenizer",
        "WordpieceTokenizer",
    ],
    "models.bert_generation": ["BertGenerationConfig"],
    "models.bert_japanese": [
        "BertJapaneseTokenizer",
        "CharacterTokenizer",
        "MecabTokenizer",
    ],
    "models.bertweet": ["BertweetTokenizer"],
    "models.big_bird": ["BIG_BIRD_PRETRAINED_CONFIG_ARCHIVE_MAP", "BigBirdConfig"],
    "models.bigbird_pegasus": [
        "BIGBIRD_PEGASUS_PRETRAINED_CONFIG_ARCHIVE_MAP",
        "BigBirdPegasusConfig",
    ],
    "models.biogpt": [
        "BIOGPT_PRETRAINED_CONFIG_ARCHIVE_MAP",
        "BioGptConfig",
        "BioGptTokenizer",
    ],
    "models.bit": ["BIT_PRETRAINED_CONFIG_ARCHIVE_MAP", "BitConfig"],
    "models.blenderbot": [
        "BLENDERBOT_PRETRAINED_CONFIG_ARCHIVE_MAP",
        "BlenderbotConfig",
        "BlenderbotTokenizer",
    ],
    "models.blenderbot_small": [
        "BLENDERBOT_SMALL_PRETRAINED_CONFIG_ARCHIVE_MAP",
        "BlenderbotSmallConfig",
        "BlenderbotSmallTokenizer",
    ],
    "models.blip": [
        "BLIP_PRETRAINED_CONFIG_ARCHIVE_MAP",
        "BlipConfig",
        "BlipProcessor",
        "BlipTextConfig",
        "BlipVisionConfig",
    ],
    "models.blip_2": [
        "BLIP_2_PRETRAINED_CONFIG_ARCHIVE_MAP",
        "Blip2Config",
        "Blip2Processor",
        "Blip2QFormerConfig",
        "Blip2VisionConfig",
    ],
    "models.bloom": ["BLOOM_PRETRAINED_CONFIG_ARCHIVE_MAP", "BloomConfig"],
    "models.bridgetower": [
        "BRIDGETOWER_PRETRAINED_CONFIG_ARCHIVE_MAP",
        "BridgeTowerConfig",
        "BridgeTowerProcessor",
        "BridgeTowerTextConfig",
        "BridgeTowerVisionConfig",
    ],
    "models.bros": [
        "BROS_PRETRAINED_CONFIG_ARCHIVE_MAP",
        "BrosConfig",
        "BrosProcessor",
    ],
    "models.byt5": ["ByT5Tokenizer"],
    "models.camembert": ["CAMEMBERT_PRETRAINED_CONFIG_ARCHIVE_MAP", "CamembertConfig"],
    "models.canine": [
        "CANINE_PRETRAINED_CONFIG_ARCHIVE_MAP",
        "CanineConfig",
        "CanineTokenizer",
    ],
    "models.chinese_clip": [
        "CHINESE_CLIP_PRETRAINED_CONFIG_ARCHIVE_MAP",
        "ChineseCLIPConfig",
        "ChineseCLIPProcessor",
        "ChineseCLIPTextConfig",
        "ChineseCLIPVisionConfig",
    ],
    "models.clap": [
        "CLAP_PRETRAINED_MODEL_ARCHIVE_LIST",
        "ClapAudioConfig",
        "ClapConfig",
        "ClapProcessor",
        "ClapTextConfig",
    ],
    "models.clip": [
        "CLIP_PRETRAINED_CONFIG_ARCHIVE_MAP",
        "CLIPConfig",
        "CLIPProcessor",
        "CLIPTextConfig",
        "CLIPTokenizer",
        "CLIPVisionConfig",
    ],
    "models.clipseg": [
        "CLIPSEG_PRETRAINED_CONFIG_ARCHIVE_MAP",
        "CLIPSegConfig",
        "CLIPSegProcessor",
        "CLIPSegTextConfig",
        "CLIPSegVisionConfig",
    ],
    "models.clvp": [
        "CLVP_PRETRAINED_CONFIG_ARCHIVE_MAP",
        "ClvpConfig",
        "ClvpDecoderConfig",
        "ClvpEncoderConfig",
        "ClvpFeatureExtractor",
        "ClvpProcessor",
        "ClvpTokenizer",
    ],
    "models.code_llama": [],
    "models.codegen": [
        "CODEGEN_PRETRAINED_CONFIG_ARCHIVE_MAP",
        "CodeGenConfig",
        "CodeGenTokenizer",
    ],
    "models.cohere": ["COHERE_PRETRAINED_CONFIG_ARCHIVE_MAP", "CohereConfig"],
    "models.conditional_detr": [
        "CONDITIONAL_DETR_PRETRAINED_CONFIG_ARCHIVE_MAP",
        "ConditionalDetrConfig",
    ],
    "models.convbert": [
        "CONVBERT_PRETRAINED_CONFIG_ARCHIVE_MAP",
        "ConvBertConfig",
        "ConvBertTokenizer",
    ],
    "models.convnext": ["CONVNEXT_PRETRAINED_CONFIG_ARCHIVE_MAP", "ConvNextConfig"],
    "models.convnextv2": [
        "CONVNEXTV2_PRETRAINED_CONFIG_ARCHIVE_MAP",
        "ConvNextV2Config",
    ],
    "models.cpm": [],
    "models.cpmant": [
        "CPMANT_PRETRAINED_CONFIG_ARCHIVE_MAP",
        "CpmAntConfig",
        "CpmAntTokenizer",
    ],
    "models.ctrl": [
        "CTRL_PRETRAINED_CONFIG_ARCHIVE_MAP",
        "CTRLConfig",
        "CTRLTokenizer",
    ],
    "models.cvt": ["CVT_PRETRAINED_CONFIG_ARCHIVE_MAP", "CvtConfig"],
    "models.data2vec": [
        "DATA2VEC_TEXT_PRETRAINED_CONFIG_ARCHIVE_MAP",
        "DATA2VEC_VISION_PRETRAINED_CONFIG_ARCHIVE_MAP",
        "Data2VecAudioConfig",
        "Data2VecTextConfig",
        "Data2VecVisionConfig",
    ],
    "models.dbrx": ["DbrxConfig"],
    "models.deberta": [
        "DEBERTA_PRETRAINED_CONFIG_ARCHIVE_MAP",
        "DebertaConfig",
        "DebertaTokenizer",
    ],
    "models.deberta_v2": [
        "DEBERTA_V2_PRETRAINED_CONFIG_ARCHIVE_MAP",
        "DebertaV2Config",
    ],
    "models.decision_transformer": [
        "DECISION_TRANSFORMER_PRETRAINED_CONFIG_ARCHIVE_MAP",
        "DecisionTransformerConfig",
    ],
    "models.deformable_detr": [
        "DEFORMABLE_DETR_PRETRAINED_CONFIG_ARCHIVE_MAP",
        "DeformableDetrConfig",
    ],
    "models.deit": ["DEIT_PRETRAINED_CONFIG_ARCHIVE_MAP", "DeiTConfig"],
    "models.deprecated": [],
    "models.deprecated.bort": [],
    "models.deprecated.mctct": [
        "MCTCT_PRETRAINED_CONFIG_ARCHIVE_MAP",
        "MCTCTConfig",
        "MCTCTFeatureExtractor",
        "MCTCTProcessor",
    ],
    "models.deprecated.mmbt": ["MMBTConfig"],
    "models.deprecated.open_llama": [
        "OPEN_LLAMA_PRETRAINED_CONFIG_ARCHIVE_MAP",
        "OpenLlamaConfig",
    ],
    "models.deprecated.retribert": [
        "RETRIBERT_PRETRAINED_CONFIG_ARCHIVE_MAP",
        "RetriBertConfig",
        "RetriBertTokenizer",
    ],
    "models.deprecated.tapex": ["TapexTokenizer"],
    "models.deprecated.trajectory_transformer": [
        "TRAJECTORY_TRANSFORMER_PRETRAINED_CONFIG_ARCHIVE_MAP",
        "TrajectoryTransformerConfig",
    ],
    "models.deprecated.transfo_xl": [
        "TRANSFO_XL_PRETRAINED_CONFIG_ARCHIVE_MAP",
        "TransfoXLConfig",
        "TransfoXLCorpus",
        "TransfoXLTokenizer",
    ],
    "models.deprecated.van": ["VAN_PRETRAINED_CONFIG_ARCHIVE_MAP", "VanConfig"],
    "models.depth_anything": ["DEPTH_ANYTHING_PRETRAINED_CONFIG_ARCHIVE_MAP", "DepthAnythingConfig"],
    "models.deta": ["DETA_PRETRAINED_CONFIG_ARCHIVE_MAP", "DetaConfig"],
    "models.detr": ["DETR_PRETRAINED_CONFIG_ARCHIVE_MAP", "DetrConfig"],
    "models.dialogpt": [],
    "models.dinat": ["DINAT_PRETRAINED_CONFIG_ARCHIVE_MAP", "DinatConfig"],
    "models.dinov2": ["DINOV2_PRETRAINED_CONFIG_ARCHIVE_MAP", "Dinov2Config"],
    "models.distilbert": [
        "DISTILBERT_PRETRAINED_CONFIG_ARCHIVE_MAP",
        "DistilBertConfig",
        "DistilBertTokenizer",
    ],
    "models.dit": [],
    "models.donut": [
        "DONUT_SWIN_PRETRAINED_CONFIG_ARCHIVE_MAP",
        "DonutProcessor",
        "DonutSwinConfig",
    ],
    "models.dpr": [
        "DPR_PRETRAINED_CONFIG_ARCHIVE_MAP",
        "DPRConfig",
        "DPRContextEncoderTokenizer",
        "DPRQuestionEncoderTokenizer",
        "DPRReaderOutput",
        "DPRReaderTokenizer",
    ],
    "models.dpt": ["DPT_PRETRAINED_CONFIG_ARCHIVE_MAP", "DPTConfig"],
    "models.efficientformer": [
        "EFFICIENTFORMER_PRETRAINED_CONFIG_ARCHIVE_MAP",
        "EfficientFormerConfig",
    ],
    "models.efficientnet": [
        "EFFICIENTNET_PRETRAINED_CONFIG_ARCHIVE_MAP",
        "EfficientNetConfig",
    ],
    "models.electra": [
        "ELECTRA_PRETRAINED_CONFIG_ARCHIVE_MAP",
        "ElectraConfig",
        "ElectraTokenizer",
    ],
    "models.encodec": [
        "ENCODEC_PRETRAINED_CONFIG_ARCHIVE_MAP",
        "EncodecConfig",
        "EncodecFeatureExtractor",
    ],
    "models.encoder_decoder": ["EncoderDecoderConfig"],
    "models.ernie": [
        "ERNIE_PRETRAINED_CONFIG_ARCHIVE_MAP",
        "ErnieConfig",
    ],
    "models.ernie_m": ["ERNIE_M_PRETRAINED_CONFIG_ARCHIVE_MAP", "ErnieMConfig"],
    "models.esm": ["ESM_PRETRAINED_CONFIG_ARCHIVE_MAP", "EsmConfig", "EsmTokenizer"],
    "models.falcon": ["FALCON_PRETRAINED_CONFIG_ARCHIVE_MAP", "FalconConfig"],
    "models.fastspeech2_conformer": [
        "FASTSPEECH2_CONFORMER_HIFIGAN_PRETRAINED_CONFIG_ARCHIVE_MAP",
        "FASTSPEECH2_CONFORMER_PRETRAINED_CONFIG_ARCHIVE_MAP",
        "FASTSPEECH2_CONFORMER_WITH_HIFIGAN_PRETRAINED_CONFIG_ARCHIVE_MAP",
        "FastSpeech2ConformerConfig",
        "FastSpeech2ConformerHifiGanConfig",
        "FastSpeech2ConformerTokenizer",
        "FastSpeech2ConformerWithHifiGanConfig",
    ],
    "models.flaubert": ["FLAUBERT_PRETRAINED_CONFIG_ARCHIVE_MAP", "FlaubertConfig", "FlaubertTokenizer"],
    "models.flava": [
        "FLAVA_PRETRAINED_CONFIG_ARCHIVE_MAP",
        "FlavaConfig",
        "FlavaImageCodebookConfig",
        "FlavaImageConfig",
        "FlavaMultimodalConfig",
        "FlavaTextConfig",
    ],
    "models.fnet": ["FNET_PRETRAINED_CONFIG_ARCHIVE_MAP", "FNetConfig"],
    "models.focalnet": ["FOCALNET_PRETRAINED_CONFIG_ARCHIVE_MAP", "FocalNetConfig"],
    "models.fsmt": [
        "FSMT_PRETRAINED_CONFIG_ARCHIVE_MAP",
        "FSMTConfig",
        "FSMTTokenizer",
    ],
    "models.funnel": [
        "FUNNEL_PRETRAINED_CONFIG_ARCHIVE_MAP",
        "FunnelConfig",
        "FunnelTokenizer",
    ],
    "models.fuyu": ["FUYU_PRETRAINED_CONFIG_ARCHIVE_MAP", "FuyuConfig"],
    "models.gemma": ["GEMMA_PRETRAINED_CONFIG_ARCHIVE_MAP", "GemmaConfig"],
    "models.git": [
        "GIT_PRETRAINED_CONFIG_ARCHIVE_MAP",
        "GitConfig",
        "GitProcessor",
        "GitVisionConfig",
    ],
    "models.glpn": ["GLPN_PRETRAINED_CONFIG_ARCHIVE_MAP", "GLPNConfig"],
    "models.gpt2": [
        "GPT2_PRETRAINED_CONFIG_ARCHIVE_MAP",
        "GPT2Config",
        "GPT2Tokenizer",
    ],
    "models.gpt_bigcode": [
        "GPT_BIGCODE_PRETRAINED_CONFIG_ARCHIVE_MAP",
        "GPTBigCodeConfig",
    ],
    "models.gpt_neo": ["GPT_NEO_PRETRAINED_CONFIG_ARCHIVE_MAP", "GPTNeoConfig"],
    "models.gpt_neox": ["GPT_NEOX_PRETRAINED_CONFIG_ARCHIVE_MAP", "GPTNeoXConfig"],
    "models.gpt_neox_japanese": [
        "GPT_NEOX_JAPANESE_PRETRAINED_CONFIG_ARCHIVE_MAP",
        "GPTNeoXJapaneseConfig",
    ],
    "models.gpt_sw3": [],
    "models.gptj": ["GPTJ_PRETRAINED_CONFIG_ARCHIVE_MAP", "GPTJConfig"],
    "models.gptsan_japanese": [
        "GPTSAN_JAPANESE_PRETRAINED_CONFIG_ARCHIVE_MAP",
        "GPTSanJapaneseConfig",
        "GPTSanJapaneseTokenizer",
    ],
    "models.graphormer": ["GRAPHORMER_PRETRAINED_CONFIG_ARCHIVE_MAP", "GraphormerConfig"],
    "models.grounding_dino": [
        "GROUNDING_DINO_PRETRAINED_CONFIG_ARCHIVE_MAP",
        "GroundingDinoConfig",
        "GroundingDinoProcessor",
    ],
    "models.groupvit": [
        "GROUPVIT_PRETRAINED_CONFIG_ARCHIVE_MAP",
        "GroupViTConfig",
        "GroupViTTextConfig",
        "GroupViTVisionConfig",
    ],
    "models.herbert": ["HerbertTokenizer"],
    "models.hubert": ["HUBERT_PRETRAINED_CONFIG_ARCHIVE_MAP", "HubertConfig"],
    "models.ibert": ["IBERT_PRETRAINED_CONFIG_ARCHIVE_MAP", "IBertConfig"],
    "models.idefics": [
        "IDEFICS_PRETRAINED_CONFIG_ARCHIVE_MAP",
        "IdeficsConfig",
    ],
    "models.idefics2": ["Idefics2Config"],
    "models.imagegpt": ["IMAGEGPT_PRETRAINED_CONFIG_ARCHIVE_MAP", "ImageGPTConfig"],
    "models.informer": ["INFORMER_PRETRAINED_CONFIG_ARCHIVE_MAP", "InformerConfig"],
    "models.instructblip": [
        "INSTRUCTBLIP_PRETRAINED_CONFIG_ARCHIVE_MAP",
        "InstructBlipConfig",
        "InstructBlipProcessor",
        "InstructBlipQFormerConfig",
        "InstructBlipVisionConfig",
    ],
    "models.jukebox": [
        "JUKEBOX_PRETRAINED_CONFIG_ARCHIVE_MAP",
        "JukeboxConfig",
        "JukeboxPriorConfig",
        "JukeboxTokenizer",
        "JukeboxVQVAEConfig",
    ],
    "models.kosmos2": [
        "KOSMOS2_PRETRAINED_CONFIG_ARCHIVE_MAP",
        "Kosmos2Config",
        "Kosmos2Processor",
    ],
    "models.layoutlm": [
        "LAYOUTLM_PRETRAINED_CONFIG_ARCHIVE_MAP",
        "LayoutLMConfig",
        "LayoutLMTokenizer",
    ],
    "models.layoutlmv2": [
        "LAYOUTLMV2_PRETRAINED_CONFIG_ARCHIVE_MAP",
        "LayoutLMv2Config",
        "LayoutLMv2FeatureExtractor",
        "LayoutLMv2ImageProcessor",
        "LayoutLMv2Processor",
        "LayoutLMv2Tokenizer",
    ],
    "models.layoutlmv3": [
        "LAYOUTLMV3_PRETRAINED_CONFIG_ARCHIVE_MAP",
        "LayoutLMv3Config",
        "LayoutLMv3FeatureExtractor",
        "LayoutLMv3ImageProcessor",
        "LayoutLMv3Processor",
        "LayoutLMv3Tokenizer",
    ],
    "models.layoutxlm": ["LayoutXLMProcessor"],
    "models.led": ["LED_PRETRAINED_CONFIG_ARCHIVE_MAP", "LEDConfig", "LEDTokenizer"],
    "models.levit": ["LEVIT_PRETRAINED_CONFIG_ARCHIVE_MAP", "LevitConfig"],
    "models.lilt": ["LILT_PRETRAINED_CONFIG_ARCHIVE_MAP", "LiltConfig"],
    "models.llama": ["LLAMA_PRETRAINED_CONFIG_ARCHIVE_MAP", "LlamaConfig"],
    "models.llava": [
        "LLAVA_PRETRAINED_CONFIG_ARCHIVE_MAP",
        "LlavaConfig",
        "LlavaProcessor",
    ],
    "models.llava_next": [
        "LLAVA_NEXT_PRETRAINED_CONFIG_ARCHIVE_MAP",
        "LlavaNextConfig",
        "LlavaNextProcessor",
    ],
    "models.longformer": [
        "LONGFORMER_PRETRAINED_CONFIG_ARCHIVE_MAP",
        "LongformerConfig",
        "LongformerTokenizer",
    ],
    "models.longt5": ["LONGT5_PRETRAINED_CONFIG_ARCHIVE_MAP", "LongT5Config"],
    "models.luke": [
        "LUKE_PRETRAINED_CONFIG_ARCHIVE_MAP",
        "LukeConfig",
        "LukeTokenizer",
    ],
    "models.lxmert": [
        "LXMERT_PRETRAINED_CONFIG_ARCHIVE_MAP",
        "LxmertConfig",
        "LxmertTokenizer",
    ],
    "models.m2m_100": ["M2M_100_PRETRAINED_CONFIG_ARCHIVE_MAP", "M2M100Config"],
    "models.mamba": ["MAMBA_PRETRAINED_CONFIG_ARCHIVE_MAP", "MambaConfig"],
    "models.marian": ["MarianConfig"],
    "models.markuplm": [
        "MARKUPLM_PRETRAINED_CONFIG_ARCHIVE_MAP",
        "MarkupLMConfig",
        "MarkupLMFeatureExtractor",
        "MarkupLMProcessor",
        "MarkupLMTokenizer",
    ],
    "models.mask2former": [
        "MASK2FORMER_PRETRAINED_CONFIG_ARCHIVE_MAP",
        "Mask2FormerConfig",
    ],
    "models.maskformer": [
        "MASKFORMER_PRETRAINED_CONFIG_ARCHIVE_MAP",
        "MaskFormerConfig",
        "MaskFormerSwinConfig",
    ],
    "models.mbart": ["MBartConfig"],
    "models.mbart50": [],
    "models.mega": ["MEGA_PRETRAINED_CONFIG_ARCHIVE_MAP", "MegaConfig"],
    "models.megatron_bert": [
        "MEGATRON_BERT_PRETRAINED_CONFIG_ARCHIVE_MAP",
        "MegatronBertConfig",
    ],
    "models.megatron_gpt2": [],
    "models.mgp_str": [
        "MGP_STR_PRETRAINED_CONFIG_ARCHIVE_MAP",
        "MgpstrConfig",
        "MgpstrProcessor",
        "MgpstrTokenizer",
    ],
    "models.mistral": ["MISTRAL_PRETRAINED_CONFIG_ARCHIVE_MAP", "MistralConfig"],
    "models.mixtral": ["MIXTRAL_PRETRAINED_CONFIG_ARCHIVE_MAP", "MixtralConfig"],
    "models.mluke": [],
    "models.mobilebert": [
        "MOBILEBERT_PRETRAINED_CONFIG_ARCHIVE_MAP",
        "MobileBertConfig",
        "MobileBertTokenizer",
    ],
    "models.mobilenet_v1": [
        "MOBILENET_V1_PRETRAINED_CONFIG_ARCHIVE_MAP",
        "MobileNetV1Config",
    ],
    "models.mobilenet_v2": [
        "MOBILENET_V2_PRETRAINED_CONFIG_ARCHIVE_MAP",
        "MobileNetV2Config",
    ],
    "models.mobilevit": ["MOBILEVIT_PRETRAINED_CONFIG_ARCHIVE_MAP", "MobileViTConfig"],
    "models.mobilevitv2": [
        "MOBILEVITV2_PRETRAINED_CONFIG_ARCHIVE_MAP",
        "MobileViTV2Config",
    ],
    "models.mpnet": [
        "MPNET_PRETRAINED_CONFIG_ARCHIVE_MAP",
        "MPNetConfig",
        "MPNetTokenizer",
    ],
    "models.mpt": ["MPT_PRETRAINED_CONFIG_ARCHIVE_MAP", "MptConfig"],
    "models.mra": ["MRA_PRETRAINED_CONFIG_ARCHIVE_MAP", "MraConfig"],
    "models.mt5": ["MT5Config"],
    "models.musicgen": [
        "MUSICGEN_PRETRAINED_CONFIG_ARCHIVE_MAP",
        "MusicgenConfig",
        "MusicgenDecoderConfig",
    ],
    "models.musicgen_melody": [
        "MUSICGEN_MELODY_PRETRAINED_MODEL_ARCHIVE_LIST",
        "MusicgenMelodyConfig",
        "MusicgenMelodyDecoderConfig",
    ],
    "models.mvp": ["MvpConfig", "MvpTokenizer"],
    "models.nat": ["NAT_PRETRAINED_CONFIG_ARCHIVE_MAP", "NatConfig"],
    "models.nezha": ["NEZHA_PRETRAINED_CONFIG_ARCHIVE_MAP", "NezhaConfig"],
    "models.nllb": [],
    "models.nllb_moe": ["NLLB_MOE_PRETRAINED_CONFIG_ARCHIVE_MAP", "NllbMoeConfig"],
    "models.nougat": ["NougatProcessor"],
    "models.nystromformer": [
        "NYSTROMFORMER_PRETRAINED_CONFIG_ARCHIVE_MAP",
        "NystromformerConfig",
    ],
    "models.oneformer": [
        "ONEFORMER_PRETRAINED_CONFIG_ARCHIVE_MAP",
        "OneFormerConfig",
        "OneFormerProcessor",
    ],
    "models.openai": [
        "OPENAI_GPT_PRETRAINED_CONFIG_ARCHIVE_MAP",
        "OpenAIGPTConfig",
        "OpenAIGPTTokenizer",
    ],
    "models.opt": ["OPTConfig"],
    "models.owlv2": [
        "OWLV2_PRETRAINED_CONFIG_ARCHIVE_MAP",
        "Owlv2Config",
        "Owlv2Processor",
        "Owlv2TextConfig",
        "Owlv2VisionConfig",
    ],
    "models.owlvit": [
        "OWLVIT_PRETRAINED_CONFIG_ARCHIVE_MAP",
        "OwlViTConfig",
        "OwlViTProcessor",
        "OwlViTTextConfig",
        "OwlViTVisionConfig",
    ],
    "models.patchtsmixer": [
        "PATCHTSMIXER_PRETRAINED_CONFIG_ARCHIVE_MAP",
        "PatchTSMixerConfig",
    ],
    "models.patchtst": ["PATCHTST_PRETRAINED_CONFIG_ARCHIVE_MAP", "PatchTSTConfig"],
    "models.pegasus": [
        "PEGASUS_PRETRAINED_CONFIG_ARCHIVE_MAP",
        "PegasusConfig",
        "PegasusTokenizer",
    ],
    "models.pegasus_x": ["PEGASUS_X_PRETRAINED_CONFIG_ARCHIVE_MAP", "PegasusXConfig"],
    "models.perceiver": [
        "PERCEIVER_PRETRAINED_CONFIG_ARCHIVE_MAP",
        "PerceiverConfig",
        "PerceiverTokenizer",
    ],
    "models.persimmon": ["PERSIMMON_PRETRAINED_CONFIG_ARCHIVE_MAP", "PersimmonConfig"],
    "models.phi": ["PHI_PRETRAINED_CONFIG_ARCHIVE_MAP", "PhiConfig"],
    "models.phobert": ["PhobertTokenizer"],
    "models.pix2struct": [
        "PIX2STRUCT_PRETRAINED_CONFIG_ARCHIVE_MAP",
        "Pix2StructConfig",
        "Pix2StructProcessor",
        "Pix2StructTextConfig",
        "Pix2StructVisionConfig",
    ],
    "models.plbart": ["PLBART_PRETRAINED_CONFIG_ARCHIVE_MAP", "PLBartConfig"],
    "models.poolformer": [
        "POOLFORMER_PRETRAINED_CONFIG_ARCHIVE_MAP",
        "PoolFormerConfig",
    ],
    "models.pop2piano": [
        "POP2PIANO_PRETRAINED_CONFIG_ARCHIVE_MAP",
        "Pop2PianoConfig",
    ],
    "models.prophetnet": [
        "PROPHETNET_PRETRAINED_CONFIG_ARCHIVE_MAP",
        "ProphetNetConfig",
        "ProphetNetTokenizer",
    ],
    "models.pvt": ["PVT_PRETRAINED_CONFIG_ARCHIVE_MAP", "PvtConfig"],
    "models.pvt_v2": ["PvtV2Config"],
    "models.qdqbert": ["QDQBERT_PRETRAINED_CONFIG_ARCHIVE_MAP", "QDQBertConfig"],
    "models.qwen2": [
        "QWEN2_PRETRAINED_CONFIG_ARCHIVE_MAP",
        "Qwen2Config",
        "Qwen2Tokenizer",
    ],
    "models.qwen2_moe": [
        "QWEN2MOE_PRETRAINED_CONFIG_ARCHIVE_MAP",
        "Qwen2MoeConfig",
    ],
    "models.rag": ["RagConfig", "RagRetriever", "RagTokenizer"],
    "models.realm": [
        "REALM_PRETRAINED_CONFIG_ARCHIVE_MAP",
        "RealmConfig",
        "RealmTokenizer",
    ],
    "models.recurrent_gemma": ["RecurrentGemmaConfig"],
    "models.reformer": ["REFORMER_PRETRAINED_CONFIG_ARCHIVE_MAP", "ReformerConfig"],
    "models.regnet": ["REGNET_PRETRAINED_CONFIG_ARCHIVE_MAP", "RegNetConfig"],
    "models.rembert": ["REMBERT_PRETRAINED_CONFIG_ARCHIVE_MAP", "RemBertConfig"],
    "models.resnet": ["RESNET_PRETRAINED_CONFIG_ARCHIVE_MAP", "ResNetConfig"],
    "models.roberta": [
        "ROBERTA_PRETRAINED_CONFIG_ARCHIVE_MAP",
        "RobertaConfig",
        "RobertaTokenizer",
    ],
    "models.roberta_prelayernorm": [
        "ROBERTA_PRELAYERNORM_PRETRAINED_CONFIG_ARCHIVE_MAP",
        "RobertaPreLayerNormConfig",
    ],
    "models.roc_bert": [
        "ROC_BERT_PRETRAINED_CONFIG_ARCHIVE_MAP",
        "RoCBertConfig",
        "RoCBertTokenizer",
    ],
    "models.roformer": [
        "ROFORMER_PRETRAINED_CONFIG_ARCHIVE_MAP",
        "RoFormerConfig",
        "RoFormerTokenizer",
    ],
    "models.rwkv": ["RWKV_PRETRAINED_CONFIG_ARCHIVE_MAP", "RwkvConfig"],
    "models.sam": [
        "SAM_PRETRAINED_CONFIG_ARCHIVE_MAP",
        "SamConfig",
        "SamMaskDecoderConfig",
        "SamProcessor",
        "SamPromptEncoderConfig",
        "SamVisionConfig",
    ],
    "models.seamless_m4t": [
        "SEAMLESS_M4T_PRETRAINED_CONFIG_ARCHIVE_MAP",
        "SeamlessM4TConfig",
        "SeamlessM4TFeatureExtractor",
        "SeamlessM4TProcessor",
    ],
    "models.seamless_m4t_v2": [
        "SEAMLESS_M4T_V2_PRETRAINED_CONFIG_ARCHIVE_MAP",
        "SeamlessM4Tv2Config",
    ],
    "models.segformer": ["SEGFORMER_PRETRAINED_CONFIG_ARCHIVE_MAP", "SegformerConfig"],
    "models.seggpt": ["SEGGPT_PRETRAINED_CONFIG_ARCHIVE_MAP", "SegGptConfig"],
    "models.sew": ["SEW_PRETRAINED_CONFIG_ARCHIVE_MAP", "SEWConfig"],
    "models.sew_d": ["SEW_D_PRETRAINED_CONFIG_ARCHIVE_MAP", "SEWDConfig"],
    "models.siglip": [
        "SIGLIP_PRETRAINED_CONFIG_ARCHIVE_MAP",
        "SiglipConfig",
        "SiglipProcessor",
        "SiglipTextConfig",
        "SiglipVisionConfig",
    ],
    "models.speech_encoder_decoder": ["SpeechEncoderDecoderConfig"],
    "models.speech_to_text": [
        "SPEECH_TO_TEXT_PRETRAINED_CONFIG_ARCHIVE_MAP",
        "Speech2TextConfig",
        "Speech2TextFeatureExtractor",
        "Speech2TextProcessor",
    ],
    "models.speech_to_text_2": [
        "SPEECH_TO_TEXT_2_PRETRAINED_CONFIG_ARCHIVE_MAP",
        "Speech2Text2Config",
        "Speech2Text2Processor",
        "Speech2Text2Tokenizer",
    ],
    "models.speecht5": [
        "SPEECHT5_PRETRAINED_CONFIG_ARCHIVE_MAP",
        "SPEECHT5_PRETRAINED_HIFIGAN_CONFIG_ARCHIVE_MAP",
        "SpeechT5Config",
        "SpeechT5FeatureExtractor",
        "SpeechT5HifiGanConfig",
        "SpeechT5Processor",
    ],
    "models.splinter": [
        "SPLINTER_PRETRAINED_CONFIG_ARCHIVE_MAP",
        "SplinterConfig",
        "SplinterTokenizer",
    ],
    "models.squeezebert": [
        "SQUEEZEBERT_PRETRAINED_CONFIG_ARCHIVE_MAP",
        "SqueezeBertConfig",
        "SqueezeBertTokenizer",
    ],
    "models.stablelm": ["STABLELM_PRETRAINED_CONFIG_ARCHIVE_MAP", "StableLmConfig"],
    "models.starcoder2": ["STARCODER2_PRETRAINED_CONFIG_ARCHIVE_MAP", "Starcoder2Config"],
    "models.superpoint": ["SUPERPOINT_PRETRAINED_CONFIG_ARCHIVE_MAP", "SuperPointConfig"],
    "models.swiftformer": [
        "SWIFTFORMER_PRETRAINED_CONFIG_ARCHIVE_MAP",
        "SwiftFormerConfig",
    ],
    "models.swin": ["SWIN_PRETRAINED_CONFIG_ARCHIVE_MAP", "SwinConfig"],
    "models.swin2sr": ["SWIN2SR_PRETRAINED_CONFIG_ARCHIVE_MAP", "Swin2SRConfig"],
    "models.swinv2": ["SWINV2_PRETRAINED_CONFIG_ARCHIVE_MAP", "Swinv2Config"],
    "models.switch_transformers": [
        "SWITCH_TRANSFORMERS_PRETRAINED_CONFIG_ARCHIVE_MAP",
        "SwitchTransformersConfig",
    ],
    "models.t5": ["T5_PRETRAINED_CONFIG_ARCHIVE_MAP", "T5Config"],
    "models.table_transformer": [
        "TABLE_TRANSFORMER_PRETRAINED_CONFIG_ARCHIVE_MAP",
        "TableTransformerConfig",
    ],
    "models.tapas": [
        "TAPAS_PRETRAINED_CONFIG_ARCHIVE_MAP",
        "TapasConfig",
        "TapasTokenizer",
    ],
    "models.time_series_transformer": [
        "TIME_SERIES_TRANSFORMER_PRETRAINED_CONFIG_ARCHIVE_MAP",
        "TimeSeriesTransformerConfig",
    ],
    "models.timesformer": [
        "TIMESFORMER_PRETRAINED_CONFIG_ARCHIVE_MAP",
        "TimesformerConfig",
    ],
    "models.timm_backbone": ["TimmBackboneConfig"],
    "models.trocr": [
        "TROCR_PRETRAINED_CONFIG_ARCHIVE_MAP",
        "TrOCRConfig",
        "TrOCRProcessor",
    ],
    "models.tvlt": [
        "TVLT_PRETRAINED_CONFIG_ARCHIVE_MAP",
        "TvltConfig",
        "TvltFeatureExtractor",
        "TvltProcessor",
    ],
    "models.tvp": [
        "TVP_PRETRAINED_CONFIG_ARCHIVE_MAP",
        "TvpConfig",
        "TvpProcessor",
    ],
    "models.udop": [
        "UDOP_PRETRAINED_CONFIG_ARCHIVE_MAP",
        "UdopConfig",
        "UdopProcessor",
    ],
    "models.umt5": ["UMT5Config"],
    "models.unispeech": [
        "UNISPEECH_PRETRAINED_CONFIG_ARCHIVE_MAP",
        "UniSpeechConfig",
    ],
    "models.unispeech_sat": [
        "UNISPEECH_SAT_PRETRAINED_CONFIG_ARCHIVE_MAP",
        "UniSpeechSatConfig",
    ],
    "models.univnet": [
        "UNIVNET_PRETRAINED_CONFIG_ARCHIVE_MAP",
        "UnivNetConfig",
        "UnivNetFeatureExtractor",
    ],
    "models.upernet": ["UperNetConfig"],
    "models.videomae": ["VIDEOMAE_PRETRAINED_CONFIG_ARCHIVE_MAP", "VideoMAEConfig"],
    "models.vilt": [
        "VILT_PRETRAINED_CONFIG_ARCHIVE_MAP",
        "ViltConfig",
        "ViltFeatureExtractor",
        "ViltImageProcessor",
        "ViltProcessor",
    ],
    "models.vipllava": [
        "VIPLLAVA_PRETRAINED_CONFIG_ARCHIVE_MAP",
        "VipLlavaConfig",
    ],
    "models.vision_encoder_decoder": ["VisionEncoderDecoderConfig"],
    "models.vision_text_dual_encoder": [
        "VisionTextDualEncoderConfig",
        "VisionTextDualEncoderProcessor",
    ],
    "models.visual_bert": [
        "VISUAL_BERT_PRETRAINED_CONFIG_ARCHIVE_MAP",
        "VisualBertConfig",
    ],
    "models.vit": ["VIT_PRETRAINED_CONFIG_ARCHIVE_MAP", "ViTConfig"],
    "models.vit_hybrid": [
        "VIT_HYBRID_PRETRAINED_CONFIG_ARCHIVE_MAP",
        "ViTHybridConfig",
    ],
    "models.vit_mae": ["VIT_MAE_PRETRAINED_CONFIG_ARCHIVE_MAP", "ViTMAEConfig"],
    "models.vit_msn": ["VIT_MSN_PRETRAINED_CONFIG_ARCHIVE_MAP", "ViTMSNConfig"],
    "models.vitdet": ["VITDET_PRETRAINED_CONFIG_ARCHIVE_MAP", "VitDetConfig"],
    "models.vitmatte": ["VITMATTE_PRETRAINED_CONFIG_ARCHIVE_MAP", "VitMatteConfig"],
    "models.vits": [
        "VITS_PRETRAINED_CONFIG_ARCHIVE_MAP",
        "VitsConfig",
        "VitsTokenizer",
    ],
    "models.vivit": [
        "VIVIT_PRETRAINED_CONFIG_ARCHIVE_MAP",
        "VivitConfig",
    ],
    "models.wav2vec2": [
        "WAV_2_VEC_2_PRETRAINED_CONFIG_ARCHIVE_MAP",
        "Wav2Vec2Config",
        "Wav2Vec2CTCTokenizer",
        "Wav2Vec2FeatureExtractor",
        "Wav2Vec2Processor",
        "Wav2Vec2Tokenizer",
    ],
    "models.wav2vec2_bert": [
        "WAV2VEC2_BERT_PRETRAINED_CONFIG_ARCHIVE_MAP",
        "Wav2Vec2BertConfig",
        "Wav2Vec2BertProcessor",
    ],
    "models.wav2vec2_conformer": [
        "WAV2VEC2_CONFORMER_PRETRAINED_CONFIG_ARCHIVE_MAP",
        "Wav2Vec2ConformerConfig",
    ],
    "models.wav2vec2_phoneme": ["Wav2Vec2PhonemeCTCTokenizer"],
    "models.wav2vec2_with_lm": ["Wav2Vec2ProcessorWithLM"],
    "models.wavlm": [
        "WAVLM_PRETRAINED_CONFIG_ARCHIVE_MAP",
        "WavLMConfig",
    ],
    "models.whisper": [
        "WHISPER_PRETRAINED_CONFIG_ARCHIVE_MAP",
        "WhisperConfig",
        "WhisperFeatureExtractor",
        "WhisperProcessor",
        "WhisperTokenizer",
    ],
    "models.x_clip": [
        "XCLIP_PRETRAINED_CONFIG_ARCHIVE_MAP",
        "XCLIPConfig",
        "XCLIPProcessor",
        "XCLIPTextConfig",
        "XCLIPVisionConfig",
    ],
    "models.xglm": ["XGLM_PRETRAINED_CONFIG_ARCHIVE_MAP", "XGLMConfig"],
    "models.xlm": ["XLM_PRETRAINED_CONFIG_ARCHIVE_MAP", "XLMConfig", "XLMTokenizer"],
    "models.xlm_prophetnet": [
        "XLM_PROPHETNET_PRETRAINED_CONFIG_ARCHIVE_MAP",
        "XLMProphetNetConfig",
    ],
    "models.xlm_roberta": [
        "XLM_ROBERTA_PRETRAINED_CONFIG_ARCHIVE_MAP",
        "XLMRobertaConfig",
    ],
    "models.xlm_roberta_xl": [
        "XLM_ROBERTA_XL_PRETRAINED_CONFIG_ARCHIVE_MAP",
        "XLMRobertaXLConfig",
    ],
    "models.xlnet": ["XLNET_PRETRAINED_CONFIG_ARCHIVE_MAP", "XLNetConfig"],
    "models.xmod": ["XMOD_PRETRAINED_CONFIG_ARCHIVE_MAP", "XmodConfig"],
    "models.yolos": ["YOLOS_PRETRAINED_CONFIG_ARCHIVE_MAP", "YolosConfig"],
    "models.yoso": ["YOSO_PRETRAINED_CONFIG_ARCHIVE_MAP", "YosoConfig"],
    "onnx": [],
    "pipelines": [
        "AudioClassificationPipeline",
        "AutomaticSpeechRecognitionPipeline",
        "Conversation",
        "ConversationalPipeline",
        "CsvPipelineDataFormat",
        "DepthEstimationPipeline",
        "DocumentQuestionAnsweringPipeline",
        "FeatureExtractionPipeline",
        "FillMaskPipeline",
        "ImageClassificationPipeline",
        "ImageFeatureExtractionPipeline",
        "ImageSegmentationPipeline",
        "ImageToImagePipeline",
        "ImageToTextPipeline",
        "JsonPipelineDataFormat",
        "MaskGenerationPipeline",
        "NerPipeline",
        "ObjectDetectionPipeline",
        "PipedPipelineDataFormat",
        "Pipeline",
        "PipelineDataFormat",
        "QuestionAnsweringPipeline",
        "SummarizationPipeline",
        "TableQuestionAnsweringPipeline",
        "Text2TextGenerationPipeline",
        "TextClassificationPipeline",
        "TextGenerationPipeline",
        "TextToAudioPipeline",
        "TokenClassificationPipeline",
        "TranslationPipeline",
        "VideoClassificationPipeline",
        "VisualQuestionAnsweringPipeline",
        "ZeroShotAudioClassificationPipeline",
        "ZeroShotClassificationPipeline",
        "ZeroShotImageClassificationPipeline",
        "ZeroShotObjectDetectionPipeline",
        "pipeline",
    ],
    "processing_utils": ["ProcessorMixin"],
    "quantizers": [],
    "testing_utils": [],
    "tokenization_utils": ["PreTrainedTokenizer"],
    "tokenization_utils_base": [
        "AddedToken",
        "BatchEncoding",
        "CharSpan",
        "PreTrainedTokenizerBase",
        "SpecialTokensMixin",
        "TokenSpan",
    ],
    "tools": [
        "Agent",
        "AzureOpenAiAgent",
        "HfAgent",
        "LocalAgent",
        "OpenAiAgent",
        "PipelineTool",
        "RemoteTool",
        "Tool",
        "launch_gradio_demo",
        "load_tool",
    ],
    "trainer_callback": [
        "DefaultFlowCallback",
        "EarlyStoppingCallback",
        "PrinterCallback",
        "ProgressCallback",
        "TrainerCallback",
        "TrainerControl",
        "TrainerState",
    ],
    "trainer_utils": [
        "EvalPrediction",
        "IntervalStrategy",
        "SchedulerType",
        "enable_full_determinism",
        "set_seed",
    ],
    "training_args": ["TrainingArguments"],
    "training_args_seq2seq": ["Seq2SeqTrainingArguments"],
    "training_args_tf": ["TFTrainingArguments"],
    "utils": [
        "CONFIG_NAME",
        "MODEL_CARD_NAME",
        "PYTORCH_PRETRAINED_BERT_CACHE",
        "PYTORCH_TRANSFORMERS_CACHE",
        "SPIECE_UNDERLINE",
        "TF2_WEIGHTS_NAME",
        "TF_WEIGHTS_NAME",
        "TRANSFORMERS_CACHE",
        "WEIGHTS_NAME",
        "TensorType",
        "add_end_docstrings",
        "add_start_docstrings",
        "is_apex_available",
        "is_av_available",
        "is_bitsandbytes_available",
        "is_datasets_available",
        "is_decord_available",
        "is_faiss_available",
        "is_flax_available",
        "is_keras_nlp_available",
        "is_phonemizer_available",
        "is_psutil_available",
        "is_py3nvml_available",
        "is_pyctcdecode_available",
        "is_sacremoses_available",
        "is_safetensors_available",
        "is_scipy_available",
        "is_sentencepiece_available",
        "is_sklearn_available",
        "is_speech_available",
        "is_tensorflow_text_available",
        "is_tf_available",
        "is_timm_available",
        "is_tokenizers_available",
        "is_torch_available",
        "is_torch_mlu_available",
        "is_torch_neuroncore_available",
        "is_torch_npu_available",
        "is_torch_tpu_available",
        "is_torchvision_available",
        "is_torch_xla_available",
        "is_torch_xpu_available",
        "is_vision_available",
        "logging",
    ],
    "utils.quantization_config": ["AqlmConfig", "AwqConfig", "BitsAndBytesConfig", "GPTQConfig", "QuantoConfig"],
}

# sentencepiece-backed objects
try:
    if not is_sentencepiece_available():
        raise OptionalDependencyNotAvailable()
except OptionalDependencyNotAvailable:
    from .utils import dummy_sentencepiece_objects

    _import_structure["utils.dummy_sentencepiece_objects"] = [
        name for name in dir(dummy_sentencepiece_objects) if not name.startswith("_")
    ]
else:
    _import_structure["models.albert"].append("AlbertTokenizer")
    _import_structure["models.barthez"].append("BarthezTokenizer")
    _import_structure["models.bartpho"].append("BartphoTokenizer")
    _import_structure["models.bert_generation"].append("BertGenerationTokenizer")
    _import_structure["models.big_bird"].append("BigBirdTokenizer")
    _import_structure["models.camembert"].append("CamembertTokenizer")
    _import_structure["models.code_llama"].append("CodeLlamaTokenizer")
    _import_structure["models.cpm"].append("CpmTokenizer")
    _import_structure["models.deberta_v2"].append("DebertaV2Tokenizer")
    _import_structure["models.ernie_m"].append("ErnieMTokenizer")
    _import_structure["models.fnet"].append("FNetTokenizer")
    _import_structure["models.gemma"].append("GemmaTokenizer")
    _import_structure["models.gpt_sw3"].append("GPTSw3Tokenizer")
    _import_structure["models.layoutxlm"].append("LayoutXLMTokenizer")
    _import_structure["models.llama"].append("LlamaTokenizer")
    _import_structure["models.m2m_100"].append("M2M100Tokenizer")
    _import_structure["models.marian"].append("MarianTokenizer")
    _import_structure["models.mbart"].append("MBartTokenizer")
    _import_structure["models.mbart50"].append("MBart50Tokenizer")
    _import_structure["models.mluke"].append("MLukeTokenizer")
    _import_structure["models.mt5"].append("MT5Tokenizer")
    _import_structure["models.nllb"].append("NllbTokenizer")
    _import_structure["models.pegasus"].append("PegasusTokenizer")
    _import_structure["models.plbart"].append("PLBartTokenizer")
    _import_structure["models.reformer"].append("ReformerTokenizer")
    _import_structure["models.rembert"].append("RemBertTokenizer")
    _import_structure["models.seamless_m4t"].append("SeamlessM4TTokenizer")
    _import_structure["models.siglip"].append("SiglipTokenizer")
    _import_structure["models.speech_to_text"].append("Speech2TextTokenizer")
    _import_structure["models.speecht5"].append("SpeechT5Tokenizer")
    _import_structure["models.t5"].append("T5Tokenizer")
    _import_structure["models.udop"].append("UdopTokenizer")
    _import_structure["models.xglm"].append("XGLMTokenizer")
    _import_structure["models.xlm_prophetnet"].append("XLMProphetNetTokenizer")
    _import_structure["models.xlm_roberta"].append("XLMRobertaTokenizer")
    _import_structure["models.xlnet"].append("XLNetTokenizer")

# tokenizers-backed objects
try:
    if not is_tokenizers_available():
        raise OptionalDependencyNotAvailable()
except OptionalDependencyNotAvailable:
    from .utils import dummy_tokenizers_objects

    _import_structure["utils.dummy_tokenizers_objects"] = [
        name for name in dir(dummy_tokenizers_objects) if not name.startswith("_")
    ]
else:
    # Fast tokenizers structure
    _import_structure["models.albert"].append("AlbertTokenizerFast")
    _import_structure["models.bart"].append("BartTokenizerFast")
    _import_structure["models.barthez"].append("BarthezTokenizerFast")
    _import_structure["models.bert"].append("BertTokenizerFast")
    _import_structure["models.big_bird"].append("BigBirdTokenizerFast")
    _import_structure["models.blenderbot"].append("BlenderbotTokenizerFast")
    _import_structure["models.blenderbot_small"].append("BlenderbotSmallTokenizerFast")
    _import_structure["models.bloom"].append("BloomTokenizerFast")
    _import_structure["models.camembert"].append("CamembertTokenizerFast")
    _import_structure["models.clip"].append("CLIPTokenizerFast")
    _import_structure["models.code_llama"].append("CodeLlamaTokenizerFast")
    _import_structure["models.codegen"].append("CodeGenTokenizerFast")
    _import_structure["models.cohere"].append("CohereTokenizerFast")
    _import_structure["models.convbert"].append("ConvBertTokenizerFast")
    _import_structure["models.cpm"].append("CpmTokenizerFast")
    _import_structure["models.deberta"].append("DebertaTokenizerFast")
    _import_structure["models.deberta_v2"].append("DebertaV2TokenizerFast")
    _import_structure["models.deprecated.retribert"].append("RetriBertTokenizerFast")
    _import_structure["models.distilbert"].append("DistilBertTokenizerFast")
    _import_structure["models.dpr"].extend(
        [
            "DPRContextEncoderTokenizerFast",
            "DPRQuestionEncoderTokenizerFast",
            "DPRReaderTokenizerFast",
        ]
    )
    _import_structure["models.electra"].append("ElectraTokenizerFast")
    _import_structure["models.fnet"].append("FNetTokenizerFast")
    _import_structure["models.funnel"].append("FunnelTokenizerFast")
    _import_structure["models.gemma"].append("GemmaTokenizerFast")
    _import_structure["models.gpt2"].append("GPT2TokenizerFast")
    _import_structure["models.gpt_neox"].append("GPTNeoXTokenizerFast")
    _import_structure["models.gpt_neox_japanese"].append("GPTNeoXJapaneseTokenizer")
    _import_structure["models.herbert"].append("HerbertTokenizerFast")
    _import_structure["models.layoutlm"].append("LayoutLMTokenizerFast")
    _import_structure["models.layoutlmv2"].append("LayoutLMv2TokenizerFast")
    _import_structure["models.layoutlmv3"].append("LayoutLMv3TokenizerFast")
    _import_structure["models.layoutxlm"].append("LayoutXLMTokenizerFast")
    _import_structure["models.led"].append("LEDTokenizerFast")
    _import_structure["models.llama"].append("LlamaTokenizerFast")
    _import_structure["models.longformer"].append("LongformerTokenizerFast")
    _import_structure["models.lxmert"].append("LxmertTokenizerFast")
    _import_structure["models.markuplm"].append("MarkupLMTokenizerFast")
    _import_structure["models.mbart"].append("MBartTokenizerFast")
    _import_structure["models.mbart50"].append("MBart50TokenizerFast")
    _import_structure["models.mobilebert"].append("MobileBertTokenizerFast")
    _import_structure["models.mpnet"].append("MPNetTokenizerFast")
    _import_structure["models.mt5"].append("MT5TokenizerFast")
    _import_structure["models.mvp"].append("MvpTokenizerFast")
    _import_structure["models.nllb"].append("NllbTokenizerFast")
    _import_structure["models.nougat"].append("NougatTokenizerFast")
    _import_structure["models.openai"].append("OpenAIGPTTokenizerFast")
    _import_structure["models.pegasus"].append("PegasusTokenizerFast")
    _import_structure["models.qwen2"].append("Qwen2TokenizerFast")
    _import_structure["models.realm"].append("RealmTokenizerFast")
    _import_structure["models.reformer"].append("ReformerTokenizerFast")
    _import_structure["models.rembert"].append("RemBertTokenizerFast")
    _import_structure["models.roberta"].append("RobertaTokenizerFast")
    _import_structure["models.roformer"].append("RoFormerTokenizerFast")
    _import_structure["models.seamless_m4t"].append("SeamlessM4TTokenizerFast")
    _import_structure["models.splinter"].append("SplinterTokenizerFast")
    _import_structure["models.squeezebert"].append("SqueezeBertTokenizerFast")
    _import_structure["models.t5"].append("T5TokenizerFast")
    _import_structure["models.udop"].append("UdopTokenizerFast")
    _import_structure["models.whisper"].append("WhisperTokenizerFast")
    _import_structure["models.xglm"].append("XGLMTokenizerFast")
    _import_structure["models.xlm_roberta"].append("XLMRobertaTokenizerFast")
    _import_structure["models.xlnet"].append("XLNetTokenizerFast")
    _import_structure["tokenization_utils_fast"] = ["PreTrainedTokenizerFast"]


try:
    if not (is_sentencepiece_available() and is_tokenizers_available()):
        raise OptionalDependencyNotAvailable()
except OptionalDependencyNotAvailable:
    from .utils import dummy_sentencepiece_and_tokenizers_objects

    _import_structure["utils.dummy_sentencepiece_and_tokenizers_objects"] = [
        name for name in dir(dummy_sentencepiece_and_tokenizers_objects) if not name.startswith("_")
    ]
else:
    _import_structure["convert_slow_tokenizer"] = [
        "SLOW_TO_FAST_CONVERTERS",
        "convert_slow_tokenizer",
    ]

# Tensorflow-text-specific objects
try:
    if not is_tensorflow_text_available():
        raise OptionalDependencyNotAvailable()
except OptionalDependencyNotAvailable:
    from .utils import dummy_tensorflow_text_objects

    _import_structure["utils.dummy_tensorflow_text_objects"] = [
        name for name in dir(dummy_tensorflow_text_objects) if not name.startswith("_")
    ]
else:
    _import_structure["models.bert"].append("TFBertTokenizer")

# keras-nlp-specific objects
try:
    if not is_keras_nlp_available():
        raise OptionalDependencyNotAvailable()
except OptionalDependencyNotAvailable:
    from .utils import dummy_keras_nlp_objects

    _import_structure["utils.dummy_keras_nlp_objects"] = [
        name for name in dir(dummy_keras_nlp_objects) if not name.startswith("_")
    ]
else:
    _import_structure["models.gpt2"].append("TFGPT2Tokenizer")

# Vision-specific objects
try:
    if not is_vision_available():
        raise OptionalDependencyNotAvailable()
except OptionalDependencyNotAvailable:
    from .utils import dummy_vision_objects

    _import_structure["utils.dummy_vision_objects"] = [
        name for name in dir(dummy_vision_objects) if not name.startswith("_")
    ]
else:
    _import_structure["image_processing_utils"] = ["ImageProcessingMixin"]
    _import_structure["image_utils"] = ["ImageFeatureExtractionMixin"]
    _import_structure["models.beit"].extend(["BeitFeatureExtractor", "BeitImageProcessor"])
    _import_structure["models.bit"].extend(["BitImageProcessor"])
    _import_structure["models.blip"].extend(["BlipImageProcessor"])
    _import_structure["models.bridgetower"].append("BridgeTowerImageProcessor")
    _import_structure["models.chinese_clip"].extend(["ChineseCLIPFeatureExtractor", "ChineseCLIPImageProcessor"])
    _import_structure["models.clip"].extend(["CLIPFeatureExtractor", "CLIPImageProcessor"])
    _import_structure["models.conditional_detr"].extend(
        ["ConditionalDetrFeatureExtractor", "ConditionalDetrImageProcessor"]
    )
    _import_structure["models.convnext"].extend(["ConvNextFeatureExtractor", "ConvNextImageProcessor"])
    _import_structure["models.deformable_detr"].extend(
        ["DeformableDetrFeatureExtractor", "DeformableDetrImageProcessor"]
    )
    _import_structure["models.deit"].extend(["DeiTFeatureExtractor", "DeiTImageProcessor"])
    _import_structure["models.deta"].append("DetaImageProcessor")
    _import_structure["models.detr"].extend(["DetrFeatureExtractor", "DetrImageProcessor"])
    _import_structure["models.donut"].extend(["DonutFeatureExtractor", "DonutImageProcessor"])
    _import_structure["models.dpt"].extend(["DPTFeatureExtractor", "DPTImageProcessor"])
    _import_structure["models.efficientformer"].append("EfficientFormerImageProcessor")
    _import_structure["models.efficientnet"].append("EfficientNetImageProcessor")
    _import_structure["models.flava"].extend(["FlavaFeatureExtractor", "FlavaImageProcessor", "FlavaProcessor"])
    _import_structure["models.fuyu"].extend(["FuyuImageProcessor", "FuyuProcessor"])
    _import_structure["models.glpn"].extend(["GLPNFeatureExtractor", "GLPNImageProcessor"])
    _import_structure["models.grounding_dino"].extend(["GroundingDinoImageProcessor"])
    _import_structure["models.idefics"].extend(["IdeficsImageProcessor"])
    _import_structure["models.idefics2"].extend(["Idefics2ImageProcessor"])
    _import_structure["models.imagegpt"].extend(["ImageGPTFeatureExtractor", "ImageGPTImageProcessor"])
    _import_structure["models.layoutlmv2"].extend(["LayoutLMv2FeatureExtractor", "LayoutLMv2ImageProcessor"])
    _import_structure["models.layoutlmv3"].extend(["LayoutLMv3FeatureExtractor", "LayoutLMv3ImageProcessor"])
    _import_structure["models.levit"].extend(["LevitFeatureExtractor", "LevitImageProcessor"])
    _import_structure["models.llava_next"].append("LlavaNextImageProcessor")
    _import_structure["models.mask2former"].append("Mask2FormerImageProcessor")
    _import_structure["models.maskformer"].extend(["MaskFormerFeatureExtractor", "MaskFormerImageProcessor"])
    _import_structure["models.mobilenet_v1"].extend(["MobileNetV1FeatureExtractor", "MobileNetV1ImageProcessor"])
    _import_structure["models.mobilenet_v2"].extend(["MobileNetV2FeatureExtractor", "MobileNetV2ImageProcessor"])
    _import_structure["models.mobilevit"].extend(["MobileViTFeatureExtractor", "MobileViTImageProcessor"])
    _import_structure["models.nougat"].append("NougatImageProcessor")
    _import_structure["models.oneformer"].extend(["OneFormerImageProcessor"])
    _import_structure["models.owlv2"].append("Owlv2ImageProcessor")
    _import_structure["models.owlvit"].extend(["OwlViTFeatureExtractor", "OwlViTImageProcessor"])
    _import_structure["models.perceiver"].extend(["PerceiverFeatureExtractor", "PerceiverImageProcessor"])
    _import_structure["models.pix2struct"].extend(["Pix2StructImageProcessor"])
    _import_structure["models.poolformer"].extend(["PoolFormerFeatureExtractor", "PoolFormerImageProcessor"])
    _import_structure["models.pvt"].extend(["PvtImageProcessor"])
    _import_structure["models.sam"].extend(["SamImageProcessor"])
    _import_structure["models.segformer"].extend(["SegformerFeatureExtractor", "SegformerImageProcessor"])
    _import_structure["models.seggpt"].extend(["SegGptImageProcessor"])
    _import_structure["models.siglip"].append("SiglipImageProcessor")
    _import_structure["models.superpoint"].extend(["SuperPointImageProcessor"])
    _import_structure["models.swin2sr"].append("Swin2SRImageProcessor")
    _import_structure["models.tvlt"].append("TvltImageProcessor")
    _import_structure["models.tvp"].append("TvpImageProcessor")
    _import_structure["models.videomae"].extend(["VideoMAEFeatureExtractor", "VideoMAEImageProcessor"])
    _import_structure["models.vilt"].extend(["ViltFeatureExtractor", "ViltImageProcessor", "ViltProcessor"])
    _import_structure["models.vit"].extend(["ViTFeatureExtractor", "ViTImageProcessor"])
    _import_structure["models.vit_hybrid"].extend(["ViTHybridImageProcessor"])
    _import_structure["models.vitmatte"].append("VitMatteImageProcessor")
    _import_structure["models.vivit"].append("VivitImageProcessor")
    _import_structure["models.yolos"].extend(["YolosFeatureExtractor", "YolosImageProcessor"])


# PyTorch-backed objects
try:
    if not is_torch_available():
        raise OptionalDependencyNotAvailable()
except OptionalDependencyNotAvailable:
    from .utils import dummy_pt_objects

    _import_structure["utils.dummy_pt_objects"] = [name for name in dir(dummy_pt_objects) if not name.startswith("_")]
else:
    _import_structure["activations"] = []
    _import_structure["benchmark.benchmark"] = ["PyTorchBenchmark"]
    _import_structure["benchmark.benchmark_args"] = ["PyTorchBenchmarkArguments"]
    _import_structure["cache_utils"] = ["Cache", "DynamicCache", "SinkCache", "StaticCache"]
    _import_structure["data.datasets"] = [
        "GlueDataset",
        "GlueDataTrainingArguments",
        "LineByLineTextDataset",
        "LineByLineWithRefDataset",
        "LineByLineWithSOPTextDataset",
        "SquadDataset",
        "SquadDataTrainingArguments",
        "TextDataset",
        "TextDatasetForNextSentencePrediction",
    ]
    _import_structure["generation"].extend(
        [
            "AlternatingCodebooksLogitsProcessor",
            "BeamScorer",
            "BeamSearchScorer",
            "ClassifierFreeGuidanceLogitsProcessor",
            "ConstrainedBeamSearchScorer",
            "Constraint",
            "ConstraintListState",
            "DisjunctiveConstraint",
            "EncoderNoRepeatNGramLogitsProcessor",
            "EncoderRepetitionPenaltyLogitsProcessor",
            "EpsilonLogitsWarper",
            "EtaLogitsWarper",
            "ExponentialDecayLengthPenalty",
            "ForcedBOSTokenLogitsProcessor",
            "ForcedEOSTokenLogitsProcessor",
            "ForceTokensLogitsProcessor",
            "GenerationMixin",
            "HammingDiversityLogitsProcessor",
            "InfNanRemoveLogitsProcessor",
            "LogitNormalization",
            "LogitsProcessor",
            "LogitsProcessorList",
            "LogitsWarper",
            "MaxLengthCriteria",
            "MaxTimeCriteria",
            "MinLengthLogitsProcessor",
            "MinNewTokensLengthLogitsProcessor",
            "NoBadWordsLogitsProcessor",
            "NoRepeatNGramLogitsProcessor",
            "PhrasalConstraint",
            "PrefixConstrainedLogitsProcessor",
            "RepetitionPenaltyLogitsProcessor",
            "SequenceBiasLogitsProcessor",
            "StoppingCriteria",
            "StoppingCriteriaList",
            "SuppressTokensAtBeginLogitsProcessor",
            "SuppressTokensLogitsProcessor",
            "TemperatureLogitsWarper",
            "TopKLogitsWarper",
            "TopPLogitsWarper",
            "TypicalLogitsWarper",
            "UnbatchedClassifierFreeGuidanceLogitsProcessor",
            "WhisperTimeStampLogitsProcessor",
        ]
    )
    _import_structure["modeling_outputs"] = []
    _import_structure["modeling_utils"] = ["PreTrainedModel"]

    # PyTorch models structure

    _import_structure["models.albert"].extend(
        [
            "ALBERT_PRETRAINED_MODEL_ARCHIVE_LIST",
            "AlbertForMaskedLM",
            "AlbertForMultipleChoice",
            "AlbertForPreTraining",
            "AlbertForQuestionAnswering",
            "AlbertForSequenceClassification",
            "AlbertForTokenClassification",
            "AlbertModel",
            "AlbertPreTrainedModel",
            "load_tf_weights_in_albert",
        ]
    )

    _import_structure["models.align"].extend(
        [
            "ALIGN_PRETRAINED_MODEL_ARCHIVE_LIST",
            "AlignModel",
            "AlignPreTrainedModel",
            "AlignTextModel",
            "AlignVisionModel",
        ]
    )

    _import_structure["models.altclip"].extend(
        [
            "ALTCLIP_PRETRAINED_MODEL_ARCHIVE_LIST",
            "AltCLIPModel",
            "AltCLIPPreTrainedModel",
            "AltCLIPTextModel",
            "AltCLIPVisionModel",
        ]
    )
    _import_structure["models.audio_spectrogram_transformer"].extend(
        [
            "AUDIO_SPECTROGRAM_TRANSFORMER_PRETRAINED_MODEL_ARCHIVE_LIST",
            "ASTForAudioClassification",
            "ASTModel",
            "ASTPreTrainedModel",
        ]
    )
    _import_structure["models.auto"].extend(
        [
            "MODEL_FOR_AUDIO_CLASSIFICATION_MAPPING",
            "MODEL_FOR_AUDIO_FRAME_CLASSIFICATION_MAPPING",
            "MODEL_FOR_AUDIO_XVECTOR_MAPPING",
            "MODEL_FOR_BACKBONE_MAPPING",
            "MODEL_FOR_CAUSAL_IMAGE_MODELING_MAPPING",
            "MODEL_FOR_CAUSAL_LM_MAPPING",
            "MODEL_FOR_CTC_MAPPING",
            "MODEL_FOR_DEPTH_ESTIMATION_MAPPING",
            "MODEL_FOR_DOCUMENT_QUESTION_ANSWERING_MAPPING",
            "MODEL_FOR_IMAGE_CLASSIFICATION_MAPPING",
            "MODEL_FOR_IMAGE_MAPPING",
            "MODEL_FOR_IMAGE_SEGMENTATION_MAPPING",
            "MODEL_FOR_IMAGE_TO_IMAGE_MAPPING",
            "MODEL_FOR_INSTANCE_SEGMENTATION_MAPPING",
            "MODEL_FOR_KEYPOINT_DETECTION_MAPPING",
            "MODEL_FOR_MASKED_IMAGE_MODELING_MAPPING",
            "MODEL_FOR_MASKED_LM_MAPPING",
            "MODEL_FOR_MASK_GENERATION_MAPPING",
            "MODEL_FOR_MULTIPLE_CHOICE_MAPPING",
            "MODEL_FOR_NEXT_SENTENCE_PREDICTION_MAPPING",
            "MODEL_FOR_OBJECT_DETECTION_MAPPING",
            "MODEL_FOR_PRETRAINING_MAPPING",
            "MODEL_FOR_QUESTION_ANSWERING_MAPPING",
            "MODEL_FOR_SEMANTIC_SEGMENTATION_MAPPING",
            "MODEL_FOR_SEQ_TO_SEQ_CAUSAL_LM_MAPPING",
            "MODEL_FOR_SEQUENCE_CLASSIFICATION_MAPPING",
            "MODEL_FOR_SPEECH_SEQ_2_SEQ_MAPPING",
            "MODEL_FOR_TABLE_QUESTION_ANSWERING_MAPPING",
            "MODEL_FOR_TEXT_ENCODING_MAPPING",
            "MODEL_FOR_TEXT_TO_SPECTROGRAM_MAPPING",
            "MODEL_FOR_TEXT_TO_WAVEFORM_MAPPING",
            "MODEL_FOR_TIME_SERIES_CLASSIFICATION_MAPPING",
            "MODEL_FOR_TIME_SERIES_REGRESSION_MAPPING",
            "MODEL_FOR_TOKEN_CLASSIFICATION_MAPPING",
            "MODEL_FOR_UNIVERSAL_SEGMENTATION_MAPPING",
            "MODEL_FOR_VIDEO_CLASSIFICATION_MAPPING",
            "MODEL_FOR_VISION_2_SEQ_MAPPING",
            "MODEL_FOR_VISUAL_QUESTION_ANSWERING_MAPPING",
            "MODEL_FOR_ZERO_SHOT_IMAGE_CLASSIFICATION_MAPPING",
            "MODEL_FOR_ZERO_SHOT_OBJECT_DETECTION_MAPPING",
            "MODEL_MAPPING",
            "MODEL_WITH_LM_HEAD_MAPPING",
            "AutoBackbone",
            "AutoModel",
            "AutoModelForAudioClassification",
            "AutoModelForAudioFrameClassification",
            "AutoModelForAudioXVector",
            "AutoModelForCausalLM",
            "AutoModelForCTC",
            "AutoModelForDepthEstimation",
            "AutoModelForDocumentQuestionAnswering",
            "AutoModelForImageClassification",
            "AutoModelForImageSegmentation",
            "AutoModelForImageToImage",
            "AutoModelForInstanceSegmentation",
            "AutoModelForKeypointDetection",
            "AutoModelForMaskedImageModeling",
            "AutoModelForMaskedLM",
            "AutoModelForMaskGeneration",
            "AutoModelForMultipleChoice",
            "AutoModelForNextSentencePrediction",
            "AutoModelForObjectDetection",
            "AutoModelForPreTraining",
            "AutoModelForQuestionAnswering",
            "AutoModelForSemanticSegmentation",
            "AutoModelForSeq2SeqLM",
            "AutoModelForSequenceClassification",
            "AutoModelForSpeechSeq2Seq",
            "AutoModelForTableQuestionAnswering",
            "AutoModelForTextEncoding",
            "AutoModelForTextToSpectrogram",
            "AutoModelForTextToWaveform",
            "AutoModelForTokenClassification",
            "AutoModelForUniversalSegmentation",
            "AutoModelForVideoClassification",
            "AutoModelForVision2Seq",
            "AutoModelForVisualQuestionAnswering",
            "AutoModelForZeroShotImageClassification",
            "AutoModelForZeroShotObjectDetection",
            "AutoModelWithLMHead",
        ]
    )
    _import_structure["models.autoformer"].extend(
        [
            "AUTOFORMER_PRETRAINED_MODEL_ARCHIVE_LIST",
            "AutoformerForPrediction",
            "AutoformerModel",
            "AutoformerPreTrainedModel",
        ]
    )
    _import_structure["models.bark"].extend(
        [
            "BARK_PRETRAINED_MODEL_ARCHIVE_LIST",
            "BarkCausalModel",
            "BarkCoarseModel",
            "BarkFineModel",
            "BarkModel",
            "BarkPreTrainedModel",
            "BarkSemanticModel",
        ]
    )
    _import_structure["models.bart"].extend(
        [
            "BART_PRETRAINED_MODEL_ARCHIVE_LIST",
            "BartForCausalLM",
            "BartForConditionalGeneration",
            "BartForQuestionAnswering",
            "BartForSequenceClassification",
            "BartModel",
            "BartPretrainedModel",
            "BartPreTrainedModel",
            "PretrainedBartModel",
        ]
    )
    _import_structure["models.beit"].extend(
        [
            "BEIT_PRETRAINED_MODEL_ARCHIVE_LIST",
            "BeitBackbone",
            "BeitForImageClassification",
            "BeitForMaskedImageModeling",
            "BeitForSemanticSegmentation",
            "BeitModel",
            "BeitPreTrainedModel",
        ]
    )
    _import_structure["models.bert"].extend(
        [
            "BERT_PRETRAINED_MODEL_ARCHIVE_LIST",
            "BertForMaskedLM",
            "BertForMultipleChoice",
            "BertForNextSentencePrediction",
            "BertForPreTraining",
            "BertForQuestionAnswering",
            "BertForSequenceClassification",
            "BertForTokenClassification",
            "BertLayer",
            "BertLMHeadModel",
            "BertModel",
            "BertPreTrainedModel",
            "load_tf_weights_in_bert",
        ]
    )
    _import_structure["models.bert_generation"].extend(
        [
            "BertGenerationDecoder",
            "BertGenerationEncoder",
            "BertGenerationPreTrainedModel",
            "load_tf_weights_in_bert_generation",
        ]
    )
    _import_structure["models.big_bird"].extend(
        [
            "BIG_BIRD_PRETRAINED_MODEL_ARCHIVE_LIST",
            "BigBirdForCausalLM",
            "BigBirdForMaskedLM",
            "BigBirdForMultipleChoice",
            "BigBirdForPreTraining",
            "BigBirdForQuestionAnswering",
            "BigBirdForSequenceClassification",
            "BigBirdForTokenClassification",
            "BigBirdLayer",
            "BigBirdModel",
            "BigBirdPreTrainedModel",
            "load_tf_weights_in_big_bird",
        ]
    )
    _import_structure["models.bigbird_pegasus"].extend(
        [
            "BIGBIRD_PEGASUS_PRETRAINED_MODEL_ARCHIVE_LIST",
            "BigBirdPegasusForCausalLM",
            "BigBirdPegasusForConditionalGeneration",
            "BigBirdPegasusForQuestionAnswering",
            "BigBirdPegasusForSequenceClassification",
            "BigBirdPegasusModel",
            "BigBirdPegasusPreTrainedModel",
        ]
    )
    _import_structure["models.biogpt"].extend(
        [
            "BIOGPT_PRETRAINED_MODEL_ARCHIVE_LIST",
            "BioGptForCausalLM",
            "BioGptForSequenceClassification",
            "BioGptForTokenClassification",
            "BioGptModel",
            "BioGptPreTrainedModel",
        ]
    )
    _import_structure["models.bit"].extend(
        [
            "BIT_PRETRAINED_MODEL_ARCHIVE_LIST",
            "BitBackbone",
            "BitForImageClassification",
            "BitModel",
            "BitPreTrainedModel",
        ]
    )
    _import_structure["models.blenderbot"].extend(
        [
            "BLENDERBOT_PRETRAINED_MODEL_ARCHIVE_LIST",
            "BlenderbotForCausalLM",
            "BlenderbotForConditionalGeneration",
            "BlenderbotModel",
            "BlenderbotPreTrainedModel",
        ]
    )
    _import_structure["models.blenderbot_small"].extend(
        [
            "BLENDERBOT_SMALL_PRETRAINED_MODEL_ARCHIVE_LIST",
            "BlenderbotSmallForCausalLM",
            "BlenderbotSmallForConditionalGeneration",
            "BlenderbotSmallModel",
            "BlenderbotSmallPreTrainedModel",
        ]
    )
    _import_structure["models.blip"].extend(
        [
            "BLIP_PRETRAINED_MODEL_ARCHIVE_LIST",
            "BlipForConditionalGeneration",
            "BlipForImageTextRetrieval",
            "BlipForQuestionAnswering",
            "BlipModel",
            "BlipPreTrainedModel",
            "BlipTextModel",
            "BlipVisionModel",
        ]
    )
    _import_structure["models.blip_2"].extend(
        [
            "BLIP_2_PRETRAINED_MODEL_ARCHIVE_LIST",
            "Blip2ForConditionalGeneration",
            "Blip2Model",
            "Blip2PreTrainedModel",
            "Blip2QFormerModel",
            "Blip2VisionModel",
        ]
    )
    _import_structure["models.bloom"].extend(
        [
            "BLOOM_PRETRAINED_MODEL_ARCHIVE_LIST",
            "BloomForCausalLM",
            "BloomForQuestionAnswering",
            "BloomForSequenceClassification",
            "BloomForTokenClassification",
            "BloomModel",
            "BloomPreTrainedModel",
        ]
    )
    _import_structure["models.bridgetower"].extend(
        [
            "BRIDGETOWER_PRETRAINED_MODEL_ARCHIVE_LIST",
            "BridgeTowerForContrastiveLearning",
            "BridgeTowerForImageAndTextRetrieval",
            "BridgeTowerForMaskedLM",
            "BridgeTowerModel",
            "BridgeTowerPreTrainedModel",
        ]
    )
    _import_structure["models.bros"].extend(
        [
            "BROS_PRETRAINED_MODEL_ARCHIVE_LIST",
            "BrosForTokenClassification",
            "BrosModel",
            "BrosPreTrainedModel",
            "BrosProcessor",
            "BrosSpadeEEForTokenClassification",
            "BrosSpadeELForTokenClassification",
        ]
    )
    _import_structure["models.camembert"].extend(
        [
            "CAMEMBERT_PRETRAINED_MODEL_ARCHIVE_LIST",
            "CamembertForCausalLM",
            "CamembertForMaskedLM",
            "CamembertForMultipleChoice",
            "CamembertForQuestionAnswering",
            "CamembertForSequenceClassification",
            "CamembertForTokenClassification",
            "CamembertModel",
            "CamembertPreTrainedModel",
        ]
    )
    _import_structure["models.canine"].extend(
        [
            "CANINE_PRETRAINED_MODEL_ARCHIVE_LIST",
            "CanineForMultipleChoice",
            "CanineForQuestionAnswering",
            "CanineForSequenceClassification",
            "CanineForTokenClassification",
            "CanineLayer",
            "CanineModel",
            "CaninePreTrainedModel",
            "load_tf_weights_in_canine",
        ]
    )
    _import_structure["models.chinese_clip"].extend(
        [
            "CHINESE_CLIP_PRETRAINED_MODEL_ARCHIVE_LIST",
            "ChineseCLIPModel",
            "ChineseCLIPPreTrainedModel",
            "ChineseCLIPTextModel",
            "ChineseCLIPVisionModel",
        ]
    )
    _import_structure["models.clap"].extend(
        [
            "CLAP_PRETRAINED_MODEL_ARCHIVE_LIST",
            "ClapAudioModel",
            "ClapAudioModelWithProjection",
            "ClapFeatureExtractor",
            "ClapModel",
            "ClapPreTrainedModel",
            "ClapTextModel",
            "ClapTextModelWithProjection",
        ]
    )
    _import_structure["models.clip"].extend(
        [
            "CLIP_PRETRAINED_MODEL_ARCHIVE_LIST",
            "CLIPForImageClassification",
            "CLIPModel",
            "CLIPPreTrainedModel",
            "CLIPTextModel",
            "CLIPTextModelWithProjection",
            "CLIPVisionModel",
            "CLIPVisionModelWithProjection",
        ]
    )
    _import_structure["models.clipseg"].extend(
        [
            "CLIPSEG_PRETRAINED_MODEL_ARCHIVE_LIST",
            "CLIPSegForImageSegmentation",
            "CLIPSegModel",
            "CLIPSegPreTrainedModel",
            "CLIPSegTextModel",
            "CLIPSegVisionModel",
        ]
    )
    _import_structure["models.clvp"].extend(
        [
            "CLVP_PRETRAINED_MODEL_ARCHIVE_LIST",
            "ClvpDecoder",
            "ClvpEncoder",
            "ClvpForCausalLM",
            "ClvpModel",
            "ClvpModelForConditionalGeneration",
            "ClvpPreTrainedModel",
        ]
    )
    _import_structure["models.codegen"].extend(
        [
            "CODEGEN_PRETRAINED_MODEL_ARCHIVE_LIST",
            "CodeGenForCausalLM",
            "CodeGenModel",
            "CodeGenPreTrainedModel",
        ]
    )
    _import_structure["models.cohere"].extend(["CohereForCausalLM", "CohereModel", "CoherePreTrainedModel"])
    _import_structure["models.conditional_detr"].extend(
        [
            "CONDITIONAL_DETR_PRETRAINED_MODEL_ARCHIVE_LIST",
            "ConditionalDetrForObjectDetection",
            "ConditionalDetrForSegmentation",
            "ConditionalDetrModel",
            "ConditionalDetrPreTrainedModel",
        ]
    )
    _import_structure["models.convbert"].extend(
        [
            "CONVBERT_PRETRAINED_MODEL_ARCHIVE_LIST",
            "ConvBertForMaskedLM",
            "ConvBertForMultipleChoice",
            "ConvBertForQuestionAnswering",
            "ConvBertForSequenceClassification",
            "ConvBertForTokenClassification",
            "ConvBertLayer",
            "ConvBertModel",
            "ConvBertPreTrainedModel",
            "load_tf_weights_in_convbert",
        ]
    )
    _import_structure["models.convnext"].extend(
        [
            "CONVNEXT_PRETRAINED_MODEL_ARCHIVE_LIST",
            "ConvNextBackbone",
            "ConvNextForImageClassification",
            "ConvNextModel",
            "ConvNextPreTrainedModel",
        ]
    )
    _import_structure["models.convnextv2"].extend(
        [
            "CONVNEXTV2_PRETRAINED_MODEL_ARCHIVE_LIST",
            "ConvNextV2Backbone",
            "ConvNextV2ForImageClassification",
            "ConvNextV2Model",
            "ConvNextV2PreTrainedModel",
        ]
    )
    _import_structure["models.cpmant"].extend(
        [
            "CPMANT_PRETRAINED_MODEL_ARCHIVE_LIST",
            "CpmAntForCausalLM",
            "CpmAntModel",
            "CpmAntPreTrainedModel",
        ]
    )
    _import_structure["models.ctrl"].extend(
        [
            "CTRL_PRETRAINED_MODEL_ARCHIVE_LIST",
            "CTRLForSequenceClassification",
            "CTRLLMHeadModel",
            "CTRLModel",
            "CTRLPreTrainedModel",
        ]
    )
    _import_structure["models.cvt"].extend(
        [
            "CVT_PRETRAINED_MODEL_ARCHIVE_LIST",
            "CvtForImageClassification",
            "CvtModel",
            "CvtPreTrainedModel",
        ]
    )
    _import_structure["models.data2vec"].extend(
        [
            "DATA2VEC_AUDIO_PRETRAINED_MODEL_ARCHIVE_LIST",
            "DATA2VEC_TEXT_PRETRAINED_MODEL_ARCHIVE_LIST",
            "DATA2VEC_VISION_PRETRAINED_MODEL_ARCHIVE_LIST",
            "Data2VecAudioForAudioFrameClassification",
            "Data2VecAudioForCTC",
            "Data2VecAudioForSequenceClassification",
            "Data2VecAudioForXVector",
            "Data2VecAudioModel",
            "Data2VecAudioPreTrainedModel",
            "Data2VecTextForCausalLM",
            "Data2VecTextForMaskedLM",
            "Data2VecTextForMultipleChoice",
            "Data2VecTextForQuestionAnswering",
            "Data2VecTextForSequenceClassification",
            "Data2VecTextForTokenClassification",
            "Data2VecTextModel",
            "Data2VecTextPreTrainedModel",
            "Data2VecVisionForImageClassification",
            "Data2VecVisionForSemanticSegmentation",
            "Data2VecVisionModel",
            "Data2VecVisionPreTrainedModel",
        ]
    )
    _import_structure["models.dbrx"].extend(
        [
            "DbrxForCausalLM",
            "DbrxModel",
            "DbrxPreTrainedModel",
        ]
    )
    _import_structure["models.deberta"].extend(
        [
            "DEBERTA_PRETRAINED_MODEL_ARCHIVE_LIST",
            "DebertaForMaskedLM",
            "DebertaForQuestionAnswering",
            "DebertaForSequenceClassification",
            "DebertaForTokenClassification",
            "DebertaModel",
            "DebertaPreTrainedModel",
        ]
    )
    _import_structure["models.deberta_v2"].extend(
        [
            "DEBERTA_V2_PRETRAINED_MODEL_ARCHIVE_LIST",
            "DebertaV2ForMaskedLM",
            "DebertaV2ForMultipleChoice",
            "DebertaV2ForQuestionAnswering",
            "DebertaV2ForSequenceClassification",
            "DebertaV2ForTokenClassification",
            "DebertaV2Model",
            "DebertaV2PreTrainedModel",
        ]
    )
    _import_structure["models.decision_transformer"].extend(
        [
            "DECISION_TRANSFORMER_PRETRAINED_MODEL_ARCHIVE_LIST",
            "DecisionTransformerGPT2Model",
            "DecisionTransformerGPT2PreTrainedModel",
            "DecisionTransformerModel",
            "DecisionTransformerPreTrainedModel",
        ]
    )
    _import_structure["models.deformable_detr"].extend(
        [
            "DEFORMABLE_DETR_PRETRAINED_MODEL_ARCHIVE_LIST",
            "DeformableDetrForObjectDetection",
            "DeformableDetrModel",
            "DeformableDetrPreTrainedModel",
        ]
    )
    _import_structure["models.deit"].extend(
        [
            "DEIT_PRETRAINED_MODEL_ARCHIVE_LIST",
            "DeiTForImageClassification",
            "DeiTForImageClassificationWithTeacher",
            "DeiTForMaskedImageModeling",
            "DeiTModel",
            "DeiTPreTrainedModel",
        ]
    )
    _import_structure["models.deprecated.mctct"].extend(
        [
            "MCTCT_PRETRAINED_MODEL_ARCHIVE_LIST",
            "MCTCTForCTC",
            "MCTCTModel",
            "MCTCTPreTrainedModel",
        ]
    )
    _import_structure["models.deprecated.mmbt"].extend(["MMBTForClassification", "MMBTModel", "ModalEmbeddings"])
    _import_structure["models.deprecated.open_llama"].extend(
        [
            "OpenLlamaForCausalLM",
            "OpenLlamaForSequenceClassification",
            "OpenLlamaModel",
            "OpenLlamaPreTrainedModel",
        ]
    )
    _import_structure["models.deprecated.retribert"].extend(
        [
            "RETRIBERT_PRETRAINED_MODEL_ARCHIVE_LIST",
            "RetriBertModel",
            "RetriBertPreTrainedModel",
        ]
    )
    _import_structure["models.deprecated.trajectory_transformer"].extend(
        [
            "TRAJECTORY_TRANSFORMER_PRETRAINED_MODEL_ARCHIVE_LIST",
            "TrajectoryTransformerModel",
            "TrajectoryTransformerPreTrainedModel",
        ]
    )
    _import_structure["models.deprecated.transfo_xl"].extend(
        [
            "TRANSFO_XL_PRETRAINED_MODEL_ARCHIVE_LIST",
            "AdaptiveEmbedding",
            "TransfoXLForSequenceClassification",
            "TransfoXLLMHeadModel",
            "TransfoXLModel",
            "TransfoXLPreTrainedModel",
            "load_tf_weights_in_transfo_xl",
        ]
    )
    _import_structure["models.deprecated.van"].extend(
        [
            "VAN_PRETRAINED_MODEL_ARCHIVE_LIST",
            "VanForImageClassification",
            "VanModel",
            "VanPreTrainedModel",
        ]
    )
    _import_structure["models.depth_anything"].extend(
        [
            "DEPTH_ANYTHING_PRETRAINED_MODEL_ARCHIVE_LIST",
            "DepthAnythingForDepthEstimation",
            "DepthAnythingPreTrainedModel",
        ]
    )
    _import_structure["models.deta"].extend(
        [
            "DETA_PRETRAINED_MODEL_ARCHIVE_LIST",
            "DetaForObjectDetection",
            "DetaModel",
            "DetaPreTrainedModel",
        ]
    )
    _import_structure["models.detr"].extend(
        [
            "DETR_PRETRAINED_MODEL_ARCHIVE_LIST",
            "DetrForObjectDetection",
            "DetrForSegmentation",
            "DetrModel",
            "DetrPreTrainedModel",
        ]
    )
    _import_structure["models.dinat"].extend(
        [
            "DINAT_PRETRAINED_MODEL_ARCHIVE_LIST",
            "DinatBackbone",
            "DinatForImageClassification",
            "DinatModel",
            "DinatPreTrainedModel",
        ]
    )
    _import_structure["models.dinov2"].extend(
        [
            "DINOV2_PRETRAINED_MODEL_ARCHIVE_LIST",
            "Dinov2Backbone",
            "Dinov2ForImageClassification",
            "Dinov2Model",
            "Dinov2PreTrainedModel",
        ]
    )
    _import_structure["models.distilbert"].extend(
        [
            "DISTILBERT_PRETRAINED_MODEL_ARCHIVE_LIST",
            "DistilBertForMaskedLM",
            "DistilBertForMultipleChoice",
            "DistilBertForQuestionAnswering",
            "DistilBertForSequenceClassification",
            "DistilBertForTokenClassification",
            "DistilBertModel",
            "DistilBertPreTrainedModel",
        ]
    )
    _import_structure["models.donut"].extend(
        [
            "DONUT_SWIN_PRETRAINED_MODEL_ARCHIVE_LIST",
            "DonutSwinModel",
            "DonutSwinPreTrainedModel",
        ]
    )
    _import_structure["models.dpr"].extend(
        [
            "DPR_CONTEXT_ENCODER_PRETRAINED_MODEL_ARCHIVE_LIST",
            "DPR_QUESTION_ENCODER_PRETRAINED_MODEL_ARCHIVE_LIST",
            "DPR_READER_PRETRAINED_MODEL_ARCHIVE_LIST",
            "DPRContextEncoder",
            "DPRPretrainedContextEncoder",
            "DPRPreTrainedModel",
            "DPRPretrainedQuestionEncoder",
            "DPRPretrainedReader",
            "DPRQuestionEncoder",
            "DPRReader",
        ]
    )
    _import_structure["models.dpt"].extend(
        [
            "DPT_PRETRAINED_MODEL_ARCHIVE_LIST",
            "DPTForDepthEstimation",
            "DPTForSemanticSegmentation",
            "DPTModel",
            "DPTPreTrainedModel",
        ]
    )
    _import_structure["models.efficientformer"].extend(
        [
            "EFFICIENTFORMER_PRETRAINED_MODEL_ARCHIVE_LIST",
            "EfficientFormerForImageClassification",
            "EfficientFormerForImageClassificationWithTeacher",
            "EfficientFormerModel",
            "EfficientFormerPreTrainedModel",
        ]
    )
    _import_structure["models.efficientnet"].extend(
        [
            "EFFICIENTNET_PRETRAINED_MODEL_ARCHIVE_LIST",
            "EfficientNetForImageClassification",
            "EfficientNetModel",
            "EfficientNetPreTrainedModel",
        ]
    )
    _import_structure["models.electra"].extend(
        [
            "ELECTRA_PRETRAINED_MODEL_ARCHIVE_LIST",
            "ElectraForCausalLM",
            "ElectraForMaskedLM",
            "ElectraForMultipleChoice",
            "ElectraForPreTraining",
            "ElectraForQuestionAnswering",
            "ElectraForSequenceClassification",
            "ElectraForTokenClassification",
            "ElectraModel",
            "ElectraPreTrainedModel",
            "load_tf_weights_in_electra",
        ]
    )
    _import_structure["models.encodec"].extend(
        [
            "ENCODEC_PRETRAINED_MODEL_ARCHIVE_LIST",
            "EncodecModel",
            "EncodecPreTrainedModel",
        ]
    )
    _import_structure["models.encoder_decoder"].append("EncoderDecoderModel")
    _import_structure["models.ernie"].extend(
        [
            "ERNIE_PRETRAINED_MODEL_ARCHIVE_LIST",
            "ErnieForCausalLM",
            "ErnieForMaskedLM",
            "ErnieForMultipleChoice",
            "ErnieForNextSentencePrediction",
            "ErnieForPreTraining",
            "ErnieForQuestionAnswering",
            "ErnieForSequenceClassification",
            "ErnieForTokenClassification",
            "ErnieModel",
            "ErniePreTrainedModel",
        ]
    )
    _import_structure["models.ernie_m"].extend(
        [
            "ERNIE_M_PRETRAINED_MODEL_ARCHIVE_LIST",
            "ErnieMForInformationExtraction",
            "ErnieMForMultipleChoice",
            "ErnieMForQuestionAnswering",
            "ErnieMForSequenceClassification",
            "ErnieMForTokenClassification",
            "ErnieMModel",
            "ErnieMPreTrainedModel",
        ]
    )
    _import_structure["models.esm"].extend(
        [
            "ESM_PRETRAINED_MODEL_ARCHIVE_LIST",
            "EsmFoldPreTrainedModel",
            "EsmForMaskedLM",
            "EsmForProteinFolding",
            "EsmForSequenceClassification",
            "EsmForTokenClassification",
            "EsmModel",
            "EsmPreTrainedModel",
        ]
    )
    _import_structure["models.falcon"].extend(
        [
            "FALCON_PRETRAINED_MODEL_ARCHIVE_LIST",
            "FalconForCausalLM",
            "FalconForQuestionAnswering",
            "FalconForSequenceClassification",
            "FalconForTokenClassification",
            "FalconModel",
            "FalconPreTrainedModel",
        ]
    )
    _import_structure["models.fastspeech2_conformer"].extend(
        [
            "FASTSPEECH2_CONFORMER_PRETRAINED_MODEL_ARCHIVE_LIST",
            "FastSpeech2ConformerHifiGan",
            "FastSpeech2ConformerModel",
            "FastSpeech2ConformerPreTrainedModel",
            "FastSpeech2ConformerWithHifiGan",
        ]
    )
    _import_structure["models.flaubert"].extend(
        [
            "FLAUBERT_PRETRAINED_MODEL_ARCHIVE_LIST",
            "FlaubertForMultipleChoice",
            "FlaubertForQuestionAnswering",
            "FlaubertForQuestionAnsweringSimple",
            "FlaubertForSequenceClassification",
            "FlaubertForTokenClassification",
            "FlaubertModel",
            "FlaubertPreTrainedModel",
            "FlaubertWithLMHeadModel",
        ]
    )
    _import_structure["models.flava"].extend(
        [
            "FLAVA_PRETRAINED_MODEL_ARCHIVE_LIST",
            "FlavaForPreTraining",
            "FlavaImageCodebook",
            "FlavaImageModel",
            "FlavaModel",
            "FlavaMultimodalModel",
            "FlavaPreTrainedModel",
            "FlavaTextModel",
        ]
    )
    _import_structure["models.fnet"].extend(
        [
            "FNET_PRETRAINED_MODEL_ARCHIVE_LIST",
            "FNetForMaskedLM",
            "FNetForMultipleChoice",
            "FNetForNextSentencePrediction",
            "FNetForPreTraining",
            "FNetForQuestionAnswering",
            "FNetForSequenceClassification",
            "FNetForTokenClassification",
            "FNetLayer",
            "FNetModel",
            "FNetPreTrainedModel",
        ]
    )
    _import_structure["models.focalnet"].extend(
        [
            "FOCALNET_PRETRAINED_MODEL_ARCHIVE_LIST",
            "FocalNetBackbone",
            "FocalNetForImageClassification",
            "FocalNetForMaskedImageModeling",
            "FocalNetModel",
            "FocalNetPreTrainedModel",
        ]
    )
    _import_structure["models.fsmt"].extend(["FSMTForConditionalGeneration", "FSMTModel", "PretrainedFSMTModel"])
    _import_structure["models.funnel"].extend(
        [
            "FUNNEL_PRETRAINED_MODEL_ARCHIVE_LIST",
            "FunnelBaseModel",
            "FunnelForMaskedLM",
            "FunnelForMultipleChoice",
            "FunnelForPreTraining",
            "FunnelForQuestionAnswering",
            "FunnelForSequenceClassification",
            "FunnelForTokenClassification",
            "FunnelModel",
            "FunnelPreTrainedModel",
            "load_tf_weights_in_funnel",
        ]
    )
    _import_structure["models.fuyu"].extend(["FuyuForCausalLM", "FuyuPreTrainedModel"])
    _import_structure["models.gemma"].extend(
        [
            "GemmaForCausalLM",
            "GemmaForSequenceClassification",
            "GemmaModel",
            "GemmaPreTrainedModel",
        ]
    )
    _import_structure["models.git"].extend(
        [
            "GIT_PRETRAINED_MODEL_ARCHIVE_LIST",
            "GitForCausalLM",
            "GitModel",
            "GitPreTrainedModel",
            "GitVisionModel",
        ]
    )
    _import_structure["models.glpn"].extend(
        [
            "GLPN_PRETRAINED_MODEL_ARCHIVE_LIST",
            "GLPNForDepthEstimation",
            "GLPNModel",
            "GLPNPreTrainedModel",
        ]
    )
    _import_structure["models.gpt2"].extend(
        [
            "GPT2_PRETRAINED_MODEL_ARCHIVE_LIST",
            "GPT2DoubleHeadsModel",
            "GPT2ForQuestionAnswering",
            "GPT2ForSequenceClassification",
            "GPT2ForTokenClassification",
            "GPT2LMHeadModel",
            "GPT2Model",
            "GPT2PreTrainedModel",
            "load_tf_weights_in_gpt2",
        ]
    )
    _import_structure["models.gpt_bigcode"].extend(
        [
            "GPT_BIGCODE_PRETRAINED_MODEL_ARCHIVE_LIST",
            "GPTBigCodeForCausalLM",
            "GPTBigCodeForSequenceClassification",
            "GPTBigCodeForTokenClassification",
            "GPTBigCodeModel",
            "GPTBigCodePreTrainedModel",
        ]
    )
    _import_structure["models.gpt_neo"].extend(
        [
            "GPT_NEO_PRETRAINED_MODEL_ARCHIVE_LIST",
            "GPTNeoForCausalLM",
            "GPTNeoForQuestionAnswering",
            "GPTNeoForSequenceClassification",
            "GPTNeoForTokenClassification",
            "GPTNeoModel",
            "GPTNeoPreTrainedModel",
            "load_tf_weights_in_gpt_neo",
        ]
    )
    _import_structure["models.gpt_neox"].extend(
        [
            "GPT_NEOX_PRETRAINED_MODEL_ARCHIVE_LIST",
            "GPTNeoXForCausalLM",
            "GPTNeoXForQuestionAnswering",
            "GPTNeoXForSequenceClassification",
            "GPTNeoXForTokenClassification",
            "GPTNeoXLayer",
            "GPTNeoXModel",
            "GPTNeoXPreTrainedModel",
        ]
    )
    _import_structure["models.gpt_neox_japanese"].extend(
        [
            "GPT_NEOX_JAPANESE_PRETRAINED_MODEL_ARCHIVE_LIST",
            "GPTNeoXJapaneseForCausalLM",
            "GPTNeoXJapaneseLayer",
            "GPTNeoXJapaneseModel",
            "GPTNeoXJapanesePreTrainedModel",
        ]
    )
    _import_structure["models.gptj"].extend(
        [
            "GPTJ_PRETRAINED_MODEL_ARCHIVE_LIST",
            "GPTJForCausalLM",
            "GPTJForQuestionAnswering",
            "GPTJForSequenceClassification",
            "GPTJModel",
            "GPTJPreTrainedModel",
        ]
    )
    _import_structure["models.gptsan_japanese"].extend(
        [
            "GPTSAN_JAPANESE_PRETRAINED_MODEL_ARCHIVE_LIST",
            "GPTSanJapaneseForConditionalGeneration",
            "GPTSanJapaneseModel",
            "GPTSanJapanesePreTrainedModel",
        ]
    )
    _import_structure["models.graphormer"].extend(
        [
            "GRAPHORMER_PRETRAINED_MODEL_ARCHIVE_LIST",
            "GraphormerForGraphClassification",
            "GraphormerModel",
            "GraphormerPreTrainedModel",
        ]
    )
    _import_structure["models.grounding_dino"].extend(
        [
            "GROUNDING_DINO_PRETRAINED_MODEL_ARCHIVE_LIST",
            "GroundingDinoForObjectDetection",
            "GroundingDinoModel",
            "GroundingDinoPreTrainedModel",
        ]
    )
    _import_structure["models.groupvit"].extend(
        [
            "GROUPVIT_PRETRAINED_MODEL_ARCHIVE_LIST",
            "GroupViTModel",
            "GroupViTPreTrainedModel",
            "GroupViTTextModel",
            "GroupViTVisionModel",
        ]
    )
    _import_structure["models.hubert"].extend(
        [
            "HUBERT_PRETRAINED_MODEL_ARCHIVE_LIST",
            "HubertForCTC",
            "HubertForSequenceClassification",
            "HubertModel",
            "HubertPreTrainedModel",
        ]
    )
    _import_structure["models.ibert"].extend(
        [
            "IBERT_PRETRAINED_MODEL_ARCHIVE_LIST",
            "IBertForMaskedLM",
            "IBertForMultipleChoice",
            "IBertForQuestionAnswering",
            "IBertForSequenceClassification",
            "IBertForTokenClassification",
            "IBertModel",
            "IBertPreTrainedModel",
        ]
    )
    _import_structure["models.idefics"].extend(
        [
            "IDEFICS_PRETRAINED_MODEL_ARCHIVE_LIST",
            "IdeficsForVisionText2Text",
            "IdeficsModel",
            "IdeficsPreTrainedModel",
            "IdeficsProcessor",
        ]
    )
    _import_structure["models.idefics2"].extend(
        [
            "IDEFICS2_PRETRAINED_MODEL_ARCHIVE_LIST",
            "Idefics2ForConditionalGeneration",
            "Idefics2Model",
            "Idefics2PreTrainedModel",
            "Idefics2Processor",
        ]
    )
    _import_structure["models.imagegpt"].extend(
        [
            "IMAGEGPT_PRETRAINED_MODEL_ARCHIVE_LIST",
            "ImageGPTForCausalImageModeling",
            "ImageGPTForImageClassification",
            "ImageGPTModel",
            "ImageGPTPreTrainedModel",
            "load_tf_weights_in_imagegpt",
        ]
    )
    _import_structure["models.informer"].extend(
        [
            "INFORMER_PRETRAINED_MODEL_ARCHIVE_LIST",
            "InformerForPrediction",
            "InformerModel",
            "InformerPreTrainedModel",
        ]
    )
    _import_structure["models.instructblip"].extend(
        [
            "INSTRUCTBLIP_PRETRAINED_MODEL_ARCHIVE_LIST",
            "InstructBlipForConditionalGeneration",
            "InstructBlipPreTrainedModel",
            "InstructBlipQFormerModel",
            "InstructBlipVisionModel",
        ]
    )
    _import_structure["models.jukebox"].extend(
        [
            "JUKEBOX_PRETRAINED_MODEL_ARCHIVE_LIST",
            "JukeboxModel",
            "JukeboxPreTrainedModel",
            "JukeboxPrior",
            "JukeboxVQVAE",
        ]
    )
    _import_structure["models.kosmos2"].extend(
        [
            "KOSMOS2_PRETRAINED_MODEL_ARCHIVE_LIST",
            "Kosmos2ForConditionalGeneration",
            "Kosmos2Model",
            "Kosmos2PreTrainedModel",
        ]
    )
    _import_structure["models.layoutlm"].extend(
        [
            "LAYOUTLM_PRETRAINED_MODEL_ARCHIVE_LIST",
            "LayoutLMForMaskedLM",
            "LayoutLMForQuestionAnswering",
            "LayoutLMForSequenceClassification",
            "LayoutLMForTokenClassification",
            "LayoutLMModel",
            "LayoutLMPreTrainedModel",
        ]
    )
    _import_structure["models.layoutlmv2"].extend(
        [
            "LAYOUTLMV2_PRETRAINED_MODEL_ARCHIVE_LIST",
            "LayoutLMv2ForQuestionAnswering",
            "LayoutLMv2ForSequenceClassification",
            "LayoutLMv2ForTokenClassification",
            "LayoutLMv2Model",
            "LayoutLMv2PreTrainedModel",
        ]
    )
    _import_structure["models.layoutlmv3"].extend(
        [
            "LAYOUTLMV3_PRETRAINED_MODEL_ARCHIVE_LIST",
            "LayoutLMv3ForQuestionAnswering",
            "LayoutLMv3ForSequenceClassification",
            "LayoutLMv3ForTokenClassification",
            "LayoutLMv3Model",
            "LayoutLMv3PreTrainedModel",
        ]
    )
    _import_structure["models.led"].extend(
        [
            "LED_PRETRAINED_MODEL_ARCHIVE_LIST",
            "LEDForConditionalGeneration",
            "LEDForQuestionAnswering",
            "LEDForSequenceClassification",
            "LEDModel",
            "LEDPreTrainedModel",
        ]
    )
    _import_structure["models.levit"].extend(
        [
            "LEVIT_PRETRAINED_MODEL_ARCHIVE_LIST",
            "LevitForImageClassification",
            "LevitForImageClassificationWithTeacher",
            "LevitModel",
            "LevitPreTrainedModel",
        ]
    )
    _import_structure["models.lilt"].extend(
        [
            "LILT_PRETRAINED_MODEL_ARCHIVE_LIST",
            "LiltForQuestionAnswering",
            "LiltForSequenceClassification",
            "LiltForTokenClassification",
            "LiltModel",
            "LiltPreTrainedModel",
        ]
    )
    _import_structure["models.llama"].extend(
        [
            "LlamaForCausalLM",
            "LlamaForQuestionAnswering",
            "LlamaForSequenceClassification",
            "LlamaModel",
            "LlamaPreTrainedModel",
        ]
    )
    _import_structure["models.llava"].extend(
        [
            "LLAVA_PRETRAINED_MODEL_ARCHIVE_LIST",
            "LlavaForConditionalGeneration",
            "LlavaPreTrainedModel",
        ]
    )
    _import_structure["models.llava_next"].extend(
        [
            "LLAVA_NEXT_PRETRAINED_MODEL_ARCHIVE_LIST",
            "LlavaNextForConditionalGeneration",
            "LlavaNextPreTrainedModel",
        ]
    )
    _import_structure["models.longformer"].extend(
        [
            "LONGFORMER_PRETRAINED_MODEL_ARCHIVE_LIST",
            "LongformerForMaskedLM",
            "LongformerForMultipleChoice",
            "LongformerForQuestionAnswering",
            "LongformerForSequenceClassification",
            "LongformerForTokenClassification",
            "LongformerModel",
            "LongformerPreTrainedModel",
            "LongformerSelfAttention",
        ]
    )
    _import_structure["models.longt5"].extend(
        [
            "LONGT5_PRETRAINED_MODEL_ARCHIVE_LIST",
            "LongT5EncoderModel",
            "LongT5ForConditionalGeneration",
            "LongT5Model",
            "LongT5PreTrainedModel",
        ]
    )
    _import_structure["models.luke"].extend(
        [
            "LUKE_PRETRAINED_MODEL_ARCHIVE_LIST",
            "LukeForEntityClassification",
            "LukeForEntityPairClassification",
            "LukeForEntitySpanClassification",
            "LukeForMaskedLM",
            "LukeForMultipleChoice",
            "LukeForQuestionAnswering",
            "LukeForSequenceClassification",
            "LukeForTokenClassification",
            "LukeModel",
            "LukePreTrainedModel",
        ]
    )
    _import_structure["models.lxmert"].extend(
        [
            "LxmertEncoder",
            "LxmertForPreTraining",
            "LxmertForQuestionAnswering",
            "LxmertModel",
            "LxmertPreTrainedModel",
            "LxmertVisualFeatureEncoder",
            "LxmertXLayer",
        ]
    )
    _import_structure["models.m2m_100"].extend(
        [
            "M2M_100_PRETRAINED_MODEL_ARCHIVE_LIST",
            "M2M100ForConditionalGeneration",
            "M2M100Model",
            "M2M100PreTrainedModel",
        ]
    )
    _import_structure["models.mamba"].extend(
        [
            "MAMBA_PRETRAINED_MODEL_ARCHIVE_LIST",
            "MambaForCausalLM",
            "MambaModel",
            "MambaPreTrainedModel",
        ]
    )
    _import_structure["models.marian"].extend(["MarianForCausalLM", "MarianModel", "MarianMTModel"])
    _import_structure["models.markuplm"].extend(
        [
            "MARKUPLM_PRETRAINED_MODEL_ARCHIVE_LIST",
            "MarkupLMForQuestionAnswering",
            "MarkupLMForSequenceClassification",
            "MarkupLMForTokenClassification",
            "MarkupLMModel",
            "MarkupLMPreTrainedModel",
        ]
    )
    _import_structure["models.mask2former"].extend(
        [
            "MASK2FORMER_PRETRAINED_MODEL_ARCHIVE_LIST",
            "Mask2FormerForUniversalSegmentation",
            "Mask2FormerModel",
            "Mask2FormerPreTrainedModel",
        ]
    )
    _import_structure["models.maskformer"].extend(
        [
            "MASKFORMER_PRETRAINED_MODEL_ARCHIVE_LIST",
            "MaskFormerForInstanceSegmentation",
            "MaskFormerModel",
            "MaskFormerPreTrainedModel",
            "MaskFormerSwinBackbone",
        ]
    )
    _import_structure["models.mbart"].extend(
        [
            "MBartForCausalLM",
            "MBartForConditionalGeneration",
            "MBartForQuestionAnswering",
            "MBartForSequenceClassification",
            "MBartModel",
            "MBartPreTrainedModel",
        ]
    )
    _import_structure["models.mega"].extend(
        [
            "MEGA_PRETRAINED_MODEL_ARCHIVE_LIST",
            "MegaForCausalLM",
            "MegaForMaskedLM",
            "MegaForMultipleChoice",
            "MegaForQuestionAnswering",
            "MegaForSequenceClassification",
            "MegaForTokenClassification",
            "MegaModel",
            "MegaPreTrainedModel",
        ]
    )
    _import_structure["models.megatron_bert"].extend(
        [
            "MEGATRON_BERT_PRETRAINED_MODEL_ARCHIVE_LIST",
            "MegatronBertForCausalLM",
            "MegatronBertForMaskedLM",
            "MegatronBertForMultipleChoice",
            "MegatronBertForNextSentencePrediction",
            "MegatronBertForPreTraining",
            "MegatronBertForQuestionAnswering",
            "MegatronBertForSequenceClassification",
            "MegatronBertForTokenClassification",
            "MegatronBertModel",
            "MegatronBertPreTrainedModel",
        ]
    )
    _import_structure["models.mgp_str"].extend(
        [
            "MGP_STR_PRETRAINED_MODEL_ARCHIVE_LIST",
            "MgpstrForSceneTextRecognition",
            "MgpstrModel",
            "MgpstrPreTrainedModel",
        ]
    )
    _import_structure["models.mistral"].extend(
        [
            "MistralForCausalLM",
            "MistralForSequenceClassification",
            "MistralModel",
            "MistralPreTrainedModel",
        ]
    )
    _import_structure["models.mixtral"].extend(
        ["MixtralForCausalLM", "MixtralForSequenceClassification", "MixtralModel", "MixtralPreTrainedModel"]
    )
    _import_structure["models.mobilebert"].extend(
        [
            "MOBILEBERT_PRETRAINED_MODEL_ARCHIVE_LIST",
            "MobileBertForMaskedLM",
            "MobileBertForMultipleChoice",
            "MobileBertForNextSentencePrediction",
            "MobileBertForPreTraining",
            "MobileBertForQuestionAnswering",
            "MobileBertForSequenceClassification",
            "MobileBertForTokenClassification",
            "MobileBertLayer",
            "MobileBertModel",
            "MobileBertPreTrainedModel",
            "load_tf_weights_in_mobilebert",
        ]
    )
    _import_structure["models.mobilenet_v1"].extend(
        [
            "MOBILENET_V1_PRETRAINED_MODEL_ARCHIVE_LIST",
            "MobileNetV1ForImageClassification",
            "MobileNetV1Model",
            "MobileNetV1PreTrainedModel",
            "load_tf_weights_in_mobilenet_v1",
        ]
    )
    _import_structure["models.mobilenet_v2"].extend(
        [
            "MOBILENET_V2_PRETRAINED_MODEL_ARCHIVE_LIST",
            "MobileNetV2ForImageClassification",
            "MobileNetV2ForSemanticSegmentation",
            "MobileNetV2Model",
            "MobileNetV2PreTrainedModel",
            "load_tf_weights_in_mobilenet_v2",
        ]
    )
    _import_structure["models.mobilevit"].extend(
        [
            "MOBILEVIT_PRETRAINED_MODEL_ARCHIVE_LIST",
            "MobileViTForImageClassification",
            "MobileViTForSemanticSegmentation",
            "MobileViTModel",
            "MobileViTPreTrainedModel",
        ]
    )
    _import_structure["models.mobilevitv2"].extend(
        [
            "MOBILEVITV2_PRETRAINED_MODEL_ARCHIVE_LIST",
            "MobileViTV2ForImageClassification",
            "MobileViTV2ForSemanticSegmentation",
            "MobileViTV2Model",
            "MobileViTV2PreTrainedModel",
        ]
    )
    _import_structure["models.mpnet"].extend(
        [
            "MPNET_PRETRAINED_MODEL_ARCHIVE_LIST",
            "MPNetForMaskedLM",
            "MPNetForMultipleChoice",
            "MPNetForQuestionAnswering",
            "MPNetForSequenceClassification",
            "MPNetForTokenClassification",
            "MPNetLayer",
            "MPNetModel",
            "MPNetPreTrainedModel",
        ]
    )
    _import_structure["models.mpt"].extend(
        [
            "MPT_PRETRAINED_MODEL_ARCHIVE_LIST",
            "MptForCausalLM",
            "MptForQuestionAnswering",
            "MptForSequenceClassification",
            "MptForTokenClassification",
            "MptModel",
            "MptPreTrainedModel",
        ]
    )
    _import_structure["models.mra"].extend(
        [
            "MRA_PRETRAINED_MODEL_ARCHIVE_LIST",
            "MraForMaskedLM",
            "MraForMultipleChoice",
            "MraForQuestionAnswering",
            "MraForSequenceClassification",
            "MraForTokenClassification",
            "MraModel",
            "MraPreTrainedModel",
        ]
    )
    _import_structure["models.mt5"].extend(
        [
            "MT5EncoderModel",
            "MT5ForConditionalGeneration",
            "MT5ForQuestionAnswering",
            "MT5ForSequenceClassification",
            "MT5ForTokenClassification",
            "MT5Model",
            "MT5PreTrainedModel",
        ]
    )
    _import_structure["models.musicgen"].extend(
        [
            "MUSICGEN_PRETRAINED_MODEL_ARCHIVE_LIST",
            "MusicgenForCausalLM",
            "MusicgenForConditionalGeneration",
            "MusicgenModel",
            "MusicgenPreTrainedModel",
            "MusicgenProcessor",
        ]
    )
    _import_structure["models.musicgen_melody"].extend(
        [
            "MUSICGEN_MELODY_PRETRAINED_MODEL_ARCHIVE_LIST",
            "MusicgenMelodyForCausalLM",
            "MusicgenMelodyForConditionalGeneration",
            "MusicgenMelodyModel",
            "MusicgenMelodyPreTrainedModel",
        ]
    )
    _import_structure["models.mvp"].extend(
        [
            "MVP_PRETRAINED_MODEL_ARCHIVE_LIST",
            "MvpForCausalLM",
            "MvpForConditionalGeneration",
            "MvpForQuestionAnswering",
            "MvpForSequenceClassification",
            "MvpModel",
            "MvpPreTrainedModel",
        ]
    )
    _import_structure["models.nat"].extend(
        [
            "NAT_PRETRAINED_MODEL_ARCHIVE_LIST",
            "NatBackbone",
            "NatForImageClassification",
            "NatModel",
            "NatPreTrainedModel",
        ]
    )
    _import_structure["models.nezha"].extend(
        [
            "NEZHA_PRETRAINED_MODEL_ARCHIVE_LIST",
            "NezhaForMaskedLM",
            "NezhaForMultipleChoice",
            "NezhaForNextSentencePrediction",
            "NezhaForPreTraining",
            "NezhaForQuestionAnswering",
            "NezhaForSequenceClassification",
            "NezhaForTokenClassification",
            "NezhaModel",
            "NezhaPreTrainedModel",
        ]
    )
    _import_structure["models.nllb_moe"].extend(
        [
            "NLLB_MOE_PRETRAINED_MODEL_ARCHIVE_LIST",
            "NllbMoeForConditionalGeneration",
            "NllbMoeModel",
            "NllbMoePreTrainedModel",
            "NllbMoeSparseMLP",
            "NllbMoeTop2Router",
        ]
    )
    _import_structure["models.nystromformer"].extend(
        [
            "NYSTROMFORMER_PRETRAINED_MODEL_ARCHIVE_LIST",
            "NystromformerForMaskedLM",
            "NystromformerForMultipleChoice",
            "NystromformerForQuestionAnswering",
            "NystromformerForSequenceClassification",
            "NystromformerForTokenClassification",
            "NystromformerLayer",
            "NystromformerModel",
            "NystromformerPreTrainedModel",
        ]
    )
    _import_structure["models.oneformer"].extend(
        [
            "ONEFORMER_PRETRAINED_MODEL_ARCHIVE_LIST",
            "OneFormerForUniversalSegmentation",
            "OneFormerModel",
            "OneFormerPreTrainedModel",
        ]
    )
    _import_structure["models.openai"].extend(
        [
            "OPENAI_GPT_PRETRAINED_MODEL_ARCHIVE_LIST",
            "OpenAIGPTDoubleHeadsModel",
            "OpenAIGPTForSequenceClassification",
            "OpenAIGPTLMHeadModel",
            "OpenAIGPTModel",
            "OpenAIGPTPreTrainedModel",
            "load_tf_weights_in_openai_gpt",
        ]
    )
    _import_structure["models.opt"].extend(
        [
            "OPT_PRETRAINED_MODEL_ARCHIVE_LIST",
            "OPTForCausalLM",
            "OPTForQuestionAnswering",
            "OPTForSequenceClassification",
            "OPTModel",
            "OPTPreTrainedModel",
        ]
    )
    _import_structure["models.owlv2"].extend(
        [
            "OWLV2_PRETRAINED_MODEL_ARCHIVE_LIST",
            "Owlv2ForObjectDetection",
            "Owlv2Model",
            "Owlv2PreTrainedModel",
            "Owlv2TextModel",
            "Owlv2VisionModel",
        ]
    )
    _import_structure["models.owlvit"].extend(
        [
            "OWLVIT_PRETRAINED_MODEL_ARCHIVE_LIST",
            "OwlViTForObjectDetection",
            "OwlViTModel",
            "OwlViTPreTrainedModel",
            "OwlViTTextModel",
            "OwlViTVisionModel",
        ]
    )
    _import_structure["models.patchtsmixer"].extend(
        [
            "PATCHTSMIXER_PRETRAINED_MODEL_ARCHIVE_LIST",
            "PatchTSMixerForPrediction",
            "PatchTSMixerForPretraining",
            "PatchTSMixerForRegression",
            "PatchTSMixerForTimeSeriesClassification",
            "PatchTSMixerModel",
            "PatchTSMixerPreTrainedModel",
        ]
    )
    _import_structure["models.patchtst"].extend(
        [
            "PATCHTST_PRETRAINED_MODEL_ARCHIVE_LIST",
            "PatchTSTForClassification",
            "PatchTSTForPrediction",
            "PatchTSTForPretraining",
            "PatchTSTForRegression",
            "PatchTSTModel",
            "PatchTSTPreTrainedModel",
        ]
    )
    _import_structure["models.pegasus"].extend(
        [
            "PegasusForCausalLM",
            "PegasusForConditionalGeneration",
            "PegasusModel",
            "PegasusPreTrainedModel",
        ]
    )
    _import_structure["models.pegasus_x"].extend(
        [
            "PEGASUS_X_PRETRAINED_MODEL_ARCHIVE_LIST",
            "PegasusXForConditionalGeneration",
            "PegasusXModel",
            "PegasusXPreTrainedModel",
        ]
    )
    _import_structure["models.perceiver"].extend(
        [
            "PERCEIVER_PRETRAINED_MODEL_ARCHIVE_LIST",
            "PerceiverForImageClassificationConvProcessing",
            "PerceiverForImageClassificationFourier",
            "PerceiverForImageClassificationLearned",
            "PerceiverForMaskedLM",
            "PerceiverForMultimodalAutoencoding",
            "PerceiverForOpticalFlow",
            "PerceiverForSequenceClassification",
            "PerceiverLayer",
            "PerceiverModel",
            "PerceiverPreTrainedModel",
        ]
    )
    _import_structure["models.persimmon"].extend(
        [
            "PersimmonForCausalLM",
            "PersimmonForSequenceClassification",
            "PersimmonModel",
            "PersimmonPreTrainedModel",
        ]
    )
    _import_structure["models.phi"].extend(
        [
            "PHI_PRETRAINED_MODEL_ARCHIVE_LIST",
            "PhiForCausalLM",
            "PhiForSequenceClassification",
            "PhiForTokenClassification",
            "PhiModel",
            "PhiPreTrainedModel",
        ]
    )
    _import_structure["models.pix2struct"].extend(
        [
            "PIX2STRUCT_PRETRAINED_MODEL_ARCHIVE_LIST",
            "Pix2StructForConditionalGeneration",
            "Pix2StructPreTrainedModel",
            "Pix2StructTextModel",
            "Pix2StructVisionModel",
        ]
    )
    _import_structure["models.plbart"].extend(
        [
            "PLBART_PRETRAINED_MODEL_ARCHIVE_LIST",
            "PLBartForCausalLM",
            "PLBartForConditionalGeneration",
            "PLBartForSequenceClassification",
            "PLBartModel",
            "PLBartPreTrainedModel",
        ]
    )
    _import_structure["models.poolformer"].extend(
        [
            "POOLFORMER_PRETRAINED_MODEL_ARCHIVE_LIST",
            "PoolFormerForImageClassification",
            "PoolFormerModel",
            "PoolFormerPreTrainedModel",
        ]
    )
    _import_structure["models.pop2piano"].extend(
        [
            "POP2PIANO_PRETRAINED_MODEL_ARCHIVE_LIST",
            "Pop2PianoForConditionalGeneration",
            "Pop2PianoPreTrainedModel",
        ]
    )
    _import_structure["models.prophetnet"].extend(
        [
            "PROPHETNET_PRETRAINED_MODEL_ARCHIVE_LIST",
            "ProphetNetDecoder",
            "ProphetNetEncoder",
            "ProphetNetForCausalLM",
            "ProphetNetForConditionalGeneration",
            "ProphetNetModel",
            "ProphetNetPreTrainedModel",
        ]
    )
    _import_structure["models.pvt"].extend(
        [
            "PVT_PRETRAINED_MODEL_ARCHIVE_LIST",
            "PvtForImageClassification",
            "PvtModel",
            "PvtPreTrainedModel",
        ]
    )
    _import_structure["models.pvt_v2"].extend(
        [
            "PvtV2Backbone",
            "PvtV2ForImageClassification",
            "PvtV2Model",
            "PvtV2PreTrainedModel",
        ]
    )
    _import_structure["models.qdqbert"].extend(
        [
            "QDQBERT_PRETRAINED_MODEL_ARCHIVE_LIST",
            "QDQBertForMaskedLM",
            "QDQBertForMultipleChoice",
            "QDQBertForNextSentencePrediction",
            "QDQBertForQuestionAnswering",
            "QDQBertForSequenceClassification",
            "QDQBertForTokenClassification",
            "QDQBertLayer",
            "QDQBertLMHeadModel",
            "QDQBertModel",
            "QDQBertPreTrainedModel",
            "load_tf_weights_in_qdqbert",
        ]
    )
    _import_structure["models.qwen2"].extend(
        [
            "Qwen2ForCausalLM",
            "Qwen2ForSequenceClassification",
            "Qwen2Model",
            "Qwen2PreTrainedModel",
        ]
    )
    _import_structure["models.qwen2_moe"].extend(
        [
            "Qwen2MoeForCausalLM",
            "Qwen2MoeForSequenceClassification",
            "Qwen2MoeModel",
            "Qwen2MoePreTrainedModel",
        ]
    )
    _import_structure["models.rag"].extend(
        [
            "RagModel",
            "RagPreTrainedModel",
            "RagSequenceForGeneration",
            "RagTokenForGeneration",
        ]
    )
    _import_structure["models.realm"].extend(
        [
            "REALM_PRETRAINED_MODEL_ARCHIVE_LIST",
            "RealmEmbedder",
            "RealmForOpenQA",
            "RealmKnowledgeAugEncoder",
            "RealmPreTrainedModel",
            "RealmReader",
            "RealmRetriever",
            "RealmScorer",
            "load_tf_weights_in_realm",
        ]
    )
    _import_structure["models.recurrent_gemma"].extend(
        [
            "RecurrentGemmaForCausalLM",
            "RecurrentGemmaModel",
            "RecurrentGemmaPreTrainedModel",
        ]
    )
    _import_structure["models.reformer"].extend(
        [
            "REFORMER_PRETRAINED_MODEL_ARCHIVE_LIST",
            "ReformerAttention",
            "ReformerForMaskedLM",
            "ReformerForQuestionAnswering",
            "ReformerForSequenceClassification",
            "ReformerLayer",
            "ReformerModel",
            "ReformerModelWithLMHead",
            "ReformerPreTrainedModel",
        ]
    )
    _import_structure["models.regnet"].extend(
        [
            "REGNET_PRETRAINED_MODEL_ARCHIVE_LIST",
            "RegNetForImageClassification",
            "RegNetModel",
            "RegNetPreTrainedModel",
        ]
    )
    _import_structure["models.rembert"].extend(
        [
            "REMBERT_PRETRAINED_MODEL_ARCHIVE_LIST",
            "RemBertForCausalLM",
            "RemBertForMaskedLM",
            "RemBertForMultipleChoice",
            "RemBertForQuestionAnswering",
            "RemBertForSequenceClassification",
            "RemBertForTokenClassification",
            "RemBertLayer",
            "RemBertModel",
            "RemBertPreTrainedModel",
            "load_tf_weights_in_rembert",
        ]
    )
    _import_structure["models.resnet"].extend(
        [
            "RESNET_PRETRAINED_MODEL_ARCHIVE_LIST",
            "ResNetBackbone",
            "ResNetForImageClassification",
            "ResNetModel",
            "ResNetPreTrainedModel",
        ]
    )
    _import_structure["models.roberta"].extend(
        [
            "ROBERTA_PRETRAINED_MODEL_ARCHIVE_LIST",
            "RobertaForCausalLM",
            "RobertaForMaskedLM",
            "RobertaForMultipleChoice",
            "RobertaForQuestionAnswering",
            "RobertaForSequenceClassification",
            "RobertaForTokenClassification",
            "RobertaModel",
            "RobertaPreTrainedModel",
        ]
    )
    _import_structure["models.roberta_prelayernorm"].extend(
        [
            "ROBERTA_PRELAYERNORM_PRETRAINED_MODEL_ARCHIVE_LIST",
            "RobertaPreLayerNormForCausalLM",
            "RobertaPreLayerNormForMaskedLM",
            "RobertaPreLayerNormForMultipleChoice",
            "RobertaPreLayerNormForQuestionAnswering",
            "RobertaPreLayerNormForSequenceClassification",
            "RobertaPreLayerNormForTokenClassification",
            "RobertaPreLayerNormModel",
            "RobertaPreLayerNormPreTrainedModel",
        ]
    )
    _import_structure["models.roc_bert"].extend(
        [
            "ROC_BERT_PRETRAINED_MODEL_ARCHIVE_LIST",
            "RoCBertForCausalLM",
            "RoCBertForMaskedLM",
            "RoCBertForMultipleChoice",
            "RoCBertForPreTraining",
            "RoCBertForQuestionAnswering",
            "RoCBertForSequenceClassification",
            "RoCBertForTokenClassification",
            "RoCBertLayer",
            "RoCBertModel",
            "RoCBertPreTrainedModel",
            "load_tf_weights_in_roc_bert",
        ]
    )
    _import_structure["models.roformer"].extend(
        [
            "ROFORMER_PRETRAINED_MODEL_ARCHIVE_LIST",
            "RoFormerForCausalLM",
            "RoFormerForMaskedLM",
            "RoFormerForMultipleChoice",
            "RoFormerForQuestionAnswering",
            "RoFormerForSequenceClassification",
            "RoFormerForTokenClassification",
            "RoFormerLayer",
            "RoFormerModel",
            "RoFormerPreTrainedModel",
            "load_tf_weights_in_roformer",
        ]
    )
    _import_structure["models.rwkv"].extend(
        [
            "RWKV_PRETRAINED_MODEL_ARCHIVE_LIST",
            "RwkvForCausalLM",
            "RwkvModel",
            "RwkvPreTrainedModel",
        ]
    )
    _import_structure["models.sam"].extend(
        [
            "SAM_PRETRAINED_MODEL_ARCHIVE_LIST",
            "SamModel",
            "SamPreTrainedModel",
        ]
    )
    _import_structure["models.seamless_m4t"].extend(
        [
            "SEAMLESS_M4T_PRETRAINED_MODEL_ARCHIVE_LIST",
            "SeamlessM4TCodeHifiGan",
            "SeamlessM4TForSpeechToSpeech",
            "SeamlessM4TForSpeechToText",
            "SeamlessM4TForTextToSpeech",
            "SeamlessM4TForTextToText",
            "SeamlessM4THifiGan",
            "SeamlessM4TModel",
            "SeamlessM4TPreTrainedModel",
            "SeamlessM4TTextToUnitForConditionalGeneration",
            "SeamlessM4TTextToUnitModel",
        ]
    )
    _import_structure["models.seamless_m4t_v2"].extend(
        [
            "SEAMLESS_M4T_V2_PRETRAINED_MODEL_ARCHIVE_LIST",
            "SeamlessM4Tv2ForSpeechToSpeech",
            "SeamlessM4Tv2ForSpeechToText",
            "SeamlessM4Tv2ForTextToSpeech",
            "SeamlessM4Tv2ForTextToText",
            "SeamlessM4Tv2Model",
            "SeamlessM4Tv2PreTrainedModel",
        ]
    )
    _import_structure["models.segformer"].extend(
        [
            "SEGFORMER_PRETRAINED_MODEL_ARCHIVE_LIST",
            "SegformerDecodeHead",
            "SegformerForImageClassification",
            "SegformerForSemanticSegmentation",
            "SegformerLayer",
            "SegformerModel",
            "SegformerPreTrainedModel",
        ]
    )
    _import_structure["models.seggpt"].extend(
        [
            "SEGGPT_PRETRAINED_MODEL_ARCHIVE_LIST",
            "SegGptForImageSegmentation",
            "SegGptModel",
            "SegGptPreTrainedModel",
        ]
    )
    _import_structure["models.sew"].extend(
        [
            "SEW_PRETRAINED_MODEL_ARCHIVE_LIST",
            "SEWForCTC",
            "SEWForSequenceClassification",
            "SEWModel",
            "SEWPreTrainedModel",
        ]
    )
    _import_structure["models.sew_d"].extend(
        [
            "SEW_D_PRETRAINED_MODEL_ARCHIVE_LIST",
            "SEWDForCTC",
            "SEWDForSequenceClassification",
            "SEWDModel",
            "SEWDPreTrainedModel",
        ]
    )
    _import_structure["models.siglip"].extend(
        [
            "SIGLIP_PRETRAINED_MODEL_ARCHIVE_LIST",
            "SiglipForImageClassification",
            "SiglipModel",
            "SiglipPreTrainedModel",
            "SiglipTextModel",
            "SiglipVisionModel",
        ]
    )
    _import_structure["models.speech_encoder_decoder"].extend(["SpeechEncoderDecoderModel"])
    _import_structure["models.speech_to_text"].extend(
        [
            "SPEECH_TO_TEXT_PRETRAINED_MODEL_ARCHIVE_LIST",
            "Speech2TextForConditionalGeneration",
            "Speech2TextModel",
            "Speech2TextPreTrainedModel",
        ]
    )
    _import_structure["models.speech_to_text_2"].extend(["Speech2Text2ForCausalLM", "Speech2Text2PreTrainedModel"])
    _import_structure["models.speecht5"].extend(
        [
            "SPEECHT5_PRETRAINED_MODEL_ARCHIVE_LIST",
            "SpeechT5ForSpeechToSpeech",
            "SpeechT5ForSpeechToText",
            "SpeechT5ForTextToSpeech",
            "SpeechT5HifiGan",
            "SpeechT5Model",
            "SpeechT5PreTrainedModel",
        ]
    )
    _import_structure["models.splinter"].extend(
        [
            "SPLINTER_PRETRAINED_MODEL_ARCHIVE_LIST",
            "SplinterForPreTraining",
            "SplinterForQuestionAnswering",
            "SplinterLayer",
            "SplinterModel",
            "SplinterPreTrainedModel",
        ]
    )
    _import_structure["models.squeezebert"].extend(
        [
            "SQUEEZEBERT_PRETRAINED_MODEL_ARCHIVE_LIST",
            "SqueezeBertForMaskedLM",
            "SqueezeBertForMultipleChoice",
            "SqueezeBertForQuestionAnswering",
            "SqueezeBertForSequenceClassification",
            "SqueezeBertForTokenClassification",
            "SqueezeBertModel",
            "SqueezeBertModule",
            "SqueezeBertPreTrainedModel",
        ]
    )
    _import_structure["models.stablelm"].extend(
        [
            "StableLmForCausalLM",
            "StableLmForSequenceClassification",
            "StableLmModel",
            "StableLmPreTrainedModel",
        ]
    )
    _import_structure["models.starcoder2"].extend(
        [
            "Starcoder2ForCausalLM",
            "Starcoder2ForSequenceClassification",
            "Starcoder2Model",
            "Starcoder2PreTrainedModel",
        ]
    )
    _import_structure["models.superpoint"].extend(
        [
            "SUPERPOINT_PRETRAINED_MODEL_ARCHIVE_LIST",
            "SuperPointForKeypointDetection",
            "SuperPointPreTrainedModel",
        ]
    )
    _import_structure["models.swiftformer"].extend(
        [
            "SWIFTFORMER_PRETRAINED_MODEL_ARCHIVE_LIST",
            "SwiftFormerForImageClassification",
            "SwiftFormerModel",
            "SwiftFormerPreTrainedModel",
        ]
    )
    _import_structure["models.swin"].extend(
        [
            "SWIN_PRETRAINED_MODEL_ARCHIVE_LIST",
            "SwinBackbone",
            "SwinForImageClassification",
            "SwinForMaskedImageModeling",
            "SwinModel",
            "SwinPreTrainedModel",
        ]
    )
    _import_structure["models.swin2sr"].extend(
        [
            "SWIN2SR_PRETRAINED_MODEL_ARCHIVE_LIST",
            "Swin2SRForImageSuperResolution",
            "Swin2SRModel",
            "Swin2SRPreTrainedModel",
        ]
    )
    _import_structure["models.swinv2"].extend(
        [
            "SWINV2_PRETRAINED_MODEL_ARCHIVE_LIST",
            "Swinv2Backbone",
            "Swinv2ForImageClassification",
            "Swinv2ForMaskedImageModeling",
            "Swinv2Model",
            "Swinv2PreTrainedModel",
        ]
    )
    _import_structure["models.switch_transformers"].extend(
        [
            "SWITCH_TRANSFORMERS_PRETRAINED_MODEL_ARCHIVE_LIST",
            "SwitchTransformersEncoderModel",
            "SwitchTransformersForConditionalGeneration",
            "SwitchTransformersModel",
            "SwitchTransformersPreTrainedModel",
            "SwitchTransformersSparseMLP",
            "SwitchTransformersTop1Router",
        ]
    )
    _import_structure["models.t5"].extend(
        [
            "T5_PRETRAINED_MODEL_ARCHIVE_LIST",
            "T5EncoderModel",
            "T5ForConditionalGeneration",
            "T5ForQuestionAnswering",
            "T5ForSequenceClassification",
            "T5ForTokenClassification",
            "T5Model",
            "T5PreTrainedModel",
            "load_tf_weights_in_t5",
        ]
    )
    _import_structure["models.table_transformer"].extend(
        [
            "TABLE_TRANSFORMER_PRETRAINED_MODEL_ARCHIVE_LIST",
            "TableTransformerForObjectDetection",
            "TableTransformerModel",
            "TableTransformerPreTrainedModel",
        ]
    )
    _import_structure["models.tapas"].extend(
        [
            "TAPAS_PRETRAINED_MODEL_ARCHIVE_LIST",
            "TapasForMaskedLM",
            "TapasForQuestionAnswering",
            "TapasForSequenceClassification",
            "TapasModel",
            "TapasPreTrainedModel",
            "load_tf_weights_in_tapas",
        ]
    )
    _import_structure["models.time_series_transformer"].extend(
        [
            "TIME_SERIES_TRANSFORMER_PRETRAINED_MODEL_ARCHIVE_LIST",
            "TimeSeriesTransformerForPrediction",
            "TimeSeriesTransformerModel",
            "TimeSeriesTransformerPreTrainedModel",
        ]
    )
    _import_structure["models.timesformer"].extend(
        [
            "TIMESFORMER_PRETRAINED_MODEL_ARCHIVE_LIST",
            "TimesformerForVideoClassification",
            "TimesformerModel",
            "TimesformerPreTrainedModel",
        ]
    )
    _import_structure["models.timm_backbone"].extend(["TimmBackbone"])
    _import_structure["models.trocr"].extend(
        [
            "TROCR_PRETRAINED_MODEL_ARCHIVE_LIST",
            "TrOCRForCausalLM",
            "TrOCRPreTrainedModel",
        ]
    )
    _import_structure["models.tvlt"].extend(
        [
            "TVLT_PRETRAINED_MODEL_ARCHIVE_LIST",
            "TvltForAudioVisualClassification",
            "TvltForPreTraining",
            "TvltModel",
            "TvltPreTrainedModel",
        ]
    )
    _import_structure["models.tvp"].extend(
        [
            "TVP_PRETRAINED_MODEL_ARCHIVE_LIST",
            "TvpForVideoGrounding",
            "TvpModel",
            "TvpPreTrainedModel",
        ]
    )
    _import_structure["models.udop"].extend(
        [
            "UDOP_PRETRAINED_MODEL_ARCHIVE_LIST",
            "UdopEncoderModel",
            "UdopForConditionalGeneration",
            "UdopModel",
            "UdopPreTrainedModel",
        ],
    )
    _import_structure["models.umt5"].extend(
        [
            "UMT5EncoderModel",
            "UMT5ForConditionalGeneration",
            "UMT5ForQuestionAnswering",
            "UMT5ForSequenceClassification",
            "UMT5ForTokenClassification",
            "UMT5Model",
            "UMT5PreTrainedModel",
        ]
    )
    _import_structure["models.unispeech"].extend(
        [
            "UNISPEECH_PRETRAINED_MODEL_ARCHIVE_LIST",
            "UniSpeechForCTC",
            "UniSpeechForPreTraining",
            "UniSpeechForSequenceClassification",
            "UniSpeechModel",
            "UniSpeechPreTrainedModel",
        ]
    )
    _import_structure["models.unispeech_sat"].extend(
        [
            "UNISPEECH_SAT_PRETRAINED_MODEL_ARCHIVE_LIST",
            "UniSpeechSatForAudioFrameClassification",
            "UniSpeechSatForCTC",
            "UniSpeechSatForPreTraining",
            "UniSpeechSatForSequenceClassification",
            "UniSpeechSatForXVector",
            "UniSpeechSatModel",
            "UniSpeechSatPreTrainedModel",
        ]
    )
    _import_structure["models.univnet"].extend(
        [
            "UNIVNET_PRETRAINED_MODEL_ARCHIVE_LIST",
            "UnivNetModel",
        ]
    )
    _import_structure["models.upernet"].extend(
        [
            "UperNetForSemanticSegmentation",
            "UperNetPreTrainedModel",
        ]
    )
    _import_structure["models.videomae"].extend(
        [
            "VIDEOMAE_PRETRAINED_MODEL_ARCHIVE_LIST",
            "VideoMAEForPreTraining",
            "VideoMAEForVideoClassification",
            "VideoMAEModel",
            "VideoMAEPreTrainedModel",
        ]
    )
    _import_structure["models.vilt"].extend(
        [
            "VILT_PRETRAINED_MODEL_ARCHIVE_LIST",
            "ViltForImageAndTextRetrieval",
            "ViltForImagesAndTextClassification",
            "ViltForMaskedLM",
            "ViltForQuestionAnswering",
            "ViltForTokenClassification",
            "ViltLayer",
            "ViltModel",
            "ViltPreTrainedModel",
        ]
    )
    _import_structure["models.vipllava"].extend(
        [
            "VIPLLAVA_PRETRAINED_MODEL_ARCHIVE_LIST",
            "VipLlavaForConditionalGeneration",
            "VipLlavaPreTrainedModel",
        ]
    )
    _import_structure["models.vision_encoder_decoder"].extend(["VisionEncoderDecoderModel"])
    _import_structure["models.vision_text_dual_encoder"].extend(["VisionTextDualEncoderModel"])
    _import_structure["models.visual_bert"].extend(
        [
            "VISUAL_BERT_PRETRAINED_MODEL_ARCHIVE_LIST",
            "VisualBertForMultipleChoice",
            "VisualBertForPreTraining",
            "VisualBertForQuestionAnswering",
            "VisualBertForRegionToPhraseAlignment",
            "VisualBertForVisualReasoning",
            "VisualBertLayer",
            "VisualBertModel",
            "VisualBertPreTrainedModel",
        ]
    )
    _import_structure["models.vit"].extend(
        [
            "VIT_PRETRAINED_MODEL_ARCHIVE_LIST",
            "ViTForImageClassification",
            "ViTForMaskedImageModeling",
            "ViTModel",
            "ViTPreTrainedModel",
        ]
    )
    _import_structure["models.vit_hybrid"].extend(
        [
            "VIT_HYBRID_PRETRAINED_MODEL_ARCHIVE_LIST",
            "ViTHybridForImageClassification",
            "ViTHybridModel",
            "ViTHybridPreTrainedModel",
        ]
    )
    _import_structure["models.vit_mae"].extend(
        [
            "VIT_MAE_PRETRAINED_MODEL_ARCHIVE_LIST",
            "ViTMAEForPreTraining",
            "ViTMAELayer",
            "ViTMAEModel",
            "ViTMAEPreTrainedModel",
        ]
    )
    _import_structure["models.vit_msn"].extend(
        [
            "VIT_MSN_PRETRAINED_MODEL_ARCHIVE_LIST",
            "ViTMSNForImageClassification",
            "ViTMSNModel",
            "ViTMSNPreTrainedModel",
        ]
    )
    _import_structure["models.vitdet"].extend(
        [
            "VITDET_PRETRAINED_MODEL_ARCHIVE_LIST",
            "VitDetBackbone",
            "VitDetModel",
            "VitDetPreTrainedModel",
        ]
    )
    _import_structure["models.vitmatte"].extend(
        [
            "VITMATTE_PRETRAINED_MODEL_ARCHIVE_LIST",
            "VitMatteForImageMatting",
            "VitMattePreTrainedModel",
        ]
    )
    _import_structure["models.vits"].extend(
        [
            "VITS_PRETRAINED_MODEL_ARCHIVE_LIST",
            "VitsModel",
            "VitsPreTrainedModel",
        ]
    )
    _import_structure["models.vivit"].extend(
        [
            "VIVIT_PRETRAINED_MODEL_ARCHIVE_LIST",
            "VivitForVideoClassification",
            "VivitModel",
            "VivitPreTrainedModel",
        ]
    )
    _import_structure["models.wav2vec2"].extend(
        [
            "WAV_2_VEC_2_PRETRAINED_MODEL_ARCHIVE_LIST",
            "Wav2Vec2ForAudioFrameClassification",
            "Wav2Vec2ForCTC",
            "Wav2Vec2ForMaskedLM",
            "Wav2Vec2ForPreTraining",
            "Wav2Vec2ForSequenceClassification",
            "Wav2Vec2ForXVector",
            "Wav2Vec2Model",
            "Wav2Vec2PreTrainedModel",
        ]
    )
    _import_structure["models.wav2vec2_bert"].extend(
        [
            "WAV2VEC2_BERT_PRETRAINED_MODEL_ARCHIVE_LIST",
            "Wav2Vec2BertForAudioFrameClassification",
            "Wav2Vec2BertForCTC",
            "Wav2Vec2BertForSequenceClassification",
            "Wav2Vec2BertForXVector",
            "Wav2Vec2BertModel",
            "Wav2Vec2BertPreTrainedModel",
        ]
    )
    _import_structure["models.wav2vec2_conformer"].extend(
        [
            "WAV2VEC2_CONFORMER_PRETRAINED_MODEL_ARCHIVE_LIST",
            "Wav2Vec2ConformerForAudioFrameClassification",
            "Wav2Vec2ConformerForCTC",
            "Wav2Vec2ConformerForPreTraining",
            "Wav2Vec2ConformerForSequenceClassification",
            "Wav2Vec2ConformerForXVector",
            "Wav2Vec2ConformerModel",
            "Wav2Vec2ConformerPreTrainedModel",
        ]
    )
    _import_structure["models.wavlm"].extend(
        [
            "WAVLM_PRETRAINED_MODEL_ARCHIVE_LIST",
            "WavLMForAudioFrameClassification",
            "WavLMForCTC",
            "WavLMForSequenceClassification",
            "WavLMForXVector",
            "WavLMModel",
            "WavLMPreTrainedModel",
        ]
    )
    _import_structure["models.whisper"].extend(
        [
            "WHISPER_PRETRAINED_MODEL_ARCHIVE_LIST",
            "WhisperForAudioClassification",
            "WhisperForCausalLM",
            "WhisperForConditionalGeneration",
            "WhisperModel",
            "WhisperPreTrainedModel",
        ]
    )
    _import_structure["models.x_clip"].extend(
        [
            "XCLIP_PRETRAINED_MODEL_ARCHIVE_LIST",
            "XCLIPModel",
            "XCLIPPreTrainedModel",
            "XCLIPTextModel",
            "XCLIPVisionModel",
        ]
    )
    _import_structure["models.xglm"].extend(
        [
            "XGLM_PRETRAINED_MODEL_ARCHIVE_LIST",
            "XGLMForCausalLM",
            "XGLMModel",
            "XGLMPreTrainedModel",
        ]
    )
    _import_structure["models.xlm"].extend(
        [
            "XLM_PRETRAINED_MODEL_ARCHIVE_LIST",
            "XLMForMultipleChoice",
            "XLMForQuestionAnswering",
            "XLMForQuestionAnsweringSimple",
            "XLMForSequenceClassification",
            "XLMForTokenClassification",
            "XLMModel",
            "XLMPreTrainedModel",
            "XLMWithLMHeadModel",
        ]
    )
    _import_structure["models.xlm_prophetnet"].extend(
        [
            "XLM_PROPHETNET_PRETRAINED_MODEL_ARCHIVE_LIST",
            "XLMProphetNetDecoder",
            "XLMProphetNetEncoder",
            "XLMProphetNetForCausalLM",
            "XLMProphetNetForConditionalGeneration",
            "XLMProphetNetModel",
            "XLMProphetNetPreTrainedModel",
        ]
    )
    _import_structure["models.xlm_roberta"].extend(
        [
            "XLM_ROBERTA_PRETRAINED_MODEL_ARCHIVE_LIST",
            "XLMRobertaForCausalLM",
            "XLMRobertaForMaskedLM",
            "XLMRobertaForMultipleChoice",
            "XLMRobertaForQuestionAnswering",
            "XLMRobertaForSequenceClassification",
            "XLMRobertaForTokenClassification",
            "XLMRobertaModel",
            "XLMRobertaPreTrainedModel",
        ]
    )
    _import_structure["models.xlm_roberta_xl"].extend(
        [
            "XLM_ROBERTA_XL_PRETRAINED_MODEL_ARCHIVE_LIST",
            "XLMRobertaXLForCausalLM",
            "XLMRobertaXLForMaskedLM",
            "XLMRobertaXLForMultipleChoice",
            "XLMRobertaXLForQuestionAnswering",
            "XLMRobertaXLForSequenceClassification",
            "XLMRobertaXLForTokenClassification",
            "XLMRobertaXLModel",
            "XLMRobertaXLPreTrainedModel",
        ]
    )
    _import_structure["models.xlnet"].extend(
        [
            "XLNET_PRETRAINED_MODEL_ARCHIVE_LIST",
            "XLNetForMultipleChoice",
            "XLNetForQuestionAnswering",
            "XLNetForQuestionAnsweringSimple",
            "XLNetForSequenceClassification",
            "XLNetForTokenClassification",
            "XLNetLMHeadModel",
            "XLNetModel",
            "XLNetPreTrainedModel",
            "load_tf_weights_in_xlnet",
        ]
    )
    _import_structure["models.xmod"].extend(
        [
            "XMOD_PRETRAINED_MODEL_ARCHIVE_LIST",
            "XmodForCausalLM",
            "XmodForMaskedLM",
            "XmodForMultipleChoice",
            "XmodForQuestionAnswering",
            "XmodForSequenceClassification",
            "XmodForTokenClassification",
            "XmodModel",
            "XmodPreTrainedModel",
        ]
    )
    _import_structure["models.yolos"].extend(
        [
            "YOLOS_PRETRAINED_MODEL_ARCHIVE_LIST",
            "YolosForObjectDetection",
            "YolosModel",
            "YolosPreTrainedModel",
        ]
    )
    _import_structure["models.yoso"].extend(
        [
            "YOSO_PRETRAINED_MODEL_ARCHIVE_LIST",
            "YosoForMaskedLM",
            "YosoForMultipleChoice",
            "YosoForQuestionAnswering",
            "YosoForSequenceClassification",
            "YosoForTokenClassification",
            "YosoLayer",
            "YosoModel",
            "YosoPreTrainedModel",
        ]
    )
    _import_structure["optimization"] = [
        "Adafactor",
        "AdamW",
        "get_constant_schedule",
        "get_constant_schedule_with_warmup",
        "get_cosine_schedule_with_warmup",
        "get_cosine_with_hard_restarts_schedule_with_warmup",
        "get_inverse_sqrt_schedule",
        "get_linear_schedule_with_warmup",
        "get_polynomial_decay_schedule_with_warmup",
        "get_scheduler",
    ]
    _import_structure["pytorch_utils"] = [
        "Conv1D",
        "apply_chunking_to_forward",
        "prune_layer",
    ]
    _import_structure["sagemaker"] = []
    _import_structure["time_series_utils"] = []
    _import_structure["trainer"] = ["Trainer"]
    _import_structure["trainer_pt_utils"] = ["torch_distributed_zero_first"]
    _import_structure["trainer_seq2seq"] = ["Seq2SeqTrainer"]

# TensorFlow-backed objects
try:
    if not is_tf_available():
        raise OptionalDependencyNotAvailable()
except OptionalDependencyNotAvailable:
    from .utils import dummy_tf_objects

    _import_structure["utils.dummy_tf_objects"] = [name for name in dir(dummy_tf_objects) if not name.startswith("_")]
else:
    _import_structure["activations_tf"] = []
    _import_structure["benchmark.benchmark_args_tf"] = ["TensorFlowBenchmarkArguments"]
    _import_structure["benchmark.benchmark_tf"] = ["TensorFlowBenchmark"]
    _import_structure["generation"].extend(
        [
            "TFForcedBOSTokenLogitsProcessor",
            "TFForcedEOSTokenLogitsProcessor",
            "TFForceTokensLogitsProcessor",
            "TFGenerationMixin",
            "TFLogitsProcessor",
            "TFLogitsProcessorList",
            "TFLogitsWarper",
            "TFMinLengthLogitsProcessor",
            "TFNoBadWordsLogitsProcessor",
            "TFNoRepeatNGramLogitsProcessor",
            "TFRepetitionPenaltyLogitsProcessor",
            "TFSuppressTokensAtBeginLogitsProcessor",
            "TFSuppressTokensLogitsProcessor",
            "TFTemperatureLogitsWarper",
            "TFTopKLogitsWarper",
            "TFTopPLogitsWarper",
        ]
    )
    _import_structure["keras_callbacks"] = ["KerasMetricCallback", "PushToHubCallback"]
    _import_structure["modeling_tf_outputs"] = []
    _import_structure["modeling_tf_utils"] = [
        "TFPreTrainedModel",
        "TFSequenceSummary",
        "TFSharedEmbeddings",
        "shape_list",
    ]
    # TensorFlow models structure
    _import_structure["models.albert"].extend(
        [
            "TF_ALBERT_PRETRAINED_MODEL_ARCHIVE_LIST",
            "TFAlbertForMaskedLM",
            "TFAlbertForMultipleChoice",
            "TFAlbertForPreTraining",
            "TFAlbertForQuestionAnswering",
            "TFAlbertForSequenceClassification",
            "TFAlbertForTokenClassification",
            "TFAlbertMainLayer",
            "TFAlbertModel",
            "TFAlbertPreTrainedModel",
        ]
    )
    _import_structure["models.auto"].extend(
        [
            "TF_MODEL_FOR_AUDIO_CLASSIFICATION_MAPPING",
            "TF_MODEL_FOR_CAUSAL_LM_MAPPING",
            "TF_MODEL_FOR_DOCUMENT_QUESTION_ANSWERING_MAPPING",
            "TF_MODEL_FOR_IMAGE_CLASSIFICATION_MAPPING",
            "TF_MODEL_FOR_MASKED_IMAGE_MODELING_MAPPING",
            "TF_MODEL_FOR_MASKED_LM_MAPPING",
            "TF_MODEL_FOR_MASK_GENERATION_MAPPING",
            "TF_MODEL_FOR_MULTIPLE_CHOICE_MAPPING",
            "TF_MODEL_FOR_NEXT_SENTENCE_PREDICTION_MAPPING",
            "TF_MODEL_FOR_PRETRAINING_MAPPING",
            "TF_MODEL_FOR_QUESTION_ANSWERING_MAPPING",
            "TF_MODEL_FOR_SEMANTIC_SEGMENTATION_MAPPING",
            "TF_MODEL_FOR_SEQ_TO_SEQ_CAUSAL_LM_MAPPING",
            "TF_MODEL_FOR_SEQUENCE_CLASSIFICATION_MAPPING",
            "TF_MODEL_FOR_SPEECH_SEQ_2_SEQ_MAPPING",
            "TF_MODEL_FOR_TABLE_QUESTION_ANSWERING_MAPPING",
            "TF_MODEL_FOR_TEXT_ENCODING_MAPPING",
            "TF_MODEL_FOR_TOKEN_CLASSIFICATION_MAPPING",
            "TF_MODEL_FOR_VISION_2_SEQ_MAPPING",
            "TF_MODEL_FOR_ZERO_SHOT_IMAGE_CLASSIFICATION_MAPPING",
            "TF_MODEL_MAPPING",
            "TF_MODEL_WITH_LM_HEAD_MAPPING",
            "TFAutoModel",
            "TFAutoModelForAudioClassification",
            "TFAutoModelForCausalLM",
            "TFAutoModelForDocumentQuestionAnswering",
            "TFAutoModelForImageClassification",
            "TFAutoModelForMaskedImageModeling",
            "TFAutoModelForMaskedLM",
            "TFAutoModelForMaskGeneration",
            "TFAutoModelForMultipleChoice",
            "TFAutoModelForNextSentencePrediction",
            "TFAutoModelForPreTraining",
            "TFAutoModelForQuestionAnswering",
            "TFAutoModelForSemanticSegmentation",
            "TFAutoModelForSeq2SeqLM",
            "TFAutoModelForSequenceClassification",
            "TFAutoModelForSpeechSeq2Seq",
            "TFAutoModelForTableQuestionAnswering",
            "TFAutoModelForTextEncoding",
            "TFAutoModelForTokenClassification",
            "TFAutoModelForVision2Seq",
            "TFAutoModelForZeroShotImageClassification",
            "TFAutoModelWithLMHead",
        ]
    )
    _import_structure["models.bart"].extend(
        [
            "TFBartForConditionalGeneration",
            "TFBartForSequenceClassification",
            "TFBartModel",
            "TFBartPretrainedModel",
        ]
    )
    _import_structure["models.bert"].extend(
        [
            "TF_BERT_PRETRAINED_MODEL_ARCHIVE_LIST",
            "TFBertEmbeddings",
            "TFBertForMaskedLM",
            "TFBertForMultipleChoice",
            "TFBertForNextSentencePrediction",
            "TFBertForPreTraining",
            "TFBertForQuestionAnswering",
            "TFBertForSequenceClassification",
            "TFBertForTokenClassification",
            "TFBertLMHeadModel",
            "TFBertMainLayer",
            "TFBertModel",
            "TFBertPreTrainedModel",
        ]
    )
    _import_structure["models.blenderbot"].extend(
        [
            "TFBlenderbotForConditionalGeneration",
            "TFBlenderbotModel",
            "TFBlenderbotPreTrainedModel",
        ]
    )
    _import_structure["models.blenderbot_small"].extend(
        [
            "TFBlenderbotSmallForConditionalGeneration",
            "TFBlenderbotSmallModel",
            "TFBlenderbotSmallPreTrainedModel",
        ]
    )
    _import_structure["models.blip"].extend(
        [
            "TF_BLIP_PRETRAINED_MODEL_ARCHIVE_LIST",
            "TFBlipForConditionalGeneration",
            "TFBlipForImageTextRetrieval",
            "TFBlipForQuestionAnswering",
            "TFBlipModel",
            "TFBlipPreTrainedModel",
            "TFBlipTextModel",
            "TFBlipVisionModel",
        ]
    )
    _import_structure["models.camembert"].extend(
        [
            "TF_CAMEMBERT_PRETRAINED_MODEL_ARCHIVE_LIST",
            "TFCamembertForCausalLM",
            "TFCamembertForMaskedLM",
            "TFCamembertForMultipleChoice",
            "TFCamembertForQuestionAnswering",
            "TFCamembertForSequenceClassification",
            "TFCamembertForTokenClassification",
            "TFCamembertModel",
            "TFCamembertPreTrainedModel",
        ]
    )
    _import_structure["models.clip"].extend(
        [
            "TF_CLIP_PRETRAINED_MODEL_ARCHIVE_LIST",
            "TFCLIPModel",
            "TFCLIPPreTrainedModel",
            "TFCLIPTextModel",
            "TFCLIPVisionModel",
        ]
    )
    _import_structure["models.convbert"].extend(
        [
            "TF_CONVBERT_PRETRAINED_MODEL_ARCHIVE_LIST",
            "TFConvBertForMaskedLM",
            "TFConvBertForMultipleChoice",
            "TFConvBertForQuestionAnswering",
            "TFConvBertForSequenceClassification",
            "TFConvBertForTokenClassification",
            "TFConvBertLayer",
            "TFConvBertModel",
            "TFConvBertPreTrainedModel",
        ]
    )
    _import_structure["models.convnext"].extend(
        [
            "TFConvNextForImageClassification",
            "TFConvNextModel",
            "TFConvNextPreTrainedModel",
        ]
    )
    _import_structure["models.convnextv2"].extend(
        [
            "TFConvNextV2ForImageClassification",
            "TFConvNextV2Model",
            "TFConvNextV2PreTrainedModel",
        ]
    )
    _import_structure["models.ctrl"].extend(
        [
            "TF_CTRL_PRETRAINED_MODEL_ARCHIVE_LIST",
            "TFCTRLForSequenceClassification",
            "TFCTRLLMHeadModel",
            "TFCTRLModel",
            "TFCTRLPreTrainedModel",
        ]
    )
    _import_structure["models.cvt"].extend(
        [
            "TF_CVT_PRETRAINED_MODEL_ARCHIVE_LIST",
            "TFCvtForImageClassification",
            "TFCvtModel",
            "TFCvtPreTrainedModel",
        ]
    )
    _import_structure["models.data2vec"].extend(
        [
            "TFData2VecVisionForImageClassification",
            "TFData2VecVisionForSemanticSegmentation",
            "TFData2VecVisionModel",
            "TFData2VecVisionPreTrainedModel",
        ]
    )
    _import_structure["models.deberta"].extend(
        [
            "TF_DEBERTA_PRETRAINED_MODEL_ARCHIVE_LIST",
            "TFDebertaForMaskedLM",
            "TFDebertaForQuestionAnswering",
            "TFDebertaForSequenceClassification",
            "TFDebertaForTokenClassification",
            "TFDebertaModel",
            "TFDebertaPreTrainedModel",
        ]
    )
    _import_structure["models.deberta_v2"].extend(
        [
            "TF_DEBERTA_V2_PRETRAINED_MODEL_ARCHIVE_LIST",
            "TFDebertaV2ForMaskedLM",
            "TFDebertaV2ForMultipleChoice",
            "TFDebertaV2ForQuestionAnswering",
            "TFDebertaV2ForSequenceClassification",
            "TFDebertaV2ForTokenClassification",
            "TFDebertaV2Model",
            "TFDebertaV2PreTrainedModel",
        ]
    )
    _import_structure["models.deit"].extend(
        [
            "TF_DEIT_PRETRAINED_MODEL_ARCHIVE_LIST",
            "TFDeiTForImageClassification",
            "TFDeiTForImageClassificationWithTeacher",
            "TFDeiTForMaskedImageModeling",
            "TFDeiTModel",
            "TFDeiTPreTrainedModel",
        ]
    )
    _import_structure["models.deprecated.transfo_xl"].extend(
        [
            "TF_TRANSFO_XL_PRETRAINED_MODEL_ARCHIVE_LIST",
            "TFAdaptiveEmbedding",
            "TFTransfoXLForSequenceClassification",
            "TFTransfoXLLMHeadModel",
            "TFTransfoXLMainLayer",
            "TFTransfoXLModel",
            "TFTransfoXLPreTrainedModel",
        ]
    )
    _import_structure["models.distilbert"].extend(
        [
            "TF_DISTILBERT_PRETRAINED_MODEL_ARCHIVE_LIST",
            "TFDistilBertForMaskedLM",
            "TFDistilBertForMultipleChoice",
            "TFDistilBertForQuestionAnswering",
            "TFDistilBertForSequenceClassification",
            "TFDistilBertForTokenClassification",
            "TFDistilBertMainLayer",
            "TFDistilBertModel",
            "TFDistilBertPreTrainedModel",
        ]
    )
    _import_structure["models.dpr"].extend(
        [
            "TF_DPR_CONTEXT_ENCODER_PRETRAINED_MODEL_ARCHIVE_LIST",
            "TF_DPR_QUESTION_ENCODER_PRETRAINED_MODEL_ARCHIVE_LIST",
            "TF_DPR_READER_PRETRAINED_MODEL_ARCHIVE_LIST",
            "TFDPRContextEncoder",
            "TFDPRPretrainedContextEncoder",
            "TFDPRPretrainedQuestionEncoder",
            "TFDPRPretrainedReader",
            "TFDPRQuestionEncoder",
            "TFDPRReader",
        ]
    )
    _import_structure["models.efficientformer"].extend(
        [
            "TF_EFFICIENTFORMER_PRETRAINED_MODEL_ARCHIVE_LIST",
            "TFEfficientFormerForImageClassification",
            "TFEfficientFormerForImageClassificationWithTeacher",
            "TFEfficientFormerModel",
            "TFEfficientFormerPreTrainedModel",
        ]
    )
    _import_structure["models.electra"].extend(
        [
            "TF_ELECTRA_PRETRAINED_MODEL_ARCHIVE_LIST",
            "TFElectraForMaskedLM",
            "TFElectraForMultipleChoice",
            "TFElectraForPreTraining",
            "TFElectraForQuestionAnswering",
            "TFElectraForSequenceClassification",
            "TFElectraForTokenClassification",
            "TFElectraModel",
            "TFElectraPreTrainedModel",
        ]
    )
    _import_structure["models.encoder_decoder"].append("TFEncoderDecoderModel")
    _import_structure["models.esm"].extend(
        [
            "ESM_PRETRAINED_MODEL_ARCHIVE_LIST",
            "TFEsmForMaskedLM",
            "TFEsmForSequenceClassification",
            "TFEsmForTokenClassification",
            "TFEsmModel",
            "TFEsmPreTrainedModel",
        ]
    )
    _import_structure["models.flaubert"].extend(
        [
            "TF_FLAUBERT_PRETRAINED_MODEL_ARCHIVE_LIST",
            "TFFlaubertForMultipleChoice",
            "TFFlaubertForQuestionAnsweringSimple",
            "TFFlaubertForSequenceClassification",
            "TFFlaubertForTokenClassification",
            "TFFlaubertModel",
            "TFFlaubertPreTrainedModel",
            "TFFlaubertWithLMHeadModel",
        ]
    )
    _import_structure["models.funnel"].extend(
        [
            "TF_FUNNEL_PRETRAINED_MODEL_ARCHIVE_LIST",
            "TFFunnelBaseModel",
            "TFFunnelForMaskedLM",
            "TFFunnelForMultipleChoice",
            "TFFunnelForPreTraining",
            "TFFunnelForQuestionAnswering",
            "TFFunnelForSequenceClassification",
            "TFFunnelForTokenClassification",
            "TFFunnelModel",
            "TFFunnelPreTrainedModel",
        ]
    )
    _import_structure["models.gpt2"].extend(
        [
            "TF_GPT2_PRETRAINED_MODEL_ARCHIVE_LIST",
            "TFGPT2DoubleHeadsModel",
            "TFGPT2ForSequenceClassification",
            "TFGPT2LMHeadModel",
            "TFGPT2MainLayer",
            "TFGPT2Model",
            "TFGPT2PreTrainedModel",
        ]
    )
    _import_structure["models.gptj"].extend(
        [
            "TFGPTJForCausalLM",
            "TFGPTJForQuestionAnswering",
            "TFGPTJForSequenceClassification",
            "TFGPTJModel",
            "TFGPTJPreTrainedModel",
        ]
    )
    _import_structure["models.groupvit"].extend(
        [
            "TF_GROUPVIT_PRETRAINED_MODEL_ARCHIVE_LIST",
            "TFGroupViTModel",
            "TFGroupViTPreTrainedModel",
            "TFGroupViTTextModel",
            "TFGroupViTVisionModel",
        ]
    )
    _import_structure["models.hubert"].extend(
        [
            "TF_HUBERT_PRETRAINED_MODEL_ARCHIVE_LIST",
            "TFHubertForCTC",
            "TFHubertModel",
            "TFHubertPreTrainedModel",
        ]
    )
    _import_structure["models.layoutlm"].extend(
        [
            "TF_LAYOUTLM_PRETRAINED_MODEL_ARCHIVE_LIST",
            "TFLayoutLMForMaskedLM",
            "TFLayoutLMForQuestionAnswering",
            "TFLayoutLMForSequenceClassification",
            "TFLayoutLMForTokenClassification",
            "TFLayoutLMMainLayer",
            "TFLayoutLMModel",
            "TFLayoutLMPreTrainedModel",
        ]
    )
    _import_structure["models.layoutlmv3"].extend(
        [
            "TF_LAYOUTLMV3_PRETRAINED_MODEL_ARCHIVE_LIST",
            "TFLayoutLMv3ForQuestionAnswering",
            "TFLayoutLMv3ForSequenceClassification",
            "TFLayoutLMv3ForTokenClassification",
            "TFLayoutLMv3Model",
            "TFLayoutLMv3PreTrainedModel",
        ]
    )
    _import_structure["models.led"].extend(["TFLEDForConditionalGeneration", "TFLEDModel", "TFLEDPreTrainedModel"])
    _import_structure["models.longformer"].extend(
        [
            "TF_LONGFORMER_PRETRAINED_MODEL_ARCHIVE_LIST",
            "TFLongformerForMaskedLM",
            "TFLongformerForMultipleChoice",
            "TFLongformerForQuestionAnswering",
            "TFLongformerForSequenceClassification",
            "TFLongformerForTokenClassification",
            "TFLongformerModel",
            "TFLongformerPreTrainedModel",
            "TFLongformerSelfAttention",
        ]
    )
    _import_structure["models.lxmert"].extend(
        [
            "TF_LXMERT_PRETRAINED_MODEL_ARCHIVE_LIST",
            "TFLxmertForPreTraining",
            "TFLxmertMainLayer",
            "TFLxmertModel",
            "TFLxmertPreTrainedModel",
            "TFLxmertVisualFeatureEncoder",
        ]
    )
    _import_structure["models.marian"].extend(["TFMarianModel", "TFMarianMTModel", "TFMarianPreTrainedModel"])
    _import_structure["models.mbart"].extend(
        ["TFMBartForConditionalGeneration", "TFMBartModel", "TFMBartPreTrainedModel"]
    )
    _import_structure["models.mobilebert"].extend(
        [
            "TF_MOBILEBERT_PRETRAINED_MODEL_ARCHIVE_LIST",
            "TFMobileBertForMaskedLM",
            "TFMobileBertForMultipleChoice",
            "TFMobileBertForNextSentencePrediction",
            "TFMobileBertForPreTraining",
            "TFMobileBertForQuestionAnswering",
            "TFMobileBertForSequenceClassification",
            "TFMobileBertForTokenClassification",
            "TFMobileBertMainLayer",
            "TFMobileBertModel",
            "TFMobileBertPreTrainedModel",
        ]
    )
    _import_structure["models.mobilevit"].extend(
        [
            "TF_MOBILEVIT_PRETRAINED_MODEL_ARCHIVE_LIST",
            "TFMobileViTForImageClassification",
            "TFMobileViTForSemanticSegmentation",
            "TFMobileViTModel",
            "TFMobileViTPreTrainedModel",
        ]
    )
    _import_structure["models.mpnet"].extend(
        [
            "TF_MPNET_PRETRAINED_MODEL_ARCHIVE_LIST",
            "TFMPNetForMaskedLM",
            "TFMPNetForMultipleChoice",
            "TFMPNetForQuestionAnswering",
            "TFMPNetForSequenceClassification",
            "TFMPNetForTokenClassification",
            "TFMPNetMainLayer",
            "TFMPNetModel",
            "TFMPNetPreTrainedModel",
        ]
    )
    _import_structure["models.mt5"].extend(["TFMT5EncoderModel", "TFMT5ForConditionalGeneration", "TFMT5Model"])
    _import_structure["models.openai"].extend(
        [
            "TF_OPENAI_GPT_PRETRAINED_MODEL_ARCHIVE_LIST",
            "TFOpenAIGPTDoubleHeadsModel",
            "TFOpenAIGPTForSequenceClassification",
            "TFOpenAIGPTLMHeadModel",
            "TFOpenAIGPTMainLayer",
            "TFOpenAIGPTModel",
            "TFOpenAIGPTPreTrainedModel",
        ]
    )
    _import_structure["models.opt"].extend(
        [
            "TFOPTForCausalLM",
            "TFOPTModel",
            "TFOPTPreTrainedModel",
        ]
    )
    _import_structure["models.pegasus"].extend(
        [
            "TFPegasusForConditionalGeneration",
            "TFPegasusModel",
            "TFPegasusPreTrainedModel",
        ]
    )
    _import_structure["models.rag"].extend(
        [
            "TFRagModel",
            "TFRagPreTrainedModel",
            "TFRagSequenceForGeneration",
            "TFRagTokenForGeneration",
        ]
    )
    _import_structure["models.regnet"].extend(
        [
            "TF_REGNET_PRETRAINED_MODEL_ARCHIVE_LIST",
            "TFRegNetForImageClassification",
            "TFRegNetModel",
            "TFRegNetPreTrainedModel",
        ]
    )
    _import_structure["models.rembert"].extend(
        [
            "TF_REMBERT_PRETRAINED_MODEL_ARCHIVE_LIST",
            "TFRemBertForCausalLM",
            "TFRemBertForMaskedLM",
            "TFRemBertForMultipleChoice",
            "TFRemBertForQuestionAnswering",
            "TFRemBertForSequenceClassification",
            "TFRemBertForTokenClassification",
            "TFRemBertLayer",
            "TFRemBertModel",
            "TFRemBertPreTrainedModel",
        ]
    )
    _import_structure["models.resnet"].extend(
        [
            "TF_RESNET_PRETRAINED_MODEL_ARCHIVE_LIST",
            "TFResNetForImageClassification",
            "TFResNetModel",
            "TFResNetPreTrainedModel",
        ]
    )
    _import_structure["models.roberta"].extend(
        [
            "TF_ROBERTA_PRETRAINED_MODEL_ARCHIVE_LIST",
            "TFRobertaForCausalLM",
            "TFRobertaForMaskedLM",
            "TFRobertaForMultipleChoice",
            "TFRobertaForQuestionAnswering",
            "TFRobertaForSequenceClassification",
            "TFRobertaForTokenClassification",
            "TFRobertaMainLayer",
            "TFRobertaModel",
            "TFRobertaPreTrainedModel",
        ]
    )
    _import_structure["models.roberta_prelayernorm"].extend(
        [
            "TF_ROBERTA_PRELAYERNORM_PRETRAINED_MODEL_ARCHIVE_LIST",
            "TFRobertaPreLayerNormForCausalLM",
            "TFRobertaPreLayerNormForMaskedLM",
            "TFRobertaPreLayerNormForMultipleChoice",
            "TFRobertaPreLayerNormForQuestionAnswering",
            "TFRobertaPreLayerNormForSequenceClassification",
            "TFRobertaPreLayerNormForTokenClassification",
            "TFRobertaPreLayerNormMainLayer",
            "TFRobertaPreLayerNormModel",
            "TFRobertaPreLayerNormPreTrainedModel",
        ]
    )
    _import_structure["models.roformer"].extend(
        [
            "TF_ROFORMER_PRETRAINED_MODEL_ARCHIVE_LIST",
            "TFRoFormerForCausalLM",
            "TFRoFormerForMaskedLM",
            "TFRoFormerForMultipleChoice",
            "TFRoFormerForQuestionAnswering",
            "TFRoFormerForSequenceClassification",
            "TFRoFormerForTokenClassification",
            "TFRoFormerLayer",
            "TFRoFormerModel",
            "TFRoFormerPreTrainedModel",
        ]
    )
    _import_structure["models.sam"].extend(
        [
            "TF_SAM_PRETRAINED_MODEL_ARCHIVE_LIST",
            "TFSamModel",
            "TFSamPreTrainedModel",
        ]
    )
    _import_structure["models.segformer"].extend(
        [
            "TF_SEGFORMER_PRETRAINED_MODEL_ARCHIVE_LIST",
            "TFSegformerDecodeHead",
            "TFSegformerForImageClassification",
            "TFSegformerForSemanticSegmentation",
            "TFSegformerModel",
            "TFSegformerPreTrainedModel",
        ]
    )
    _import_structure["models.speech_to_text"].extend(
        [
            "TF_SPEECH_TO_TEXT_PRETRAINED_MODEL_ARCHIVE_LIST",
            "TFSpeech2TextForConditionalGeneration",
            "TFSpeech2TextModel",
            "TFSpeech2TextPreTrainedModel",
        ]
    )
    _import_structure["models.swin"].extend(
        [
            "TF_SWIN_PRETRAINED_MODEL_ARCHIVE_LIST",
            "TFSwinForImageClassification",
            "TFSwinForMaskedImageModeling",
            "TFSwinModel",
            "TFSwinPreTrainedModel",
        ]
    )
    _import_structure["models.t5"].extend(
        [
            "TF_T5_PRETRAINED_MODEL_ARCHIVE_LIST",
            "TFT5EncoderModel",
            "TFT5ForConditionalGeneration",
            "TFT5Model",
            "TFT5PreTrainedModel",
        ]
    )
    _import_structure["models.tapas"].extend(
        [
            "TF_TAPAS_PRETRAINED_MODEL_ARCHIVE_LIST",
            "TFTapasForMaskedLM",
            "TFTapasForQuestionAnswering",
            "TFTapasForSequenceClassification",
            "TFTapasModel",
            "TFTapasPreTrainedModel",
        ]
    )
    _import_structure["models.vision_encoder_decoder"].extend(["TFVisionEncoderDecoderModel"])
    _import_structure["models.vision_text_dual_encoder"].extend(["TFVisionTextDualEncoderModel"])
    _import_structure["models.vit"].extend(
        [
            "TFViTForImageClassification",
            "TFViTModel",
            "TFViTPreTrainedModel",
        ]
    )
    _import_structure["models.vit_mae"].extend(
        [
            "TFViTMAEForPreTraining",
            "TFViTMAEModel",
            "TFViTMAEPreTrainedModel",
        ]
    )
    _import_structure["models.wav2vec2"].extend(
        [
            "TF_WAV_2_VEC_2_PRETRAINED_MODEL_ARCHIVE_LIST",
            "TFWav2Vec2ForCTC",
            "TFWav2Vec2ForSequenceClassification",
            "TFWav2Vec2Model",
            "TFWav2Vec2PreTrainedModel",
        ]
    )
    _import_structure["models.whisper"].extend(
        [
            "TF_WHISPER_PRETRAINED_MODEL_ARCHIVE_LIST",
            "TFWhisperForConditionalGeneration",
            "TFWhisperModel",
            "TFWhisperPreTrainedModel",
        ]
    )
    _import_structure["models.xglm"].extend(
        [
            "TF_XGLM_PRETRAINED_MODEL_ARCHIVE_LIST",
            "TFXGLMForCausalLM",
            "TFXGLMModel",
            "TFXGLMPreTrainedModel",
        ]
    )
    _import_structure["models.xlm"].extend(
        [
            "TF_XLM_PRETRAINED_MODEL_ARCHIVE_LIST",
            "TFXLMForMultipleChoice",
            "TFXLMForQuestionAnsweringSimple",
            "TFXLMForSequenceClassification",
            "TFXLMForTokenClassification",
            "TFXLMMainLayer",
            "TFXLMModel",
            "TFXLMPreTrainedModel",
            "TFXLMWithLMHeadModel",
        ]
    )
    _import_structure["models.xlm_roberta"].extend(
        [
            "TF_XLM_ROBERTA_PRETRAINED_MODEL_ARCHIVE_LIST",
            "TFXLMRobertaForCausalLM",
            "TFXLMRobertaForMaskedLM",
            "TFXLMRobertaForMultipleChoice",
            "TFXLMRobertaForQuestionAnswering",
            "TFXLMRobertaForSequenceClassification",
            "TFXLMRobertaForTokenClassification",
            "TFXLMRobertaModel",
            "TFXLMRobertaPreTrainedModel",
        ]
    )
    _import_structure["models.xlnet"].extend(
        [
            "TF_XLNET_PRETRAINED_MODEL_ARCHIVE_LIST",
            "TFXLNetForMultipleChoice",
            "TFXLNetForQuestionAnsweringSimple",
            "TFXLNetForSequenceClassification",
            "TFXLNetForTokenClassification",
            "TFXLNetLMHeadModel",
            "TFXLNetMainLayer",
            "TFXLNetModel",
            "TFXLNetPreTrainedModel",
        ]
    )
    _import_structure["optimization_tf"] = [
        "AdamWeightDecay",
        "GradientAccumulator",
        "WarmUp",
        "create_optimizer",
    ]
    _import_structure["tf_utils"] = []


try:
    if not (
        is_librosa_available()
        and is_essentia_available()
        and is_scipy_available()
        and is_torch_available()
        and is_pretty_midi_available()
    ):
        raise OptionalDependencyNotAvailable()
except OptionalDependencyNotAvailable:
    from .utils import (
        dummy_essentia_and_librosa_and_pretty_midi_and_scipy_and_torch_objects,
    )

    _import_structure["utils.dummy_essentia_and_librosa_and_pretty_midi_and_scipy_and_torch_objects"] = [
        name
        for name in dir(dummy_essentia_and_librosa_and_pretty_midi_and_scipy_and_torch_objects)
        if not name.startswith("_")
    ]
else:
    _import_structure["models.pop2piano"].append("Pop2PianoFeatureExtractor")
    _import_structure["models.pop2piano"].append("Pop2PianoTokenizer")
    _import_structure["models.pop2piano"].append("Pop2PianoProcessor")

try:
    if not is_torchaudio_available():
        raise OptionalDependencyNotAvailable()
except OptionalDependencyNotAvailable:
    from .utils import dummy_torchaudio_objects

    _import_structure["utils.dummy_torchaudio_objects"] = [
        name for name in dir(dummy_torchaudio_objects) if not name.startswith("_")
    ]
else:
    _import_structure["models.musicgen_melody"].append("MusicgenMelodyFeatureExtractor")
    _import_structure["models.musicgen_melody"].append("MusicgenMelodyProcessor")


# FLAX-backed objects
try:
    if not is_flax_available():
        raise OptionalDependencyNotAvailable()
except OptionalDependencyNotAvailable:
    from .utils import dummy_flax_objects

    _import_structure["utils.dummy_flax_objects"] = [
        name for name in dir(dummy_flax_objects) if not name.startswith("_")
    ]
else:
    _import_structure["generation"].extend(
        [
            "FlaxForcedBOSTokenLogitsProcessor",
            "FlaxForcedEOSTokenLogitsProcessor",
            "FlaxForceTokensLogitsProcessor",
            "FlaxGenerationMixin",
            "FlaxLogitsProcessor",
            "FlaxLogitsProcessorList",
            "FlaxLogitsWarper",
            "FlaxMinLengthLogitsProcessor",
            "FlaxTemperatureLogitsWarper",
            "FlaxSuppressTokensAtBeginLogitsProcessor",
            "FlaxSuppressTokensLogitsProcessor",
            "FlaxTopKLogitsWarper",
            "FlaxTopPLogitsWarper",
            "FlaxWhisperTimeStampLogitsProcessor",
        ]
    )
    _import_structure["modeling_flax_outputs"] = []
    _import_structure["modeling_flax_utils"] = ["FlaxPreTrainedModel"]
    _import_structure["models.albert"].extend(
        [
            "FlaxAlbertForMaskedLM",
            "FlaxAlbertForMultipleChoice",
            "FlaxAlbertForPreTraining",
            "FlaxAlbertForQuestionAnswering",
            "FlaxAlbertForSequenceClassification",
            "FlaxAlbertForTokenClassification",
            "FlaxAlbertModel",
            "FlaxAlbertPreTrainedModel",
        ]
    )
    _import_structure["models.auto"].extend(
        [
            "FLAX_MODEL_FOR_AUDIO_CLASSIFICATION_MAPPING",
            "FLAX_MODEL_FOR_CAUSAL_LM_MAPPING",
            "FLAX_MODEL_FOR_IMAGE_CLASSIFICATION_MAPPING",
            "FLAX_MODEL_FOR_MASKED_LM_MAPPING",
            "FLAX_MODEL_FOR_MULTIPLE_CHOICE_MAPPING",
            "FLAX_MODEL_FOR_NEXT_SENTENCE_PREDICTION_MAPPING",
            "FLAX_MODEL_FOR_PRETRAINING_MAPPING",
            "FLAX_MODEL_FOR_QUESTION_ANSWERING_MAPPING",
            "FLAX_MODEL_FOR_SEQ_TO_SEQ_CAUSAL_LM_MAPPING",
            "FLAX_MODEL_FOR_SEQUENCE_CLASSIFICATION_MAPPING",
            "FLAX_MODEL_FOR_SPEECH_SEQ_2_SEQ_MAPPING",
            "FLAX_MODEL_FOR_TOKEN_CLASSIFICATION_MAPPING",
            "FLAX_MODEL_FOR_VISION_2_SEQ_MAPPING",
            "FLAX_MODEL_MAPPING",
            "FlaxAutoModel",
            "FlaxAutoModelForCausalLM",
            "FlaxAutoModelForImageClassification",
            "FlaxAutoModelForMaskedLM",
            "FlaxAutoModelForMultipleChoice",
            "FlaxAutoModelForNextSentencePrediction",
            "FlaxAutoModelForPreTraining",
            "FlaxAutoModelForQuestionAnswering",
            "FlaxAutoModelForSeq2SeqLM",
            "FlaxAutoModelForSequenceClassification",
            "FlaxAutoModelForSpeechSeq2Seq",
            "FlaxAutoModelForTokenClassification",
            "FlaxAutoModelForVision2Seq",
        ]
    )

    # Flax models structure

    _import_structure["models.bart"].extend(
        [
            "FlaxBartDecoderPreTrainedModel",
            "FlaxBartForCausalLM",
            "FlaxBartForConditionalGeneration",
            "FlaxBartForQuestionAnswering",
            "FlaxBartForSequenceClassification",
            "FlaxBartModel",
            "FlaxBartPreTrainedModel",
        ]
    )
    _import_structure["models.beit"].extend(
        [
            "FlaxBeitForImageClassification",
            "FlaxBeitForMaskedImageModeling",
            "FlaxBeitModel",
            "FlaxBeitPreTrainedModel",
        ]
    )

    _import_structure["models.bert"].extend(
        [
            "FlaxBertForCausalLM",
            "FlaxBertForMaskedLM",
            "FlaxBertForMultipleChoice",
            "FlaxBertForNextSentencePrediction",
            "FlaxBertForPreTraining",
            "FlaxBertForQuestionAnswering",
            "FlaxBertForSequenceClassification",
            "FlaxBertForTokenClassification",
            "FlaxBertModel",
            "FlaxBertPreTrainedModel",
        ]
    )
    _import_structure["models.big_bird"].extend(
        [
            "FlaxBigBirdForCausalLM",
            "FlaxBigBirdForMaskedLM",
            "FlaxBigBirdForMultipleChoice",
            "FlaxBigBirdForPreTraining",
            "FlaxBigBirdForQuestionAnswering",
            "FlaxBigBirdForSequenceClassification",
            "FlaxBigBirdForTokenClassification",
            "FlaxBigBirdModel",
            "FlaxBigBirdPreTrainedModel",
        ]
    )
    _import_structure["models.blenderbot"].extend(
        [
            "FlaxBlenderbotForConditionalGeneration",
            "FlaxBlenderbotModel",
            "FlaxBlenderbotPreTrainedModel",
        ]
    )
    _import_structure["models.blenderbot_small"].extend(
        [
            "FlaxBlenderbotSmallForConditionalGeneration",
            "FlaxBlenderbotSmallModel",
            "FlaxBlenderbotSmallPreTrainedModel",
        ]
    )
    _import_structure["models.bloom"].extend(
        [
            "FlaxBloomForCausalLM",
            "FlaxBloomModel",
            "FlaxBloomPreTrainedModel",
        ]
    )
    _import_structure["models.clip"].extend(
        [
            "FlaxCLIPModel",
            "FlaxCLIPPreTrainedModel",
            "FlaxCLIPTextModel",
            "FlaxCLIPTextPreTrainedModel",
            "FlaxCLIPTextModelWithProjection",
            "FlaxCLIPVisionModel",
            "FlaxCLIPVisionPreTrainedModel",
        ]
    )
    _import_structure["models.distilbert"].extend(
        [
            "FlaxDistilBertForMaskedLM",
            "FlaxDistilBertForMultipleChoice",
            "FlaxDistilBertForQuestionAnswering",
            "FlaxDistilBertForSequenceClassification",
            "FlaxDistilBertForTokenClassification",
            "FlaxDistilBertModel",
            "FlaxDistilBertPreTrainedModel",
        ]
    )
    _import_structure["models.electra"].extend(
        [
            "FlaxElectraForCausalLM",
            "FlaxElectraForMaskedLM",
            "FlaxElectraForMultipleChoice",
            "FlaxElectraForPreTraining",
            "FlaxElectraForQuestionAnswering",
            "FlaxElectraForSequenceClassification",
            "FlaxElectraForTokenClassification",
            "FlaxElectraModel",
            "FlaxElectraPreTrainedModel",
        ]
    )
    _import_structure["models.encoder_decoder"].append("FlaxEncoderDecoderModel")
    _import_structure["models.gpt2"].extend(["FlaxGPT2LMHeadModel", "FlaxGPT2Model", "FlaxGPT2PreTrainedModel"])
    _import_structure["models.gpt_neo"].extend(
        ["FlaxGPTNeoForCausalLM", "FlaxGPTNeoModel", "FlaxGPTNeoPreTrainedModel"]
    )
    _import_structure["models.gptj"].extend(["FlaxGPTJForCausalLM", "FlaxGPTJModel", "FlaxGPTJPreTrainedModel"])
    _import_structure["models.llama"].extend(["FlaxLlamaForCausalLM", "FlaxLlamaModel", "FlaxLlamaPreTrainedModel"])
    _import_structure["models.gemma"].extend(["FlaxGemmaForCausalLM", "FlaxGemmaModel", "FlaxGemmaPreTrainedModel"])
    _import_structure["models.longt5"].extend(
        [
            "FlaxLongT5ForConditionalGeneration",
            "FlaxLongT5Model",
            "FlaxLongT5PreTrainedModel",
        ]
    )
    _import_structure["models.marian"].extend(
        [
            "FlaxMarianModel",
            "FlaxMarianMTModel",
            "FlaxMarianPreTrainedModel",
        ]
    )
    _import_structure["models.mbart"].extend(
        [
            "FlaxMBartForConditionalGeneration",
            "FlaxMBartForQuestionAnswering",
            "FlaxMBartForSequenceClassification",
            "FlaxMBartModel",
            "FlaxMBartPreTrainedModel",
        ]
    )
    _import_structure["models.mistral"].extend(
        [
            "FlaxMistralForCausalLM",
            "FlaxMistralModel",
            "FlaxMistralPreTrainedModel",
        ]
    )
    _import_structure["models.mt5"].extend(["FlaxMT5EncoderModel", "FlaxMT5ForConditionalGeneration", "FlaxMT5Model"])
    _import_structure["models.opt"].extend(
        [
            "FlaxOPTForCausalLM",
            "FlaxOPTModel",
            "FlaxOPTPreTrainedModel",
        ]
    )
    _import_structure["models.pegasus"].extend(
        [
            "FlaxPegasusForConditionalGeneration",
            "FlaxPegasusModel",
            "FlaxPegasusPreTrainedModel",
        ]
    )
    _import_structure["models.regnet"].extend(
        [
            "FlaxRegNetForImageClassification",
            "FlaxRegNetModel",
            "FlaxRegNetPreTrainedModel",
        ]
    )
    _import_structure["models.resnet"].extend(
        [
            "FlaxResNetForImageClassification",
            "FlaxResNetModel",
            "FlaxResNetPreTrainedModel",
        ]
    )
    _import_structure["models.roberta"].extend(
        [
            "FlaxRobertaForCausalLM",
            "FlaxRobertaForMaskedLM",
            "FlaxRobertaForMultipleChoice",
            "FlaxRobertaForQuestionAnswering",
            "FlaxRobertaForSequenceClassification",
            "FlaxRobertaForTokenClassification",
            "FlaxRobertaModel",
            "FlaxRobertaPreTrainedModel",
        ]
    )
    _import_structure["models.roberta_prelayernorm"].extend(
        [
            "FlaxRobertaPreLayerNormForCausalLM",
            "FlaxRobertaPreLayerNormForMaskedLM",
            "FlaxRobertaPreLayerNormForMultipleChoice",
            "FlaxRobertaPreLayerNormForQuestionAnswering",
            "FlaxRobertaPreLayerNormForSequenceClassification",
            "FlaxRobertaPreLayerNormForTokenClassification",
            "FlaxRobertaPreLayerNormModel",
            "FlaxRobertaPreLayerNormPreTrainedModel",
        ]
    )
    _import_structure["models.roformer"].extend(
        [
            "FlaxRoFormerForMaskedLM",
            "FlaxRoFormerForMultipleChoice",
            "FlaxRoFormerForQuestionAnswering",
            "FlaxRoFormerForSequenceClassification",
            "FlaxRoFormerForTokenClassification",
            "FlaxRoFormerModel",
            "FlaxRoFormerPreTrainedModel",
        ]
    )
    _import_structure["models.speech_encoder_decoder"].append("FlaxSpeechEncoderDecoderModel")
    _import_structure["models.t5"].extend(
        [
            "FlaxT5EncoderModel",
            "FlaxT5ForConditionalGeneration",
            "FlaxT5Model",
            "FlaxT5PreTrainedModel",
        ]
    )
    _import_structure["models.vision_encoder_decoder"].append("FlaxVisionEncoderDecoderModel")
    _import_structure["models.vision_text_dual_encoder"].extend(["FlaxVisionTextDualEncoderModel"])
    _import_structure["models.vit"].extend(["FlaxViTForImageClassification", "FlaxViTModel", "FlaxViTPreTrainedModel"])
    _import_structure["models.wav2vec2"].extend(
        [
            "FlaxWav2Vec2ForCTC",
            "FlaxWav2Vec2ForPreTraining",
            "FlaxWav2Vec2Model",
            "FlaxWav2Vec2PreTrainedModel",
        ]
    )
    _import_structure["models.whisper"].extend(
        [
            "FlaxWhisperForConditionalGeneration",
            "FlaxWhisperModel",
            "FlaxWhisperPreTrainedModel",
            "FlaxWhisperForAudioClassification",
        ]
    )
    _import_structure["models.xglm"].extend(
        [
            "FlaxXGLMForCausalLM",
            "FlaxXGLMModel",
            "FlaxXGLMPreTrainedModel",
        ]
    )
    _import_structure["models.xlm_roberta"].extend(
        [
            "FLAX_XLM_ROBERTA_PRETRAINED_MODEL_ARCHIVE_LIST",
            "FlaxXLMRobertaForMaskedLM",
            "FlaxXLMRobertaForMultipleChoice",
            "FlaxXLMRobertaForQuestionAnswering",
            "FlaxXLMRobertaForSequenceClassification",
            "FlaxXLMRobertaForTokenClassification",
            "FlaxXLMRobertaModel",
            "FlaxXLMRobertaForCausalLM",
            "FlaxXLMRobertaPreTrainedModel",
        ]
    )


# Direct imports for type-checking
if TYPE_CHECKING:
    # Configuration
    from .configuration_utils import PretrainedConfig

    # Data
    from .data import (
        DataProcessor,
        InputExample,
        InputFeatures,
        SingleSentenceClassificationProcessor,
        SquadExample,
        SquadFeatures,
        SquadV1Processor,
        SquadV2Processor,
        glue_compute_metrics,
        glue_convert_examples_to_features,
        glue_output_modes,
        glue_processors,
        glue_tasks_num_labels,
        squad_convert_examples_to_features,
        xnli_compute_metrics,
        xnli_output_modes,
        xnli_processors,
        xnli_tasks_num_labels,
    )
    from .data.data_collator import (
        DataCollator,
        DataCollatorForLanguageModeling,
        DataCollatorForPermutationLanguageModeling,
        DataCollatorForSeq2Seq,
        DataCollatorForSOP,
        DataCollatorForTokenClassification,
        DataCollatorForWholeWordMask,
        DataCollatorWithPadding,
        DefaultDataCollator,
        default_data_collator,
    )
    from .feature_extraction_sequence_utils import SequenceFeatureExtractor

    # Feature Extractor
    from .feature_extraction_utils import BatchFeature, FeatureExtractionMixin

    # Generation
    from .generation import GenerationConfig, TextIteratorStreamer, TextStreamer
    from .hf_argparser import HfArgumentParser

    # Integrations
    from .integrations import (
        is_clearml_available,
        is_comet_available,
        is_dvclive_available,
        is_neptune_available,
        is_optuna_available,
        is_ray_available,
        is_ray_tune_available,
        is_sigopt_available,
        is_tensorboard_available,
        is_wandb_available,
    )

    # Model Cards
    from .modelcard import ModelCard

    # TF 2.0 <=> PyTorch conversion utilities
    from .modeling_tf_pytorch_utils import (
        convert_tf_weight_name_to_pt_weight_name,
        load_pytorch_checkpoint_in_tf2_model,
        load_pytorch_model_in_tf2_model,
        load_pytorch_weights_in_tf2_model,
        load_tf2_checkpoint_in_pytorch_model,
        load_tf2_model_in_pytorch_model,
        load_tf2_weights_in_pytorch_model,
    )
    from .models.albert import ALBERT_PRETRAINED_CONFIG_ARCHIVE_MAP, AlbertConfig
    from .models.align import (
        ALIGN_PRETRAINED_CONFIG_ARCHIVE_MAP,
        AlignConfig,
        AlignProcessor,
        AlignTextConfig,
        AlignVisionConfig,
    )
    from .models.altclip import (
        ALTCLIP_PRETRAINED_CONFIG_ARCHIVE_MAP,
        AltCLIPConfig,
        AltCLIPProcessor,
        AltCLIPTextConfig,
        AltCLIPVisionConfig,
    )
    from .models.audio_spectrogram_transformer import (
        AUDIO_SPECTROGRAM_TRANSFORMER_PRETRAINED_CONFIG_ARCHIVE_MAP,
        ASTConfig,
        ASTFeatureExtractor,
    )
    from .models.auto import (
        ALL_PRETRAINED_CONFIG_ARCHIVE_MAP,
        CONFIG_MAPPING,
        FEATURE_EXTRACTOR_MAPPING,
        IMAGE_PROCESSOR_MAPPING,
        MODEL_NAMES_MAPPING,
        PROCESSOR_MAPPING,
        TOKENIZER_MAPPING,
        AutoConfig,
        AutoFeatureExtractor,
        AutoImageProcessor,
        AutoProcessor,
        AutoTokenizer,
    )
    from .models.autoformer import (
        AUTOFORMER_PRETRAINED_CONFIG_ARCHIVE_MAP,
        AutoformerConfig,
    )
    from .models.bark import (
        BarkCoarseConfig,
        BarkConfig,
        BarkFineConfig,
        BarkProcessor,
        BarkSemanticConfig,
    )
    from .models.bart import BartConfig, BartTokenizer
    from .models.beit import BEIT_PRETRAINED_CONFIG_ARCHIVE_MAP, BeitConfig
    from .models.bert import (
        BERT_PRETRAINED_CONFIG_ARCHIVE_MAP,
        BasicTokenizer,
        BertConfig,
        BertTokenizer,
        WordpieceTokenizer,
    )
    from .models.bert_generation import BertGenerationConfig
    from .models.bert_japanese import (
        BertJapaneseTokenizer,
        CharacterTokenizer,
        MecabTokenizer,
    )
    from .models.bertweet import BertweetTokenizer
    from .models.big_bird import BIG_BIRD_PRETRAINED_CONFIG_ARCHIVE_MAP, BigBirdConfig
    from .models.bigbird_pegasus import (
        BIGBIRD_PEGASUS_PRETRAINED_CONFIG_ARCHIVE_MAP,
        BigBirdPegasusConfig,
    )
    from .models.biogpt import (
        BIOGPT_PRETRAINED_CONFIG_ARCHIVE_MAP,
        BioGptConfig,
        BioGptTokenizer,
    )
    from .models.bit import BIT_PRETRAINED_CONFIG_ARCHIVE_MAP, BitConfig
    from .models.blenderbot import (
        BLENDERBOT_PRETRAINED_CONFIG_ARCHIVE_MAP,
        BlenderbotConfig,
        BlenderbotTokenizer,
    )
    from .models.blenderbot_small import (
        BLENDERBOT_SMALL_PRETRAINED_CONFIG_ARCHIVE_MAP,
        BlenderbotSmallConfig,
        BlenderbotSmallTokenizer,
    )
    from .models.blip import (
        BLIP_PRETRAINED_CONFIG_ARCHIVE_MAP,
        BlipConfig,
        BlipProcessor,
        BlipTextConfig,
        BlipVisionConfig,
    )
    from .models.blip_2 import (
        BLIP_2_PRETRAINED_CONFIG_ARCHIVE_MAP,
        Blip2Config,
        Blip2Processor,
        Blip2QFormerConfig,
        Blip2VisionConfig,
    )
    from .models.bloom import BLOOM_PRETRAINED_CONFIG_ARCHIVE_MAP, BloomConfig
    from .models.bridgetower import (
        BRIDGETOWER_PRETRAINED_CONFIG_ARCHIVE_MAP,
        BridgeTowerConfig,
        BridgeTowerProcessor,
        BridgeTowerTextConfig,
        BridgeTowerVisionConfig,
    )
    from .models.bros import (
        BROS_PRETRAINED_CONFIG_ARCHIVE_MAP,
        BrosConfig,
        BrosProcessor,
    )
    from .models.byt5 import ByT5Tokenizer
    from .models.camembert import (
        CAMEMBERT_PRETRAINED_CONFIG_ARCHIVE_MAP,
        CamembertConfig,
    )
    from .models.canine import (
        CANINE_PRETRAINED_CONFIG_ARCHIVE_MAP,
        CanineConfig,
        CanineTokenizer,
    )
    from .models.chinese_clip import (
        CHINESE_CLIP_PRETRAINED_CONFIG_ARCHIVE_MAP,
        ChineseCLIPConfig,
        ChineseCLIPProcessor,
        ChineseCLIPTextConfig,
        ChineseCLIPVisionConfig,
    )
    from .models.clap import (
        CLAP_PRETRAINED_MODEL_ARCHIVE_LIST,
        ClapAudioConfig,
        ClapConfig,
        ClapProcessor,
        ClapTextConfig,
    )
    from .models.clip import (
        CLIP_PRETRAINED_CONFIG_ARCHIVE_MAP,
        CLIPConfig,
        CLIPProcessor,
        CLIPTextConfig,
        CLIPTokenizer,
        CLIPVisionConfig,
    )
    from .models.clipseg import (
        CLIPSEG_PRETRAINED_CONFIG_ARCHIVE_MAP,
        CLIPSegConfig,
        CLIPSegProcessor,
        CLIPSegTextConfig,
        CLIPSegVisionConfig,
    )
    from .models.clvp import (
        CLVP_PRETRAINED_CONFIG_ARCHIVE_MAP,
        ClvpConfig,
        ClvpDecoderConfig,
        ClvpEncoderConfig,
        ClvpFeatureExtractor,
        ClvpProcessor,
        ClvpTokenizer,
    )
    from .models.codegen import (
        CODEGEN_PRETRAINED_CONFIG_ARCHIVE_MAP,
        CodeGenConfig,
        CodeGenTokenizer,
    )
    from .models.cohere import COHERE_PRETRAINED_CONFIG_ARCHIVE_MAP, CohereConfig
    from .models.conditional_detr import (
        CONDITIONAL_DETR_PRETRAINED_CONFIG_ARCHIVE_MAP,
        ConditionalDetrConfig,
    )
    from .models.convbert import (
        CONVBERT_PRETRAINED_CONFIG_ARCHIVE_MAP,
        ConvBertConfig,
        ConvBertTokenizer,
    )
    from .models.convnext import CONVNEXT_PRETRAINED_CONFIG_ARCHIVE_MAP, ConvNextConfig
    from .models.convnextv2 import (
        CONVNEXTV2_PRETRAINED_CONFIG_ARCHIVE_MAP,
        ConvNextV2Config,
    )
    from .models.cpmant import (
        CPMANT_PRETRAINED_CONFIG_ARCHIVE_MAP,
        CpmAntConfig,
        CpmAntTokenizer,
    )
    from .models.ctrl import (
        CTRL_PRETRAINED_CONFIG_ARCHIVE_MAP,
        CTRLConfig,
        CTRLTokenizer,
    )
    from .models.cvt import CVT_PRETRAINED_CONFIG_ARCHIVE_MAP, CvtConfig
    from .models.data2vec import (
        DATA2VEC_TEXT_PRETRAINED_CONFIG_ARCHIVE_MAP,
        DATA2VEC_VISION_PRETRAINED_CONFIG_ARCHIVE_MAP,
        Data2VecAudioConfig,
        Data2VecTextConfig,
        Data2VecVisionConfig,
    )
    from .models.dbrx import DbrxConfig
    from .models.deberta import (
        DEBERTA_PRETRAINED_CONFIG_ARCHIVE_MAP,
        DebertaConfig,
        DebertaTokenizer,
    )
    from .models.deberta_v2 import (
        DEBERTA_V2_PRETRAINED_CONFIG_ARCHIVE_MAP,
        DebertaV2Config,
    )
    from .models.decision_transformer import (
        DECISION_TRANSFORMER_PRETRAINED_CONFIG_ARCHIVE_MAP,
        DecisionTransformerConfig,
    )
    from .models.deformable_detr import (
        DEFORMABLE_DETR_PRETRAINED_CONFIG_ARCHIVE_MAP,
        DeformableDetrConfig,
    )
    from .models.deit import DEIT_PRETRAINED_CONFIG_ARCHIVE_MAP, DeiTConfig
    from .models.deprecated.mctct import (
        MCTCT_PRETRAINED_CONFIG_ARCHIVE_MAP,
        MCTCTConfig,
        MCTCTFeatureExtractor,
        MCTCTProcessor,
    )
    from .models.deprecated.mmbt import MMBTConfig
    from .models.deprecated.open_llama import (
        OPEN_LLAMA_PRETRAINED_CONFIG_ARCHIVE_MAP,
        OpenLlamaConfig,
    )
    from .models.deprecated.retribert import (
        RETRIBERT_PRETRAINED_CONFIG_ARCHIVE_MAP,
        RetriBertConfig,
        RetriBertTokenizer,
    )
    from .models.deprecated.tapex import TapexTokenizer
    from .models.deprecated.trajectory_transformer import (
        TRAJECTORY_TRANSFORMER_PRETRAINED_CONFIG_ARCHIVE_MAP,
        TrajectoryTransformerConfig,
    )
    from .models.deprecated.transfo_xl import (
        TRANSFO_XL_PRETRAINED_CONFIG_ARCHIVE_MAP,
        TransfoXLConfig,
        TransfoXLCorpus,
        TransfoXLTokenizer,
    )
    from .models.deprecated.van import VAN_PRETRAINED_CONFIG_ARCHIVE_MAP, VanConfig
    from .models.depth_anything import (
        DEPTH_ANYTHING_PRETRAINED_CONFIG_ARCHIVE_MAP,
        DepthAnythingConfig,
    )
    from .models.deta import DETA_PRETRAINED_CONFIG_ARCHIVE_MAP, DetaConfig
    from .models.detr import DETR_PRETRAINED_CONFIG_ARCHIVE_MAP, DetrConfig
    from .models.dinat import DINAT_PRETRAINED_CONFIG_ARCHIVE_MAP, DinatConfig
    from .models.dinov2 import DINOV2_PRETRAINED_CONFIG_ARCHIVE_MAP, Dinov2Config
    from .models.distilbert import (
        DISTILBERT_PRETRAINED_CONFIG_ARCHIVE_MAP,
        DistilBertConfig,
        DistilBertTokenizer,
    )
    from .models.donut import (
        DONUT_SWIN_PRETRAINED_CONFIG_ARCHIVE_MAP,
        DonutProcessor,
        DonutSwinConfig,
    )
    from .models.dpr import (
        DPR_PRETRAINED_CONFIG_ARCHIVE_MAP,
        DPRConfig,
        DPRContextEncoderTokenizer,
        DPRQuestionEncoderTokenizer,
        DPRReaderOutput,
        DPRReaderTokenizer,
    )
    from .models.dpt import DPT_PRETRAINED_CONFIG_ARCHIVE_MAP, DPTConfig
    from .models.efficientformer import (
        EFFICIENTFORMER_PRETRAINED_CONFIG_ARCHIVE_MAP,
        EfficientFormerConfig,
    )
    from .models.efficientnet import (
        EFFICIENTNET_PRETRAINED_CONFIG_ARCHIVE_MAP,
        EfficientNetConfig,
    )
    from .models.electra import (
        ELECTRA_PRETRAINED_CONFIG_ARCHIVE_MAP,
        ElectraConfig,
        ElectraTokenizer,
    )
    from .models.encodec import (
        ENCODEC_PRETRAINED_CONFIG_ARCHIVE_MAP,
        EncodecConfig,
        EncodecFeatureExtractor,
    )
    from .models.encoder_decoder import EncoderDecoderConfig
    from .models.ernie import ERNIE_PRETRAINED_CONFIG_ARCHIVE_MAP, ErnieConfig
    from .models.ernie_m import ERNIE_M_PRETRAINED_CONFIG_ARCHIVE_MAP, ErnieMConfig
    from .models.esm import ESM_PRETRAINED_CONFIG_ARCHIVE_MAP, EsmConfig, EsmTokenizer
    from .models.falcon import FALCON_PRETRAINED_CONFIG_ARCHIVE_MAP, FalconConfig
    from .models.fastspeech2_conformer import (
        FASTSPEECH2_CONFORMER_HIFIGAN_PRETRAINED_CONFIG_ARCHIVE_MAP,
        FASTSPEECH2_CONFORMER_PRETRAINED_CONFIG_ARCHIVE_MAP,
        FASTSPEECH2_CONFORMER_WITH_HIFIGAN_PRETRAINED_CONFIG_ARCHIVE_MAP,
        FastSpeech2ConformerConfig,
        FastSpeech2ConformerHifiGanConfig,
        FastSpeech2ConformerTokenizer,
        FastSpeech2ConformerWithHifiGanConfig,
    )
    from .models.flaubert import (
        FLAUBERT_PRETRAINED_CONFIG_ARCHIVE_MAP,
        FlaubertConfig,
        FlaubertTokenizer,
    )
    from .models.flava import (
        FLAVA_PRETRAINED_CONFIG_ARCHIVE_MAP,
        FlavaConfig,
        FlavaImageCodebookConfig,
        FlavaImageConfig,
        FlavaMultimodalConfig,
        FlavaTextConfig,
    )
    from .models.fnet import FNET_PRETRAINED_CONFIG_ARCHIVE_MAP, FNetConfig
    from .models.focalnet import FOCALNET_PRETRAINED_CONFIG_ARCHIVE_MAP, FocalNetConfig
    from .models.fsmt import (
        FSMT_PRETRAINED_CONFIG_ARCHIVE_MAP,
        FSMTConfig,
        FSMTTokenizer,
    )
    from .models.funnel import (
        FUNNEL_PRETRAINED_CONFIG_ARCHIVE_MAP,
        FunnelConfig,
        FunnelTokenizer,
    )
    from .models.fuyu import FUYU_PRETRAINED_CONFIG_ARCHIVE_MAP, FuyuConfig
    from .models.gemma import GEMMA_PRETRAINED_CONFIG_ARCHIVE_MAP, GemmaConfig
    from .models.git import (
        GIT_PRETRAINED_CONFIG_ARCHIVE_MAP,
        GitConfig,
        GitProcessor,
        GitVisionConfig,
    )
    from .models.glpn import GLPN_PRETRAINED_CONFIG_ARCHIVE_MAP, GLPNConfig
    from .models.gpt2 import (
        GPT2_PRETRAINED_CONFIG_ARCHIVE_MAP,
        GPT2Config,
        GPT2Tokenizer,
    )
    from .models.gpt_bigcode import (
        GPT_BIGCODE_PRETRAINED_CONFIG_ARCHIVE_MAP,
        GPTBigCodeConfig,
    )
    from .models.gpt_neo import GPT_NEO_PRETRAINED_CONFIG_ARCHIVE_MAP, GPTNeoConfig
    from .models.gpt_neox import GPT_NEOX_PRETRAINED_CONFIG_ARCHIVE_MAP, GPTNeoXConfig
    from .models.gpt_neox_japanese import (
        GPT_NEOX_JAPANESE_PRETRAINED_CONFIG_ARCHIVE_MAP,
        GPTNeoXJapaneseConfig,
    )
    from .models.gptj import GPTJ_PRETRAINED_CONFIG_ARCHIVE_MAP, GPTJConfig
    from .models.gptsan_japanese import (
        GPTSAN_JAPANESE_PRETRAINED_CONFIG_ARCHIVE_MAP,
        GPTSanJapaneseConfig,
        GPTSanJapaneseTokenizer,
    )
    from .models.graphormer import GRAPHORMER_PRETRAINED_CONFIG_ARCHIVE_MAP, GraphormerConfig
    from .models.grounding_dino import (
        GROUNDING_DINO_PRETRAINED_CONFIG_ARCHIVE_MAP,
        GroundingDinoConfig,
        GroundingDinoProcessor,
    )
    from .models.groupvit import (
        GROUPVIT_PRETRAINED_CONFIG_ARCHIVE_MAP,
        GroupViTConfig,
        GroupViTTextConfig,
        GroupViTVisionConfig,
    )
    from .models.herbert import HerbertTokenizer
    from .models.hubert import HUBERT_PRETRAINED_CONFIG_ARCHIVE_MAP, HubertConfig
    from .models.ibert import IBERT_PRETRAINED_CONFIG_ARCHIVE_MAP, IBertConfig
<<<<<<< HEAD
    from .models.idefics import IDEFICS_PRETRAINED_CONFIG_ARCHIVE_MAP, IdeficsConfig
=======
    from .models.idefics import (
        IDEFICS_PRETRAINED_CONFIG_ARCHIVE_MAP,
        IdeficsConfig,
    )
    from .models.idefics2 import Idefics2Config
>>>>>>> 51bcadc1
    from .models.imagegpt import IMAGEGPT_PRETRAINED_CONFIG_ARCHIVE_MAP, ImageGPTConfig
    from .models.informer import INFORMER_PRETRAINED_CONFIG_ARCHIVE_MAP, InformerConfig
    from .models.instructblip import (
        INSTRUCTBLIP_PRETRAINED_CONFIG_ARCHIVE_MAP,
        InstructBlipConfig,
        InstructBlipProcessor,
        InstructBlipQFormerConfig,
        InstructBlipVisionConfig,
    )
    from .models.jukebox import (
        JUKEBOX_PRETRAINED_CONFIG_ARCHIVE_MAP,
        JukeboxConfig,
        JukeboxPriorConfig,
        JukeboxTokenizer,
        JukeboxVQVAEConfig,
    )
    from .models.kosmos2 import (
        KOSMOS2_PRETRAINED_CONFIG_ARCHIVE_MAP,
        Kosmos2Config,
        Kosmos2Processor,
    )
    from .models.layoutlm import (
        LAYOUTLM_PRETRAINED_CONFIG_ARCHIVE_MAP,
        LayoutLMConfig,
        LayoutLMTokenizer,
    )
    from .models.layoutlmv2 import (
        LAYOUTLMV2_PRETRAINED_CONFIG_ARCHIVE_MAP,
        LayoutLMv2Config,
        LayoutLMv2FeatureExtractor,
        LayoutLMv2ImageProcessor,
        LayoutLMv2Processor,
        LayoutLMv2Tokenizer,
    )
    from .models.layoutlmv3 import (
        LAYOUTLMV3_PRETRAINED_CONFIG_ARCHIVE_MAP,
        LayoutLMv3Config,
        LayoutLMv3FeatureExtractor,
        LayoutLMv3ImageProcessor,
        LayoutLMv3Processor,
        LayoutLMv3Tokenizer,
    )
    from .models.layoutxlm import LayoutXLMProcessor
    from .models.led import LED_PRETRAINED_CONFIG_ARCHIVE_MAP, LEDConfig, LEDTokenizer
    from .models.levit import LEVIT_PRETRAINED_CONFIG_ARCHIVE_MAP, LevitConfig
    from .models.lilt import LILT_PRETRAINED_CONFIG_ARCHIVE_MAP, LiltConfig
    from .models.llama import LLAMA_PRETRAINED_CONFIG_ARCHIVE_MAP, LlamaConfig
    from .models.llava import (
        LLAVA_PRETRAINED_CONFIG_ARCHIVE_MAP,
        LlavaConfig,
        LlavaProcessor,
    )
    from .models.llava_next import (
        LLAVA_NEXT_PRETRAINED_CONFIG_ARCHIVE_MAP,
        LlavaNextConfig,
        LlavaNextProcessor,
    )
    from .models.longformer import (
        LONGFORMER_PRETRAINED_CONFIG_ARCHIVE_MAP,
        LongformerConfig,
        LongformerTokenizer,
    )
    from .models.longt5 import LONGT5_PRETRAINED_CONFIG_ARCHIVE_MAP, LongT5Config
    from .models.luke import (
        LUKE_PRETRAINED_CONFIG_ARCHIVE_MAP,
        LukeConfig,
        LukeTokenizer,
    )
    from .models.lxmert import (
        LXMERT_PRETRAINED_CONFIG_ARCHIVE_MAP,
        LxmertConfig,
        LxmertTokenizer,
    )
    from .models.m2m_100 import M2M_100_PRETRAINED_CONFIG_ARCHIVE_MAP, M2M100Config
    from .models.mamba import MAMBA_PRETRAINED_CONFIG_ARCHIVE_MAP, MambaConfig
    from .models.marian import MarianConfig
    from .models.markuplm import (
        MARKUPLM_PRETRAINED_CONFIG_ARCHIVE_MAP,
        MarkupLMConfig,
        MarkupLMFeatureExtractor,
        MarkupLMProcessor,
        MarkupLMTokenizer,
    )
    from .models.mask2former import (
        MASK2FORMER_PRETRAINED_CONFIG_ARCHIVE_MAP,
        Mask2FormerConfig,
    )
    from .models.maskformer import (
        MASKFORMER_PRETRAINED_CONFIG_ARCHIVE_MAP,
        MaskFormerConfig,
        MaskFormerSwinConfig,
    )
    from .models.mbart import MBartConfig
    from .models.mega import MEGA_PRETRAINED_CONFIG_ARCHIVE_MAP, MegaConfig
    from .models.megatron_bert import (
        MEGATRON_BERT_PRETRAINED_CONFIG_ARCHIVE_MAP,
        MegatronBertConfig,
    )
    from .models.mgp_str import (
        MGP_STR_PRETRAINED_CONFIG_ARCHIVE_MAP,
        MgpstrConfig,
        MgpstrProcessor,
        MgpstrTokenizer,
    )
    from .models.mistral import MISTRAL_PRETRAINED_CONFIG_ARCHIVE_MAP, MistralConfig
    from .models.mixtral import MIXTRAL_PRETRAINED_CONFIG_ARCHIVE_MAP, MixtralConfig
    from .models.mobilebert import (
        MOBILEBERT_PRETRAINED_CONFIG_ARCHIVE_MAP,
        MobileBertConfig,
        MobileBertTokenizer,
    )
    from .models.mobilenet_v1 import (
        MOBILENET_V1_PRETRAINED_CONFIG_ARCHIVE_MAP,
        MobileNetV1Config,
    )
    from .models.mobilenet_v2 import (
        MOBILENET_V2_PRETRAINED_CONFIG_ARCHIVE_MAP,
        MobileNetV2Config,
    )
    from .models.mobilevit import (
        MOBILEVIT_PRETRAINED_CONFIG_ARCHIVE_MAP,
        MobileViTConfig,
    )
    from .models.mobilevitv2 import (
        MOBILEVITV2_PRETRAINED_CONFIG_ARCHIVE_MAP,
        MobileViTV2Config,
    )
    from .models.mpnet import (
        MPNET_PRETRAINED_CONFIG_ARCHIVE_MAP,
        MPNetConfig,
        MPNetTokenizer,
    )
    from .models.mpt import MPT_PRETRAINED_CONFIG_ARCHIVE_MAP, MptConfig
    from .models.mra import MRA_PRETRAINED_CONFIG_ARCHIVE_MAP, MraConfig
    from .models.mt5 import MT5Config
    from .models.musicgen import (
        MUSICGEN_PRETRAINED_CONFIG_ARCHIVE_MAP,
        MusicgenConfig,
        MusicgenDecoderConfig,
    )
    from .models.musicgen_melody import (
        MUSICGEN_MELODY_PRETRAINED_MODEL_ARCHIVE_LIST,
        MusicgenMelodyConfig,
        MusicgenMelodyDecoderConfig,
    )
    from .models.mvp import MvpConfig, MvpTokenizer
    from .models.nat import NAT_PRETRAINED_CONFIG_ARCHIVE_MAP, NatConfig
    from .models.nezha import NEZHA_PRETRAINED_CONFIG_ARCHIVE_MAP, NezhaConfig
    from .models.nllb_moe import NLLB_MOE_PRETRAINED_CONFIG_ARCHIVE_MAP, NllbMoeConfig
    from .models.nougat import NougatProcessor
    from .models.nystromformer import (
        NYSTROMFORMER_PRETRAINED_CONFIG_ARCHIVE_MAP,
        NystromformerConfig,
    )
    from .models.oneformer import (
        ONEFORMER_PRETRAINED_CONFIG_ARCHIVE_MAP,
        OneFormerConfig,
        OneFormerProcessor,
    )
    from .models.openai import (
        OPENAI_GPT_PRETRAINED_CONFIG_ARCHIVE_MAP,
        OpenAIGPTConfig,
        OpenAIGPTTokenizer,
    )
    from .models.opt import OPTConfig
    from .models.owlv2 import (
        OWLV2_PRETRAINED_CONFIG_ARCHIVE_MAP,
        Owlv2Config,
        Owlv2Processor,
        Owlv2TextConfig,
        Owlv2VisionConfig,
    )
    from .models.owlvit import (
        OWLVIT_PRETRAINED_CONFIG_ARCHIVE_MAP,
        OwlViTConfig,
        OwlViTProcessor,
        OwlViTTextConfig,
        OwlViTVisionConfig,
    )
    from .models.patchtsmixer import (
        PATCHTSMIXER_PRETRAINED_CONFIG_ARCHIVE_MAP,
        PatchTSMixerConfig,
    )
    from .models.patchtst import PATCHTST_PRETRAINED_CONFIG_ARCHIVE_MAP, PatchTSTConfig
    from .models.pegasus import (
        PEGASUS_PRETRAINED_CONFIG_ARCHIVE_MAP,
        PegasusConfig,
        PegasusTokenizer,
    )
    from .models.pegasus_x import (
        PEGASUS_X_PRETRAINED_CONFIG_ARCHIVE_MAP,
        PegasusXConfig,
    )
    from .models.perceiver import (
        PERCEIVER_PRETRAINED_CONFIG_ARCHIVE_MAP,
        PerceiverConfig,
        PerceiverTokenizer,
    )
    from .models.persimmon import (
        PERSIMMON_PRETRAINED_CONFIG_ARCHIVE_MAP,
        PersimmonConfig,
    )
    from .models.phi import PHI_PRETRAINED_CONFIG_ARCHIVE_MAP, PhiConfig
    from .models.phobert import PhobertTokenizer
    from .models.pix2struct import (
        PIX2STRUCT_PRETRAINED_CONFIG_ARCHIVE_MAP,
        Pix2StructConfig,
        Pix2StructProcessor,
        Pix2StructTextConfig,
        Pix2StructVisionConfig,
    )
    from .models.plbart import PLBART_PRETRAINED_CONFIG_ARCHIVE_MAP, PLBartConfig
    from .models.poolformer import (
        POOLFORMER_PRETRAINED_CONFIG_ARCHIVE_MAP,
        PoolFormerConfig,
    )
    from .models.pop2piano import (
        POP2PIANO_PRETRAINED_CONFIG_ARCHIVE_MAP,
        Pop2PianoConfig,
    )
    from .models.prophetnet import (
        PROPHETNET_PRETRAINED_CONFIG_ARCHIVE_MAP,
        ProphetNetConfig,
        ProphetNetTokenizer,
    )
    from .models.pvt import PVT_PRETRAINED_CONFIG_ARCHIVE_MAP, PvtConfig
    from .models.pvt_v2 import PvtV2Config
    from .models.qdqbert import QDQBERT_PRETRAINED_CONFIG_ARCHIVE_MAP, QDQBertConfig
    from .models.qwen2 import (
        QWEN2_PRETRAINED_CONFIG_ARCHIVE_MAP,
        Qwen2Config,
        Qwen2Tokenizer,
    )
    from .models.qwen2_moe import QWEN2MOE_PRETRAINED_CONFIG_ARCHIVE_MAP, Qwen2MoeConfig
    from .models.rag import RagConfig, RagRetriever, RagTokenizer
    from .models.realm import (
        REALM_PRETRAINED_CONFIG_ARCHIVE_MAP,
        RealmConfig,
        RealmTokenizer,
    )
    from .models.recurrent_gemma import RecurrentGemmaConfig
    from .models.reformer import REFORMER_PRETRAINED_CONFIG_ARCHIVE_MAP, ReformerConfig
    from .models.regnet import REGNET_PRETRAINED_CONFIG_ARCHIVE_MAP, RegNetConfig
    from .models.rembert import REMBERT_PRETRAINED_CONFIG_ARCHIVE_MAP, RemBertConfig
    from .models.resnet import RESNET_PRETRAINED_CONFIG_ARCHIVE_MAP, ResNetConfig
    from .models.roberta import (
        ROBERTA_PRETRAINED_CONFIG_ARCHIVE_MAP,
        RobertaConfig,
        RobertaTokenizer,
    )
    from .models.roberta_prelayernorm import (
        ROBERTA_PRELAYERNORM_PRETRAINED_CONFIG_ARCHIVE_MAP,
        RobertaPreLayerNormConfig,
    )
    from .models.roc_bert import (
        ROC_BERT_PRETRAINED_CONFIG_ARCHIVE_MAP,
        RoCBertConfig,
        RoCBertTokenizer,
    )
    from .models.roformer import (
        ROFORMER_PRETRAINED_CONFIG_ARCHIVE_MAP,
        RoFormerConfig,
        RoFormerTokenizer,
    )
    from .models.rwkv import RWKV_PRETRAINED_CONFIG_ARCHIVE_MAP, RwkvConfig
    from .models.sam import (
        SAM_PRETRAINED_CONFIG_ARCHIVE_MAP,
        SamConfig,
        SamMaskDecoderConfig,
        SamProcessor,
        SamPromptEncoderConfig,
        SamVisionConfig,
    )
    from .models.seamless_m4t import (
        SEAMLESS_M4T_PRETRAINED_CONFIG_ARCHIVE_MAP,
        SeamlessM4TConfig,
        SeamlessM4TFeatureExtractor,
        SeamlessM4TProcessor,
    )
    from .models.seamless_m4t_v2 import (
        SEAMLESS_M4T_V2_PRETRAINED_CONFIG_ARCHIVE_MAP,
        SeamlessM4Tv2Config,
    )
    from .models.segformer import (
        SEGFORMER_PRETRAINED_CONFIG_ARCHIVE_MAP,
        SegformerConfig,
    )
    from .models.seggpt import SEGGPT_PRETRAINED_CONFIG_ARCHIVE_MAP, SegGptConfig
    from .models.sew import SEW_PRETRAINED_CONFIG_ARCHIVE_MAP, SEWConfig
    from .models.sew_d import SEW_D_PRETRAINED_CONFIG_ARCHIVE_MAP, SEWDConfig
    from .models.siglip import (
        SIGLIP_PRETRAINED_CONFIG_ARCHIVE_MAP,
        SiglipConfig,
        SiglipProcessor,
        SiglipTextConfig,
        SiglipVisionConfig,
    )
    from .models.speech_encoder_decoder import SpeechEncoderDecoderConfig
    from .models.speech_to_text import (
        SPEECH_TO_TEXT_PRETRAINED_CONFIG_ARCHIVE_MAP,
        Speech2TextConfig,
        Speech2TextFeatureExtractor,
        Speech2TextProcessor,
    )
    from .models.speech_to_text_2 import (
        SPEECH_TO_TEXT_2_PRETRAINED_CONFIG_ARCHIVE_MAP,
        Speech2Text2Config,
        Speech2Text2Processor,
        Speech2Text2Tokenizer,
    )
    from .models.speecht5 import (
        SPEECHT5_PRETRAINED_CONFIG_ARCHIVE_MAP,
        SPEECHT5_PRETRAINED_HIFIGAN_CONFIG_ARCHIVE_MAP,
        SpeechT5Config,
        SpeechT5FeatureExtractor,
        SpeechT5HifiGanConfig,
        SpeechT5Processor,
    )
    from .models.splinter import (
        SPLINTER_PRETRAINED_CONFIG_ARCHIVE_MAP,
        SplinterConfig,
        SplinterTokenizer,
    )
    from .models.squeezebert import (
        SQUEEZEBERT_PRETRAINED_CONFIG_ARCHIVE_MAP,
        SqueezeBertConfig,
        SqueezeBertTokenizer,
    )
    from .models.stablelm import STABLELM_PRETRAINED_CONFIG_ARCHIVE_MAP, StableLmConfig
    from .models.starcoder2 import (
        STARCODER2_PRETRAINED_CONFIG_ARCHIVE_MAP,
        Starcoder2Config,
    )
    from .models.superpoint import (
        SUPERPOINT_PRETRAINED_CONFIG_ARCHIVE_MAP,
        SuperPointConfig,
    )
    from .models.swiftformer import (
        SWIFTFORMER_PRETRAINED_CONFIG_ARCHIVE_MAP,
        SwiftFormerConfig,
    )
    from .models.swin import SWIN_PRETRAINED_CONFIG_ARCHIVE_MAP, SwinConfig
    from .models.swin2sr import SWIN2SR_PRETRAINED_CONFIG_ARCHIVE_MAP, Swin2SRConfig
    from .models.swinv2 import SWINV2_PRETRAINED_CONFIG_ARCHIVE_MAP, Swinv2Config
    from .models.switch_transformers import (
        SWITCH_TRANSFORMERS_PRETRAINED_CONFIG_ARCHIVE_MAP,
        SwitchTransformersConfig,
    )
    from .models.t5 import T5_PRETRAINED_CONFIG_ARCHIVE_MAP, T5Config
    from .models.table_transformer import (
        TABLE_TRANSFORMER_PRETRAINED_CONFIG_ARCHIVE_MAP,
        TableTransformerConfig,
    )
    from .models.tapas import (
        TAPAS_PRETRAINED_CONFIG_ARCHIVE_MAP,
        TapasConfig,
        TapasTokenizer,
    )
    from .models.time_series_transformer import (
        TIME_SERIES_TRANSFORMER_PRETRAINED_CONFIG_ARCHIVE_MAP,
        TimeSeriesTransformerConfig,
    )
    from .models.timesformer import (
        TIMESFORMER_PRETRAINED_CONFIG_ARCHIVE_MAP,
        TimesformerConfig,
    )
    from .models.timm_backbone import TimmBackboneConfig
    from .models.trocr import (
        TROCR_PRETRAINED_CONFIG_ARCHIVE_MAP,
        TrOCRConfig,
        TrOCRProcessor,
    )
    from .models.tvlt import (
        TVLT_PRETRAINED_CONFIG_ARCHIVE_MAP,
        TvltConfig,
        TvltFeatureExtractor,
        TvltProcessor,
    )
    from .models.tvp import TVP_PRETRAINED_CONFIG_ARCHIVE_MAP, TvpConfig, TvpProcessor
    from .models.udop import (
        UDOP_PRETRAINED_CONFIG_ARCHIVE_MAP,
        UdopConfig,
        UdopProcessor,
    )
    from .models.umt5 import UMT5Config
    from .models.unispeech import (
        UNISPEECH_PRETRAINED_CONFIG_ARCHIVE_MAP,
        UniSpeechConfig,
    )
    from .models.unispeech_sat import (
        UNISPEECH_SAT_PRETRAINED_CONFIG_ARCHIVE_MAP,
        UniSpeechSatConfig,
    )
    from .models.univnet import (
        UNIVNET_PRETRAINED_CONFIG_ARCHIVE_MAP,
        UnivNetConfig,
        UnivNetFeatureExtractor,
    )
    from .models.upernet import UperNetConfig
    from .models.videomae import VIDEOMAE_PRETRAINED_CONFIG_ARCHIVE_MAP, VideoMAEConfig
    from .models.vilt import (
        VILT_PRETRAINED_CONFIG_ARCHIVE_MAP,
        ViltConfig,
        ViltFeatureExtractor,
        ViltImageProcessor,
        ViltProcessor,
    )
    from .models.vipllava import VIPLLAVA_PRETRAINED_CONFIG_ARCHIVE_MAP, VipLlavaConfig
    from .models.vision_encoder_decoder import VisionEncoderDecoderConfig
    from .models.vision_text_dual_encoder import (
        VisionTextDualEncoderConfig,
        VisionTextDualEncoderProcessor,
    )
    from .models.visual_bert import (
        VISUAL_BERT_PRETRAINED_CONFIG_ARCHIVE_MAP,
        VisualBertConfig,
    )
    from .models.vit import VIT_PRETRAINED_CONFIG_ARCHIVE_MAP, ViTConfig
    from .models.vit_hybrid import (
        VIT_HYBRID_PRETRAINED_CONFIG_ARCHIVE_MAP,
        ViTHybridConfig,
    )
    from .models.vit_mae import VIT_MAE_PRETRAINED_CONFIG_ARCHIVE_MAP, ViTMAEConfig
    from .models.vit_msn import VIT_MSN_PRETRAINED_CONFIG_ARCHIVE_MAP, ViTMSNConfig
    from .models.vitdet import VITDET_PRETRAINED_CONFIG_ARCHIVE_MAP, VitDetConfig
    from .models.vitmatte import VITMATTE_PRETRAINED_CONFIG_ARCHIVE_MAP, VitMatteConfig
    from .models.vits import (
        VITS_PRETRAINED_CONFIG_ARCHIVE_MAP,
        VitsConfig,
        VitsTokenizer,
    )
    from .models.vivit import VIVIT_PRETRAINED_CONFIG_ARCHIVE_MAP, VivitConfig
    from .models.wav2vec2 import (
        WAV_2_VEC_2_PRETRAINED_CONFIG_ARCHIVE_MAP,
        Wav2Vec2Config,
        Wav2Vec2CTCTokenizer,
        Wav2Vec2FeatureExtractor,
        Wav2Vec2Processor,
        Wav2Vec2Tokenizer,
    )
    from .models.wav2vec2_bert import (
        WAV2VEC2_BERT_PRETRAINED_CONFIG_ARCHIVE_MAP,
        Wav2Vec2BertConfig,
        Wav2Vec2BertProcessor,
    )
    from .models.wav2vec2_conformer import (
        WAV2VEC2_CONFORMER_PRETRAINED_CONFIG_ARCHIVE_MAP,
        Wav2Vec2ConformerConfig,
    )
    from .models.wav2vec2_phoneme import Wav2Vec2PhonemeCTCTokenizer
    from .models.wav2vec2_with_lm import Wav2Vec2ProcessorWithLM
    from .models.wavlm import WAVLM_PRETRAINED_CONFIG_ARCHIVE_MAP, WavLMConfig
    from .models.whisper import (
        WHISPER_PRETRAINED_CONFIG_ARCHIVE_MAP,
        WhisperConfig,
        WhisperFeatureExtractor,
        WhisperProcessor,
        WhisperTokenizer,
    )
    from .models.x_clip import (
        XCLIP_PRETRAINED_CONFIG_ARCHIVE_MAP,
        XCLIPConfig,
        XCLIPProcessor,
        XCLIPTextConfig,
        XCLIPVisionConfig,
    )
    from .models.xglm import XGLM_PRETRAINED_CONFIG_ARCHIVE_MAP, XGLMConfig
    from .models.xlm import XLM_PRETRAINED_CONFIG_ARCHIVE_MAP, XLMConfig, XLMTokenizer
    from .models.xlm_prophetnet import (
        XLM_PROPHETNET_PRETRAINED_CONFIG_ARCHIVE_MAP,
        XLMProphetNetConfig,
    )
    from .models.xlm_roberta import (
        XLM_ROBERTA_PRETRAINED_CONFIG_ARCHIVE_MAP,
        XLMRobertaConfig,
    )
    from .models.xlm_roberta_xl import (
        XLM_ROBERTA_XL_PRETRAINED_CONFIG_ARCHIVE_MAP,
        XLMRobertaXLConfig,
    )
    from .models.xlnet import XLNET_PRETRAINED_CONFIG_ARCHIVE_MAP, XLNetConfig
    from .models.xmod import XMOD_PRETRAINED_CONFIG_ARCHIVE_MAP, XmodConfig
    from .models.yolos import YOLOS_PRETRAINED_CONFIG_ARCHIVE_MAP, YolosConfig
    from .models.yoso import YOSO_PRETRAINED_CONFIG_ARCHIVE_MAP, YosoConfig

    # Pipelines
    from .pipelines import (
        AudioClassificationPipeline,
        AutomaticSpeechRecognitionPipeline,
        Conversation,
        ConversationalPipeline,
        CsvPipelineDataFormat,
        DepthEstimationPipeline,
        DocumentQuestionAnsweringPipeline,
        FeatureExtractionPipeline,
        FillMaskPipeline,
        ImageClassificationPipeline,
        ImageFeatureExtractionPipeline,
        ImageSegmentationPipeline,
        ImageToImagePipeline,
        ImageToTextPipeline,
        JsonPipelineDataFormat,
        MaskGenerationPipeline,
        NerPipeline,
        ObjectDetectionPipeline,
        PipedPipelineDataFormat,
        Pipeline,
        PipelineDataFormat,
        QuestionAnsweringPipeline,
        SummarizationPipeline,
        TableQuestionAnsweringPipeline,
        Text2TextGenerationPipeline,
        TextClassificationPipeline,
        TextGenerationPipeline,
        TextToAudioPipeline,
        TokenClassificationPipeline,
        TranslationPipeline,
        VideoClassificationPipeline,
        VisualQuestionAnsweringPipeline,
        ZeroShotAudioClassificationPipeline,
        ZeroShotClassificationPipeline,
        ZeroShotImageClassificationPipeline,
        ZeroShotObjectDetectionPipeline,
        pipeline,
    )
    from .processing_utils import ProcessorMixin

    # Tokenization
    from .tokenization_utils import PreTrainedTokenizer
    from .tokenization_utils_base import (
        AddedToken,
        BatchEncoding,
        CharSpan,
        PreTrainedTokenizerBase,
        SpecialTokensMixin,
        TokenSpan,
    )

    # Tools
    from .tools import (
        Agent,
        AzureOpenAiAgent,
        HfAgent,
        LocalAgent,
        OpenAiAgent,
        PipelineTool,
        RemoteTool,
        Tool,
        launch_gradio_demo,
        load_tool,
    )

    # Trainer
    from .trainer_callback import (
        DefaultFlowCallback,
        EarlyStoppingCallback,
        PrinterCallback,
        ProgressCallback,
        TrainerCallback,
        TrainerControl,
        TrainerState,
    )
    from .trainer_utils import (
        EvalPrediction,
        IntervalStrategy,
        SchedulerType,
        enable_full_determinism,
        set_seed,
    )
    from .training_args import TrainingArguments
    from .training_args_seq2seq import Seq2SeqTrainingArguments
    from .training_args_tf import TFTrainingArguments

    # Files and general utilities
    from .utils import (
        CONFIG_NAME,
        MODEL_CARD_NAME,
        PYTORCH_PRETRAINED_BERT_CACHE,
        PYTORCH_TRANSFORMERS_CACHE,
        SPIECE_UNDERLINE,
        TF2_WEIGHTS_NAME,
        TF_WEIGHTS_NAME,
        TRANSFORMERS_CACHE,
        WEIGHTS_NAME,
        TensorType,
        add_end_docstrings,
        add_start_docstrings,
        is_apex_available,
        is_av_available,
        is_bitsandbytes_available,
        is_datasets_available,
        is_decord_available,
        is_faiss_available,
        is_flax_available,
        is_keras_nlp_available,
        is_phonemizer_available,
        is_psutil_available,
        is_py3nvml_available,
        is_pyctcdecode_available,
        is_sacremoses_available,
        is_safetensors_available,
        is_scipy_available,
        is_sentencepiece_available,
        is_sklearn_available,
        is_speech_available,
        is_tensorflow_text_available,
        is_tf_available,
        is_timm_available,
        is_tokenizers_available,
        is_torch_available,
        is_torch_mlu_available,
        is_torch_neuroncore_available,
        is_torch_npu_available,
        is_torch_tpu_available,
        is_torch_xla_available,
        is_torch_xpu_available,
        is_torchvision_available,
        is_vision_available,
        logging,
    )

    # bitsandbytes config
    from .utils.quantization_config import (
        AqlmConfig,
        AwqConfig,
        BitsAndBytesConfig,
        GPTQConfig,
        QuantoConfig,
    )

    try:
        if not is_sentencepiece_available():
            raise OptionalDependencyNotAvailable()
    except OptionalDependencyNotAvailable:
        from .utils.dummy_sentencepiece_objects import *
    else:
        from .models.albert import AlbertTokenizer
        from .models.barthez import BarthezTokenizer
        from .models.bartpho import BartphoTokenizer
        from .models.bert_generation import BertGenerationTokenizer
        from .models.big_bird import BigBirdTokenizer
        from .models.camembert import CamembertTokenizer
        from .models.code_llama import CodeLlamaTokenizer
        from .models.cpm import CpmTokenizer
        from .models.deberta_v2 import DebertaV2Tokenizer
        from .models.ernie_m import ErnieMTokenizer
        from .models.fnet import FNetTokenizer
        from .models.gemma import GemmaTokenizer
        from .models.gpt_sw3 import GPTSw3Tokenizer
        from .models.layoutxlm import LayoutXLMTokenizer
        from .models.llama import LlamaTokenizer
        from .models.m2m_100 import M2M100Tokenizer
        from .models.marian import MarianTokenizer
        from .models.mbart import MBart50Tokenizer, MBartTokenizer
        from .models.mluke import MLukeTokenizer
        from .models.mt5 import MT5Tokenizer
        from .models.nllb import NllbTokenizer
        from .models.pegasus import PegasusTokenizer
        from .models.plbart import PLBartTokenizer
        from .models.reformer import ReformerTokenizer
        from .models.rembert import RemBertTokenizer
        from .models.seamless_m4t import SeamlessM4TTokenizer
        from .models.siglip import SiglipTokenizer
        from .models.speech_to_text import Speech2TextTokenizer
        from .models.speecht5 import SpeechT5Tokenizer
        from .models.t5 import T5Tokenizer
        from .models.udop import UdopTokenizer
        from .models.xglm import XGLMTokenizer
        from .models.xlm_prophetnet import XLMProphetNetTokenizer
        from .models.xlm_roberta import XLMRobertaTokenizer
        from .models.xlnet import XLNetTokenizer

    try:
        if not is_tokenizers_available():
            raise OptionalDependencyNotAvailable()
    except OptionalDependencyNotAvailable:
        from .utils.dummy_tokenizers_objects import *
    else:
        # Fast tokenizers imports
        from .models.albert import AlbertTokenizerFast
        from .models.bart import BartTokenizerFast
        from .models.barthez import BarthezTokenizerFast
        from .models.bert import BertTokenizerFast
        from .models.big_bird import BigBirdTokenizerFast
        from .models.blenderbot import BlenderbotTokenizerFast
        from .models.blenderbot_small import BlenderbotSmallTokenizerFast
        from .models.bloom import BloomTokenizerFast
        from .models.camembert import CamembertTokenizerFast
        from .models.clip import CLIPTokenizerFast
        from .models.code_llama import CodeLlamaTokenizerFast
        from .models.codegen import CodeGenTokenizerFast
        from .models.cohere import CohereTokenizerFast
        from .models.convbert import ConvBertTokenizerFast
        from .models.cpm import CpmTokenizerFast
        from .models.deberta import DebertaTokenizerFast
        from .models.deberta_v2 import DebertaV2TokenizerFast
        from .models.deprecated.retribert import RetriBertTokenizerFast
        from .models.distilbert import DistilBertTokenizerFast
        from .models.dpr import (
            DPRContextEncoderTokenizerFast,
            DPRQuestionEncoderTokenizerFast,
            DPRReaderTokenizerFast,
        )
        from .models.electra import ElectraTokenizerFast
        from .models.fnet import FNetTokenizerFast
        from .models.funnel import FunnelTokenizerFast
        from .models.gemma import GemmaTokenizerFast
        from .models.gpt2 import GPT2TokenizerFast
        from .models.gpt_neox import GPTNeoXTokenizerFast
        from .models.gpt_neox_japanese import GPTNeoXJapaneseTokenizer
        from .models.herbert import HerbertTokenizerFast
        from .models.layoutlm import LayoutLMTokenizerFast
        from .models.layoutlmv2 import LayoutLMv2TokenizerFast
        from .models.layoutlmv3 import LayoutLMv3TokenizerFast
        from .models.layoutxlm import LayoutXLMTokenizerFast
        from .models.led import LEDTokenizerFast
        from .models.llama import LlamaTokenizerFast
        from .models.longformer import LongformerTokenizerFast
        from .models.lxmert import LxmertTokenizerFast
        from .models.markuplm import MarkupLMTokenizerFast
        from .models.mbart import MBartTokenizerFast
        from .models.mbart50 import MBart50TokenizerFast
        from .models.mobilebert import MobileBertTokenizerFast
        from .models.mpnet import MPNetTokenizerFast
        from .models.mt5 import MT5TokenizerFast
        from .models.mvp import MvpTokenizerFast
        from .models.nllb import NllbTokenizerFast
        from .models.nougat import NougatTokenizerFast
        from .models.openai import OpenAIGPTTokenizerFast
        from .models.pegasus import PegasusTokenizerFast
        from .models.qwen2 import Qwen2TokenizerFast
        from .models.realm import RealmTokenizerFast
        from .models.reformer import ReformerTokenizerFast
        from .models.rembert import RemBertTokenizerFast
        from .models.roberta import RobertaTokenizerFast
        from .models.roformer import RoFormerTokenizerFast
        from .models.seamless_m4t import SeamlessM4TTokenizerFast
        from .models.splinter import SplinterTokenizerFast
        from .models.squeezebert import SqueezeBertTokenizerFast
        from .models.t5 import T5TokenizerFast
        from .models.udop import UdopTokenizerFast
        from .models.whisper import WhisperTokenizerFast
        from .models.xglm import XGLMTokenizerFast
        from .models.xlm_roberta import XLMRobertaTokenizerFast
        from .models.xlnet import XLNetTokenizerFast
        from .tokenization_utils_fast import PreTrainedTokenizerFast

    try:
        if not (is_sentencepiece_available() and is_tokenizers_available()):
            raise OptionalDependencyNotAvailable()
    except OptionalDependencyNotAvailable:
        from .utils.dummies_sentencepiece_and_tokenizers_objects import *
    else:
        from .convert_slow_tokenizer import (
            SLOW_TO_FAST_CONVERTERS,
            convert_slow_tokenizer,
        )

    try:
        if not is_tensorflow_text_available():
            raise OptionalDependencyNotAvailable()
    except OptionalDependencyNotAvailable:
        from .utils.dummy_tensorflow_text_objects import *
    else:
        from .models.bert import TFBertTokenizer

    try:
        if not is_keras_nlp_available():
            raise OptionalDependencyNotAvailable()
    except OptionalDependencyNotAvailable:
        from .utils.dummy_keras_nlp_objects import *
    else:
        from .models.gpt2 import TFGPT2Tokenizer

    try:
        if not is_vision_available():
            raise OptionalDependencyNotAvailable()
    except OptionalDependencyNotAvailable:
        from .utils.dummy_vision_objects import *
    else:
        from .image_processing_utils import ImageProcessingMixin
        from .image_utils import ImageFeatureExtractionMixin
        from .models.beit import BeitFeatureExtractor, BeitImageProcessor
        from .models.bit import BitImageProcessor
        from .models.blip import BlipImageProcessor
        from .models.bridgetower import BridgeTowerImageProcessor
        from .models.chinese_clip import (
            ChineseCLIPFeatureExtractor,
            ChineseCLIPImageProcessor,
        )
        from .models.clip import CLIPFeatureExtractor, CLIPImageProcessor
        from .models.conditional_detr import (
            ConditionalDetrFeatureExtractor,
            ConditionalDetrImageProcessor,
        )
        from .models.convnext import ConvNextFeatureExtractor, ConvNextImageProcessor
        from .models.deformable_detr import (
            DeformableDetrFeatureExtractor,
            DeformableDetrImageProcessor,
        )
        from .models.deit import DeiTFeatureExtractor, DeiTImageProcessor
        from .models.deta import DetaImageProcessor
        from .models.detr import DetrFeatureExtractor, DetrImageProcessor
        from .models.donut import DonutFeatureExtractor, DonutImageProcessor
        from .models.dpt import DPTFeatureExtractor, DPTImageProcessor
        from .models.efficientformer import EfficientFormerImageProcessor
        from .models.efficientnet import EfficientNetImageProcessor
        from .models.flava import (
            FlavaFeatureExtractor,
            FlavaImageProcessor,
            FlavaProcessor,
        )
        from .models.fuyu import FuyuImageProcessor, FuyuProcessor
        from .models.glpn import GLPNFeatureExtractor, GLPNImageProcessor
        from .models.grounding_dino import GroundingDinoImageProcessor
        from .models.idefics import IdeficsImageProcessor
        from .models.idefics2 import Idefics2ImageProcessor
        from .models.imagegpt import ImageGPTFeatureExtractor, ImageGPTImageProcessor
        from .models.layoutlmv2 import (
            LayoutLMv2FeatureExtractor,
            LayoutLMv2ImageProcessor,
        )
        from .models.layoutlmv3 import (
            LayoutLMv3FeatureExtractor,
            LayoutLMv3ImageProcessor,
        )
        from .models.levit import LevitFeatureExtractor, LevitImageProcessor
        from .models.llava_next import LlavaNextImageProcessor
        from .models.mask2former import Mask2FormerImageProcessor
        from .models.maskformer import (
            MaskFormerFeatureExtractor,
            MaskFormerImageProcessor,
        )
        from .models.mobilenet_v1 import (
            MobileNetV1FeatureExtractor,
            MobileNetV1ImageProcessor,
        )
        from .models.mobilenet_v2 import (
            MobileNetV2FeatureExtractor,
            MobileNetV2ImageProcessor,
        )
        from .models.mobilevit import MobileViTFeatureExtractor, MobileViTImageProcessor
        from .models.nougat import NougatImageProcessor
        from .models.oneformer import OneFormerImageProcessor
        from .models.owlv2 import Owlv2ImageProcessor
        from .models.owlvit import OwlViTFeatureExtractor, OwlViTImageProcessor
        from .models.perceiver import PerceiverFeatureExtractor, PerceiverImageProcessor
        from .models.pix2struct import Pix2StructImageProcessor
        from .models.poolformer import (
            PoolFormerFeatureExtractor,
            PoolFormerImageProcessor,
        )
        from .models.pvt import PvtImageProcessor
        from .models.sam import SamImageProcessor
        from .models.segformer import SegformerFeatureExtractor, SegformerImageProcessor
        from .models.seggpt import SegGptImageProcessor
        from .models.siglip import SiglipImageProcessor
        from .models.superpoint import SuperPointImageProcessor
        from .models.swin2sr import Swin2SRImageProcessor
        from .models.tvlt import TvltImageProcessor
        from .models.tvp import TvpImageProcessor
        from .models.videomae import VideoMAEFeatureExtractor, VideoMAEImageProcessor
        from .models.vilt import ViltFeatureExtractor, ViltImageProcessor, ViltProcessor
        from .models.vit import ViTFeatureExtractor, ViTImageProcessor
        from .models.vit_hybrid import ViTHybridImageProcessor
        from .models.vitmatte import VitMatteImageProcessor
        from .models.vivit import VivitImageProcessor
        from .models.yolos import YolosFeatureExtractor, YolosImageProcessor

    # Modeling
    try:
        if not is_torch_available():
            raise OptionalDependencyNotAvailable()
    except OptionalDependencyNotAvailable:
        from .utils.dummy_pt_objects import *
    else:
        # Benchmarks
        from .benchmark.benchmark import PyTorchBenchmark
        from .benchmark.benchmark_args import PyTorchBenchmarkArguments
        from .cache_utils import Cache, DynamicCache, SinkCache, StaticCache
        from .data.datasets import (
            GlueDataset,
            GlueDataTrainingArguments,
            LineByLineTextDataset,
            LineByLineWithRefDataset,
            LineByLineWithSOPTextDataset,
            SquadDataset,
            SquadDataTrainingArguments,
            TextDataset,
            TextDatasetForNextSentencePrediction,
        )
        from .generation import (
            AlternatingCodebooksLogitsProcessor,
            BeamScorer,
            BeamSearchScorer,
            ClassifierFreeGuidanceLogitsProcessor,
            ConstrainedBeamSearchScorer,
            Constraint,
            ConstraintListState,
            DisjunctiveConstraint,
            EncoderNoRepeatNGramLogitsProcessor,
            EncoderRepetitionPenaltyLogitsProcessor,
            EpsilonLogitsWarper,
            EtaLogitsWarper,
            ExponentialDecayLengthPenalty,
            ForcedBOSTokenLogitsProcessor,
            ForcedEOSTokenLogitsProcessor,
            ForceTokensLogitsProcessor,
            GenerationMixin,
            HammingDiversityLogitsProcessor,
            InfNanRemoveLogitsProcessor,
            LogitNormalization,
            LogitsProcessor,
            LogitsProcessorList,
            LogitsWarper,
            MaxLengthCriteria,
            MaxTimeCriteria,
            MinLengthLogitsProcessor,
            MinNewTokensLengthLogitsProcessor,
            NoBadWordsLogitsProcessor,
            NoRepeatNGramLogitsProcessor,
            PhrasalConstraint,
            PrefixConstrainedLogitsProcessor,
            RepetitionPenaltyLogitsProcessor,
            SequenceBiasLogitsProcessor,
            StoppingCriteria,
            StoppingCriteriaList,
            SuppressTokensAtBeginLogitsProcessor,
            SuppressTokensLogitsProcessor,
            TemperatureLogitsWarper,
            TopKLogitsWarper,
            TopPLogitsWarper,
            TypicalLogitsWarper,
            UnbatchedClassifierFreeGuidanceLogitsProcessor,
            WhisperTimeStampLogitsProcessor,
        )
        from .modeling_utils import PreTrainedModel
        from .models.albert import (
            ALBERT_PRETRAINED_MODEL_ARCHIVE_LIST,
            AlbertForMaskedLM,
            AlbertForMultipleChoice,
            AlbertForPreTraining,
            AlbertForQuestionAnswering,
            AlbertForSequenceClassification,
            AlbertForTokenClassification,
            AlbertModel,
            AlbertPreTrainedModel,
            load_tf_weights_in_albert,
        )
        from .models.align import (
            ALIGN_PRETRAINED_MODEL_ARCHIVE_LIST,
            AlignModel,
            AlignPreTrainedModel,
            AlignTextModel,
            AlignVisionModel,
        )
        from .models.altclip import (
            ALTCLIP_PRETRAINED_MODEL_ARCHIVE_LIST,
            AltCLIPModel,
            AltCLIPPreTrainedModel,
            AltCLIPTextModel,
            AltCLIPVisionModel,
        )
        from .models.audio_spectrogram_transformer import (
            AUDIO_SPECTROGRAM_TRANSFORMER_PRETRAINED_MODEL_ARCHIVE_LIST,
            ASTForAudioClassification,
            ASTModel,
            ASTPreTrainedModel,
        )
        from .models.auto import (
            MODEL_FOR_AUDIO_CLASSIFICATION_MAPPING,
            MODEL_FOR_AUDIO_FRAME_CLASSIFICATION_MAPPING,
            MODEL_FOR_AUDIO_XVECTOR_MAPPING,
            MODEL_FOR_BACKBONE_MAPPING,
            MODEL_FOR_CAUSAL_IMAGE_MODELING_MAPPING,
            MODEL_FOR_CAUSAL_LM_MAPPING,
            MODEL_FOR_CTC_MAPPING,
            MODEL_FOR_DEPTH_ESTIMATION_MAPPING,
            MODEL_FOR_DOCUMENT_QUESTION_ANSWERING_MAPPING,
            MODEL_FOR_IMAGE_CLASSIFICATION_MAPPING,
            MODEL_FOR_IMAGE_MAPPING,
            MODEL_FOR_IMAGE_SEGMENTATION_MAPPING,
            MODEL_FOR_IMAGE_TO_IMAGE_MAPPING,
            MODEL_FOR_INSTANCE_SEGMENTATION_MAPPING,
            MODEL_FOR_KEYPOINT_DETECTION_MAPPING,
            MODEL_FOR_MASK_GENERATION_MAPPING,
            MODEL_FOR_MASKED_IMAGE_MODELING_MAPPING,
            MODEL_FOR_MASKED_LM_MAPPING,
            MODEL_FOR_MULTIPLE_CHOICE_MAPPING,
            MODEL_FOR_NEXT_SENTENCE_PREDICTION_MAPPING,
            MODEL_FOR_OBJECT_DETECTION_MAPPING,
            MODEL_FOR_PRETRAINING_MAPPING,
            MODEL_FOR_QUESTION_ANSWERING_MAPPING,
            MODEL_FOR_SEMANTIC_SEGMENTATION_MAPPING,
            MODEL_FOR_SEQ_TO_SEQ_CAUSAL_LM_MAPPING,
            MODEL_FOR_SEQUENCE_CLASSIFICATION_MAPPING,
            MODEL_FOR_SPEECH_SEQ_2_SEQ_MAPPING,
            MODEL_FOR_TABLE_QUESTION_ANSWERING_MAPPING,
            MODEL_FOR_TEXT_ENCODING_MAPPING,
            MODEL_FOR_TEXT_TO_SPECTROGRAM_MAPPING,
            MODEL_FOR_TEXT_TO_WAVEFORM_MAPPING,
            MODEL_FOR_TIME_SERIES_CLASSIFICATION_MAPPING,
            MODEL_FOR_TIME_SERIES_REGRESSION_MAPPING,
            MODEL_FOR_TOKEN_CLASSIFICATION_MAPPING,
            MODEL_FOR_UNIVERSAL_SEGMENTATION_MAPPING,
            MODEL_FOR_VIDEO_CLASSIFICATION_MAPPING,
            MODEL_FOR_VISION_2_SEQ_MAPPING,
            MODEL_FOR_VISUAL_QUESTION_ANSWERING_MAPPING,
            MODEL_FOR_ZERO_SHOT_IMAGE_CLASSIFICATION_MAPPING,
            MODEL_FOR_ZERO_SHOT_OBJECT_DETECTION_MAPPING,
            MODEL_MAPPING,
            MODEL_WITH_LM_HEAD_MAPPING,
            AutoBackbone,
            AutoModel,
            AutoModelForAudioClassification,
            AutoModelForAudioFrameClassification,
            AutoModelForAudioXVector,
            AutoModelForCausalLM,
            AutoModelForCTC,
            AutoModelForDepthEstimation,
            AutoModelForDocumentQuestionAnswering,
            AutoModelForImageClassification,
            AutoModelForImageSegmentation,
            AutoModelForImageToImage,
            AutoModelForInstanceSegmentation,
            AutoModelForKeypointDetection,
            AutoModelForMaskedImageModeling,
            AutoModelForMaskedLM,
            AutoModelForMaskGeneration,
            AutoModelForMultipleChoice,
            AutoModelForNextSentencePrediction,
            AutoModelForObjectDetection,
            AutoModelForPreTraining,
            AutoModelForQuestionAnswering,
            AutoModelForSemanticSegmentation,
            AutoModelForSeq2SeqLM,
            AutoModelForSequenceClassification,
            AutoModelForSpeechSeq2Seq,
            AutoModelForTableQuestionAnswering,
            AutoModelForTextEncoding,
            AutoModelForTextToSpectrogram,
            AutoModelForTextToWaveform,
            AutoModelForTokenClassification,
            AutoModelForUniversalSegmentation,
            AutoModelForVideoClassification,
            AutoModelForVision2Seq,
            AutoModelForVisualQuestionAnswering,
            AutoModelForZeroShotImageClassification,
            AutoModelForZeroShotObjectDetection,
            AutoModelWithLMHead,
        )
        from .models.autoformer import (
            AUTOFORMER_PRETRAINED_MODEL_ARCHIVE_LIST,
            AutoformerForPrediction,
            AutoformerModel,
            AutoformerPreTrainedModel,
        )
        from .models.bark import (
            BARK_PRETRAINED_MODEL_ARCHIVE_LIST,
            BarkCausalModel,
            BarkCoarseModel,
            BarkFineModel,
            BarkModel,
            BarkPreTrainedModel,
            BarkSemanticModel,
        )
        from .models.bart import (
            BART_PRETRAINED_MODEL_ARCHIVE_LIST,
            BartForCausalLM,
            BartForConditionalGeneration,
            BartForQuestionAnswering,
            BartForSequenceClassification,
            BartModel,
            BartPreTrainedModel,
            BartPretrainedModel,
            PretrainedBartModel,
        )
        from .models.beit import (
            BEIT_PRETRAINED_MODEL_ARCHIVE_LIST,
            BeitBackbone,
            BeitForImageClassification,
            BeitForMaskedImageModeling,
            BeitForSemanticSegmentation,
            BeitModel,
            BeitPreTrainedModel,
        )
        from .models.bert import (
            BERT_PRETRAINED_MODEL_ARCHIVE_LIST,
            BertForMaskedLM,
            BertForMultipleChoice,
            BertForNextSentencePrediction,
            BertForPreTraining,
            BertForQuestionAnswering,
            BertForSequenceClassification,
            BertForTokenClassification,
            BertLayer,
            BertLMHeadModel,
            BertModel,
            BertPreTrainedModel,
            load_tf_weights_in_bert,
        )
        from .models.bert_generation import (
            BertGenerationDecoder,
            BertGenerationEncoder,
            BertGenerationPreTrainedModel,
            load_tf_weights_in_bert_generation,
        )
        from .models.big_bird import (
            BIG_BIRD_PRETRAINED_MODEL_ARCHIVE_LIST,
            BigBirdForCausalLM,
            BigBirdForMaskedLM,
            BigBirdForMultipleChoice,
            BigBirdForPreTraining,
            BigBirdForQuestionAnswering,
            BigBirdForSequenceClassification,
            BigBirdForTokenClassification,
            BigBirdLayer,
            BigBirdModel,
            BigBirdPreTrainedModel,
            load_tf_weights_in_big_bird,
        )
        from .models.bigbird_pegasus import (
            BIGBIRD_PEGASUS_PRETRAINED_MODEL_ARCHIVE_LIST,
            BigBirdPegasusForCausalLM,
            BigBirdPegasusForConditionalGeneration,
            BigBirdPegasusForQuestionAnswering,
            BigBirdPegasusForSequenceClassification,
            BigBirdPegasusModel,
            BigBirdPegasusPreTrainedModel,
        )
        from .models.biogpt import (
            BIOGPT_PRETRAINED_MODEL_ARCHIVE_LIST,
            BioGptForCausalLM,
            BioGptForSequenceClassification,
            BioGptForTokenClassification,
            BioGptModel,
            BioGptPreTrainedModel,
        )
        from .models.bit import (
            BIT_PRETRAINED_MODEL_ARCHIVE_LIST,
            BitBackbone,
            BitForImageClassification,
            BitModel,
            BitPreTrainedModel,
        )
        from .models.blenderbot import (
            BLENDERBOT_PRETRAINED_MODEL_ARCHIVE_LIST,
            BlenderbotForCausalLM,
            BlenderbotForConditionalGeneration,
            BlenderbotModel,
            BlenderbotPreTrainedModel,
        )
        from .models.blenderbot_small import (
            BLENDERBOT_SMALL_PRETRAINED_MODEL_ARCHIVE_LIST,
            BlenderbotSmallForCausalLM,
            BlenderbotSmallForConditionalGeneration,
            BlenderbotSmallModel,
            BlenderbotSmallPreTrainedModel,
        )
        from .models.blip import (
            BLIP_PRETRAINED_MODEL_ARCHIVE_LIST,
            BlipForConditionalGeneration,
            BlipForImageTextRetrieval,
            BlipForQuestionAnswering,
            BlipModel,
            BlipPreTrainedModel,
            BlipTextModel,
            BlipVisionModel,
        )
        from .models.blip_2 import (
            BLIP_2_PRETRAINED_MODEL_ARCHIVE_LIST,
            Blip2ForConditionalGeneration,
            Blip2Model,
            Blip2PreTrainedModel,
            Blip2QFormerModel,
            Blip2VisionModel,
        )
        from .models.bloom import (
            BLOOM_PRETRAINED_MODEL_ARCHIVE_LIST,
            BloomForCausalLM,
            BloomForQuestionAnswering,
            BloomForSequenceClassification,
            BloomForTokenClassification,
            BloomModel,
            BloomPreTrainedModel,
        )
        from .models.bridgetower import (
            BRIDGETOWER_PRETRAINED_MODEL_ARCHIVE_LIST,
            BridgeTowerForContrastiveLearning,
            BridgeTowerForImageAndTextRetrieval,
            BridgeTowerForMaskedLM,
            BridgeTowerModel,
            BridgeTowerPreTrainedModel,
        )
        from .models.bros import (
            BROS_PRETRAINED_MODEL_ARCHIVE_LIST,
            BrosForTokenClassification,
            BrosModel,
            BrosPreTrainedModel,
            BrosProcessor,
            BrosSpadeEEForTokenClassification,
            BrosSpadeELForTokenClassification,
        )
        from .models.camembert import (
            CAMEMBERT_PRETRAINED_MODEL_ARCHIVE_LIST,
            CamembertForCausalLM,
            CamembertForMaskedLM,
            CamembertForMultipleChoice,
            CamembertForQuestionAnswering,
            CamembertForSequenceClassification,
            CamembertForTokenClassification,
            CamembertModel,
            CamembertPreTrainedModel,
        )
        from .models.canine import (
            CANINE_PRETRAINED_MODEL_ARCHIVE_LIST,
            CanineForMultipleChoice,
            CanineForQuestionAnswering,
            CanineForSequenceClassification,
            CanineForTokenClassification,
            CanineLayer,
            CanineModel,
            CaninePreTrainedModel,
            load_tf_weights_in_canine,
        )
        from .models.chinese_clip import (
            CHINESE_CLIP_PRETRAINED_MODEL_ARCHIVE_LIST,
            ChineseCLIPModel,
            ChineseCLIPPreTrainedModel,
            ChineseCLIPTextModel,
            ChineseCLIPVisionModel,
        )
        from .models.clap import (
            CLAP_PRETRAINED_MODEL_ARCHIVE_LIST,
            ClapAudioModel,
            ClapAudioModelWithProjection,
            ClapFeatureExtractor,
            ClapModel,
            ClapPreTrainedModel,
            ClapTextModel,
            ClapTextModelWithProjection,
        )
        from .models.clip import (
            CLIP_PRETRAINED_MODEL_ARCHIVE_LIST,
            CLIPForImageClassification,
            CLIPModel,
            CLIPPreTrainedModel,
            CLIPTextModel,
            CLIPTextModelWithProjection,
            CLIPVisionModel,
            CLIPVisionModelWithProjection,
        )
        from .models.clipseg import (
            CLIPSEG_PRETRAINED_MODEL_ARCHIVE_LIST,
            CLIPSegForImageSegmentation,
            CLIPSegModel,
            CLIPSegPreTrainedModel,
            CLIPSegTextModel,
            CLIPSegVisionModel,
        )
        from .models.clvp import (
            CLVP_PRETRAINED_MODEL_ARCHIVE_LIST,
            ClvpDecoder,
            ClvpEncoder,
            ClvpForCausalLM,
            ClvpModel,
            ClvpModelForConditionalGeneration,
            ClvpPreTrainedModel,
        )
        from .models.codegen import (
            CODEGEN_PRETRAINED_MODEL_ARCHIVE_LIST,
            CodeGenForCausalLM,
            CodeGenModel,
            CodeGenPreTrainedModel,
        )
        from .models.cohere import CohereForCausalLM, CohereModel, CoherePreTrainedModel
        from .models.conditional_detr import (
            CONDITIONAL_DETR_PRETRAINED_MODEL_ARCHIVE_LIST,
            ConditionalDetrForObjectDetection,
            ConditionalDetrForSegmentation,
            ConditionalDetrModel,
            ConditionalDetrPreTrainedModel,
        )
        from .models.convbert import (
            CONVBERT_PRETRAINED_MODEL_ARCHIVE_LIST,
            ConvBertForMaskedLM,
            ConvBertForMultipleChoice,
            ConvBertForQuestionAnswering,
            ConvBertForSequenceClassification,
            ConvBertForTokenClassification,
            ConvBertLayer,
            ConvBertModel,
            ConvBertPreTrainedModel,
            load_tf_weights_in_convbert,
        )
        from .models.convnext import (
            CONVNEXT_PRETRAINED_MODEL_ARCHIVE_LIST,
            ConvNextBackbone,
            ConvNextForImageClassification,
            ConvNextModel,
            ConvNextPreTrainedModel,
        )
        from .models.convnextv2 import (
            CONVNEXTV2_PRETRAINED_MODEL_ARCHIVE_LIST,
            ConvNextV2Backbone,
            ConvNextV2ForImageClassification,
            ConvNextV2Model,
            ConvNextV2PreTrainedModel,
        )
        from .models.cpmant import (
            CPMANT_PRETRAINED_MODEL_ARCHIVE_LIST,
            CpmAntForCausalLM,
            CpmAntModel,
            CpmAntPreTrainedModel,
        )
        from .models.ctrl import (
            CTRL_PRETRAINED_MODEL_ARCHIVE_LIST,
            CTRLForSequenceClassification,
            CTRLLMHeadModel,
            CTRLModel,
            CTRLPreTrainedModel,
        )
        from .models.cvt import (
            CVT_PRETRAINED_MODEL_ARCHIVE_LIST,
            CvtForImageClassification,
            CvtModel,
            CvtPreTrainedModel,
        )
        from .models.data2vec import (
            DATA2VEC_AUDIO_PRETRAINED_MODEL_ARCHIVE_LIST,
            DATA2VEC_TEXT_PRETRAINED_MODEL_ARCHIVE_LIST,
            DATA2VEC_VISION_PRETRAINED_MODEL_ARCHIVE_LIST,
            Data2VecAudioForAudioFrameClassification,
            Data2VecAudioForCTC,
            Data2VecAudioForSequenceClassification,
            Data2VecAudioForXVector,
            Data2VecAudioModel,
            Data2VecAudioPreTrainedModel,
            Data2VecTextForCausalLM,
            Data2VecTextForMaskedLM,
            Data2VecTextForMultipleChoice,
            Data2VecTextForQuestionAnswering,
            Data2VecTextForSequenceClassification,
            Data2VecTextForTokenClassification,
            Data2VecTextModel,
            Data2VecTextPreTrainedModel,
            Data2VecVisionForImageClassification,
            Data2VecVisionForSemanticSegmentation,
            Data2VecVisionModel,
            Data2VecVisionPreTrainedModel,
        )

        # PyTorch model imports
        from .models.dbrx import (
            DbrxForCausalLM,
            DbrxModel,
            DbrxPreTrainedModel,
        )
        from .models.deberta import (
            DEBERTA_PRETRAINED_MODEL_ARCHIVE_LIST,
            DebertaForMaskedLM,
            DebertaForQuestionAnswering,
            DebertaForSequenceClassification,
            DebertaForTokenClassification,
            DebertaModel,
            DebertaPreTrainedModel,
        )
        from .models.deberta_v2 import (
            DEBERTA_V2_PRETRAINED_MODEL_ARCHIVE_LIST,
            DebertaV2ForMaskedLM,
            DebertaV2ForMultipleChoice,
            DebertaV2ForQuestionAnswering,
            DebertaV2ForSequenceClassification,
            DebertaV2ForTokenClassification,
            DebertaV2Model,
            DebertaV2PreTrainedModel,
        )
        from .models.decision_transformer import (
            DECISION_TRANSFORMER_PRETRAINED_MODEL_ARCHIVE_LIST,
            DecisionTransformerGPT2Model,
            DecisionTransformerGPT2PreTrainedModel,
            DecisionTransformerModel,
            DecisionTransformerPreTrainedModel,
        )
        from .models.deformable_detr import (
            DEFORMABLE_DETR_PRETRAINED_MODEL_ARCHIVE_LIST,
            DeformableDetrForObjectDetection,
            DeformableDetrModel,
            DeformableDetrPreTrainedModel,
        )
        from .models.deit import (
            DEIT_PRETRAINED_MODEL_ARCHIVE_LIST,
            DeiTForImageClassification,
            DeiTForImageClassificationWithTeacher,
            DeiTForMaskedImageModeling,
            DeiTModel,
            DeiTPreTrainedModel,
        )
        from .models.deprecated.mctct import (
            MCTCT_PRETRAINED_MODEL_ARCHIVE_LIST,
            MCTCTForCTC,
            MCTCTModel,
            MCTCTPreTrainedModel,
        )
        from .models.deprecated.mmbt import (
            MMBTForClassification,
            MMBTModel,
            ModalEmbeddings,
        )
        from .models.deprecated.open_llama import (
            OpenLlamaForCausalLM,
            OpenLlamaForSequenceClassification,
            OpenLlamaModel,
            OpenLlamaPreTrainedModel,
        )
        from .models.deprecated.retribert import (
            RETRIBERT_PRETRAINED_MODEL_ARCHIVE_LIST,
            RetriBertModel,
            RetriBertPreTrainedModel,
        )
        from .models.deprecated.trajectory_transformer import (
            TRAJECTORY_TRANSFORMER_PRETRAINED_MODEL_ARCHIVE_LIST,
            TrajectoryTransformerModel,
            TrajectoryTransformerPreTrainedModel,
        )
        from .models.deprecated.transfo_xl import (
            TRANSFO_XL_PRETRAINED_MODEL_ARCHIVE_LIST,
            AdaptiveEmbedding,
            TransfoXLForSequenceClassification,
            TransfoXLLMHeadModel,
            TransfoXLModel,
            TransfoXLPreTrainedModel,
            load_tf_weights_in_transfo_xl,
        )
        from .models.deprecated.van import (
            VAN_PRETRAINED_MODEL_ARCHIVE_LIST,
            VanForImageClassification,
            VanModel,
            VanPreTrainedModel,
        )
        from .models.depth_anything import (
            DEPTH_ANYTHING_PRETRAINED_MODEL_ARCHIVE_LIST,
            DepthAnythingForDepthEstimation,
            DepthAnythingPreTrainedModel,
        )
        from .models.deta import (
            DETA_PRETRAINED_MODEL_ARCHIVE_LIST,
            DetaForObjectDetection,
            DetaModel,
            DetaPreTrainedModel,
        )
        from .models.detr import (
            DETR_PRETRAINED_MODEL_ARCHIVE_LIST,
            DetrForObjectDetection,
            DetrForSegmentation,
            DetrModel,
            DetrPreTrainedModel,
        )
        from .models.dinat import (
            DINAT_PRETRAINED_MODEL_ARCHIVE_LIST,
            DinatBackbone,
            DinatForImageClassification,
            DinatModel,
            DinatPreTrainedModel,
        )
        from .models.dinov2 import (
            DINOV2_PRETRAINED_MODEL_ARCHIVE_LIST,
            Dinov2Backbone,
            Dinov2ForImageClassification,
            Dinov2Model,
            Dinov2PreTrainedModel,
        )
        from .models.distilbert import (
            DISTILBERT_PRETRAINED_MODEL_ARCHIVE_LIST,
            DistilBertForMaskedLM,
            DistilBertForMultipleChoice,
            DistilBertForQuestionAnswering,
            DistilBertForSequenceClassification,
            DistilBertForTokenClassification,
            DistilBertModel,
            DistilBertPreTrainedModel,
        )
        from .models.donut import (
            DONUT_SWIN_PRETRAINED_MODEL_ARCHIVE_LIST,
            DonutSwinModel,
            DonutSwinPreTrainedModel,
        )
        from .models.dpr import (
            DPR_CONTEXT_ENCODER_PRETRAINED_MODEL_ARCHIVE_LIST,
            DPR_QUESTION_ENCODER_PRETRAINED_MODEL_ARCHIVE_LIST,
            DPR_READER_PRETRAINED_MODEL_ARCHIVE_LIST,
            DPRContextEncoder,
            DPRPretrainedContextEncoder,
            DPRPreTrainedModel,
            DPRPretrainedQuestionEncoder,
            DPRPretrainedReader,
            DPRQuestionEncoder,
            DPRReader,
        )
        from .models.dpt import (
            DPT_PRETRAINED_MODEL_ARCHIVE_LIST,
            DPTForDepthEstimation,
            DPTForSemanticSegmentation,
            DPTModel,
            DPTPreTrainedModel,
        )
        from .models.efficientformer import (
            EFFICIENTFORMER_PRETRAINED_MODEL_ARCHIVE_LIST,
            EfficientFormerForImageClassification,
            EfficientFormerForImageClassificationWithTeacher,
            EfficientFormerModel,
            EfficientFormerPreTrainedModel,
        )
        from .models.efficientnet import (
            EFFICIENTNET_PRETRAINED_MODEL_ARCHIVE_LIST,
            EfficientNetForImageClassification,
            EfficientNetModel,
            EfficientNetPreTrainedModel,
        )
        from .models.electra import (
            ELECTRA_PRETRAINED_MODEL_ARCHIVE_LIST,
            ElectraForCausalLM,
            ElectraForMaskedLM,
            ElectraForMultipleChoice,
            ElectraForPreTraining,
            ElectraForQuestionAnswering,
            ElectraForSequenceClassification,
            ElectraForTokenClassification,
            ElectraModel,
            ElectraPreTrainedModel,
            load_tf_weights_in_electra,
        )
        from .models.encodec import (
            ENCODEC_PRETRAINED_MODEL_ARCHIVE_LIST,
            EncodecModel,
            EncodecPreTrainedModel,
        )
        from .models.encoder_decoder import EncoderDecoderModel
        from .models.ernie import (
            ERNIE_PRETRAINED_MODEL_ARCHIVE_LIST,
            ErnieForCausalLM,
            ErnieForMaskedLM,
            ErnieForMultipleChoice,
            ErnieForNextSentencePrediction,
            ErnieForPreTraining,
            ErnieForQuestionAnswering,
            ErnieForSequenceClassification,
            ErnieForTokenClassification,
            ErnieModel,
            ErniePreTrainedModel,
        )
        from .models.ernie_m import (
            ERNIE_M_PRETRAINED_MODEL_ARCHIVE_LIST,
            ErnieMForInformationExtraction,
            ErnieMForMultipleChoice,
            ErnieMForQuestionAnswering,
            ErnieMForSequenceClassification,
            ErnieMForTokenClassification,
            ErnieMModel,
            ErnieMPreTrainedModel,
        )
        from .models.esm import (
            ESM_PRETRAINED_MODEL_ARCHIVE_LIST,
            EsmFoldPreTrainedModel,
            EsmForMaskedLM,
            EsmForProteinFolding,
            EsmForSequenceClassification,
            EsmForTokenClassification,
            EsmModel,
            EsmPreTrainedModel,
        )
        from .models.falcon import (
            FALCON_PRETRAINED_MODEL_ARCHIVE_LIST,
            FalconForCausalLM,
            FalconForQuestionAnswering,
            FalconForSequenceClassification,
            FalconForTokenClassification,
            FalconModel,
            FalconPreTrainedModel,
        )
        from .models.fastspeech2_conformer import (
            FASTSPEECH2_CONFORMER_PRETRAINED_MODEL_ARCHIVE_LIST,
            FastSpeech2ConformerHifiGan,
            FastSpeech2ConformerModel,
            FastSpeech2ConformerPreTrainedModel,
            FastSpeech2ConformerWithHifiGan,
        )
        from .models.flaubert import (
            FLAUBERT_PRETRAINED_MODEL_ARCHIVE_LIST,
            FlaubertForMultipleChoice,
            FlaubertForQuestionAnswering,
            FlaubertForQuestionAnsweringSimple,
            FlaubertForSequenceClassification,
            FlaubertForTokenClassification,
            FlaubertModel,
            FlaubertPreTrainedModel,
            FlaubertWithLMHeadModel,
        )
        from .models.flava import (
            FLAVA_PRETRAINED_MODEL_ARCHIVE_LIST,
            FlavaForPreTraining,
            FlavaImageCodebook,
            FlavaImageModel,
            FlavaModel,
            FlavaMultimodalModel,
            FlavaPreTrainedModel,
            FlavaTextModel,
        )
        from .models.fnet import (
            FNET_PRETRAINED_MODEL_ARCHIVE_LIST,
            FNetForMaskedLM,
            FNetForMultipleChoice,
            FNetForNextSentencePrediction,
            FNetForPreTraining,
            FNetForQuestionAnswering,
            FNetForSequenceClassification,
            FNetForTokenClassification,
            FNetLayer,
            FNetModel,
            FNetPreTrainedModel,
        )
        from .models.focalnet import (
            FOCALNET_PRETRAINED_MODEL_ARCHIVE_LIST,
            FocalNetBackbone,
            FocalNetForImageClassification,
            FocalNetForMaskedImageModeling,
            FocalNetModel,
            FocalNetPreTrainedModel,
        )
        from .models.fsmt import (
            FSMTForConditionalGeneration,
            FSMTModel,
            PretrainedFSMTModel,
        )
        from .models.funnel import (
            FUNNEL_PRETRAINED_MODEL_ARCHIVE_LIST,
            FunnelBaseModel,
            FunnelForMaskedLM,
            FunnelForMultipleChoice,
            FunnelForPreTraining,
            FunnelForQuestionAnswering,
            FunnelForSequenceClassification,
            FunnelForTokenClassification,
            FunnelModel,
            FunnelPreTrainedModel,
            load_tf_weights_in_funnel,
        )
        from .models.fuyu import FuyuForCausalLM, FuyuPreTrainedModel
        from .models.gemma import (
            GemmaForCausalLM,
            GemmaForSequenceClassification,
            GemmaModel,
            GemmaPreTrainedModel,
        )
        from .models.git import (
            GIT_PRETRAINED_MODEL_ARCHIVE_LIST,
            GitForCausalLM,
            GitModel,
            GitPreTrainedModel,
            GitVisionModel,
        )
        from .models.glpn import (
            GLPN_PRETRAINED_MODEL_ARCHIVE_LIST,
            GLPNForDepthEstimation,
            GLPNModel,
            GLPNPreTrainedModel,
        )
        from .models.gpt2 import (
            GPT2_PRETRAINED_MODEL_ARCHIVE_LIST,
            GPT2DoubleHeadsModel,
            GPT2ForQuestionAnswering,
            GPT2ForSequenceClassification,
            GPT2ForTokenClassification,
            GPT2LMHeadModel,
            GPT2Model,
            GPT2PreTrainedModel,
            load_tf_weights_in_gpt2,
        )
        from .models.gpt_bigcode import (
            GPT_BIGCODE_PRETRAINED_MODEL_ARCHIVE_LIST,
            GPTBigCodeForCausalLM,
            GPTBigCodeForSequenceClassification,
            GPTBigCodeForTokenClassification,
            GPTBigCodeModel,
            GPTBigCodePreTrainedModel,
        )
        from .models.gpt_neo import (
            GPT_NEO_PRETRAINED_MODEL_ARCHIVE_LIST,
            GPTNeoForCausalLM,
            GPTNeoForQuestionAnswering,
            GPTNeoForSequenceClassification,
            GPTNeoForTokenClassification,
            GPTNeoModel,
            GPTNeoPreTrainedModel,
            load_tf_weights_in_gpt_neo,
        )
        from .models.gpt_neox import (
            GPT_NEOX_PRETRAINED_MODEL_ARCHIVE_LIST,
            GPTNeoXForCausalLM,
            GPTNeoXForQuestionAnswering,
            GPTNeoXForSequenceClassification,
            GPTNeoXForTokenClassification,
            GPTNeoXLayer,
            GPTNeoXModel,
            GPTNeoXPreTrainedModel,
        )
        from .models.gpt_neox_japanese import (
            GPT_NEOX_JAPANESE_PRETRAINED_MODEL_ARCHIVE_LIST,
            GPTNeoXJapaneseForCausalLM,
            GPTNeoXJapaneseLayer,
            GPTNeoXJapaneseModel,
            GPTNeoXJapanesePreTrainedModel,
        )
        from .models.gptj import (
            GPTJ_PRETRAINED_MODEL_ARCHIVE_LIST,
            GPTJForCausalLM,
            GPTJForQuestionAnswering,
            GPTJForSequenceClassification,
            GPTJModel,
            GPTJPreTrainedModel,
        )
        from .models.gptsan_japanese import (
            GPTSAN_JAPANESE_PRETRAINED_MODEL_ARCHIVE_LIST,
            GPTSanJapaneseForConditionalGeneration,
            GPTSanJapaneseModel,
            GPTSanJapanesePreTrainedModel,
        )
        from .models.graphormer import (
            GRAPHORMER_PRETRAINED_MODEL_ARCHIVE_LIST,
            GraphormerForGraphClassification,
            GraphormerModel,
            GraphormerPreTrainedModel,
        )
        from .models.grounding_dino import (
            GROUNDING_DINO_PRETRAINED_MODEL_ARCHIVE_LIST,
            GroundingDinoForObjectDetection,
            GroundingDinoModel,
            GroundingDinoPreTrainedModel,
        )
        from .models.groupvit import (
            GROUPVIT_PRETRAINED_MODEL_ARCHIVE_LIST,
            GroupViTModel,
            GroupViTPreTrainedModel,
            GroupViTTextModel,
            GroupViTVisionModel,
        )
        from .models.hubert import (
            HUBERT_PRETRAINED_MODEL_ARCHIVE_LIST,
            HubertForCTC,
            HubertForSequenceClassification,
            HubertModel,
            HubertPreTrainedModel,
        )
        from .models.ibert import (
            IBERT_PRETRAINED_MODEL_ARCHIVE_LIST,
            IBertForMaskedLM,
            IBertForMultipleChoice,
            IBertForQuestionAnswering,
            IBertForSequenceClassification,
            IBertForTokenClassification,
            IBertModel,
            IBertPreTrainedModel,
        )
        from .models.idefics import (
            IDEFICS_PRETRAINED_MODEL_ARCHIVE_LIST,
            IdeficsForVisionText2Text,
            IdeficsModel,
            IdeficsPreTrainedModel,
            IdeficsProcessor,
        )
        from .models.idefics2 import (
            IDEFICS2_PRETRAINED_MODEL_ARCHIVE_LIST,
            Idefics2ForConditionalGeneration,
            Idefics2Model,
            Idefics2PreTrainedModel,
            Idefics2Processor,
        )
        from .models.imagegpt import (
            IMAGEGPT_PRETRAINED_MODEL_ARCHIVE_LIST,
            ImageGPTForCausalImageModeling,
            ImageGPTForImageClassification,
            ImageGPTModel,
            ImageGPTPreTrainedModel,
            load_tf_weights_in_imagegpt,
        )
        from .models.informer import (
            INFORMER_PRETRAINED_MODEL_ARCHIVE_LIST,
            InformerForPrediction,
            InformerModel,
            InformerPreTrainedModel,
        )
        from .models.instructblip import (
            INSTRUCTBLIP_PRETRAINED_MODEL_ARCHIVE_LIST,
            InstructBlipForConditionalGeneration,
            InstructBlipPreTrainedModel,
            InstructBlipQFormerModel,
            InstructBlipVisionModel,
        )
        from .models.jukebox import (
            JUKEBOX_PRETRAINED_MODEL_ARCHIVE_LIST,
            JukeboxModel,
            JukeboxPreTrainedModel,
            JukeboxPrior,
            JukeboxVQVAE,
        )
        from .models.kosmos2 import (
            KOSMOS2_PRETRAINED_MODEL_ARCHIVE_LIST,
            Kosmos2ForConditionalGeneration,
            Kosmos2Model,
            Kosmos2PreTrainedModel,
        )
        from .models.layoutlm import (
            LAYOUTLM_PRETRAINED_MODEL_ARCHIVE_LIST,
            LayoutLMForMaskedLM,
            LayoutLMForQuestionAnswering,
            LayoutLMForSequenceClassification,
            LayoutLMForTokenClassification,
            LayoutLMModel,
            LayoutLMPreTrainedModel,
        )
        from .models.layoutlmv2 import (
            LAYOUTLMV2_PRETRAINED_MODEL_ARCHIVE_LIST,
            LayoutLMv2ForQuestionAnswering,
            LayoutLMv2ForSequenceClassification,
            LayoutLMv2ForTokenClassification,
            LayoutLMv2Model,
            LayoutLMv2PreTrainedModel,
        )
        from .models.layoutlmv3 import (
            LAYOUTLMV3_PRETRAINED_MODEL_ARCHIVE_LIST,
            LayoutLMv3ForQuestionAnswering,
            LayoutLMv3ForSequenceClassification,
            LayoutLMv3ForTokenClassification,
            LayoutLMv3Model,
            LayoutLMv3PreTrainedModel,
        )
        from .models.led import (
            LED_PRETRAINED_MODEL_ARCHIVE_LIST,
            LEDForConditionalGeneration,
            LEDForQuestionAnswering,
            LEDForSequenceClassification,
            LEDModel,
            LEDPreTrainedModel,
        )
        from .models.levit import (
            LEVIT_PRETRAINED_MODEL_ARCHIVE_LIST,
            LevitForImageClassification,
            LevitForImageClassificationWithTeacher,
            LevitModel,
            LevitPreTrainedModel,
        )
        from .models.lilt import (
            LILT_PRETRAINED_MODEL_ARCHIVE_LIST,
            LiltForQuestionAnswering,
            LiltForSequenceClassification,
            LiltForTokenClassification,
            LiltModel,
            LiltPreTrainedModel,
        )
        from .models.llama import (
            LlamaForCausalLM,
            LlamaForQuestionAnswering,
            LlamaForSequenceClassification,
            LlamaModel,
            LlamaPreTrainedModel,
        )
        from .models.llava import (
            LLAVA_PRETRAINED_MODEL_ARCHIVE_LIST,
            LlavaForConditionalGeneration,
            LlavaPreTrainedModel,
        )
        from .models.llava_next import (
            LLAVA_NEXT_PRETRAINED_MODEL_ARCHIVE_LIST,
            LlavaNextForConditionalGeneration,
            LlavaNextPreTrainedModel,
        )
        from .models.longformer import (
            LONGFORMER_PRETRAINED_MODEL_ARCHIVE_LIST,
            LongformerForMaskedLM,
            LongformerForMultipleChoice,
            LongformerForQuestionAnswering,
            LongformerForSequenceClassification,
            LongformerForTokenClassification,
            LongformerModel,
            LongformerPreTrainedModel,
            LongformerSelfAttention,
        )
        from .models.longt5 import (
            LONGT5_PRETRAINED_MODEL_ARCHIVE_LIST,
            LongT5EncoderModel,
            LongT5ForConditionalGeneration,
            LongT5Model,
            LongT5PreTrainedModel,
        )
        from .models.luke import (
            LUKE_PRETRAINED_MODEL_ARCHIVE_LIST,
            LukeForEntityClassification,
            LukeForEntityPairClassification,
            LukeForEntitySpanClassification,
            LukeForMaskedLM,
            LukeForMultipleChoice,
            LukeForQuestionAnswering,
            LukeForSequenceClassification,
            LukeForTokenClassification,
            LukeModel,
            LukePreTrainedModel,
        )
        from .models.lxmert import (
            LxmertEncoder,
            LxmertForPreTraining,
            LxmertForQuestionAnswering,
            LxmertModel,
            LxmertPreTrainedModel,
            LxmertVisualFeatureEncoder,
            LxmertXLayer,
        )
        from .models.m2m_100 import (
            M2M_100_PRETRAINED_MODEL_ARCHIVE_LIST,
            M2M100ForConditionalGeneration,
            M2M100Model,
            M2M100PreTrainedModel,
        )
        from .models.mamba import (
            MAMBA_PRETRAINED_MODEL_ARCHIVE_LIST,
            MambaForCausalLM,
            MambaModel,
            MambaPreTrainedModel,
        )
        from .models.marian import MarianForCausalLM, MarianModel, MarianMTModel
        from .models.markuplm import (
            MARKUPLM_PRETRAINED_MODEL_ARCHIVE_LIST,
            MarkupLMForQuestionAnswering,
            MarkupLMForSequenceClassification,
            MarkupLMForTokenClassification,
            MarkupLMModel,
            MarkupLMPreTrainedModel,
        )
        from .models.mask2former import (
            MASK2FORMER_PRETRAINED_MODEL_ARCHIVE_LIST,
            Mask2FormerForUniversalSegmentation,
            Mask2FormerModel,
            Mask2FormerPreTrainedModel,
        )
        from .models.maskformer import (
            MASKFORMER_PRETRAINED_MODEL_ARCHIVE_LIST,
            MaskFormerForInstanceSegmentation,
            MaskFormerModel,
            MaskFormerPreTrainedModel,
            MaskFormerSwinBackbone,
        )
        from .models.mbart import (
            MBartForCausalLM,
            MBartForConditionalGeneration,
            MBartForQuestionAnswering,
            MBartForSequenceClassification,
            MBartModel,
            MBartPreTrainedModel,
        )
        from .models.mega import (
            MEGA_PRETRAINED_MODEL_ARCHIVE_LIST,
            MegaForCausalLM,
            MegaForMaskedLM,
            MegaForMultipleChoice,
            MegaForQuestionAnswering,
            MegaForSequenceClassification,
            MegaForTokenClassification,
            MegaModel,
            MegaPreTrainedModel,
        )
        from .models.megatron_bert import (
            MEGATRON_BERT_PRETRAINED_MODEL_ARCHIVE_LIST,
            MegatronBertForCausalLM,
            MegatronBertForMaskedLM,
            MegatronBertForMultipleChoice,
            MegatronBertForNextSentencePrediction,
            MegatronBertForPreTraining,
            MegatronBertForQuestionAnswering,
            MegatronBertForSequenceClassification,
            MegatronBertForTokenClassification,
            MegatronBertModel,
            MegatronBertPreTrainedModel,
        )
        from .models.mgp_str import (
            MGP_STR_PRETRAINED_MODEL_ARCHIVE_LIST,
            MgpstrForSceneTextRecognition,
            MgpstrModel,
            MgpstrPreTrainedModel,
        )
        from .models.mistral import (
            MistralForCausalLM,
            MistralForSequenceClassification,
            MistralModel,
            MistralPreTrainedModel,
        )
        from .models.mixtral import (
            MixtralForCausalLM,
            MixtralForSequenceClassification,
            MixtralModel,
            MixtralPreTrainedModel,
        )
        from .models.mobilebert import (
            MOBILEBERT_PRETRAINED_MODEL_ARCHIVE_LIST,
            MobileBertForMaskedLM,
            MobileBertForMultipleChoice,
            MobileBertForNextSentencePrediction,
            MobileBertForPreTraining,
            MobileBertForQuestionAnswering,
            MobileBertForSequenceClassification,
            MobileBertForTokenClassification,
            MobileBertLayer,
            MobileBertModel,
            MobileBertPreTrainedModel,
            load_tf_weights_in_mobilebert,
        )
        from .models.mobilenet_v1 import (
            MOBILENET_V1_PRETRAINED_MODEL_ARCHIVE_LIST,
            MobileNetV1ForImageClassification,
            MobileNetV1Model,
            MobileNetV1PreTrainedModel,
            load_tf_weights_in_mobilenet_v1,
        )
        from .models.mobilenet_v2 import (
            MOBILENET_V2_PRETRAINED_MODEL_ARCHIVE_LIST,
            MobileNetV2ForImageClassification,
            MobileNetV2ForSemanticSegmentation,
            MobileNetV2Model,
            MobileNetV2PreTrainedModel,
            load_tf_weights_in_mobilenet_v2,
        )
        from .models.mobilevit import (
            MOBILEVIT_PRETRAINED_MODEL_ARCHIVE_LIST,
            MobileViTForImageClassification,
            MobileViTForSemanticSegmentation,
            MobileViTModel,
            MobileViTPreTrainedModel,
        )
        from .models.mobilevitv2 import (
            MOBILEVITV2_PRETRAINED_MODEL_ARCHIVE_LIST,
            MobileViTV2ForImageClassification,
            MobileViTV2ForSemanticSegmentation,
            MobileViTV2Model,
            MobileViTV2PreTrainedModel,
        )
        from .models.mpnet import (
            MPNET_PRETRAINED_MODEL_ARCHIVE_LIST,
            MPNetForMaskedLM,
            MPNetForMultipleChoice,
            MPNetForQuestionAnswering,
            MPNetForSequenceClassification,
            MPNetForTokenClassification,
            MPNetLayer,
            MPNetModel,
            MPNetPreTrainedModel,
        )
        from .models.mpt import (
            MPT_PRETRAINED_MODEL_ARCHIVE_LIST,
            MptForCausalLM,
            MptForQuestionAnswering,
            MptForSequenceClassification,
            MptForTokenClassification,
            MptModel,
            MptPreTrainedModel,
        )
        from .models.mra import (
            MRA_PRETRAINED_MODEL_ARCHIVE_LIST,
            MraForMaskedLM,
            MraForMultipleChoice,
            MraForQuestionAnswering,
            MraForSequenceClassification,
            MraForTokenClassification,
            MraModel,
            MraPreTrainedModel,
        )
        from .models.mt5 import (
            MT5EncoderModel,
            MT5ForConditionalGeneration,
            MT5ForQuestionAnswering,
            MT5ForSequenceClassification,
            MT5ForTokenClassification,
            MT5Model,
            MT5PreTrainedModel,
        )
        from .models.musicgen import (
            MUSICGEN_PRETRAINED_MODEL_ARCHIVE_LIST,
            MusicgenForCausalLM,
            MusicgenForConditionalGeneration,
            MusicgenModel,
            MusicgenPreTrainedModel,
            MusicgenProcessor,
        )
        from .models.musicgen_melody import (
            MUSICGEN_MELODY_PRETRAINED_MODEL_ARCHIVE_LIST,
            MusicgenMelodyForCausalLM,
            MusicgenMelodyForConditionalGeneration,
            MusicgenMelodyModel,
            MusicgenMelodyPreTrainedModel,
        )
        from .models.mvp import (
            MVP_PRETRAINED_MODEL_ARCHIVE_LIST,
            MvpForCausalLM,
            MvpForConditionalGeneration,
            MvpForQuestionAnswering,
            MvpForSequenceClassification,
            MvpModel,
            MvpPreTrainedModel,
        )
        from .models.nat import (
            NAT_PRETRAINED_MODEL_ARCHIVE_LIST,
            NatBackbone,
            NatForImageClassification,
            NatModel,
            NatPreTrainedModel,
        )
        from .models.nezha import (
            NEZHA_PRETRAINED_MODEL_ARCHIVE_LIST,
            NezhaForMaskedLM,
            NezhaForMultipleChoice,
            NezhaForNextSentencePrediction,
            NezhaForPreTraining,
            NezhaForQuestionAnswering,
            NezhaForSequenceClassification,
            NezhaForTokenClassification,
            NezhaModel,
            NezhaPreTrainedModel,
        )
        from .models.nllb_moe import (
            NLLB_MOE_PRETRAINED_MODEL_ARCHIVE_LIST,
            NllbMoeForConditionalGeneration,
            NllbMoeModel,
            NllbMoePreTrainedModel,
            NllbMoeSparseMLP,
            NllbMoeTop2Router,
        )
        from .models.nystromformer import (
            NYSTROMFORMER_PRETRAINED_MODEL_ARCHIVE_LIST,
            NystromformerForMaskedLM,
            NystromformerForMultipleChoice,
            NystromformerForQuestionAnswering,
            NystromformerForSequenceClassification,
            NystromformerForTokenClassification,
            NystromformerLayer,
            NystromformerModel,
            NystromformerPreTrainedModel,
        )
        from .models.oneformer import (
            ONEFORMER_PRETRAINED_MODEL_ARCHIVE_LIST,
            OneFormerForUniversalSegmentation,
            OneFormerModel,
            OneFormerPreTrainedModel,
        )
        from .models.openai import (
            OPENAI_GPT_PRETRAINED_MODEL_ARCHIVE_LIST,
            OpenAIGPTDoubleHeadsModel,
            OpenAIGPTForSequenceClassification,
            OpenAIGPTLMHeadModel,
            OpenAIGPTModel,
            OpenAIGPTPreTrainedModel,
            load_tf_weights_in_openai_gpt,
        )
        from .models.opt import (
            OPT_PRETRAINED_MODEL_ARCHIVE_LIST,
            OPTForCausalLM,
            OPTForQuestionAnswering,
            OPTForSequenceClassification,
            OPTModel,
            OPTPreTrainedModel,
        )
        from .models.owlv2 import (
            OWLV2_PRETRAINED_MODEL_ARCHIVE_LIST,
            Owlv2ForObjectDetection,
            Owlv2Model,
            Owlv2PreTrainedModel,
            Owlv2TextModel,
            Owlv2VisionModel,
        )
        from .models.owlvit import (
            OWLVIT_PRETRAINED_MODEL_ARCHIVE_LIST,
            OwlViTForObjectDetection,
            OwlViTModel,
            OwlViTPreTrainedModel,
            OwlViTTextModel,
            OwlViTVisionModel,
        )
        from .models.patchtsmixer import (
            PATCHTSMIXER_PRETRAINED_MODEL_ARCHIVE_LIST,
            PatchTSMixerForPrediction,
            PatchTSMixerForPretraining,
            PatchTSMixerForRegression,
            PatchTSMixerForTimeSeriesClassification,
            PatchTSMixerModel,
            PatchTSMixerPreTrainedModel,
        )
        from .models.patchtst import (
            PATCHTST_PRETRAINED_MODEL_ARCHIVE_LIST,
            PatchTSTForClassification,
            PatchTSTForPrediction,
            PatchTSTForPretraining,
            PatchTSTForRegression,
            PatchTSTModel,
            PatchTSTPreTrainedModel,
        )
        from .models.pegasus import (
            PegasusForCausalLM,
            PegasusForConditionalGeneration,
            PegasusModel,
            PegasusPreTrainedModel,
        )
        from .models.pegasus_x import (
            PEGASUS_X_PRETRAINED_MODEL_ARCHIVE_LIST,
            PegasusXForConditionalGeneration,
            PegasusXModel,
            PegasusXPreTrainedModel,
        )
        from .models.perceiver import (
            PERCEIVER_PRETRAINED_MODEL_ARCHIVE_LIST,
            PerceiverForImageClassificationConvProcessing,
            PerceiverForImageClassificationFourier,
            PerceiverForImageClassificationLearned,
            PerceiverForMaskedLM,
            PerceiverForMultimodalAutoencoding,
            PerceiverForOpticalFlow,
            PerceiverForSequenceClassification,
            PerceiverLayer,
            PerceiverModel,
            PerceiverPreTrainedModel,
        )
        from .models.persimmon import (
            PersimmonForCausalLM,
            PersimmonForSequenceClassification,
            PersimmonModel,
            PersimmonPreTrainedModel,
        )
        from .models.phi import (
            PHI_PRETRAINED_MODEL_ARCHIVE_LIST,
            PhiForCausalLM,
            PhiForSequenceClassification,
            PhiForTokenClassification,
            PhiModel,
            PhiPreTrainedModel,
        )
        from .models.pix2struct import (
            PIX2STRUCT_PRETRAINED_MODEL_ARCHIVE_LIST,
            Pix2StructForConditionalGeneration,
            Pix2StructPreTrainedModel,
            Pix2StructTextModel,
            Pix2StructVisionModel,
        )
        from .models.plbart import (
            PLBART_PRETRAINED_MODEL_ARCHIVE_LIST,
            PLBartForCausalLM,
            PLBartForConditionalGeneration,
            PLBartForSequenceClassification,
            PLBartModel,
            PLBartPreTrainedModel,
        )
        from .models.poolformer import (
            POOLFORMER_PRETRAINED_MODEL_ARCHIVE_LIST,
            PoolFormerForImageClassification,
            PoolFormerModel,
            PoolFormerPreTrainedModel,
        )
        from .models.pop2piano import (
            POP2PIANO_PRETRAINED_MODEL_ARCHIVE_LIST,
            Pop2PianoForConditionalGeneration,
            Pop2PianoPreTrainedModel,
        )
        from .models.prophetnet import (
            PROPHETNET_PRETRAINED_MODEL_ARCHIVE_LIST,
            ProphetNetDecoder,
            ProphetNetEncoder,
            ProphetNetForCausalLM,
            ProphetNetForConditionalGeneration,
            ProphetNetModel,
            ProphetNetPreTrainedModel,
        )
        from .models.pvt import (
            PVT_PRETRAINED_MODEL_ARCHIVE_LIST,
            PvtForImageClassification,
            PvtModel,
            PvtPreTrainedModel,
        )
        from .models.pvt_v2 import (
            PvtV2Backbone,
            PvtV2ForImageClassification,
            PvtV2Model,
            PvtV2PreTrainedModel,
        )
        from .models.qdqbert import (
            QDQBERT_PRETRAINED_MODEL_ARCHIVE_LIST,
            QDQBertForMaskedLM,
            QDQBertForMultipleChoice,
            QDQBertForNextSentencePrediction,
            QDQBertForQuestionAnswering,
            QDQBertForSequenceClassification,
            QDQBertForTokenClassification,
            QDQBertLayer,
            QDQBertLMHeadModel,
            QDQBertModel,
            QDQBertPreTrainedModel,
            load_tf_weights_in_qdqbert,
        )
        from .models.qwen2 import (
            Qwen2ForCausalLM,
            Qwen2ForSequenceClassification,
            Qwen2Model,
            Qwen2PreTrainedModel,
        )
        from .models.qwen2_moe import (
            Qwen2MoeForCausalLM,
            Qwen2MoeForSequenceClassification,
            Qwen2MoeModel,
            Qwen2MoePreTrainedModel,
        )
        from .models.rag import (
            RagModel,
            RagPreTrainedModel,
            RagSequenceForGeneration,
            RagTokenForGeneration,
        )
        from .models.realm import (
            REALM_PRETRAINED_MODEL_ARCHIVE_LIST,
            RealmEmbedder,
            RealmForOpenQA,
            RealmKnowledgeAugEncoder,
            RealmPreTrainedModel,
            RealmReader,
            RealmRetriever,
            RealmScorer,
            load_tf_weights_in_realm,
        )
        from .models.recurrent_gemma import (
            RecurrentGemmaForCausalLM,
            RecurrentGemmaModel,
            RecurrentGemmaPreTrainedModel,
        )
        from .models.reformer import (
            REFORMER_PRETRAINED_MODEL_ARCHIVE_LIST,
            ReformerAttention,
            ReformerForMaskedLM,
            ReformerForQuestionAnswering,
            ReformerForSequenceClassification,
            ReformerLayer,
            ReformerModel,
            ReformerModelWithLMHead,
            ReformerPreTrainedModel,
        )
        from .models.regnet import (
            REGNET_PRETRAINED_MODEL_ARCHIVE_LIST,
            RegNetForImageClassification,
            RegNetModel,
            RegNetPreTrainedModel,
        )
        from .models.rembert import (
            REMBERT_PRETRAINED_MODEL_ARCHIVE_LIST,
            RemBertForCausalLM,
            RemBertForMaskedLM,
            RemBertForMultipleChoice,
            RemBertForQuestionAnswering,
            RemBertForSequenceClassification,
            RemBertForTokenClassification,
            RemBertLayer,
            RemBertModel,
            RemBertPreTrainedModel,
            load_tf_weights_in_rembert,
        )
        from .models.resnet import (
            RESNET_PRETRAINED_MODEL_ARCHIVE_LIST,
            ResNetBackbone,
            ResNetForImageClassification,
            ResNetModel,
            ResNetPreTrainedModel,
        )
        from .models.roberta import (
            ROBERTA_PRETRAINED_MODEL_ARCHIVE_LIST,
            RobertaForCausalLM,
            RobertaForMaskedLM,
            RobertaForMultipleChoice,
            RobertaForQuestionAnswering,
            RobertaForSequenceClassification,
            RobertaForTokenClassification,
            RobertaModel,
            RobertaPreTrainedModel,
        )
        from .models.roberta_prelayernorm import (
            ROBERTA_PRELAYERNORM_PRETRAINED_MODEL_ARCHIVE_LIST,
            RobertaPreLayerNormForCausalLM,
            RobertaPreLayerNormForMaskedLM,
            RobertaPreLayerNormForMultipleChoice,
            RobertaPreLayerNormForQuestionAnswering,
            RobertaPreLayerNormForSequenceClassification,
            RobertaPreLayerNormForTokenClassification,
            RobertaPreLayerNormModel,
            RobertaPreLayerNormPreTrainedModel,
        )
        from .models.roc_bert import (
            ROC_BERT_PRETRAINED_MODEL_ARCHIVE_LIST,
            RoCBertForCausalLM,
            RoCBertForMaskedLM,
            RoCBertForMultipleChoice,
            RoCBertForPreTraining,
            RoCBertForQuestionAnswering,
            RoCBertForSequenceClassification,
            RoCBertForTokenClassification,
            RoCBertLayer,
            RoCBertModel,
            RoCBertPreTrainedModel,
            load_tf_weights_in_roc_bert,
        )
        from .models.roformer import (
            ROFORMER_PRETRAINED_MODEL_ARCHIVE_LIST,
            RoFormerForCausalLM,
            RoFormerForMaskedLM,
            RoFormerForMultipleChoice,
            RoFormerForQuestionAnswering,
            RoFormerForSequenceClassification,
            RoFormerForTokenClassification,
            RoFormerLayer,
            RoFormerModel,
            RoFormerPreTrainedModel,
            load_tf_weights_in_roformer,
        )
        from .models.rwkv import (
            RWKV_PRETRAINED_MODEL_ARCHIVE_LIST,
            RwkvForCausalLM,
            RwkvModel,
            RwkvPreTrainedModel,
        )
        from .models.sam import (
            SAM_PRETRAINED_MODEL_ARCHIVE_LIST,
            SamModel,
            SamPreTrainedModel,
        )
        from .models.seamless_m4t import (
            SEAMLESS_M4T_PRETRAINED_MODEL_ARCHIVE_LIST,
            SeamlessM4TCodeHifiGan,
            SeamlessM4TForSpeechToSpeech,
            SeamlessM4TForSpeechToText,
            SeamlessM4TForTextToSpeech,
            SeamlessM4TForTextToText,
            SeamlessM4THifiGan,
            SeamlessM4TModel,
            SeamlessM4TPreTrainedModel,
            SeamlessM4TTextToUnitForConditionalGeneration,
            SeamlessM4TTextToUnitModel,
        )
        from .models.seamless_m4t_v2 import (
            SEAMLESS_M4T_V2_PRETRAINED_MODEL_ARCHIVE_LIST,
            SeamlessM4Tv2ForSpeechToSpeech,
            SeamlessM4Tv2ForSpeechToText,
            SeamlessM4Tv2ForTextToSpeech,
            SeamlessM4Tv2ForTextToText,
            SeamlessM4Tv2Model,
            SeamlessM4Tv2PreTrainedModel,
        )
        from .models.segformer import (
            SEGFORMER_PRETRAINED_MODEL_ARCHIVE_LIST,
            SegformerDecodeHead,
            SegformerForImageClassification,
            SegformerForSemanticSegmentation,
            SegformerLayer,
            SegformerModel,
            SegformerPreTrainedModel,
        )
        from .models.seggpt import (
            SEGGPT_PRETRAINED_MODEL_ARCHIVE_LIST,
            SegGptForImageSegmentation,
            SegGptModel,
            SegGptPreTrainedModel,
        )
        from .models.sew import (
            SEW_PRETRAINED_MODEL_ARCHIVE_LIST,
            SEWForCTC,
            SEWForSequenceClassification,
            SEWModel,
            SEWPreTrainedModel,
        )
        from .models.sew_d import (
            SEW_D_PRETRAINED_MODEL_ARCHIVE_LIST,
            SEWDForCTC,
            SEWDForSequenceClassification,
            SEWDModel,
            SEWDPreTrainedModel,
        )
        from .models.siglip import (
            SIGLIP_PRETRAINED_MODEL_ARCHIVE_LIST,
            SiglipForImageClassification,
            SiglipModel,
            SiglipPreTrainedModel,
            SiglipTextModel,
            SiglipVisionModel,
        )
        from .models.speech_encoder_decoder import SpeechEncoderDecoderModel
        from .models.speech_to_text import (
            SPEECH_TO_TEXT_PRETRAINED_MODEL_ARCHIVE_LIST,
            Speech2TextForConditionalGeneration,
            Speech2TextModel,
            Speech2TextPreTrainedModel,
        )
        from .models.speech_to_text_2 import (
            Speech2Text2ForCausalLM,
            Speech2Text2PreTrainedModel,
        )
        from .models.speecht5 import (
            SPEECHT5_PRETRAINED_MODEL_ARCHIVE_LIST,
            SpeechT5ForSpeechToSpeech,
            SpeechT5ForSpeechToText,
            SpeechT5ForTextToSpeech,
            SpeechT5HifiGan,
            SpeechT5Model,
            SpeechT5PreTrainedModel,
        )
        from .models.splinter import (
            SPLINTER_PRETRAINED_MODEL_ARCHIVE_LIST,
            SplinterForPreTraining,
            SplinterForQuestionAnswering,
            SplinterLayer,
            SplinterModel,
            SplinterPreTrainedModel,
        )
        from .models.squeezebert import (
            SQUEEZEBERT_PRETRAINED_MODEL_ARCHIVE_LIST,
            SqueezeBertForMaskedLM,
            SqueezeBertForMultipleChoice,
            SqueezeBertForQuestionAnswering,
            SqueezeBertForSequenceClassification,
            SqueezeBertForTokenClassification,
            SqueezeBertModel,
            SqueezeBertModule,
            SqueezeBertPreTrainedModel,
        )
        from .models.stablelm import (
            StableLmForCausalLM,
            StableLmForSequenceClassification,
            StableLmModel,
            StableLmPreTrainedModel,
        )
        from .models.starcoder2 import (
            Starcoder2ForCausalLM,
            Starcoder2ForSequenceClassification,
            Starcoder2Model,
            Starcoder2PreTrainedModel,
        )
        from .models.superpoint import (
            SUPERPOINT_PRETRAINED_MODEL_ARCHIVE_LIST,
            SuperPointForKeypointDetection,
            SuperPointPreTrainedModel,
        )
        from .models.swiftformer import (
            SWIFTFORMER_PRETRAINED_MODEL_ARCHIVE_LIST,
            SwiftFormerForImageClassification,
            SwiftFormerModel,
            SwiftFormerPreTrainedModel,
        )
        from .models.swin import (
            SWIN_PRETRAINED_MODEL_ARCHIVE_LIST,
            SwinBackbone,
            SwinForImageClassification,
            SwinForMaskedImageModeling,
            SwinModel,
            SwinPreTrainedModel,
        )
        from .models.swin2sr import (
            SWIN2SR_PRETRAINED_MODEL_ARCHIVE_LIST,
            Swin2SRForImageSuperResolution,
            Swin2SRModel,
            Swin2SRPreTrainedModel,
        )
        from .models.swinv2 import (
            SWINV2_PRETRAINED_MODEL_ARCHIVE_LIST,
            Swinv2Backbone,
            Swinv2ForImageClassification,
            Swinv2ForMaskedImageModeling,
            Swinv2Model,
            Swinv2PreTrainedModel,
        )
        from .models.switch_transformers import (
            SWITCH_TRANSFORMERS_PRETRAINED_MODEL_ARCHIVE_LIST,
            SwitchTransformersEncoderModel,
            SwitchTransformersForConditionalGeneration,
            SwitchTransformersModel,
            SwitchTransformersPreTrainedModel,
            SwitchTransformersSparseMLP,
            SwitchTransformersTop1Router,
        )
        from .models.t5 import (
            T5_PRETRAINED_MODEL_ARCHIVE_LIST,
            T5EncoderModel,
            T5ForConditionalGeneration,
            T5ForQuestionAnswering,
            T5ForSequenceClassification,
            T5ForTokenClassification,
            T5Model,
            T5PreTrainedModel,
            load_tf_weights_in_t5,
        )
        from .models.table_transformer import (
            TABLE_TRANSFORMER_PRETRAINED_MODEL_ARCHIVE_LIST,
            TableTransformerForObjectDetection,
            TableTransformerModel,
            TableTransformerPreTrainedModel,
        )
        from .models.tapas import (
            TAPAS_PRETRAINED_MODEL_ARCHIVE_LIST,
            TapasForMaskedLM,
            TapasForQuestionAnswering,
            TapasForSequenceClassification,
            TapasModel,
            TapasPreTrainedModel,
            load_tf_weights_in_tapas,
        )
        from .models.time_series_transformer import (
            TIME_SERIES_TRANSFORMER_PRETRAINED_MODEL_ARCHIVE_LIST,
            TimeSeriesTransformerForPrediction,
            TimeSeriesTransformerModel,
            TimeSeriesTransformerPreTrainedModel,
        )
        from .models.timesformer import (
            TIMESFORMER_PRETRAINED_MODEL_ARCHIVE_LIST,
            TimesformerForVideoClassification,
            TimesformerModel,
            TimesformerPreTrainedModel,
        )
        from .models.timm_backbone import TimmBackbone
        from .models.trocr import (
            TROCR_PRETRAINED_MODEL_ARCHIVE_LIST,
            TrOCRForCausalLM,
            TrOCRPreTrainedModel,
        )
        from .models.tvlt import (
            TVLT_PRETRAINED_MODEL_ARCHIVE_LIST,
            TvltForAudioVisualClassification,
            TvltForPreTraining,
            TvltModel,
            TvltPreTrainedModel,
        )
        from .models.tvp import (
            TVP_PRETRAINED_MODEL_ARCHIVE_LIST,
            TvpForVideoGrounding,
            TvpModel,
            TvpPreTrainedModel,
        )
        from .models.udop import (
            UDOP_PRETRAINED_MODEL_ARCHIVE_LIST,
            UdopEncoderModel,
            UdopForConditionalGeneration,
            UdopModel,
            UdopPreTrainedModel,
        )
        from .models.umt5 import (
            UMT5EncoderModel,
            UMT5ForConditionalGeneration,
            UMT5ForQuestionAnswering,
            UMT5ForSequenceClassification,
            UMT5ForTokenClassification,
            UMT5Model,
            UMT5PreTrainedModel,
        )
        from .models.unispeech import (
            UNISPEECH_PRETRAINED_MODEL_ARCHIVE_LIST,
            UniSpeechForCTC,
            UniSpeechForPreTraining,
            UniSpeechForSequenceClassification,
            UniSpeechModel,
            UniSpeechPreTrainedModel,
        )
        from .models.unispeech_sat import (
            UNISPEECH_SAT_PRETRAINED_MODEL_ARCHIVE_LIST,
            UniSpeechSatForAudioFrameClassification,
            UniSpeechSatForCTC,
            UniSpeechSatForPreTraining,
            UniSpeechSatForSequenceClassification,
            UniSpeechSatForXVector,
            UniSpeechSatModel,
            UniSpeechSatPreTrainedModel,
        )
        from .models.univnet import UNIVNET_PRETRAINED_MODEL_ARCHIVE_LIST, UnivNetModel
        from .models.upernet import (
            UperNetForSemanticSegmentation,
            UperNetPreTrainedModel,
        )
        from .models.videomae import (
            VIDEOMAE_PRETRAINED_MODEL_ARCHIVE_LIST,
            VideoMAEForPreTraining,
            VideoMAEForVideoClassification,
            VideoMAEModel,
            VideoMAEPreTrainedModel,
        )
        from .models.vilt import (
            VILT_PRETRAINED_MODEL_ARCHIVE_LIST,
            ViltForImageAndTextRetrieval,
            ViltForImagesAndTextClassification,
            ViltForMaskedLM,
            ViltForQuestionAnswering,
            ViltForTokenClassification,
            ViltLayer,
            ViltModel,
            ViltPreTrainedModel,
        )
        from .models.vipllava import (
            VIPLLAVA_PRETRAINED_MODEL_ARCHIVE_LIST,
            VipLlavaForConditionalGeneration,
            VipLlavaPreTrainedModel,
        )
        from .models.vision_encoder_decoder import VisionEncoderDecoderModel
        from .models.vision_text_dual_encoder import VisionTextDualEncoderModel
        from .models.visual_bert import (
            VISUAL_BERT_PRETRAINED_MODEL_ARCHIVE_LIST,
            VisualBertForMultipleChoice,
            VisualBertForPreTraining,
            VisualBertForQuestionAnswering,
            VisualBertForRegionToPhraseAlignment,
            VisualBertForVisualReasoning,
            VisualBertLayer,
            VisualBertModel,
            VisualBertPreTrainedModel,
        )
        from .models.vit import (
            VIT_PRETRAINED_MODEL_ARCHIVE_LIST,
            ViTForImageClassification,
            ViTForMaskedImageModeling,
            ViTModel,
            ViTPreTrainedModel,
        )
        from .models.vit_hybrid import (
            VIT_HYBRID_PRETRAINED_MODEL_ARCHIVE_LIST,
            ViTHybridForImageClassification,
            ViTHybridModel,
            ViTHybridPreTrainedModel,
        )
        from .models.vit_mae import (
            VIT_MAE_PRETRAINED_MODEL_ARCHIVE_LIST,
            ViTMAEForPreTraining,
            ViTMAELayer,
            ViTMAEModel,
            ViTMAEPreTrainedModel,
        )
        from .models.vit_msn import (
            VIT_MSN_PRETRAINED_MODEL_ARCHIVE_LIST,
            ViTMSNForImageClassification,
            ViTMSNModel,
            ViTMSNPreTrainedModel,
        )
        from .models.vitdet import (
            VITDET_PRETRAINED_MODEL_ARCHIVE_LIST,
            VitDetBackbone,
            VitDetModel,
            VitDetPreTrainedModel,
        )
        from .models.vitmatte import (
            VITMATTE_PRETRAINED_MODEL_ARCHIVE_LIST,
            VitMatteForImageMatting,
            VitMattePreTrainedModel,
        )
        from .models.vits import (
            VITS_PRETRAINED_MODEL_ARCHIVE_LIST,
            VitsModel,
            VitsPreTrainedModel,
        )
        from .models.vivit import (
            VIVIT_PRETRAINED_MODEL_ARCHIVE_LIST,
            VivitForVideoClassification,
            VivitModel,
            VivitPreTrainedModel,
        )
        from .models.wav2vec2 import (
            WAV_2_VEC_2_PRETRAINED_MODEL_ARCHIVE_LIST,
            Wav2Vec2ForAudioFrameClassification,
            Wav2Vec2ForCTC,
            Wav2Vec2ForMaskedLM,
            Wav2Vec2ForPreTraining,
            Wav2Vec2ForSequenceClassification,
            Wav2Vec2ForXVector,
            Wav2Vec2Model,
            Wav2Vec2PreTrainedModel,
        )
        from .models.wav2vec2_bert import (
            WAV2VEC2_BERT_PRETRAINED_MODEL_ARCHIVE_LIST,
            Wav2Vec2BertForAudioFrameClassification,
            Wav2Vec2BertForCTC,
            Wav2Vec2BertForSequenceClassification,
            Wav2Vec2BertForXVector,
            Wav2Vec2BertModel,
            Wav2Vec2BertPreTrainedModel,
        )
        from .models.wav2vec2_conformer import (
            WAV2VEC2_CONFORMER_PRETRAINED_MODEL_ARCHIVE_LIST,
            Wav2Vec2ConformerForAudioFrameClassification,
            Wav2Vec2ConformerForCTC,
            Wav2Vec2ConformerForPreTraining,
            Wav2Vec2ConformerForSequenceClassification,
            Wav2Vec2ConformerForXVector,
            Wav2Vec2ConformerModel,
            Wav2Vec2ConformerPreTrainedModel,
        )
        from .models.wavlm import (
            WAVLM_PRETRAINED_MODEL_ARCHIVE_LIST,
            WavLMForAudioFrameClassification,
            WavLMForCTC,
            WavLMForSequenceClassification,
            WavLMForXVector,
            WavLMModel,
            WavLMPreTrainedModel,
        )
        from .models.whisper import (
            WHISPER_PRETRAINED_MODEL_ARCHIVE_LIST,
            WhisperForAudioClassification,
            WhisperForCausalLM,
            WhisperForConditionalGeneration,
            WhisperModel,
            WhisperPreTrainedModel,
        )
        from .models.x_clip import (
            XCLIP_PRETRAINED_MODEL_ARCHIVE_LIST,
            XCLIPModel,
            XCLIPPreTrainedModel,
            XCLIPTextModel,
            XCLIPVisionModel,
        )
        from .models.xglm import (
            XGLM_PRETRAINED_MODEL_ARCHIVE_LIST,
            XGLMForCausalLM,
            XGLMModel,
            XGLMPreTrainedModel,
        )
        from .models.xlm import (
            XLM_PRETRAINED_MODEL_ARCHIVE_LIST,
            XLMForMultipleChoice,
            XLMForQuestionAnswering,
            XLMForQuestionAnsweringSimple,
            XLMForSequenceClassification,
            XLMForTokenClassification,
            XLMModel,
            XLMPreTrainedModel,
            XLMWithLMHeadModel,
        )
        from .models.xlm_prophetnet import (
            XLM_PROPHETNET_PRETRAINED_MODEL_ARCHIVE_LIST,
            XLMProphetNetDecoder,
            XLMProphetNetEncoder,
            XLMProphetNetForCausalLM,
            XLMProphetNetForConditionalGeneration,
            XLMProphetNetModel,
            XLMProphetNetPreTrainedModel,
        )
        from .models.xlm_roberta import (
            XLM_ROBERTA_PRETRAINED_MODEL_ARCHIVE_LIST,
            XLMRobertaForCausalLM,
            XLMRobertaForMaskedLM,
            XLMRobertaForMultipleChoice,
            XLMRobertaForQuestionAnswering,
            XLMRobertaForSequenceClassification,
            XLMRobertaForTokenClassification,
            XLMRobertaModel,
            XLMRobertaPreTrainedModel,
        )
        from .models.xlm_roberta_xl import (
            XLM_ROBERTA_XL_PRETRAINED_MODEL_ARCHIVE_LIST,
            XLMRobertaXLForCausalLM,
            XLMRobertaXLForMaskedLM,
            XLMRobertaXLForMultipleChoice,
            XLMRobertaXLForQuestionAnswering,
            XLMRobertaXLForSequenceClassification,
            XLMRobertaXLForTokenClassification,
            XLMRobertaXLModel,
            XLMRobertaXLPreTrainedModel,
        )
        from .models.xlnet import (
            XLNET_PRETRAINED_MODEL_ARCHIVE_LIST,
            XLNetForMultipleChoice,
            XLNetForQuestionAnswering,
            XLNetForQuestionAnsweringSimple,
            XLNetForSequenceClassification,
            XLNetForTokenClassification,
            XLNetLMHeadModel,
            XLNetModel,
            XLNetPreTrainedModel,
            load_tf_weights_in_xlnet,
        )
        from .models.xmod import (
            XMOD_PRETRAINED_MODEL_ARCHIVE_LIST,
            XmodForCausalLM,
            XmodForMaskedLM,
            XmodForMultipleChoice,
            XmodForQuestionAnswering,
            XmodForSequenceClassification,
            XmodForTokenClassification,
            XmodModel,
            XmodPreTrainedModel,
        )
        from .models.yolos import (
            YOLOS_PRETRAINED_MODEL_ARCHIVE_LIST,
            YolosForObjectDetection,
            YolosModel,
            YolosPreTrainedModel,
        )
        from .models.yoso import (
            YOSO_PRETRAINED_MODEL_ARCHIVE_LIST,
            YosoForMaskedLM,
            YosoForMultipleChoice,
            YosoForQuestionAnswering,
            YosoForSequenceClassification,
            YosoForTokenClassification,
            YosoLayer,
            YosoModel,
            YosoPreTrainedModel,
        )

        # Optimization
        from .optimization import (
            Adafactor,
            AdamW,
            get_constant_schedule,
            get_constant_schedule_with_warmup,
            get_cosine_schedule_with_warmup,
            get_cosine_with_hard_restarts_schedule_with_warmup,
            get_inverse_sqrt_schedule,
            get_linear_schedule_with_warmup,
            get_polynomial_decay_schedule_with_warmup,
            get_scheduler,
        )
        from .pytorch_utils import Conv1D, apply_chunking_to_forward, prune_layer

        # Trainer
        from .trainer import Trainer
        from .trainer_pt_utils import torch_distributed_zero_first
        from .trainer_seq2seq import Seq2SeqTrainer

    # TensorFlow
    try:
        if not is_tf_available():
            raise OptionalDependencyNotAvailable()
    except OptionalDependencyNotAvailable:
        # Import the same objects as dummies to get them in the namespace.
        # They will raise an import error if the user tries to instantiate / use them.
        from .utils.dummy_tf_objects import *
    else:
        from .benchmark.benchmark_args_tf import TensorFlowBenchmarkArguments

        # Benchmarks
        from .benchmark.benchmark_tf import TensorFlowBenchmark
        from .generation import (
            TFForcedBOSTokenLogitsProcessor,
            TFForcedEOSTokenLogitsProcessor,
            TFForceTokensLogitsProcessor,
            TFGenerationMixin,
            TFLogitsProcessor,
            TFLogitsProcessorList,
            TFLogitsWarper,
            TFMinLengthLogitsProcessor,
            TFNoBadWordsLogitsProcessor,
            TFNoRepeatNGramLogitsProcessor,
            TFRepetitionPenaltyLogitsProcessor,
            TFSuppressTokensAtBeginLogitsProcessor,
            TFSuppressTokensLogitsProcessor,
            TFTemperatureLogitsWarper,
            TFTopKLogitsWarper,
            TFTopPLogitsWarper,
        )
        from .keras_callbacks import KerasMetricCallback, PushToHubCallback
        from .modeling_tf_utils import (
            TFPreTrainedModel,
            TFSequenceSummary,
            TFSharedEmbeddings,
            shape_list,
        )

        # TensorFlow model imports
        from .models.albert import (
            TF_ALBERT_PRETRAINED_MODEL_ARCHIVE_LIST,
            TFAlbertForMaskedLM,
            TFAlbertForMultipleChoice,
            TFAlbertForPreTraining,
            TFAlbertForQuestionAnswering,
            TFAlbertForSequenceClassification,
            TFAlbertForTokenClassification,
            TFAlbertMainLayer,
            TFAlbertModel,
            TFAlbertPreTrainedModel,
        )
        from .models.auto import (
            TF_MODEL_FOR_AUDIO_CLASSIFICATION_MAPPING,
            TF_MODEL_FOR_CAUSAL_LM_MAPPING,
            TF_MODEL_FOR_DOCUMENT_QUESTION_ANSWERING_MAPPING,
            TF_MODEL_FOR_IMAGE_CLASSIFICATION_MAPPING,
            TF_MODEL_FOR_MASK_GENERATION_MAPPING,
            TF_MODEL_FOR_MASKED_IMAGE_MODELING_MAPPING,
            TF_MODEL_FOR_MASKED_LM_MAPPING,
            TF_MODEL_FOR_MULTIPLE_CHOICE_MAPPING,
            TF_MODEL_FOR_NEXT_SENTENCE_PREDICTION_MAPPING,
            TF_MODEL_FOR_PRETRAINING_MAPPING,
            TF_MODEL_FOR_QUESTION_ANSWERING_MAPPING,
            TF_MODEL_FOR_SEMANTIC_SEGMENTATION_MAPPING,
            TF_MODEL_FOR_SEQ_TO_SEQ_CAUSAL_LM_MAPPING,
            TF_MODEL_FOR_SEQUENCE_CLASSIFICATION_MAPPING,
            TF_MODEL_FOR_SPEECH_SEQ_2_SEQ_MAPPING,
            TF_MODEL_FOR_TABLE_QUESTION_ANSWERING_MAPPING,
            TF_MODEL_FOR_TEXT_ENCODING_MAPPING,
            TF_MODEL_FOR_TOKEN_CLASSIFICATION_MAPPING,
            TF_MODEL_FOR_VISION_2_SEQ_MAPPING,
            TF_MODEL_FOR_ZERO_SHOT_IMAGE_CLASSIFICATION_MAPPING,
            TF_MODEL_MAPPING,
            TF_MODEL_WITH_LM_HEAD_MAPPING,
            TFAutoModel,
            TFAutoModelForAudioClassification,
            TFAutoModelForCausalLM,
            TFAutoModelForDocumentQuestionAnswering,
            TFAutoModelForImageClassification,
            TFAutoModelForMaskedImageModeling,
            TFAutoModelForMaskedLM,
            TFAutoModelForMaskGeneration,
            TFAutoModelForMultipleChoice,
            TFAutoModelForNextSentencePrediction,
            TFAutoModelForPreTraining,
            TFAutoModelForQuestionAnswering,
            TFAutoModelForSemanticSegmentation,
            TFAutoModelForSeq2SeqLM,
            TFAutoModelForSequenceClassification,
            TFAutoModelForSpeechSeq2Seq,
            TFAutoModelForTableQuestionAnswering,
            TFAutoModelForTextEncoding,
            TFAutoModelForTokenClassification,
            TFAutoModelForVision2Seq,
            TFAutoModelForZeroShotImageClassification,
            TFAutoModelWithLMHead,
        )
        from .models.bart import (
            TFBartForConditionalGeneration,
            TFBartForSequenceClassification,
            TFBartModel,
            TFBartPretrainedModel,
        )
        from .models.bert import (
            TF_BERT_PRETRAINED_MODEL_ARCHIVE_LIST,
            TFBertEmbeddings,
            TFBertForMaskedLM,
            TFBertForMultipleChoice,
            TFBertForNextSentencePrediction,
            TFBertForPreTraining,
            TFBertForQuestionAnswering,
            TFBertForSequenceClassification,
            TFBertForTokenClassification,
            TFBertLMHeadModel,
            TFBertMainLayer,
            TFBertModel,
            TFBertPreTrainedModel,
        )
        from .models.blenderbot import (
            TFBlenderbotForConditionalGeneration,
            TFBlenderbotModel,
            TFBlenderbotPreTrainedModel,
        )
        from .models.blenderbot_small import (
            TFBlenderbotSmallForConditionalGeneration,
            TFBlenderbotSmallModel,
            TFBlenderbotSmallPreTrainedModel,
        )
        from .models.blip import (
            TF_BLIP_PRETRAINED_MODEL_ARCHIVE_LIST,
            TFBlipForConditionalGeneration,
            TFBlipForImageTextRetrieval,
            TFBlipForQuestionAnswering,
            TFBlipModel,
            TFBlipPreTrainedModel,
            TFBlipTextModel,
            TFBlipVisionModel,
        )
        from .models.camembert import (
            TF_CAMEMBERT_PRETRAINED_MODEL_ARCHIVE_LIST,
            TFCamembertForCausalLM,
            TFCamembertForMaskedLM,
            TFCamembertForMultipleChoice,
            TFCamembertForQuestionAnswering,
            TFCamembertForSequenceClassification,
            TFCamembertForTokenClassification,
            TFCamembertModel,
            TFCamembertPreTrainedModel,
        )
        from .models.clip import (
            TF_CLIP_PRETRAINED_MODEL_ARCHIVE_LIST,
            TFCLIPModel,
            TFCLIPPreTrainedModel,
            TFCLIPTextModel,
            TFCLIPVisionModel,
        )
        from .models.convbert import (
            TF_CONVBERT_PRETRAINED_MODEL_ARCHIVE_LIST,
            TFConvBertForMaskedLM,
            TFConvBertForMultipleChoice,
            TFConvBertForQuestionAnswering,
            TFConvBertForSequenceClassification,
            TFConvBertForTokenClassification,
            TFConvBertLayer,
            TFConvBertModel,
            TFConvBertPreTrainedModel,
        )
        from .models.convnext import (
            TFConvNextForImageClassification,
            TFConvNextModel,
            TFConvNextPreTrainedModel,
        )
        from .models.convnextv2 import (
            TFConvNextV2ForImageClassification,
            TFConvNextV2Model,
            TFConvNextV2PreTrainedModel,
        )
        from .models.ctrl import (
            TF_CTRL_PRETRAINED_MODEL_ARCHIVE_LIST,
            TFCTRLForSequenceClassification,
            TFCTRLLMHeadModel,
            TFCTRLModel,
            TFCTRLPreTrainedModel,
        )
        from .models.cvt import (
            TF_CVT_PRETRAINED_MODEL_ARCHIVE_LIST,
            TFCvtForImageClassification,
            TFCvtModel,
            TFCvtPreTrainedModel,
        )
        from .models.data2vec import (
            TFData2VecVisionForImageClassification,
            TFData2VecVisionForSemanticSegmentation,
            TFData2VecVisionModel,
            TFData2VecVisionPreTrainedModel,
        )
        from .models.deberta import (
            TF_DEBERTA_PRETRAINED_MODEL_ARCHIVE_LIST,
            TFDebertaForMaskedLM,
            TFDebertaForQuestionAnswering,
            TFDebertaForSequenceClassification,
            TFDebertaForTokenClassification,
            TFDebertaModel,
            TFDebertaPreTrainedModel,
        )
        from .models.deberta_v2 import (
            TF_DEBERTA_V2_PRETRAINED_MODEL_ARCHIVE_LIST,
            TFDebertaV2ForMaskedLM,
            TFDebertaV2ForMultipleChoice,
            TFDebertaV2ForQuestionAnswering,
            TFDebertaV2ForSequenceClassification,
            TFDebertaV2ForTokenClassification,
            TFDebertaV2Model,
            TFDebertaV2PreTrainedModel,
        )
        from .models.deit import (
            TF_DEIT_PRETRAINED_MODEL_ARCHIVE_LIST,
            TFDeiTForImageClassification,
            TFDeiTForImageClassificationWithTeacher,
            TFDeiTForMaskedImageModeling,
            TFDeiTModel,
            TFDeiTPreTrainedModel,
        )
        from .models.deprecated.transfo_xl import (
            TF_TRANSFO_XL_PRETRAINED_MODEL_ARCHIVE_LIST,
            TFAdaptiveEmbedding,
            TFTransfoXLForSequenceClassification,
            TFTransfoXLLMHeadModel,
            TFTransfoXLMainLayer,
            TFTransfoXLModel,
            TFTransfoXLPreTrainedModel,
        )
        from .models.distilbert import (
            TF_DISTILBERT_PRETRAINED_MODEL_ARCHIVE_LIST,
            TFDistilBertForMaskedLM,
            TFDistilBertForMultipleChoice,
            TFDistilBertForQuestionAnswering,
            TFDistilBertForSequenceClassification,
            TFDistilBertForTokenClassification,
            TFDistilBertMainLayer,
            TFDistilBertModel,
            TFDistilBertPreTrainedModel,
        )
        from .models.dpr import (
            TF_DPR_CONTEXT_ENCODER_PRETRAINED_MODEL_ARCHIVE_LIST,
            TF_DPR_QUESTION_ENCODER_PRETRAINED_MODEL_ARCHIVE_LIST,
            TF_DPR_READER_PRETRAINED_MODEL_ARCHIVE_LIST,
            TFDPRContextEncoder,
            TFDPRPretrainedContextEncoder,
            TFDPRPretrainedQuestionEncoder,
            TFDPRPretrainedReader,
            TFDPRQuestionEncoder,
            TFDPRReader,
        )
        from .models.efficientformer import (
            TF_EFFICIENTFORMER_PRETRAINED_MODEL_ARCHIVE_LIST,
            TFEfficientFormerForImageClassification,
            TFEfficientFormerForImageClassificationWithTeacher,
            TFEfficientFormerModel,
            TFEfficientFormerPreTrainedModel,
        )
        from .models.electra import (
            TF_ELECTRA_PRETRAINED_MODEL_ARCHIVE_LIST,
            TFElectraForMaskedLM,
            TFElectraForMultipleChoice,
            TFElectraForPreTraining,
            TFElectraForQuestionAnswering,
            TFElectraForSequenceClassification,
            TFElectraForTokenClassification,
            TFElectraModel,
            TFElectraPreTrainedModel,
        )
        from .models.encoder_decoder import TFEncoderDecoderModel
        from .models.esm import (
            ESM_PRETRAINED_MODEL_ARCHIVE_LIST,
            TFEsmForMaskedLM,
            TFEsmForSequenceClassification,
            TFEsmForTokenClassification,
            TFEsmModel,
            TFEsmPreTrainedModel,
        )
        from .models.flaubert import (
            TF_FLAUBERT_PRETRAINED_MODEL_ARCHIVE_LIST,
            TFFlaubertForMultipleChoice,
            TFFlaubertForQuestionAnsweringSimple,
            TFFlaubertForSequenceClassification,
            TFFlaubertForTokenClassification,
            TFFlaubertModel,
            TFFlaubertPreTrainedModel,
            TFFlaubertWithLMHeadModel,
        )
        from .models.funnel import (
            TF_FUNNEL_PRETRAINED_MODEL_ARCHIVE_LIST,
            TFFunnelBaseModel,
            TFFunnelForMaskedLM,
            TFFunnelForMultipleChoice,
            TFFunnelForPreTraining,
            TFFunnelForQuestionAnswering,
            TFFunnelForSequenceClassification,
            TFFunnelForTokenClassification,
            TFFunnelModel,
            TFFunnelPreTrainedModel,
        )
        from .models.gpt2 import (
            TF_GPT2_PRETRAINED_MODEL_ARCHIVE_LIST,
            TFGPT2DoubleHeadsModel,
            TFGPT2ForSequenceClassification,
            TFGPT2LMHeadModel,
            TFGPT2MainLayer,
            TFGPT2Model,
            TFGPT2PreTrainedModel,
        )
        from .models.gptj import (
            TFGPTJForCausalLM,
            TFGPTJForQuestionAnswering,
            TFGPTJForSequenceClassification,
            TFGPTJModel,
            TFGPTJPreTrainedModel,
        )
        from .models.groupvit import (
            TF_GROUPVIT_PRETRAINED_MODEL_ARCHIVE_LIST,
            TFGroupViTModel,
            TFGroupViTPreTrainedModel,
            TFGroupViTTextModel,
            TFGroupViTVisionModel,
        )
        from .models.hubert import (
            TF_HUBERT_PRETRAINED_MODEL_ARCHIVE_LIST,
            TFHubertForCTC,
            TFHubertModel,
            TFHubertPreTrainedModel,
        )
        from .models.layoutlm import (
            TF_LAYOUTLM_PRETRAINED_MODEL_ARCHIVE_LIST,
            TFLayoutLMForMaskedLM,
            TFLayoutLMForQuestionAnswering,
            TFLayoutLMForSequenceClassification,
            TFLayoutLMForTokenClassification,
            TFLayoutLMMainLayer,
            TFLayoutLMModel,
            TFLayoutLMPreTrainedModel,
        )
        from .models.layoutlmv3 import (
            TF_LAYOUTLMV3_PRETRAINED_MODEL_ARCHIVE_LIST,
            TFLayoutLMv3ForQuestionAnswering,
            TFLayoutLMv3ForSequenceClassification,
            TFLayoutLMv3ForTokenClassification,
            TFLayoutLMv3Model,
            TFLayoutLMv3PreTrainedModel,
        )
        from .models.led import (
            TFLEDForConditionalGeneration,
            TFLEDModel,
            TFLEDPreTrainedModel,
        )
        from .models.longformer import (
            TF_LONGFORMER_PRETRAINED_MODEL_ARCHIVE_LIST,
            TFLongformerForMaskedLM,
            TFLongformerForMultipleChoice,
            TFLongformerForQuestionAnswering,
            TFLongformerForSequenceClassification,
            TFLongformerForTokenClassification,
            TFLongformerModel,
            TFLongformerPreTrainedModel,
            TFLongformerSelfAttention,
        )
        from .models.lxmert import (
            TF_LXMERT_PRETRAINED_MODEL_ARCHIVE_LIST,
            TFLxmertForPreTraining,
            TFLxmertMainLayer,
            TFLxmertModel,
            TFLxmertPreTrainedModel,
            TFLxmertVisualFeatureEncoder,
        )
        from .models.marian import (
            TFMarianModel,
            TFMarianMTModel,
            TFMarianPreTrainedModel,
        )
        from .models.mbart import (
            TFMBartForConditionalGeneration,
            TFMBartModel,
            TFMBartPreTrainedModel,
        )
        from .models.mobilebert import (
            TF_MOBILEBERT_PRETRAINED_MODEL_ARCHIVE_LIST,
            TFMobileBertForMaskedLM,
            TFMobileBertForMultipleChoice,
            TFMobileBertForNextSentencePrediction,
            TFMobileBertForPreTraining,
            TFMobileBertForQuestionAnswering,
            TFMobileBertForSequenceClassification,
            TFMobileBertForTokenClassification,
            TFMobileBertMainLayer,
            TFMobileBertModel,
            TFMobileBertPreTrainedModel,
        )
        from .models.mobilevit import (
            TF_MOBILEVIT_PRETRAINED_MODEL_ARCHIVE_LIST,
            TFMobileViTForImageClassification,
            TFMobileViTForSemanticSegmentation,
            TFMobileViTModel,
            TFMobileViTPreTrainedModel,
        )
        from .models.mpnet import (
            TF_MPNET_PRETRAINED_MODEL_ARCHIVE_LIST,
            TFMPNetForMaskedLM,
            TFMPNetForMultipleChoice,
            TFMPNetForQuestionAnswering,
            TFMPNetForSequenceClassification,
            TFMPNetForTokenClassification,
            TFMPNetMainLayer,
            TFMPNetModel,
            TFMPNetPreTrainedModel,
        )
        from .models.mt5 import (
            TFMT5EncoderModel,
            TFMT5ForConditionalGeneration,
            TFMT5Model,
        )
        from .models.openai import (
            TF_OPENAI_GPT_PRETRAINED_MODEL_ARCHIVE_LIST,
            TFOpenAIGPTDoubleHeadsModel,
            TFOpenAIGPTForSequenceClassification,
            TFOpenAIGPTLMHeadModel,
            TFOpenAIGPTMainLayer,
            TFOpenAIGPTModel,
            TFOpenAIGPTPreTrainedModel,
        )
        from .models.opt import TFOPTForCausalLM, TFOPTModel, TFOPTPreTrainedModel
        from .models.pegasus import (
            TFPegasusForConditionalGeneration,
            TFPegasusModel,
            TFPegasusPreTrainedModel,
        )
        from .models.rag import (
            TFRagModel,
            TFRagPreTrainedModel,
            TFRagSequenceForGeneration,
            TFRagTokenForGeneration,
        )
        from .models.regnet import (
            TF_REGNET_PRETRAINED_MODEL_ARCHIVE_LIST,
            TFRegNetForImageClassification,
            TFRegNetModel,
            TFRegNetPreTrainedModel,
        )
        from .models.rembert import (
            TF_REMBERT_PRETRAINED_MODEL_ARCHIVE_LIST,
            TFRemBertForCausalLM,
            TFRemBertForMaskedLM,
            TFRemBertForMultipleChoice,
            TFRemBertForQuestionAnswering,
            TFRemBertForSequenceClassification,
            TFRemBertForTokenClassification,
            TFRemBertLayer,
            TFRemBertModel,
            TFRemBertPreTrainedModel,
        )
        from .models.resnet import (
            TF_RESNET_PRETRAINED_MODEL_ARCHIVE_LIST,
            TFResNetForImageClassification,
            TFResNetModel,
            TFResNetPreTrainedModel,
        )
        from .models.roberta import (
            TF_ROBERTA_PRETRAINED_MODEL_ARCHIVE_LIST,
            TFRobertaForCausalLM,
            TFRobertaForMaskedLM,
            TFRobertaForMultipleChoice,
            TFRobertaForQuestionAnswering,
            TFRobertaForSequenceClassification,
            TFRobertaForTokenClassification,
            TFRobertaMainLayer,
            TFRobertaModel,
            TFRobertaPreTrainedModel,
        )
        from .models.roberta_prelayernorm import (
            TF_ROBERTA_PRELAYERNORM_PRETRAINED_MODEL_ARCHIVE_LIST,
            TFRobertaPreLayerNormForCausalLM,
            TFRobertaPreLayerNormForMaskedLM,
            TFRobertaPreLayerNormForMultipleChoice,
            TFRobertaPreLayerNormForQuestionAnswering,
            TFRobertaPreLayerNormForSequenceClassification,
            TFRobertaPreLayerNormForTokenClassification,
            TFRobertaPreLayerNormMainLayer,
            TFRobertaPreLayerNormModel,
            TFRobertaPreLayerNormPreTrainedModel,
        )
        from .models.roformer import (
            TF_ROFORMER_PRETRAINED_MODEL_ARCHIVE_LIST,
            TFRoFormerForCausalLM,
            TFRoFormerForMaskedLM,
            TFRoFormerForMultipleChoice,
            TFRoFormerForQuestionAnswering,
            TFRoFormerForSequenceClassification,
            TFRoFormerForTokenClassification,
            TFRoFormerLayer,
            TFRoFormerModel,
            TFRoFormerPreTrainedModel,
        )
        from .models.sam import (
            TF_SAM_PRETRAINED_MODEL_ARCHIVE_LIST,
            TFSamModel,
            TFSamPreTrainedModel,
        )
        from .models.segformer import (
            TF_SEGFORMER_PRETRAINED_MODEL_ARCHIVE_LIST,
            TFSegformerDecodeHead,
            TFSegformerForImageClassification,
            TFSegformerForSemanticSegmentation,
            TFSegformerModel,
            TFSegformerPreTrainedModel,
        )
        from .models.speech_to_text import (
            TF_SPEECH_TO_TEXT_PRETRAINED_MODEL_ARCHIVE_LIST,
            TFSpeech2TextForConditionalGeneration,
            TFSpeech2TextModel,
            TFSpeech2TextPreTrainedModel,
        )
        from .models.swin import (
            TF_SWIN_PRETRAINED_MODEL_ARCHIVE_LIST,
            TFSwinForImageClassification,
            TFSwinForMaskedImageModeling,
            TFSwinModel,
            TFSwinPreTrainedModel,
        )
        from .models.t5 import (
            TF_T5_PRETRAINED_MODEL_ARCHIVE_LIST,
            TFT5EncoderModel,
            TFT5ForConditionalGeneration,
            TFT5Model,
            TFT5PreTrainedModel,
        )
        from .models.tapas import (
            TF_TAPAS_PRETRAINED_MODEL_ARCHIVE_LIST,
            TFTapasForMaskedLM,
            TFTapasForQuestionAnswering,
            TFTapasForSequenceClassification,
            TFTapasModel,
            TFTapasPreTrainedModel,
        )
        from .models.vision_encoder_decoder import TFVisionEncoderDecoderModel
        from .models.vision_text_dual_encoder import TFVisionTextDualEncoderModel
        from .models.vit import (
            TFViTForImageClassification,
            TFViTModel,
            TFViTPreTrainedModel,
        )
        from .models.vit_mae import (
            TFViTMAEForPreTraining,
            TFViTMAEModel,
            TFViTMAEPreTrainedModel,
        )
        from .models.wav2vec2 import (
            TF_WAV_2_VEC_2_PRETRAINED_MODEL_ARCHIVE_LIST,
            TFWav2Vec2ForCTC,
            TFWav2Vec2ForSequenceClassification,
            TFWav2Vec2Model,
            TFWav2Vec2PreTrainedModel,
        )
        from .models.whisper import (
            TF_WHISPER_PRETRAINED_MODEL_ARCHIVE_LIST,
            TFWhisperForConditionalGeneration,
            TFWhisperModel,
            TFWhisperPreTrainedModel,
        )
        from .models.xglm import (
            TF_XGLM_PRETRAINED_MODEL_ARCHIVE_LIST,
            TFXGLMForCausalLM,
            TFXGLMModel,
            TFXGLMPreTrainedModel,
        )
        from .models.xlm import (
            TF_XLM_PRETRAINED_MODEL_ARCHIVE_LIST,
            TFXLMForMultipleChoice,
            TFXLMForQuestionAnsweringSimple,
            TFXLMForSequenceClassification,
            TFXLMForTokenClassification,
            TFXLMMainLayer,
            TFXLMModel,
            TFXLMPreTrainedModel,
            TFXLMWithLMHeadModel,
        )
        from .models.xlm_roberta import (
            TF_XLM_ROBERTA_PRETRAINED_MODEL_ARCHIVE_LIST,
            TFXLMRobertaForCausalLM,
            TFXLMRobertaForMaskedLM,
            TFXLMRobertaForMultipleChoice,
            TFXLMRobertaForQuestionAnswering,
            TFXLMRobertaForSequenceClassification,
            TFXLMRobertaForTokenClassification,
            TFXLMRobertaModel,
            TFXLMRobertaPreTrainedModel,
        )
        from .models.xlnet import (
            TF_XLNET_PRETRAINED_MODEL_ARCHIVE_LIST,
            TFXLNetForMultipleChoice,
            TFXLNetForQuestionAnsweringSimple,
            TFXLNetForSequenceClassification,
            TFXLNetForTokenClassification,
            TFXLNetLMHeadModel,
            TFXLNetMainLayer,
            TFXLNetModel,
            TFXLNetPreTrainedModel,
        )

        # Optimization
        from .optimization_tf import (
            AdamWeightDecay,
            GradientAccumulator,
            WarmUp,
            create_optimizer,
        )

    try:
        if not (
            is_librosa_available()
            and is_essentia_available()
            and is_scipy_available()
            and is_torch_available()
            and is_pretty_midi_available()
        ):
            raise OptionalDependencyNotAvailable()
    except OptionalDependencyNotAvailable:
        from .utils.dummy_essentia_and_librosa_and_pretty_midi_and_scipy_and_torch_objects import *
    else:
        from .models.pop2piano import (
            Pop2PianoFeatureExtractor,
            Pop2PianoProcessor,
            Pop2PianoTokenizer,
        )

    try:
        if not is_torchaudio_available():
            raise OptionalDependencyNotAvailable()
    except OptionalDependencyNotAvailable:
        from .utils.dummy_torchaudio_objects import *
    else:
        from .models.musicgen_melody import (
            MusicgenMelodyFeatureExtractor,
            MusicgenMelodyProcessor,
        )
    try:
        if not is_flax_available():
            raise OptionalDependencyNotAvailable()
    except OptionalDependencyNotAvailable:
        # Import the same objects as dummies to get them in the namespace.
        # They will raise an import error if the user tries to instantiate / use them.
        from .utils.dummy_flax_objects import *
    else:
        from .generation import (
            FlaxForcedBOSTokenLogitsProcessor,
            FlaxForcedEOSTokenLogitsProcessor,
            FlaxForceTokensLogitsProcessor,
            FlaxGenerationMixin,
            FlaxLogitsProcessor,
            FlaxLogitsProcessorList,
            FlaxLogitsWarper,
            FlaxMinLengthLogitsProcessor,
            FlaxSuppressTokensAtBeginLogitsProcessor,
            FlaxSuppressTokensLogitsProcessor,
            FlaxTemperatureLogitsWarper,
            FlaxTopKLogitsWarper,
            FlaxTopPLogitsWarper,
            FlaxWhisperTimeStampLogitsProcessor,
        )
        from .modeling_flax_utils import FlaxPreTrainedModel

        # Flax model imports
        from .models.albert import (
            FlaxAlbertForMaskedLM,
            FlaxAlbertForMultipleChoice,
            FlaxAlbertForPreTraining,
            FlaxAlbertForQuestionAnswering,
            FlaxAlbertForSequenceClassification,
            FlaxAlbertForTokenClassification,
            FlaxAlbertModel,
            FlaxAlbertPreTrainedModel,
        )
        from .models.auto import (
            FLAX_MODEL_FOR_AUDIO_CLASSIFICATION_MAPPING,
            FLAX_MODEL_FOR_CAUSAL_LM_MAPPING,
            FLAX_MODEL_FOR_IMAGE_CLASSIFICATION_MAPPING,
            FLAX_MODEL_FOR_MASKED_LM_MAPPING,
            FLAX_MODEL_FOR_MULTIPLE_CHOICE_MAPPING,
            FLAX_MODEL_FOR_NEXT_SENTENCE_PREDICTION_MAPPING,
            FLAX_MODEL_FOR_PRETRAINING_MAPPING,
            FLAX_MODEL_FOR_QUESTION_ANSWERING_MAPPING,
            FLAX_MODEL_FOR_SEQ_TO_SEQ_CAUSAL_LM_MAPPING,
            FLAX_MODEL_FOR_SEQUENCE_CLASSIFICATION_MAPPING,
            FLAX_MODEL_FOR_SPEECH_SEQ_2_SEQ_MAPPING,
            FLAX_MODEL_FOR_TOKEN_CLASSIFICATION_MAPPING,
            FLAX_MODEL_FOR_VISION_2_SEQ_MAPPING,
            FLAX_MODEL_MAPPING,
            FlaxAutoModel,
            FlaxAutoModelForCausalLM,
            FlaxAutoModelForImageClassification,
            FlaxAutoModelForMaskedLM,
            FlaxAutoModelForMultipleChoice,
            FlaxAutoModelForNextSentencePrediction,
            FlaxAutoModelForPreTraining,
            FlaxAutoModelForQuestionAnswering,
            FlaxAutoModelForSeq2SeqLM,
            FlaxAutoModelForSequenceClassification,
            FlaxAutoModelForSpeechSeq2Seq,
            FlaxAutoModelForTokenClassification,
            FlaxAutoModelForVision2Seq,
        )
        from .models.bart import (
            FlaxBartDecoderPreTrainedModel,
            FlaxBartForCausalLM,
            FlaxBartForConditionalGeneration,
            FlaxBartForQuestionAnswering,
            FlaxBartForSequenceClassification,
            FlaxBartModel,
            FlaxBartPreTrainedModel,
        )
        from .models.beit import (
            FlaxBeitForImageClassification,
            FlaxBeitForMaskedImageModeling,
            FlaxBeitModel,
            FlaxBeitPreTrainedModel,
        )
        from .models.bert import (
            FlaxBertForCausalLM,
            FlaxBertForMaskedLM,
            FlaxBertForMultipleChoice,
            FlaxBertForNextSentencePrediction,
            FlaxBertForPreTraining,
            FlaxBertForQuestionAnswering,
            FlaxBertForSequenceClassification,
            FlaxBertForTokenClassification,
            FlaxBertModel,
            FlaxBertPreTrainedModel,
        )
        from .models.big_bird import (
            FlaxBigBirdForCausalLM,
            FlaxBigBirdForMaskedLM,
            FlaxBigBirdForMultipleChoice,
            FlaxBigBirdForPreTraining,
            FlaxBigBirdForQuestionAnswering,
            FlaxBigBirdForSequenceClassification,
            FlaxBigBirdForTokenClassification,
            FlaxBigBirdModel,
            FlaxBigBirdPreTrainedModel,
        )
        from .models.blenderbot import (
            FlaxBlenderbotForConditionalGeneration,
            FlaxBlenderbotModel,
            FlaxBlenderbotPreTrainedModel,
        )
        from .models.blenderbot_small import (
            FlaxBlenderbotSmallForConditionalGeneration,
            FlaxBlenderbotSmallModel,
            FlaxBlenderbotSmallPreTrainedModel,
        )
        from .models.bloom import (
            FlaxBloomForCausalLM,
            FlaxBloomModel,
            FlaxBloomPreTrainedModel,
        )
        from .models.clip import (
            FlaxCLIPModel,
            FlaxCLIPPreTrainedModel,
            FlaxCLIPTextModel,
            FlaxCLIPTextModelWithProjection,
            FlaxCLIPTextPreTrainedModel,
            FlaxCLIPVisionModel,
            FlaxCLIPVisionPreTrainedModel,
        )
        from .models.distilbert import (
            FlaxDistilBertForMaskedLM,
            FlaxDistilBertForMultipleChoice,
            FlaxDistilBertForQuestionAnswering,
            FlaxDistilBertForSequenceClassification,
            FlaxDistilBertForTokenClassification,
            FlaxDistilBertModel,
            FlaxDistilBertPreTrainedModel,
        )
        from .models.electra import (
            FlaxElectraForCausalLM,
            FlaxElectraForMaskedLM,
            FlaxElectraForMultipleChoice,
            FlaxElectraForPreTraining,
            FlaxElectraForQuestionAnswering,
            FlaxElectraForSequenceClassification,
            FlaxElectraForTokenClassification,
            FlaxElectraModel,
            FlaxElectraPreTrainedModel,
        )
        from .models.encoder_decoder import FlaxEncoderDecoderModel
        from .models.gemma import (
            FlaxGemmaForCausalLM,
            FlaxGemmaModel,
            FlaxGemmaPreTrainedModel,
        )
        from .models.gpt2 import (
            FlaxGPT2LMHeadModel,
            FlaxGPT2Model,
            FlaxGPT2PreTrainedModel,
        )
        from .models.gpt_neo import (
            FlaxGPTNeoForCausalLM,
            FlaxGPTNeoModel,
            FlaxGPTNeoPreTrainedModel,
        )
        from .models.gptj import (
            FlaxGPTJForCausalLM,
            FlaxGPTJModel,
            FlaxGPTJPreTrainedModel,
        )
        from .models.llama import (
            FlaxLlamaForCausalLM,
            FlaxLlamaModel,
            FlaxLlamaPreTrainedModel,
        )
        from .models.longt5 import (
            FlaxLongT5ForConditionalGeneration,
            FlaxLongT5Model,
            FlaxLongT5PreTrainedModel,
        )
        from .models.marian import (
            FlaxMarianModel,
            FlaxMarianMTModel,
            FlaxMarianPreTrainedModel,
        )
        from .models.mbart import (
            FlaxMBartForConditionalGeneration,
            FlaxMBartForQuestionAnswering,
            FlaxMBartForSequenceClassification,
            FlaxMBartModel,
            FlaxMBartPreTrainedModel,
        )
        from .models.mistral import (
            FlaxMistralForCausalLM,
            FlaxMistralModel,
            FlaxMistralPreTrainedModel,
        )
        from .models.mt5 import (
            FlaxMT5EncoderModel,
            FlaxMT5ForConditionalGeneration,
            FlaxMT5Model,
        )
        from .models.opt import FlaxOPTForCausalLM, FlaxOPTModel, FlaxOPTPreTrainedModel
        from .models.pegasus import (
            FlaxPegasusForConditionalGeneration,
            FlaxPegasusModel,
            FlaxPegasusPreTrainedModel,
        )
        from .models.regnet import (
            FlaxRegNetForImageClassification,
            FlaxRegNetModel,
            FlaxRegNetPreTrainedModel,
        )
        from .models.resnet import (
            FlaxResNetForImageClassification,
            FlaxResNetModel,
            FlaxResNetPreTrainedModel,
        )
        from .models.roberta import (
            FlaxRobertaForCausalLM,
            FlaxRobertaForMaskedLM,
            FlaxRobertaForMultipleChoice,
            FlaxRobertaForQuestionAnswering,
            FlaxRobertaForSequenceClassification,
            FlaxRobertaForTokenClassification,
            FlaxRobertaModel,
            FlaxRobertaPreTrainedModel,
        )
        from .models.roberta_prelayernorm import (
            FlaxRobertaPreLayerNormForCausalLM,
            FlaxRobertaPreLayerNormForMaskedLM,
            FlaxRobertaPreLayerNormForMultipleChoice,
            FlaxRobertaPreLayerNormForQuestionAnswering,
            FlaxRobertaPreLayerNormForSequenceClassification,
            FlaxRobertaPreLayerNormForTokenClassification,
            FlaxRobertaPreLayerNormModel,
            FlaxRobertaPreLayerNormPreTrainedModel,
        )
        from .models.roformer import (
            FlaxRoFormerForMaskedLM,
            FlaxRoFormerForMultipleChoice,
            FlaxRoFormerForQuestionAnswering,
            FlaxRoFormerForSequenceClassification,
            FlaxRoFormerForTokenClassification,
            FlaxRoFormerModel,
            FlaxRoFormerPreTrainedModel,
        )
        from .models.speech_encoder_decoder import FlaxSpeechEncoderDecoderModel
        from .models.t5 import (
            FlaxT5EncoderModel,
            FlaxT5ForConditionalGeneration,
            FlaxT5Model,
            FlaxT5PreTrainedModel,
        )
        from .models.vision_encoder_decoder import FlaxVisionEncoderDecoderModel
        from .models.vision_text_dual_encoder import FlaxVisionTextDualEncoderModel
        from .models.vit import (
            FlaxViTForImageClassification,
            FlaxViTModel,
            FlaxViTPreTrainedModel,
        )
        from .models.wav2vec2 import (
            FlaxWav2Vec2ForCTC,
            FlaxWav2Vec2ForPreTraining,
            FlaxWav2Vec2Model,
            FlaxWav2Vec2PreTrainedModel,
        )
        from .models.whisper import (
            FlaxWhisperForAudioClassification,
            FlaxWhisperForConditionalGeneration,
            FlaxWhisperModel,
            FlaxWhisperPreTrainedModel,
        )
        from .models.xglm import (
            FlaxXGLMForCausalLM,
            FlaxXGLMModel,
            FlaxXGLMPreTrainedModel,
        )
        from .models.xlm_roberta import (
            FLAX_XLM_ROBERTA_PRETRAINED_MODEL_ARCHIVE_LIST,
            FlaxXLMRobertaForCausalLM,
            FlaxXLMRobertaForMaskedLM,
            FlaxXLMRobertaForMultipleChoice,
            FlaxXLMRobertaForQuestionAnswering,
            FlaxXLMRobertaForSequenceClassification,
            FlaxXLMRobertaForTokenClassification,
            FlaxXLMRobertaModel,
            FlaxXLMRobertaPreTrainedModel,
        )


else:
    import sys

    sys.modules[__name__] = _LazyModule(
        __name__,
        globals()["__file__"],
        _import_structure,
        module_spec=__spec__,
        extra_objects={"__version__": __version__},
    )


if not is_tf_available() and not is_torch_available() and not is_flax_available():
    logger.warning_advice(
        "None of PyTorch, TensorFlow >= 2.0, or Flax have been found. "
        "Models won't be available and only tokenizers, configuration "
        "and file/data utilities can be used."
    )<|MERGE_RESOLUTION|>--- conflicted
+++ resolved
@@ -5432,15 +5432,7 @@
     from .models.herbert import HerbertTokenizer
     from .models.hubert import HUBERT_PRETRAINED_CONFIG_ARCHIVE_MAP, HubertConfig
     from .models.ibert import IBERT_PRETRAINED_CONFIG_ARCHIVE_MAP, IBertConfig
-<<<<<<< HEAD
     from .models.idefics import IDEFICS_PRETRAINED_CONFIG_ARCHIVE_MAP, IdeficsConfig
-=======
-    from .models.idefics import (
-        IDEFICS_PRETRAINED_CONFIG_ARCHIVE_MAP,
-        IdeficsConfig,
-    )
-    from .models.idefics2 import Idefics2Config
->>>>>>> 51bcadc1
     from .models.imagegpt import IMAGEGPT_PRETRAINED_CONFIG_ARCHIVE_MAP, ImageGPTConfig
     from .models.informer import INFORMER_PRETRAINED_CONFIG_ARCHIVE_MAP, InformerConfig
     from .models.instructblip import (
