--- conflicted
+++ resolved
@@ -10,13 +10,9 @@
 # an "AS IS" BASIS, WITHOUT WARRANTIES OR CONDITIONS OF ANY KIND, either express or implied. See the License for the
 # specific language governing permissions and limitations under the License.
 
-<<<<<<< HEAD
-import inspect
-from typing import Optional
-=======
 import logging
 from typing import Callable, Optional
->>>>>>> 71de20b8
+
 
 import torch
 
@@ -314,8 +310,6 @@
         _, seqlen = input_ids.shape
         position_ids = cache_position.unsqueeze(0)
         past_key_values = self.static_cache
-
-<<<<<<< HEAD
         model_params = inspect.signature(self.model.forward).parameters
 
         kwargs = {
@@ -332,16 +326,6 @@
                 kwargs.pop(k)
 
         outs = self.model(**kwargs)
-=======
-        outs = self.model(
-            input_ids=input_ids,
-            attention_mask=None,
-            position_ids=position_ids,
-            cache_position=cache_position,
-            past_key_values=past_key_values,
-            use_cache=True,
-        )
->>>>>>> 71de20b8
         return outs.logits
 
     @staticmethod
