# This file is autogenerated by the command `make fix-copies`, do not edit.
from ..utils import DummyObject, requires_backends


class BaseImageProcessorFast(metaclass=DummyObject):
    _backends = ["torchvision"]

    def __init__(self, *args, **kwargs):
        requires_backends(self, ["torchvision"])


<<<<<<< HEAD
class BlipImageProcessorFast(metaclass=DummyObject):
    _backends = ["torchvision"]

    def __init__(self, *args, **kwargs):
        requires_backends(self, ["torchvision"])


class CLIPImageProcessorFast(metaclass=DummyObject):
    _backends = ["torchvision"]

    def __init__(self, *args, **kwargs):
        requires_backends(self, ["torchvision"])


class ConvNextImageProcessorFast(metaclass=DummyObject):
    _backends = ["torchvision"]

    def __init__(self, *args, **kwargs):
        requires_backends(self, ["torchvision"])


class DeformableDetrImageProcessorFast(metaclass=DummyObject):
    _backends = ["torchvision"]

    def __init__(self, *args, **kwargs):
        requires_backends(self, ["torchvision"])


class DeiTImageProcessorFast(metaclass=DummyObject):
    _backends = ["torchvision"]

    def __init__(self, *args, **kwargs):
        requires_backends(self, ["torchvision"])


class DepthProImageProcessorFast(metaclass=DummyObject):
    _backends = ["torchvision"]

    def __init__(self, *args, **kwargs):
        requires_backends(self, ["torchvision"])


class DetrImageProcessorFast(metaclass=DummyObject):
    _backends = ["torchvision"]

    def __init__(self, *args, **kwargs):
        requires_backends(self, ["torchvision"])


class Gemma3ImageProcessorFast(metaclass=DummyObject):
    _backends = ["torchvision"]

    def __init__(self, *args, **kwargs):
        requires_backends(self, ["torchvision"])


class GotOcr2ImageProcessorFast(metaclass=DummyObject):
    _backends = ["torchvision"]

    def __init__(self, *args, **kwargs):
        requires_backends(self, ["torchvision"])


class LlavaImageProcessorFast(metaclass=DummyObject):
    _backends = ["torchvision"]

    def __init__(self, *args, **kwargs):
        requires_backends(self, ["torchvision"])


class LlavaNextImageProcessorFast(metaclass=DummyObject):
    _backends = ["torchvision"]

    def __init__(self, *args, **kwargs):
        requires_backends(self, ["torchvision"])


class LlavaOnevisionImageProcessorFast(metaclass=DummyObject):
    _backends = ["torchvision"]

    def __init__(self, *args, **kwargs):
        requires_backends(self, ["torchvision"])


class Phi4MultimodalImageProcessorFast(metaclass=DummyObject):
    _backends = ["torchvision"]

    def __init__(self, *args, **kwargs):
        requires_backends(self, ["torchvision"])


class PixtralImageProcessorFast(metaclass=DummyObject):
    _backends = ["torchvision"]

    def __init__(self, *args, **kwargs):
        requires_backends(self, ["torchvision"])


class Qwen2VLImageProcessorFast(metaclass=DummyObject):
    _backends = ["torchvision"]

    def __init__(self, *args, **kwargs):
        requires_backends(self, ["torchvision"])


class RTDetrImageProcessorFast(metaclass=DummyObject):
    _backends = ["torchvision"]

    def __init__(self, *args, **kwargs):
        requires_backends(self, ["torchvision"])


class SiglipImageProcessorFast(metaclass=DummyObject):
    _backends = ["torchvision"]

    def __init__(self, *args, **kwargs):
        requires_backends(self, ["torchvision"])


class SegformerImageProcessorFast(metaclass=DummyObject):
    _backends = ["torchvision"]

    def __init__(self, *args, **kwargs):
        requires_backends(self, ["torchvision"])


class Siglip2ImageProcessorFast(metaclass=DummyObject):
    _backends = ["torchvision"]

    def __init__(self, *args, **kwargs):
        requires_backends(self, ["torchvision"])


class ViTImageProcessorFast(metaclass=DummyObject):
=======
class BaseVideoProcessor(metaclass=DummyObject):
>>>>>>> b59386dc
    _backends = ["torchvision"]

    def __init__(self, *args, **kwargs):
        requires_backends(self, ["torchvision"])<|MERGE_RESOLUTION|>--- conflicted
+++ resolved
@@ -9,7 +9,13 @@
         requires_backends(self, ["torchvision"])
 
 
-<<<<<<< HEAD
+class BaseVideoProcessor(metaclass=DummyObject):
+    _backends = ["torchvision"]
+
+    def __init__(self, *args, **kwargs):
+    requires_backends(self, ["torchvision"])
+
+
 class BlipImageProcessorFast(metaclass=DummyObject):
     _backends = ["torchvision"]
 
@@ -144,9 +150,6 @@
 
 
 class ViTImageProcessorFast(metaclass=DummyObject):
-=======
-class BaseVideoProcessor(metaclass=DummyObject):
->>>>>>> b59386dc
     _backends = ["torchvision"]
 
     def __init__(self, *args, **kwargs):
