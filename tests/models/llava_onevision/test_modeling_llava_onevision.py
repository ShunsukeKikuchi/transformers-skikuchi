# coding=utf-8
# Copyright 2024 The HuggingFace Inc. team. All rights reserved.
#
# Licensed under the Apache License, Version 2.0 (the "License");
# you may not use this file except in compliance with the License.
# You may obtain a copy of the License at
#
#     http://www.apache.org/licenses/LICENSE-2.0
#
# Unless required by applicable law or agreed to in writing, software
# distributed under the License is distributed on an "AS IS" BASIS,
# WITHOUT WARRANTIES OR CONDITIONS OF ANY KIND, either express or implied.
# See the License for the specific language governing permissions and
# limitations under the License.
"""Testing suite for the PyTorch Llava-NeXT model."""

import unittest

import numpy as np
import requests
from huggingface_hub import hf_hub_download
from parameterized import parameterized

from transformers import (
    AutoProcessor,
    LlavaOnevisionConfig,
    LlavaOnevisionForConditionalGeneration,
    is_torch_available,
    is_vision_available,
)
from transformers.testing_utils import (
    cleanup,
    require_bitsandbytes,
    require_torch,
    slow,
    torch_device,
)

from ...generation.test_utils import GenerationTesterMixin
from ...test_configuration_common import ConfigTester
from ...test_modeling_common import (
    ModelTesterMixin,
    _config_zero_init,
    floats_tensor,
    ids_tensor,
)


if is_torch_available():
    import torch


if is_vision_available():
    from PIL import Image


class LlavaOnevisionVisionText2TextModelTester:
    def __init__(
        self,
        parent,
        ignore_index=-100,
        image_token_index=1,
        projector_hidden_act="gelu",
        seq_length=7,
        vision_feature_select_strategy="full",
        vision_feature_layer=-1,
        text_config={
            "model_type": "qwen2",
            "seq_length": 7,
            "is_training": True,
            "use_input_mask": True,
            "use_token_type_ids": False,
            "use_labels": True,
            "vocab_size": 99,
            "hidden_size": 32,
            "num_hidden_layers": 2,
            "num_attention_heads": 4,
            "num_key_value_heads": 4,
            "intermediate_size": 37,
            "hidden_act": "gelu",
            "hidden_dropout_prob": 0.1,
            "attention_probs_dropout_prob": 0.1,
            "max_position_embeddings": 580,
            "type_vocab_size": 16,
            "type_sequence_label_size": 2,
            "initializer_range": 0.02,
            "num_labels": 3,
            "num_choices": 4,
            "pad_token_id": 0,
        },
        is_training=True,
        vision_config={
            "image_size": 16,
            "patch_size": 8,
            "num_channels": 3,
            "is_training": True,
            "hidden_size": 32,
            "projection_dim": 32,
            "num_hidden_layers": 2,
            "num_attention_heads": 4,
            "intermediate_size": 37,
            "dropout": 0.1,
            "attention_dropout": 0.1,
            "initializer_range": 0.02,
        },
    ):
        self.parent = parent
        self.ignore_index = ignore_index
        self.image_token_index = image_token_index
        self.projector_hidden_act = projector_hidden_act
        self.vision_feature_select_strategy = vision_feature_select_strategy
        self.vision_feature_layer = vision_feature_layer
        self.text_config = text_config
        self.vision_config = vision_config
        self.pad_token_id = text_config["pad_token_id"]
        self.num_image_tokens = 10
        self.seq_length = seq_length + self.num_image_tokens

        self.num_hidden_layers = text_config["num_hidden_layers"]
        self.vocab_size = text_config["vocab_size"]
        self.hidden_size = text_config["hidden_size"]
        self.num_attention_heads = text_config["num_attention_heads"]
        self.is_training = is_training

        self.batch_size = 3
        self.num_channels = 3
        self.image_size = 30
        self.image_grid_pinpoints = [[16, 16]]

    def get_config(self):
        return LlavaOnevisionConfig(
            text_config=self.text_config,
            vision_config=self.vision_config,
            ignore_index=self.ignore_index,
            image_token_index=self.image_token_index,
            projector_hidden_act=self.projector_hidden_act,
            vision_feature_select_strategy=self.vision_feature_select_strategy,
            vision_feature_layer=self.vision_feature_layer,
            image_grid_pinpoints=self.image_grid_pinpoints,
        )

    def prepare_config_and_inputs(self):
        pixel_values = floats_tensor(
            [
                self.batch_size,
                3,
                self.vision_config["num_channels"],
                self.vision_config["image_size"],
                self.vision_config["image_size"],
            ]
        )
        config = self.get_config()

        return config, pixel_values

    def prepare_config_and_inputs_for_common(self):
        config_and_inputs = self.prepare_config_and_inputs()
        config, pixel_values = config_and_inputs
        input_ids = ids_tensor([self.batch_size, self.seq_length], config.text_config.vocab_size - 2) + 2
        attention_mask = torch.ones(input_ids.shape, dtype=torch.long).to(torch_device)

        input_ids[input_ids == config.image_token_index] = self.pad_token_id
        input_ids[:, : self.num_image_tokens] = config.image_token_index

        labels = torch.zeros((self.batch_size, self.seq_length), dtype=torch.long, device=torch_device)
        labels[:, : self.num_image_tokens] == self.ignore_index

        inputs_dict = {
            "pixel_values": pixel_values,
            "image_sizes": torch.tensor([[45, 45]] * self.batch_size),
            "input_ids": input_ids,
            "attention_mask": attention_mask,
            "labels": labels,
        }
        return config, inputs_dict

    def create_and_check_llava_onevision_model_fp16_forward(
        self, config, input_ids, pixel_values, attention_mask, image_sizes
    ):
        model = LlavaOnevisionForConditionalGeneration(config=config)
        model.to(torch_device)
        model.half()
        model.eval()
        logits = model(
            input_ids=input_ids,
            attention_mask=attention_mask,
            image_sizes=image_sizes,
            pixel_values=pixel_values.to(torch.bfloat16),
            return_dict=True,
        )["logits"]
        self.parent.assertFalse(torch.isnan(logits).any().item())

    def create_and_check_llava_onevision_model_fp16_autocast_forward(
        self, config, input_ids, pixel_values, attention_mask, image_sizes
    ):
        config.torch_dtype = torch.float16
        model = LlavaOnevisionForConditionalGeneration(config=config)
        model.to(torch_device)
        model.eval()
        with torch.autocast(device_type="cuda", dtype=torch.float16):
            logits = model(
                input_ids=input_ids,
                attention_mask=attention_mask,
                image_sizes=image_sizes,
                pixel_values=pixel_values.to(torch.bfloat16),
                return_dict=True,
            )["logits"]
        self.parent.assertFalse(torch.isnan(logits).any().item())


@require_torch
class LlavaOnevisionForConditionalGenerationModelTest(ModelTesterMixin, GenerationTesterMixin, unittest.TestCase):
    """
    Model tester for `LlavaOnevisionForConditionalGeneration`.
    """

    all_model_classes = (LlavaOnevisionForConditionalGeneration,) if is_torch_available() else ()
<<<<<<< HEAD
=======
    all_generative_model_classes = (LlavaOnevisionForConditionalGeneration,) if is_torch_available() else ()
    pipeline_model_mapping = (
        {"image-text-to-text": LlavaOnevisionForConditionalGeneration} if is_torch_available() else {}
    )
>>>>>>> d7188ba6
    test_pruning = False
    test_head_masking = False
    _is_composite = True

    def setUp(self):
        self.model_tester = LlavaOnevisionVisionText2TextModelTester(self)
        common_properties = ["image_token_index", "video_token_index", "vision_feature_layer"]
        self.config_tester = ConfigTester(
            self, config_class=LlavaOnevisionConfig, has_text_modality=False, common_properties=common_properties
        )

    def test_config(self):
        self.config_tester.run_common_tests()

    def test_initialization(self):
        config, inputs_dict = self.model_tester.prepare_config_and_inputs_for_common()

        configs_no_init = _config_zero_init(config)
        for model_class in self.all_model_classes:
            model = model_class(config=configs_no_init)
            for name, param in model.named_parameters():
                # LLaVa Onevision has SigLIP backbone which init weights differently from CLIP
                if "image_newline" in name or "vision_tower" in name:
                    continue
                elif param.requires_grad:
                    self.assertIn(
                        ((param.data.mean() * 1e9).round() / 1e9).item(),
                        [0.0, 1.0],
                        msg=f"Parameter {name} of model {model_class} seems not properly initialized",
                    )

    # overwrite inputs_embeds tests because we need to delete "pixel values" for LVLMs
    def test_inputs_embeds(self):
        config, inputs_dict = self.model_tester.prepare_config_and_inputs_for_common()

        for model_class in self.all_model_classes:
            model = model_class(config)
            model.to(torch_device)
            model.eval()

            inputs = self._prepare_for_class(inputs_dict, model_class)

            input_ids = inputs["input_ids"]
            del inputs["input_ids"]
            del inputs["pixel_values"]

            wte = model.get_input_embeddings()
            inputs["inputs_embeds"] = wte(input_ids)

            with torch.no_grad():
                model(**inputs)

    # overwrite inputs_embeds tests because we need to delete "pixel values" for LVLMs
    # while some other models require pixel_values to be present
    def test_inputs_embeds_matches_input_ids(self):
        config, inputs_dict = self.model_tester.prepare_config_and_inputs_for_common()

        for model_class in self.all_model_classes:
            model = model_class(config)
            model.to(torch_device)
            model.eval()

            inputs = self._prepare_for_class(inputs_dict, model_class)
            input_ids = inputs["input_ids"]
            del inputs["input_ids"]
            del inputs["pixel_values"]

            inputs_embeds = model.get_input_embeddings()(input_ids)

            with torch.no_grad():
                out_ids = model(input_ids=input_ids, **inputs)[0]
                out_embeds = model(inputs_embeds=inputs_embeds, **inputs)[0]
            torch.testing.assert_close(out_embeds, out_ids)

    @parameterized.expand(
        [
            (-1,),
            ([-1],),
            ([-1, -2],),
        ],
    )
    def test_vision_feature_layers(self, vision_feature_layer):
        """
        Test that we can use either one vision feature layer, or a list of
        vision feature layers.
        """
        config, input_dict = self.model_tester.prepare_config_and_inputs_for_common()
        config.vision_feature_layer = vision_feature_layer

        num_feature_layers = 1 if isinstance(vision_feature_layer, int) else len(vision_feature_layer)
        hidden_size = config.vision_config.hidden_size
        expected_features = hidden_size * num_feature_layers

        for model_class in self.all_model_classes:
            model = model_class(config).to(torch_device)
            # We should have the right number of input features,
            # and should be able to run a forward pass without exploding
            assert model.multi_modal_projector.linear_1.in_features == expected_features
            model(**input_dict)

    @unittest.skip(
        reason="This architecure seem to not compute gradients properly when using GC, SiglipVisionModel does not support standalone training"
    )
    def test_training_gradient_checkpointing(self):
        pass

    @unittest.skip(
        reason="This architecure seem to not compute gradients properly when using GC, SiglipVisionModel does not support standalone training"
    )
    def test_training_gradient_checkpointing_use_reentrant(self):
        pass

    @unittest.skip(
        reason="This architecure seem to not compute gradients properly when using GC, SiglipVisionModel does not support standalone training"
    )
    def test_training_gradient_checkpointing_use_reentrant_false(self):
        pass

    @unittest.skip("FlashAttention only support fp16 and bf16 data type")
    def test_flash_attn_2_fp32_ln(self):
        pass

    @unittest.skip(
        "VLMs need lots of steps to prepare images/mask correctly to get pad-free inputs. Can be tested as part of LLM test"
    )
    def test_flash_attention_2_padding_matches_padding_free_with_position_ids(self):
        pass


@require_torch
class LlavaOnevisionForConditionalGenerationIntegrationTest(unittest.TestCase):
    def setUp(self):
        self.processor = AutoProcessor.from_pretrained(
            "llava-hf/llava-onevision-qwen2-0.5b-ov-hf", padding_side="left"
        )
        image_file = hf_hub_download(
            repo_id="raushan-testing-hf/images_test", filename="llava_v1_5_radar.jpg", repo_type="dataset"
        )
        video_file = hf_hub_download(
            repo_id="raushan-testing-hf/videos-test", filename="video_demo.npy", repo_type="dataset"
        )
        self.image = Image.open(image_file)
        self.video = np.load(video_file)
        self.prompt_image = "user\n<image>\nWhat do you see in this image?<|im_end|>\n<|im_start|>assistant\n"
        self.prompt_video = "user\n<video>\nWhat do you see in this video?<|im_end|>\n<|im_start|>assistant\n"

    def tearDown(self):
        cleanup(torch_device, gc_collect=True)

    @slow
    @require_bitsandbytes
    def test_small_model_integration_test(self):
        model = LlavaOnevisionForConditionalGeneration.from_pretrained(
            "llava-hf/llava-onevision-qwen2-0.5b-ov-hf", torch_dtype="float16", device_map=torch_device
        )

        inputs = self.processor(images=self.image, text=self.prompt_image, return_tensors="pt").to(
            torch_device, torch.float16
        )
        self.assertTrue(inputs.input_ids.shape[1] == 6567)  # should expand num-image-tokens times
        self.assertTrue(inputs.pixel_values.shape == torch.Size([1, 10, 3, 384, 384]))
        self.assertTrue(inputs.image_sizes.tolist() == [[899, 1024]])

        # verify single forward pass
        inputs = inputs.to(torch_device)

        # verify generation
        output = model.generate(**inputs, max_new_tokens=100)
        EXPECTED_DECODED_TEXT = 'user\n\nWhat do you see in this image?\nassistant\nThe image is a radar chart that compares the performance of different models in a specific task, likely related to natural language processing or machine learning. The chart is divided into several axes, each representing a different model or method. The models are color-coded and labeled with their respective names. The axes are labeled with terms such as "VQA," "GQA," "MQA," "VQAv2," "MM-Vet," "LLaVA-Bench," "LLaVA-1'  # fmt: skip
        self.assertEqual(
            self.processor.decode(output[0], skip_special_tokens=True),
            EXPECTED_DECODED_TEXT,
        )

    @slow
    @require_bitsandbytes
    def test_small_model_integration_test_batch(self):
        model = LlavaOnevisionForConditionalGeneration.from_pretrained(
            "llava-hf/llava-onevision-qwen2-0.5b-ov-hf", torch_dtype="float16", device_map=torch_device
        )

        inputs = self.processor(
            text=[self.prompt_image, self.prompt_video],
            images=self.image,
            videos=self.video,
            return_tensors="pt",
            padding=True,
        ).to(torch_device, torch.float16)

        output = model.generate(**inputs, max_new_tokens=20)

        EXPECTED_DECODED_TEXT = ['user\n\nWhat do you see in this image?\nassistant\nThe image is a radar chart that compares the performance of different models in a specific task, likely related', 'user\n\nWhat do you see in this video?\nassistant\nA child wearing a light blue sleeveless top and pink pants is seen sitting on a bed, eng']  # fmt: skip

        self.assertEqual(
            self.processor.batch_decode(output, skip_special_tokens=True),
            EXPECTED_DECODED_TEXT,
        )

    @slow
    @require_bitsandbytes
    def test_small_model_integration_test_video(self):
        # related to (#29835)
        model = LlavaOnevisionForConditionalGeneration.from_pretrained(
            "llava-hf/llava-onevision-qwen2-0.5b-ov-hf",
            torch_dtype="float16",
            device_map=torch_device,
        )

        inputs = self.processor(text=self.prompt_video, videos=self.video, return_tensors="pt").to(
            torch_device, torch.float16
        )

        # verify generation
        output = model.generate(**inputs, max_new_tokens=40)
        EXPECTED_DECODED_TEXT = 'user\n\nWhat do you see in this video?\nassistant\nA child wearing a light blue sleeveless top and pink pants is seen sitting on a bed, engrossed in reading a book.'  # fmt: skip

        self.assertEqual(
            self.processor.decode(output[0], skip_special_tokens=True),
            EXPECTED_DECODED_TEXT,
        )

    @slow
    @require_bitsandbytes
    def test_small_model_integration_test_multi_image(self):
        # related to (#29835)
        model = LlavaOnevisionForConditionalGeneration.from_pretrained(
            "llava-hf/llava-onevision-qwen2-0.5b-ov-hf",
            torch_dtype="float16",
            device_map=torch_device,
        )

        url = "https://www.ilankelman.org/stopsigns/australia.jpg"
        image = Image.open(requests.get(url, stream=True).raw)
        prompt = (
            "user\n<image><image>\nWhat is the difference between these images?<|im_end|>\n<|im_start|>assistant\n"
        )
        inputs = self.processor(text=prompt, images=[self.image, image], return_tensors="pt").to(
            torch_device, torch.float16
        )

        # verify generation
        output = model.generate(**inputs, max_new_tokens=40)
        EXPECTED_DECODED_TEXT = "user\n\nWhat is the difference between these images?\nassistant\nThe images you've provided appear to be related to a graphical representation of a radar chart, which is a type of data visualization used to show the distribution of a particular variable across a geographic area. The"  # fmt: skip

        self.assertEqual(
            self.processor.decode(output[0], skip_special_tokens=True),
            EXPECTED_DECODED_TEXT,
        )

    @slow
    @require_bitsandbytes
    def test_small_model_integration_test_multi_video(self):
        # related to (#29835)
        model = LlavaOnevisionForConditionalGeneration.from_pretrained(
            "llava-hf/llava-onevision-qwen2-0.5b-ov-hf",
            torch_dtype="float16",
            device_map=torch_device,
        )

        prompt = "user\n<video><video>\nAre these videos identical?<|im_end|>\n<|im_start|>assistant\n"
        inputs = self.processor(text=prompt, videos=[self.video, self.video], return_tensors="pt").to(
            torch_device, torch.float16
        )

        # verify generation
        output = model.generate(**inputs, max_new_tokens=40)
        EXPECTED_DECODED_TEXT = "user\n\nAre these videos identical?\nassistant\nNo, the video is not identical; it shows slight variations in the child's actions and the background."  # fmt: skip

        self.assertEqual(
            self.processor.decode(output[0], skip_special_tokens=True),
            EXPECTED_DECODED_TEXT,
        )

    @slow
    @require_bitsandbytes
    def test_small_model_integration_test_batch_different_resolutions(self):
        model = LlavaOnevisionForConditionalGeneration.from_pretrained(
            "llava-hf/llava-onevision-qwen2-0.5b-ov-hf", torch_dtype="float16", device_map=torch_device
        )

        url = "http://images.cocodataset.org/val2017/000000039769.jpg"
        lowres_url = "https://4.img-dpreview.com/files/p/TS560x560~forums/56876524/03975b28741443319e9a94615e35667e"
        cats_image = Image.open(requests.get(url, stream=True).raw)
        lowres_img = Image.open(requests.get(lowres_url, stream=True).raw)

        inputs = self.processor(
            text=[self.prompt_image, self.prompt_image],
            images=[lowres_img, cats_image],
            return_tensors="pt",
            padding=True,
        ).to(torch_device, torch.float16)

        # verify generation
        output = model.generate(**inputs, max_new_tokens=50)
        EXPECTED_DECODED_TEXT = ['user\n\nWhat do you see in this image?\nassistant\nThe image shows a scene from a wildlife camera, likely a security camera, capturing a moment in a natural setting. It features two deer, one larger and one smaller, grazing on the grass. The environment is foggy, suggesting early morning or late', 'user\n\nWhat do you see in this image?\nassistant\nIn the tranquil setting of this image, two cats are enjoying a peaceful nap on a vibrant pink blanket. The cat on the left, with its gray and black striped fur, is lying on its side, its head comfortably resting on the blanket. Its']  # fmt: skip
        self.assertEqual(
            self.processor.batch_decode(output, skip_special_tokens=True),
            EXPECTED_DECODED_TEXT,
        )

    @slow
    @require_bitsandbytes
    def test_small_model_integration_test_batch_matches_single(self):
        model = LlavaOnevisionForConditionalGeneration.from_pretrained(
            "llava-hf/llava-onevision-qwen2-0.5b-ov-hf",
            torch_dtype="float16",
            device_map=torch_device,
        )

        url = "http://images.cocodataset.org/val2017/000000039769.jpg"
        lowres_url = "https://4.img-dpreview.com/files/p/TS560x560~forums/56876524/03975b28741443319e9a94615e35667e"
        cats_image = Image.open(requests.get(url, stream=True).raw)
        lowres_img = Image.open(requests.get(lowres_url, stream=True).raw)

        inputs_batched = self.processor(
            text=[self.prompt_image, self.prompt_image],
            images=[lowres_img, cats_image],
            return_tensors="pt",
            padding=True,
        ).to(torch_device, torch.float16)

        inputs_single = self.processor(
            text=self.prompt_image, images=lowres_img, return_tensors="pt", padding=True
        ).to(torch_device, torch.float16)

        # verify generation
        output_batched = model.generate(**inputs_batched, max_new_tokens=50)
        output_single = model.generate(**inputs_single, max_new_tokens=50)

        self.assertEqual(
            self.processor.decode(output_batched[0], skip_special_tokens=True),
            self.processor.decode(output_single[0], skip_special_tokens=True),
        )<|MERGE_RESOLUTION|>--- conflicted
+++ resolved
@@ -215,13 +215,9 @@
     """
 
     all_model_classes = (LlavaOnevisionForConditionalGeneration,) if is_torch_available() else ()
-<<<<<<< HEAD
-=======
-    all_generative_model_classes = (LlavaOnevisionForConditionalGeneration,) if is_torch_available() else ()
     pipeline_model_mapping = (
         {"image-text-to-text": LlavaOnevisionForConditionalGeneration} if is_torch_available() else {}
     )
->>>>>>> d7188ba6
     test_pruning = False
     test_head_masking = False
     _is_composite = True
