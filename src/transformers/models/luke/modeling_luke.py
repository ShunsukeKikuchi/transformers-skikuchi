# coding=utf-8
# Copyright Studio Ousia and The HuggingFace Inc. team.
#
# Licensed under the Apache License, Version 2.0 (the "License");
# you may not use this file except in compliance with the License.
# You may obtain a copy of the License at
#
#     http://www.apache.org/licenses/LICENSE-2.0
#
# Unless required by applicable law or agreed to in writing, software
# distributed under the License is distributed on an "AS IS" BASIS,
# WITHOUT WARRANTIES OR CONDITIONS OF ANY KIND, either express or implied.
# See the License for the specific language governing permissions and
# limitations under the License.
"""PyTorch LUKE model. """

import math
from dataclasses import dataclass
from typing import Optional, Tuple

import torch
import torch.utils.checkpoint
from torch import nn

from ...activations import ACT2FN, gelu
from ...file_utils import (
    ModelOutput,
    add_start_docstrings,
    add_start_docstrings_to_model_forward,
    replace_return_docstrings,
)
from ...modeling_outputs import BaseModelOutput, BaseModelOutputWithPooling
from ...modeling_utils import PreTrainedModel, apply_chunking_to_forward
from ...utils import logging
from .configuration_luke import LukeConfig


logger = logging.get_logger(__name__)

_CONFIG_FOR_DOC = "LukeConfig"
_TOKENIZER_FOR_DOC = "LukeTokenizer"
_CHECKPOINT_FOR_DOC = "studio-ousia/luke-base"

LUKE_PRETRAINED_MODEL_ARCHIVE_LIST = [
    "studio-ousia/luke-base",
    "studio-ousia/luke-large",
    # See all LUKE models at https://huggingface.co/models?filter=luke
]


@dataclass
class BaseLukeModelOutputWithPooling(BaseModelOutputWithPooling):
    """
    Base class for outputs of the LUKE model.

    Args:
        last_hidden_state (:obj:`torch.FloatTensor` of shape :obj:`(batch_size, sequence_length, hidden_size)`):
            Sequence of hidden-states at the output of the last layer of the model.
        entity_last_hidden_state (:obj:`torch.FloatTensor` of shape :obj:`(batch_size, entity_length, hidden_size)`):
            Sequence of entity hidden-states at the output of the last layer of the model.
        pooler_output (:obj:`torch.FloatTensor` of shape :obj:`(batch_size, hidden_size)`):
            Last layer hidden-state of the first token of the sequence (classification token) further processed by a
            Linear layer and a Tanh activation function.
        hidden_states (:obj:`tuple(torch.FloatTensor)`, `optional`, returned when ``output_hidden_states=True`` is passed or when ``config.output_hidden_states=True``):
            Tuple of :obj:`torch.FloatTensor` (one for the output of the embeddings + one for the output of each layer)
            of shape :obj:`(batch_size, sequence_length, hidden_size)`. Hidden-states of the model at the output of
            each layer plus the initial embedding outputs.
        entity_hidden_states (:obj:`tuple(torch.FloatTensor)`, `optional`, returned when ``output_hidden_states=True`` is passed or when ``config.output_hidden_states=True``):
            Tuple of :obj:`torch.FloatTensor` (one for the output of the embeddings + one for the output of each layer)
            of shape :obj:`(batch_size, entity_length, hidden_size)`. Entity hidden-states of the model at the output
            of each layer plus the initial entity embedding outputs.
        attentions (:obj:`tuple(torch.FloatTensor)`, `optional`, returned when ``output_attentions=True`` is passed or when ``config.output_attentions=True``):
            Tuple of :obj:`torch.FloatTensor` (one for each layer) of shape :obj:`(batch_size, num_heads,
            sequence_length + entity_length, sequence_length + entity_length)`. Attentions weights after the attention
            softmax, used to compute the weighted average in the self-attention heads.
    """

    entity_last_hidden_state: torch.FloatTensor = None
    entity_hidden_states: Optional[Tuple[torch.FloatTensor]] = None


@dataclass
class BaseLukeModelOutput(BaseModelOutput):
    """
    Base class for model's outputs, with potential hidden states and attentions.

    Args:
        last_hidden_state (:obj:`torch.FloatTensor` of shape :obj:`(batch_size, sequence_length, hidden_size)`):
            Sequence of hidden-states at the output of the last layer of the model.
        entity_last_hidden_state (:obj:`torch.FloatTensor` of shape :obj:`(batch_size, entity_length, hidden_size)`):
            Sequence of entity hidden-states at the output of the last layer of the model.
        hidden_states (:obj:`tuple(torch.FloatTensor)`, `optional`, returned when ``output_hidden_states=True`` is passed or when ``config.output_hidden_states=True``):
            Tuple of :obj:`torch.FloatTensor` (one for the output of the embeddings + one for the output of each layer)
            of shape :obj:`(batch_size, sequence_length, hidden_size)`.

            Hidden-states of the model at the output of each layer plus the initial embedding outputs.
        entity_hidden_states (:obj:`tuple(torch.FloatTensor)`, `optional`, returned when ``output_hidden_states=True`` is passed or when ``config.output_hidden_states=True``):
            Tuple of :obj:`torch.FloatTensor` (one for the output of the embeddings + one for the output of each layer)
            of shape :obj:`(batch_size, entity_length, hidden_size)`. Entity hidden-states of the model at the output
            of each layer plus the initial entity embedding outputs.
        attentions (:obj:`tuple(torch.FloatTensor)`, `optional`, returned when ``output_attentions=True`` is passed or when ``config.output_attentions=True``):
            Tuple of :obj:`torch.FloatTensor` (one for each layer) of shape :obj:`(batch_size, num_heads,
            sequence_length, sequence_length)`.

            Attentions weights after the attention softmax, used to compute the weighted average in the self-attention
            heads.
    """

    entity_last_hidden_state: torch.FloatTensor = None
    entity_hidden_states: Optional[Tuple[torch.FloatTensor]] = None


@dataclass
class LukeMaskedLMOutput(ModelOutput):
    """
    Base class for model's outputs, with potential hidden states and attentions.

    Args:
        loss (:obj:`torch.FloatTensor` of shape :obj:`(1,)`, `optional`, returned when :obj:`labels` is provided):
            The sum of masked language modeling (MLM) loss and entity prediction loss.
        mlm_loss (:obj:`torch.FloatTensor` of shape :obj:`(1,)`, `optional`, returned when :obj:`labels` is provided):
            Masked language modeling (MLM) loss.
        mep_loss (:obj:`torch.FloatTensor` of shape :obj:`(1,)`, `optional`, returned when :obj:`labels` is provided):
            Masked entity prediction (MEP) loss.
        logits (:obj:`torch.FloatTensor` of shape :obj:`(batch_size, sequence_length, config.vocab_size)`):
            Prediction scores of the language modeling head (scores for each vocabulary token before SoftMax).
        entity_logits (:obj:`torch.FloatTensor` of shape :obj:`(batch_size, sequence_length, config.vocab_size)`):
            Prediction scores of the entity prediction head (scores for each entity vocabulary token before SoftMax).
        hidden_states (:obj:`tuple(torch.FloatTensor)`, `optional`, returned when ``output_hidden_states=True`` is passed or when ``config.output_hidden_states=True``):
            Tuple of :obj:`torch.FloatTensor` (one for the output of the embeddings + one for the output of each layer)
            of shape :obj:`(batch_size, sequence_length, hidden_size)`.

            Hidden-states of the model at the output of each layer plus the initial embedding outputs.
        entity_hidden_states (:obj:`tuple(torch.FloatTensor)`, `optional`, returned when ``output_hidden_states=True`` is passed or when ``config.output_hidden_states=True``):
            Tuple of :obj:`torch.FloatTensor` (one for the output of the embeddings + one for the output of each layer)
            of shape :obj:`(batch_size, entity_length, hidden_size)`. Entity hidden-states of the model at the output
            of each layer plus the initial entity embedding outputs.
        attentions (:obj:`tuple(torch.FloatTensor)`, `optional`, returned when ``output_attentions=True`` is passed or when ``config.output_attentions=True``):
            Tuple of :obj:`torch.FloatTensor` (one for each layer) of shape :obj:`(batch_size, num_heads,
            sequence_length, sequence_length)`.

            Attentions weights after the attention softmax, used to compute the weighted average in the self-attention
            heads.
    """

    loss: Optional[torch.FloatTensor] = None
    mlm_loss: Optional[torch.FloatTensor] = None
    mep_loss: Optional[torch.FloatTensor] = None
    logits: torch.FloatTensor = None
    entity_logits: torch.FloatTensor = None
    hidden_states: Optional[Tuple[torch.FloatTensor]] = None
    entity_hidden_states: Optional[Tuple[torch.FloatTensor]] = None
    attentions: Optional[Tuple[torch.FloatTensor]] = None


@dataclass
class EntityClassificationOutput(ModelOutput):
    """
    Outputs of entity classification models.

    Args:
        loss (:obj:`torch.FloatTensor` of shape :obj:`(1,)`, `optional`, returned when :obj:`labels` is provided):
            Classification loss.
        logits (:obj:`torch.FloatTensor` of shape :obj:`(batch_size, config.num_labels)`):
            Classification scores (before SoftMax).
        hidden_states (:obj:`tuple(torch.FloatTensor)`, `optional`, returned when ``output_hidden_states=True`` is passed or when ``config.output_hidden_states=True``):
            Tuple of :obj:`torch.FloatTensor` (one for the output of the embeddings + one for the output of each layer)
            of shape :obj:`(batch_size, sequence_length, hidden_size)`. Hidden-states of the model at the output of
            each layer plus the initial embedding outputs.
        entity_hidden_states (:obj:`tuple(torch.FloatTensor)`, `optional`, returned when ``output_hidden_states=True`` is passed or when ``config.output_hidden_states=True``):
            Tuple of :obj:`torch.FloatTensor` (one for the output of the embeddings + one for the output of each layer)
            of shape :obj:`(batch_size, entity_length, hidden_size)`. Entity hidden-states of the model at the output
            of each layer plus the initial entity embedding outputs.
        attentions (:obj:`tuple(torch.FloatTensor)`, `optional`, returned when ``output_attentions=True`` is passed or when ``config.output_attentions=True``):
            Tuple of :obj:`torch.FloatTensor` (one for each layer) of shape :obj:`(batch_size, num_heads,
            sequence_length, sequence_length)`. Attentions weights after the attention softmax, used to compute the
            weighted average in the self-attention heads.
    """

    loss: Optional[torch.FloatTensor] = None
    logits: torch.FloatTensor = None
    hidden_states: Optional[Tuple[torch.FloatTensor]] = None
    entity_hidden_states: Optional[Tuple[torch.FloatTensor]] = None
    attentions: Optional[Tuple[torch.FloatTensor]] = None


@dataclass
class EntityPairClassificationOutput(ModelOutput):
    """
    Outputs of entity pair classification models.

    Args:
        loss (:obj:`torch.FloatTensor` of shape :obj:`(1,)`, `optional`, returned when :obj:`labels` is provided):
            Classification loss.
        logits (:obj:`torch.FloatTensor` of shape :obj:`(batch_size, config.num_labels)`):
            Classification scores (before SoftMax).
        hidden_states (:obj:`tuple(torch.FloatTensor)`, `optional`, returned when ``output_hidden_states=True`` is passed or when ``config.output_hidden_states=True``):
            Tuple of :obj:`torch.FloatTensor` (one for the output of the embeddings + one for the output of each layer)
            of shape :obj:`(batch_size, sequence_length, hidden_size)`. Hidden-states of the model at the output of
            each layer plus the initial embedding outputs.
        entity_hidden_states (:obj:`tuple(torch.FloatTensor)`, `optional`, returned when ``output_hidden_states=True`` is passed or when ``config.output_hidden_states=True``):
            Tuple of :obj:`torch.FloatTensor` (one for the output of the embeddings + one for the output of each layer)
            of shape :obj:`(batch_size, entity_length, hidden_size)`. Entity hidden-states of the model at the output
            of each layer plus the initial entity embedding outputs.
        attentions (:obj:`tuple(torch.FloatTensor)`, `optional`, returned when ``output_attentions=True`` is passed or when ``config.output_attentions=True``):
            Tuple of :obj:`torch.FloatTensor` (one for each layer) of shape :obj:`(batch_size, num_heads,
            sequence_length, sequence_length)`. Attentions weights after the attention softmax, used to compute the
            weighted average in the self-attention heads.
    """

    loss: Optional[torch.FloatTensor] = None
    logits: torch.FloatTensor = None
    hidden_states: Optional[Tuple[torch.FloatTensor]] = None
    entity_hidden_states: Optional[Tuple[torch.FloatTensor]] = None
    attentions: Optional[Tuple[torch.FloatTensor]] = None


@dataclass
class EntitySpanClassificationOutput(ModelOutput):
    """
    Outputs of entity span classification models.

    Args:
        loss (:obj:`torch.FloatTensor` of shape :obj:`(1,)`, `optional`, returned when :obj:`labels` is provided):
            Classification loss.
        logits (:obj:`torch.FloatTensor` of shape :obj:`(batch_size, config.num_labels)`):
            Classification scores (before SoftMax).
        hidden_states (:obj:`tuple(torch.FloatTensor)`, `optional`, returned when ``output_hidden_states=True`` is passed or when ``config.output_hidden_states=True``):
            Tuple of :obj:`torch.FloatTensor` (one for the output of the embeddings + one for the output of each layer)
            of shape :obj:`(batch_size, sequence_length, hidden_size)`. Hidden-states of the model at the output of
            each layer plus the initial embedding outputs.
        entity_hidden_states (:obj:`tuple(torch.FloatTensor)`, `optional`, returned when ``output_hidden_states=True`` is passed or when ``config.output_hidden_states=True``):
            Tuple of :obj:`torch.FloatTensor` (one for the output of the embeddings + one for the output of each layer)
            of shape :obj:`(batch_size, entity_length, hidden_size)`. Entity hidden-states of the model at the output
            of each layer plus the initial entity embedding outputs.
        attentions (:obj:`tuple(torch.FloatTensor)`, `optional`, returned when ``output_attentions=True`` is passed or when ``config.output_attentions=True``):
            Tuple of :obj:`torch.FloatTensor` (one for each layer) of shape :obj:`(batch_size, num_heads,
            sequence_length, sequence_length)`. Attentions weights after the attention softmax, used to compute the
            weighted average in the self-attention heads.
    """

    loss: Optional[torch.FloatTensor] = None
    logits: torch.FloatTensor = None
    hidden_states: Optional[Tuple[torch.FloatTensor]] = None
    entity_hidden_states: Optional[Tuple[torch.FloatTensor]] = None
    attentions: Optional[Tuple[torch.FloatTensor]] = None


class LukeEmbeddings(nn.Module):
    """
    Same as BertEmbeddings with a tiny tweak for positional embeddings indexing.
    """

    def __init__(self, config):
        super().__init__()
        self.word_embeddings = nn.Embedding(config.vocab_size, config.hidden_size, padding_idx=config.pad_token_id)
        self.position_embeddings = nn.Embedding(config.max_position_embeddings, config.hidden_size)
        self.token_type_embeddings = nn.Embedding(config.type_vocab_size, config.hidden_size)

        # self.LayerNorm is not snake-cased to stick with TensorFlow model variable name and be able to load
        # any TensorFlow checkpoint file
        self.LayerNorm = nn.LayerNorm(config.hidden_size, eps=config.layer_norm_eps)
        self.dropout = nn.Dropout(config.hidden_dropout_prob)

        # End copy
        self.padding_idx = config.pad_token_id
        self.position_embeddings = nn.Embedding(
            config.max_position_embeddings, config.hidden_size, padding_idx=self.padding_idx
        )

    def forward(
        self,
        input_ids=None,
        token_type_ids=None,
        position_ids=None,
        inputs_embeds=None,
    ):
        if position_ids is None:
            if input_ids is not None:
                # Create the position ids from the input token ids. Any padded tokens remain padded.
                position_ids = create_position_ids_from_input_ids(input_ids, self.padding_idx).to(input_ids.device)
            else:
                position_ids = self.create_position_ids_from_inputs_embeds(inputs_embeds)

        if input_ids is not None:
            input_shape = input_ids.size()
        else:
            input_shape = inputs_embeds.size()[:-1]

        if token_type_ids is None:
            token_type_ids = torch.zeros(input_shape, dtype=torch.long, device=self.position_ids.device)

        if inputs_embeds is None:
            inputs_embeds = self.word_embeddings(input_ids)

        position_embeddings = self.position_embeddings(position_ids)
        token_type_embeddings = self.token_type_embeddings(token_type_ids)

        embeddings = inputs_embeds + position_embeddings + token_type_embeddings
        embeddings = self.LayerNorm(embeddings)
        embeddings = self.dropout(embeddings)
        return embeddings

    def create_position_ids_from_inputs_embeds(self, inputs_embeds):
        """
        We are provided embeddings directly. We cannot infer which are padded so just generate sequential position ids.

        Args:
            inputs_embeds: torch.Tensor

        Returns: torch.Tensor
        """
        input_shape = inputs_embeds.size()[:-1]
        sequence_length = input_shape[1]

        position_ids = torch.arange(
            self.padding_idx + 1, sequence_length + self.padding_idx + 1, dtype=torch.long, device=inputs_embeds.device
        )
        return position_ids.unsqueeze(0).expand(input_shape)


class LukeEntityEmbeddings(nn.Module):
    def __init__(self, config: LukeConfig):
        super().__init__()
        self.config = config

        self.entity_embeddings = nn.Embedding(config.entity_vocab_size, config.entity_emb_size, padding_idx=0)
        if config.entity_emb_size != config.hidden_size:
            self.entity_embedding_dense = nn.Linear(config.entity_emb_size, config.hidden_size, bias=False)

        self.position_embeddings = nn.Embedding(config.max_position_embeddings, config.hidden_size)
        self.token_type_embeddings = nn.Embedding(config.type_vocab_size, config.hidden_size)

        self.LayerNorm = nn.LayerNorm(config.hidden_size, eps=config.layer_norm_eps)
        self.dropout = nn.Dropout(config.hidden_dropout_prob)

    def forward(
        self, entity_ids: torch.LongTensor, position_ids: torch.LongTensor, token_type_ids: torch.LongTensor = None
    ):
        if token_type_ids is None:
            token_type_ids = torch.zeros_like(entity_ids)

        entity_embeddings = self.entity_embeddings(entity_ids)
        if self.config.entity_emb_size != self.config.hidden_size:
            entity_embeddings = self.entity_embedding_dense(entity_embeddings)

        position_embeddings = self.position_embeddings(position_ids.clamp(min=0))
        position_embedding_mask = (position_ids != -1).type_as(position_embeddings).unsqueeze(-1)
        position_embeddings = position_embeddings * position_embedding_mask
        position_embeddings = torch.sum(position_embeddings, dim=-2)
        position_embeddings = position_embeddings / position_embedding_mask.sum(dim=-2).clamp(min=1e-7)

        token_type_embeddings = self.token_type_embeddings(token_type_ids)

        embeddings = entity_embeddings + position_embeddings + token_type_embeddings
        embeddings = self.LayerNorm(embeddings)
        embeddings = self.dropout(embeddings)

        return embeddings


class LukeSelfAttention(nn.Module):
    def __init__(self, config):
        super().__init__()
        if config.hidden_size % config.num_attention_heads != 0 and not hasattr(config, "embedding_size"):
            raise ValueError(
                f"The hidden size {config.hidden_size,} is not a multiple of the number of attention "
                f"heads {config.num_attention_heads}."
            )

        self.num_attention_heads = config.num_attention_heads
        self.attention_head_size = int(config.hidden_size / config.num_attention_heads)
        self.all_head_size = self.num_attention_heads * self.attention_head_size
        self.use_entity_aware_attention = config.use_entity_aware_attention

        self.query = nn.Linear(config.hidden_size, self.all_head_size)
        self.key = nn.Linear(config.hidden_size, self.all_head_size)
        self.value = nn.Linear(config.hidden_size, self.all_head_size)

        if self.use_entity_aware_attention:
            self.w2e_query = nn.Linear(config.hidden_size, self.all_head_size)
            self.e2w_query = nn.Linear(config.hidden_size, self.all_head_size)
            self.e2e_query = nn.Linear(config.hidden_size, self.all_head_size)

        self.dropout = nn.Dropout(config.attention_probs_dropout_prob)

    def transpose_for_scores(self, x):
        new_x_shape = x.size()[:-1] + (self.num_attention_heads, self.attention_head_size)
        x = x.view(*new_x_shape)
        return x.permute(0, 2, 1, 3)

    def forward(
        self,
        word_hidden_states,
        entity_hidden_states,
        attention_mask=None,
        head_mask=None,
        output_attentions=False,
    ):
        word_size = word_hidden_states.size(1)

        if entity_hidden_states is None:
            concat_hidden_states = word_hidden_states
        else:
            concat_hidden_states = torch.cat([word_hidden_states, entity_hidden_states], dim=1)

        key_layer = self.transpose_for_scores(self.key(concat_hidden_states))
        value_layer = self.transpose_for_scores(self.value(concat_hidden_states))

        if self.use_entity_aware_attention and entity_hidden_states is not None:
            # compute query vectors using word-word (w2w), word-entity (w2e), entity-word (e2w), entity-entity (e2e)
            # query layers
            w2w_query_layer = self.transpose_for_scores(self.query(word_hidden_states))
            w2e_query_layer = self.transpose_for_scores(self.w2e_query(word_hidden_states))
            e2w_query_layer = self.transpose_for_scores(self.e2w_query(entity_hidden_states))
            e2e_query_layer = self.transpose_for_scores(self.e2e_query(entity_hidden_states))

            # compute w2w, w2e, e2w, and e2e key vectors used with the query vectors computed above
            w2w_key_layer = key_layer[:, :, :word_size, :]
            e2w_key_layer = key_layer[:, :, :word_size, :]
            w2e_key_layer = key_layer[:, :, word_size:, :]
            e2e_key_layer = key_layer[:, :, word_size:, :]

            # compute attention scores based on the dot product between the query and key vectors
            w2w_attention_scores = torch.matmul(w2w_query_layer, w2w_key_layer.transpose(-1, -2))
            w2e_attention_scores = torch.matmul(w2e_query_layer, w2e_key_layer.transpose(-1, -2))
            e2w_attention_scores = torch.matmul(e2w_query_layer, e2w_key_layer.transpose(-1, -2))
            e2e_attention_scores = torch.matmul(e2e_query_layer, e2e_key_layer.transpose(-1, -2))

            # combine attention scores to create the final attention score matrix
            word_attention_scores = torch.cat([w2w_attention_scores, w2e_attention_scores], dim=3)
            entity_attention_scores = torch.cat([e2w_attention_scores, e2e_attention_scores], dim=3)
            attention_scores = torch.cat([word_attention_scores, entity_attention_scores], dim=2)

        else:
            query_layer = self.transpose_for_scores(self.query(concat_hidden_states))
            attention_scores = torch.matmul(query_layer, key_layer.transpose(-1, -2))

        attention_scores = attention_scores / math.sqrt(self.attention_head_size)
        if attention_mask is not None:
            # Apply the attention mask is (precomputed for all layers in LukeModel forward() function)
            attention_scores = attention_scores + attention_mask

        # Normalize the attention scores to probabilities.
        attention_probs = nn.functional.softmax(attention_scores, dim=-1)

        # This is actually dropping out entire tokens to attend to, which might
        # seem a bit unusual, but is taken from the original Transformer paper.
        attention_probs = self.dropout(attention_probs)

        # Mask heads if we want to
        if head_mask is not None:
            attention_probs = attention_probs * head_mask

        context_layer = torch.matmul(attention_probs, value_layer)

        context_layer = context_layer.permute(0, 2, 1, 3).contiguous()
        new_context_layer_shape = context_layer.size()[:-2] + (self.all_head_size,)
        context_layer = context_layer.view(*new_context_layer_shape)

        output_word_hidden_states = context_layer[:, :word_size, :]
        if entity_hidden_states is None:
            output_entity_hidden_states = None
        else:
            output_entity_hidden_states = context_layer[:, word_size:, :]

        if output_attentions:
            outputs = (output_word_hidden_states, output_entity_hidden_states, attention_probs)
        else:
            outputs = (output_word_hidden_states, output_entity_hidden_states)

        return outputs


# Copied from transformers.models.bert.modeling_bert.BertSelfOutput
class LukeSelfOutput(nn.Module):
    def __init__(self, config):
        super().__init__()
        self.dense = nn.Linear(config.hidden_size, config.hidden_size)
        self.LayerNorm = nn.LayerNorm(config.hidden_size, eps=config.layer_norm_eps)
        self.dropout = nn.Dropout(config.hidden_dropout_prob)

    def forward(self, hidden_states, input_tensor):
        hidden_states = self.dense(hidden_states)
        hidden_states = self.dropout(hidden_states)
        hidden_states = self.LayerNorm(hidden_states + input_tensor)
        return hidden_states


class LukeAttention(nn.Module):
    def __init__(self, config):
        super().__init__()
        self.self = LukeSelfAttention(config)
        self.output = LukeSelfOutput(config)
        self.pruned_heads = set()

    def prune_heads(self, heads):
        raise NotImplementedError("LUKE does not support the pruning of attention heads")

    def forward(
        self,
        word_hidden_states,
        entity_hidden_states,
        attention_mask=None,
        head_mask=None,
        output_attentions=False,
    ):
        word_size = word_hidden_states.size(1)
        self_outputs = self.self(
            word_hidden_states,
            entity_hidden_states,
            attention_mask,
            head_mask,
            output_attentions,
        )
        if entity_hidden_states is None:
            concat_self_outputs = self_outputs[0]
            concat_hidden_states = word_hidden_states
        else:
            concat_self_outputs = torch.cat(self_outputs[:2], dim=1)
            concat_hidden_states = torch.cat([word_hidden_states, entity_hidden_states], dim=1)

        attention_output = self.output(concat_self_outputs, concat_hidden_states)

        word_attention_output = attention_output[:, :word_size, :]
        if entity_hidden_states is None:
            entity_attention_output = None
        else:
            entity_attention_output = attention_output[:, word_size:, :]

        # add attentions if we output them
        outputs = (word_attention_output, entity_attention_output) + self_outputs[2:]

        return outputs


# Copied from transformers.models.bert.modeling_bert.BertIntermediate
class LukeIntermediate(nn.Module):
    def __init__(self, config):
        super().__init__()
        self.dense = nn.Linear(config.hidden_size, config.intermediate_size)
        if isinstance(config.hidden_act, str):
            self.intermediate_act_fn = ACT2FN[config.hidden_act]
        else:
            self.intermediate_act_fn = config.hidden_act

    def forward(self, hidden_states):
        hidden_states = self.dense(hidden_states)
        hidden_states = self.intermediate_act_fn(hidden_states)
        return hidden_states


# Copied from transformers.models.bert.modeling_bert.BertOutput
class LukeOutput(nn.Module):
    def __init__(self, config):
        super().__init__()
        self.dense = nn.Linear(config.intermediate_size, config.hidden_size)
        self.LayerNorm = nn.LayerNorm(config.hidden_size, eps=config.layer_norm_eps)
        self.dropout = nn.Dropout(config.hidden_dropout_prob)

    def forward(self, hidden_states, input_tensor):
        hidden_states = self.dense(hidden_states)
        hidden_states = self.dropout(hidden_states)
        hidden_states = self.LayerNorm(hidden_states + input_tensor)
        return hidden_states


class LukeLayer(nn.Module):
    def __init__(self, config):
        super().__init__()
        self.chunk_size_feed_forward = config.chunk_size_feed_forward
        self.seq_len_dim = 1
        self.attention = LukeAttention(config)
        self.intermediate = LukeIntermediate(config)
        self.output = LukeOutput(config)

    def forward(
        self,
        word_hidden_states,
        entity_hidden_states,
        attention_mask=None,
        head_mask=None,
        output_attentions=False,
    ):
        word_size = word_hidden_states.size(1)

        self_attention_outputs = self.attention(
            word_hidden_states,
            entity_hidden_states,
            attention_mask,
            head_mask,
            output_attentions=output_attentions,
        )
        if entity_hidden_states is None:
            concat_attention_output = self_attention_outputs[0]
        else:
            concat_attention_output = torch.cat(self_attention_outputs[:2], dim=1)

        outputs = self_attention_outputs[2:]  # add self attentions if we output attention weights

        layer_output = apply_chunking_to_forward(
            self.feed_forward_chunk, self.chunk_size_feed_forward, self.seq_len_dim, concat_attention_output
        )
        word_layer_output = layer_output[:, :word_size, :]
        if entity_hidden_states is None:
            entity_layer_output = None
        else:
            entity_layer_output = layer_output[:, word_size:, :]

        outputs = (word_layer_output, entity_layer_output) + outputs

        return outputs

    def feed_forward_chunk(self, attention_output):
        intermediate_output = self.intermediate(attention_output)
        layer_output = self.output(intermediate_output, attention_output)
        return layer_output


class LukeEncoder(nn.Module):
    def __init__(self, config):
        super().__init__()
        self.config = config
        self.layer = nn.ModuleList([LukeLayer(config) for _ in range(config.num_hidden_layers)])
        self.gradient_checkpointing = False

    def forward(
        self,
        word_hidden_states,
        entity_hidden_states,
        attention_mask=None,
        head_mask=None,
        output_attentions=False,
        output_hidden_states=False,
        return_dict=True,
    ):
        all_word_hidden_states = () if output_hidden_states else None
        all_entity_hidden_states = () if output_hidden_states else None
        all_self_attentions = () if output_attentions else None

        for i, layer_module in enumerate(self.layer):
            if output_hidden_states:
                all_word_hidden_states = all_word_hidden_states + (word_hidden_states,)
                all_entity_hidden_states = all_entity_hidden_states + (entity_hidden_states,)

            layer_head_mask = head_mask[i] if head_mask is not None else None
            if self.gradient_checkpointing and self.training:

                def create_custom_forward(module):
                    def custom_forward(*inputs):
                        return module(*inputs, output_attentions)

                    return custom_forward

                layer_outputs = torch.utils.checkpoint.checkpoint(
                    create_custom_forward(layer_module),
                    word_hidden_states,
                    entity_hidden_states,
                    attention_mask,
                    layer_head_mask,
                )
            else:
                layer_outputs = layer_module(
                    word_hidden_states,
                    entity_hidden_states,
                    attention_mask,
                    layer_head_mask,
                    output_attentions,
                )

            word_hidden_states = layer_outputs[0]

            if entity_hidden_states is not None:
                entity_hidden_states = layer_outputs[1]

            if output_attentions:
                all_self_attentions = all_self_attentions + (layer_outputs[2],)

        if output_hidden_states:
            all_word_hidden_states = all_word_hidden_states + (word_hidden_states,)
            all_entity_hidden_states = all_entity_hidden_states + (entity_hidden_states,)

        if not return_dict:
            return tuple(
                v
                for v in [
                    word_hidden_states,
                    all_word_hidden_states,
                    all_self_attentions,
                    entity_hidden_states,
                    all_entity_hidden_states,
                ]
                if v is not None
            )
        return BaseLukeModelOutput(
            last_hidden_state=word_hidden_states,
            hidden_states=all_word_hidden_states,
            attentions=all_self_attentions,
            entity_last_hidden_state=entity_hidden_states,
            entity_hidden_states=all_entity_hidden_states,
        )


# Copied from transformers.models.bert.modeling_bert.BertPooler
class LukePooler(nn.Module):
    def __init__(self, config):
        super().__init__()
        self.dense = nn.Linear(config.hidden_size, config.hidden_size)
        self.activation = nn.Tanh()

    def forward(self, hidden_states):
        # We "pool" the model by simply taking the hidden state corresponding
        # to the first token.
        first_token_tensor = hidden_states[:, 0]
        pooled_output = self.dense(first_token_tensor)
        pooled_output = self.activation(pooled_output)
        return pooled_output


class EntityPredictionHeadTransform(nn.Module):
    def __init__(self, config: LukeConfig):
        super().__init__()
        self.dense = nn.Linear(config.hidden_size, config.entity_emb_size)
        if isinstance(config.hidden_act, str):
            self.transform_act_fn = ACT2FN[config.hidden_act]
        else:
            self.transform_act_fn = config.hidden_act
        self.LayerNorm = nn.LayerNorm(config.entity_emb_size, eps=config.layer_norm_eps)

    def forward(self, hidden_states: torch.Tensor):
        hidden_states = self.dense(hidden_states)
        hidden_states = self.transform_act_fn(hidden_states)
        hidden_states = self.LayerNorm(hidden_states)
        return hidden_states


class EntityPredictionHead(nn.Module):
    def __init__(self, config: LukeConfig):
        super().__init__()
        self.config = config
        self.transform = EntityPredictionHeadTransform(config)
        self.decoder = nn.Linear(config.entity_emb_size, config.entity_vocab_size, bias=False)
        self.bias = nn.Parameter(torch.zeros(config.entity_vocab_size))

    def forward(self, hidden_states: torch.Tensor):
        hidden_states = self.transform(hidden_states)
        hidden_states = self.decoder(hidden_states) + self.bias

        return hidden_states


class LukePreTrainedModel(PreTrainedModel):
    """
    An abstract class to handle weights initialization and a simple interface for downloading and loading pretrained
    models.
    """

    config_class = LukeConfig
    base_model_prefix = "luke"
    supports_gradient_checkpointing = True

    def _init_weights(self, module: nn.Module):
        """Initialize the weights"""
        if isinstance(module, nn.Linear):
            module.weight.data.normal_(mean=0.0, std=self.config.initializer_range)
            if module.bias is not None:
                module.bias.data.zero_()
        elif isinstance(module, nn.Embedding):
            if module.embedding_dim == 1:  # embedding for bias parameters
                module.weight.data.zero_()
            else:
                module.weight.data.normal_(mean=0.0, std=self.config.initializer_range)
            if module.padding_idx is not None:
                module.weight.data[module.padding_idx].zero_()
        elif isinstance(module, nn.LayerNorm):
            module.bias.data.zero_()
            module.weight.data.fill_(1.0)

    def _set_gradient_checkpointing(self, module, value=False):
        if isinstance(module, LukeEncoder):
            module.gradient_checkpointing = value


LUKE_START_DOCSTRING = r"""

    This model inherits from :class:`~transformers.PreTrainedModel`. Check the superclass documentation for the generic
    methods the library implements for all its model (such as downloading or saving, resizing the input embeddings,
    pruning heads etc.)

    This model is also a PyTorch `torch.nn.Module <https://pytorch.org/docs/stable/nn.html#torch.nn.Module>`__
    subclass. Use it as a regular PyTorch Module and refer to the PyTorch documentation for all matter related to
    general usage and behavior.

    Parameters:
        config (:class:`~transformers.LukeConfig`): Model configuration class with all the parameters of the
            model. Initializing with a config file does not load the weights associated with the model, only the
            configuration. Check out the :meth:`~transformers.PreTrainedModel.from_pretrained` method to load the model
            weights.
"""

LUKE_INPUTS_DOCSTRING = r"""
    Args:
        input_ids (:obj:`torch.LongTensor` of shape :obj:`({0})`):
            Indices of input sequence tokens in the vocabulary.

            Indices can be obtained using :class:`~transformers.LukeTokenizer`. See
            :meth:`transformers.PreTrainedTokenizer.encode` and :meth:`transformers.PreTrainedTokenizer.__call__` for
            details.

            `What are input IDs? <../glossary.html#input-ids>`__
        attention_mask (:obj:`torch.FloatTensor` of shape :obj:`({0})`, `optional`):
            Mask to avoid performing attention on padding token indices. Mask values selected in ``[0, 1]``:

            - 1 for tokens that are **not masked**,
            - 0 for tokens that are **masked**.

            `What are attention masks? <../glossary.html#attention-mask>`__
        token_type_ids (:obj:`torch.LongTensor` of shape :obj:`({0})`, `optional`):
            Segment token indices to indicate first and second portions of the inputs. Indices are selected in ``[0,
            1]``:

            - 0 corresponds to a `sentence A` token,
            - 1 corresponds to a `sentence B` token.

            `What are token type IDs? <../glossary.html#token-type-ids>`_
        position_ids (:obj:`torch.LongTensor` of shape :obj:`({0})`, `optional`):
            Indices of positions of each input sequence tokens in the position embeddings. Selected in the range ``[0,
            config.max_position_embeddings - 1]``.

            `What are position IDs? <../glossary.html#position-ids>`_

        entity_ids (:obj:`torch.LongTensor` of shape :obj:`(batch_size, entity_length)`):
            Indices of entity tokens in the entity vocabulary.

            Indices can be obtained using :class:`~transformers.LukeTokenizer`. See
            :meth:`transformers.PreTrainedTokenizer.encode` and :meth:`transformers.PreTrainedTokenizer.__call__` for
            details.

        entity_attention_mask (:obj:`torch.FloatTensor` of shape :obj:`(batch_size, entity_length)`, `optional`):
            Mask to avoid performing attention on padding entity token indices. Mask values selected in ``[0, 1]``:

            - 1 for entity tokens that are **not masked**,
            - 0 for entity tokens that are **masked**.

        entity_token_type_ids (:obj:`torch.LongTensor` of shape :obj:`(batch_size, entity_length)`, `optional`):
            Segment token indices to indicate first and second portions of the entity token inputs. Indices are
            selected in ``[0, 1]``:

            - 0 corresponds to a `portion A` entity token,
            - 1 corresponds to a `portion B` entity token.

        entity_position_ids (:obj:`torch.LongTensor` of shape :obj:`(batch_size, entity_length, max_mention_length)`, `optional`):
            Indices of positions of each input entity in the position embeddings. Selected in the range ``[0,
            config.max_position_embeddings - 1]``.

        inputs_embeds (:obj:`torch.FloatTensor` of shape :obj:`({0}, hidden_size)`, `optional`):
            Optionally, instead of passing :obj:`input_ids` you can choose to directly pass an embedded representation.
            This is useful if you want more control over how to convert :obj:`input_ids` indices into associated
            vectors than the model's internal embedding lookup matrix.

        head_mask (:obj:`torch.FloatTensor` of shape :obj:`(num_heads,)` or :obj:`(num_layers, num_heads)`, `optional`):
            Mask to nullify selected heads of the self-attention modules. Mask values selected in ``[0, 1]``:

            - 1 indicates the head is **not masked**,
            - 0 indicates the head is **masked**.

        output_attentions (:obj:`bool`, `optional`):
            Whether or not to return the attentions tensors of all attention layers. See ``attentions`` under returned
            tensors for more detail.
        output_hidden_states (:obj:`bool`, `optional`):
            Whether or not to return the hidden states of all layers. See ``hidden_states`` under returned tensors for
            more detail.
        return_dict (:obj:`bool`, `optional`):
            Whether or not to return a :class:`~transformers.file_utils.ModelOutput` instead of a plain tuple.
"""


@add_start_docstrings(
    "The bare LUKE model transformer outputting raw hidden-states for both word tokens and entities without any specific head on top.",
    LUKE_START_DOCSTRING,
)
class LukeModel(LukePreTrainedModel):

    _keys_to_ignore_on_load_missing = [r"position_ids"]

    def __init__(self, config, add_pooling_layer=True):
        super().__init__(config)
        self.config = config

        self.embeddings = LukeEmbeddings(config)
        self.entity_embeddings = LukeEntityEmbeddings(config)
        self.encoder = LukeEncoder(config)

        self.pooler = LukePooler(config) if add_pooling_layer else None

        # Initialize weights and apply final processing
        self.post_init()

    def get_input_embeddings(self):
        return self.embeddings.word_embeddings

    def set_input_embeddings(self, value):
        self.embeddings.word_embeddings = value

    def get_entity_embeddings(self):
        return self.entity_embeddings.entity_embeddings

    def set_entity_embeddings(self, value):
        self.entity_embeddings.entity_embeddings = value

    def _prune_heads(self, heads_to_prune):
        raise NotImplementedError("LUKE does not support the pruning of attention heads")

    @add_start_docstrings_to_model_forward(LUKE_INPUTS_DOCSTRING.format("batch_size, sequence_length"))
    @replace_return_docstrings(output_type=BaseLukeModelOutputWithPooling, config_class=_CONFIG_FOR_DOC)
    def forward(
        self,
        input_ids=None,
        attention_mask=None,
        token_type_ids=None,
        position_ids=None,
        entity_ids=None,
        entity_attention_mask=None,
        entity_token_type_ids=None,
        entity_position_ids=None,
        head_mask=None,
        inputs_embeds=None,
        output_attentions=None,
        output_hidden_states=None,
        return_dict=None,
    ):
        r"""

        Returns:

        Examples::

            >>> from transformers import LukeTokenizer, LukeModel

            >>> tokenizer = LukeTokenizer.from_pretrained("studio-ousia/luke-base")
            >>> model = LukeModel.from_pretrained("studio-ousia/luke-base")

            # Compute the contextualized entity representation corresponding to the entity mention "Beyoncé"
            >>> text = "Beyoncé lives in Los Angeles."
            >>> entity_spans = [(0, 7)]  # character-based entity span corresponding to "Beyoncé"

            >>> encoding = tokenizer(text, entity_spans=entity_spans, add_prefix_space=True, return_tensors="pt")
            >>> outputs = model(**encoding)
            >>> word_last_hidden_state = outputs.last_hidden_state
            >>> entity_last_hidden_state = outputs.entity_last_hidden_state

            # Input Wikipedia entities to obtain enriched contextualized representations of word tokens
            >>> text = "Beyoncé lives in Los Angeles."
            >>> entities = ["Beyoncé", "Los Angeles"]  # Wikipedia entity titles corresponding to the entity mentions "Beyoncé" and "Los Angeles"
            >>> entity_spans = [(0, 7), (17, 28)]  # character-based entity spans corresponding to "Beyoncé" and "Los Angeles"

            >>> encoding = tokenizer(text, entities=entities, entity_spans=entity_spans, add_prefix_space=True, return_tensors="pt")
            >>> outputs = model(**encoding)
            >>> word_last_hidden_state = outputs.last_hidden_state
            >>> entity_last_hidden_state = outputs.entity_last_hidden_state
        """
        output_attentions = output_attentions if output_attentions is not None else self.config.output_attentions
        output_hidden_states = (
            output_hidden_states if output_hidden_states is not None else self.config.output_hidden_states
        )
        return_dict = return_dict if return_dict is not None else self.config.use_return_dict

        if input_ids is not None and inputs_embeds is not None:
            raise ValueError("You cannot specify both input_ids and inputs_embeds at the same time")
        elif input_ids is not None:
            input_shape = input_ids.size()
        elif inputs_embeds is not None:
            input_shape = inputs_embeds.size()[:-1]
        else:
            raise ValueError("You have to specify either input_ids or inputs_embeds")

        batch_size, seq_length = input_shape
        device = input_ids.device if input_ids is not None else inputs_embeds.device

        if attention_mask is None:
            attention_mask = torch.ones((batch_size, seq_length), device=device)
        if token_type_ids is None:
            token_type_ids = torch.zeros(input_shape, dtype=torch.long, device=device)
        if entity_ids is not None:
            entity_seq_length = entity_ids.size(1)
            if entity_attention_mask is None:
                entity_attention_mask = torch.ones((batch_size, entity_seq_length), device=device)
            if entity_token_type_ids is None:
                entity_token_type_ids = torch.zeros((batch_size, entity_seq_length), dtype=torch.long, device=device)

        # Prepare head mask if needed
        # 1.0 in head_mask indicate we keep the head
        # attention_probs has shape bsz x n_heads x N x N
        # input head_mask has shape [num_heads] or [num_hidden_layers x num_heads]
        # and head_mask is converted to shape [num_hidden_layers x batch x num_heads x seq_length x seq_length]
        head_mask = self.get_head_mask(head_mask, self.config.num_hidden_layers)

        # First, compute word embeddings
        word_embedding_output = self.embeddings(
            input_ids=input_ids,
            position_ids=position_ids,
            token_type_ids=token_type_ids,
            inputs_embeds=inputs_embeds,
        )

        # Second, compute extended attention mask
        extended_attention_mask = self.get_extended_attention_mask(attention_mask, entity_attention_mask)

        # Third, compute entity embeddings and concatenate with word embeddings
        if entity_ids is None:
            entity_embedding_output = None
        else:
            entity_embedding_output = self.entity_embeddings(entity_ids, entity_position_ids, entity_token_type_ids)

        # Fourth, send embeddings through the model
        encoder_outputs = self.encoder(
            word_embedding_output,
            entity_embedding_output,
            attention_mask=extended_attention_mask,
            head_mask=head_mask,
            output_attentions=output_attentions,
            output_hidden_states=output_hidden_states,
            return_dict=return_dict,
        )

        # Fifth, get the output. LukeModel outputs the same as BertModel, namely sequence_output of shape (batch_size, seq_len, hidden_size)
        sequence_output = encoder_outputs[0]

        # Sixth, we compute the pooled_output, word_sequence_output and entity_sequence_output based on the sequence_output
        pooled_output = self.pooler(sequence_output) if self.pooler is not None else None

        if not return_dict:
            return (sequence_output, pooled_output) + encoder_outputs[1:]

        return BaseLukeModelOutputWithPooling(
            last_hidden_state=sequence_output,
            pooler_output=pooled_output,
            hidden_states=encoder_outputs.hidden_states,
            attentions=encoder_outputs.attentions,
            entity_last_hidden_state=encoder_outputs.entity_last_hidden_state,
            entity_hidden_states=encoder_outputs.entity_hidden_states,
        )

    def get_extended_attention_mask(
        self, word_attention_mask: torch.LongTensor, entity_attention_mask: Optional[torch.LongTensor]
    ):
        """
        Makes broadcastable attention and causal masks so that future and masked tokens are ignored.

        Arguments:
            word_attention_mask (:obj:`torch.LongTensor`):
                Attention mask for word tokens with ones indicating tokens to attend to, zeros for tokens to ignore.
            entity_attention_mask (:obj:`torch.LongTensor`, `optional`):
                Attention mask for entity tokens with ones indicating tokens to attend to, zeros for tokens to ignore.

        Returns:
            :obj:`torch.Tensor` The extended attention mask, with a the same dtype as :obj:`attention_mask.dtype`.
        """
        attention_mask = word_attention_mask
        if entity_attention_mask is not None:
            attention_mask = torch.cat([attention_mask, entity_attention_mask], dim=-1)

        if attention_mask.dim() == 3:
            extended_attention_mask = attention_mask[:, None, :, :]
        elif attention_mask.dim() == 2:
            extended_attention_mask = attention_mask[:, None, None, :]
        else:
            raise ValueError(f"Wrong shape for attention_mask (shape {attention_mask.shape})")

        extended_attention_mask = extended_attention_mask.to(dtype=self.dtype)  # fp16 compatibility
        extended_attention_mask = (1.0 - extended_attention_mask) * -10000.0
        return extended_attention_mask


def create_position_ids_from_input_ids(input_ids, padding_idx):
    """
    Replace non-padding symbols with their position numbers. Position numbers begin at padding_idx+1. Padding symbols
    are ignored. This is modified from fairseq's `utils.make_positions`.

    Args:
        x: torch.Tensor x:

    Returns: torch.Tensor
    """
    # The series of casts and type-conversions here are carefully balanced to both work with ONNX export and XLA.
    mask = input_ids.ne(padding_idx).int()
    incremental_indices = (torch.cumsum(mask, dim=1).type_as(mask)) * mask
    return incremental_indices.long() + padding_idx


# Copied from transformers.models.roberta.modeling_roberta.RobertaLMHead
class LukeLMHead(nn.Module):
    """Roberta Head for masked language modeling."""

    def __init__(self, config):
        super().__init__()
        self.dense = nn.Linear(config.hidden_size, config.hidden_size)
        self.layer_norm = nn.LayerNorm(config.hidden_size, eps=config.layer_norm_eps)

        self.decoder = nn.Linear(config.hidden_size, config.vocab_size)
        self.bias = nn.Parameter(torch.zeros(config.vocab_size))
        self.decoder.bias = self.bias

    def forward(self, features, **kwargs):
        x = self.dense(features)
        x = gelu(x)
        x = self.layer_norm(x)

        # project back to size of vocabulary with bias
        x = self.decoder(x)

        return x

    def _tie_weights(self):
        # To tie those two weights if they get disconnected (on TPU or when the bias is resized)
        self.bias = self.decoder.bias


@add_start_docstrings(
    """
    The LUKE model with a language modeling head and entity prediction head on top for masked language modeling and
    masked entity prediction.
    """,
    LUKE_START_DOCSTRING,
)
class LukeForMaskedLM(LukePreTrainedModel):
    _keys_to_ignore_on_save = [
        r"lm_head.decoder.weight",
        r"lm_head.decoder.bias",
        r"entity_predictions.decoder.weight",
    ]
    _keys_to_ignore_on_load_missing = [
        r"position_ids",
        r"lm_head.decoder.weight",
        r"lm_head.decoder.bias",
        r"entity_predictions.decoder.weight",
    ]

    def __init__(self, config):
        super().__init__(config)

        self.luke = LukeModel(config)

        self.lm_head = LukeLMHead(config)
        self.entity_predictions = EntityPredictionHead(config)

        self.loss_fn = nn.CrossEntropyLoss(ignore_index=-1)

        # Initialize weights and apply final processing
        self.post_init()

    def tie_weights(self):
        super().tie_weights()
        self._tie_or_clone_weights(self.entity_predictions.decoder, self.luke.entity_embeddings.entity_embeddings)

    def get_output_embeddings(self):
        return self.lm_head.decoder

    def set_output_embeddings(self, new_embeddings):
        self.lm_head.decoder = new_embeddings

    @add_start_docstrings_to_model_forward(LUKE_INPUTS_DOCSTRING.format("batch_size, sequence_length"))
    @replace_return_docstrings(output_type=LukeMaskedLMOutput, config_class=_CONFIG_FOR_DOC)
    def forward(
        self,
        input_ids=None,
        attention_mask=None,
        token_type_ids=None,
        position_ids=None,
        entity_ids=None,
        entity_attention_mask=None,
        entity_token_type_ids=None,
        entity_position_ids=None,
        labels=None,
        entity_labels=None,
        head_mask=None,
        inputs_embeds=None,
        output_attentions=None,
        output_hidden_states=None,
        return_dict=None,
    ):
        r"""
        labels (:obj:`torch.LongTensor` of shape :obj:`(batch_size, sequence_length)`, `optional`):
            Labels for computing the masked language modeling loss. Indices should be in ``[-100, 0, ...,
            config.vocab_size]`` (see ``input_ids`` docstring) Tokens with indices set to ``-100`` are ignored
            (masked), the loss is only computed for the tokens with labels in ``[0, ..., config.vocab_size]``
        entity_labels (:obj:`torch.LongTensor` of shape :obj:`(batch_size, entity_length)`, `optional`):
            Labels for computing the masked language modeling loss. Indices should be in ``[-100, 0, ...,
            config.vocab_size]`` (see ``input_ids`` docstring) Tokens with indices set to ``-100`` are ignored
            (masked), the loss is only computed for the tokens with labels in ``[0, ..., config.vocab_size]``

        Returns:

        """

        return_dict = return_dict if return_dict is not None else self.config.use_return_dict

        outputs = self.luke(
            input_ids=input_ids,
            attention_mask=attention_mask,
            token_type_ids=token_type_ids,
            position_ids=position_ids,
            entity_ids=entity_ids,
            entity_attention_mask=entity_attention_mask,
            entity_token_type_ids=entity_token_type_ids,
            entity_position_ids=entity_position_ids,
            head_mask=head_mask,
            inputs_embeds=inputs_embeds,
            output_attentions=output_attentions,
            output_hidden_states=output_hidden_states,
            return_dict=True,
        )

        loss = None

        mlm_loss = None
        logits = self.lm_head(outputs.last_hidden_state)
        if labels is not None:
            mlm_loss = self.loss_fn(logits.view(-1, self.config.vocab_size), labels.view(-1))
            if loss is None:
                loss = mlm_loss

        mep_loss = None
        entity_logits = self.entity_predictions(outputs.entity_last_hidden_state)
        if entity_labels is not None:
            mep_loss = self.loss_fn(entity_logits.view(-1, self.config.entity_vocab_size), entity_labels.view(-1))
            if loss is None:
                loss = mep_loss
            else:
                loss = loss + mep_loss

        if not return_dict:
<<<<<<< HEAD
            output = (
                logits,
                entity_logits,
                outputs.hidden_states,
                outputs.entity_hidden_states,
                outputs.attentions,
            )
=======
            output = (logits, entity_logits, outputs.hidden_states, outputs.entity_hidden_states, outputs.attentions)
>>>>>>> ddc02996
            if mlm_loss is not None and mep_loss is not None:
                return (loss, mlm_loss, mep_loss) + output
            elif mlm_loss is not None:
                return (loss, mlm_loss) + output
            elif mep_loss is not None:
                return (loss, mep_loss) + output
            else:
                return output

        return LukeMaskedLMOutput(
            loss=loss,
            mlm_loss=mlm_loss,
            mep_loss=mep_loss,
            logits=logits,
            entity_logits=entity_logits,
            hidden_states=outputs.hidden_states,
            entity_hidden_states=outputs.entity_hidden_states,
            attentions=outputs.attentions,
        )


@add_start_docstrings(
    """
    The LUKE model with a classification head on top (a linear layer on top of the hidden state of the first entity
    token) for entity classification tasks, such as Open Entity.
    """,
    LUKE_START_DOCSTRING,
)
class LukeForEntityClassification(LukePreTrainedModel):
    def __init__(self, config):
        super().__init__(config)

        self.luke = LukeModel(config)

        self.num_labels = config.num_labels
        self.dropout = nn.Dropout(config.hidden_dropout_prob)
        self.classifier = nn.Linear(config.hidden_size, config.num_labels)

        # Initialize weights and apply final processing
        self.post_init()

    @add_start_docstrings_to_model_forward(LUKE_INPUTS_DOCSTRING.format("batch_size, sequence_length"))
    @replace_return_docstrings(output_type=EntityClassificationOutput, config_class=_CONFIG_FOR_DOC)
    def forward(
        self,
        input_ids=None,
        attention_mask=None,
        token_type_ids=None,
        position_ids=None,
        entity_ids=None,
        entity_attention_mask=None,
        entity_token_type_ids=None,
        entity_position_ids=None,
        head_mask=None,
        inputs_embeds=None,
        labels=None,
        output_attentions=None,
        output_hidden_states=None,
        return_dict=None,
    ):
        r"""
        labels (:obj:`torch.LongTensor` of shape :obj:`(batch_size,)` or :obj:`(batch_size, num_labels)`, `optional`):
            Labels for computing the classification loss. If the shape is :obj:`(batch_size,)`, the cross entropy loss
            is used for the single-label classification. In this case, labels should contain the indices that should be
            in :obj:`[0, ..., config.num_labels - 1]`. If the shape is :obj:`(batch_size, num_labels)`, the binary
            cross entropy loss is used for the multi-label classification. In this case, labels should only contain
            ``[0, 1]``, where 0 and 1 indicate false and true, respectively.

        Returns:

        Examples::

            >>> from transformers import LukeTokenizer, LukeForEntityClassification

            >>> tokenizer = LukeTokenizer.from_pretrained("studio-ousia/luke-large-finetuned-open-entity")
            >>> model = LukeForEntityClassification.from_pretrained("studio-ousia/luke-large-finetuned-open-entity")

            >>> text = "Beyoncé lives in Los Angeles."
            >>> entity_spans = [(0, 7)]  # character-based entity span corresponding to "Beyoncé"
            >>> inputs = tokenizer(text, entity_spans=entity_spans, return_tensors="pt")
            >>> outputs = model(**inputs)
            >>> logits = outputs.logits
            >>> predicted_class_idx = logits.argmax(-1).item()
            >>> print("Predicted class:", model.config.id2label[predicted_class_idx])
            Predicted class: person
        """
        return_dict = return_dict if return_dict is not None else self.config.use_return_dict

        outputs = self.luke(
            input_ids=input_ids,
            attention_mask=attention_mask,
            token_type_ids=token_type_ids,
            position_ids=position_ids,
            entity_ids=entity_ids,
            entity_attention_mask=entity_attention_mask,
            entity_token_type_ids=entity_token_type_ids,
            entity_position_ids=entity_position_ids,
            head_mask=head_mask,
            inputs_embeds=inputs_embeds,
            output_attentions=output_attentions,
            output_hidden_states=output_hidden_states,
            return_dict=True,
        )

        feature_vector = outputs.entity_last_hidden_state[:, 0, :]
        feature_vector = self.dropout(feature_vector)
        logits = self.classifier(feature_vector)

        loss = None
        if labels is not None:
            # When the number of dimension of `labels` is 1, cross entropy is used as the loss function. The binary
            # cross entropy is used otherwise.
            if labels.ndim == 1:
                loss = nn.functional.cross_entropy(logits, labels)
            else:
                loss = nn.functional.binary_cross_entropy_with_logits(logits.view(-1), labels.view(-1).type_as(logits))

        if not return_dict:
            output = (
                logits,
                outputs.hidden_states,
                outputs.entity_hidden_states,
                outputs.attentions,
            )
            return ((loss,) + output) if loss is not None else output

        return EntityClassificationOutput(
            loss=loss,
            logits=logits,
            hidden_states=outputs.hidden_states,
            entity_hidden_states=outputs.entity_hidden_states,
            attentions=outputs.attentions,
        )


@add_start_docstrings(
    """
    The LUKE model with a classification head on top (a linear layer on top of the hidden states of the two entity
    tokens) for entity pair classification tasks, such as TACRED.
    """,
    LUKE_START_DOCSTRING,
)
class LukeForEntityPairClassification(LukePreTrainedModel):
    def __init__(self, config):
        super().__init__(config)

        self.luke = LukeModel(config)

        self.num_labels = config.num_labels
        self.dropout = nn.Dropout(config.hidden_dropout_prob)
        self.classifier = nn.Linear(config.hidden_size * 2, config.num_labels, False)

        # Initialize weights and apply final processing
        self.post_init()

    @add_start_docstrings_to_model_forward(LUKE_INPUTS_DOCSTRING.format("batch_size, sequence_length"))
    @replace_return_docstrings(output_type=EntityPairClassificationOutput, config_class=_CONFIG_FOR_DOC)
    def forward(
        self,
        input_ids=None,
        attention_mask=None,
        token_type_ids=None,
        position_ids=None,
        entity_ids=None,
        entity_attention_mask=None,
        entity_token_type_ids=None,
        entity_position_ids=None,
        head_mask=None,
        inputs_embeds=None,
        labels=None,
        output_attentions=None,
        output_hidden_states=None,
        return_dict=None,
    ):
        r"""
        labels (:obj:`torch.LongTensor` of shape :obj:`(batch_size,)` or :obj:`(batch_size, num_labels)`, `optional`):
            Labels for computing the classification loss. If the shape is :obj:`(batch_size,)`, the cross entropy loss
            is used for the single-label classification. In this case, labels should contain the indices that should be
            in :obj:`[0, ..., config.num_labels - 1]`. If the shape is :obj:`(batch_size, num_labels)`, the binary
            cross entropy loss is used for the multi-label classification. In this case, labels should only contain
            ``[0, 1]``, where 0 and 1 indicate false and true, respectively.

        Returns:

        Examples::

            >>> from transformers import LukeTokenizer, LukeForEntityPairClassification

            >>> tokenizer = LukeTokenizer.from_pretrained("studio-ousia/luke-large-finetuned-tacred")
            >>> model = LukeForEntityPairClassification.from_pretrained("studio-ousia/luke-large-finetuned-tacred")

            >>> text = "Beyoncé lives in Los Angeles."
            >>> entity_spans = [(0, 7), (17, 28)]  # character-based entity spans corresponding to "Beyoncé" and "Los Angeles"
            >>> inputs = tokenizer(text, entity_spans=entity_spans, return_tensors="pt")
            >>> outputs = model(**inputs)
            >>> logits = outputs.logits
            >>> predicted_class_idx = logits.argmax(-1).item()
            >>> print("Predicted class:", model.config.id2label[predicted_class_idx])
            Predicted class: per:cities_of_residence
        """
        return_dict = return_dict if return_dict is not None else self.config.use_return_dict

        outputs = self.luke(
            input_ids=input_ids,
            attention_mask=attention_mask,
            token_type_ids=token_type_ids,
            position_ids=position_ids,
            entity_ids=entity_ids,
            entity_attention_mask=entity_attention_mask,
            entity_token_type_ids=entity_token_type_ids,
            entity_position_ids=entity_position_ids,
            head_mask=head_mask,
            inputs_embeds=inputs_embeds,
            output_attentions=output_attentions,
            output_hidden_states=output_hidden_states,
            return_dict=True,
        )

        feature_vector = torch.cat(
            [outputs.entity_last_hidden_state[:, 0, :], outputs.entity_last_hidden_state[:, 1, :]], dim=1
        )
        feature_vector = self.dropout(feature_vector)
        logits = self.classifier(feature_vector)

        loss = None
        if labels is not None:
            # When the number of dimension of `labels` is 1, cross entropy is used as the loss function. The binary
            # cross entropy is used otherwise.
            if labels.ndim == 1:
                loss = nn.functional.cross_entropy(logits, labels)
            else:
                loss = nn.functional.binary_cross_entropy_with_logits(logits.view(-1), labels.view(-1).type_as(logits))

        if not return_dict:
            output = (
                logits,
                outputs.hidden_states,
                outputs.entity_hidden_states,
                outputs.attentions,
            )
            return ((loss,) + output) if loss is not None else output

        return EntityPairClassificationOutput(
            loss=loss,
            logits=logits,
            hidden_states=outputs.hidden_states,
            entity_hidden_states=outputs.entity_hidden_states,
            attentions=outputs.attentions,
        )


@add_start_docstrings(
    """
    The LUKE model with a span classification head on top (a linear layer on top of the hidden states output) for tasks
    such as named entity recognition.
    """,
    LUKE_START_DOCSTRING,
)
class LukeForEntitySpanClassification(LukePreTrainedModel):
    def __init__(self, config):
        super().__init__(config)

        self.luke = LukeModel(config)

        self.num_labels = config.num_labels
        self.dropout = nn.Dropout(config.hidden_dropout_prob)
        self.classifier = nn.Linear(config.hidden_size * 3, config.num_labels)

        # Initialize weights and apply final processing
        self.post_init()

    @add_start_docstrings_to_model_forward(LUKE_INPUTS_DOCSTRING.format("batch_size, sequence_length"))
    @replace_return_docstrings(output_type=EntitySpanClassificationOutput, config_class=_CONFIG_FOR_DOC)
    def forward(
        self,
        input_ids=None,
        attention_mask=None,
        token_type_ids=None,
        position_ids=None,
        entity_ids=None,
        entity_attention_mask=None,
        entity_token_type_ids=None,
        entity_position_ids=None,
        entity_start_positions=None,
        entity_end_positions=None,
        head_mask=None,
        inputs_embeds=None,
        labels=None,
        output_attentions=None,
        output_hidden_states=None,
        return_dict=None,
    ):
        r"""
        entity_start_positions (:obj:`torch.LongTensor`):
            The start positions of entities in the word token sequence.

        entity_end_positions (:obj:`torch.LongTensor`):
            The end positions of entities in the word token sequence.

        labels (:obj:`torch.LongTensor` of shape :obj:`(batch_size, entity_length)` or :obj:`(batch_size, entity_length, num_labels)`, `optional`):
            Labels for computing the classification loss. If the shape is :obj:`(batch_size, entity_length)`, the cross
            entropy loss is used for the single-label classification. In this case, labels should contain the indices
            that should be in :obj:`[0, ..., config.num_labels - 1]`. If the shape is :obj:`(batch_size, entity_length,
            num_labels)`, the binary cross entropy loss is used for the multi-label classification. In this case,
            labels should only contain ``[0, 1]``, where 0 and 1 indicate false and true, respectively.

        Returns:

        Examples::

            >>> from transformers import LukeTokenizer, LukeForEntitySpanClassification

            >>> tokenizer = LukeTokenizer.from_pretrained("studio-ousia/luke-large-finetuned-conll-2003")
            >>> model = LukeForEntitySpanClassification.from_pretrained("studio-ousia/luke-large-finetuned-conll-2003")

            >>> text = "Beyoncé lives in Los Angeles"

            # List all possible entity spans in the text
            >>> word_start_positions = [0, 8, 14, 17, 21]  # character-based start positions of word tokens
            >>> word_end_positions = [7, 13, 16, 20, 28]  # character-based end positions of word tokens
            >>> entity_spans = []
            >>> for i, start_pos in enumerate(word_start_positions):
            ...     for end_pos in word_end_positions[i:]:
            ...         entity_spans.append((start_pos, end_pos))

            >>> inputs = tokenizer(text, entity_spans=entity_spans, return_tensors="pt")
            >>> outputs = model(**inputs)
            >>> logits = outputs.logits
            >>> predicted_class_indices = logits.argmax(-1).squeeze().tolist()
            >>> for span, predicted_class_idx in zip(entity_spans, predicted_class_indices):
            ...     if predicted_class_idx != 0:
            ...        print(text[span[0]:span[1]], model.config.id2label[predicted_class_idx])
            Beyoncé PER
            Los Angeles LOC
        """
        return_dict = return_dict if return_dict is not None else self.config.use_return_dict

        outputs = self.luke(
            input_ids=input_ids,
            attention_mask=attention_mask,
            token_type_ids=token_type_ids,
            position_ids=position_ids,
            entity_ids=entity_ids,
            entity_attention_mask=entity_attention_mask,
            entity_token_type_ids=entity_token_type_ids,
            entity_position_ids=entity_position_ids,
            head_mask=head_mask,
            inputs_embeds=inputs_embeds,
            output_attentions=output_attentions,
            output_hidden_states=output_hidden_states,
            return_dict=True,
        )
        hidden_size = outputs.last_hidden_state.size(-1)

        entity_start_positions = entity_start_positions.unsqueeze(-1).expand(-1, -1, hidden_size)
        start_states = torch.gather(outputs.last_hidden_state, -2, entity_start_positions)
        entity_end_positions = entity_end_positions.unsqueeze(-1).expand(-1, -1, hidden_size)
        end_states = torch.gather(outputs.last_hidden_state, -2, entity_end_positions)
        feature_vector = torch.cat([start_states, end_states, outputs.entity_last_hidden_state], dim=2)

        feature_vector = self.dropout(feature_vector)
        logits = self.classifier(feature_vector)

        loss = None
        if labels is not None:
            # When the number of dimension of `labels` is 2, cross entropy is used as the loss function. The binary
            # cross entropy is used otherwise.
            if labels.ndim == 2:
                loss = nn.functional.cross_entropy(logits.view(-1, self.num_labels), labels.view(-1))
            else:
                loss = nn.functional.binary_cross_entropy_with_logits(logits.view(-1), labels.view(-1).type_as(logits))

        if not return_dict:
            output = (
                logits,
                outputs.hidden_states,
                outputs.entity_hidden_states,
                outputs.attentions,
            )
            return ((loss,) + output) if loss is not None else output

        return EntitySpanClassificationOutput(
            loss=loss,
            logits=logits,
            hidden_states=outputs.hidden_states,
            entity_hidden_states=outputs.entity_hidden_states,
            attentions=outputs.attentions,
        )<|MERGE_RESOLUTION|>--- conflicted
+++ resolved
@@ -1230,17 +1230,7 @@
                 loss = loss + mep_loss
 
         if not return_dict:
-<<<<<<< HEAD
-            output = (
-                logits,
-                entity_logits,
-                outputs.hidden_states,
-                outputs.entity_hidden_states,
-                outputs.attentions,
-            )
-=======
             output = (logits, entity_logits, outputs.hidden_states, outputs.entity_hidden_states, outputs.attentions)
->>>>>>> ddc02996
             if mlm_loss is not None and mep_loss is not None:
                 return (loss, mlm_loss, mep_loss) + output
             elif mlm_loss is not None:
