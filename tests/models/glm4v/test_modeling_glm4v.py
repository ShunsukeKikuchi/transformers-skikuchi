--- conflicted
+++ resolved
@@ -18,12 +18,6 @@
 import tempfile
 import unittest
 
-<<<<<<< HEAD
-import requests
-from parameterized import parameterized
-
-=======
->>>>>>> 356fd681
 from transformers import (
     AutoProcessor,
     Glm4vConfig,
@@ -310,7 +304,8 @@
                 "content": [
                     {
                         "type": "image",
-                        "url": "https://huggingface.co/datasets/huggingface/documentation-images/resolve/main/pipeline-cat-chonk.jpeg",
+                        "url": "https://huggingface.co/datasets/huggingface/documentation-images/resolve/
+                      /pipeline-cat-chonk.jpeg",
                     },
                     {"type": "text", "text": "What kind of dog is this?"},
                 ],
