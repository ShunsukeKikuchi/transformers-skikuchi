# Copyright 2024 HuggingFace Inc.
#
# Licensed under the Apache License, Version 2.0 (the "License");
# you may not use this file except in compliance with the License.
# You may obtain a copy of the License at
#
#     http://www.apache.org/licenses/LICENSE-2.0
#
# Unless required by applicable law or agreed to in writing, software
# distributed under the License is distributed on an "AS IS" BASIS,
# WITHOUT WARRANTIES OR CONDITIONS OF ANY KIND, either express or implied.
# See the License for the specific language governing permissions and
# limitations under the License.

import shutil
import tempfile
import unittest
from io import BytesIO

import numpy as np
import requests

from transformers import AriaProcessor
from transformers.models.auto.processing_auto import AutoProcessor
from transformers.testing_utils import require_torch, require_vision
from transformers.utils import is_vision_available

from ...test_processing_common import ProcessorTesterMixin


if is_vision_available():
    from PIL import Image


@require_torch
@require_vision
class AriaProcessorTest(ProcessorTesterMixin, unittest.TestCase):
    processor_class = AriaProcessor

    @classmethod
    def setUpClass(cls):
        cls.tmpdirname = tempfile.mkdtemp()
        processor = AriaProcessor.from_pretrained("m-ric/Aria_hf_2", size_conversion={490: 2, 980: 2})
        processor.save_pretrained(cls.tmpdirname)
        cls.image1 = Image.open(
            BytesIO(
                requests.get(
                    "https://cdn.britannica.com/61/93061-050-99147DCE/Statue-of-Liberty-Island-New-York-Bay.jpg"
                ).content
            )
        )
        cls.image2 = Image.open(
            BytesIO(requests.get("https://cdn.britannica.com/59/94459-050-DBA42467/Skyline-Chicago.jpg").content)
        )
        cls.image3 = Image.open(
            BytesIO(
                requests.get(
                    "https://thumbs.dreamstime.com/b/golden-gate-bridge-san-francisco-purple-flowers-california-echium-candicans-36805947.jpg"
                ).content
            )
        )
        cls.bos_token = "<|im_start|>"
        cls.eos_token = "<|im_end|>"

        cls.image_token = processor.tokenizer.image_token
        cls.fake_image_token = "o"
        cls.global_img_token = "<|img|>"

        cls.bos_token_id = processor.tokenizer.convert_tokens_to_ids(cls.bos_token)
        cls.eos_token_id = processor.tokenizer.convert_tokens_to_ids(cls.eos_token)

        cls.image_token_id = processor.tokenizer.convert_tokens_to_ids(cls.image_token)
        cls.fake_image_token_id = processor.tokenizer.convert_tokens_to_ids(cls.fake_image_token)
        cls.global_img_tokens_id = processor.tokenizer(cls.global_img_token, add_special_tokens=False)["input_ids"]
        cls.padding_token_id = processor.tokenizer.pad_token_id
        cls.image_seq_len = 2

    @staticmethod
    def prepare_processor_dict():
        return {
            "chat_template": "{% if not add_generation_prompt is defined %}{% set add_generation_prompt = false %}{% endif %}{% for message in messages %}<|im_start|>{{ message['role'] }}\n{% if message['content'] is string %}{{ message['content'] }}{% elif message['content'] is iterable %}{% for item in message['content'] %}{% if item['type'] == 'text' %}{{ item['text'] }}{% elif item['type'] == 'image' %}<fim_prefix><|img|><fim_suffix>{% endif %}{% endfor %}{% endif %}<|im_end|>\n{% endfor %}{% if add_generation_prompt %}<|im_start|>assistant\n{% endif %}",
            "size_conversion": {490: 2, 980: 2},
        }  # fmt: skip

    def get_tokenizer(self, **kwargs):
        return AutoProcessor.from_pretrained(self.tmpdirname, **kwargs).tokenizer

    def get_image_processor(self, **kwargs):
        return AutoProcessor.from_pretrained(self.tmpdirname, **kwargs).image_processor

    def get_processor(self, **kwargs):
        return AutoProcessor.from_pretrained(self.tmpdirname, **kwargs)

    @classmethod
    def tearDownClass(cls):
        shutil.rmtree(cls.tmpdirname, ignore_errors=True)

    def test_process_interleaved_images_prompts_image_splitting(self):
        processor = self.get_processor()
        processor.image_processor.split_image = True

        # Test that a single image is processed correctly
        inputs = processor(images=self.image1, text="Ok<|img|>", images_kwargs={"split_image": True})
        self.assertEqual(np.array(inputs["pixel_values"]).shape, (2, 3, 980, 980))
        self.assertEqual(np.array(inputs["pixel_mask"]).shape, (2, 980, 980))

    def test_process_interleaved_images_prompts_no_image_splitting(self):
        processor = self.get_processor()
        processor.image_processor.split_image = False

        # Test that a single image is processed correctly
        inputs = processor(images=self.image1, text="Ok<|img|>")
        image1_expected_size = (980, 980)
        self.assertEqual(np.array(inputs["pixel_values"]).shape, (1, 3, *image1_expected_size))
        self.assertEqual(np.array(inputs["pixel_mask"]).shape, (1, *image1_expected_size))
        # fmt: on

        # Test a single sample with image and text
        image_str = "<|img|>"
        text_str = "In this image, we see"
        text = image_str + text_str
        inputs = processor(text=text, images=self.image1)

        # fmt: off
        tokenized_sentence = processor.tokenizer(text_str, add_special_tokens=False)

        expected_input_ids = [[self.image_token_id] * self.image_seq_len + tokenized_sentence["input_ids"]]
        # self.assertEqual(len(inputs["input_ids"]), len(expected_input_ids))

        self.assertEqual(inputs["input_ids"], expected_input_ids)
        self.assertEqual(inputs["attention_mask"], [[1] * len(expected_input_ids[0])])
        self.assertEqual(np.array(inputs["pixel_values"]).shape, (1, 3, *image1_expected_size))
        self.assertEqual(np.array(inputs["pixel_mask"]).shape, (1, *image1_expected_size))
        # fmt: on

        # Test that batch is correctly processed
        image_str = "<|img|>"
        text_str_1 = "In this image, we see"
        text_str_2 = "In this image, we see"

        text = [
            image_str + text_str_1,
            image_str + image_str + text_str_2,
        ]
        images = [[self.image1], [self.image2, self.image3]]

        inputs = processor(text=text, images=images, padding=True)

        # fmt: off
        tokenized_sentence_1 = processor.tokenizer(text_str_1, add_special_tokens=False)
        tokenized_sentence_2 = processor.tokenizer(text_str_2, add_special_tokens=False)

        image_tokens = [self.image_token_id] * self.image_seq_len
        expected_input_ids_1 = image_tokens + tokenized_sentence_1["input_ids"]
        expected_input_ids_2 = 2 * image_tokens + tokenized_sentence_2["input_ids"]

        # Pad the first input to match the second input
        pad_len = len(expected_input_ids_2) - len(expected_input_ids_1)

        expected_attention_mask = [[0] * pad_len + [1] * len(expected_input_ids_1), [1] * (len(expected_input_ids_2))]

        self.assertEqual(
            inputs["attention_mask"],
            expected_attention_mask
        )
        self.assertEqual(np.array(inputs['pixel_values']).shape, (3, 3, 980, 980))
        self.assertEqual(np.array(inputs['pixel_mask']).shape, (3, 980, 980))
        # fmt: on

    def test_non_nested_images_with_batched_text(self):
        processor = self.get_processor()
        processor.image_processor.do_image_splitting = False

        image_str = "<|img|>"
        text_str_1 = "In this image, we see"
        text_str_2 = "In this image, we see"

        text = [
            image_str + text_str_1,
            image_str + image_str + text_str_2,
        ]
        images = [self.image1, self.image2, self.image3]

        inputs = processor(text=text, images=images, padding=True)

        self.assertEqual(np.array(inputs["pixel_values"]).shape, (3, 3, 980, 980))
        self.assertEqual(np.array(inputs["pixel_mask"]).shape, (3, 980, 980))

    def test_apply_chat_template(self):
        # Message contains content which a mix of lists with images and image urls and string
        messages = [
            {
                "role": "user",
                "content": [
                    {"type": "text", "text": "What do these images show?"},
                    {"type": "image"},
                    {"type": "image"},
                    "What do these images show?",
                ],
            },
            {
                "role": "assistant",
                "content": [
                    {
                        "type": "text",
                        "text": "The first image shows the statue of Liberty in New York. The second image picture depicts Idefix, the dog of Obelix in Asterix and Obelix.",
                    }
                ],
            },
            {"role": "user", "content": [{"type": "text", "text": "And who is that?"}]},
        ]
        processor = self.get_processor()
        # Make short sequence length to test that the fake tokens are added correctly
        rendered = processor.apply_chat_template(messages, add_generation_prompt=True)
        print(rendered)

        expected_rendered = """<|im_start|>user
What do these images show?<fim_prefix><|img|><fim_suffix><fim_prefix><|img|><fim_suffix><|im_end|>
<|im_start|>assistant
The first image shows the statue of Liberty in New York. The second image picture depicts Idefix, the dog of Obelix in Asterix and Obelix.<|im_end|>
<|im_start|>user
And who is that?<|im_end|>
<|im_start|>assistant
"""
        self.assertEqual(rendered, expected_rendered)

<<<<<<< HEAD
    def test_image_chat_template_accepts_processing_kwargs(self):
        processor = self.get_processor()
        if processor.chat_template is None:
            self.skipTest("Processor has no chat template")

        messages = [
            [
                {
                    "role": "user",
                    "content": [
                        {"type": "text", "text": "What is shown in this image?"},
                    ],
                },
            ]
        ]

        formatted_prompt_tokenized = processor.apply_chat_template(
            messages,
            add_generation_prompt=True,
            tokenize=True,
            padding="max_length",
            max_length=50,
        )
        self.assertEqual(len(formatted_prompt_tokenized[0]), 50)

        formatted_prompt_tokenized = processor.apply_chat_template(
            messages,
            add_generation_prompt=True,
            tokenize=True,
            truncation=True,
            max_length=5,
        )
        self.assertEqual(len(formatted_prompt_tokenized[0]), 5)

        # Now test the ability to return dict
        messages[0][0]["content"].append(
            {"type": "image", "url": "https://www.ilankelman.org/stopsigns/australia.jpg"}
        )
        out_dict = processor.apply_chat_template(
            messages,
            add_generation_prompt=True,
            tokenize=True,
            return_dict=True,
            max_image_size=980,
            return_tensors="np",
        )
        self.assertListEqual(list(out_dict[self.images_input_name].shape), [1, 3, 980, 980])
=======
    # Override as AriaProcessor needs image tokens in prompts
    def prepare_text_inputs(self, batch_size: Optional[int] = None):
        if batch_size is None:
            return "lower newer <|img|>"

        if batch_size < 1:
            raise ValueError("batch_size must be greater than 0")

        if batch_size == 1:
            return ["lower newer <|img|>"]
        return ["lower newer <|img|>", "<|img|> upper older longer string"] + ["<|img|> lower newer"] * (
            batch_size - 2
        )

    # Override tests as inputs_ids padded dimension is the second one but not the last one
    @require_vision
    @require_torch
    def test_kwargs_overrides_default_tokenizer_kwargs(self):
        if "image_processor" not in self.processor_class.attributes:
            self.skipTest(f"image_processor attribute not present in {self.processor_class}")
        image_processor = self.get_component("image_processor")
        tokenizer = self.get_component("tokenizer", max_length=30)

        processor = self.processor_class(tokenizer=tokenizer, image_processor=image_processor)
        self.skip_processor_without_typed_kwargs(processor)
        input_str = self.prepare_text_inputs()
        image_input = self.prepare_image_inputs()

        inputs = processor(text=input_str, images=image_input, return_tensors="pt", max_length=30)
        self.assertEqual(len(inputs["input_ids"][0]), 30)

    @require_torch
    @require_vision
    def test_structured_kwargs_nested(self):
        if "image_processor" not in self.processor_class.attributes:
            self.skipTest(f"image_processor attribute not present in {self.processor_class}")
        image_processor = self.get_component("image_processor")
        tokenizer = self.get_component("tokenizer")

        processor = self.processor_class(tokenizer=tokenizer, image_processor=image_processor)
        self.skip_processor_without_typed_kwargs(processor)

        input_str = self.prepare_text_inputs()
        image_input = self.prepare_image_inputs()

        # Define the kwargs for each modality
        inputs = processor(
            text=input_str,
            images=image_input,
            common_kwargs={"return_tensors": "pt"},
            images_kwargs={"max_image_size": 980},
            text_kwargs={"padding": "max_length", "max_length": 120, "truncation": "longest_first"},
        )
        self.skip_processor_without_typed_kwargs(processor)

        self.assertEqual(inputs["pixel_values"].shape[3], 980)

        self.assertEqual(len(inputs["input_ids"][0]), 120)

    @require_torch
    @require_vision
    def test_structured_kwargs_nested_from_dict(self):
        if "image_processor" not in self.processor_class.attributes:
            self.skipTest(f"image_processor attribute not present in {self.processor_class}")

        image_processor = self.get_component("image_processor")
        tokenizer = self.get_component("tokenizer")

        processor = self.processor_class(tokenizer=tokenizer, image_processor=image_processor)
        self.skip_processor_without_typed_kwargs(processor)
        input_str = self.prepare_text_inputs()
        image_input = self.prepare_image_inputs()

        # Define the kwargs for each modality
        all_kwargs = {
            "common_kwargs": {"return_tensors": "pt"},
            "images_kwargs": {"max_image_size": 980},
            "text_kwargs": {"padding": "max_length", "max_length": 120, "truncation": "longest_first"},
        }

        inputs = processor(text=input_str, images=image_input, **all_kwargs)
        self.assertEqual(inputs["pixel_values"].shape[3], 980)
        self.assertEqual(len(inputs["input_ids"][0]), 120)

    @require_vision
    @require_torch
    def test_tokenizer_defaults_preserved_by_kwargs(self):
        if "image_processor" not in self.processor_class.attributes:
            self.skipTest(f"image_processor attribute not present in {self.processor_class}")
        image_processor = self.get_component("image_processor")
        tokenizer = self.get_component("tokenizer", max_length=30)

        processor = self.processor_class(tokenizer=tokenizer, image_processor=image_processor)
        self.skip_processor_without_typed_kwargs(processor)
        input_str = self.prepare_text_inputs()
        image_input = self.prepare_image_inputs()

        inputs = processor(text=input_str, images=image_input, return_tensors="pt")
        self.assertEqual(len(inputs["input_ids"][0]), 30)

    @require_torch
    @require_vision
    def test_unstructured_kwargs_batched(self):
        if "image_processor" not in self.processor_class.attributes:
            self.skipTest(f"image_processor attribute not present in {self.processor_class}")
        image_processor = self.get_component("image_processor")
        tokenizer = self.get_component("tokenizer")

        processor = self.processor_class(tokenizer=tokenizer, image_processor=image_processor)
        self.skip_processor_without_typed_kwargs(processor)

        input_str = self.prepare_text_inputs(batch_size=2)
        image_input = self.prepare_image_inputs(batch_size=2)
        inputs = processor(
            text=input_str,
            images=image_input,
            return_tensors="pt",
            padding="longest",
            max_length=76,
            truncation=True,
            max_image_size=980,
        )

        self.assertEqual(inputs["pixel_values"].shape[1], 3)
        self.assertEqual(inputs["pixel_values"].shape[3], 980)
        self.assertEqual(len(inputs["input_ids"][0]), 76)

    @require_torch
    @require_vision
    def test_unstructured_kwargs(self):
        if "image_processor" not in self.processor_class.attributes:
            self.skipTest(f"image_processor attribute not present in {self.processor_class}")
        image_processor = self.get_component("image_processor")
        tokenizer = self.get_component("tokenizer")

        processor = self.processor_class(tokenizer=tokenizer, image_processor=image_processor)
        self.skip_processor_without_typed_kwargs(processor)

        input_str = self.prepare_text_inputs()
        image_input = self.prepare_image_inputs()
        inputs = processor(
            text=input_str,
            images=image_input,
            return_tensors="pt",
            max_image_size=980,
            padding="max_length",
            max_length=120,
            truncation="longest_first",
        )

        self.assertEqual(inputs["pixel_values"].shape[3], 980)
        self.assertEqual(len(inputs["input_ids"][0]), 120)
>>>>>>> c7064cdb
<|MERGE_RESOLUTION|>--- conflicted
+++ resolved
@@ -224,7 +224,6 @@
 """
         self.assertEqual(rendered, expected_rendered)
 
-<<<<<<< HEAD
     def test_image_chat_template_accepts_processing_kwargs(self):
         processor = self.get_processor()
         if processor.chat_template is None:
@@ -271,158 +270,4 @@
             max_image_size=980,
             return_tensors="np",
         )
-        self.assertListEqual(list(out_dict[self.images_input_name].shape), [1, 3, 980, 980])
-=======
-    # Override as AriaProcessor needs image tokens in prompts
-    def prepare_text_inputs(self, batch_size: Optional[int] = None):
-        if batch_size is None:
-            return "lower newer <|img|>"
-
-        if batch_size < 1:
-            raise ValueError("batch_size must be greater than 0")
-
-        if batch_size == 1:
-            return ["lower newer <|img|>"]
-        return ["lower newer <|img|>", "<|img|> upper older longer string"] + ["<|img|> lower newer"] * (
-            batch_size - 2
-        )
-
-    # Override tests as inputs_ids padded dimension is the second one but not the last one
-    @require_vision
-    @require_torch
-    def test_kwargs_overrides_default_tokenizer_kwargs(self):
-        if "image_processor" not in self.processor_class.attributes:
-            self.skipTest(f"image_processor attribute not present in {self.processor_class}")
-        image_processor = self.get_component("image_processor")
-        tokenizer = self.get_component("tokenizer", max_length=30)
-
-        processor = self.processor_class(tokenizer=tokenizer, image_processor=image_processor)
-        self.skip_processor_without_typed_kwargs(processor)
-        input_str = self.prepare_text_inputs()
-        image_input = self.prepare_image_inputs()
-
-        inputs = processor(text=input_str, images=image_input, return_tensors="pt", max_length=30)
-        self.assertEqual(len(inputs["input_ids"][0]), 30)
-
-    @require_torch
-    @require_vision
-    def test_structured_kwargs_nested(self):
-        if "image_processor" not in self.processor_class.attributes:
-            self.skipTest(f"image_processor attribute not present in {self.processor_class}")
-        image_processor = self.get_component("image_processor")
-        tokenizer = self.get_component("tokenizer")
-
-        processor = self.processor_class(tokenizer=tokenizer, image_processor=image_processor)
-        self.skip_processor_without_typed_kwargs(processor)
-
-        input_str = self.prepare_text_inputs()
-        image_input = self.prepare_image_inputs()
-
-        # Define the kwargs for each modality
-        inputs = processor(
-            text=input_str,
-            images=image_input,
-            common_kwargs={"return_tensors": "pt"},
-            images_kwargs={"max_image_size": 980},
-            text_kwargs={"padding": "max_length", "max_length": 120, "truncation": "longest_first"},
-        )
-        self.skip_processor_without_typed_kwargs(processor)
-
-        self.assertEqual(inputs["pixel_values"].shape[3], 980)
-
-        self.assertEqual(len(inputs["input_ids"][0]), 120)
-
-    @require_torch
-    @require_vision
-    def test_structured_kwargs_nested_from_dict(self):
-        if "image_processor" not in self.processor_class.attributes:
-            self.skipTest(f"image_processor attribute not present in {self.processor_class}")
-
-        image_processor = self.get_component("image_processor")
-        tokenizer = self.get_component("tokenizer")
-
-        processor = self.processor_class(tokenizer=tokenizer, image_processor=image_processor)
-        self.skip_processor_without_typed_kwargs(processor)
-        input_str = self.prepare_text_inputs()
-        image_input = self.prepare_image_inputs()
-
-        # Define the kwargs for each modality
-        all_kwargs = {
-            "common_kwargs": {"return_tensors": "pt"},
-            "images_kwargs": {"max_image_size": 980},
-            "text_kwargs": {"padding": "max_length", "max_length": 120, "truncation": "longest_first"},
-        }
-
-        inputs = processor(text=input_str, images=image_input, **all_kwargs)
-        self.assertEqual(inputs["pixel_values"].shape[3], 980)
-        self.assertEqual(len(inputs["input_ids"][0]), 120)
-
-    @require_vision
-    @require_torch
-    def test_tokenizer_defaults_preserved_by_kwargs(self):
-        if "image_processor" not in self.processor_class.attributes:
-            self.skipTest(f"image_processor attribute not present in {self.processor_class}")
-        image_processor = self.get_component("image_processor")
-        tokenizer = self.get_component("tokenizer", max_length=30)
-
-        processor = self.processor_class(tokenizer=tokenizer, image_processor=image_processor)
-        self.skip_processor_without_typed_kwargs(processor)
-        input_str = self.prepare_text_inputs()
-        image_input = self.prepare_image_inputs()
-
-        inputs = processor(text=input_str, images=image_input, return_tensors="pt")
-        self.assertEqual(len(inputs["input_ids"][0]), 30)
-
-    @require_torch
-    @require_vision
-    def test_unstructured_kwargs_batched(self):
-        if "image_processor" not in self.processor_class.attributes:
-            self.skipTest(f"image_processor attribute not present in {self.processor_class}")
-        image_processor = self.get_component("image_processor")
-        tokenizer = self.get_component("tokenizer")
-
-        processor = self.processor_class(tokenizer=tokenizer, image_processor=image_processor)
-        self.skip_processor_without_typed_kwargs(processor)
-
-        input_str = self.prepare_text_inputs(batch_size=2)
-        image_input = self.prepare_image_inputs(batch_size=2)
-        inputs = processor(
-            text=input_str,
-            images=image_input,
-            return_tensors="pt",
-            padding="longest",
-            max_length=76,
-            truncation=True,
-            max_image_size=980,
-        )
-
-        self.assertEqual(inputs["pixel_values"].shape[1], 3)
-        self.assertEqual(inputs["pixel_values"].shape[3], 980)
-        self.assertEqual(len(inputs["input_ids"][0]), 76)
-
-    @require_torch
-    @require_vision
-    def test_unstructured_kwargs(self):
-        if "image_processor" not in self.processor_class.attributes:
-            self.skipTest(f"image_processor attribute not present in {self.processor_class}")
-        image_processor = self.get_component("image_processor")
-        tokenizer = self.get_component("tokenizer")
-
-        processor = self.processor_class(tokenizer=tokenizer, image_processor=image_processor)
-        self.skip_processor_without_typed_kwargs(processor)
-
-        input_str = self.prepare_text_inputs()
-        image_input = self.prepare_image_inputs()
-        inputs = processor(
-            text=input_str,
-            images=image_input,
-            return_tensors="pt",
-            max_image_size=980,
-            padding="max_length",
-            max_length=120,
-            truncation="longest_first",
-        )
-
-        self.assertEqual(inputs["pixel_values"].shape[3], 980)
-        self.assertEqual(len(inputs["input_ids"][0]), 120)
->>>>>>> c7064cdb
+        self.assertListEqual(list(out_dict[self.images_input_name].shape), [1, 3, 980, 980])