# coding=utf-8
# Copyright 2024 the HuggingFace Inc. team. All rights reserved.
#
# Licensed under the Apache License, Version 2.0 (the "License");
# you may not use this file except in compliance with the License.
# You may obtain a copy of the License at
#
#     http://www.apache.org/licenses/LICENSE-2.0
#
# Unless required by applicable law or agreed to in writing, software
# distributed under the License is distributed on an "AS IS" BASIS,
# WITHOUT WARRANTIES OR CONDITIONS OF ANY KIND, either express or implied.
# See the License for the specific language governing permissions and
# limitations under the License.
"""PyTorch PaliGemmamodel."""

from dataclasses import dataclass
from typing import List, Optional, Tuple, Union

import torch
import torch.utils.checkpoint
from torch import nn

from ...cache_utils import Cache, HybridCache, StaticCache
from ...generation import GenerationMixin
from ...modeling_utils import PreTrainedModel
from ...utils import (
    ModelOutput,
    add_start_docstrings,
    add_start_docstrings_to_model_forward,
    is_flash_attn_2_available,
    logging,
    replace_return_docstrings,
)
from .configuration_paligemma import PaliGemmaConfig


if is_flash_attn_2_available():
    from flash_attn.bert_padding import index_first_axis, pad_input, unpad_input  # noqa

from ..auto import AutoModel, AutoModelForCausalLM


logger = logging.get_logger(__name__)

_CONFIG_FOR_DOC = "PaliGemmaConfig"


# Adapted from transformers.models.llama.modeling_llama.LlamaModel._prepare_4d_causal_attention_mask_with_cache_position
# But Paligemma has no causal mask on prefix
def _prepare_4d_causal_attention_mask_with_cache_position(
    attention_mask: torch.Tensor,
    sequence_length: int,
    target_length: int,
    dtype: torch.dtype,
    device: torch.device,
    min_dtype: float,
    cache_position: torch.Tensor,
    batch_size: int,
    is_training: bool = False,
    token_type_ids: torch.Tensor = None,
    **kwargs,
):
    """
    Creates a causal 4D mask of shape `(batch_size, 1, query_length, key_value_length)` from a 2D mask of shape
    `(batch_size, key_value_length)`, or if the input `attention_mask` is already 4D, do nothing.

    Args:
        attention_mask (`torch.Tensor`):
            A 2D attention mask of shape `(batch_size, key_value_length)` or a 4D attention mask of shape `(batch_size, 1, query_length, key_value_length)`.
        sequence_length (`int`):
            The sequence length being processed.
        target_length (`int`):
            The target length: when generating with static cache, the mask should be as long as the static cache, to account for the 0 padding, the part of the cache that is not filled yet.
        dtype (`torch.dtype`):
            The dtype to use for the 4D attention mask.
        device (`torch.device`):
            The device to plcae the 4D attention mask on.
        min_dtype (`float`):
            The minimum value representable with the dtype `dtype`.
        cache_position (`torch.Tensor`):
            Indices depicting the position of the input sequence tokens in the sequence.
        batch_size (`torch.Tensor`):
            Batch size.
        is_training (`bool`):
            Whether the model is in training mode or in inference. The condition is checked by presence/absence of `token_type_ids/labels`
    """
    if attention_mask is not None and attention_mask.dim() == 4:
        # In this case we assume that the mask comes already in inverted form and requires no inversion or slicing.
        causal_mask = attention_mask
    else:
        causal_mask = torch.full((sequence_length, target_length), fill_value=min_dtype, dtype=dtype, device=device)
        # Causal diagonal mask only if training, otherwise attend to the whole prefix. Training-specific attn for prefix is handled below
        if sequence_length != 1:
            if is_training:
                causal_mask = torch.triu(causal_mask, diagonal=1)
            else:
                causal_mask[:, :sequence_length] = 0.0

        causal_mask *= torch.arange(target_length, device=cache_position.device) > cache_position.reshape(-1, 1)
        causal_mask = causal_mask[None, None, :, :].expand(batch_size, 1, -1, -1)
        if attention_mask is not None:
            causal_mask = causal_mask.clone()  # copy to contiguous memory for in-place edit
            mask_length = attention_mask.shape[-1]
            padding_mask = causal_mask[:, :, :, :mask_length] + attention_mask[:, None, None, :].to(causal_mask.device)
            padding_mask = padding_mask == 0
            causal_mask[:, :, :, :mask_length] = causal_mask[:, :, :, :mask_length].masked_fill(
                padding_mask, min_dtype
            )
            # we are training thus we need to create a full mask on the image + prefix but causal on suffix
            if is_training:
                causal_mask[:, :, :, :mask_length] = causal_mask[:, :, :, :mask_length].masked_fill(
                    token_type_ids[:, None, None, :].to(causal_mask.device) == 0, 0
                )
    return causal_mask


@dataclass
class PaliGemmaCausalLMOutputWithPast(ModelOutput):
    """
    Base class for PaliGemmacausal language model (or autoregressive) outputs.

    Args:
        loss (`torch.FloatTensor` of shape `(1,)`, *optional*, returned when `labels` is provided):
            Language modeling loss (for next-token prediction).
        logits (`torch.FloatTensor` of shape `(batch_size, sequence_length, config.text_config.vocab_size)`):
            Prediction scores of the language modeling head (scores for each vocabulary token before SoftMax).
        past_key_values (`tuple(tuple(torch.FloatTensor))`, *optional*, returned when `use_cache=True` is passed or when `config.use_cache=True`):
            Tuple of `tuple(torch.FloatTensor)` of length `config.n_layers`, with each tuple having 2 tensors of shape
            `(batch_size, num_heads, sequence_length, embed_size_per_head)`)

            Contains pre-computed hidden-states (key and values in the self-attention blocks) that can be used (see
            `past_key_values` input) to speed up sequential decoding.
        hidden_states (`tuple(torch.FloatTensor)`, *optional*, returned when `output_hidden_states=True` is passed or when `config.output_hidden_states=True`):
            Tuple of `torch.FloatTensor` (one for the output of the embeddings, if the model has an embedding layer, +
            one for the output of each layer) of shape `(batch_size, sequence_length, hidden_size)`.

            Hidden-states of the model at the output of each layer plus the optional initial embedding outputs.
        attentions (`tuple(torch.FloatTensor)`, *optional*, returned when `output_attentions=True` is passed or when `config.output_attentions=True`):
            Tuple of `torch.FloatTensor` (one for each layer) of shape `(batch_size, num_heads, sequence_length,
            sequence_length)`.

            Attentions weights after the attention softmax, used to compute the weighted average in the self-attention
            heads.
        image_hidden_states (`torch.FloatTensor`, *optional*):
            A `torch.FloatTensor` of size `(batch_size, num_images, sequence_length, hidden_size)`.
            image_hidden_states of the model produced by the vision encoder after projecting last hidden state.
    """

    loss: Optional[torch.FloatTensor] = None
    logits: torch.FloatTensor = None
    past_key_values: Optional[Union[List[torch.FloatTensor], Cache]] = None
    hidden_states: Optional[Tuple[torch.FloatTensor]] = None
    attentions: Optional[Tuple[torch.FloatTensor]] = None
    image_hidden_states: Optional[torch.FloatTensor] = None


class PaliGemmaMultiModalProjector(nn.Module):
    def __init__(self, config: PaliGemmaConfig):
        super().__init__()
        self.linear = nn.Linear(config.vision_config.hidden_size, config.vision_config.projection_dim, bias=True)

    def forward(self, image_features):
        hidden_states = self.linear(image_features)

        return hidden_states


PALIGEMMA_START_DOCSTRING = r"""
    This model inherits from [`PreTrainedModel`]. Check the superclass documentation for the generic methods the
    library implements for all its model (such as downloading or saving, resizing the input embeddings, pruning heads
    etc.)

    This model is also a PyTorch [torch.nn.Module](https://pytorch.org/docs/stable/nn.html#torch.nn.Module) subclass.
    Use it as a regular PyTorch Module and refer to the PyTorch documentation for all matter related to general usage
    and behavior.

    Parameters:
        config ([`PaliGemmaConfig`] or [`PaliGemmaVisionConfig`]):
            Model configuration class with all the parameters of the model. Initializing with a config file does not
            load the weights associated with the model, only the configuration. Check out the
            [`~PreTrainedModel.from_pretrained`] method to load the model weights.
"""


@add_start_docstrings(
    "The bare LLaMA Model outputting raw hidden-states without any specific head on top.",
    PALIGEMMA_START_DOCSTRING,
)
class PaliGemmaPreTrainedModel(PreTrainedModel):
    config_class = PaliGemmaConfig
    base_model_prefix = "model"
    supports_gradient_checkpointing = True
    _no_split_modules = ["PaliGemmaMultiModalProjector"]
    _skip_keys_device_placement = "past_key_values"
    _supports_cache_class = True
    _supports_quantized_cache = True
    _supports_static_cache = True
    _supports_flash_attn_2 = True
    _supports_sdpa = True

    def _init_weights(self, module):
        # important: this ported version of PaliGemmaisn't meant for training from scratch - only
        # inference and fine-tuning
        std = (
            self.config.initializer_range
            if hasattr(self.config, "initializer_range")
            else self.config.text_config.initializer_range
        )

        if hasattr(module, "class_embedding"):
            module.class_embedding.data.normal_(mean=0.0, std=std)

        if isinstance(module, (nn.Linear, nn.Conv2d)):
            module.weight.data.normal_(mean=0.0, std=std)
            if module.bias is not None:
                module.bias.data.zero_()
        elif isinstance(module, nn.Embedding):
            module.weight.data.normal_(mean=0.0, std=std)
            if module.padding_idx is not None:
                module.weight.data[module.padding_idx].zero_()


PALIGEMMA_INPUTS_DOCSTRING = r"""
    Args:
        input_ids (`torch.LongTensor` of shape `(batch_size, sequence_length)`):
            Indices of input sequence tokens in the vocabulary. Padding will be ignored by default should you provide
            it.

            Indices can be obtained using [`AutoTokenizer`]. See [`PreTrainedTokenizer.encode`] and
            [`PreTrainedTokenizer.__call__`] for details.

            [What are input IDs?](../glossary#input-ids)
        pixel_values (`torch.FloatTensor` of shape `(batch_size, num_channels, image_size, image_size)):
            The tensors corresponding to the input images. Pixel values can be obtained using
            [`AutoImageProcessor`]. See [`SiglipImageProcessor.__call__`] for details ([]`PaliGemmaProcessor`] uses
            [`SiglipImageProcessor`] for processing images).
        attention_mask (`torch.Tensor` of shape `(batch_size, sequence_length)`, *optional*):
            Mask to avoid performing attention on padding token indices. Mask values selected in `[0, 1]`:

            - 1 for tokens that are **not masked**,
            - 0 for tokens that are **masked**.

            [What are attention masks?](../glossary#attention-mask)

            Indices can be obtained using [`AutoTokenizer`]. See [`PreTrainedTokenizer.encode`] and
            [`PreTrainedTokenizer.__call__`] for details.

            If `past_key_values` is used, optionally only the last `decoder_input_ids` have to be input (see
            `past_key_values`).

            If you want to change padding behavior, you should read [`modeling_opt._prepare_decoder_attention_mask`]
            and modify to your needs. See diagram 1 in [the paper](https://arxiv.org/abs/1910.13461) for more
            information on the default strategy.

            - 1 indicates the head is **not masked**,
            - 0 indicates the head is **masked**.
        position_ids (`torch.LongTensor` of shape `(batch_size, sequence_length)`, *optional*):
            Indices of positions of each input sequence tokens in the position embeddings. Selected in the range `[0,
            config.n_positions - 1]`. [What are position IDs?](../glossary#position-ids)
        past_key_values (`tuple(tuple(torch.FloatTensor))`, *optional*, returned when `use_cache=True` is passed or when `config.use_cache=True`):
            Tuple of `tuple(torch.FloatTensor)` of length `config.n_layers`, with each tuple having 2 tensors of shape
            `(batch_size, num_heads, sequence_length, embed_size_per_head)`) and 2 additional tensors of shape
            `(batch_size, num_heads, encoder_sequence_length, embed_size_per_head)`.

            Contains pre-computed hidden-states (key and values in the self-attention blocks and in the cross-attention
            blocks) that can be used (see `past_key_values` input) to speed up sequential decoding.

            If `past_key_values` are used, the user can optionally input only the last `decoder_input_ids` (those that
            don't have their past key value states given to this model) of shape `(batch_size, 1)` instead of all
            `decoder_input_ids` of shape `(batch_size, sequence_length)`.
        inputs_embeds (`torch.FloatTensor` of shape `(batch_size, sequence_length, hidden_size)`, *optional*):
            Optionally, instead of passing `input_ids` you can choose to directly pass an embedded representation. This
            is useful if you want more control over how to convert `input_ids` indices into associated vectors than the
            model's internal embedding lookup matrix.
        use_cache (`bool`, *optional*):
            If set to `True`, `past_key_values` key value states are returned and can be used to speed up decoding (see
            `past_key_values`).
        output_attentions (`bool`, *optional*):
            Whether or not to return the attentions tensors of all attention layers. See `attentions` under returned
            tensors for more detail.
        output_hidden_states (`bool`, *optional*):
            Whether or not to return the hidden states of all layers. See `hidden_states` under returned tensors for
            more detail.
        return_dict (`bool`, *optional*):
            Whether or not to return a [`~utils.ModelOutput`] instead of a plain tuple.
        cache_position (`torch.LongTensor` of shape `(sequence_length)`, *optional*):
            Indices depicting the position of the input sequence tokens in the sequence. Contrarily to `position_ids`,
            this tensor is not affected by padding. It is used to update the cache in the correct position and to infer
            the complete sequence length.
"""


@add_start_docstrings(
    """The PALIGEMMA model which consists of a vision backbone and a language model.""",
    PALIGEMMA_START_DOCSTRING,
)
class PaliGemmaForConditionalGeneration(PaliGemmaPreTrainedModel, GenerationMixin):
    def __init__(self, config: PaliGemmaConfig):
        super().__init__(config)
        self.vision_tower = AutoModel.from_config(config=config.vision_config)
        self.multi_modal_projector = PaliGemmaMultiModalProjector(config)
        self.vocab_size = config.text_config.vocab_size

        language_model = AutoModelForCausalLM.from_config(config=config.text_config)

        if language_model._tied_weights_keys is not None:
            self._tied_weights_keys = [f"language_model.{k}" for k in language_model._tied_weights_keys]
        self.language_model = language_model

        self.pad_token_id = self.config.pad_token_id if self.config.pad_token_id is not None else -1
        self.post_init()

    # Copied from transformers.models.llava.modeling_llava.LlavaForConditionalGeneration.get_input_embeddings with Llava->PaliGemma
    def get_input_embeddings(self):
        return self.language_model.get_input_embeddings()

    # Copied from transformers.models.llava.modeling_llava.LlavaForConditionalGeneration.set_input_embeddings with Llava->PaliGemma
    def set_input_embeddings(self, value):
        self.language_model.set_input_embeddings(value)

    # Copied from transformers.models.llava.modeling_llava.LlavaForConditionalGeneration.get_output_embeddings with Llava->PaliGemma
    def get_output_embeddings(self):
        return self.language_model.get_output_embeddings()

    # Copied from transformers.models.llava.modeling_llava.LlavaForConditionalGeneration.set_output_embeddings with Llava->PaliGemma
    def set_output_embeddings(self, new_embeddings):
        self.language_model.set_output_embeddings(new_embeddings)

    # Copied from transformers.models.llava.modeling_llava.LlavaForConditionalGeneration.set_decoder with Llava->PaliGemma
    def set_decoder(self, decoder):
        self.language_model.set_decoder(decoder)

    # Copied from transformers.models.llava.modeling_llava.LlavaForConditionalGeneration.get_decoder with Llava->PaliGemma
    def get_decoder(self):
        return self.language_model.get_decoder()

    def _update_causal_mask(
        self,
        attention_mask,
        token_type_ids,
        past_key_values,
        cache_position,
        input_ids=None,
        inputs_embeds=None,
        is_training: bool = False,
    ):
        if self.config.text_config._attn_implementation == "flash_attention_2":
            if attention_mask is not None and 0.0 in attention_mask:
                return attention_mask
            return None

        using_static_cache = isinstance(past_key_values, StaticCache)
        min_dtype = torch.finfo(self.dtype).min
        inputs_lead_dim = input_ids.shape[0] if input_ids is not None else inputs_embeds.shape[0]
        sequence_length = input_ids.shape[1] if input_ids is not None else inputs_embeds.shape[1]
        if using_static_cache:
            target_length = past_key_values.get_max_cache_shape()
<<<<<<< HEAD
=======
        elif isinstance(past_key_values, HybridCache):
            target_length = past_key_values.get_max_cache_shape()
>>>>>>> a7738f5a
        else:
            target_length = (
                attention_mask.shape[-1]
                if isinstance(attention_mask, torch.Tensor)
                else cache_position[0] + sequence_length + 1
            )

        if attention_mask is not None and attention_mask.dim() == 4:
            # In this case we assume that the mask comes already in inverted form and requires no inversion or slicing.
            return attention_mask

        causal_mask = torch.full(
            (sequence_length, target_length), fill_value=min_dtype, dtype=self.dtype, device=cache_position.device
        )
        # Causal diagonal mask only if training, otherwise attend to the whole prefix. Training-specific attn for prefix is handled below
        if sequence_length != 1:
            if is_training:
                causal_mask = torch.triu(causal_mask, diagonal=1)
            else:
                causal_mask[:, :sequence_length] = 0.0

        causal_mask *= torch.arange(target_length, device=cache_position.device) > cache_position.reshape(-1, 1)
        causal_mask = causal_mask[None, None, :, :].expand(inputs_lead_dim, 1, -1, -1)
        if attention_mask is not None:
            causal_mask = causal_mask.clone()  # copy to contiguous memory for in-place edit
            mask_length = attention_mask.shape[-1]
            padding_mask = causal_mask[:, :, :, :mask_length] + attention_mask[:, None, None, :].to(causal_mask.device)
            padding_mask = padding_mask == 0
            causal_mask[:, :, :, :mask_length] = causal_mask[:, :, :, :mask_length].masked_fill(
                padding_mask, min_dtype
            )
            # we are training thus we need to create a full mask on the image + prefix but causal on suffix
            if is_training:
                causal_mask[:, :, :, :mask_length] = causal_mask[:, :, :, :mask_length].masked_fill(
                    token_type_ids[:, None, None, :].to(causal_mask.device) == 0, 0
                )
        return causal_mask

    def get_image_features(self, pixel_values: torch.FloatTensor):
        """
        Obtains image last hidden states from the vision tower and apply multimodal projection.

        Args:
            pixel_values (`torch.FloatTensor]` of shape `(batch_size, channels, height, width)`)
               The tensors corresponding to the input images.
        Returns:
            image_features (`torch.Tensor`): Image feature tensor of shape `(num_images, image_length, embed_dim)`).
        """
        image_outputs = self.vision_tower(pixel_values)
        selected_image_feature = image_outputs.last_hidden_state
        image_features = self.multi_modal_projector(selected_image_feature)
        image_features = image_features / (self.config.text_config.hidden_size**0.5)
        return image_features

    @add_start_docstrings_to_model_forward(PALIGEMMA_INPUTS_DOCSTRING)
    @replace_return_docstrings(output_type=PaliGemmaCausalLMOutputWithPast, config_class=_CONFIG_FOR_DOC)
    def forward(
        self,
        input_ids: torch.LongTensor = None,
        pixel_values: torch.FloatTensor = None,
        attention_mask: Optional[torch.Tensor] = None,
        position_ids: Optional[torch.LongTensor] = None,
        past_key_values: Optional[Union[List[torch.FloatTensor], Cache]] = None,
        token_type_ids: Optional[torch.LongTensor] = None,
        cache_position: Optional[torch.LongTensor] = None,
        inputs_embeds: Optional[torch.FloatTensor] = None,
        labels: Optional[torch.LongTensor] = None,
        use_cache: Optional[bool] = None,
        output_attentions: Optional[bool] = None,
        output_hidden_states: Optional[bool] = None,
        return_dict: Optional[bool] = None,
        num_logits_to_keep: int = 0,
    ) -> Union[Tuple, PaliGemmaCausalLMOutputWithPast]:
        r"""
        Args:
            labels (`torch.LongTensor` of shape `(batch_size, sequence_length)`, *optional*):
                Labels for computing the masked language modeling loss. Indices should either be in `[0, ...,
                config.text_config.vocab_size]` or -100 (see `input_ids` docstring). Tokens with indices set to `-100` are ignored
                (masked), the loss is only computed for the tokens with labels in `[0, ..., config.text_config.vocab_size]`.

            num_logits_to_keep (`int`, *optional*):
                Calculate logits for the last `num_logits_to_keep` tokens. If `0`, calculate logits for all
                `input_ids` (special case). Only last token logits are needed for generation, and calculating them only for that
                token can save memory, which becomes pretty significant for long sequences or large vocabulary size.

        Returns:

        Example:

        ```python
        >>> from PIL import Image
        >>> import requests
        >>> from transformers import AutoProcessor, PaliGemmaForConditionalGeneration

        >>> model = PaliGemmaForConditionalGeneration.from_pretrained("google/PaliGemma-test-224px-hf")
        >>> processor = AutoProcessor.from_pretrained("google/PaliGemma-test-224px-hf")

        >>> prompt = "answer en Where is the cow standing?"
        >>> url = "https://huggingface.co/gv-hf/PaliGemma-test-224px-hf/resolve/main/cow_beach_1.png"
        >>> image = Image.open(requests.get(url, stream=True).raw)

        >>> inputs = processor(images=image, text=prompt,  return_tensors="pt")

        >>> # Generate
        >>> generate_ids = model.generate(**inputs, max_length=30)
        >>> processor.batch_decode(generate_ids, skip_special_tokens=True, clean_up_tokenization_spaces=False)[0]
        "answer en Where is the cow standing?\nbeach"
        ```"""

        if (input_ids is None) ^ (inputs_embeds is not None):
            raise ValueError("You must specify exactly one of input_ids or inputs_embeds")

        if pixel_values is not None and inputs_embeds is not None:
            raise ValueError(
                "You cannot specify both pixel_values and inputs_embeds at the same time, and must specify either one"
            )

        output_attentions = output_attentions if output_attentions is not None else self.config.output_attentions
        output_hidden_states = (
            output_hidden_states if output_hidden_states is not None else self.config.output_hidden_states
        )
        return_dict = return_dict if return_dict is not None else self.config.use_return_dict

        is_training = token_type_ids is not None and labels is not None

        if inputs_embeds is None:
            inputs_embeds = self.get_input_embeddings()(input_ids)

        if cache_position is None:
            past_seen_tokens = past_key_values.get_seq_length() if past_key_values is not None else 0
            cache_position = torch.arange(
                past_seen_tokens, past_seen_tokens + inputs_embeds.shape[1], device=inputs_embeds.device
            )

        if position_ids is None:
            position_ids = cache_position.unsqueeze(0) + 1  # Paligemma positions are 1-indexed

        # Merge text and images
        if pixel_values is not None:
            image_features = self.get_image_features(pixel_values)

            special_image_mask = (input_ids == self.config.image_token_index).unsqueeze(-1)
            special_image_mask = special_image_mask.expand_as(inputs_embeds).to(inputs_embeds.device)
            if inputs_embeds[special_image_mask].numel() != image_features.numel():
                image_tokens_in_text = torch.sum(input_ids == self.config.image_token_index)
                raise ValueError(
                    f"Number of images does not match number of special image tokens in the input text. "
                    f"Got {image_tokens_in_text} image tokens in the text but {image_features.shape[0] * image_features.shape[1]} "
                    "tokens from image embeddings."
                )
            image_features = image_features.to(inputs_embeds.device, inputs_embeds.dtype)
            inputs_embeds = inputs_embeds.masked_scatter(special_image_mask, image_features)

        # mask out pad-token-ids in labels for BC
        if labels is not None and self.pad_token_id in labels:
            logger.warning_once(
                "`labels` contains `pad_token_id` which will be masked with `config.ignore_index`. "
                "You have to mask out `pad_token_id` when preparing `labels`, this behavior will be removed in v.4.46.",
            )
            labels = torch.where(input_ids == self.pad_token_id, self.config.ignore_index, labels)

        causal_mask = self._update_causal_mask(
            attention_mask, token_type_ids, past_key_values, cache_position, input_ids, inputs_embeds, is_training
        )
        outputs = self.language_model(
            attention_mask=causal_mask,
            position_ids=position_ids,
            past_key_values=past_key_values,
            inputs_embeds=inputs_embeds,
            use_cache=use_cache,
            output_attentions=output_attentions,
            output_hidden_states=output_hidden_states,
            return_dict=return_dict,
            cache_position=cache_position,
            num_logits_to_keep=num_logits_to_keep,
        )

        logits = outputs.logits
        loss = None
        if labels is not None:
            # Upcast to float if we need to compute the loss to avoid potential precision issues
            logits = logits.float()
            shift_logits = logits[..., :-1, :]
            shift_labels = labels[..., 1:]
            if attention_mask is not None:
                # we use the input attention mask to shift the logits and labels, because it is 2D.
                # we also crop attn mask in case it is longer, which happens in PrefixTuning with peft
                shift_attention_mask = attention_mask[:, -shift_logits.shape[1] :].to(logits.device)
                shift_logits = shift_logits[shift_attention_mask.to(logits.device) != 0].contiguous()
                shift_labels = shift_labels[shift_attention_mask.to(shift_labels.device) != 0].contiguous()
            else:
                shift_logits = shift_logits.contiguous()
                shift_labels = shift_labels.contiguous()
            # Flatten the tokens
            loss_fct = nn.CrossEntropyLoss()

            flat_logits = shift_logits.view(-1, self.config.text_config.vocab_size)
            flat_labels = shift_labels.view(-1).to(shift_logits.device)
            loss = loss_fct(flat_logits, flat_labels)
        if not return_dict:
            output = (logits,) + outputs[1:]
            return (loss,) + output if loss is not None else output

        return PaliGemmaCausalLMOutputWithPast(
            loss=loss,
            logits=logits,
            past_key_values=outputs.past_key_values,
            hidden_states=outputs.hidden_states,
            attentions=outputs.attentions,
            image_hidden_states=image_features if pixel_values is not None else None,
        )

    def prepare_inputs_for_generation(
        self,
        input_ids,
        past_key_values=None,
        inputs_embeds=None,
        cache_position=None,
        position_ids=None,
        pixel_values=None,
        attention_mask=None,
        token_type_ids=None,
        use_cache=True,
        num_logits_to_keep=None,
        labels=None,
        **kwargs,
    ):
        # Overwritten -- custom `position_ids` and `pixel_values` handling
        model_inputs = self.language_model.prepare_inputs_for_generation(
            input_ids,
            past_key_values=past_key_values,
            inputs_embeds=inputs_embeds,
            attention_mask=attention_mask,
            position_ids=position_ids,
            cache_position=cache_position,
            use_cache=use_cache,
            num_logits_to_keep=num_logits_to_keep,
            token_type_ids=token_type_ids,
            **kwargs,
        )

        # position_ids in Paligemma are 1-indexed
        if model_inputs.get("position_ids") is not None:
            model_inputs["position_ids"] += 1
        # If we're in cached decoding stage, pixel values should be None because input ids do not contain special image token anymore
        # Otherwise we need pixel values to be passed to model. NOTE: use_cache=False needs pixel_values always
        if cache_position[0] == 0:
            model_inputs["pixel_values"] = pixel_values
        is_training = token_type_ids is not None and labels is not None
        if cache_position[0] == 0 and isinstance(past_key_values, HybridCache):
            causal_mask = self._update_causal_mask(
                attention_mask, token_type_ids, past_key_values, cache_position, input_ids, inputs_embeds, is_training
            )
            model_inputs["attention_mask"] = causal_mask
        return model_inputs


__all__ = ["PaliGemmaForConditionalGeneration", "PaliGemmaPreTrainedModel"]<|MERGE_RESOLUTION|>--- conflicted
+++ resolved
@@ -356,11 +356,8 @@
         sequence_length = input_ids.shape[1] if input_ids is not None else inputs_embeds.shape[1]
         if using_static_cache:
             target_length = past_key_values.get_max_cache_shape()
-<<<<<<< HEAD
-=======
         elif isinstance(past_key_values, HybridCache):
             target_length = past_key_values.get_max_cache_shape()
->>>>>>> a7738f5a
         else:
             target_length = (
                 attention_mask.shape[-1]
