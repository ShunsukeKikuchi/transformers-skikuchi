--- conflicted
+++ resolved
@@ -1048,23 +1048,6 @@
             attentions=transformer_outputs.attentions,
         )
 
-<<<<<<< HEAD
-=======
-    @staticmethod
-    def _reorder_cache(
-        past_key_values: tuple[tuple[torch.Tensor]], beam_idx: torch.Tensor
-    ) -> tuple[tuple[torch.Tensor]]:
-        """
-        This function is used to re-order the `past_key_values` cache if [`~PretrainedModel.beam_search`] or
-        [`~PretrainedModel.beam_sample`] is called. This is required to match `past_key_values` with the correct
-        beam_idx at every generation step.
-        """
-        return tuple(
-            tuple(past_state.index_select(0, beam_idx.to(past_state.device)) for past_state in layer_past)
-            for layer_past in past_key_values
-        )
-
->>>>>>> 12838775
 
 @auto_docstring(
     custom_intro="""
