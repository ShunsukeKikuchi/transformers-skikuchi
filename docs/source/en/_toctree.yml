- sections:
  - local: index
    title: Transformers
  - local: installation
    title: Installation
  - local: quicktour
    title: Quickstart
  title: Get started
- isExpanded: false
  sections:
  - sections:
    - local: models
      title: Loading models
    - local: custom_models
      title: Customizing models
    - local: how_to_hack_models
      title: Customizing model components
    - local: model_sharing
      title: Sharing
    - local: add_new_model
      title: Adding a new model to Transformers
    - local: modular_transformers
      title: Modular Transformers
    - local: task_summary
      title: What 🤗 Transformers can do
    - local: tasks_explained
      title: How 🤗 Transformers solve tasks
    - local: model_summary
      title: The Transformer model family
    - local: attention
      title: Attention mechanisms
    title: Models
  - sections:
    - local: fast_tokenizers
      title: Tokenizers
    - local: image_processors
      title: Image processors
    - local: backbones
      title: Backbones
    - local: feature_extractors
      title: Feature extractors
    - local: processors
      title: Processors
    - local: tokenizer_summary
      title: Summary of the tokenizers
    - local: pad_truncation
      title: Padding and truncation
    title: Preprocessors
  title: Base classes
- isExpanded: false
  sections:
  - sections:
    - local: pipeline_tutorial
      title: Pipeline
    - local: pipeline_gradio
      title: Machine learning apps
    - local: pipeline_webserver
      title: Web server inference
    - local: add_new_pipeline
      title: Adding a new pipeline
    title: Pipeline API
  - sections:
    - local: llm_tutorial
      title: Text generation
    - local: generation_strategies
      title: Generation strategies
    - local: generation_features
      title: Generation features
    - local: tasks/prompting
      title: Prompt engineering
    - local: llm_optims
      title: Optimizing inference
    - local: kv_cache
      title: KV cache strategies
    - local: serving
      title: Serving
    - local: cache_explanation
      title: Caching
    - local: llm_tutorial_optimization
      title: Getting the most out of LLMs
    - local: perplexity
      title: Perplexity of fixed-length models
    title: LLMs
  - sections:
    - local: conversations
      title: Chat basics
    - local: chat_templating
      title: Templates
    - local: chat_templating_multimodal
      title: Multimodal templates
    - local: chat_templating_writing
      title: Template writing
    - local: chat_extras
      title: Tools and RAG
    title: Chat with models
  - sections:
    - local: perf_torch_compile
      title: torch.compile
    - local: perf_infer_gpu_one
      title: GPU
    - local: perf_infer_gpu_multi
      title: Distributed GPU inference
    - local: perf_infer_cpu
      title: CPU
    - local: tf_xla
      title: XLA
    title: Optimization
  - local: agents
    title: Agents
  - local: tools
    title: Tools
  title: Inference
- isExpanded: false
  sections:
  - sections:
    - local: trainer
      title: Trainer
    - local: training
      title: Fine-tuning
    - local: optimizers
      title: Optimizers
    - local: hpo_train
      title: Hyperparameter search
    title: Trainer API
  - sections:
    - local: gpu_selection
      title: GPU selection
    - local: accelerate
      title: Accelerate
    - local: fsdp
      title: FullyShardedDataParallel
    - local: deepspeed
      title: DeepSpeed
    - local: debugging
      title: Multi-GPU debugging
    - local: perf_train_cpu_many
      title: Distributed CPUs
    - local: perf_train_gpu_many
      title: Parallelism methods
    title: Distributed training
  - sections:
    - local: perf_train_gpu_one
      title: GPU
    - local: perf_train_cpu
      title: CPU
    - local: perf_train_tpu_tf
      title: TPU
    - local: perf_train_special
      title: Apple Silicon
    - local: perf_hardware
      title: Build your own machine
    title: Hardware
  - local: peft
    title: PEFT
  - local: model_memory_anatomy
    title: Model training anatomy
  title: Training
- isExpanded: false
  sections:
  - local: quantization/overview
    title: Overview
  - local: quantization/aqlm
    title: AQLM
  - local: quantization/awq
    title: AWQ
  - local: quantization/bitnet
    title: BitNet
  - local: quantization/bitsandbytes
    title: bitsandbytes
  - local: quantization/compressed_tensors
    title: compressed-tensors
  - local: quantization/eetq
    title: EETQ
  - local: quantization/fbgemm_fp8
    title: FBGEMM
  - local: quantization/finegrained_fp8
    title: Fine-grained FP8
  - local: gguf
    title: GGUF
  - local: quantization/gptq
    title: GPTQ
  - local: quantization/higgs
    title: HIGGS
  - local: quantization/hqq
    title: HQQ
  - local: quantization/optimum
    title: Optimum
  - local: quantization/quanto
    title: Quanto
  - local: quantization/torchao
    title: torchao
  - local: quantization/spqr
    title: SpQR
  - local: quantization/vptq
    title: VPTQ
  - local: quantization/contribute
    title: Contribute
  title: Quantization
- isExpanded: false
  sections:
  - local: serialization
    title: ONNX
  - local: tflite
    title: LiteRT
  - local: executorch
    title: ExecuTorch
  - local: torchscript
    title: TorchScript
  title: Export to production
- isExpanded: false
  sections:
  - sections:
    - sections:
      - local: tasks/sequence_classification
        title: Text classification
      - local: tasks/token_classification
        title: Token classification
      - local: tasks/question_answering
        title: Question answering
      - local: tasks/language_modeling
        title: Causal language modeling
      - local: tasks/masked_language_modeling
        title: Masked language modeling
      - local: tasks/translation
        title: Translation
      - local: tasks/summarization
        title: Summarization
      - local: tasks/multiple_choice
        title: Multiple choice
      title: Natural language processing
    - sections:
      - local: tasks/audio_classification
        title: Audio classification
      - local: tasks/asr
        title: Automatic speech recognition
      title: Audio
    - sections:
      - local: tasks/image_classification
        title: Image classification
      - local: tasks/semantic_segmentation
        title: Image segmentation
      - local: tasks/video_classification
        title: Video classification
      - local: tasks/object_detection
        title: Object detection
      - local: tasks/zero_shot_object_detection
        title: Zero-shot object detection
      - local: tasks/zero_shot_image_classification
        title: Zero-shot image classification
      - local: tasks/monocular_depth_estimation
        title: Depth estimation
      - local: tasks/image_to_image
        title: Image-to-Image
      - local: tasks/image_feature_extraction
        title: Image Feature Extraction
      - local: tasks/mask_generation
        title: Mask Generation
      - local: tasks/keypoint_detection
        title: Keypoint detection
      - local: tasks/knowledge_distillation_for_image_classification
        title: Knowledge Distillation for Computer Vision
      title: Computer vision
    - sections:
      - local: tasks/image_captioning
        title: Image captioning
      - local: tasks/document_question_answering
        title: Document Question Answering
      - local: tasks/visual_question_answering
        title: Visual Question Answering
      - local: tasks/text-to-speech
        title: Text to speech
      - local: tasks/idefics
        title: Image tasks with IDEFICS
      - local: tasks/image_text_to_text
        title: Image-text-to-text
      - local: tasks/video_text_to_text
        title: Video-text-to-text
      title: Multimodal
    title: Task recipes
  - local: run_scripts
    title: Training scripts
  - local: glossary
    title: Glossary
  - local: philosophy
    title: Philosophy
  - local: notebooks
    title: Notebooks with examples
  - local: community
    title: Community resources
  - local: troubleshooting
    title: Troubleshoot
  title: Resources
- isExpanded: false
  sections:
  - local: contributing
    title: Contribute to Transformers
  - local: testing
    title: Transformers model tests
  - local: pr_checks
    title: Pull request checks
  title: Contribute
- isExpanded: false
  sections:
  - sections:
    - local: main_classes/agent
      title: Agents and Tools
    - local: model_doc/auto
      title: Auto Classes
    - local: main_classes/backbones
      title: Backbones
    - local: main_classes/callback
      title: Callbacks
    - local: main_classes/configuration
      title: Configuration
    - local: main_classes/data_collator
      title: Data Collator
    - local: main_classes/keras_callbacks
      title: Keras callbacks
    - local: main_classes/logging
      title: Logging
    - local: main_classes/model
      title: Models
    - local: main_classes/text_generation
      title: Text Generation
    - local: main_classes/onnx
      title: ONNX
    - local: main_classes/optimizer_schedules
      title: Optimization
    - local: main_classes/output
      title: Model outputs
    - local: main_classes/peft
      title: PEFT
    - local: main_classes/pipelines
      title: Pipelines
    - local: main_classes/processors
      title: Processors
    - local: main_classes/quantization
      title: Quantization
    - local: main_classes/tokenizer
      title: Tokenizer
    - local: main_classes/trainer
      title: Trainer
    - local: main_classes/deepspeed
      title: DeepSpeed
    - local: main_classes/executorch
      title: ExecuTorch
    - local: main_classes/feature_extractor
      title: Feature Extractor
    - local: main_classes/image_processor
      title: Image Processor
    title: Main classes
  - sections:
    - sections:
      - local: model_doc/albert
        title: ALBERT
      - local: model_doc/bamba
        title: Bamba
      - local: model_doc/bart
        title: BART
      - local: model_doc/barthez
        title: BARThez
      - local: model_doc/bartpho
        title: BARTpho
      - local: model_doc/bert
        title: BERT
      - local: model_doc/bert-generation
        title: BertGeneration
      - local: model_doc/bert-japanese
        title: BertJapanese
      - local: model_doc/bertweet
        title: Bertweet
      - local: model_doc/big_bird
        title: BigBird
      - local: model_doc/bigbird_pegasus
        title: BigBirdPegasus
      - local: model_doc/biogpt
        title: BioGpt
      - local: model_doc/blenderbot
        title: Blenderbot
      - local: model_doc/blenderbot-small
        title: Blenderbot Small
      - local: model_doc/bloom
        title: BLOOM
      - local: model_doc/bort
        title: BORT
      - local: model_doc/byt5
        title: ByT5
      - local: model_doc/camembert
        title: CamemBERT
      - local: model_doc/canine
        title: CANINE
      - local: model_doc/codegen
        title: CodeGen
      - local: model_doc/code_llama
        title: CodeLlama
      - local: model_doc/cohere
        title: Cohere
      - local: model_doc/cohere2
        title: Cohere2
      - local: model_doc/convbert
        title: ConvBERT
      - local: model_doc/cpm
        title: CPM
      - local: model_doc/cpmant
        title: CPMANT
      - local: model_doc/ctrl
        title: CTRL
      - local: model_doc/dbrx
        title: DBRX
      - local: model_doc/deberta
        title: DeBERTa
      - local: model_doc/deberta-v2
        title: DeBERTa-v2
      - local: model_doc/dialogpt
        title: DialoGPT
      - local: model_doc/diffllama
        title: DiffLlama
      - local: model_doc/distilbert
        title: DistilBERT
      - local: model_doc/dpr
        title: DPR
      - local: model_doc/electra
        title: ELECTRA
      - local: model_doc/encoder-decoder
        title: Encoder Decoder Models
      - local: model_doc/ernie
        title: ERNIE
      - local: model_doc/ernie_m
        title: ErnieM
      - local: model_doc/esm
        title: ESM
      - local: model_doc/falcon
        title: Falcon
      - local: model_doc/falcon3
        title: Falcon3
      - local: model_doc/falcon_mamba
        title: FalconMamba
      - local: model_doc/flan-t5
        title: FLAN-T5
      - local: model_doc/flan-ul2
        title: FLAN-UL2
      - local: model_doc/flaubert
        title: FlauBERT
      - local: model_doc/fnet
        title: FNet
      - local: model_doc/fsmt
        title: FSMT
      - local: model_doc/funnel
        title: Funnel Transformer
      - local: model_doc/fuyu
        title: Fuyu
      - local: model_doc/gemma
        title: Gemma
      - local: model_doc/gemma2
        title: Gemma2
      - local: model_doc/glm
        title: GLM
      - local: model_doc/openai-gpt
        title: GPT
      - local: model_doc/gpt_neo
        title: GPT Neo
      - local: model_doc/gpt_neox
        title: GPT NeoX
      - local: model_doc/gpt_neox_japanese
        title: GPT NeoX Japanese
      - local: model_doc/gptj
        title: GPT-J
      - local: model_doc/gpt2
        title: GPT2
      - local: model_doc/gpt_bigcode
        title: GPTBigCode
      - local: model_doc/gptsan-japanese
        title: GPTSAN Japanese
      - local: model_doc/gpt-sw3
        title: GPTSw3
      - local: model_doc/granite
        title: Granite
      - local: model_doc/granitemoe
        title: GraniteMoe
      - local: model_doc/granitemoeshared
        title: GraniteMoeShared
      - local: model_doc/granitevision
        title: GraniteVision
      - local: model_doc/helium
        title: Helium
      - local: model_doc/herbert
        title: HerBERT
      - local: model_doc/ibert
        title: I-BERT
      - local: model_doc/jamba
        title: Jamba
      - local: model_doc/jetmoe
        title: JetMoe
      - local: model_doc/jukebox
        title: Jukebox
      - local: model_doc/led
        title: LED
      - local: model_doc/llama
        title: LLaMA
      - local: model_doc/llama2
        title: Llama2
      - local: model_doc/llama3
        title: Llama3
      - local: model_doc/longformer
        title: Longformer
      - local: model_doc/longt5
        title: LongT5
      - local: model_doc/luke
        title: LUKE
      - local: model_doc/m2m_100
        title: M2M100
      - local: model_doc/madlad-400
        title: MADLAD-400
      - local: model_doc/mamba
        title: Mamba
      - local: model_doc/mamba2
        title: mamba2
      - local: model_doc/marian
        title: MarianMT
      - local: model_doc/markuplm
        title: MarkupLM
      - local: model_doc/mbart
        title: MBart and MBart-50
      - local: model_doc/mega
        title: MEGA
      - local: model_doc/megatron-bert
        title: MegatronBERT
      - local: model_doc/megatron_gpt2
        title: MegatronGPT2
      - local: model_doc/mistral
        title: Mistral
      - local: model_doc/mixtral
        title: Mixtral
      - local: model_doc/mluke
        title: mLUKE
      - local: model_doc/mobilebert
        title: MobileBERT
      - local: model_doc/modernbert
        title: ModernBert
      - local: model_doc/mpnet
        title: MPNet
      - local: model_doc/mpt
        title: MPT
      - local: model_doc/mra
        title: MRA
      - local: model_doc/mt5
        title: MT5
      - local: model_doc/mvp
        title: MVP
      - local: model_doc/myt5
        title: myt5
      - local: model_doc/nemotron
        title: Nemotron
      - local: model_doc/nezha
        title: NEZHA
      - local: model_doc/nllb
        title: NLLB
      - local: model_doc/nllb-moe
        title: NLLB-MoE
      - local: model_doc/nystromformer
        title: Nyströmformer
      - local: model_doc/olmo
        title: OLMo
      - local: model_doc/olmo2
        title: OLMo2
      - local: model_doc/olmoe
        title: OLMoE
      - local: model_doc/open-llama
        title: Open-Llama
      - local: model_doc/opt
        title: OPT
      - local: model_doc/pegasus
        title: Pegasus
      - local: model_doc/pegasus_x
        title: PEGASUS-X
      - local: model_doc/persimmon
        title: Persimmon
      - local: model_doc/phi
        title: Phi
      - local: model_doc/phi3
        title: Phi-3
      - local: model_doc/phimoe
        title: PhiMoE
      - local: model_doc/phobert
        title: PhoBERT
      - local: model_doc/plbart
        title: PLBart
      - local: model_doc/prophetnet
        title: ProphetNet
      - local: model_doc/qdqbert
        title: QDQBert
      - local: model_doc/qwen2
        title: Qwen2
      - local: model_doc/qwen2_moe
        title: Qwen2MoE
      - local: model_doc/rag
        title: RAG
      - local: model_doc/realm
        title: REALM
      - local: model_doc/recurrent_gemma
        title: RecurrentGemma
      - local: model_doc/reformer
        title: Reformer
      - local: model_doc/rembert
        title: RemBERT
      - local: model_doc/retribert
        title: RetriBERT
      - local: model_doc/roberta
        title: RoBERTa
      - local: model_doc/roberta-prelayernorm
        title: RoBERTa-PreLayerNorm
      - local: model_doc/roc_bert
        title: RoCBert
      - local: model_doc/roformer
        title: RoFormer
      - local: model_doc/rwkv
        title: RWKV
      - local: model_doc/splinter
        title: Splinter
      - local: model_doc/squeezebert
        title: SqueezeBERT
      - local: model_doc/stablelm
        title: StableLm
      - local: model_doc/starcoder2
        title: Starcoder2
      - local: model_doc/switch_transformers
        title: SwitchTransformers
      - local: model_doc/t5
        title: T5
      - local: model_doc/t5v1.1
        title: T5v1.1
      - local: model_doc/tapex
        title: TAPEX
      - local: model_doc/transfo-xl
        title: Transformer XL
      - local: model_doc/ul2
        title: UL2
      - local: model_doc/umt5
        title: UMT5
      - local: model_doc/xmod
        title: X-MOD
      - local: model_doc/xglm
        title: XGLM
      - local: model_doc/xlm
        title: XLM
      - local: model_doc/xlm-prophetnet
        title: XLM-ProphetNet
      - local: model_doc/xlm-roberta
        title: XLM-RoBERTa
      - local: model_doc/xlm-roberta-xl
        title: XLM-RoBERTa-XL
      - local: model_doc/xlm-v
        title: XLM-V
      - local: model_doc/xlnet
        title: XLNet
      - local: model_doc/yoso
        title: YOSO
      - local: model_doc/zamba
        title: Zamba
      - local: model_doc/zamba2
        title: Zamba2
      title: Text models
    - sections:
      - local: model_doc/beit
        title: BEiT
      - local: model_doc/bit
        title: BiT
      - local: model_doc/conditional_detr
        title: Conditional DETR
      - local: model_doc/convnext
        title: ConvNeXT
      - local: model_doc/convnextv2
        title: ConvNeXTV2
      - local: model_doc/cvt
        title: CvT
      - local: model_doc/dab-detr
        title: DAB-DETR
      - local: model_doc/deformable_detr
        title: Deformable DETR
      - local: model_doc/deit
        title: DeiT
      - local: model_doc/depth_anything
        title: Depth Anything
      - local: model_doc/depth_anything_v2
        title: Depth Anything V2
      - local: model_doc/depth_pro
        title: DepthPro
      - local: model_doc/deta
        title: DETA
      - local: model_doc/detr
        title: DETR
      - local: model_doc/dinat
        title: DiNAT
      - local: model_doc/dinov2
        title: DINOV2
      - local: model_doc/dinov2_with_registers
        title: DINOv2 with Registers
      - local: model_doc/dit
        title: DiT
      - local: model_doc/dpt
        title: DPT
      - local: model_doc/efficientformer
        title: EfficientFormer
      - local: model_doc/efficientnet
        title: EfficientNet
      - local: model_doc/focalnet
        title: FocalNet
      - local: model_doc/glpn
        title: GLPN
      - local: model_doc/hiera
        title: Hiera
      - local: model_doc/ijepa
        title: I-JEPA
      - local: model_doc/imagegpt
        title: ImageGPT
      - local: model_doc/levit
        title: LeViT
      - local: model_doc/mask2former
        title: Mask2Former
      - local: model_doc/maskformer
        title: MaskFormer
      - local: model_doc/mobilenet_v1
        title: MobileNetV1
      - local: model_doc/mobilenet_v2
        title: MobileNetV2
      - local: model_doc/mobilevit
        title: MobileViT
      - local: model_doc/mobilevitv2
        title: MobileViTV2
      - local: model_doc/nat
        title: NAT
      - local: model_doc/poolformer
        title: PoolFormer
      - local: model_doc/pvt
        title: Pyramid Vision Transformer (PVT)
      - local: model_doc/pvt_v2
        title: Pyramid Vision Transformer v2 (PVTv2)
      - local: model_doc/regnet
        title: RegNet
      - local: model_doc/resnet
        title: ResNet
      - local: model_doc/rt_detr
        title: RT-DETR
      - local: model_doc/rt_detr_v2
        title: RT-DETRv2
      - local: model_doc/segformer
        title: SegFormer
      - local: model_doc/seggpt
        title: SegGpt
      - local: model_doc/superglue
        title: SuperGlue
      - local: model_doc/superpoint
        title: SuperPoint
      - local: model_doc/swiftformer
        title: SwiftFormer
      - local: model_doc/swin
        title: Swin Transformer
      - local: model_doc/swinv2
        title: Swin Transformer V2
      - local: model_doc/swin2sr
        title: Swin2SR
      - local: model_doc/table-transformer
        title: Table Transformer
      - local: model_doc/textnet
        title: TextNet
      - local: model_doc/timm_wrapper
        title: Timm Wrapper
      - local: model_doc/upernet
        title: UperNet
      - local: model_doc/van
        title: VAN
      - local: model_doc/vit
        title: Vision Transformer (ViT)
      - local: model_doc/vit_hybrid
        title: ViT Hybrid
      - local: model_doc/vitdet
        title: ViTDet
      - local: model_doc/vit_mae
        title: ViTMAE
      - local: model_doc/vitmatte
        title: ViTMatte
      - local: model_doc/vit_msn
        title: ViTMSN
      - local: model_doc/vitpose
        title: ViTPose
      - local: model_doc/yolos
        title: YOLOS
      - local: model_doc/zoedepth
        title: ZoeDepth
      title: Vision models
    - sections:
      - local: model_doc/audio-spectrogram-transformer
        title: Audio Spectrogram Transformer
      - local: model_doc/bark
        title: Bark
      - local: model_doc/clap
        title: CLAP
      - local: model_doc/dac
        title: dac
      - local: model_doc/encodec
        title: EnCodec
      - local: model_doc/fastspeech2_conformer
        title: FastSpeech2Conformer
      - local: model_doc/hubert
        title: Hubert
      - local: model_doc/mctct
        title: MCTCT
      - local: model_doc/mimi
        title: Mimi
      - local: model_doc/mms
        title: MMS
      - local: model_doc/moonshine
        title: Moonshine
      - local: model_doc/moshi
        title: Moshi
      - local: model_doc/musicgen
        title: MusicGen
      - local: model_doc/musicgen_melody
        title: MusicGen Melody
      - local: model_doc/pop2piano
        title: Pop2Piano
      - local: model_doc/seamless_m4t
        title: Seamless-M4T
      - local: model_doc/seamless_m4t_v2
        title: SeamlessM4T-v2
      - local: model_doc/sew
        title: SEW
      - local: model_doc/sew-d
        title: SEW-D
      - local: model_doc/speech_to_text
        title: Speech2Text
      - local: model_doc/speech_to_text_2
        title: Speech2Text2
      - local: model_doc/speecht5
        title: SpeechT5
      - local: model_doc/unispeech
        title: UniSpeech
      - local: model_doc/unispeech-sat
        title: UniSpeech-SAT
      - local: model_doc/univnet
        title: UnivNet
      - local: model_doc/vits
        title: VITS
      - local: model_doc/wav2vec2
        title: Wav2Vec2
      - local: model_doc/wav2vec2-bert
        title: Wav2Vec2-BERT
      - local: model_doc/wav2vec2-conformer
        title: Wav2Vec2-Conformer
      - local: model_doc/wav2vec2_phoneme
        title: Wav2Vec2Phoneme
      - local: model_doc/wavlm
        title: WavLM
      - local: model_doc/whisper
        title: Whisper
      - local: model_doc/xls_r
        title: XLS-R
      - local: model_doc/xlsr_wav2vec2
        title: XLSR-Wav2Vec2
      title: Audio models
    - sections:
      - local: model_doc/timesformer
        title: TimeSformer
      - local: model_doc/videomae
        title: VideoMAE
      - local: model_doc/vivit
        title: ViViT
      title: Video models
    - sections:
      - local: model_doc/align
        title: ALIGN
      - local: model_doc/altclip
        title: AltCLIP
      - local: model_doc/aria
        title: Aria
      - local: model_doc/aya_vision
        title: AyaVision
      - local: model_doc/blip
        title: BLIP
      - local: model_doc/blip-2
        title: BLIP-2
      - local: model_doc/bridgetower
        title: BridgeTower
      - local: model_doc/bros
        title: BROS
      - local: model_doc/chameleon
        title: Chameleon
      - local: model_doc/chinese_clip
        title: Chinese-CLIP
      - local: model_doc/clip
        title: CLIP
      - local: model_doc/clipseg
        title: CLIPSeg
      - local: model_doc/clvp
        title: CLVP
      - local: model_doc/colpali
        title: ColPali
      - local: model_doc/data2vec
        title: Data2Vec
      - local: model_doc/deplot
        title: DePlot
      - local: model_doc/donut
        title: Donut
      - local: model_doc/emu3
        title: Emu3
      - local: model_doc/flava
        title: FLAVA
      - local: model_doc/gemma3
        title: Gemma3
      - local: model_doc/git
        title: GIT
      - local: model_doc/got_ocr2
        title: GOT-OCR2
      - local: model_doc/grounding-dino
        title: Grounding DINO
      - local: model_doc/groupvit
        title: GroupViT
      - local: model_doc/idefics
        title: IDEFICS
      - local: model_doc/idefics2
        title: Idefics2
      - local: model_doc/idefics3
        title: Idefics3
      - local: model_doc/instructblip
        title: InstructBLIP
      - local: model_doc/instructblipvideo
        title: InstructBlipVideo
      - local: model_doc/kosmos-2
        title: KOSMOS-2
      - local: model_doc/layoutlm
        title: LayoutLM
      - local: model_doc/layoutlmv2
        title: LayoutLMV2
      - local: model_doc/layoutlmv3
        title: LayoutLMV3
      - local: model_doc/layoutxlm
        title: LayoutXLM
      - local: model_doc/lilt
        title: LiLT
      - local: model_doc/llava
        title: Llava
      - local: model_doc/llava_next
        title: LLaVA-NeXT
      - local: model_doc/llava_next_video
        title: LLaVa-NeXT-Video
      - local: model_doc/llava_onevision
        title: LLaVA-Onevision
      - local: model_doc/lxmert
        title: LXMERT
      - local: model_doc/matcha
        title: MatCha
      - local: model_doc/mgp-str
        title: MGP-STR
      - local: model_doc/mllama
        title: mllama
      - local: model_doc/nougat
        title: Nougat
      - local: model_doc/omdet-turbo
        title: OmDet-Turbo
      - local: model_doc/oneformer
        title: OneFormer
      - local: model_doc/owlvit
        title: OWL-ViT
      - local: model_doc/owlv2
        title: OWLv2
      - local: model_doc/paligemma
        title: PaliGemma
      - local: model_doc/perceiver
        title: Perceiver
      - local: model_doc/pix2struct
        title: Pix2Struct
      - local: model_doc/pixtral
        title: Pixtral
      - local: model_doc/qwen2_5_vl
        title: Qwen2.5-VL
      - local: model_doc/qwen2_audio
        title: Qwen2Audio
      - local: model_doc/qwen2_vl
        title: Qwen2VL
      - local: model_doc/sam
        title: Segment Anything
      - local: model_doc/siglip
        title: SigLIP
      - local: model_doc/siglip2
        title: SigLIP2
      - local: model_doc/smolvlm
        title: SmolVLM
      - local: model_doc/speech-encoder-decoder
        title: Speech Encoder Decoder Models
      - local: model_doc/tapas
        title: TAPAS
      - local: model_doc/trocr
        title: TrOCR
      - local: model_doc/tvlt
        title: TVLT
      - local: model_doc/tvp
        title: TVP
      - local: model_doc/udop
        title: UDOP
      - local: model_doc/video_llava
        title: VideoLlava
      - local: model_doc/vilt
        title: ViLT
      - local: model_doc/vipllava
        title: VipLlava
      - local: model_doc/vision-encoder-decoder
        title: Vision Encoder Decoder Models
      - local: model_doc/vision-text-dual-encoder
        title: Vision Text Dual Encoder
      - local: model_doc/visual_bert
        title: VisualBERT
      - local: model_doc/xclip
        title: X-CLIP
      title: Multimodal models
    - sections:
      - local: model_doc/decision_transformer
        title: Decision Transformer
      - local: model_doc/trajectory_transformer
        title: Trajectory Transformer
      title: Reinforcement learning models
    - sections:
      - local: model_doc/autoformer
        title: Autoformer
      - local: model_doc/informer
        title: Informer
      - local: model_doc/patchtsmixer
        title: PatchTSMixer
      - local: model_doc/patchtst
        title: PatchTST
      - local: model_doc/time_series_transformer
        title: Time Series Transformer
<<<<<<< HEAD
      - local: model_doc/timesfm
        title: TimesFM
    - title: Graph models
      sections:
=======
      title: Time series models
    - sections:
>>>>>>> 071a161d
      - local: model_doc/graphormer
        title: Graphormer
      title: Graph models
    title: Models
  - sections:
    - local: internal/modeling_utils
      title: Custom Layers and Utilities
    - local: internal/pipelines_utils
      title: Utilities for pipelines
    - local: internal/tokenization_utils
      title: Utilities for Tokenizers
    - local: internal/trainer_utils
      title: Utilities for Trainer
    - local: internal/generation_utils
      title: Utilities for Generation
    - local: internal/image_processing_utils
      title: Utilities for Image Processors
    - local: internal/audio_utils
      title: Utilities for Audio processing
    - local: internal/file_utils
      title: General Utilities
    - local: internal/time_series_utils
      title: Utilities for Time Series
    title: Internal helpers
  title: API<|MERGE_RESOLUTION|>--- conflicted
+++ resolved
@@ -1029,15 +1029,12 @@
         title: PatchTST
       - local: model_doc/time_series_transformer
         title: Time Series Transformer
-<<<<<<< HEAD
       - local: model_doc/timesfm
         title: TimesFM
+      title: Time series models
+    - sections:
     - title: Graph models
       sections:
-=======
-      title: Time series models
-    - sections:
->>>>>>> 071a161d
       - local: model_doc/graphormer
         title: Graphormer
       title: Graph models
