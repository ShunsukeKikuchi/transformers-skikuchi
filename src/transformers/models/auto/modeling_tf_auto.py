--- conflicted
+++ resolved
@@ -19,6 +19,8 @@
 from collections import OrderedDict
 
 from ...utils import logging
+
+# Add modeling imports here
 from ..albert.modeling_tf_albert import (
     TFAlbertForMaskedLM,
     TFAlbertForMultipleChoice,
@@ -242,10 +244,7 @@
 TF_MODEL_MAPPING = OrderedDict(
     [
         # Base model mapping
-<<<<<<< HEAD
         (RemBertConfig, TFRemBertModel),
-=======
->>>>>>> 06e59d29
         (RoFormerConfig, TFRoFormerModel),
         (ConvBertConfig, TFConvBertModel),
         (LEDConfig, TFLEDModel),
@@ -313,10 +312,7 @@
 TF_MODEL_WITH_LM_HEAD_MAPPING = OrderedDict(
     [
         # Model with LM heads mapping
-<<<<<<< HEAD
         (RemBertConfig, TFRemBertForMaskedLM),
-=======
->>>>>>> 06e59d29
         (RoFormerConfig, TFRoFormerForMaskedLM),
         (ConvBertConfig, TFConvBertForMaskedLM),
         (LEDConfig, TFLEDForConditionalGeneration),
@@ -348,10 +344,7 @@
 TF_MODEL_FOR_CAUSAL_LM_MAPPING = OrderedDict(
     [
         # Model for Causal LM mapping
-<<<<<<< HEAD
         (RemBertConfig, TFRemBertForCausalLM),
-=======
->>>>>>> 06e59d29
         (RoFormerConfig, TFRoFormerForCausalLM),
         (BertConfig, TFBertLMHeadModel),
         (OpenAIGPTConfig, TFOpenAIGPTLMHeadModel),
@@ -369,10 +362,7 @@
 TF_MODEL_FOR_MASKED_LM_MAPPING = OrderedDict(
     [
         # Model for Masked LM mapping
-<<<<<<< HEAD
         (RemBertConfig, TFRemBertForMaskedLM),
-=======
->>>>>>> 06e59d29
         (RoFormerConfig, TFRoFormerForMaskedLM),
         (ConvBertConfig, TFConvBertForMaskedLM),
         (DistilBertConfig, TFDistilBertForMaskedLM),
@@ -411,10 +401,7 @@
 TF_MODEL_FOR_SEQUENCE_CLASSIFICATION_MAPPING = OrderedDict(
     [
         # Model for Sequence Classification mapping
-<<<<<<< HEAD
         (RemBertConfig, TFRemBertForSequenceClassification),
-=======
->>>>>>> 06e59d29
         (RoFormerConfig, TFRoFormerForSequenceClassification),
         (ConvBertConfig, TFConvBertForSequenceClassification),
         (DistilBertConfig, TFDistilBertForSequenceClassification),
@@ -442,10 +429,7 @@
 TF_MODEL_FOR_QUESTION_ANSWERING_MAPPING = OrderedDict(
     [
         # Model for Question Answering mapping
-<<<<<<< HEAD
         (RemBertConfig, TFRemBertForQuestionAnswering),
-=======
->>>>>>> 06e59d29
         (RoFormerConfig, TFRoFormerForQuestionAnswering),
         (ConvBertConfig, TFConvBertForQuestionAnswering),
         (DistilBertConfig, TFDistilBertForQuestionAnswering),
@@ -468,10 +452,7 @@
 TF_MODEL_FOR_TOKEN_CLASSIFICATION_MAPPING = OrderedDict(
     [
         # Model for Token Classification mapping
-<<<<<<< HEAD
         (RemBertConfig, TFRemBertForTokenClassification),
-=======
->>>>>>> 06e59d29
         (RoFormerConfig, TFRoFormerForTokenClassification),
         (ConvBertConfig, TFConvBertForTokenClassification),
         (DistilBertConfig, TFDistilBertForTokenClassification),
@@ -495,10 +476,7 @@
 TF_MODEL_FOR_MULTIPLE_CHOICE_MAPPING = OrderedDict(
     [
         # Model for Multiple Choice mapping
-<<<<<<< HEAD
         (RemBertConfig, TFRemBertForMultipleChoice),
-=======
->>>>>>> 06e59d29
         (RoFormerConfig, TFRoFormerForMultipleChoice),
         (ConvBertConfig, TFConvBertForMultipleChoice),
         (CamembertConfig, TFCamembertForMultipleChoice),
