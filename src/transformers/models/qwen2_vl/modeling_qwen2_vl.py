--- conflicted
+++ resolved
@@ -37,19 +37,7 @@
 from ...modeling_outputs import BaseModelOutputWithPast, ModelOutput
 from ...modeling_rope_utils import ROPE_INIT_FUNCTIONS, dynamic_rope_update
 from ...modeling_utils import PreTrainedModel
-<<<<<<< HEAD
-from ...utils import auto_docstring, is_torch_flex_attn_available, logging
-=======
-from ...utils import (
-    add_start_docstrings,
-    add_start_docstrings_to_model_forward,
-    can_return_tuple,
-    is_torch_flex_attn_available,
-    is_torchdynamo_compiling,
-    logging,
-    replace_return_docstrings,
-)
->>>>>>> f2909e02
+from ...utils import auto_docstring, can_return_tuple, is_torch_flex_attn_available, is_torchdynamo_compiling, logging
 from .configuration_qwen2_vl import Qwen2VLConfig, Qwen2VLTextConfig, Qwen2VLVisionConfig
 
 
@@ -1049,16 +1037,8 @@
         return self.merger(hidden_states)
 
 
-<<<<<<< HEAD
 @auto_docstring
-class Qwen2VLModel(Qwen2VLPreTrainedModel):
-=======
-@add_start_docstrings(
-    "The bare Qwen2VL Model outputting raw hidden-states without any specific head on top.",
-    QWEN2VL_START_DOCSTRING,
-)
 class Qwen2VLTextModel(Qwen2VLPreTrainedModel):
->>>>>>> f2909e02
     config_class = Qwen2VLTextConfig
 
     def __init__(self, config: Qwen2VLTextConfig):
@@ -1359,90 +1339,9 @@
         return causal_mask
 
 
-<<<<<<< HEAD
 @auto_docstring
-class Qwen2VLForConditionalGeneration(Qwen2VLPreTrainedModel, GenerationMixin):
-    _tied_weights_keys = ["lm_head.weight"]
-=======
-QWEN2_VL_INPUTS_DOCSTRING = r"""
-    Args:
-        input_ids (`torch.LongTensor` of shape `(batch_size, sequence_length)`):
-            Indices of input sequence tokens in the vocabulary. Padding will be ignored by default should you provide
-            it.
-
-            Indices can be obtained using [`AutoTokenizer`]. See [`PreTrainedTokenizer.encode`] and
-            [`PreTrainedTokenizer.__call__`] for details.
-
-            [What are input IDs?](../glossary#input-ids)
-        attention_mask (`torch.Tensor` of shape `(batch_size, sequence_length)`, *optional*):
-            Mask to avoid performing attention on padding token indices. Mask values selected in `[0, 1]`:
-
-            - 1 for tokens that are **not masked**,
-            - 0 for tokens that are **masked**.
-
-            [What are attention masks?](../glossary#attention-mask)
-
-            Indices can be obtained using [`AutoTokenizer`]. See [`PreTrainedTokenizer.encode`] and
-            [`PreTrainedTokenizer.__call__`] for details.
-
-            If `past_key_values` is used, optionally only the last `decoder_input_ids` have to be input (see
-            `past_key_values`).
-
-            If you want to change padding behavior, you should read [`modeling_opt._prepare_decoder_attention_mask`]
-            and modify to your needs. See diagram 1 in [the paper](https://arxiv.org/abs/1910.13461) for more
-            information on the default strategy.
-
-            - 1 indicates the head is **not masked**,
-            - 0 indicates the head is **masked**.
-        position_ids (`torch.LongTensor` of shape `(batch_size, sequence_length)`, *optional*):
-            Indices of positions of each input sequence tokens in the position embeddings. Selected in the range `[0,
-            config.n_positions - 1]`. [What are position IDs?](../glossary#position-ids)
-        past_key_values (`tuple(tuple(torch.FloatTensor))`, *optional*, returned when `use_cache=True` is passed or when `config.use_cache=True`):
-            Tuple of `tuple(torch.FloatTensor)` of length `config.n_layers`, with each tuple having 2 tensors of shape
-            `(batch_size, num_heads, sequence_length, embed_size_per_head)`) and 2 additional tensors of shape
-            `(batch_size, num_heads, encoder_sequence_length, embed_size_per_head)`.
-
-            Contains pre-computed hidden-states (key and values in the self-attention blocks and in the cross-attention
-            blocks) that can be used (see `past_key_values` input) to speed up sequential decoding.
-
-            If `past_key_values` are used, the user can optionally input only the last `decoder_input_ids` (those that
-            don't have their past key value states given to this model) of shape `(batch_size, 1)` instead of all
-            `decoder_input_ids` of shape `(batch_size, sequence_length)`.
-        inputs_embeds (`torch.FloatTensor` of shape `(batch_size, sequence_length, hidden_size)`, *optional*):
-            Optionally, instead of passing `input_ids` you can choose to directly pass an embedded representation. This
-            is useful if you want more control over how to convert `input_ids` indices into associated vectors than the
-            model's internal embedding lookup matrix.
-        use_cache (`bool`, *optional*):
-            If set to `True`, `past_key_values` key value states are returned and can be used to speed up decoding (see
-            `past_key_values`).
-        output_attentions (`bool`, *optional*):
-            Whether or not to return the attentions tensors of all attention layers. See `attentions` under returned
-            tensors for more detail.
-        output_hidden_states (`bool`, *optional*):
-            Whether or not to return the hidden states of all layers. See `hidden_states` under returned tensors for
-            more detail.
-        return_dict (`bool`, *optional*):
-            Whether or not to return a [`~utils.ModelOutput`] instead of a plain tuple.
-        pixel_values (`torch.FloatTensor` of shape `(seq_length, num_channels * image_size * image_size)):
-            The tensors corresponding to the input images. Pixel values can be obtained using
-            [`AutoImageProcessor`]. See [`Qwen2VLImageProcessor.__call__`] for details. [`Qwen2VLProcessor`] uses
-            [`Qwen2VLImageProcessor`] for processing images.
-        pixel_values_videos (`torch.FloatTensor` of shape `(seq_length, num_channels * temporal_size * image_size * image_size)):
-            The tensors corresponding to the input videos. Pixel values can be obtained using
-            [`AutoImageProcessor`]. See [`Qwen2VLImageProcessor.__call__`] for details. [`Qwen2VLProcessor`] uses
-            [`Qwen2VLImageProcessor`] for processing videos.
-        image_grid_thw (`torch.LongTensor` of shape `(num_images, 3)`, *optional*):
-            The temporal, height and width of feature shape of each image in LLM.
-        video_grid_thw (`torch.LongTensor` of shape `(num_videos, 3)`, *optional*):
-            The temporal, height and width of feature shape of each video in LLM.
-        rope_deltas (`torch.LongTensor` of shape `(batch_size, )`, *optional*):
-            The rope index difference between sequence length and multimodal rope.
-"""
-
-
 class Qwen2VLModel(Qwen2VLPreTrainedModel):
     _checkpoint_conversion_mapping = {"^model": "language_model"}
->>>>>>> f2909e02
 
     def __init__(self, config: Qwen2VLConfig):
         super().__init__(config)
@@ -1608,11 +1507,7 @@
 
             return position_ids, mrope_position_deltas
 
-<<<<<<< HEAD
     @auto_docstring
-=======
-    @add_start_docstrings_to_model_forward(QWEN2_VL_INPUTS_DOCSTRING)
->>>>>>> f2909e02
     def forward(
         self,
         input_ids: torch.LongTensor = None,
@@ -1630,13 +1525,8 @@
         video_grid_thw: Optional[torch.LongTensor] = None,
         rope_deltas: Optional[torch.LongTensor] = None,
         cache_position: Optional[torch.LongTensor] = None,
-<<<<<<< HEAD
-    ) -> Union[Tuple, Qwen2VLCausalLMOutputWithPast]:
+    ) -> Union[Tuple, Qwen2VLModelOutputWithPast]:
         r"""
-        labels (`torch.LongTensor` of shape `(batch_size, sequence_length)`, *optional*):
-            Labels for computing the masked language modeling loss. Indices should either be in `[0, ...,
-            config.vocab_size]` or -100 (see `input_ids` docstring). Tokens with indices set to `-100` are ignored
-            (masked), the loss is only computed for the tokens with labels in `[0, ..., config.vocab_size]`.
         pixel_values_videos (`torch.FloatTensor` of shape `(seq_length, num_channels * temporal_size * image_size * image_size)):
             The tensors corresponding to the input videos. Pixel values can be obtained using
             [`AutoImageProcessor`]. See [`Qwen2VLImageProcessor.__call__`] for details. [`Qwen2VLProcessor`] uses
@@ -1647,41 +1537,8 @@
             The temporal, height and width of feature shape of each video in LLM.
         rope_deltas (`torch.LongTensor` of shape `(batch_size, )`, *optional*):
             The rope index difference between sequence length and multimodal rope.
-
-        Example:
-
-        ```python
-        >>> from PIL import Image
-        >>> import requests
-        >>> from transformers import AutoProcessor, Qwen2VLForConditionalGeneration
-
-        >>> model = Qwen2VLForConditionalGeneration.from_pretrained("Qwen/Qwen2-VL-7B-Instruct")
-        >>> processor = AutoProcessor.from_pretrained("Qwen/Qwen2-VL-7B-Instruct")
-
-        >>> messages = [
-            {
-                "role": "user",
-                "content": [
-                    {"type": "image"},
-                    {"type": "text", "text": "What is shown in this image?"},
-                ],
-            },
-        ]
-        >>> url = "https://www.ilankelman.org/stopsigns/australia.jpg"
-        >>> image = Image.open(requests.get(url, stream=True).raw)
-
-        >>> text = processor.apply_chat_template(messages, tokenize=False, add_generation_prompt=True)
-        >>> inputs = processor(text=[text], images=[image], vision_infos=[vision_infos])
-
-        >>> # Generate
-        >>> generate_ids = model.generate(inputs.input_ids, max_length=30)
-        >>> tokenizer.batch_decode(generate_ids, skip_special_tokens=True, clean_up_tokenization_spaces=False)[0]
-        "The image shows a street scene with a red stop sign in the foreground. In the background, there is a large red gate with Chinese characters ..."
-        ```"""
-
-=======
-    ) -> Union[Tuple, Qwen2VLModelOutputWithPast]:
->>>>>>> f2909e02
+        """
+
         output_attentions = output_attentions if output_attentions is not None else self.config.output_attentions
         output_hidden_states = (
             output_hidden_states if output_hidden_states is not None else self.config.output_hidden_states
@@ -1818,8 +1675,7 @@
         return self.model.visual
 
     @can_return_tuple
-    @add_start_docstrings_to_model_forward(QWEN2_VL_INPUTS_DOCSTRING)
-    @replace_return_docstrings(output_type=Qwen2VLCausalLMOutputWithPast, config_class=_CONFIG_FOR_DOC)
+    @auto_docstring
     def forward(
         self,
         input_ids: torch.LongTensor = None,
@@ -1840,12 +1696,20 @@
         cache_position: Optional[torch.LongTensor] = None,
     ) -> Union[Tuple, Qwen2VLCausalLMOutputWithPast]:
         r"""
-            labels (`torch.LongTensor` of shape `(batch_size, sequence_length)`, *optional*):
-                Labels for computing the masked language modeling loss. Indices should either be in `[0, ...,
-                config.vocab_size]` or -100 (see `input_ids` docstring). Tokens with indices set to `-100` are ignored
-                (masked), the loss is only computed for the tokens with labels in `[0, ..., config.vocab_size]`.
-
-        Returns:
+        labels (`torch.LongTensor` of shape `(batch_size, sequence_length)`, *optional*):
+            Labels for computing the masked language modeling loss. Indices should either be in `[0, ...,
+            config.vocab_size]` or -100 (see `input_ids` docstring). Tokens with indices set to `-100` are ignored
+            (masked), the loss is only computed for the tokens with labels in `[0, ..., config.vocab_size]`.
+        pixel_values_videos (`torch.FloatTensor` of shape `(seq_length, num_channels * temporal_size * image_size * image_size)):
+            The tensors corresponding to the input videos. Pixel values can be obtained using
+            [`AutoImageProcessor`]. See [`Qwen2VLImageProcessor.__call__`] for details. [`Qwen2VLProcessor`] uses
+            [`Qwen2VLImageProcessor`] for processing videos.
+        image_grid_thw (`torch.LongTensor` of shape `(num_images, 3)`, *optional*):
+            The temporal, height and width of feature shape of each image in LLM.
+        video_grid_thw (`torch.LongTensor` of shape `(num_videos, 3)`, *optional*):
+            The temporal, height and width of feature shape of each video in LLM.
+        rope_deltas (`torch.LongTensor` of shape `(batch_size, )`, *optional*):
+            The rope index difference between sequence length and multimodal rope.
 
         Example:
 
