--- conflicted
+++ resolved
@@ -317,17 +317,12 @@
             for image in all_images
         ]
 
-<<<<<<< HEAD
         data = {
             "pixel_values": np.array(images)
             if (do_resize or do_center_crop) and return_tensors is not None
             else images
         }
         return BatchFeature(data=data, tensor_type=return_tensors)
-=======
-        data = {"pixel_values": images}
-        return BatchFeature(data=data, tensor_type=return_tensors)
-
-
-__all__ = ["BitImageProcessor"]
->>>>>>> c7e48053
+
+
+__all__ = ["BitImageProcessor"]