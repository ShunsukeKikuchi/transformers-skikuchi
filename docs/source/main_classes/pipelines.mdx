--- conflicted
+++ resolved
@@ -130,10 +130,6 @@
 from transformers import pipeline
 from transformers.pipelines.base import KeyDataset
 import datasets
-<<<<<<< HEAD
-=======
-import tqdm
->>>>>>> a54961c5
 
 dataset = datasets.load_dataset("imdb", name="plain_text", split="unsupervised")
 pipe = pipeline("text-classification", device=0)
@@ -156,12 +152,7 @@
 ```python
 from transformers import pipeline
 from torch.utils.data import Dataset
-<<<<<<< HEAD
 from tqdm.auto import tqdm
-=======
-import tqdm
->>>>>>> a54961c5
-
 
 pipe = pipeline("text-classification", device=0)
 
@@ -179,11 +170,7 @@
 for batch_size in [1, 8, 64, 256]:
     print("-" * 30)
     print(f"Streaming batch_size={batch_size}")
-<<<<<<< HEAD
     for out in tqdm(pipe(dataset, batch_size=batch_size), total=len(dataset)):
-=======
-    for out in tqdm.tqdm(pipe(dataset, batch_size=batch_size), total=len(dataset)):
->>>>>>> a54961c5
         pass
 ```
 
