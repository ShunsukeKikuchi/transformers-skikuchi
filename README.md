<!---
Copyright 2020 The HuggingFace Team. All rights reserved.

Licensed under the Apache License, Version 2.0 (the "License");
you may not use this file except in compliance with the License.
You may obtain a copy of the License at

    http://www.apache.org/licenses/LICENSE-2.0

Unless required by applicable law or agreed to in writing, software
distributed under the License is distributed on an "AS IS" BASIS,
WITHOUT WARRANTIES OR CONDITIONS OF ANY KIND, either express or implied.
See the License for the specific language governing permissions and
limitations under the License.
-->

<p align="center">
  <picture>
    <source media="(prefers-color-scheme: dark)" srcset="https://huggingface.co/datasets/huggingface/documentation-images/raw/main/transformers-logo-dark.svg">
    <source media="(prefers-color-scheme: light)" srcset="https://huggingface.co/datasets/huggingface/documentation-images/raw/main/transformers-logo-light.svg">
    <img alt="Hugging Face Transformers Library" src="https://huggingface.co/datasets/huggingface/documentation-images/raw/main/transformers-logo-light.svg" width="352" height="59" style="max-width: 100%;">
  </picture>
  <br/>
  <br/>
</p>

<p align="center">
    <a href="https://circleci.com/gh/huggingface/transformers">
        <img alt="Build" src="https://img.shields.io/circleci/build/github/huggingface/transformers/main">
    </a>
    <a href="https://github.com/huggingface/transformers/blob/main/LICENSE">
        <img alt="GitHub" src="https://img.shields.io/github/license/huggingface/transformers.svg?color=blue">
    </a>
    <a href="https://huggingface.co/docs/transformers/index">
        <img alt="Documentation" src="https://img.shields.io/website/http/huggingface.co/docs/transformers/index.svg?down_color=red&down_message=offline&up_message=online">
    </a>
    <a href="https://github.com/huggingface/transformers/releases">
        <img alt="GitHub release" src="https://img.shields.io/github/release/huggingface/transformers.svg">
    </a>
    <a href="https://github.com/huggingface/transformers/blob/main/CODE_OF_CONDUCT.md">
        <img alt="Contributor Covenant" src="https://img.shields.io/badge/Contributor%20Covenant-v2.0%20adopted-ff69b4.svg">
    </a>
    <a href="https://zenodo.org/badge/latestdoi/155220641"><img src="https://zenodo.org/badge/155220641.svg" alt="DOI"></a>
</p>

<h4 align="center">
    <p>
        <b>English</b> |
        <a href="https://github.com/huggingface/transformers/blob/main/README_zh-hans.md">简体中文</a> |
        <a href="https://github.com/huggingface/transformers/blob/main/README_zh-hant.md">繁體中文</a> |
        <a href="https://github.com/huggingface/transformers/blob/main/README_ko.md">한국어</a> |
        <a href="https://github.com/huggingface/transformers/blob/main/README_es.md">Español</a> |
        <a href="https://github.com/huggingface/transformers/blob/main/README_ja.md">日本語</a> |
        <a href="https://github.com/huggingface/transformers/blob/main/README_hd.md">हिन्दी</a> |
        <a href="https://github.com/huggingface/transformers/blob/main/README_ru.md">Русский</a> |
        <a href="https://github.com/huggingface/transformers/blob/main/README_pt-br.md">Рortuguês</a> |
        <a href="https://github.com/huggingface/transformers//blob/main/README_te.md">తెలుగు</a> |
    </p>
</h4>

<h3 align="center">
    <p>State-of-the-art Machine Learning for JAX, PyTorch and TensorFlow</p>
</h3>

<h3 align="center">
    <a href="https://hf.co/course"><img src="https://huggingface.co/datasets/huggingface/documentation-images/resolve/main/course_banner.png"></a>
</h3>

🤗 Transformers provides thousands of pretrained models to perform tasks on different modalities such as text, vision, and audio.

These models can be applied on:

* 📝 Text, for tasks like text classification, information extraction, question answering, summarization, translation, and text generation, in over 100 languages.
* 🖼️ Images, for tasks like image classification, object detection, and segmentation.
* 🗣️ Audio, for tasks like speech recognition and audio classification.

Transformer models can also perform tasks on **several modalities combined**, such as table question answering, optical character recognition, information extraction from scanned documents, video classification, and visual question answering.

🤗 Transformers provides APIs to quickly download and use those pretrained models on a given text, fine-tune them on your own datasets and then share them with the community on our [model hub](https://huggingface.co/models). At the same time, each python module defining an architecture is fully standalone and can be modified to enable quick research experiments.

🤗 Transformers is backed by the three most popular deep learning libraries — [Jax](https://jax.readthedocs.io/en/latest/), [PyTorch](https://pytorch.org/) and [TensorFlow](https://www.tensorflow.org/) — with a seamless integration between them. It's straightforward to train your models with one before loading them for inference with the other.

## Online demos

You can test most of our models directly on their pages from the [model hub](https://huggingface.co/models). We also offer [private model hosting, versioning, & an inference API](https://huggingface.co/pricing) for public and private models.

Here are a few examples:

 In Natural Language Processing:
* [Masked word completion with BERT](https://huggingface.co/bert-base-uncased?text=Paris+is+the+%5BMASK%5D+of+France)
* [Name Entity Recognition with Electra](https://huggingface.co/dbmdz/electra-large-discriminator-finetuned-conll03-english?text=My+name+is+Sarah+and+I+live+in+London+city)
* [Text generation with GPT-2](https://huggingface.co/gpt2?text=A+long+time+ago%2C+)
* [Natural Language Inference with RoBERTa](https://huggingface.co/roberta-large-mnli?text=The+dog+was+lost.+Nobody+lost+any+animal)
* [Summarization with BART](https://huggingface.co/facebook/bart-large-cnn?text=The+tower+is+324+metres+%281%2C063+ft%29+tall%2C+about+the+same+height+as+an+81-storey+building%2C+and+the+tallest+structure+in+Paris.+Its+base+is+square%2C+measuring+125+metres+%28410+ft%29+on+each+side.+During+its+construction%2C+the+Eiffel+Tower+surpassed+the+Washington+Monument+to+become+the+tallest+man-made+structure+in+the+world%2C+a+title+it+held+for+41+years+until+the+Chrysler+Building+in+New+York+City+was+finished+in+1930.+It+was+the+first+structure+to+reach+a+height+of+300+metres.+Due+to+the+addition+of+a+broadcasting+aerial+at+the+top+of+the+tower+in+1957%2C+it+is+now+taller+than+the+Chrysler+Building+by+5.2+metres+%2817+ft%29.+Excluding+transmitters%2C+the+Eiffel+Tower+is+the+second+tallest+free-standing+structure+in+France+after+the+Millau+Viaduct)
* [Question answering with DistilBERT](https://huggingface.co/distilbert-base-uncased-distilled-squad?text=Which+name+is+also+used+to+describe+the+Amazon+rainforest+in+English%3F&context=The+Amazon+rainforest+%28Portuguese%3A+Floresta+Amaz%C3%B4nica+or+Amaz%C3%B4nia%3B+Spanish%3A+Selva+Amaz%C3%B3nica%2C+Amazon%C3%ADa+or+usually+Amazonia%3B+French%3A+For%C3%AAt+amazonienne%3B+Dutch%3A+Amazoneregenwoud%29%2C+also+known+in+English+as+Amazonia+or+the+Amazon+Jungle%2C+is+a+moist+broadleaf+forest+that+covers+most+of+the+Amazon+basin+of+South+America.+This+basin+encompasses+7%2C000%2C000+square+kilometres+%282%2C700%2C000+sq+mi%29%2C+of+which+5%2C500%2C000+square+kilometres+%282%2C100%2C000+sq+mi%29+are+covered+by+the+rainforest.+This+region+includes+territory+belonging+to+nine+nations.+The+majority+of+the+forest+is+contained+within+Brazil%2C+with+60%25+of+the+rainforest%2C+followed+by+Peru+with+13%25%2C+Colombia+with+10%25%2C+and+with+minor+amounts+in+Venezuela%2C+Ecuador%2C+Bolivia%2C+Guyana%2C+Suriname+and+French+Guiana.+States+or+departments+in+four+nations+contain+%22Amazonas%22+in+their+names.+The+Amazon+represents+over+half+of+the+planet%27s+remaining+rainforests%2C+and+comprises+the+largest+and+most+biodiverse+tract+of+tropical+rainforest+in+the+world%2C+with+an+estimated+390+billion+individual+trees+divided+into+16%2C000+species)
* [Translation with T5](https://huggingface.co/t5-base?text=My+name+is+Wolfgang+and+I+live+in+Berlin)

In Computer Vision:
* [Image classification with ViT](https://huggingface.co/google/vit-base-patch16-224)
* [Object Detection with DETR](https://huggingface.co/facebook/detr-resnet-50)
* [Semantic Segmentation with SegFormer](https://huggingface.co/nvidia/segformer-b0-finetuned-ade-512-512)
* [Panoptic Segmentation with MaskFormer](https://huggingface.co/facebook/maskformer-swin-small-coco)
* [Depth Estimation with DPT](https://huggingface.co/docs/transformers/model_doc/dpt)
* [Video Classification with VideoMAE](https://huggingface.co/docs/transformers/model_doc/videomae)
* [Universal Segmentation with OneFormer](https://huggingface.co/shi-labs/oneformer_ade20k_dinat_large)

In Audio:
* [Automatic Speech Recognition with Wav2Vec2](https://huggingface.co/facebook/wav2vec2-base-960h)
* [Keyword Spotting with Wav2Vec2](https://huggingface.co/superb/wav2vec2-base-superb-ks)
* [Audio Classification with Audio Spectrogram Transformer](https://huggingface.co/MIT/ast-finetuned-audioset-10-10-0.4593)

In Multimodal tasks:
* [Table Question Answering with TAPAS](https://huggingface.co/google/tapas-base-finetuned-wtq)
* [Visual Question Answering with ViLT](https://huggingface.co/dandelin/vilt-b32-finetuned-vqa)
* [Zero-shot Image Classification with CLIP](https://huggingface.co/openai/clip-vit-large-patch14)
* [Document Question Answering with LayoutLM](https://huggingface.co/impira/layoutlm-document-qa)
* [Zero-shot Video Classification with X-CLIP](https://huggingface.co/docs/transformers/model_doc/xclip)

## 100 projects using Transformers

Transformers is more than a toolkit to use pretrained models: it's a community of projects built around it and the
Hugging Face Hub. We want Transformers to enable developers, researchers, students, professors, engineers, and anyone
else to build their dream projects.

In order to celebrate the 100,000 stars of transformers, we have decided to put the spotlight on the
community, and we have created the [awesome-transformers](./awesome-transformers.md) page which lists 100
incredible projects built in the vicinity of transformers.

If you own or use a project that you believe should be part of the list, please open a PR to add it!

## If you are looking for custom support from the Hugging Face team

<a target="_blank" href="https://huggingface.co/support">
    <img alt="HuggingFace Expert Acceleration Program" src="https://cdn-media.huggingface.co/marketing/transformers/new-support-improved.png" style="max-width: 600px; border: 1px solid #eee; border-radius: 4px; box-shadow: 0 1px 2px 0 rgba(0, 0, 0, 0.05);">
</a><br>

## Quick tour

To immediately use a model on a given input (text, image, audio, ...), we provide the `pipeline` API. Pipelines group together a pretrained model with the preprocessing that was used during that model's training. Here is how to quickly use a pipeline to classify positive versus negative texts:

```python
>>> from transformers import pipeline

# Allocate a pipeline for sentiment-analysis
>>> classifier = pipeline('sentiment-analysis')
>>> classifier('We are very happy to introduce pipeline to the transformers repository.')
[{'label': 'POSITIVE', 'score': 0.9996980428695679}]
```

The second line of code downloads and caches the pretrained model used by the pipeline, while the third evaluates it on the given text. Here, the answer is "positive" with a confidence of 99.97%.

Many tasks have a pre-trained `pipeline` ready to go, in NLP but also in computer vision and speech. For example, we can easily extract detected objects in an image:

``` python
>>> import requests
>>> from PIL import Image
>>> from transformers import pipeline

# Download an image with cute cats
>>> url = "https://huggingface.co/datasets/huggingface/documentation-images/resolve/main/coco_sample.png"
>>> image_data = requests.get(url, stream=True).raw
>>> image = Image.open(image_data)

# Allocate a pipeline for object detection
>>> object_detector = pipeline('object-detection')
>>> object_detector(image)
[{'score': 0.9982201457023621,
  'label': 'remote',
  'box': {'xmin': 40, 'ymin': 70, 'xmax': 175, 'ymax': 117}},
 {'score': 0.9960021376609802,
  'label': 'remote',
  'box': {'xmin': 333, 'ymin': 72, 'xmax': 368, 'ymax': 187}},
 {'score': 0.9954745173454285,
  'label': 'couch',
  'box': {'xmin': 0, 'ymin': 1, 'xmax': 639, 'ymax': 473}},
 {'score': 0.9988006353378296,
  'label': 'cat',
  'box': {'xmin': 13, 'ymin': 52, 'xmax': 314, 'ymax': 470}},
 {'score': 0.9986783862113953,
  'label': 'cat',
  'box': {'xmin': 345, 'ymin': 23, 'xmax': 640, 'ymax': 368}}]
```

Here, we get a list of objects detected in the image, with a box surrounding the object and a confidence score. Here is the original image on the left, with the predictions displayed on the right:

<h3 align="center">
    <a><img src="https://huggingface.co/datasets/huggingface/documentation-images/resolve/main/coco_sample.png" width="400"></a>
    <a><img src="https://huggingface.co/datasets/huggingface/documentation-images/resolve/main/coco_sample_post_processed.png" width="400"></a>
</h3>

You can learn more about the tasks supported by the `pipeline` API in [this tutorial](https://huggingface.co/docs/transformers/task_summary).

In addition to `pipeline`, to download and use any of the pretrained models on your given task, all it takes is three lines of code. Here is the PyTorch version:

```python
>>> from transformers import AutoTokenizer, AutoModel

>>> tokenizer = AutoTokenizer.from_pretrained("bert-base-uncased")
>>> model = AutoModel.from_pretrained("bert-base-uncased")

>>> inputs = tokenizer("Hello world!", return_tensors="pt")
>>> outputs = model(**inputs)
```

And here is the equivalent code for TensorFlow:

```python
>>> from transformers import AutoTokenizer, TFAutoModel

>>> tokenizer = AutoTokenizer.from_pretrained("bert-base-uncased")
>>> model = TFAutoModel.from_pretrained("bert-base-uncased")

>>> inputs = tokenizer("Hello world!", return_tensors="tf")
>>> outputs = model(**inputs)
```

The tokenizer is responsible for all the preprocessing the pretrained model expects and can be called directly on a single string (as in the above examples) or a list. It will output a dictionary that you can use in downstream code or simply directly pass to your model using the ** argument unpacking operator.

The model itself is a regular [Pytorch `nn.Module`](https://pytorch.org/docs/stable/nn.html#torch.nn.Module) or a [TensorFlow `tf.keras.Model`](https://www.tensorflow.org/api_docs/python/tf/keras/Model) (depending on your backend) which you can use as usual. [This tutorial](https://huggingface.co/docs/transformers/training) explains how to integrate such a model into a classic PyTorch or TensorFlow training loop, or how to use our `Trainer` API to quickly fine-tune on a new dataset.

## Why should I use transformers?

1. Easy-to-use state-of-the-art models:
    * High performance on natural language understanding & generation, computer vision, and audio tasks.
    * Low barrier to entry for educators and practitioners.
    * Few user-facing abstractions with just three classes to learn.
    * A unified API for using all our pretrained models.

1. Lower compute costs, smaller carbon footprint:
    * Researchers can share trained models instead of always retraining.
    * Practitioners can reduce compute time and production costs.
    * Dozens of architectures with over 60,000 pretrained models across all modalities.

1. Choose the right framework for every part of a model's lifetime:
<<<<<<< HEAD
    * Train state-of-the-art models in 3 lines of code.
    * Move a single model between TF2.0/PyTorch/JAX frameworks at will.
    * Seamlessly pick the right framework for training, evaluation and production.
=======
    - Train state-of-the-art models in 3 lines of code.
    - Move a single model between TF2.0/PyTorch/JAX frameworks at will.
    - Seamlessly pick the right framework for training, evaluation, and production.
>>>>>>> cf32c941

1. Easily customize a model or an example to your needs:
    * We provide examples for each architecture to reproduce the results published by its original authors.
    * Model internals are exposed as consistently as possible.
    * Model files can be used independently of the library for quick experiments.

## Why shouldn't I use transformers?

<<<<<<< HEAD
* This library is not a modular toolbox of building blocks for neural nets. The code in the model files is not refactored with additional abstractions on purpose, so that researchers can quickly iterate on each of the models without diving into additional abstractions/files.
* The training API is not intended to work on any model but is optimized to work with the models provided by the library. For generic machine learning loops, you should use another library (possibly, [Accelerate](https://huggingface.co/docs/accelerate)).
* While we strive to present as many use cases as possible, the scripts in our [examples folder](https://github.com/huggingface/transformers/tree/main/examples) are just that: examples. It is expected that they won't work out-of-the box on your specific problem and that you will be required to change a few lines of code to adapt them to your needs.
=======
- This library is not a modular toolbox of building blocks for neural nets. The code in the model files is not refactored with additional abstractions on purpose, so that researchers can quickly iterate on each of the models without diving into additional abstractions/files.
- The training API is not intended to work on any model but is optimized to work with the models provided by the library. For generic machine learning loops, you should use another library (possibly, [Accelerate](https://huggingface.co/docs/accelerate)).
- While we strive to present as many use cases as possible, the scripts in our [examples folder](https://github.com/huggingface/transformers/tree/main/examples) are just that: examples. It is expected that they won't work out-of-the-box on your specific problem and that you will be required to change a few lines of code to adapt them to your needs.
>>>>>>> cf32c941

## Installation

### With pip

This repository is tested on Python 3.8+, Flax 0.4.1+, PyTorch 1.10+, and TensorFlow 2.6+.

You should install 🤗 Transformers in a [virtual environment](https://docs.python.org/3/library/venv.html). If you're unfamiliar with Python virtual environments, check out the [user guide](https://packaging.python.org/guides/installing-using-pip-and-virtual-environments/).

First, create a virtual environment with the version of Python you're going to use and activate it.

Then, you will need to install at least one of Flax, PyTorch, or TensorFlow.
Please refer to [TensorFlow installation page](https://www.tensorflow.org/install/), [PyTorch installation page](https://pytorch.org/get-started/locally/#start-locally) and/or [Flax](https://github.com/google/flax#quick-install) and [Jax](https://github.com/google/jax#installation) installation pages regarding the specific installation command for your platform.

When one of those backends has been installed, 🤗 Transformers can be installed using pip as follows:

```bash
pip install transformers
```

If you'd like to play with the examples or need the bleeding edge of the code and can't wait for a new release, you must [install the library from source](https://huggingface.co/docs/transformers/installation#installing-from-source).

### With conda

Since Transformers version v4.0.0, we now have a conda channel: `huggingface`.

🤗 Transformers can be installed using conda as follows:

```shell script
conda install -c huggingface transformers
```

Follow the installation pages of Flax, PyTorch or TensorFlow to see how to install them with conda.

> **_NOTE:_**  On Windows, you may be prompted to activate Developer Mode in order to benefit from caching. If this is not an option for you, please let us know in [this issue](https://github.com/huggingface/huggingface_hub/issues/1062).

## Model architectures

**[All the model checkpoints](https://huggingface.co/models)** provided by 🤗 Transformers are seamlessly integrated from the huggingface.co [model hub](https://huggingface.co/models), where they are uploaded directly by [users](https://huggingface.co/users) and [organizations](https://huggingface.co/organizations).

Current number of checkpoints: ![](https://img.shields.io/endpoint?url=https://huggingface.co/api/shields/models&color=brightgreen)

🤗 Transformers currently provides the following architectures (see [here](https://huggingface.co/docs/transformers/model_summary) for a high-level summary of each them):

1. **[ALBERT](https://huggingface.co/docs/transformers/model_doc/albert)** (from Google Research and the Toyota Technological Institute at Chicago) released with the paper [ALBERT: A Lite BERT for Self-supervised Learning of Language Representations](https://arxiv.org/abs/1909.11942), by Zhenzhong Lan, Mingda Chen, Sebastian Goodman, Kevin Gimpel, Piyush Sharma, Radu Soricut.
1. **[ALIGN](https://huggingface.co/docs/transformers/model_doc/align)** (from Google Research) released with the paper [Scaling Up Visual and Vision-Language Representation Learning With Noisy Text Supervision](https://arxiv.org/abs/2102.05918) by Chao Jia, Yinfei Yang, Ye Xia, Yi-Ting Chen, Zarana Parekh, Hieu Pham, Quoc V. Le, Yunhsuan Sung, Zhen Li, Tom Duerig.
1. **[AltCLIP](https://huggingface.co/docs/transformers/model_doc/altclip)** (from BAAI) released with the paper [AltCLIP: Altering the Language Encoder in CLIP for Extended Language Capabilities](https://arxiv.org/abs/2211.06679) by Chen, Zhongzhi and Liu, Guang and Zhang, Bo-Wen and Ye, Fulong and Yang, Qinghong and Wu, Ledell.
1. **[Audio Spectrogram Transformer](https://huggingface.co/docs/transformers/model_doc/audio-spectrogram-transformer)** (from MIT) released with the paper [AST: Audio Spectrogram Transformer](https://arxiv.org/abs/2104.01778) by Yuan Gong, Yu-An Chung, James Glass.
1. **[Autoformer](https://huggingface.co/docs/transformers/model_doc/autoformer)** (from Tsinghua University) released with the paper [Autoformer: Decomposition Transformers with Auto-Correlation for Long-Term Series Forecasting](https://arxiv.org/abs/2106.13008) by Haixu Wu, Jiehui Xu, Jianmin Wang, Mingsheng Long.
1. **[Bark](https://huggingface.co/docs/transformers/model_doc/bark)** (from Suno) released in the repository [suno-ai/bark](https://github.com/suno-ai/bark) by Suno AI team.
1. **[BART](https://huggingface.co/docs/transformers/model_doc/bart)** (from Facebook) released with the paper [BART: Denoising Sequence-to-Sequence Pre-training for Natural Language Generation, Translation, and Comprehension](https://arxiv.org/abs/1910.13461) by Mike Lewis, Yinhan Liu, Naman Goyal, Marjan Ghazvininejad, Abdelrahman Mohamed, Omer Levy, Ves Stoyanov, and Luke Zettlemoyer.
1. **[BARThez](https://huggingface.co/docs/transformers/model_doc/barthez)** (from École polytechnique) released with the paper [BARThez: a Skilled Pretrained French Sequence-to-Sequence Model](https://arxiv.org/abs/2010.12321) by Moussa Kamal Eddine, Antoine J.-P. Tixier, Michalis Vazirgiannis.
1. **[BARTpho](https://huggingface.co/docs/transformers/model_doc/bartpho)** (from VinAI Research) released with the paper [BARTpho: Pre-trained Sequence-to-Sequence Models for Vietnamese](https://arxiv.org/abs/2109.09701) by Nguyen Luong Tran, Duong Minh Le and Dat Quoc Nguyen.
1. **[BEiT](https://huggingface.co/docs/transformers/model_doc/beit)** (from Microsoft) released with the paper [BEiT: BERT Pre-Training of Image Transformers](https://arxiv.org/abs/2106.08254) by Hangbo Bao, Li Dong, Furu Wei.
1. **[BERT](https://huggingface.co/docs/transformers/model_doc/bert)** (from Google) released with the paper [BERT: Pre-training of Deep Bidirectional Transformers for Language Understanding](https://arxiv.org/abs/1810.04805) by Jacob Devlin, Ming-Wei Chang, Kenton Lee, and Kristina Toutanova.
1. **[BERT For Sequence Generation](https://huggingface.co/docs/transformers/model_doc/bert-generation)** (from Google) released with the paper [Leveraging Pre-trained Checkpoints for Sequence Generation Tasks](https://arxiv.org/abs/1907.12461) by Sascha Rothe, Shashi Narayan, Aliaksei Severyn.
1. **[BERTweet](https://huggingface.co/docs/transformers/model_doc/bertweet)** (from VinAI Research) released with the paper [BERTweet: A pre-trained language model for English Tweets](https://aclanthology.org/2020.emnlp-demos.2/) by Dat Quoc Nguyen, Thanh Vu and Anh Tuan Nguyen.
1. **[BigBird-Pegasus](https://huggingface.co/docs/transformers/model_doc/bigbird_pegasus)** (from Google Research) released with the paper [Big Bird: Transformers for Longer Sequences](https://arxiv.org/abs/2007.14062) by Manzil Zaheer, Guru Guruganesh, Avinava Dubey, Joshua Ainslie, Chris Alberti, Santiago Ontanon, Philip Pham, Anirudh Ravula, Qifan Wang, Li Yang, Amr Ahmed.
1. **[BigBird-RoBERTa](https://huggingface.co/docs/transformers/model_doc/big_bird)** (from Google Research) released with the paper [Big Bird: Transformers for Longer Sequences](https://arxiv.org/abs/2007.14062) by Manzil Zaheer, Guru Guruganesh, Avinava Dubey, Joshua Ainslie, Chris Alberti, Santiago Ontanon, Philip Pham, Anirudh Ravula, Qifan Wang, Li Yang, Amr Ahmed.
1. **[BioGpt](https://huggingface.co/docs/transformers/model_doc/biogpt)** (from Microsoft Research AI4Science) released with the paper [BioGPT: generative pre-trained transformer for biomedical text generation and mining](https://academic.oup.com/bib/advance-article/doi/10.1093/bib/bbac409/6713511?guestAccessKey=a66d9b5d-4f83-4017-bb52-405815c907b9) by Renqian Luo, Liai Sun, Yingce Xia, Tao Qin, Sheng Zhang, Hoifung Poon and Tie-Yan Liu.
1. **[BiT](https://huggingface.co/docs/transformers/model_doc/bit)** (from Google AI) released with the paper [Big Transfer (BiT): General Visual Representation Learning](https://arxiv.org/abs/1912.11370) by Alexander Kolesnikov, Lucas Beyer, Xiaohua Zhai, Joan Puigcerver, Jessica Yung, Sylvain Gelly, Neil Houlsby.
1. **[Blenderbot](https://huggingface.co/docs/transformers/model_doc/blenderbot)** (from Facebook) released with the paper [Recipes for building an open-domain chatbot](https://arxiv.org/abs/2004.13637) by Stephen Roller, Emily Dinan, Naman Goyal, Da Ju, Mary Williamson, Yinhan Liu, Jing Xu, Myle Ott, Kurt Shuster, Eric M. Smith, Y-Lan Boureau, Jason Weston.
1. **[BlenderbotSmall](https://huggingface.co/docs/transformers/model_doc/blenderbot-small)** (from Facebook) released with the paper [Recipes for building an open-domain chatbot](https://arxiv.org/abs/2004.13637) by Stephen Roller, Emily Dinan, Naman Goyal, Da Ju, Mary Williamson, Yinhan Liu, Jing Xu, Myle Ott, Kurt Shuster, Eric M. Smith, Y-Lan Boureau, Jason Weston.
1. **[BLIP](https://huggingface.co/docs/transformers/model_doc/blip)** (from Salesforce) released with the paper [BLIP: Bootstrapping Language-Image Pre-training for Unified Vision-Language Understanding and Generation](https://arxiv.org/abs/2201.12086) by Junnan Li, Dongxu Li, Caiming Xiong, Steven Hoi.
1. **[BLIP-2](https://huggingface.co/docs/transformers/model_doc/blip-2)** (from Salesforce) released with the paper [BLIP-2: Bootstrapping Language-Image Pre-training with Frozen Image Encoders and Large Language Models](https://arxiv.org/abs/2301.12597) by Junnan Li, Dongxu Li, Silvio Savarese, Steven Hoi.
1. **[BLOOM](https://huggingface.co/docs/transformers/model_doc/bloom)** (from BigScience workshop) released by the [BigScience Workshop](https://bigscience.huggingface.co/).
1. **[BORT](https://huggingface.co/docs/transformers/model_doc/bort)** (from Alexa) released with the paper [Optimal Subarchitecture Extraction For BERT](https://arxiv.org/abs/2010.10499) by Adrian de Wynter and Daniel J. Perry.
1. **[BridgeTower](https://huggingface.co/docs/transformers/model_doc/bridgetower)** (from Harbin Institute of Technology/Microsoft Research Asia/Intel Labs) released with the paper [BridgeTower: Building Bridges Between Encoders in Vision-Language Representation Learning](https://arxiv.org/abs/2206.08657) by Xiao Xu, Chenfei Wu, Shachar Rosenman, Vasudev Lal, Wanxiang Che, Nan Duan.
1. **[BROS](https://huggingface.co/docs/transformers/model_doc/bros)** (from NAVER CLOVA) released with the paper [BROS: A Pre-trained Language Model Focusing on Text and Layout for Better Key Information Extraction from Documents](https://arxiv.org/abs/2108.04539) by Teakgyu Hong, Donghyun Kim, Mingi Ji, Wonseok Hwang, Daehyun Nam, Sungrae Park.
1. **[ByT5](https://huggingface.co/docs/transformers/model_doc/byt5)** (from Google Research) released with the paper [ByT5: Towards a token-free future with pre-trained byte-to-byte models](https://arxiv.org/abs/2105.13626) by Linting Xue, Aditya Barua, Noah Constant, Rami Al-Rfou, Sharan Narang, Mihir Kale, Adam Roberts, Colin Raffel.
1. **[CamemBERT](https://huggingface.co/docs/transformers/model_doc/camembert)** (from Inria/Facebook/Sorbonne) released with the paper [CamemBERT: a Tasty French Language Model](https://arxiv.org/abs/1911.03894) by Louis Martin*, Benjamin Muller*, Pedro Javier Ortiz Suárez*, Yoann Dupont, Laurent Romary, Éric Villemonte de la Clergerie, Djamé Seddah and Benoît Sagot.
1. **[CANINE](https://huggingface.co/docs/transformers/model_doc/canine)** (from Google Research) released with the paper [CANINE: Pre-training an Efficient Tokenization-Free Encoder for Language Representation](https://arxiv.org/abs/2103.06874) by Jonathan H. Clark, Dan Garrette, Iulia Turc, John Wieting.
1. **[Chinese-CLIP](https://huggingface.co/docs/transformers/model_doc/chinese_clip)** (from OFA-Sys) released with the paper [Chinese CLIP: Contrastive Vision-Language Pretraining in Chinese](https://arxiv.org/abs/2211.01335) by An Yang, Junshu Pan, Junyang Lin, Rui Men, Yichang Zhang, Jingren Zhou, Chang Zhou.
1. **[CLAP](https://huggingface.co/docs/transformers/model_doc/clap)** (from LAION-AI) released with the paper [Large-scale Contrastive Language-Audio Pretraining with Feature Fusion and Keyword-to-Caption Augmentation](https://arxiv.org/abs/2211.06687) by Yusong Wu, Ke Chen, Tianyu Zhang, Yuchen Hui, Taylor Berg-Kirkpatrick, Shlomo Dubnov.
1. **[CLIP](https://huggingface.co/docs/transformers/model_doc/clip)** (from OpenAI) released with the paper [Learning Transferable Visual Models From Natural Language Supervision](https://arxiv.org/abs/2103.00020) by Alec Radford, Jong Wook Kim, Chris Hallacy, Aditya Ramesh, Gabriel Goh, Sandhini Agarwal, Girish Sastry, Amanda Askell, Pamela Mishkin, Jack Clark, Gretchen Krueger, Ilya Sutskever.
1. **[CLIPSeg](https://huggingface.co/docs/transformers/model_doc/clipseg)** (from University of Göttingen) released with the paper [Image Segmentation Using Text and Image Prompts](https://arxiv.org/abs/2112.10003) by Timo Lüddecke and Alexander Ecker.
1. **[CodeGen](https://huggingface.co/docs/transformers/model_doc/codegen)** (from Salesforce) released with the paper [A Conversational Paradigm for Program Synthesis](https://arxiv.org/abs/2203.13474) by Erik Nijkamp, Bo Pang, Hiroaki Hayashi, Lifu Tu, Huan Wang, Yingbo Zhou, Silvio Savarese, Caiming Xiong.
1. **[CodeLlama](https://huggingface.co/docs/transformers/model_doc/llama_code)** (from MetaAI) released with the paper [Code Llama: Open Foundation Models for Code](https://ai.meta.com/research/publications/code-llama-open-foundation-models-for-code/) by Baptiste Rozière, Jonas Gehring, Fabian Gloeckle, Sten Sootla, Itai Gat, Xiaoqing Ellen Tan, Yossi Adi, Jingyu Liu, Tal Remez, Jérémy Rapin, Artyom Kozhevnikov, Ivan Evtimov, Joanna Bitton, Manish Bhatt, Cristian Canton Ferrer, Aaron Grattafiori, Wenhan Xiong, Alexandre Défossez, Jade Copet, Faisal Azhar, Hugo Touvron, Louis Martin, Nicolas Usunier, Thomas Scialom, Gabriel Synnaeve.
1. **[Conditional DETR](https://huggingface.co/docs/transformers/model_doc/conditional_detr)** (from Microsoft Research Asia) released with the paper [Conditional DETR for Fast Training Convergence](https://arxiv.org/abs/2108.06152) by Depu Meng, Xiaokang Chen, Zejia Fan, Gang Zeng, Houqiang Li, Yuhui Yuan, Lei Sun, Jingdong Wang.
1. **[ConvBERT](https://huggingface.co/docs/transformers/model_doc/convbert)** (from YituTech) released with the paper [ConvBERT: Improving BERT with Span-based Dynamic Convolution](https://arxiv.org/abs/2008.02496) by Zihang Jiang, Weihao Yu, Daquan Zhou, Yunpeng Chen, Jiashi Feng, Shuicheng Yan.
1. **[ConvNeXT](https://huggingface.co/docs/transformers/model_doc/convnext)** (from Facebook AI) released with the paper [A ConvNet for the 2020s](https://arxiv.org/abs/2201.03545) by Zhuang Liu, Hanzi Mao, Chao-Yuan Wu, Christoph Feichtenhofer, Trevor Darrell, Saining Xie.
1. **[ConvNeXTV2](https://huggingface.co/docs/transformers/model_doc/convnextv2)** (from Facebook AI) released with the paper [ConvNeXt V2: Co-designing and Scaling ConvNets with Masked Autoencoders](https://arxiv.org/abs/2301.00808) by Sanghyun Woo, Shoubhik Debnath, Ronghang Hu, Xinlei Chen, Zhuang Liu, In So Kweon, Saining Xie.
1. **[CPM](https://huggingface.co/docs/transformers/model_doc/cpm)** (from Tsinghua University) released with the paper [CPM: A Large-scale Generative Chinese Pre-trained Language Model](https://arxiv.org/abs/2012.00413) by Zhengyan Zhang, Xu Han, Hao Zhou, Pei Ke, Yuxian Gu, Deming Ye, Yujia Qin, Yusheng Su, Haozhe Ji, Jian Guan, Fanchao Qi, Xiaozhi Wang, Yanan Zheng, Guoyang Zeng, Huanqi Cao, Shengqi Chen, Daixuan Li, Zhenbo Sun, Zhiyuan Liu, Minlie Huang, Wentao Han, Jie Tang, Juanzi Li, Xiaoyan Zhu, Maosong Sun.
1. **[CPM-Ant](https://huggingface.co/docs/transformers/model_doc/cpmant)** (from OpenBMB) released by the [OpenBMB](https://www.openbmb.org/).
1. **[CTRL](https://huggingface.co/docs/transformers/model_doc/ctrl)** (from Salesforce) released with the paper [CTRL: A Conditional Transformer Language Model for Controllable Generation](https://arxiv.org/abs/1909.05858) by Nitish Shirish Keskar*, Bryan McCann*, Lav R. Varshney, Caiming Xiong and Richard Socher.
1. **[CvT](https://huggingface.co/docs/transformers/model_doc/cvt)** (from Microsoft) released with the paper [CvT: Introducing Convolutions to Vision Transformers](https://arxiv.org/abs/2103.15808) by Haiping Wu, Bin Xiao, Noel Codella, Mengchen Liu, Xiyang Dai, Lu Yuan, Lei Zhang.
1. **[Data2Vec](https://huggingface.co/docs/transformers/model_doc/data2vec)** (from Facebook) released with the paper [Data2Vec:  A General Framework for Self-supervised Learning in Speech, Vision and Language](https://arxiv.org/abs/2202.03555) by Alexei Baevski, Wei-Ning Hsu, Qiantong Xu, Arun Babu, Jiatao Gu, Michael Auli.
1. **[DeBERTa](https://huggingface.co/docs/transformers/model_doc/deberta)** (from Microsoft) released with the paper [DeBERTa: Decoding-enhanced BERT with Disentangled Attention](https://arxiv.org/abs/2006.03654) by Pengcheng He, Xiaodong Liu, Jianfeng Gao, Weizhu Chen.
1. **[DeBERTa-v2](https://huggingface.co/docs/transformers/model_doc/deberta-v2)** (from Microsoft) released with the paper [DeBERTa: Decoding-enhanced BERT with Disentangled Attention](https://arxiv.org/abs/2006.03654) by Pengcheng He, Xiaodong Liu, Jianfeng Gao, Weizhu Chen.
1. **[Decision Transformer](https://huggingface.co/docs/transformers/model_doc/decision_transformer)** (from Berkeley/Facebook/Google) released with the paper [Decision Transformer: Reinforcement Learning via Sequence Modeling](https://arxiv.org/abs/2106.01345) by Lili Chen, Kevin Lu, Aravind Rajeswaran, Kimin Lee, Aditya Grover, Michael Laskin, Pieter Abbeel, Aravind Srinivas, Igor Mordatch.
1. **[Deformable DETR](https://huggingface.co/docs/transformers/model_doc/deformable_detr)** (from SenseTime Research) released with the paper [Deformable DETR: Deformable Transformers for End-to-End Object Detection](https://arxiv.org/abs/2010.04159) by Xizhou Zhu, Weijie Su, Lewei Lu, Bin Li, Xiaogang Wang, Jifeng Dai.
1. **[DeiT](https://huggingface.co/docs/transformers/model_doc/deit)** (from Facebook) released with the paper [Training data-efficient image transformers & distillation through attention](https://arxiv.org/abs/2012.12877) by Hugo Touvron, Matthieu Cord, Matthijs Douze, Francisco Massa, Alexandre Sablayrolles, Hervé Jégou.
1. **[DePlot](https://huggingface.co/docs/transformers/model_doc/deplot)** (from Google AI) released with the paper [DePlot: One-shot visual language reasoning by plot-to-table translation](https://arxiv.org/abs/2212.10505) by Fangyu Liu, Julian Martin Eisenschlos, Francesco Piccinno, Syrine Krichene, Chenxi Pang, Kenton Lee, Mandar Joshi, Wenhu Chen, Nigel Collier, Yasemin Altun.
1. **[DETA](https://huggingface.co/docs/transformers/model_doc/deta)** (from The University of Texas at Austin) released with the paper [NMS Strikes Back](https://arxiv.org/abs/2212.06137) by Jeffrey Ouyang-Zhang, Jang Hyun Cho, Xingyi Zhou, Philipp Krähenbühl.
1. **[DETR](https://huggingface.co/docs/transformers/model_doc/detr)** (from Facebook) released with the paper [End-to-End Object Detection with Transformers](https://arxiv.org/abs/2005.12872) by Nicolas Carion, Francisco Massa, Gabriel Synnaeve, Nicolas Usunier, Alexander Kirillov, Sergey Zagoruyko.
1. **[DialoGPT](https://huggingface.co/docs/transformers/model_doc/dialogpt)** (from Microsoft Research) released with the paper [DialoGPT: Large-Scale Generative Pre-training for Conversational Response Generation](https://arxiv.org/abs/1911.00536) by Yizhe Zhang, Siqi Sun, Michel Galley, Yen-Chun Chen, Chris Brockett, Xiang Gao, Jianfeng Gao, Jingjing Liu, Bill Dolan.
1. **[DiNAT](https://huggingface.co/docs/transformers/model_doc/dinat)** (from SHI Labs) released with the paper [Dilated Neighborhood Attention Transformer](https://arxiv.org/abs/2209.15001) by Ali Hassani and Humphrey Shi.
1. **[DINOv2](https://huggingface.co/docs/transformers/model_doc/dinov2)** (from Meta AI) released with the paper [DINOv2: Learning Robust Visual Features without Supervision](https://arxiv.org/abs/2304.07193) by Maxime Oquab, Timothée Darcet, Théo Moutakanni, Huy Vo, Marc Szafraniec, Vasil Khalidov, Pierre Fernandez, Daniel Haziza, Francisco Massa, Alaaeldin El-Nouby, Mahmoud Assran, Nicolas Ballas, Wojciech Galuba, Russell Howes, Po-Yao Huang, Shang-Wen Li, Ishan Misra, Michael Rabbat, Vasu Sharma, Gabriel Synnaeve, Hu Xu, Hervé Jegou, Julien Mairal, Patrick Labatut, Armand Joulin, Piotr Bojanowski.
1. **[DistilBERT](https://huggingface.co/docs/transformers/model_doc/distilbert)** (from HuggingFace), released together with the paper [DistilBERT, a distilled version of BERT: smaller, faster, cheaper and lighter](https://arxiv.org/abs/1910.01108) by Victor Sanh, Lysandre Debut and Thomas Wolf. The same method has been applied to compress GPT2 into [DistilGPT2](https://github.com/huggingface/transformers/tree/main/examples/research_projects/distillation), RoBERTa into [DistilRoBERTa](https://github.com/huggingface/transformers/tree/main/examples/research_projects/distillation), Multilingual BERT into [DistilmBERT](https://github.com/huggingface/transformers/tree/main/examples/research_projects/distillation) and a German version of DistilBERT.
1. **[DiT](https://huggingface.co/docs/transformers/model_doc/dit)** (from Microsoft Research) released with the paper [DiT: Self-supervised Pre-training for Document Image Transformer](https://arxiv.org/abs/2203.02378) by Junlong Li, Yiheng Xu, Tengchao Lv, Lei Cui, Cha Zhang, Furu Wei.
1. **[Donut](https://huggingface.co/docs/transformers/model_doc/donut)** (from NAVER), released together with the paper [OCR-free Document Understanding Transformer](https://arxiv.org/abs/2111.15664) by Geewook Kim, Teakgyu Hong, Moonbin Yim, Jeongyeon Nam, Jinyoung Park, Jinyeong Yim, Wonseok Hwang, Sangdoo Yun, Dongyoon Han, Seunghyun Park.
1. **[DPR](https://huggingface.co/docs/transformers/model_doc/dpr)** (from Facebook) released with the paper [Dense Passage Retrieval for Open-Domain Question Answering](https://arxiv.org/abs/2004.04906) by Vladimir Karpukhin, Barlas Oğuz, Sewon Min, Patrick Lewis, Ledell Wu, Sergey Edunov, Danqi Chen, and Wen-tau Yih.
1. **[DPT](https://huggingface.co/docs/transformers/master/model_doc/dpt)** (from Intel Labs) released with the paper [Vision Transformers for Dense Prediction](https://arxiv.org/abs/2103.13413) by René Ranftl, Alexey Bochkovskiy, Vladlen Koltun.
1. **[EfficientFormer](https://huggingface.co/docs/transformers/model_doc/efficientformer)** (from Snap Research) released with the paper [EfficientFormer: Vision Transformers at MobileNetSpeed](https://arxiv.org/abs/2206.01191) by Yanyu Li, Geng Yuan, Yang Wen, Ju Hu, Georgios Evangelidis, Sergey Tulyakov, Yanzhi Wang, Jian Ren.
1. **[EfficientNet](https://huggingface.co/docs/transformers/model_doc/efficientnet)** (from Google Brain) released with the paper [EfficientNet: Rethinking Model Scaling for Convolutional Neural Networks](https://arxiv.org/abs/1905.11946) by Mingxing Tan, Quoc V. Le.
1. **[ELECTRA](https://huggingface.co/docs/transformers/model_doc/electra)** (from Google Research/Stanford University) released with the paper [ELECTRA: Pre-training text encoders as discriminators rather than generators](https://arxiv.org/abs/2003.10555) by Kevin Clark, Minh-Thang Luong, Quoc V. Le, Christopher D. Manning.
1. **[EnCodec](https://huggingface.co/docs/transformers/model_doc/encodec)** (from Meta AI) released with the paper [High Fidelity Neural Audio Compression](https://arxiv.org/abs/2210.13438) by Alexandre Défossez, Jade Copet, Gabriel Synnaeve, Yossi Adi.
1. **[EncoderDecoder](https://huggingface.co/docs/transformers/model_doc/encoder-decoder)** (from Google Research) released with the paper [Leveraging Pre-trained Checkpoints for Sequence Generation Tasks](https://arxiv.org/abs/1907.12461) by Sascha Rothe, Shashi Narayan, Aliaksei Severyn.
1. **[ERNIE](https://huggingface.co/docs/transformers/model_doc/ernie)** (from Baidu) released with the paper [ERNIE: Enhanced Representation through Knowledge Integration](https://arxiv.org/abs/1904.09223) by Yu Sun, Shuohuan Wang, Yukun Li, Shikun Feng, Xuyi Chen, Han Zhang, Xin Tian, Danxiang Zhu, Hao Tian, Hua Wu.
1. **[ErnieM](https://huggingface.co/docs/transformers/model_doc/ernie_m)** (from Baidu) released with the paper [ERNIE-M: Enhanced Multilingual Representation by Aligning Cross-lingual Semantics with Monolingual Corpora](https://arxiv.org/abs/2012.15674) by Xuan Ouyang, Shuohuan Wang, Chao Pang, Yu Sun, Hao Tian, Hua Wu, Haifeng Wang.
1. **[ESM](https://huggingface.co/docs/transformers/model_doc/esm)** (from Meta AI) are transformer protein language models.  **ESM-1b** was released with the paper [Biological structure and function emerge from scaling unsupervised learning to 250 million protein sequences](https://www.pnas.org/content/118/15/e2016239118) by Alexander Rives, Joshua Meier, Tom Sercu, Siddharth Goyal, Zeming Lin, Jason Liu, Demi Guo, Myle Ott, C. Lawrence Zitnick, Jerry Ma, and Rob Fergus. **ESM-1v** was released with the paper [Language models enable zero-shot prediction of the effects of mutations on protein function](https://doi.org/10.1101/2021.07.09.450648) by Joshua Meier, Roshan Rao, Robert Verkuil, Jason Liu, Tom Sercu and Alexander Rives. **ESM-2 and ESMFold** were released with the paper [Language models of protein sequences at the scale of evolution enable accurate structure prediction](https://doi.org/10.1101/2022.07.20.500902) by Zeming Lin, Halil Akin, Roshan Rao, Brian Hie, Zhongkai Zhu, Wenting Lu, Allan dos Santos Costa, Maryam Fazel-Zarandi, Tom Sercu, Sal Candido, Alexander Rives.
1. **[Falcon](https://huggingface.co/docs/transformers/model_doc/falcon)** (from Technology Innovation Institute) by Almazrouei, Ebtesam and Alobeidli, Hamza and Alshamsi, Abdulaziz and Cappelli, Alessandro and Cojocaru, Ruxandra and Debbah, Merouane and Goffinet, Etienne and Heslow, Daniel and Launay, Julien and Malartic, Quentin and Noune, Badreddine and Pannier, Baptiste and Penedo, Guilherme.
1. **[FLAN-T5](https://huggingface.co/docs/transformers/model_doc/flan-t5)** (from Google AI) released in the repository [google-research/t5x](https://github.com/google-research/t5x/blob/main/docs/models.md#flan-t5-checkpoints) by Hyung Won Chung, Le Hou, Shayne Longpre, Barret Zoph, Yi Tay, William Fedus, Eric Li, Xuezhi Wang, Mostafa Dehghani, Siddhartha Brahma, Albert Webson, Shixiang Shane Gu, Zhuyun Dai, Mirac Suzgun, Xinyun Chen, Aakanksha Chowdhery, Sharan Narang, Gaurav Mishra, Adams Yu, Vincent Zhao, Yanping Huang, Andrew Dai, Hongkun Yu, Slav Petrov, Ed H. Chi, Jeff Dean, Jacob Devlin, Adam Roberts, Denny Zhou, Quoc V. Le, and Jason Wei
1. **[FLAN-UL2](https://huggingface.co/docs/transformers/model_doc/flan-ul2)** (from Google AI) released in the repository [google-research/t5x](https://github.com/google-research/t5x/blob/main/docs/models.md#flan-ul2-checkpoints) by Hyung Won Chung, Le Hou, Shayne Longpre, Barret Zoph, Yi Tay, William Fedus, Eric Li, Xuezhi Wang, Mostafa Dehghani, Siddhartha Brahma, Albert Webson, Shixiang Shane Gu, Zhuyun Dai, Mirac Suzgun, Xinyun Chen, Aakanksha Chowdhery, Sharan Narang, Gaurav Mishra, Adams Yu, Vincent Zhao, Yanping Huang, Andrew Dai, Hongkun Yu, Slav Petrov, Ed H. Chi, Jeff Dean, Jacob Devlin, Adam Roberts, Denny Zhou, Quoc V. Le, and Jason Wei
1. **[FlauBERT](https://huggingface.co/docs/transformers/model_doc/flaubert)** (from CNRS) released with the paper [FlauBERT: Unsupervised Language Model Pre-training for French](https://arxiv.org/abs/1912.05372) by Hang Le, Loïc Vial, Jibril Frej, Vincent Segonne, Maximin Coavoux, Benjamin Lecouteux, Alexandre Allauzen, Benoît Crabbé, Laurent Besacier, Didier Schwab.
1. **[FLAVA](https://huggingface.co/docs/transformers/model_doc/flava)** (from Facebook AI) released with the paper [FLAVA: A Foundational Language And Vision Alignment Model](https://arxiv.org/abs/2112.04482) by Amanpreet Singh, Ronghang Hu, Vedanuj Goswami, Guillaume Couairon, Wojciech Galuba, Marcus Rohrbach, and Douwe Kiela.
1. **[FNet](https://huggingface.co/docs/transformers/model_doc/fnet)** (from Google Research) released with the paper [FNet: Mixing Tokens with Fourier Transforms](https://arxiv.org/abs/2105.03824) by James Lee-Thorp, Joshua Ainslie, Ilya Eckstein, Santiago Ontanon.
1. **[FocalNet](https://huggingface.co/docs/transformers/model_doc/focalnet)** (from Microsoft Research) released with the paper [Focal Modulation Networks](https://arxiv.org/abs/2203.11926) by Jianwei Yang, Chunyuan Li, Xiyang Dai, Lu Yuan, Jianfeng Gao.
1. **[Funnel Transformer](https://huggingface.co/docs/transformers/model_doc/funnel)** (from CMU/Google Brain) released with the paper [Funnel-Transformer: Filtering out Sequential Redundancy for Efficient Language Processing](https://arxiv.org/abs/2006.03236) by Zihang Dai, Guokun Lai, Yiming Yang, Quoc V. Le.
1. **[Fuyu](https://huggingface.co/docs/transformers/model_doc/fuyu)** (from ADEPT) Rohan Bavishi, Erich Elsen, Curtis Hawthorne, Maxwell Nye, Augustus Odena, Arushi Somani, Sağnak Taşırlar. Released with the paper [blog post](https://www.adept.ai/blog/fuyu-8b)
1. **[GIT](https://huggingface.co/docs/transformers/model_doc/git)** (from Microsoft Research) released with the paper [GIT: A Generative Image-to-text Transformer for Vision and Language](https://arxiv.org/abs/2205.14100) by Jianfeng Wang, Zhengyuan Yang, Xiaowei Hu, Linjie Li, Kevin Lin, Zhe Gan, Zicheng Liu, Ce Liu, Lijuan Wang.
1. **[GLPN](https://huggingface.co/docs/transformers/model_doc/glpn)** (from KAIST) released with the paper [Global-Local Path Networks for Monocular Depth Estimation with Vertical CutDepth](https://arxiv.org/abs/2201.07436) by Doyeon Kim, Woonghyun Ga, Pyungwhan Ahn, Donggyu Joo, Sehwan Chun, Junmo Kim.
1. **[GPT](https://huggingface.co/docs/transformers/model_doc/openai-gpt)** (from OpenAI) released with the paper [Improving Language Understanding by Generative Pre-Training](https://openai.com/research/language-unsupervised/) by Alec Radford, Karthik Narasimhan, Tim Salimans and Ilya Sutskever.
1. **[GPT Neo](https://huggingface.co/docs/transformers/model_doc/gpt_neo)** (from EleutherAI) released in the repository [EleutherAI/gpt-neo](https://github.com/EleutherAI/gpt-neo) by Sid Black, Stella Biderman, Leo Gao, Phil Wang and Connor Leahy.
1. **[GPT NeoX](https://huggingface.co/docs/transformers/model_doc/gpt_neox)** (from EleutherAI) released with the paper [GPT-NeoX-20B: An Open-Source Autoregressive Language Model](https://arxiv.org/abs/2204.06745) by Sid Black, Stella Biderman, Eric Hallahan, Quentin Anthony, Leo Gao, Laurence Golding, Horace He, Connor Leahy, Kyle McDonell, Jason Phang, Michael Pieler, USVSN Sai Prashanth, Shivanshu Purohit, Laria Reynolds, Jonathan Tow, Ben Wang, Samuel Weinbach
1. **[GPT NeoX Japanese](https://huggingface.co/docs/transformers/model_doc/gpt_neox_japanese)** (from ABEJA) released by Shinya Otani, Takayoshi Makabe, Anuj Arora, and Kyo Hattori.
<<<<<<< HEAD
1. **[GPT-2](https://huggingface.co/docs/transformers/model_doc/gpt2)** (from OpenAI) released with the paper [Language Models are Unsupervised Multitask Learners](https://blog.openai.com/better-language-models/) by Alec Radford*, Jeffrey Wu*, Rewon Child, David Luan, Dario Amodei**and Ilya Sutskever**.
=======
1. **[GPT-2](https://huggingface.co/docs/transformers/model_doc/gpt2)** (from OpenAI) released with the paper [Language Models are Unsupervised Multitask Learners](https://openai.com/research/better-language-models/) by Alec Radford*, Jeffrey Wu*, Rewon Child, David Luan, Dario Amodei** and Ilya Sutskever**.
>>>>>>> cf32c941
1. **[GPT-J](https://huggingface.co/docs/transformers/model_doc/gptj)** (from EleutherAI) released in the repository [kingoflolz/mesh-transformer-jax](https://github.com/kingoflolz/mesh-transformer-jax/) by Ben Wang and Aran Komatsuzaki.
1. **[GPT-Sw3](https://huggingface.co/docs/transformers/model_doc/gpt-sw3)** (from AI-Sweden) released with the paper [Lessons Learned from GPT-SW3: Building the First Large-Scale Generative Language Model for Swedish](http://www.lrec-conf.org/proceedings/lrec2022/pdf/2022.lrec-1.376.pdf) by Ariel Ekgren, Amaru Cuba Gyllensten, Evangelia Gogoulou, Alice Heiman, Severine Verlinden, Joey Öhman, Fredrik Carlsson, Magnus Sahlgren.
1. **[GPTBigCode](https://huggingface.co/docs/transformers/model_doc/gpt_bigcode)** (from BigCode) released with the paper [SantaCoder: don't reach for the stars!](https://arxiv.org/abs/2301.03988) by Loubna Ben Allal, Raymond Li, Denis Kocetkov, Chenghao Mou, Christopher Akiki, Carlos Munoz Ferrandis, Niklas Muennighoff, Mayank Mishra, Alex Gu, Manan Dey, Logesh Kumar Umapathi, Carolyn Jane Anderson, Yangtian Zi, Joel Lamy Poirier, Hailey Schoelkopf, Sergey Troshin, Dmitry Abulkhanov, Manuel Romero, Michael Lappert, Francesco De Toni, Bernardo García del Río, Qian Liu, Shamik Bose, Urvashi Bhattacharyya, Terry Yue Zhuo, Ian Yu, Paulo Villegas, Marco Zocca, Sourab Mangrulkar, David Lansky, Huu Nguyen, Danish Contractor, Luis Villa, Jia Li, Dzmitry Bahdanau, Yacine Jernite, Sean Hughes, Daniel Fried, Arjun Guha, Harm de Vries, Leandro von Werra.
1. **[GPTSAN-japanese](https://huggingface.co/docs/transformers/model_doc/gptsan-japanese)** released in the repository [tanreinama/GPTSAN](https://github.com/tanreinama/GPTSAN/blob/main/report/model.md) by Toshiyuki Sakamoto(tanreinama).
1. **[Graphormer](https://huggingface.co/docs/transformers/model_doc/graphormer)** (from Microsoft) released with the paper [Do Transformers Really Perform Bad for Graph Representation?](https://arxiv.org/abs/2106.05234) by Chengxuan Ying, Tianle Cai, Shengjie Luo, Shuxin Zheng, Guolin Ke, Di He, Yanming Shen, Tie-Yan Liu.
1. **[GroupViT](https://huggingface.co/docs/transformers/model_doc/groupvit)** (from UCSD, NVIDIA) released with the paper [GroupViT: Semantic Segmentation Emerges from Text Supervision](https://arxiv.org/abs/2202.11094) by Jiarui Xu, Shalini De Mello, Sifei Liu, Wonmin Byeon, Thomas Breuel, Jan Kautz, Xiaolong Wang.
1. **[HerBERT](https://huggingface.co/docs/transformers/model_doc/herbert)** (from Allegro.pl, AGH University of Science and Technology) released with the paper [KLEJ: Comprehensive Benchmark for Polish Language Understanding](https://www.aclweb.org/anthology/2020.acl-main.111.pdf) by Piotr Rybak, Robert Mroczkowski, Janusz Tracz, Ireneusz Gawlik.
1. **[Hubert](https://huggingface.co/docs/transformers/model_doc/hubert)** (from Facebook) released with the paper [HuBERT: Self-Supervised Speech Representation Learning by Masked Prediction of Hidden Units](https://arxiv.org/abs/2106.07447) by Wei-Ning Hsu, Benjamin Bolte, Yao-Hung Hubert Tsai, Kushal Lakhotia, Ruslan Salakhutdinov, Abdelrahman Mohamed.
1. **[I-BERT](https://huggingface.co/docs/transformers/model_doc/ibert)** (from Berkeley) released with the paper [I-BERT: Integer-only BERT Quantization](https://arxiv.org/abs/2101.01321) by Sehoon Kim, Amir Gholami, Zhewei Yao, Michael W. Mahoney, Kurt Keutzer.
1. **[IDEFICS](https://huggingface.co/docs/transformers/model_doc/idefics)** (from HuggingFace) released with the paper [OBELICS: An Open Web-Scale Filtered Dataset of Interleaved Image-Text Documents](https://huggingface.co/papers/2306.16527) by Hugo Laurençon, Lucile Saulnier, Léo Tronchon, Stas Bekman, Amanpreet Singh, Anton Lozhkov, Thomas Wang, Siddharth Karamcheti, Alexander M. Rush, Douwe Kiela, Matthieu Cord, Victor Sanh.
1. **[ImageGPT](https://huggingface.co/docs/transformers/model_doc/imagegpt)** (from OpenAI) released with the paper [Generative Pretraining from Pixels](https://openai.com/blog/image-gpt/) by Mark Chen, Alec Radford, Rewon Child, Jeffrey Wu, Heewoo Jun, David Luan, Ilya Sutskever.
1. **[Informer](https://huggingface.co/docs/transformers/model_doc/informer)** (from Beihang University, UC Berkeley, Rutgers University, SEDD Company) released with the paper [Informer: Beyond Efficient Transformer for Long Sequence Time-Series Forecasting](https://arxiv.org/abs/2012.07436) by Haoyi Zhou, Shanghang Zhang, Jieqi Peng, Shuai Zhang, Jianxin Li, Hui Xiong, and Wancai Zhang.
1. **[InstructBLIP](https://huggingface.co/docs/transformers/model_doc/instructblip)** (from Salesforce) released with the paper [InstructBLIP: Towards General-purpose Vision-Language Models with Instruction Tuning](https://arxiv.org/abs/2305.06500) by Wenliang Dai, Junnan Li, Dongxu Li, Anthony Meng Huat Tiong, Junqi Zhao, Weisheng Wang, Boyang Li, Pascale Fung, Steven Hoi.
1. **[Jukebox](https://huggingface.co/docs/transformers/model_doc/jukebox)** (from OpenAI) released with the paper [Jukebox: A Generative Model for Music](https://arxiv.org/pdf/2005.00341.pdf) by Prafulla Dhariwal, Heewoo Jun, Christine Payne, Jong Wook Kim, Alec Radford, Ilya Sutskever.
<<<<<<< HEAD
1. **[LagLlama](https://huggingface.co/docs/transformers/main/model_doc/lagllama)** (from <FILL INSTITUTION>) released with the paper [<FILL PAPER TITLE>](<FILL ARKIV LINK>) by <FILL AUTHORS>.
=======
1. **[KOSMOS-2](https://huggingface.co/docs/transformers/model_doc/kosmos-2)** (from Microsoft Research Asia) released with the paper [Kosmos-2: Grounding Multimodal Large Language Models to the World](https://arxiv.org/abs/2306.14824) by Zhiliang Peng, Wenhui Wang, Li Dong, Yaru Hao, Shaohan Huang, Shuming Ma, Furu Wei.
>>>>>>> cf32c941
1. **[LayoutLM](https://huggingface.co/docs/transformers/model_doc/layoutlm)** (from Microsoft Research Asia) released with the paper [LayoutLM: Pre-training of Text and Layout for Document Image Understanding](https://arxiv.org/abs/1912.13318) by Yiheng Xu, Minghao Li, Lei Cui, Shaohan Huang, Furu Wei, Ming Zhou.
1. **[LayoutLMv2](https://huggingface.co/docs/transformers/model_doc/layoutlmv2)** (from Microsoft Research Asia) released with the paper [LayoutLMv2: Multi-modal Pre-training for Visually-Rich Document Understanding](https://arxiv.org/abs/2012.14740) by Yang Xu, Yiheng Xu, Tengchao Lv, Lei Cui, Furu Wei, Guoxin Wang, Yijuan Lu, Dinei Florencio, Cha Zhang, Wanxiang Che, Min Zhang, Lidong Zhou.
1. **[LayoutLMv3](https://huggingface.co/docs/transformers/model_doc/layoutlmv3)** (from Microsoft Research Asia) released with the paper [LayoutLMv3: Pre-training for Document AI with Unified Text and Image Masking](https://arxiv.org/abs/2204.08387) by Yupan Huang, Tengchao Lv, Lei Cui, Yutong Lu, Furu Wei.
1. **[LayoutXLM](https://huggingface.co/docs/transformers/model_doc/layoutxlm)** (from Microsoft Research Asia) released with the paper [LayoutXLM: Multimodal Pre-training for Multilingual Visually-rich Document Understanding](https://arxiv.org/abs/2104.08836) by Yiheng Xu, Tengchao Lv, Lei Cui, Guoxin Wang, Yijuan Lu, Dinei Florencio, Cha Zhang, Furu Wei.
1. **[LED](https://huggingface.co/docs/transformers/model_doc/led)** (from AllenAI) released with the paper [Longformer: The Long-Document Transformer](https://arxiv.org/abs/2004.05150) by Iz Beltagy, Matthew E. Peters, Arman Cohan.
1. **[LeViT](https://huggingface.co/docs/transformers/model_doc/levit)** (from Meta AI) released with the paper [LeViT: A Vision Transformer in ConvNet's Clothing for Faster Inference](https://arxiv.org/abs/2104.01136) by Ben Graham, Alaaeldin El-Nouby, Hugo Touvron, Pierre Stock, Armand Joulin, Hervé Jégou, Matthijs Douze.
1. **[LiLT](https://huggingface.co/docs/transformers/model_doc/lilt)** (from South China University of Technology) released with the paper [LiLT: A Simple yet Effective Language-Independent Layout Transformer for Structured Document Understanding](https://arxiv.org/abs/2202.13669) by Jiapeng Wang, Lianwen Jin, Kai Ding.
1. **[LLaMA](https://huggingface.co/docs/transformers/model_doc/llama)** (from The FAIR team of Meta AI) released with the paper [LLaMA: Open and Efficient Foundation Language Models](https://arxiv.org/abs/2302.13971) by Hugo Touvron, Thibaut Lavril, Gautier Izacard, Xavier Martinet, Marie-Anne Lachaux, Timothée Lacroix, Baptiste Rozière, Naman Goyal, Eric Hambro, Faisal Azhar, Aurelien Rodriguez, Armand Joulin, Edouard Grave, Guillaume Lample.
1. **[Llama2](https://huggingface.co/docs/transformers/model_doc/llama2)** (from The FAIR team of Meta AI) released with the paper [Llama2: Open Foundation and Fine-Tuned Chat Models](https://ai.meta.com/research/publications/llama-2-open-foundation-and-fine-tuned-chat-models/) by Hugo Touvron, Louis Martin, Kevin Stone, Peter Albert, Amjad Almahairi, Yasmine Babaei, Nikolay Bashlykov, Soumya Batra, Prajjwal Bhargava, Shruti Bhosale, Dan Bikel, Lukas Blecher, Cristian Canton Ferrer, Moya Chen, Guillem Cucurull, David Esiobu, Jude Fernandes, Jeremy Fu, Wenyin Fu, Brian Fuller, Cynthia Gao, Vedanuj Goswami, Naman Goyal, Anthony Hartshorn, Saghar Hosseini, Rui Hou, Hakan Inan, Marcin Kardas, Viktor Kerkez Madian Khabsa, Isabel Kloumann, Artem Korenev, Punit Singh Koura, Marie-Anne Lachaux, Thibaut Lavril, Jenya Lee, Diana Liskovich, Yinghai Lu, Yuning Mao, Xavier Martinet, Todor Mihaylov, Pushka rMishra, Igor Molybog, Yixin Nie, Andrew Poulton, Jeremy Reizenstein, Rashi Rungta, Kalyan Saladi, Alan Schelten, Ruan Silva, Eric Michael Smith, Ranjan Subramanian, Xiaoqing EllenTan, Binh Tang, Ross Taylor, Adina Williams, Jian Xiang Kuan, Puxin Xu, Zheng Yan, Iliyan Zarov, Yuchen Zhang, Angela Fan, Melanie Kambadur, Sharan Narang, Aurelien Rodriguez, Robert Stojnic, Sergey Edunov, Thomas Scialom.
1. **[Longformer](https://huggingface.co/docs/transformers/model_doc/longformer)** (from AllenAI) released with the paper [Longformer: The Long-Document Transformer](https://arxiv.org/abs/2004.05150) by Iz Beltagy, Matthew E. Peters, Arman Cohan.
1. **[LongT5](https://huggingface.co/docs/transformers/model_doc/longt5)** (from Google AI) released with the paper [LongT5: Efficient Text-To-Text Transformer for Long Sequences](https://arxiv.org/abs/2112.07916) by Mandy Guo, Joshua Ainslie, David Uthus, Santiago Ontanon, Jianmo Ni, Yun-Hsuan Sung, Yinfei Yang.
1. **[LUKE](https://huggingface.co/docs/transformers/model_doc/luke)** (from Studio Ousia) released with the paper [LUKE: Deep Contextualized Entity Representations with Entity-aware Self-attention](https://arxiv.org/abs/2010.01057) by Ikuya Yamada, Akari Asai, Hiroyuki Shindo, Hideaki Takeda, Yuji Matsumoto.
1. **[LXMERT](https://huggingface.co/docs/transformers/model_doc/lxmert)** (from UNC Chapel Hill) released with the paper [LXMERT: Learning Cross-Modality Encoder Representations from Transformers for Open-Domain Question Answering](https://arxiv.org/abs/1908.07490) by Hao Tan and Mohit Bansal.
1. **[M-CTC-T](https://huggingface.co/docs/transformers/model_doc/mctct)** (from Facebook) released with the paper [Pseudo-Labeling For Massively Multilingual Speech Recognition](https://arxiv.org/abs/2111.00161) by Loren Lugosch, Tatiana Likhomanenko, Gabriel Synnaeve, and Ronan Collobert.
1. **[M2M100](https://huggingface.co/docs/transformers/model_doc/m2m_100)** (from Facebook) released with the paper [Beyond English-Centric Multilingual Machine Translation](https://arxiv.org/abs/2010.11125) by Angela Fan, Shruti Bhosale, Holger Schwenk, Zhiyi Ma, Ahmed El-Kishky, Siddharth Goyal, Mandeep Baines, Onur Celebi, Guillaume Wenzek, Vishrav Chaudhary, Naman Goyal, Tom Birch, Vitaliy Liptchinsky, Sergey Edunov, Edouard Grave, Michael Auli, Armand Joulin.
1. **[MarianMT](https://huggingface.co/docs/transformers/model_doc/marian)** Machine translation models trained using [OPUS](http://opus.nlpl.eu/) data by Jörg Tiedemann. The [Marian Framework](https://marian-nmt.github.io/) is being developed by the Microsoft Translator Team.
1. **[MarkupLM](https://huggingface.co/docs/transformers/model_doc/markuplm)** (from Microsoft Research Asia) released with the paper [MarkupLM: Pre-training of Text and Markup Language for Visually-rich Document Understanding](https://arxiv.org/abs/2110.08518) by Junlong Li, Yiheng Xu, Lei Cui, Furu Wei.
1. **[Mask2Former](https://huggingface.co/docs/transformers/model_doc/mask2former)** (from FAIR and UIUC) released with the paper [Masked-attention Mask Transformer for Universal Image Segmentation](https://arxiv.org/abs/2112.01527) by Bowen Cheng, Ishan Misra, Alexander G. Schwing, Alexander Kirillov, Rohit Girdhar.
1. **[MaskFormer](https://huggingface.co/docs/transformers/model_doc/maskformer)** (from Meta and UIUC) released with the paper [Per-Pixel Classification is Not All You Need for Semantic Segmentation](https://arxiv.org/abs/2107.06278) by Bowen Cheng, Alexander G. Schwing, Alexander Kirillov.
1. **[MatCha](https://huggingface.co/docs/transformers/model_doc/matcha)** (from Google AI) released with the paper [MatCha: Enhancing Visual Language Pretraining with Math Reasoning and Chart Derendering](https://arxiv.org/abs/2212.09662) by Fangyu Liu, Francesco Piccinno, Syrine Krichene, Chenxi Pang, Kenton Lee, Mandar Joshi, Yasemin Altun, Nigel Collier, Julian Martin Eisenschlos.
1. **[mBART](https://huggingface.co/docs/transformers/model_doc/mbart)** (from Facebook) released with the paper [Multilingual Denoising Pre-training for Neural Machine Translation](https://arxiv.org/abs/2001.08210) by Yinhan Liu, Jiatao Gu, Naman Goyal, Xian Li, Sergey Edunov, Marjan Ghazvininejad, Mike Lewis, Luke Zettlemoyer.
1. **[mBART-50](https://huggingface.co/docs/transformers/model_doc/mbart)** (from Facebook) released with the paper [Multilingual Translation with Extensible Multilingual Pretraining and Finetuning](https://arxiv.org/abs/2008.00401) by Yuqing Tang, Chau Tran, Xian Li, Peng-Jen Chen, Naman Goyal, Vishrav Chaudhary, Jiatao Gu, Angela Fan.
1. **[MEGA](https://huggingface.co/docs/transformers/model_doc/mega)** (from Meta/USC/CMU/SJTU) released with the paper [Mega: Moving Average Equipped Gated Attention](https://arxiv.org/abs/2209.10655) by Xuezhe Ma, Chunting Zhou, Xiang Kong, Junxian He, Liangke Gui, Graham Neubig, Jonathan May, and Luke Zettlemoyer.
1. **[Megatron-BERT](https://huggingface.co/docs/transformers/model_doc/megatron-bert)** (from NVIDIA) released with the paper [Megatron-LM: Training Multi-Billion Parameter Language Models Using Model Parallelism](https://arxiv.org/abs/1909.08053) by Mohammad Shoeybi, Mostofa Patwary, Raul Puri, Patrick LeGresley, Jared Casper and Bryan Catanzaro.
1. **[Megatron-GPT2](https://huggingface.co/docs/transformers/model_doc/megatron_gpt2)** (from NVIDIA) released with the paper [Megatron-LM: Training Multi-Billion Parameter Language Models Using Model Parallelism](https://arxiv.org/abs/1909.08053) by Mohammad Shoeybi, Mostofa Patwary, Raul Puri, Patrick LeGresley, Jared Casper and Bryan Catanzaro.
1. **[MGP-STR](https://huggingface.co/docs/transformers/model_doc/mgp-str)** (from Alibaba Research) released with the paper [Multi-Granularity Prediction for Scene Text Recognition](https://arxiv.org/abs/2209.03592) by Peng Wang, Cheng Da, and Cong Yao.
1. **[Mistral](https://huggingface.co/docs/transformers/model_doc/mistral)** (from Mistral AI) by The [Mistral AI](https://mistral.ai) team: Albert Jiang, Alexandre Sablayrolles, Arthur Mensch, Chris Bamford, Devendra Singh Chaplot, Diego de las Casas, Florian Bressand, Gianna Lengyel, Guillaume Lample, Lélio Renard Lavaud, Lucile Saulnier, Marie-Anne Lachaux, Pierre Stock, Teven Le Scao, Thibaut Lavril, Thomas Wang, Timothée Lacroix, William El Sayed.
1. **[mLUKE](https://huggingface.co/docs/transformers/model_doc/mluke)** (from Studio Ousia) released with the paper [mLUKE: The Power of Entity Representations in Multilingual Pretrained Language Models](https://arxiv.org/abs/2110.08151) by Ryokan Ri, Ikuya Yamada, and Yoshimasa Tsuruoka.
1. **[MMS](https://huggingface.co/docs/transformers/model_doc/mms)** (from Facebook) released with the paper [Scaling Speech Technology to 1,000+ Languages](https://arxiv.org/abs/2305.13516) by Vineel Pratap, Andros Tjandra, Bowen Shi, Paden Tomasello, Arun Babu, Sayani Kundu, Ali Elkahky, Zhaoheng Ni, Apoorv Vyas, Maryam Fazel-Zarandi, Alexei Baevski, Yossi Adi, Xiaohui Zhang, Wei-Ning Hsu, Alexis Conneau, Michael Auli.
1. **[MobileBERT](https://huggingface.co/docs/transformers/model_doc/mobilebert)** (from CMU/Google Brain) released with the paper [MobileBERT: a Compact Task-Agnostic BERT for Resource-Limited Devices](https://arxiv.org/abs/2004.02984) by Zhiqing Sun, Hongkun Yu, Xiaodan Song, Renjie Liu, Yiming Yang, and Denny Zhou.
1. **[MobileNetV1](https://huggingface.co/docs/transformers/model_doc/mobilenet_v1)** (from Google Inc.) released with the paper [MobileNets: Efficient Convolutional Neural Networks for Mobile Vision Applications](https://arxiv.org/abs/1704.04861) by Andrew G. Howard, Menglong Zhu, Bo Chen, Dmitry Kalenichenko, Weijun Wang, Tobias Weyand, Marco Andreetto, Hartwig Adam.
1. **[MobileNetV2](https://huggingface.co/docs/transformers/model_doc/mobilenet_v2)** (from Google Inc.) released with the paper [MobileNetV2: Inverted Residuals and Linear Bottlenecks](https://arxiv.org/abs/1801.04381) by Mark Sandler, Andrew Howard, Menglong Zhu, Andrey Zhmoginov, Liang-Chieh Chen.
1. **[MobileViT](https://huggingface.co/docs/transformers/model_doc/mobilevit)** (from Apple) released with the paper [MobileViT: Light-weight, General-purpose, and Mobile-friendly Vision Transformer](https://arxiv.org/abs/2110.02178) by Sachin Mehta and Mohammad Rastegari.
1. **[MobileViTV2](https://huggingface.co/docs/transformers/model_doc/mobilevitv2)** (from Apple) released with the paper [Separable Self-attention for Mobile Vision Transformers](https://arxiv.org/abs/2206.02680) by Sachin Mehta and Mohammad Rastegari.
1. **[MPNet](https://huggingface.co/docs/transformers/model_doc/mpnet)** (from Microsoft Research) released with the paper [MPNet: Masked and Permuted Pre-training for Language Understanding](https://arxiv.org/abs/2004.09297) by Kaitao Song, Xu Tan, Tao Qin, Jianfeng Lu, Tie-Yan Liu.
1. **[MPT](https://huggingface.co/docs/transformers/model_doc/mpt)** (from MosaiML) released with the repository [llm-foundry](https://github.com/mosaicml/llm-foundry/) by the MosaicML NLP Team.
1. **[MRA](https://huggingface.co/docs/transformers/model_doc/mra)** (from the University of Wisconsin - Madison) released with the paper [Multi Resolution Analysis (MRA) for Approximate Self-Attention](https://arxiv.org/abs/2207.10284) by Zhanpeng Zeng, Sourav Pal, Jeffery Kline, Glenn M Fung, Vikas Singh.
1. **[MT5](https://huggingface.co/docs/transformers/model_doc/mt5)** (from Google AI) released with the paper [mT5: A massively multilingual pre-trained text-to-text transformer](https://arxiv.org/abs/2010.11934) by Linting Xue, Noah Constant, Adam Roberts, Mihir Kale, Rami Al-Rfou, Aditya Siddhant, Aditya Barua, Colin Raffel.
1. **[MusicGen](https://huggingface.co/docs/transformers/model_doc/musicgen)** (from Meta) released with the paper [Simple and Controllable Music Generation](https://arxiv.org/abs/2306.05284) by Jade Copet, Felix Kreuk, Itai Gat, Tal Remez, David Kant, Gabriel Synnaeve, Yossi Adi and Alexandre Défossez.
1. **[MVP](https://huggingface.co/docs/transformers/model_doc/mvp)** (from RUC AI Box) released with the paper [MVP: Multi-task Supervised Pre-training for Natural Language Generation](https://arxiv.org/abs/2206.12131) by Tianyi Tang, Junyi Li, Wayne Xin Zhao and Ji-Rong Wen.
1. **[NAT](https://huggingface.co/docs/transformers/model_doc/nat)** (from SHI Labs) released with the paper [Neighborhood Attention Transformer](https://arxiv.org/abs/2204.07143) by Ali Hassani, Steven Walton, Jiachen Li, Shen Li, and Humphrey Shi.
1. **[Nezha](https://huggingface.co/docs/transformers/model_doc/nezha)** (from Huawei Noah’s Ark Lab) released with the paper [NEZHA: Neural Contextualized Representation for Chinese Language Understanding](https://arxiv.org/abs/1909.00204) by Junqiu Wei, Xiaozhe Ren, Xiaoguang Li, Wenyong Huang, Yi Liao, Yasheng Wang, Jiashu Lin, Xin Jiang, Xiao Chen and Qun Liu.
1. **[NLLB](https://huggingface.co/docs/transformers/model_doc/nllb)** (from Meta) released with the paper [No Language Left Behind: Scaling Human-Centered Machine Translation](https://arxiv.org/abs/2207.04672) by the NLLB team.
1. **[NLLB-MOE](https://huggingface.co/docs/transformers/model_doc/nllb-moe)** (from Meta) released with the paper [No Language Left Behind: Scaling Human-Centered Machine Translation](https://arxiv.org/abs/2207.04672) by the NLLB team.
1. **[Nougat](https://huggingface.co/docs/transformers/model_doc/nougat)** (from Meta AI) released with the paper [Nougat: Neural Optical Understanding for Academic Documents](https://arxiv.org/abs/2308.13418) by Lukas Blecher, Guillem Cucurull, Thomas Scialom, Robert Stojnic.
1. **[Nyströmformer](https://huggingface.co/docs/transformers/model_doc/nystromformer)** (from the University of Wisconsin - Madison) released with the paper [Nyströmformer: A Nyström-Based Algorithm for Approximating Self-Attention](https://arxiv.org/abs/2102.03902) by Yunyang Xiong, Zhanpeng Zeng, Rudrasis Chakraborty, Mingxing Tan, Glenn Fung, Yin Li, Vikas Singh.
1. **[OneFormer](https://huggingface.co/docs/transformers/model_doc/oneformer)** (from SHI Labs) released with the paper [OneFormer: One Transformer to Rule Universal Image Segmentation](https://arxiv.org/abs/2211.06220) by Jitesh Jain, Jiachen Li, MangTik Chiu, Ali Hassani, Nikita Orlov, Humphrey Shi.
1. **[OpenLlama](https://huggingface.co/docs/transformers/model_doc/open-llama)** (from [s-JoL](https://huggingface.co/s-JoL)) released on GitHub (now removed).
1. **[OPT](https://huggingface.co/docs/transformers/master/model_doc/opt)** (from Meta AI) released with the paper [OPT: Open Pre-trained Transformer Language Models](https://arxiv.org/abs/2205.01068) by Susan Zhang, Stephen Roller, Naman Goyal, Mikel Artetxe, Moya Chen, Shuohui Chen et al.
1. **[OWL-ViT](https://huggingface.co/docs/transformers/model_doc/owlvit)** (from Google AI) released with the paper [Simple Open-Vocabulary Object Detection with Vision Transformers](https://arxiv.org/abs/2205.06230) by Matthias Minderer, Alexey Gritsenko, Austin Stone, Maxim Neumann, Dirk Weissenborn, Alexey Dosovitskiy, Aravindh Mahendran, Anurag Arnab, Mostafa Dehghani, Zhuoran Shen, Xiao Wang, Xiaohua Zhai, Thomas Kipf, and Neil Houlsby.
1. **[OWLv2](https://huggingface.co/docs/transformers/model_doc/owlv2)** (from Google AI) released with the paper [Scaling Open-Vocabulary Object Detection](https://arxiv.org/abs/2306.09683) by Matthias Minderer, Alexey Gritsenko, Neil Houlsby.
1. **[Pegasus](https://huggingface.co/docs/transformers/model_doc/pegasus)** (from Google) released with the paper [PEGASUS: Pre-training with Extracted Gap-sentences for Abstractive Summarization](https://arxiv.org/abs/1912.08777) by Jingqing Zhang, Yao Zhao, Mohammad Saleh and Peter J. Liu.
1. **[PEGASUS-X](https://huggingface.co/docs/transformers/model_doc/pegasus_x)** (from Google) released with the paper [Investigating Efficiently Extending Transformers for Long Input Summarization](https://arxiv.org/abs/2208.04347) by Jason Phang, Yao Zhao, and Peter J. Liu.
1. **[Perceiver IO](https://huggingface.co/docs/transformers/model_doc/perceiver)** (from Deepmind) released with the paper [Perceiver IO: A General Architecture for Structured Inputs & Outputs](https://arxiv.org/abs/2107.14795) by Andrew Jaegle, Sebastian Borgeaud, Jean-Baptiste Alayrac, Carl Doersch, Catalin Ionescu, David Ding, Skanda Koppula, Daniel Zoran, Andrew Brock, Evan Shelhamer, Olivier Hénaff, Matthew M. Botvinick, Andrew Zisserman, Oriol Vinyals, João Carreira.
1. **[Persimmon](https://huggingface.co/docs/transformers/model_doc/persimmon)** (from ADEPT) released in a [blog post](https://www.adept.ai/blog/persimmon-8b) by Erich Elsen, Augustus Odena, Maxwell Nye, Sağnak Taşırlar, Tri Dao, Curtis Hawthorne, Deepak Moparthi, Arushi Somani.
1. **[PhoBERT](https://huggingface.co/docs/transformers/model_doc/phobert)** (from VinAI Research) released with the paper [PhoBERT: Pre-trained language models for Vietnamese](https://www.aclweb.org/anthology/2020.findings-emnlp.92/) by Dat Quoc Nguyen and Anh Tuan Nguyen.
1. **[Pix2Struct](https://huggingface.co/docs/transformers/model_doc/pix2struct)** (from Google) released with the paper [Pix2Struct: Screenshot Parsing as Pretraining for Visual Language Understanding](https://arxiv.org/abs/2210.03347) by Kenton Lee, Mandar Joshi, Iulia Turc, Hexiang Hu, Fangyu Liu, Julian Eisenschlos, Urvashi Khandelwal, Peter Shaw, Ming-Wei Chang, Kristina Toutanova.
1. **[PLBart](https://huggingface.co/docs/transformers/model_doc/plbart)** (from UCLA NLP) released with the paper [Unified Pre-training for Program Understanding and Generation](https://arxiv.org/abs/2103.06333) by Wasi Uddin Ahmad, Saikat Chakraborty, Baishakhi Ray, Kai-Wei Chang.
1. **[PoolFormer](https://huggingface.co/docs/transformers/model_doc/poolformer)** (from Sea AI Labs) released with the paper [MetaFormer is Actually What You Need for Vision](https://arxiv.org/abs/2111.11418) by Yu, Weihao and Luo, Mi and Zhou, Pan and Si, Chenyang and Zhou, Yichen and Wang, Xinchao and Feng, Jiashi and Yan, Shuicheng.
1. **[Pop2Piano](https://huggingface.co/docs/transformers/model_doc/pop2piano)** released with the paper [Pop2Piano : Pop Audio-based Piano Cover Generation](https://arxiv.org/abs/2211.00895) by Jongho Choi and Kyogu Lee.
1. **[ProphetNet](https://huggingface.co/docs/transformers/model_doc/prophetnet)** (from Microsoft Research) released with the paper [ProphetNet: Predicting Future N-gram for Sequence-to-Sequence Pre-training](https://arxiv.org/abs/2001.04063) by Yu Yan, Weizhen Qi, Yeyun Gong, Dayiheng Liu, Nan Duan, Jiusheng Chen, Ruofei Zhang and Ming Zhou.
1. **[PVT](https://huggingface.co/docs/transformers/model_doc/pvt)** (from Nanjing University, The University of Hong Kong etc.) released with the paper [Pyramid Vision Transformer: A Versatile Backbone for Dense Prediction without Convolutions](https://arxiv.org/pdf/2102.12122.pdf) by Wenhai Wang, Enze Xie, Xiang Li, Deng-Ping Fan, Kaitao Song, Ding Liang, Tong Lu, Ping Luo, Ling Shao.
1. **[QDQBert](https://huggingface.co/docs/transformers/model_doc/qdqbert)** (from NVIDIA) released with the paper [Integer Quantization for Deep Learning Inference: Principles and Empirical Evaluation](https://arxiv.org/abs/2004.09602) by Hao Wu, Patrick Judd, Xiaojie Zhang, Mikhail Isaev and Paulius Micikevicius.
1. **[RAG](https://huggingface.co/docs/transformers/model_doc/rag)** (from Facebook) released with the paper [Retrieval-Augmented Generation for Knowledge-Intensive NLP Tasks](https://arxiv.org/abs/2005.11401) by Patrick Lewis, Ethan Perez, Aleksandara Piktus, Fabio Petroni, Vladimir Karpukhin, Naman Goyal, Heinrich Küttler, Mike Lewis, Wen-tau Yih, Tim Rocktäschel, Sebastian Riedel, Douwe Kiela.
1. **[REALM](https://huggingface.co/docs/transformers/model_doc/realm.html)** (from Google Research) released with the paper [REALM: Retrieval-Augmented Language Model Pre-Training](https://arxiv.org/abs/2002.08909) by Kelvin Guu, Kenton Lee, Zora Tung, Panupong Pasupat and Ming-Wei Chang.
1. **[Reformer](https://huggingface.co/docs/transformers/model_doc/reformer)** (from Google Research) released with the paper [Reformer: The Efficient Transformer](https://arxiv.org/abs/2001.04451) by Nikita Kitaev, Łukasz Kaiser, Anselm Levskaya.
1. **[RegNet](https://huggingface.co/docs/transformers/model_doc/regnet)** (from META Platforms) released with the paper [Designing Network Design Space](https://arxiv.org/abs/2003.13678) by Ilija Radosavovic, Raj Prateek Kosaraju, Ross Girshick, Kaiming He, Piotr Dollár.
1. **[RemBERT](https://huggingface.co/docs/transformers/model_doc/rembert)** (from Google Research) released with the paper [Rethinking embedding coupling in pre-trained language models](https://arxiv.org/abs/2010.12821) by Hyung Won Chung, Thibault Févry, Henry Tsai, M. Johnson, Sebastian Ruder.
1. **[ResNet](https://huggingface.co/docs/transformers/model_doc/resnet)** (from Microsoft Research) released with the paper [Deep Residual Learning for Image Recognition](https://arxiv.org/abs/1512.03385) by Kaiming He, Xiangyu Zhang, Shaoqing Ren, Jian Sun.
1. **[RoBERTa](https://huggingface.co/docs/transformers/model_doc/roberta)** (from Facebook), released together with the paper [RoBERTa: A Robustly Optimized BERT Pretraining Approach](https://arxiv.org/abs/1907.11692) by Yinhan Liu, Myle Ott, Naman Goyal, Jingfei Du, Mandar Joshi, Danqi Chen, Omer Levy, Mike Lewis, Luke Zettlemoyer, Veselin Stoyanov.
1. **[RoBERTa-PreLayerNorm](https://huggingface.co/docs/transformers/model_doc/roberta-prelayernorm)** (from Facebook) released with the paper [fairseq: A Fast, Extensible Toolkit for Sequence Modeling](https://arxiv.org/abs/1904.01038) by Myle Ott, Sergey Edunov, Alexei Baevski, Angela Fan, Sam Gross, Nathan Ng, David Grangier, Michael Auli.
1. **[RoCBert](https://huggingface.co/docs/transformers/model_doc/roc_bert)** (from WeChatAI) released with the paper [RoCBert: Robust Chinese Bert with Multimodal Contrastive Pretraining](https://aclanthology.org/2022.acl-long.65.pdf) by HuiSu, WeiweiShi, XiaoyuShen, XiaoZhou, TuoJi, JiaruiFang, JieZhou.
1. **[RoFormer](https://huggingface.co/docs/transformers/model_doc/roformer)** (from ZhuiyiTechnology), released together with the paper [RoFormer: Enhanced Transformer with Rotary Position Embedding](https://arxiv.org/abs/2104.09864) by Jianlin Su and Yu Lu and Shengfeng Pan and Bo Wen and Yunfeng Liu.
1. **[RWKV](https://huggingface.co/docs/transformers/model_doc/rwkv)** (from Bo Peng), released on [this repo](https://github.com/BlinkDL/RWKV-LM) by Bo Peng.
1. **[SeamlessM4T](https://huggingface.co/docs/transformers/model_doc/seamless_m4t)** (from Meta AI) released with the paper [SeamlessM4T — Massively Multilingual & Multimodal Machine Translation](https://dl.fbaipublicfiles.com/seamless/seamless_m4t_paper.pdf) by the Seamless Communication team.
1. **[SegFormer](https://huggingface.co/docs/transformers/model_doc/segformer)** (from NVIDIA) released with the paper [SegFormer: Simple and Efficient Design for Semantic Segmentation with Transformers](https://arxiv.org/abs/2105.15203) by Enze Xie, Wenhai Wang, Zhiding Yu, Anima Anandkumar, Jose M. Alvarez, Ping Luo.
1. **[Segment Anything](https://huggingface.co/docs/transformers/model_doc/sam)** (from Meta AI) released with the paper [Segment Anything](https://arxiv.org/pdf/2304.02643v1.pdf) by Alexander Kirillov, Eric Mintun, Nikhila Ravi, Hanzi Mao, Chloe Rolland, Laura Gustafson, Tete Xiao, Spencer Whitehead, Alex Berg, Wan-Yen Lo, Piotr Dollar, Ross Girshick.
1. **[SEW](https://huggingface.co/docs/transformers/model_doc/sew)** (from ASAPP) released with the paper [Performance-Efficiency Trade-offs in Unsupervised Pre-training for Speech Recognition](https://arxiv.org/abs/2109.06870) by Felix Wu, Kwangyoun Kim, Jing Pan, Kyu Han, Kilian Q. Weinberger, Yoav Artzi.
1. **[SEW-D](https://huggingface.co/docs/transformers/model_doc/sew_d)** (from ASAPP) released with the paper [Performance-Efficiency Trade-offs in Unsupervised Pre-training for Speech Recognition](https://arxiv.org/abs/2109.06870) by Felix Wu, Kwangyoun Kim, Jing Pan, Kyu Han, Kilian Q. Weinberger, Yoav Artzi.
1. **[SpeechT5](https://huggingface.co/docs/transformers/model_doc/speecht5)** (from Microsoft Research) released with the paper [SpeechT5: Unified-Modal Encoder-Decoder Pre-Training for Spoken Language Processing](https://arxiv.org/abs/2110.07205) by Junyi Ao, Rui Wang, Long Zhou, Chengyi Wang, Shuo Ren, Yu Wu, Shujie Liu, Tom Ko, Qing Li, Yu Zhang, Zhihua Wei, Yao Qian, Jinyu Li, Furu Wei.
1. **[SpeechToTextTransformer](https://huggingface.co/docs/transformers/model_doc/speech_to_text)** (from Facebook), released together with the paper [fairseq S2T: Fast Speech-to-Text Modeling with fairseq](https://arxiv.org/abs/2010.05171) by Changhan Wang, Yun Tang, Xutai Ma, Anne Wu, Dmytro Okhonko, Juan Pino.
1. **[SpeechToTextTransformer2](https://huggingface.co/docs/transformers/model_doc/speech_to_text_2)** (from Facebook), released together with the paper [Large-Scale Self- and Semi-Supervised Learning for Speech Translation](https://arxiv.org/abs/2104.06678) by Changhan Wang, Anne Wu, Juan Pino, Alexei Baevski, Michael Auli, Alexis Conneau.
1. **[Splinter](https://huggingface.co/docs/transformers/model_doc/splinter)** (from Tel Aviv University), released together with the paper [Few-Shot Question Answering by Pretraining Span Selection](https://arxiv.org/abs/2101.00438) by Ori Ram, Yuval Kirstain, Jonathan Berant, Amir Globerson, Omer Levy.
1. **[SqueezeBERT](https://huggingface.co/docs/transformers/model_doc/squeezebert)** (from Berkeley) released with the paper [SqueezeBERT: What can computer vision teach NLP about efficient neural networks?](https://arxiv.org/abs/2006.11316) by Forrest N. Iandola, Albert E. Shaw, Ravi Krishna, and Kurt W. Keutzer.
1. **[SwiftFormer](https://huggingface.co/docs/transformers/model_doc/swiftformer)** (from MBZUAI) released with the paper [SwiftFormer: Efficient Additive Attention for Transformer-based Real-time Mobile Vision Applications](https://arxiv.org/abs/2303.15446) by Abdelrahman Shaker, Muhammad Maaz, Hanoona Rasheed, Salman Khan, Ming-Hsuan Yang, Fahad Shahbaz Khan.
1. **[Swin Transformer](https://huggingface.co/docs/transformers/model_doc/swin)** (from Microsoft) released with the paper [Swin Transformer: Hierarchical Vision Transformer using Shifted Windows](https://arxiv.org/abs/2103.14030) by Ze Liu, Yutong Lin, Yue Cao, Han Hu, Yixuan Wei, Zheng Zhang, Stephen Lin, Baining Guo.
1. **[Swin Transformer V2](https://huggingface.co/docs/transformers/model_doc/swinv2)** (from Microsoft) released with the paper [Swin Transformer V2: Scaling Up Capacity and Resolution](https://arxiv.org/abs/2111.09883) by Ze Liu, Han Hu, Yutong Lin, Zhuliang Yao, Zhenda Xie, Yixuan Wei, Jia Ning, Yue Cao, Zheng Zhang, Li Dong, Furu Wei, Baining Guo.
1. **[Swin2SR](https://huggingface.co/docs/transformers/model_doc/swin2sr)** (from University of Würzburg) released with the paper [Swin2SR: SwinV2 Transformer for Compressed Image Super-Resolution and Restoration](https://arxiv.org/abs/2209.11345) by Marcos V. Conde, Ui-Jin Choi, Maxime Burchi, Radu Timofte.
1. **[SwitchTransformers](https://huggingface.co/docs/transformers/model_doc/switch_transformers)** (from Google) released with the paper [Switch Transformers: Scaling to Trillion Parameter Models with Simple and Efficient Sparsity](https://arxiv.org/abs/2101.03961) by William Fedus, Barret Zoph, Noam Shazeer.
1. **[T5](https://huggingface.co/docs/transformers/model_doc/t5)** (from Google AI) released with the paper [Exploring the Limits of Transfer Learning with a Unified Text-to-Text Transformer](https://arxiv.org/abs/1910.10683) by Colin Raffel and Noam Shazeer and Adam Roberts and Katherine Lee and Sharan Narang and Michael Matena and Yanqi Zhou and Wei Li and Peter J. Liu.
1. **[T5v1.1](https://huggingface.co/docs/transformers/model_doc/t5v1.1)** (from Google AI) released in the repository [google-research/text-to-text-transfer-transformer](https://github.com/google-research/text-to-text-transfer-transformer/blob/main/released_checkpoints.md#t511) by Colin Raffel and Noam Shazeer and Adam Roberts and Katherine Lee and Sharan Narang and Michael Matena and Yanqi Zhou and Wei Li and Peter J. Liu.
1. **[Table Transformer](https://huggingface.co/docs/transformers/model_doc/table-transformer)** (from Microsoft Research) released with the paper [PubTables-1M: Towards Comprehensive Table Extraction From Unstructured Documents](https://arxiv.org/abs/2110.00061) by Brandon Smock, Rohith Pesala, Robin Abraham.
1. **[TAPAS](https://huggingface.co/docs/transformers/model_doc/tapas)** (from Google AI) released with the paper [TAPAS: Weakly Supervised Table Parsing via Pre-training](https://arxiv.org/abs/2004.02349) by Jonathan Herzig, Paweł Krzysztof Nowak, Thomas Müller, Francesco Piccinno and Julian Martin Eisenschlos.
1. **[TAPEX](https://huggingface.co/docs/transformers/model_doc/tapex)** (from Microsoft Research) released with the paper [TAPEX: Table Pre-training via Learning a Neural SQL Executor](https://arxiv.org/abs/2107.07653) by Qian Liu, Bei Chen, Jiaqi Guo, Morteza Ziyadi, Zeqi Lin, Weizhu Chen, Jian-Guang Lou.
1. **[Time Series Transformer](https://huggingface.co/docs/transformers/model_doc/time_series_transformer)** (from HuggingFace).
1. **[TimeSformer](https://huggingface.co/docs/transformers/model_doc/timesformer)** (from Facebook) released with the paper [Is Space-Time Attention All You Need for Video Understanding?](https://arxiv.org/abs/2102.05095) by Gedas Bertasius, Heng Wang, Lorenzo Torresani.
1. **[Trajectory Transformer](https://huggingface.co/docs/transformers/model_doc/trajectory_transformers)** (from the University of California at Berkeley) released with the paper [Offline Reinforcement Learning as One Big Sequence Modeling Problem](https://arxiv.org/abs/2106.02039) by Michael Janner, Qiyang Li, Sergey Levine
1. **[Transformer-XL](https://huggingface.co/docs/transformers/model_doc/transfo-xl)** (from Google/CMU) released with the paper [Transformer-XL: Attentive Language Models Beyond a Fixed-Length Context](https://arxiv.org/abs/1901.02860) by Zihang Dai*, Zhilin Yang*, Yiming Yang, Jaime Carbonell, Quoc V. Le, Ruslan Salakhutdinov.
1. **[TrOCR](https://huggingface.co/docs/transformers/model_doc/trocr)** (from Microsoft), released together with the paper [TrOCR: Transformer-based Optical Character Recognition with Pre-trained Models](https://arxiv.org/abs/2109.10282) by Minghao Li, Tengchao Lv, Lei Cui, Yijuan Lu, Dinei Florencio, Cha Zhang, Zhoujun Li, Furu Wei.
1. **[TVLT](https://huggingface.co/docs/transformers/model_doc/tvlt)** (from UNC Chapel Hill) released with the paper [TVLT: Textless Vision-Language Transformer](https://arxiv.org/abs/2209.14156) by Zineng Tang, Jaemin Cho, Yixin Nie, Mohit Bansal.
1. **[UL2](https://huggingface.co/docs/transformers/model_doc/ul2)** (from Google Research) released with the paper [Unifying Language Learning Paradigms](https://arxiv.org/abs/2205.05131v1) by Yi Tay, Mostafa Dehghani, Vinh Q. Tran, Xavier Garcia, Dara Bahri, Tal Schuster, Huaixiu Steven Zheng, Neil Houlsby, Donald Metzler
1. **[UMT5](https://huggingface.co/docs/transformers/model_doc/umt5)** (from Google Research) released with the paper [UniMax: Fairer and More Effective Language Sampling for Large-Scale Multilingual Pretraining](https://openreview.net/forum?id=kXwdL1cWOAi) by Hyung Won Chung, Xavier Garcia, Adam Roberts, Yi Tay, Orhan Firat, Sharan Narang, Noah Constant.
1. **[UniSpeech](https://huggingface.co/docs/transformers/model_doc/unispeech)** (from Microsoft Research) released with the paper [UniSpeech: Unified Speech Representation Learning with Labeled and Unlabeled Data](https://arxiv.org/abs/2101.07597) by Chengyi Wang, Yu Wu, Yao Qian, Kenichi Kumatani, Shujie Liu, Furu Wei, Michael Zeng, Xuedong Huang.
1. **[UniSpeechSat](https://huggingface.co/docs/transformers/model_doc/unispeech-sat)** (from Microsoft Research) released with the paper [UNISPEECH-SAT: UNIVERSAL SPEECH REPRESENTATION LEARNING WITH SPEAKER AWARE PRE-TRAINING](https://arxiv.org/abs/2110.05752) by Sanyuan Chen, Yu Wu, Chengyi Wang, Zhengyang Chen, Zhuo Chen, Shujie Liu, Jian Wu, Yao Qian, Furu Wei, Jinyu Li, Xiangzhan Yu.
1. **[UPerNet](https://huggingface.co/docs/transformers/model_doc/upernet)** (from Peking University) released with the paper [Unified Perceptual Parsing for Scene Understanding](https://arxiv.org/abs/1807.10221) by Tete Xiao, Yingcheng Liu, Bolei Zhou, Yuning Jiang, Jian Sun.
1. **[VAN](https://huggingface.co/docs/transformers/model_doc/van)** (from Tsinghua University and Nankai University) released with the paper [Visual Attention Network](https://arxiv.org/abs/2202.09741) by Meng-Hao Guo, Cheng-Ze Lu, Zheng-Ning Liu, Ming-Ming Cheng, Shi-Min Hu.
1. **[VideoMAE](https://huggingface.co/docs/transformers/model_doc/videomae)** (from Multimedia Computing Group, Nanjing University) released with the paper [VideoMAE: Masked Autoencoders are Data-Efficient Learners for Self-Supervised Video Pre-Training](https://arxiv.org/abs/2203.12602) by Zhan Tong, Yibing Song, Jue Wang, Limin Wang.
1. **[ViLT](https://huggingface.co/docs/transformers/model_doc/vilt)** (from NAVER AI Lab/Kakao Enterprise/Kakao Brain) released with the paper [ViLT: Vision-and-Language Transformer Without Convolution or Region Supervision](https://arxiv.org/abs/2102.03334) by Wonjae Kim, Bokyung Son, Ildoo Kim.
1. **[Vision Transformer (ViT)](https://huggingface.co/docs/transformers/model_doc/vit)** (from Google AI) released with the paper [An Image is Worth 16x16 Words: Transformers for Image Recognition at Scale](https://arxiv.org/abs/2010.11929) by Alexey Dosovitskiy, Lucas Beyer, Alexander Kolesnikov, Dirk Weissenborn, Xiaohua Zhai, Thomas Unterthiner, Mostafa Dehghani, Matthias Minderer, Georg Heigold, Sylvain Gelly, Jakob Uszkoreit, Neil Houlsby.
1. **[VisualBERT](https://huggingface.co/docs/transformers/model_doc/visual_bert)** (from UCLA NLP) released with the paper [VisualBERT: A Simple and Performant Baseline for Vision and Language](https://arxiv.org/pdf/1908.03557) by Liunian Harold Li, Mark Yatskar, Da Yin, Cho-Jui Hsieh, Kai-Wei Chang.
1. **[ViT Hybrid](https://huggingface.co/docs/transformers/model_doc/vit_hybrid)** (from Google AI) released with the paper [An Image is Worth 16x16 Words: Transformers for Image Recognition at Scale](https://arxiv.org/abs/2010.11929) by Alexey Dosovitskiy, Lucas Beyer, Alexander Kolesnikov, Dirk Weissenborn, Xiaohua Zhai, Thomas Unterthiner, Mostafa Dehghani, Matthias Minderer, Georg Heigold, Sylvain Gelly, Jakob Uszkoreit, Neil Houlsby.
1. **[VitDet](https://huggingface.co/docs/transformers/model_doc/vitdet)** (from Meta AI) released with the paper [Exploring Plain Vision Transformer Backbones for Object Detection](https://arxiv.org/abs/2203.16527) by Yanghao Li, Hanzi Mao, Ross Girshick, Kaiming He.
1. **[ViTMAE](https://huggingface.co/docs/transformers/model_doc/vit_mae)** (from Meta AI) released with the paper [Masked Autoencoders Are Scalable Vision Learners](https://arxiv.org/abs/2111.06377) by Kaiming He, Xinlei Chen, Saining Xie, Yanghao Li, Piotr Dollár, Ross Girshick.
1. **[ViTMatte](https://huggingface.co/docs/transformers/model_doc/vitmatte)** (from HUST-VL) released with the paper [ViTMatte: Boosting Image Matting with Pretrained Plain Vision Transformers](https://arxiv.org/abs/2305.15272) by Jingfeng Yao, Xinggang Wang, Shusheng Yang, Baoyuan Wang.
1. **[ViTMSN](https://huggingface.co/docs/transformers/model_doc/vit_msn)** (from Meta AI) released with the paper [Masked Siamese Networks for Label-Efficient Learning](https://arxiv.org/abs/2204.07141) by Mahmoud Assran, Mathilde Caron, Ishan Misra, Piotr Bojanowski, Florian Bordes, Pascal Vincent, Armand Joulin, Michael Rabbat, Nicolas Ballas.
1. **[VITS](https://huggingface.co/docs/transformers/model_doc/vits)** (from Kakao Enterprise) released with the paper [Conditional Variational Autoencoder with Adversarial Learning for End-to-End Text-to-Speech](https://arxiv.org/abs/2106.06103) by Jaehyeon Kim, Jungil Kong, Juhee Son.
1. **[ViViT](https://huggingface.co/docs/transformers/model_doc/vivit)** (from Google Research) released with the paper [ViViT: A Video Vision Transformer](https://arxiv.org/abs/2103.15691) by Anurag Arnab, Mostafa Dehghani, Georg Heigold, Chen Sun, Mario Lučić, Cordelia Schmid.
1. **[Wav2Vec2](https://huggingface.co/docs/transformers/model_doc/wav2vec2)** (from Facebook AI) released with the paper [wav2vec 2.0: A Framework for Self-Supervised Learning of Speech Representations](https://arxiv.org/abs/2006.11477) by Alexei Baevski, Henry Zhou, Abdelrahman Mohamed, Michael Auli.
1. **[Wav2Vec2-Conformer](https://huggingface.co/docs/transformers/model_doc/wav2vec2-conformer)** (from Facebook AI) released with the paper [FAIRSEQ S2T: Fast Speech-to-Text Modeling with FAIRSEQ](https://arxiv.org/abs/2010.05171) by Changhan Wang, Yun Tang, Xutai Ma, Anne Wu, Sravya Popuri, Dmytro Okhonko, Juan Pino.
1. **[Wav2Vec2Phoneme](https://huggingface.co/docs/transformers/model_doc/wav2vec2_phoneme)** (from Facebook AI) released with the paper [Simple and Effective Zero-shot Cross-lingual Phoneme Recognition](https://arxiv.org/abs/2109.11680) by Qiantong Xu, Alexei Baevski, Michael Auli.
1. **[WavLM](https://huggingface.co/docs/transformers/model_doc/wavlm)** (from Microsoft Research) released with the paper [WavLM: Large-Scale Self-Supervised Pre-Training for Full Stack Speech Processing](https://arxiv.org/abs/2110.13900) by Sanyuan Chen, Chengyi Wang, Zhengyang Chen, Yu Wu, Shujie Liu, Zhuo Chen, Jinyu Li, Naoyuki Kanda, Takuya Yoshioka, Xiong Xiao, Jian Wu, Long Zhou, Shuo Ren, Yanmin Qian, Yao Qian, Jian Wu, Michael Zeng, Furu Wei.
1. **[Whisper](https://huggingface.co/docs/transformers/model_doc/whisper)** (from OpenAI) released with the paper [Robust Speech Recognition via Large-Scale Weak Supervision](https://cdn.openai.com/papers/whisper.pdf) by Alec Radford, Jong Wook Kim, Tao Xu, Greg Brockman, Christine McLeavey, Ilya Sutskever.
1. **[X-CLIP](https://huggingface.co/docs/transformers/model_doc/xclip)** (from Microsoft Research) released with the paper [Expanding Language-Image Pretrained Models for General Video Recognition](https://arxiv.org/abs/2208.02816) by Bolin Ni, Houwen Peng, Minghao Chen, Songyang Zhang, Gaofeng Meng, Jianlong Fu, Shiming Xiang, Haibin Ling.
1. **[X-MOD](https://huggingface.co/docs/transformers/model_doc/xmod)** (from Meta AI) released with the paper [Lifting the Curse of Multilinguality by Pre-training Modular Transformers](http://dx.doi.org/10.18653/v1/2022.naacl-main.255) by Jonas Pfeiffer, Naman Goyal, Xi Lin, Xian Li, James Cross, Sebastian Riedel, Mikel Artetxe.
1. **[XGLM](https://huggingface.co/docs/transformers/model_doc/xglm)** (From Facebook AI) released with the paper [Few-shot Learning with Multilingual Language Models](https://arxiv.org/abs/2112.10668) by Xi Victoria Lin, Todor Mihaylov, Mikel Artetxe, Tianlu Wang, Shuohui Chen, Daniel Simig, Myle Ott, Naman Goyal, Shruti Bhosale, Jingfei Du, Ramakanth Pasunuru, Sam Shleifer, Punit Singh Koura, Vishrav Chaudhary, Brian O'Horo, Jeff Wang, Luke Zettlemoyer, Zornitsa Kozareva, Mona Diab, Veselin Stoyanov, Xian Li.
1. **[XLM](https://huggingface.co/docs/transformers/model_doc/xlm)** (from Facebook) released together with the paper [Cross-lingual Language Model Pretraining](https://arxiv.org/abs/1901.07291) by Guillaume Lample and Alexis Conneau.
1. **[XLM-ProphetNet](https://huggingface.co/docs/transformers/model_doc/xlm-prophetnet)** (from Microsoft Research) released with the paper [ProphetNet: Predicting Future N-gram for Sequence-to-Sequence Pre-training](https://arxiv.org/abs/2001.04063) by Yu Yan, Weizhen Qi, Yeyun Gong, Dayiheng Liu, Nan Duan, Jiusheng Chen, Ruofei Zhang and Ming Zhou.
1. **[XLM-RoBERTa](https://huggingface.co/docs/transformers/model_doc/xlm-roberta)** (from Facebook AI), released together with the paper [Unsupervised Cross-lingual Representation Learning at Scale](https://arxiv.org/abs/1911.02116) by Alexis Conneau*, Kartikay Khandelwal*, Naman Goyal, Vishrav Chaudhary, Guillaume Wenzek, Francisco Guzmán, Edouard Grave, Myle Ott, Luke Zettlemoyer and Veselin Stoyanov.
1. **[XLM-RoBERTa-XL](https://huggingface.co/docs/transformers/model_doc/xlm-roberta-xl)** (from Facebook AI), released together with the paper [Larger-Scale Transformers for Multilingual Masked Language Modeling](https://arxiv.org/abs/2105.00572) by Naman Goyal, Jingfei Du, Myle Ott, Giri Anantharaman, Alexis Conneau.
1. **[XLM-V](https://huggingface.co/docs/transformers/model_doc/xlm-v)** (from Meta AI) released with the paper [XLM-V: Overcoming the Vocabulary Bottleneck in Multilingual Masked Language Models](https://arxiv.org/abs/2301.10472) by Davis Liang, Hila Gonen, Yuning Mao, Rui Hou, Naman Goyal, Marjan Ghazvininejad, Luke Zettlemoyer, Madian Khabsa.
1. **[XLNet](https://huggingface.co/docs/transformers/model_doc/xlnet)** (from Google/CMU) released with the paper [​XLNet: Generalized Autoregressive Pretraining for Language Understanding](https://arxiv.org/abs/1906.08237) by Zhilin Yang*, Zihang Dai*, Yiming Yang, Jaime Carbonell, Ruslan Salakhutdinov, Quoc V. Le.
1. **[XLS-R](https://huggingface.co/docs/transformers/model_doc/xls_r)** (from Facebook AI) released with the paper [XLS-R: Self-supervised Cross-lingual Speech Representation Learning at Scale](https://arxiv.org/abs/2111.09296) by Arun Babu, Changhan Wang, Andros Tjandra, Kushal Lakhotia, Qiantong Xu, Naman Goyal, Kritika Singh, Patrick von Platen, Yatharth Saraf, Juan Pino, Alexei Baevski, Alexis Conneau, Michael Auli.
1. **[XLSR-Wav2Vec2](https://huggingface.co/docs/transformers/model_doc/xlsr_wav2vec2)** (from Facebook AI) released with the paper [Unsupervised Cross-Lingual Representation Learning For Speech Recognition](https://arxiv.org/abs/2006.13979) by Alexis Conneau, Alexei Baevski, Ronan Collobert, Abdelrahman Mohamed, Michael Auli.
1. **[YOLOS](https://huggingface.co/docs/transformers/model_doc/yolos)** (from Huazhong University of Science & Technology) released with the paper [You Only Look at One Sequence: Rethinking Transformer in Vision through Object Detection](https://arxiv.org/abs/2106.00666) by Yuxin Fang, Bencheng Liao, Xinggang Wang, Jiemin Fang, Jiyang Qi, Rui Wu, Jianwei Niu, Wenyu Liu.
1. **[YOSO](https://huggingface.co/docs/transformers/model_doc/yoso)** (from the University of Wisconsin - Madison) released with the paper [You Only Sample (Almost) Once: Linear Cost Self-Attention Via Bernoulli Sampling](https://arxiv.org/abs/2111.09714) by Zhanpeng Zeng, Yunyang Xiong, Sathya N. Ravi, Shailesh Acharya, Glenn Fung, Vikas Singh.
1. Want to contribute a new model? We have added a **detailed guide and templates** to guide you in the process of adding a new model. You can find them in the [`templates`](./templates) folder of the repository. Be sure to check the [contributing guidelines](./CONTRIBUTING.md) and contact the maintainers or open an issue to collect feedback before starting your PR.

To check if each model has an implementation in Flax, PyTorch or TensorFlow, or has an associated tokenizer backed by the 🤗 Tokenizers library, refer to [this table](https://huggingface.co/docs/transformers/index#supported-frameworks).

These implementations have been tested on several datasets (see the example scripts) and should match the performance of the original implementations. You can find more details on performance in the Examples section of the [documentation](https://github.com/huggingface/transformers/tree/main/examples).

## Learn more

| Section | Description |
|-|-|
| [Documentation](https://huggingface.co/docs/transformers/) | Full API documentation and tutorials |
| [Task summary](https://huggingface.co/docs/transformers/task_summary) | Tasks supported by 🤗 Transformers |
| [Preprocessing tutorial](https://huggingface.co/docs/transformers/preprocessing) | Using the `Tokenizer` class to prepare data for the models |
| [Training and fine-tuning](https://huggingface.co/docs/transformers/training) | Using the models provided by 🤗 Transformers in a PyTorch/TensorFlow training loop and the `Trainer` API |
| [Quick tour: Fine-tuning/usage scripts](https://github.com/huggingface/transformers/tree/main/examples) | Example scripts for fine-tuning models on a wide range of tasks |
| [Model sharing and uploading](https://huggingface.co/docs/transformers/model_sharing) | Upload and share your fine-tuned models with the community |

## Citation

We now have a [paper](https://www.aclweb.org/anthology/2020.emnlp-demos.6/) you can cite for the 🤗 Transformers library:

```bibtex
@inproceedings{wolf-etal-2020-transformers,
    title = "Transformers: State-of-the-Art Natural Language Processing",
    author = "Thomas Wolf and Lysandre Debut and Victor Sanh and Julien Chaumond and Clement Delangue and Anthony Moi and Pierric Cistac and Tim Rault and Rémi Louf and Morgan Funtowicz and Joe Davison and Sam Shleifer and Patrick von Platen and Clara Ma and Yacine Jernite and Julien Plu and Canwen Xu and Teven Le Scao and Sylvain Gugger and Mariama Drame and Quentin Lhoest and Alexander M. Rush",
    booktitle = "Proceedings of the 2020 Conference on Empirical Methods in Natural Language Processing: System Demonstrations",
    month = oct,
    year = "2020",
    address = "Online",
    publisher = "Association for Computational Linguistics",
    url = "https://www.aclweb.org/anthology/2020.emnlp-demos.6",
    pages = "38--45"
}
```<|MERGE_RESOLUTION|>--- conflicted
+++ resolved
@@ -232,15 +232,9 @@
     * Dozens of architectures with over 60,000 pretrained models across all modalities.
 
 1. Choose the right framework for every part of a model's lifetime:
-<<<<<<< HEAD
-    * Train state-of-the-art models in 3 lines of code.
-    * Move a single model between TF2.0/PyTorch/JAX frameworks at will.
-    * Seamlessly pick the right framework for training, evaluation and production.
-=======
     - Train state-of-the-art models in 3 lines of code.
     - Move a single model between TF2.0/PyTorch/JAX frameworks at will.
     - Seamlessly pick the right framework for training, evaluation, and production.
->>>>>>> cf32c941
 
 1. Easily customize a model or an example to your needs:
     * We provide examples for each architecture to reproduce the results published by its original authors.
@@ -249,15 +243,9 @@
 
 ## Why shouldn't I use transformers?
 
-<<<<<<< HEAD
-* This library is not a modular toolbox of building blocks for neural nets. The code in the model files is not refactored with additional abstractions on purpose, so that researchers can quickly iterate on each of the models without diving into additional abstractions/files.
-* The training API is not intended to work on any model but is optimized to work with the models provided by the library. For generic machine learning loops, you should use another library (possibly, [Accelerate](https://huggingface.co/docs/accelerate)).
-* While we strive to present as many use cases as possible, the scripts in our [examples folder](https://github.com/huggingface/transformers/tree/main/examples) are just that: examples. It is expected that they won't work out-of-the box on your specific problem and that you will be required to change a few lines of code to adapt them to your needs.
-=======
 - This library is not a modular toolbox of building blocks for neural nets. The code in the model files is not refactored with additional abstractions on purpose, so that researchers can quickly iterate on each of the models without diving into additional abstractions/files.
 - The training API is not intended to work on any model but is optimized to work with the models provided by the library. For generic machine learning loops, you should use another library (possibly, [Accelerate](https://huggingface.co/docs/accelerate)).
 - While we strive to present as many use cases as possible, the scripts in our [examples folder](https://github.com/huggingface/transformers/tree/main/examples) are just that: examples. It is expected that they won't work out-of-the-box on your specific problem and that you will be required to change a few lines of code to adapt them to your needs.
->>>>>>> cf32c941
 
 ## Installation
 
@@ -384,11 +372,7 @@
 1. **[GPT Neo](https://huggingface.co/docs/transformers/model_doc/gpt_neo)** (from EleutherAI) released in the repository [EleutherAI/gpt-neo](https://github.com/EleutherAI/gpt-neo) by Sid Black, Stella Biderman, Leo Gao, Phil Wang and Connor Leahy.
 1. **[GPT NeoX](https://huggingface.co/docs/transformers/model_doc/gpt_neox)** (from EleutherAI) released with the paper [GPT-NeoX-20B: An Open-Source Autoregressive Language Model](https://arxiv.org/abs/2204.06745) by Sid Black, Stella Biderman, Eric Hallahan, Quentin Anthony, Leo Gao, Laurence Golding, Horace He, Connor Leahy, Kyle McDonell, Jason Phang, Michael Pieler, USVSN Sai Prashanth, Shivanshu Purohit, Laria Reynolds, Jonathan Tow, Ben Wang, Samuel Weinbach
 1. **[GPT NeoX Japanese](https://huggingface.co/docs/transformers/model_doc/gpt_neox_japanese)** (from ABEJA) released by Shinya Otani, Takayoshi Makabe, Anuj Arora, and Kyo Hattori.
-<<<<<<< HEAD
-1. **[GPT-2](https://huggingface.co/docs/transformers/model_doc/gpt2)** (from OpenAI) released with the paper [Language Models are Unsupervised Multitask Learners](https://blog.openai.com/better-language-models/) by Alec Radford*, Jeffrey Wu*, Rewon Child, David Luan, Dario Amodei**and Ilya Sutskever**.
-=======
 1. **[GPT-2](https://huggingface.co/docs/transformers/model_doc/gpt2)** (from OpenAI) released with the paper [Language Models are Unsupervised Multitask Learners](https://openai.com/research/better-language-models/) by Alec Radford*, Jeffrey Wu*, Rewon Child, David Luan, Dario Amodei** and Ilya Sutskever**.
->>>>>>> cf32c941
 1. **[GPT-J](https://huggingface.co/docs/transformers/model_doc/gptj)** (from EleutherAI) released in the repository [kingoflolz/mesh-transformer-jax](https://github.com/kingoflolz/mesh-transformer-jax/) by Ben Wang and Aran Komatsuzaki.
 1. **[GPT-Sw3](https://huggingface.co/docs/transformers/model_doc/gpt-sw3)** (from AI-Sweden) released with the paper [Lessons Learned from GPT-SW3: Building the First Large-Scale Generative Language Model for Swedish](http://www.lrec-conf.org/proceedings/lrec2022/pdf/2022.lrec-1.376.pdf) by Ariel Ekgren, Amaru Cuba Gyllensten, Evangelia Gogoulou, Alice Heiman, Severine Verlinden, Joey Öhman, Fredrik Carlsson, Magnus Sahlgren.
 1. **[GPTBigCode](https://huggingface.co/docs/transformers/model_doc/gpt_bigcode)** (from BigCode) released with the paper [SantaCoder: don't reach for the stars!](https://arxiv.org/abs/2301.03988) by Loubna Ben Allal, Raymond Li, Denis Kocetkov, Chenghao Mou, Christopher Akiki, Carlos Munoz Ferrandis, Niklas Muennighoff, Mayank Mishra, Alex Gu, Manan Dey, Logesh Kumar Umapathi, Carolyn Jane Anderson, Yangtian Zi, Joel Lamy Poirier, Hailey Schoelkopf, Sergey Troshin, Dmitry Abulkhanov, Manuel Romero, Michael Lappert, Francesco De Toni, Bernardo García del Río, Qian Liu, Shamik Bose, Urvashi Bhattacharyya, Terry Yue Zhuo, Ian Yu, Paulo Villegas, Marco Zocca, Sourab Mangrulkar, David Lansky, Huu Nguyen, Danish Contractor, Luis Villa, Jia Li, Dzmitry Bahdanau, Yacine Jernite, Sean Hughes, Daniel Fried, Arjun Guha, Harm de Vries, Leandro von Werra.
@@ -403,11 +387,8 @@
 1. **[Informer](https://huggingface.co/docs/transformers/model_doc/informer)** (from Beihang University, UC Berkeley, Rutgers University, SEDD Company) released with the paper [Informer: Beyond Efficient Transformer for Long Sequence Time-Series Forecasting](https://arxiv.org/abs/2012.07436) by Haoyi Zhou, Shanghang Zhang, Jieqi Peng, Shuai Zhang, Jianxin Li, Hui Xiong, and Wancai Zhang.
 1. **[InstructBLIP](https://huggingface.co/docs/transformers/model_doc/instructblip)** (from Salesforce) released with the paper [InstructBLIP: Towards General-purpose Vision-Language Models with Instruction Tuning](https://arxiv.org/abs/2305.06500) by Wenliang Dai, Junnan Li, Dongxu Li, Anthony Meng Huat Tiong, Junqi Zhao, Weisheng Wang, Boyang Li, Pascale Fung, Steven Hoi.
 1. **[Jukebox](https://huggingface.co/docs/transformers/model_doc/jukebox)** (from OpenAI) released with the paper [Jukebox: A Generative Model for Music](https://arxiv.org/pdf/2005.00341.pdf) by Prafulla Dhariwal, Heewoo Jun, Christine Payne, Jong Wook Kim, Alec Radford, Ilya Sutskever.
-<<<<<<< HEAD
 1. **[LagLlama](https://huggingface.co/docs/transformers/main/model_doc/lagllama)** (from <FILL INSTITUTION>) released with the paper [<FILL PAPER TITLE>](<FILL ARKIV LINK>) by <FILL AUTHORS>.
-=======
 1. **[KOSMOS-2](https://huggingface.co/docs/transformers/model_doc/kosmos-2)** (from Microsoft Research Asia) released with the paper [Kosmos-2: Grounding Multimodal Large Language Models to the World](https://arxiv.org/abs/2306.14824) by Zhiliang Peng, Wenhui Wang, Li Dong, Yaru Hao, Shaohan Huang, Shuming Ma, Furu Wei.
->>>>>>> cf32c941
 1. **[LayoutLM](https://huggingface.co/docs/transformers/model_doc/layoutlm)** (from Microsoft Research Asia) released with the paper [LayoutLM: Pre-training of Text and Layout for Document Image Understanding](https://arxiv.org/abs/1912.13318) by Yiheng Xu, Minghao Li, Lei Cui, Shaohan Huang, Furu Wei, Ming Zhou.
 1. **[LayoutLMv2](https://huggingface.co/docs/transformers/model_doc/layoutlmv2)** (from Microsoft Research Asia) released with the paper [LayoutLMv2: Multi-modal Pre-training for Visually-Rich Document Understanding](https://arxiv.org/abs/2012.14740) by Yang Xu, Yiheng Xu, Tengchao Lv, Lei Cui, Furu Wei, Guoxin Wang, Yijuan Lu, Dinei Florencio, Cha Zhang, Wanxiang Che, Min Zhang, Lidong Zhou.
 1. **[LayoutLMv3](https://huggingface.co/docs/transformers/model_doc/layoutlmv3)** (from Microsoft Research Asia) released with the paper [LayoutLMv3: Pre-training for Document AI with Unified Text and Image Masking](https://arxiv.org/abs/2204.08387) by Yupan Huang, Tengchao Lv, Lei Cui, Yutong Lu, Furu Wei.
