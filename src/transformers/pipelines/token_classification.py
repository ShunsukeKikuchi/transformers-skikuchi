--- conflicted
+++ resolved
@@ -1,10 +1,6 @@
 import types
 import warnings
-<<<<<<< HEAD
-from typing import Any, Dict, Iterator, List, Optional, Tuple, Union, overload
-=======
-from typing import Any, Optional, Union, overload
->>>>>>> c27f628e
+from typing import Any, Iterator, List, Optional, Union, overload
 
 import numpy as np
 
@@ -33,13 +29,9 @@
     Handles arguments for token classification.
     """
 
-<<<<<<< HEAD
-    def __call__(self, inputs: Union[str, List[str]], **kwargs):
+    def __call__(self, inputs: Union[str, list[str]], **kwargs):
         is_split_into_words = kwargs.get("is_split_into_words", False)
 
-=======
-    def __call__(self, inputs: Union[str, list[str]], **kwargs):
->>>>>>> c27f628e
         if inputs is not None and isinstance(inputs, (list, tuple)) and len(inputs) > 0:
             inputs = list(inputs)
             batch_size = len(inputs)
@@ -162,12 +154,8 @@
         grouped_entities: Optional[bool] = None,
         ignore_subwords: Optional[bool] = None,
         aggregation_strategy: Optional[AggregationStrategy] = None,
-<<<<<<< HEAD
-        offset_mapping: Optional[List[Tuple[int, int]]] = None,
+        offset_mapping: Optional[list[tuple[int, int]]] = None,
         is_split_into_words: Optional[bool] = False,
-=======
-        offset_mapping: Optional[list[tuple[int, int]]] = None,
->>>>>>> c27f628e
         stride: Optional[int] = None,
     ):
         preprocess_params = {}
@@ -248,14 +236,9 @@
         Classify each token of the text(s) given as inputs.
 
         Args:
-<<<<<<< HEAD
             inputs (`str` or `List[str]`):
                 One or several texts (or one list of texts) for token classification. Can be pre-tokenized when
                 `is_split_into_words=True`.
-=======
-            inputs (`str` or `list[str]`):
-                One or several texts (or one list of texts) for token classification.
->>>>>>> c27f628e
 
         Return:
             A list or a list of list of `dict`: Each result comes as a list of dictionaries (one for each token in the
@@ -287,12 +270,12 @@
     @overload
     def preprocess(
         self, sentence: str, is_split_into_words: bool = False, offset_mapping=None, **preprocess_params
-    ) -> Iterator[Dict]: ...
+    ) -> Iterator[dict]: ...
 
     @overload
     def preprocess(
-        self, sentence: List[str], is_split_into_words: bool = True, offset_mapping=None, **preprocess_params
-    ) -> Iterator[Dict]: ...
+        self, sentence: list[str], is_split_into_words: bool = True, offset_mapping=None, **preprocess_params
+    ) -> Iterator[dict]: ...
 
     def preprocess(self, sentence, is_split_into_words, offset_mapping=None, **preprocess_params):
         tokenizer_params = preprocess_params.pop("tokenizer_params", {})
@@ -458,13 +441,9 @@
         offset_mapping: Optional[list[tuple[int, int]]],
         special_tokens_mask: np.ndarray,
         aggregation_strategy: AggregationStrategy,
-<<<<<<< HEAD
-        word_ids: Optional[List[Optional[int]]] = None,
-        word_to_chars_map: Optional[List[Tuple[int, int]]] = None,
-    ) -> List[dict]:
-=======
+        word_ids: Optional[list[Optional[int]]] = None,
+        word_to_chars_map: Optional[list[tuple[int, int]]] = None,
     ) -> list[dict]:
->>>>>>> c27f628e
         """Fuse various numpy arrays into dicts with all the information needed for aggregation"""
         pre_entities = []
         for idx, token_scores in enumerate(scores):
