# coding=utf-8
# Copyright 2022 The HuggingFace Inc. team.
#
# Licensed under the Apache License, Version 2.0 (the "License");
# you may not use this file except in compliance with the License.
# You may obtain a copy of the License at
#
#     http://www.apache.org/licenses/LICENSE-2.0
#
# Unless required by applicable law or agreed to in writing, software
# distributed under the License is distributed on an "AS IS" BASIS,
# WITHOUT WARRANTIES OR CONDITIONS OF ANY KIND, either express or implied.
# See the License for the specific language governing permissions and
# limitations under the License.
"""AutoImageProcessor class."""

import importlib
import json
import os
import warnings
from collections import OrderedDict
from typing import TYPE_CHECKING, Dict, Optional, Tuple, Union

# Build the list of all image processors
from ...configuration_utils import PretrainedConfig
from ...dynamic_module_utils import get_class_from_dynamic_module, resolve_trust_remote_code
from ...image_processing_utils import BaseImageProcessor, ImageProcessingMixin
from ...image_processing_utils_fast import BaseImageProcessorFast
from ...utils import (
    CONFIG_NAME,
    IMAGE_PROCESSOR_NAME,
    get_file_from_repo,
    is_timm_config_dict,
    is_timm_local_checkpoint,
    is_torchvision_available,
    is_vision_available,
    logging,
)
from .auto_factory import _LazyAutoMapping
from .configuration_auto import (
    CONFIG_MAPPING_NAMES,
    AutoConfig,
    model_type_to_module_name,
    replace_list_option_in_docstrings,
)


logger = logging.get_logger(__name__)


if TYPE_CHECKING:
    # This significantly improves completion suggestion performance when
    # the transformers package is used with Microsoft's Pylance language server.
    IMAGE_PROCESSOR_MAPPING_NAMES: OrderedDict[str, Tuple[Optional[str], Optional[str]]] = OrderedDict()
else:
    IMAGE_PROCESSOR_MAPPING_NAMES = OrderedDict(
        [
            ("align", ("EfficientNetImageProcessor",)),
            ("aria", ("AriaImageProcessor")),
            ("beit", ("BeitImageProcessor",)),
            ("bit", ("BitImageProcessor",)),
            ("blip", ("BlipImageProcessor", "BlipImageProcessorFast")),
            ("blip-2", ("BlipImageProcessor", "BlipImageProcessorFast")),
            ("bridgetower", ("BridgeTowerImageProcessor",)),
            ("chameleon", ("ChameleonImageProcessor",)),
            ("chinese_clip", ("ChineseCLIPImageProcessor",)),
            ("clip", ("CLIPImageProcessor", "CLIPImageProcessorFast")),
            ("clipseg", ("ViTImageProcessor", "ViTImageProcessorFast")),
            ("conditional_detr", ("ConditionalDetrImageProcessor",)),
            ("convnext", ("ConvNextImageProcessor", "ConvNextImageProcessorFast")),
            ("convnextv2", ("ConvNextImageProcessor", "ConvNextImageProcessorFast")),
            ("cvt", ("ConvNextImageProcessor", "ConvNextImageProcessorFast")),
            ("data2vec-vision", ("BeitImageProcessor",)),
            ("deformable_detr", ("DeformableDetrImageProcessor", "DeformableDetrImageProcessorFast")),
            ("deit", ("DeiTImageProcessor", "DeiTImageProcessorFast")),
            ("depth_anything", ("DPTImageProcessor",)),
            ("depth_pro", ("DepthProImageProcessor", "DepthProImageProcessorFast")),
            ("deta", ("DetaImageProcessor",)),
            ("detr", ("DetrImageProcessor", "DetrImageProcessorFast")),
            ("dinat", ("ViTImageProcessor", "ViTImageProcessorFast")),
            ("dinov2", ("BitImageProcessor",)),
            ("donut-swin", ("DonutImageProcessor",)),
            ("dpt", ("DPTImageProcessor",)),
            ("efficientformer", ("EfficientFormerImageProcessor",)),
            ("efficientnet", ("EfficientNetImageProcessor",)),
            ("flava", ("FlavaImageProcessor",)),
            ("focalnet", ("BitImageProcessor",)),
            ("fuyu", ("FuyuImageProcessor",)),
            ("git", ("CLIPImageProcessor", "CLIPImageProcessorFast")),
            ("glpn", ("GLPNImageProcessor",)),
            ("got_ocr2", ("GotOcr2ImageProcessor",)),
            ("grounding-dino", ("GroundingDinoImageProcessor",)),
            ("groupvit", ("CLIPImageProcessor", "CLIPImageProcessorFast")),
            ("hiera", ("BitImageProcessor",)),
            ("idefics", ("IdeficsImageProcessor",)),
            ("idefics2", ("Idefics2ImageProcessor",)),
            ("idefics3", ("Idefics3ImageProcessor",)),
            ("ijepa", ("ViTImageProcessor", "ViTImageProcessorFast")),
            ("imagegpt", ("ImageGPTImageProcessor",)),
            ("instructblip", ("BlipImageProcessor", "BlipImageProcessorFast")),
            ("instructblipvideo", ("InstructBlipVideoImageProcessor",)),
            ("kosmos-2", ("CLIPImageProcessor", "CLIPImageProcessorFast")),
            ("layoutlmv2", ("LayoutLMv2ImageProcessor",)),
            ("layoutlmv3", ("LayoutLMv3ImageProcessor",)),
            ("levit", ("LevitImageProcessor",)),
            ("llava", ("LlavaImageProcessor", "LlavaImageProcessorFast")),
            ("llava_next", ("LlavaNextImageProcessor", "LlavaNextImageProcessorFast")),
            ("llava_next_video", ("LlavaNextVideoImageProcessor",)),
<<<<<<< HEAD
            ("llava_onevision", ("LlavaOnevisionImageProcessor",)),
            ("mask2former", ("Mask2FormerImageProcessor", "Mask2FormerImageProcessorFast")),
            ("maskformer", ("MaskFormerImageProcessor", "MaskFormerImageProcessorFast")),
=======
            ("llava_onevision", ("LlavaOnevisionImageProcessor", "LlavaOnevisionImageProcessorFast")),
            ("mask2former", ("Mask2FormerImageProcessor",)),
            ("maskformer", ("MaskFormerImageProcessor",)),
>>>>>>> b079dd1f
            ("mgp-str", ("ViTImageProcessor", "ViTImageProcessorFast")),
            ("mllama", ("MllamaImageProcessor",)),
            ("mobilenet_v1", ("MobileNetV1ImageProcessor",)),
            ("mobilenet_v2", ("MobileNetV2ImageProcessor",)),
            ("mobilevit", ("MobileViTImageProcessor",)),
            ("mobilevitv2", ("MobileViTImageProcessor",)),
            ("nat", ("ViTImageProcessor", "ViTImageProcessorFast")),
            ("nougat", ("NougatImageProcessor",)),
            ("oneformer", ("OneFormerImageProcessor",)),
            ("owlv2", ("Owlv2ImageProcessor",)),
            ("owlvit", ("OwlViTImageProcessor",)),
            ("paligemma", ("SiglipImageProcessor", "SiglipImageProcessorFast")),
            ("perceiver", ("PerceiverImageProcessor",)),
            ("pix2struct", ("Pix2StructImageProcessor",)),
            ("pixtral", ("PixtralImageProcessor", "PixtralImageProcessorFast")),
            ("poolformer", ("PoolFormerImageProcessor",)),
            ("pvt", ("PvtImageProcessor",)),
            ("pvt_v2", ("PvtImageProcessor",)),
            ("qwen2_vl", ("Qwen2VLImageProcessor", "Qwen2VLImageProcessorFast")),
            ("regnet", ("ConvNextImageProcessor", "ConvNextImageProcessorFast")),
            ("resnet", ("ConvNextImageProcessor", "ConvNextImageProcessorFast")),
            ("rt_detr", ("RTDetrImageProcessor", "RTDetrImageProcessorFast")),
            ("sam", ("SamImageProcessor",)),
            ("segformer", ("SegformerImageProcessor",)),
            ("seggpt", ("SegGptImageProcessor",)),
            ("siglip", ("SiglipImageProcessor", "SiglipImageProcessorFast")),
            ("superglue", "SuperGlueImageProcessor"),
            ("swiftformer", ("ViTImageProcessor", "ViTImageProcessorFast")),
            ("swin", ("ViTImageProcessor", "ViTImageProcessorFast")),
            ("swin2sr", ("Swin2SRImageProcessor",)),
            ("swinv2", ("ViTImageProcessor", "ViTImageProcessorFast")),
            ("table-transformer", ("DetrImageProcessor",)),
            ("timesformer", ("VideoMAEImageProcessor",)),
            ("timm_wrapper", ("TimmWrapperImageProcessor",)),
            ("tvlt", ("TvltImageProcessor",)),
            ("tvp", ("TvpImageProcessor",)),
            ("udop", ("LayoutLMv3ImageProcessor",)),
            ("upernet", ("SegformerImageProcessor",)),
            ("van", ("ConvNextImageProcessor", "ConvNextImageProcessorFast")),
            ("videomae", ("VideoMAEImageProcessor",)),
            ("vilt", ("ViltImageProcessor",)),
            ("vipllava", ("CLIPImageProcessor", "CLIPImageProcessorFast")),
            ("vit", ("ViTImageProcessor", "ViTImageProcessorFast")),
            ("vit_hybrid", ("ViTHybridImageProcessor",)),
            ("vit_mae", ("ViTImageProcessor", "ViTImageProcessorFast")),
            ("vit_msn", ("ViTImageProcessor", "ViTImageProcessorFast")),
            ("vitmatte", ("VitMatteImageProcessor",)),
            ("xclip", ("CLIPImageProcessor", "CLIPImageProcessorFast")),
            ("yolos", ("YolosImageProcessor",)),
            ("zoedepth", ("ZoeDepthImageProcessor",)),
        ]
    )

for model_type, image_processors in IMAGE_PROCESSOR_MAPPING_NAMES.items():
    slow_image_processor_class, *fast_image_processor_class = image_processors
    if not is_vision_available():
        slow_image_processor_class = None

    # If the fast image processor is not defined, or torchvision is not available, we set it to None
    if not fast_image_processor_class or fast_image_processor_class[0] is None or not is_torchvision_available():
        fast_image_processor_class = None
    else:
        fast_image_processor_class = fast_image_processor_class[0]

    IMAGE_PROCESSOR_MAPPING_NAMES[model_type] = (slow_image_processor_class, fast_image_processor_class)

IMAGE_PROCESSOR_MAPPING = _LazyAutoMapping(CONFIG_MAPPING_NAMES, IMAGE_PROCESSOR_MAPPING_NAMES)


def get_image_processor_class_from_name(class_name: str):
    if class_name == "BaseImageProcessorFast":
        return BaseImageProcessorFast

    for module_name, extractors in IMAGE_PROCESSOR_MAPPING_NAMES.items():
        if class_name in extractors:
            module_name = model_type_to_module_name(module_name)

            module = importlib.import_module(f".{module_name}", "transformers.models")
            try:
                return getattr(module, class_name)
            except AttributeError:
                continue

    for _, extractors in IMAGE_PROCESSOR_MAPPING._extra_content.items():
        for extractor in extractors:
            if getattr(extractor, "__name__", None) == class_name:
                return extractor

    # We did not find the class, but maybe it's because a dep is missing. In that case, the class will be in the main
    # init and we return the proper dummy to get an appropriate error message.
    main_module = importlib.import_module("transformers")
    if hasattr(main_module, class_name):
        return getattr(main_module, class_name)

    return None


def get_image_processor_config(
    pretrained_model_name_or_path: Union[str, os.PathLike],
    cache_dir: Optional[Union[str, os.PathLike]] = None,
    force_download: bool = False,
    resume_download: Optional[bool] = None,
    proxies: Optional[Dict[str, str]] = None,
    token: Optional[Union[bool, str]] = None,
    revision: Optional[str] = None,
    local_files_only: bool = False,
    **kwargs,
):
    """
    Loads the image processor configuration from a pretrained model image processor configuration.

    Args:
        pretrained_model_name_or_path (`str` or `os.PathLike`):
            This can be either:

            - a string, the *model id* of a pretrained model configuration hosted inside a model repo on
              huggingface.co.
            - a path to a *directory* containing a configuration file saved using the
              [`~PreTrainedTokenizer.save_pretrained`] method, e.g., `./my_model_directory/`.

        cache_dir (`str` or `os.PathLike`, *optional*):
            Path to a directory in which a downloaded pretrained model configuration should be cached if the standard
            cache should not be used.
        force_download (`bool`, *optional*, defaults to `False`):
            Whether or not to force to (re-)download the configuration files and override the cached versions if they
            exist.
        resume_download:
            Deprecated and ignored. All downloads are now resumed by default when possible.
            Will be removed in v5 of Transformers.
        proxies (`Dict[str, str]`, *optional*):
            A dictionary of proxy servers to use by protocol or endpoint, e.g., `{'http': 'foo.bar:3128',
            'http://hostname': 'foo.bar:4012'}.` The proxies are used on each request.
        token (`str` or *bool*, *optional*):
            The token to use as HTTP bearer authorization for remote files. If `True`, will use the token generated
            when running `huggingface-cli login` (stored in `~/.huggingface`).
        revision (`str`, *optional*, defaults to `"main"`):
            The specific model version to use. It can be a branch name, a tag name, or a commit id, since we use a
            git-based system for storing models and other artifacts on huggingface.co, so `revision` can be any
            identifier allowed by git.
        local_files_only (`bool`, *optional*, defaults to `False`):
            If `True`, will only try to load the image processor configuration from local files.

    <Tip>

    Passing `token=True` is required when you want to use a private model.

    </Tip>

    Returns:
        `Dict`: The configuration of the image processor.

    Examples:

    ```python
    # Download configuration from huggingface.co and cache.
    image_processor_config = get_image_processor_config("google-bert/bert-base-uncased")
    # This model does not have a image processor config so the result will be an empty dict.
    image_processor_config = get_image_processor_config("FacebookAI/xlm-roberta-base")

    # Save a pretrained image processor locally and you can reload its config
    from transformers import AutoTokenizer

    image_processor = AutoImageProcessor.from_pretrained("google/vit-base-patch16-224-in21k")
    image_processor.save_pretrained("image-processor-test")
    image_processor_config = get_image_processor_config("image-processor-test")
    ```"""
    use_auth_token = kwargs.pop("use_auth_token", None)
    if use_auth_token is not None:
        warnings.warn(
            "The `use_auth_token` argument is deprecated and will be removed in v5 of Transformers. Please use `token` instead.",
            FutureWarning,
        )
        if token is not None:
            raise ValueError("`token` and `use_auth_token` are both specified. Please set only the argument `token`.")
        token = use_auth_token

    resolved_config_file = get_file_from_repo(
        pretrained_model_name_or_path,
        IMAGE_PROCESSOR_NAME,
        cache_dir=cache_dir,
        force_download=force_download,
        resume_download=resume_download,
        proxies=proxies,
        token=token,
        revision=revision,
        local_files_only=local_files_only,
    )
    if resolved_config_file is None:
        logger.info(
            "Could not locate the image processor configuration file, will try to use the model config instead."
        )
        return {}

    with open(resolved_config_file, encoding="utf-8") as reader:
        return json.load(reader)


def _warning_fast_image_processor_available(fast_class):
    logger.warning(
        f"Fast image processor class {fast_class} is available for this model. "
        "Using slow image processor class. To use the fast image processor class set `use_fast=True`."
    )


class AutoImageProcessor:
    r"""
    This is a generic image processor class that will be instantiated as one of the image processor classes of the
    library when created with the [`AutoImageProcessor.from_pretrained`] class method.

    This class cannot be instantiated directly using `__init__()` (throws an error).
    """

    def __init__(self):
        raise EnvironmentError(
            "AutoImageProcessor is designed to be instantiated "
            "using the `AutoImageProcessor.from_pretrained(pretrained_model_name_or_path)` method."
        )

    @classmethod
    @replace_list_option_in_docstrings(IMAGE_PROCESSOR_MAPPING_NAMES)
    def from_pretrained(cls, pretrained_model_name_or_path, *inputs, **kwargs):
        r"""
        Instantiate one of the image processor classes of the library from a pretrained model vocabulary.

        The image processor class to instantiate is selected based on the `model_type` property of the config object
        (either passed as an argument or loaded from `pretrained_model_name_or_path` if possible), or when it's
        missing, by falling back to using pattern matching on `pretrained_model_name_or_path`:

        List options

        Params:
            pretrained_model_name_or_path (`str` or `os.PathLike`):
                This can be either:

                - a string, the *model id* of a pretrained image_processor hosted inside a model repo on
                  huggingface.co.
                - a path to a *directory* containing a image processor file saved using the
                  [`~image_processing_utils.ImageProcessingMixin.save_pretrained`] method, e.g.,
                  `./my_model_directory/`.
                - a path or url to a saved image processor JSON *file*, e.g.,
                  `./my_model_directory/preprocessor_config.json`.
            cache_dir (`str` or `os.PathLike`, *optional*):
                Path to a directory in which a downloaded pretrained model image processor should be cached if the
                standard cache should not be used.
            force_download (`bool`, *optional*, defaults to `False`):
                Whether or not to force to (re-)download the image processor files and override the cached versions if
                they exist.
            resume_download:
                Deprecated and ignored. All downloads are now resumed by default when possible.
                Will be removed in v5 of Transformers.
            proxies (`Dict[str, str]`, *optional*):
                A dictionary of proxy servers to use by protocol or endpoint, e.g., `{'http': 'foo.bar:3128',
                'http://hostname': 'foo.bar:4012'}.` The proxies are used on each request.
            token (`str` or *bool*, *optional*):
                The token to use as HTTP bearer authorization for remote files. If `True`, will use the token generated
                when running `huggingface-cli login` (stored in `~/.huggingface`).
            revision (`str`, *optional*, defaults to `"main"`):
                The specific model version to use. It can be a branch name, a tag name, or a commit id, since we use a
                git-based system for storing models and other artifacts on huggingface.co, so `revision` can be any
                identifier allowed by git.
            use_fast (`bool`, *optional*, defaults to `False`):
                Use a fast torchvision-base image processor if it is supported for a given model.
                If a fast image processor is not available for a given model, a normal numpy-based image processor
                is returned instead.
            return_unused_kwargs (`bool`, *optional*, defaults to `False`):
                If `False`, then this function returns just the final image processor object. If `True`, then this
                functions returns a `Tuple(image_processor, unused_kwargs)` where *unused_kwargs* is a dictionary
                consisting of the key/value pairs whose keys are not image processor attributes: i.e., the part of
                `kwargs` which has not been used to update `image_processor` and is otherwise ignored.
            trust_remote_code (`bool`, *optional*, defaults to `False`):
                Whether or not to allow for custom models defined on the Hub in their own modeling files. This option
                should only be set to `True` for repositories you trust and in which you have read the code, as it will
                execute code present on the Hub on your local machine.
            image_processor_filename (`str`, *optional*, defaults to `"config.json"`):
                The name of the file in the model directory to use for the image processor config.
            kwargs (`Dict[str, Any]`, *optional*):
                The values in kwargs of any keys which are image processor attributes will be used to override the
                loaded values. Behavior concerning key/value pairs whose keys are *not* image processor attributes is
                controlled by the `return_unused_kwargs` keyword parameter.

        <Tip>

        Passing `token=True` is required when you want to use a private model.

        </Tip>

        Examples:

        ```python
        >>> from transformers import AutoImageProcessor

        >>> # Download image processor from huggingface.co and cache.
        >>> image_processor = AutoImageProcessor.from_pretrained("google/vit-base-patch16-224-in21k")

        >>> # If image processor files are in a directory (e.g. image processor was saved using *save_pretrained('./test/saved_model/')*)
        >>> # image_processor = AutoImageProcessor.from_pretrained("./test/saved_model/")
        ```"""
        use_auth_token = kwargs.pop("use_auth_token", None)
        if use_auth_token is not None:
            warnings.warn(
                "The `use_auth_token` argument is deprecated and will be removed in v5 of Transformers. Please use `token` instead.",
                FutureWarning,
            )
            if kwargs.get("token", None) is not None:
                raise ValueError(
                    "`token` and `use_auth_token` are both specified. Please set only the argument `token`."
                )
            kwargs["token"] = use_auth_token

        config = kwargs.pop("config", None)
        # TODO: @yoni, change in v4.48 (use_fast set to True by default)
        use_fast = kwargs.pop("use_fast", None)
        trust_remote_code = kwargs.pop("trust_remote_code", None)
        kwargs["_from_auto"] = True

        # Resolve the image processor config filename
        if "image_processor_filename" in kwargs:
            image_processor_filename = kwargs.pop("image_processor_filename")
        elif is_timm_local_checkpoint(pretrained_model_name_or_path):
            image_processor_filename = CONFIG_NAME
        else:
            image_processor_filename = IMAGE_PROCESSOR_NAME

        # Load the image processor config
        try:
            # Main path for all transformers models and local TimmWrapper checkpoints
            config_dict, _ = ImageProcessingMixin.get_image_processor_dict(
                pretrained_model_name_or_path, image_processor_filename=image_processor_filename, **kwargs
            )
        except Exception as initial_exception:
            # Fallback path for Hub TimmWrapper checkpoints. Timm models' image processing is saved in `config.json`
            # instead of `preprocessor_config.json`. Because this is an Auto class and we don't have any information
            # except the model name, the only way to check if a remote checkpoint is a timm model is to try to
            # load `config.json` and if it fails with some error, we raise the initial exception.
            try:
                config_dict, _ = ImageProcessingMixin.get_image_processor_dict(
                    pretrained_model_name_or_path, image_processor_filename=CONFIG_NAME, **kwargs
                )
            except Exception:
                raise initial_exception

            # In case we have a config_dict, but it's not a timm config dict, we raise the initial exception,
            # because only timm models have image processing in `config.json`.
            if not is_timm_config_dict(config_dict):
                raise initial_exception

        image_processor_type = config_dict.get("image_processor_type", None)
        image_processor_auto_map = None
        if "AutoImageProcessor" in config_dict.get("auto_map", {}):
            image_processor_auto_map = config_dict["auto_map"]["AutoImageProcessor"]

        # If we still don't have the image processor class, check if we're loading from a previous feature extractor config
        # and if so, infer the image processor class from there.
        if image_processor_type is None and image_processor_auto_map is None:
            feature_extractor_class = config_dict.pop("feature_extractor_type", None)
            if feature_extractor_class is not None:
                image_processor_type = feature_extractor_class.replace("FeatureExtractor", "ImageProcessor")
            if "AutoFeatureExtractor" in config_dict.get("auto_map", {}):
                feature_extractor_auto_map = config_dict["auto_map"]["AutoFeatureExtractor"]
                image_processor_auto_map = feature_extractor_auto_map.replace("FeatureExtractor", "ImageProcessor")

        # If we don't find the image processor class in the image processor config, let's try the model config.
        if image_processor_type is None and image_processor_auto_map is None:
            if not isinstance(config, PretrainedConfig):
                config = AutoConfig.from_pretrained(
                    pretrained_model_name_or_path,
                    trust_remote_code=trust_remote_code,
                    **kwargs,
                )
            # It could be in `config.image_processor_type``
            image_processor_type = getattr(config, "image_processor_type", None)
            if hasattr(config, "auto_map") and "AutoImageProcessor" in config.auto_map:
                image_processor_auto_map = config.auto_map["AutoImageProcessor"]

        image_processor_class = None
        # TODO: @yoni, change logic in v4.48 (when use_fast set to True by default)
        if image_processor_type is not None:
            # if use_fast is not set and the processor was saved with a fast processor, we use it, otherwise we use the slow processor.
            if use_fast is None:
                use_fast = image_processor_type.endswith("Fast")
                if not use_fast:
                    logger.warning_once(
                        "Using a slow image processor as `use_fast` is unset and a slow processor was saved with this model. "
                        "`use_fast=True` will be the default behavior in v4.48, even if the model was saved with a slow processor. "
                        "This will result in minor differences in outputs. You'll still be able to use a slow processor with `use_fast=False`."
                    )
            # Update class name to reflect the use_fast option. If class is not found, we fall back to the slow version.
            if use_fast and not is_torchvision_available():
                logger.warning_once(
                    "Using `use_fast=True` but `torchvision` is not available. Falling back to the slow image processor."
                )
                use_fast = False
            if use_fast:
                if not image_processor_type.endswith("Fast"):
                    image_processor_type += "Fast"
                for _, image_processors in IMAGE_PROCESSOR_MAPPING_NAMES.items():
                    if image_processor_type in image_processors:
                        break
                else:
                    image_processor_type = image_processor_type[:-4]
                    use_fast = False
                    logger.warning_once(
                        "`use_fast` is set to `True` but the image processor class does not have a fast version. "
                        " Falling back to the slow version."
                    )
                image_processor_class = get_image_processor_class_from_name(image_processor_type)
            else:
                image_processor_type = (
                    image_processor_type[:-4] if image_processor_type.endswith("Fast") else image_processor_type
                )
                image_processor_class = get_image_processor_class_from_name(image_processor_type)

        has_remote_code = image_processor_auto_map is not None
        has_local_code = image_processor_class is not None or type(config) in IMAGE_PROCESSOR_MAPPING
        trust_remote_code = resolve_trust_remote_code(
            trust_remote_code, pretrained_model_name_or_path, has_local_code, has_remote_code
        )

        if image_processor_auto_map is not None and not isinstance(image_processor_auto_map, tuple):
            # In some configs, only the slow image processor class is stored
            image_processor_auto_map = (image_processor_auto_map, None)

        if has_remote_code and trust_remote_code:
            if not use_fast and image_processor_auto_map[1] is not None:
                _warning_fast_image_processor_available(image_processor_auto_map[1])

            if use_fast and image_processor_auto_map[1] is not None:
                class_ref = image_processor_auto_map[1]
            else:
                class_ref = image_processor_auto_map[0]
            image_processor_class = get_class_from_dynamic_module(class_ref, pretrained_model_name_or_path, **kwargs)
            _ = kwargs.pop("code_revision", None)
            if os.path.isdir(pretrained_model_name_or_path):
                image_processor_class.register_for_auto_class()
            return image_processor_class.from_dict(config_dict, **kwargs)
        elif image_processor_class is not None:
            return image_processor_class.from_dict(config_dict, **kwargs)
        # Last try: we use the IMAGE_PROCESSOR_MAPPING.
        elif type(config) in IMAGE_PROCESSOR_MAPPING:
            image_processor_tuple = IMAGE_PROCESSOR_MAPPING[type(config)]

            image_processor_class_py, image_processor_class_fast = image_processor_tuple

            if not use_fast and image_processor_class_fast is not None:
                _warning_fast_image_processor_available(image_processor_class_fast)

            if image_processor_class_fast and (use_fast or image_processor_class_py is None):
                return image_processor_class_fast.from_pretrained(pretrained_model_name_or_path, *inputs, **kwargs)
            else:
                if image_processor_class_py is not None:
                    return image_processor_class_py.from_pretrained(pretrained_model_name_or_path, *inputs, **kwargs)
                else:
                    raise ValueError(
                        "This image processor cannot be instantiated. Please make sure you have `Pillow` installed."
                    )

        raise ValueError(
            f"Unrecognized image processor in {pretrained_model_name_or_path}. Should have a "
            f"`image_processor_type` key in its {IMAGE_PROCESSOR_NAME} of {CONFIG_NAME}, or one of the following "
            f"`model_type` keys in its {CONFIG_NAME}: {', '.join(c for c in IMAGE_PROCESSOR_MAPPING_NAMES.keys())}"
        )

    @staticmethod
    def register(
        config_class,
        image_processor_class=None,
        slow_image_processor_class=None,
        fast_image_processor_class=None,
        exist_ok=False,
    ):
        """
        Register a new image processor for this class.

        Args:
            config_class ([`PretrainedConfig`]):
                The configuration corresponding to the model to register.
            image_processor_class ([`ImageProcessingMixin`]): The image processor to register.
        """
        if image_processor_class is not None:
            if slow_image_processor_class is not None:
                raise ValueError("Cannot specify both image_processor_class and slow_image_processor_class")
            warnings.warn(
                "The image_processor_class argument is deprecated and will be removed in v4.42. Please use `slow_image_processor_class`, or `fast_image_processor_class` instead",
                FutureWarning,
            )
            slow_image_processor_class = image_processor_class

        if slow_image_processor_class is None and fast_image_processor_class is None:
            raise ValueError("You need to specify either slow_image_processor_class or fast_image_processor_class")
        if slow_image_processor_class is not None and issubclass(slow_image_processor_class, BaseImageProcessorFast):
            raise ValueError("You passed a fast image processor in as the `slow_image_processor_class`.")
        if fast_image_processor_class is not None and issubclass(fast_image_processor_class, BaseImageProcessor):
            raise ValueError("You passed a slow image processor in as the `fast_image_processor_class`.")

        if (
            slow_image_processor_class is not None
            and fast_image_processor_class is not None
            and issubclass(fast_image_processor_class, BaseImageProcessorFast)
            and fast_image_processor_class.slow_image_processor_class != slow_image_processor_class
        ):
            raise ValueError(
                "The fast processor class you are passing has a `slow_image_processor_class` attribute that is not "
                "consistent with the slow processor class you passed (fast tokenizer has "
                f"{fast_image_processor_class.slow_image_processor_class} and you passed {slow_image_processor_class}. Fix one of those "
                "so they match!"
            )

        # Avoid resetting a set slow/fast image processor if we are passing just the other ones.
        if config_class in IMAGE_PROCESSOR_MAPPING._extra_content:
            existing_slow, existing_fast = IMAGE_PROCESSOR_MAPPING[config_class]
            if slow_image_processor_class is None:
                slow_image_processor_class = existing_slow
            if fast_image_processor_class is None:
                fast_image_processor_class = existing_fast

        IMAGE_PROCESSOR_MAPPING.register(
            config_class, (slow_image_processor_class, fast_image_processor_class), exist_ok=exist_ok
        )<|MERGE_RESOLUTION|>--- conflicted
+++ resolved
@@ -106,15 +106,9 @@
             ("llava", ("LlavaImageProcessor", "LlavaImageProcessorFast")),
             ("llava_next", ("LlavaNextImageProcessor", "LlavaNextImageProcessorFast")),
             ("llava_next_video", ("LlavaNextVideoImageProcessor",)),
-<<<<<<< HEAD
-            ("llava_onevision", ("LlavaOnevisionImageProcessor",)),
+            ("llava_onevision", ("LlavaOnevisionImageProcessor", "LlavaOnevisionImageProcessorFast")),
             ("mask2former", ("Mask2FormerImageProcessor", "Mask2FormerImageProcessorFast")),
             ("maskformer", ("MaskFormerImageProcessor", "MaskFormerImageProcessorFast")),
-=======
-            ("llava_onevision", ("LlavaOnevisionImageProcessor", "LlavaOnevisionImageProcessorFast")),
-            ("mask2former", ("Mask2FormerImageProcessor",)),
-            ("maskformer", ("MaskFormerImageProcessor",)),
->>>>>>> b079dd1f
             ("mgp-str", ("ViTImageProcessor", "ViTImageProcessorFast")),
             ("mllama", ("MllamaImageProcessor",)),
             ("mobilenet_v1", ("MobileNetV1ImageProcessor",)),
