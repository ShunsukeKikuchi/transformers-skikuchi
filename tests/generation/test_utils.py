--- conflicted
+++ resolved
@@ -2091,7 +2091,6 @@
             self.assertEqual(with_all_logits.tolist(), without_all_logits.tolist())
 
     @pytest.mark.generate
-<<<<<<< HEAD
     def test_cache_has_uniform_length(self):
         """
         Delete after v4.52. This test was added to ensure the transition in #35591 [get the max length of the cache,
@@ -2115,10 +2114,7 @@
                 self.assertEqual(past_key_values.get_seq_length(layer_idx=0), past_key_values.get_seq_length())
 
     @pytest.mark.generate
-    def test_assisted_decoding_with_num_logits_to_keep(self):
-=======
     def test_assisted_decoding_with_logits_to_keep(self):
->>>>>>> ec7afad6
         for model_class in self.all_generative_model_classes:
             if "logits_to_keep" not in set(inspect.signature(model_class.forward).parameters.keys()):
                 self.skipTest(reason="This model does not support `logits_to_keep` argument.")
