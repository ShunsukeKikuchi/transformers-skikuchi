name: Self-hosted runner (scheduled)

on:
  push:
    branches:
      - multi_ci_*
  repository_dispatch:
  schedule:
    - cron: "0 0 * * *"

env:
  HF_HOME: /mnt/cache
  TRANSFORMERS_IS_CI: yes
  RUN_SLOW: yes
  OMP_NUM_THREADS: 16
  MKL_NUM_THREADS: 16
  PYTEST_TIMEOUT: 600
  SIGOPT_API_TOKEN: ${{ secrets.SIGOPT_API_TOKEN }}

jobs:
  run_all_tests_torch_gpu:
    runs-on: [self-hosted, docker-gpu, single-gpu]
    container:
      image: pytorch/pytorch:1.9.0-cuda11.1-cudnn8-runtime
      options: --gpus 0 --shm-size "16gb" --ipc host -v /mnt/cache/.cache/huggingface:/mnt/cache/
    steps:
      - name: Launcher docker
        uses: actions/checkout@v2

      - name: NVIDIA-SMI
        run: |
          nvidia-smi

      - name: Install dependencies
        run: |
          apt -y update && apt install -y libsndfile1-dev git
          pip install --upgrade pip
          pip install .[integrations,sklearn,testing,onnxruntime,sentencepiece,torch-speech,vision,timm]
          pip install https://github.com/kpu/kenlm/archive/master.zip

      - name: Are GPUs recognized by our DL frameworks
        run: |
          utils/print_env_pt.py

      - name: Run all tests on GPU
        run: |
          python -m pytest -n 1 -v --dist=loadfile --make-reports=tests_torch_gpu tests

      - name: Failure short reports
        if: ${{ always() }}
        run: cat reports/tests_torch_gpu_failures_short.txt

      - name: Run examples tests on GPU
        if: ${{ always() }}
        env:
          OMP_NUM_THREADS: 16
          MKL_NUM_THREADS: 16
          RUN_SLOW: yes
          HF_HOME: /mnt/cache
          TRANSFORMERS_IS_CI: yes
        run: |
          pip install -r examples/pytorch/_tests_requirements.txt
          python -m pytest -n 1 -v --dist=loadfile --make-reports=examples_torch_gpu examples

      - name: Failure short reports
        if: ${{ always() }}
        run: cat reports/examples_torch_gpu_failures_short.txt

      - name: Run all pipeline tests on GPU
        if: ${{ always() }}
        env:
          RUN_PIPELINE_TESTS: yes
        run: |
          python -m pytest -n 1 -v --dist=loadfile -m is_pipeline_test --make-reports=tests_torch_pipeline_gpu tests

      - name: Failure short reports
        if: ${{ always() }}
        run: cat reports/tests_torch_pipeline_gpu_failures_short.txt

      - name: Test suite reports artifacts
        if: ${{ always() }}
        uses: actions/upload-artifact@v2
        with:
          name: run_all_tests_torch_gpu_test_reports
          path: reports

  run_all_tests_flax_gpu:
    runs-on: [self-hosted, docker-gpu-test, single-gpu]
    container:
      image: tensorflow/tensorflow:2.4.1-gpu
      options: --gpus 0 --shm-size "16gb" --ipc host -v /mnt/cache/.cache/huggingface:/mnt/cache/
    steps:
      - name: Launcher docker
        uses: actions/checkout@v2

      - name: NVIDIA-SMI
        continue-on-error: true
        run: |
          nvidia-smi

      - name: Install dependencies
        run: |
          pip install --upgrade pip
          pip install --upgrade "jax[cuda111]" -f https://storage.googleapis.com/jax-releases/jax_releases.html
          pip install .[flax,integrations,sklearn,testing,sentencepiece,flax-speech,vision]
          pip install https://github.com/kpu/kenlm/archive/master.zip

      - name: Are GPUs recognized by our DL frameworks
        run: |
          python -c "from jax.lib import xla_bridge; print('GPU available:', xla_bridge.get_backend().platform)"
          python -c "import jax; print('Number of GPUs available:', len(jax.local_devices()))"

      - name: Run all tests on GPU
        run: |
          python -m pytest -n 1 -v --dist=loadfile --make-reports=tests_flax_gpu tests

      - name: Failure short reports
        if: ${{ always() }}
        run: cat reports/tests_flax_gpu_failures_short.txt

      - name: Test suite reports artifacts
        if: ${{ always() }}
        uses: actions/upload-artifact@v2
        with:
          name: run_all_tests_flax_gpu_test_reports
          path: reports

  run_all_tests_tf_gpu:
    runs-on: [self-hosted, docker-gpu, single-gpu]
    container:
      image: tensorflow/tensorflow:2.4.1-gpu
      options: --gpus 0 --shm-size "16gb" --ipc host -v /mnt/cache/.cache/huggingface:/mnt/cache/
    steps:
      - name: Launcher docker
        uses: actions/checkout@v2

      - name: NVIDIA-SMI
        run: |
          nvidia-smi

      - name: Install dependencies
        run: |
          apt -y update && apt install -y libsndfile1-dev git
          pip install --upgrade pip
<<<<<<< HEAD
          pip install .[sklearn,testing,onnx,sentencepiece,tf-speech]
          pip install https://github.com/kpu/kenlm/archive/master.zip
=======
          pip install .[sklearn,testing,onnx,sentencepiece,tf-speech,vision]
>>>>>>> ec47baeb

      - name: Are GPUs recognized by our DL frameworks
        run: |
          TF_CPP_MIN_LOG_LEVEL=3 python -c "import tensorflow as tf; print('TF GPUs available:', bool(tf.config.list_physical_devices('GPU')))"
          TF_CPP_MIN_LOG_LEVEL=3 python -c "import tensorflow as tf; print('Number of TF GPUs available:', len(tf.config.list_physical_devices('GPU')))"

      - name: Run all tests on GPU
        env:
          TF_NUM_INTEROP_THREADS: 1
          TF_NUM_INTRAOP_THREADS: 16
        run: |
          python -m pytest -n 1 -v --dist=loadfile --make-reports=tests_tf_gpu tests

      - name: Failure short reports
        if: ${{ always() }}
        run: cat reports/tests_tf_gpu_failures_short.txt

      - name: Run all pipeline tests on GPU
        if: ${{ always() }}
        env:
          RUN_PIPELINE_TESTS: yes
          TF_NUM_INTEROP_THREADS: 1
          TF_NUM_INTRAOP_THREADS: 16
        run: |
          python -m pytest -n 1 -v --dist=loadfile -m is_pipeline_test --make-reports=tests_tf_pipeline_gpu tests

      - name: Failure short reports
        if: ${{ always() }}
        run: cat reports/tests_tf_pipeline_gpu_failures_short.txt

      - name: Test suite reports artifacts
        if: ${{ always() }}
        uses: actions/upload-artifact@v2
        with:
          name: run_all_tests_tf_gpu_test_reports
          path: reports

  run_all_examples_torch_xla_tpu:
    runs-on: [self-hosted, docker-tpu-test, tpu-v3-8]
    container:
      image: gcr.io/tpu-pytorch/xla:nightly_3.8_tpuvm
      options: --privileged -v "/lib/libtpu.so:/lib/libtpu.so" -v /mnt/cache/.cache/huggingface:/mnt/cache/ --shm-size 16G
    steps:
      - name: Launcher docker
        uses: actions/checkout@v2

      - name: Install dependencies
        run: |
          pip install --upgrade pip
          pip install .[testing]

      - name: Are TPUs recognized by our DL frameworks
        env:
          XRT_TPU_CONFIG: localservice;0;localhost:51011
        run: |
          python -c "import torch_xla.core.xla_model as xm; print(xm.xla_device())"

      - name: Run example tests on TPU
        env:
          XRT_TPU_CONFIG: "localservice;0;localhost:51011"
          MKL_SERVICE_FORCE_INTEL: "1"  # See: https://github.com/pytorch/pytorch/issues/37377

        run: |
          python -m pytest -n 1 -v --dist=loadfile --make-reports=tests_torch_xla_tpu examples/pytorch/test_xla_examples.py

      - name: Failure short reports
        if: ${{ always() }}
        run: cat reports/tests_torch_xla_tpu_failures_short.txt

      - name: Test suite reports artifacts
        if: ${{ always() }}
        uses: actions/upload-artifact@v2
        with:
          name: run_all_examples_torch_xla_tpu
          path: reports

  run_all_tests_torch_multi_gpu:
    runs-on: [self-hosted, docker-gpu, multi-gpu]
    container:
      image: pytorch/pytorch:1.9.0-cuda11.1-cudnn8-runtime
      options: --gpus all --shm-size "16gb" --ipc host -v /mnt/cache/.cache/huggingface:/mnt/cache/
    steps:
      - name: Launcher docker
        uses: actions/checkout@v2

      - name: NVIDIA-SMI
        continue-on-error: true
        run: |
          nvidia-smi

      - name: Install dependencies
        run: |
          apt -y update && apt install -y libsndfile1-dev git
          pip install --upgrade pip
          pip install .[integrations,sklearn,testing,onnxruntime,sentencepiece,torch-speech,vision,timm]
          pip install https://github.com/kpu/kenlm/archive/master.zip

      - name: Are GPUs recognized by our DL frameworks
        run: |
          utils/print_env_pt.py

      - name: Run all tests on GPU
        env:
          MKL_SERVICE_FORCE_INTEL: 1
        run: |
          python -m pytest -n 1 -v --dist=loadfile --make-reports=tests_torch_multi_gpu tests

      - name: Failure short reports
        if: ${{ always() }}
        run: cat reports/tests_torch_multi_gpu_failures_short.txt

      - name: Run all pipeline tests on GPU
        if: ${{ always() }}
        env:
          RUN_PIPELINE_TESTS: yes
        run: |
          python -m pytest -n 1 -v --dist=loadfile -m is_pipeline_test --make-reports=tests_torch_pipeline_multi_gpu tests

      - name: Failure short reports
        if: ${{ always() }}
        run: cat reports/tests_torch_pipeline_multi_gpu_failures_short.txt

      - name: Test suite reports artifacts
        if: ${{ always() }}
        uses: actions/upload-artifact@v2
        with:
          name: run_all_tests_torch_multi_gpu_test_reports
          path: reports

  run_all_tests_tf_multi_gpu:
    runs-on: [self-hosted, docker-gpu, multi-gpu]
    container:
      image: tensorflow/tensorflow:2.4.1-gpu
      options: --gpus all --shm-size "16gb" --ipc host -v /mnt/cache/.cache/huggingface:/mnt/cache/
    steps:
      - name: Launcher docker
        uses: actions/checkout@v2

      - name: NVIDIA-SMI
        continue-on-error: true
        run: |
          nvidia-smi

      - name: Install dependencies
        run: |
          apt -y update && apt install -y libsndfile1-dev git
          pip install --upgrade pip
<<<<<<< HEAD
          pip install .[sklearn,testing,onnx,sentencepiece,tf-speech]
          pip install https://github.com/kpu/kenlm/archive/master.zip
=======
          pip install .[sklearn,testing,onnx,sentencepiece,tf-speech,vision]
>>>>>>> ec47baeb

      - name: Are GPUs recognized by our DL frameworks
        run: |
          TF_CPP_MIN_LOG_LEVEL=3 python -c "import tensorflow as tf; print('TF GPUs available:', bool(tf.config.list_physical_devices('GPU')))"
          TF_CPP_MIN_LOG_LEVEL=3 python -c "import tensorflow as tf; print('Number of TF GPUs available:', len(tf.config.list_physical_devices('GPU')))"

      - name: Run all tests on GPU
        env:
          TF_NUM_INTEROP_THREADS: 1
          TF_NUM_INTRAOP_THREADS: 16
        run: |
          python -m pytest -n 1 -v --dist=loadfile --make-reports=tests_tf_multi_gpu tests

      - name: Failure short reports
        if: ${{ always() }}
        run: cat reports/tests_tf_multi_gpu_failures_short.txt

      - name: Run all pipeline tests on GPU
        if: ${{ always() }}
        env:
          RUN_PIPELINE_TESTS: yes
          TF_NUM_INTEROP_THREADS: 1
          TF_NUM_INTRAOP_THREADS: 16
        run: |
          python -m pytest -n 1 -v --dist=loadfile -m is_pipeline_test --make-reports=tests_tf_pipeline_multi_gpu tests

      - name: Failure short reports
        if: ${{ always() }}
        run: cat reports/tests_tf_pipeline_multi_gpu_failures_short.txt

      - name: Test suite reports artifacts
        if: ${{ always() }}
        uses: actions/upload-artifact@v2
        with:
          name: run_all_tests_tf_multi_gpu_test_reports
          path: reports

#  run_all_tests_flax_multi_gpu:
#    runs-on: [self-hosted, docker-gpu, multi-gpu]
#    container:
#      image: tensorflow/tensorflow:2.4.1-gpu
#      options: --gpus 0 --shm-size "16gb" --ipc host -v /mnt/cache/.cache/huggingface:/mnt/cache/
#    steps:
#      - name: Launcher docker
#        uses: actions/checkout@v2
#
#      - name: NVIDIA-SMI
#        run: |
#          nvidia-smi
#
#      - name: Install dependencies
#        run: |
#          pip install --upgrade pip
#          pip install --upgrade "jax[cuda111]" -f https://storage.googleapis.com/jax-releases/jax_releases.html
#          pip install .[flax,integrations,sklearn,testing,sentencepiece,flax-speech,vision]
#
#      - name: Are GPUs recognized by our DL frameworks
#        run: |
#          python -c "from jax.lib import xla_bridge; print('GPU available:', xla_bridge.get_backend().platform)"
#          python -c "import jax; print('Number of GPUs available:', len(jax.local_devices()))"
#
#      - name: Run all tests on GPU
#        run: |
#          python -m pytest -n 1 -v --dist=loadfile --make-reports=tests_flax_gpu tests
#
#      - name: Failure short reports
#        if: ${{ always() }}
#        run: cat reports/tests_flax_gpu_failures_short.txt
#
#      - name: Test suite reports artifacts
#        if: ${{ always() }}
#        uses: actions/upload-artifact@v2
#        with:
#          name: run_all_tests_flax_gpu_test_reports
#          path: reports

  run_all_tests_torch_cuda_extensions_gpu:
    runs-on: [self-hosted, docker-gpu, single-gpu]
    container:
      image: nvcr.io/nvidia/pytorch:21.03-py3
      options: --gpus 0 --shm-size "16gb" --ipc host -v /mnt/cache/.cache/huggingface:/mnt/cache/
    steps:
      - name: Launcher docker
        uses: actions/checkout@v2

      - name: NVIDIA-SMI
        run: |
          nvidia-smi

      - name: Install dependencies
        run: |
          apt -y update && apt install -y libaio-dev
          pip install --upgrade pip
          pip install .[testing,deepspeed]
          pip install https://github.com/kpu/kenlm/archive/master.zip

      - name: Are GPUs recognized by our DL frameworks
        run: |
          utils/print_env_pt.py

      - name: Run all tests on GPU
        run: |
          python -m pytest -n 1 -v --dist=loadfile --make-reports=tests_torch_cuda_extensions_gpu tests/deepspeed tests/extended

      - name: Failure short reports
        if: ${{ always() }}
        run: cat reports/tests_torch_cuda_extensions_gpu_failures_short.txt

      - name: Test suite reports artifacts
        if: ${{ always() }}
        uses: actions/upload-artifact@v2
        with:
          name: run_tests_torch_cuda_extensions_gpu_test_reports
          path: reports

  run_all_tests_torch_cuda_extensions_multi_gpu:
    runs-on: [self-hosted, docker-gpu, multi-gpu]
    container:
      image: nvcr.io/nvidia/pytorch:21.03-py3
      options: --gpus 0 --shm-size "16gb" --ipc host -v /mnt/cache/.cache/huggingface:/mnt/cache/
    steps:
      - name: Launcher docker
        uses: actions/checkout@v2

      - name: NVIDIA-SMI
        continue-on-error: true
        run: |
          nvidia-smi

      - name: Install dependencies
        run: |
          apt -y update && apt install -y libaio-dev
          pip install --upgrade pip
          rm -rf ~/.cache/torch_extensions/ # shared between conflicting builds
          pip install .[testing,deepspeed,fairscale]
          pip install https://github.com/kpu/kenlm/archive/master.zip

      - name: Are GPUs recognized by our DL frameworks
        run: |
          utils/print_env_pt.py

      - name: Run all tests on GPU
        run: |
          python -m pytest -n 1 -v --dist=loadfile --make-reports=tests_torch_cuda_extensions_multi_gpu tests/deepspeed tests/extended

      - name: Failure short reports
        if: ${{ always() }}
        run: cat reports/tests_torch_cuda_extensions_multi_gpu_failures_short.txt

      - name: Test suite reports artifacts
        if: ${{ always() }}
        uses: actions/upload-artifact@v2
        with:
          name: run_tests_torch_cuda_extensions_multi_gpu_test_reports
          path: reports

  send_results:
    name: Send results to webhook
    runs-on: ubuntu-latest
    if: always()
    needs: [
        run_all_tests_torch_gpu,
        run_all_tests_tf_gpu,
        run_all_tests_torch_multi_gpu,
        run_all_tests_tf_multi_gpu,
        run_all_tests_torch_cuda_extensions_gpu,
        run_all_tests_torch_cuda_extensions_multi_gpu
    ]
    steps:
      - uses: actions/checkout@v2

      - uses: actions/download-artifact@v2

      - name: Send message to Slack
        env:
          CI_SLACK_BOT_TOKEN: ${{ secrets.CI_SLACK_BOT_TOKEN }}
          CI_SLACK_CHANNEL_ID: ${{ secrets.CI_SLACK_CHANNEL_ID }}
          CI_SLACK_CHANNEL_ID_DAILY: ${{ secrets.CI_SLACK_CHANNEL_ID_DAILY }}


        run: |
          pip install slack_sdk
          python utils/notification_service.py scheduled<|MERGE_RESOLUTION|>--- conflicted
+++ resolved
@@ -142,12 +142,9 @@
         run: |
           apt -y update && apt install -y libsndfile1-dev git
           pip install --upgrade pip
-<<<<<<< HEAD
-          pip install .[sklearn,testing,onnx,sentencepiece,tf-speech]
-          pip install https://github.com/kpu/kenlm/archive/master.zip
-=======
           pip install .[sklearn,testing,onnx,sentencepiece,tf-speech,vision]
->>>>>>> ec47baeb
+          pip install https://github.com/kpu/kenlm/archive/master.zip
+
 
       - name: Are GPUs recognized by our DL frameworks
         run: |
@@ -295,12 +292,8 @@
         run: |
           apt -y update && apt install -y libsndfile1-dev git
           pip install --upgrade pip
-<<<<<<< HEAD
-          pip install .[sklearn,testing,onnx,sentencepiece,tf-speech]
-          pip install https://github.com/kpu/kenlm/archive/master.zip
-=======
           pip install .[sklearn,testing,onnx,sentencepiece,tf-speech,vision]
->>>>>>> ec47baeb
+          pip install https://github.com/kpu/kenlm/archive/master.zip
 
       - name: Are GPUs recognized by our DL frameworks
         run: |
