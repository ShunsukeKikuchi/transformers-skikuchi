--- conflicted
+++ resolved
@@ -35,10 +35,6 @@
     SequenceClassifierOutputWithPast,
     TokenClassifierOutput,
 )
-<<<<<<< HEAD
-from ...modeling_utils import PreTrainedModel
-from ...utils import auto_class_docstring, auto_docstring, is_flash_attn_greater_or_equal_2_10, logging
-=======
 from ...modeling_rope_utils import ROPE_INIT_FUNCTIONS
 from ...modeling_utils import ALL_ATTENTION_FUNCTIONS, PreTrainedModel
 from ...processing_utils import Unpack
@@ -50,10 +46,16 @@
     is_torch_flex_attn_available,
     logging,
     replace_return_docstrings,
+    auto_class_docstring, auto_docstring, is_flash_attn_greater_or_equal_2_10, logging
 )
 from ...utils.deprecation import deprecate_kwarg
->>>>>>> c8a2b25f
 from .configuration_gemma import GemmaConfig
+
+
+if is_torch_flex_attn_available():
+    from torch.nn.attention.flex_attention import BlockMask
+
+    from ...integrations.flex_attention import make_flex_block_causal_mask
 
 
 if is_torch_flex_attn_available():
@@ -693,13 +695,7 @@
     def get_decoder(self):
         return self.model
 
-<<<<<<< HEAD
     @auto_docstring
-=======
-    @deprecate_kwarg("num_logits_to_keep", version="4.50", new_name="logits_to_keep")
-    @add_start_docstrings_to_model_forward(GEMMA_INPUTS_DOCSTRING)
-    @replace_return_docstrings(output_type=CausalLMOutputWithPast, config_class=_CONFIG_FOR_DOC)
->>>>>>> c8a2b25f
     def forward(
         self,
         input_ids: torch.LongTensor = None,
@@ -717,25 +713,6 @@
         **kwargs: Unpack[KwargsForCausalLM],
     ) -> Union[Tuple, CausalLMOutputWithPast]:
         r"""
-<<<<<<< HEAD
-=======
-            labels (`torch.LongTensor` of shape `(batch_size, sequence_length)`, *optional*):
-                Labels for computing the masked language modeling loss. Indices should either be in `[0, ...,
-                config.vocab_size]` or -100 (see `input_ids` docstring). Tokens with indices set to `-100` are ignored
-                (masked), the loss is only computed for the tokens with labels in `[0, ..., config.vocab_size]`.
-
-            logits_to_keep (`int` or `torch.Tensor`, *optional*):
-                If an `int`, compute logits for the last `logits_to_keep` tokens. If `0`, calculate logits for all
-                `input_ids` (special case). Only last token logits are needed for generation, and calculating them only for that
-                token can save memory, which becomes pretty significant for long sequences or large vocabulary size.
-                If a `torch.Tensor`, must be 1D corresponding to the indices to keep in the sequence length dimension.
-                This is useful when using packed tensor format (single dimension for batch and sequence length).
-
-        Returns:
-
-        Example:
-
->>>>>>> c8a2b25f
         ```python
         >>> from transformers import AutoTokenizer, GemmaForCausalLM
 
