# Copyright 2024 The HuggingFace Team. All rights reserved.
#
# Licensed under the Apache License, Version 2.0 (the "License");
# you may not use this file except in compliance with the License.
# You may obtain a copy of the License at
#
#     http://www.apache.org/licenses/LICENSE-2.0
#
# Unless required by applicable law or agreed to in writing, software
# distributed under the License is distributed on an "AS IS" BASIS,
# WITHOUT WARRANTIES OR CONDITIONS OF ANY KIND, either express or implied.
# See the License for the specific language governing permissions and
# limitations under the License.


import math
import unittest
from unittest.util import safe_repr

from transformers import AutoModelForCausalLM, AutoTokenizer, BitsAndBytesConfig, FalconMambaConfig, is_torch_available
from transformers.testing_utils import (
    Expectations,
    cleanup,
    require_bitsandbytes,
    require_torch,
    require_torch_accelerator,
<<<<<<< HEAD
    require_torch_bf16_gpu,
=======
    require_torch_large_accelerator,
>>>>>>> 3c1d4dfb
    require_torch_multi_accelerator,
    slow,
    torch_device,
)

from ...generation.test_utils import GenerationTesterMixin
from ...test_configuration_common import ConfigTester
from ...test_modeling_common import ModelTesterMixin, ids_tensor
from ...test_pipeline_mixin import PipelineTesterMixin


if is_torch_available():
    import torch

    from transformers import (
        FalconMambaForCausalLM,
        FalconMambaModel,
    )
    from transformers.models.mamba.cache_mamba import MambaCache


# Copied from transformers.tests.models.mamba.MambaModelTester with Mamba->FalconMamba,mamba->falcon_mamba
class FalconMambaModelTester:
    def __init__(
        self,
        parent,
        batch_size=14,
        seq_length=7,
        is_training=True,
        use_labels=True,
        vocab_size=99,
        hidden_size=32,
        num_hidden_layers=2,
        intermediate_size=32,
        hidden_act="silu",
        hidden_dropout_prob=0.1,
        max_position_embeddings=512,
        type_vocab_size=16,
        type_sequence_label_size=2,
        num_labels=3,
        num_choices=4,
        scope=None,
        tie_word_embeddings=True,
    ):
        self.parent = parent
        self.batch_size = batch_size
        self.seq_length = seq_length
        self.is_training = is_training
        self.use_labels = use_labels
        self.vocab_size = vocab_size
        self.hidden_size = hidden_size
        self.num_hidden_layers = num_hidden_layers
        self.intermediate_size = intermediate_size
        self.hidden_act = hidden_act
        self.hidden_dropout_prob = hidden_dropout_prob
        self.max_position_embeddings = max_position_embeddings
        self.type_vocab_size = type_vocab_size
        self.type_sequence_label_size = type_sequence_label_size
        self.num_labels = num_labels
        self.num_choices = num_choices
        self.scope = scope
        self.bos_token_id = vocab_size - 1
        self.eos_token_id = vocab_size - 1
        self.pad_token_id = vocab_size - 1
        self.tie_word_embeddings = tie_word_embeddings

    # Ignore copy
    def get_large_model_config(self):
        return FalconMambaConfig.from_pretrained("tiiuae/falcon-mamba-7b")

    def prepare_config_and_inputs(
        self, gradient_checkpointing=False, scale_attn_by_inverse_layer_idx=False, reorder_and_upcast_attn=False
    ):
        input_ids = ids_tensor([self.batch_size, self.seq_length], self.vocab_size)
        attention_mask = ids_tensor([self.batch_size, self.seq_length], 1)

        sequence_labels = None
        token_labels = None
        choice_labels = None
        if self.use_labels:
            sequence_labels = ids_tensor([self.batch_size], self.type_sequence_label_size)
            token_labels = ids_tensor([self.batch_size, self.seq_length], self.num_labels)
            choice_labels = ids_tensor([self.batch_size], self.num_choices)

        config = self.get_config(
            gradient_checkpointing=gradient_checkpointing,
            scale_attn_by_inverse_layer_idx=scale_attn_by_inverse_layer_idx,
            reorder_and_upcast_attn=reorder_and_upcast_attn,
        )

        return (
            config,
            input_ids,
            attention_mask,
            sequence_labels,
            token_labels,
            choice_labels,
        )

    def get_config(
        self, gradient_checkpointing=False, scale_attn_by_inverse_layer_idx=False, reorder_and_upcast_attn=False
    ):
        return FalconMambaConfig(
            vocab_size=self.vocab_size,
            hidden_size=self.hidden_size,
            num_hidden_layers=self.num_hidden_layers,
            intermediate_size=self.intermediate_size,
            activation_function=self.hidden_act,
            n_positions=self.max_position_embeddings,
            type_vocab_size=self.type_vocab_size,
            use_cache=True,
            bos_token_id=self.bos_token_id,
            eos_token_id=self.eos_token_id,
            pad_token_id=self.pad_token_id,
            gradient_checkpointing=gradient_checkpointing,
            tie_word_embeddings=self.tie_word_embeddings,
        )

    def get_pipeline_config(self):
        config = self.get_config()
        config.vocab_size = 300
        return config

    def prepare_config_and_inputs_for_decoder(self):
        (
            config,
            input_ids,
            attention_mask,
            sequence_labels,
            token_labels,
            choice_labels,
        ) = self.prepare_config_and_inputs()

        return (
            config,
            input_ids,
            attention_mask,
            sequence_labels,
            token_labels,
            choice_labels,
        )

    def create_and_check_falcon_mamba_model(self, config, input_ids, *args):
        config.output_hidden_states = True
        model = FalconMambaModel(config=config)
        model.to(torch_device)
        model.eval()

        result = model(input_ids)

        self.parent.assertEqual(result.last_hidden_state.shape, (self.batch_size, self.seq_length, self.hidden_size))
        self.parent.assertEqual(len(result.hidden_states), config.num_hidden_layers + 1)

    def create_and_check_causal_lm(self, config, input_ids, *args):
        model = FalconMambaForCausalLM(config)
        model.to(torch_device)
        model.eval()

        result = model(input_ids, labels=input_ids)
        self.parent.assertEqual(result.loss.shape, ())
        self.parent.assertEqual(result.logits.shape, (self.batch_size, self.seq_length, self.vocab_size))

    def create_and_check_state_equivalency(self, config, input_ids, *args):
        model = FalconMambaModel(config=config)
        model.to(torch_device)
        model.eval()

        outputs = model(input_ids)
        output_whole = outputs.last_hidden_state

        outputs = model(
            input_ids[:, :-1],
            use_cache=True,
            cache_position=torch.arange(0, config.conv_kernel, device=input_ids.device),
        )
        output_one = outputs.last_hidden_state

        # Using the state computed on the first inputs, we will get the same output
        outputs = model(
            input_ids[:, -1:],
            use_cache=True,
            cache_params=outputs.cache_params,
            cache_position=torch.arange(config.conv_kernel, config.conv_kernel + 1, device=input_ids.device),
        )
        output_two = outputs.last_hidden_state

        self.parent.assertTrue(torch.allclose(torch.cat([output_one, output_two], dim=1), output_whole, atol=1e-5))
        # TODO the original mamba does not support decoding more than 1 token neither do we

    def create_and_check_falcon_mamba_cached_slow_forward_and_backwards(
        self, config, input_ids, *args, gradient_checkpointing=False
    ):
        model = FalconMambaModel(config)
        model.to(torch_device)
        if gradient_checkpointing:
            model.gradient_checkpointing_enable()

        # create cache
        cache = model(input_ids, use_cache=True).cache_params
        cache.reset()

        # use cache
        token_emb = model.embeddings(input_ids)
        outputs = model.layers[0].mixer.slow_forward(
            token_emb, cache, cache_position=torch.arange(0, config.conv_kernel, device=input_ids.device)
        )

        loss = torch.log1p(torch.abs(outputs.sum()))
        self.parent.assertEqual(loss.shape, ())
        self.parent.assertEqual(outputs.shape, (self.batch_size, self.seq_length, self.hidden_size))
        loss.backward()

    def create_and_check_falcon_mamba_lm_head_forward_and_backwards(
        self, config, input_ids, *args, gradient_checkpointing=False
    ):
        model = FalconMambaForCausalLM(config)
        model.to(torch_device)
        if gradient_checkpointing:
            model.gradient_checkpointing_enable()

        result = model(input_ids, labels=input_ids)
        self.parent.assertEqual(result.loss.shape, ())
        self.parent.assertEqual(result.logits.shape, (self.batch_size, self.seq_length, self.vocab_size))
        result.loss.backward()

    def prepare_config_and_inputs_for_common(self):
        (
            config,
            input_ids,
            attention_mask,
            sequence_labels,
            token_labels,
            choice_labels,
        ) = self.prepare_config_and_inputs()
        inputs_dict = {"input_ids": input_ids, "attention_mask": attention_mask}
        return config, inputs_dict


@require_torch
# Copied from transformers.tests.models.mamba.MambaModelTest with Mamba->Falcon,mamba->falcon_mamba,FalconMambaCache->MambaCache
class FalconMambaModelTest(ModelTesterMixin, GenerationTesterMixin, PipelineTesterMixin, unittest.TestCase):
    all_model_classes = (FalconMambaModel, FalconMambaForCausalLM) if is_torch_available() else ()
    has_attentions = False  # FalconMamba does not support attentions
    fx_compatible = False  # FIXME let's try to support this @ArthurZucker
    test_torchscript = False  # FIXME let's try to support this @ArthurZucker
    test_missing_keys = False
    test_model_parallel = False
    test_pruning = False
    test_head_masking = False  # FalconMamba does not have attention heads
    pipeline_model_mapping = (
        {"feature-extraction": FalconMambaModel, "text-generation": FalconMambaForCausalLM}
        if is_torch_available()
        else {}
    )

    def setUp(self):
        self.model_tester = FalconMambaModelTester(self)
        self.config_tester = ConfigTester(
            self, config_class=FalconMambaConfig, n_embd=37, common_properties=["hidden_size", "num_hidden_layers"]
        )

    def assertInterval(self, member, container, msg=None):
        r"""
        Simple utility function to check if a member is inside an interval.
        """
        if isinstance(member, torch.Tensor):
            max_value, min_value = member.max().item(), member.min().item()
        elif isinstance(member, list) or isinstance(member, tuple):
            max_value, min_value = max(member), min(member)

        if not isinstance(container, list):
            raise TypeError("container should be a list or tuple")
        elif len(container) != 2:
            raise ValueError("container should have 2 elements")

        expected_min, expected_max = container

        is_inside_interval = (min_value >= expected_min) and (max_value <= expected_max)

        if not is_inside_interval:
            standardMsg = f"{safe_repr(member)} not found in {safe_repr(container)}"
            self.fail(self._formatMessage(msg, standardMsg))

    def test_config(self):
        self.config_tester.run_common_tests()

    def test_falcon_mamba_model(self):
        config_and_inputs = self.model_tester.prepare_config_and_inputs()
        self.model_tester.create_and_check_falcon_mamba_model(*config_and_inputs)

    def test_falcon_mamba_lm_head_model(self):
        config_and_inputs = self.model_tester.prepare_config_and_inputs()
        self.model_tester.create_and_check_causal_lm(*config_and_inputs)

    def test_state_equivalency(self):
        config_and_inputs = self.model_tester.prepare_config_and_inputs()
        self.model_tester.create_and_check_state_equivalency(*config_and_inputs)

    def test_falcon_mamba_cached_slow_forward_and_backwards(self):
        config_and_inputs = self.model_tester.prepare_config_and_inputs()
        self.model_tester.create_and_check_falcon_mamba_cached_slow_forward_and_backwards(*config_and_inputs)

    def test_falcon_mamba_lm_head_forward_and_backwards(self):
        config_and_inputs = self.model_tester.prepare_config_and_inputs()
        self.model_tester.create_and_check_falcon_mamba_lm_head_forward_and_backwards(*config_and_inputs)

    def test_initialization(self):
        config, _ = self.model_tester.prepare_config_and_inputs_for_common()

        for model_class in self.all_model_classes:
            model = model_class(config=config)
            for name, param in model.named_parameters():
                if "dt_proj.bias" in name:
                    dt = torch.exp(
                        torch.tensor([0, 1]) * (math.log(config.time_step_max) - math.log(config.time_step_min))
                        + math.log(config.time_step_min)
                    ).clamp(min=config.time_step_floor)
                    inv_dt = dt + torch.log(-torch.expm1(-dt))
                    if param.requires_grad:
                        self.assertTrue(param.data.max().item() <= inv_dt[1])
                        self.assertTrue(param.data.min().item() >= inv_dt[0])
                elif "A_log" in name:
                    A = torch.arange(1, config.state_size + 1, dtype=torch.float32)[None, :]
                    A = A.expand(config.intermediate_size, -1).contiguous()
                    torch.testing.assert_close(param.data, torch.log(A), rtol=1e-5, atol=1e-5)
                elif "D" in name:
                    if param.requires_grad:
                        # check if it's a ones like
                        torch.testing.assert_close(param.data, torch.ones_like(param.data), rtol=1e-5, atol=1e-5)

    @slow
    # Ignore copy
    def test_model_from_pretrained(self):
        model = FalconMambaModel.from_pretrained("tiiuae/falcon-mamba-7b", torch_dtype=torch.float16)
        self.assertIsNotNone(model)

    def test_model_outputs_equivalence(self):
        config, inputs_dict = self.model_tester.prepare_config_and_inputs_for_common()

        def check_equivalence(model, tuple_inputs, dict_inputs, additional_kwargs={}):
            with torch.no_grad():
                tuple_output = model(**tuple_inputs, return_dict=False, **additional_kwargs)
                dict_output = model(**dict_inputs, return_dict=True, **additional_kwargs).to_tuple()

                def recursive_check(tuple_object, dict_object):
                    if isinstance(tuple_object, MambaCache):  # MODIFIED PART START
                        recursive_check(tuple_object.conv_states, dict_object.conv_states)
                        recursive_check(tuple_object.ssm_states, dict_object.ssm_states)
                    elif isinstance(tuple_object, (list, tuple)):  # MODIFIED PART END
                        for tuple_iterable_value, dict_iterable_value in zip(tuple_object, dict_object):
                            recursive_check(tuple_iterable_value, dict_iterable_value)
                    elif isinstance(tuple_object, dict):
                        for tuple_iterable_value, dict_iterable_value in zip(
                            tuple_object.values(), dict_object.values()
                        ):
                            recursive_check(tuple_iterable_value, dict_iterable_value)
                    elif tuple_object is None:
                        return
                    else:
                        self.assertTrue(
                            torch.allclose(tuple_object, dict_object, atol=1e-5),
                            msg=(
                                "Tuple and dict output are not equal. Difference:"
                                f" {torch.max(torch.abs(tuple_object - dict_object))}. Tuple has `nan`:"
                                f" {torch.isnan(tuple_object).any()} and `inf`: {torch.isinf(tuple_object)}. Dict has"
                                f" `nan`: {torch.isnan(dict_object).any()} and `inf`: {torch.isinf(dict_object)}."
                            ),
                        )

                recursive_check(tuple_output, dict_output)

        for model_class in self.all_model_classes:
            model = model_class(config)
            model.to(torch_device)
            model.eval()

            tuple_inputs = self._prepare_for_class(inputs_dict, model_class)
            dict_inputs = self._prepare_for_class(inputs_dict, model_class)
            check_equivalence(model, tuple_inputs, dict_inputs)

            tuple_inputs = self._prepare_for_class(inputs_dict, model_class, return_labels=True)
            dict_inputs = self._prepare_for_class(inputs_dict, model_class, return_labels=True)
            check_equivalence(model, tuple_inputs, dict_inputs)

            tuple_inputs = self._prepare_for_class(inputs_dict, model_class)
            dict_inputs = self._prepare_for_class(inputs_dict, model_class)
            check_equivalence(model, tuple_inputs, dict_inputs, {"output_hidden_states": True})

            tuple_inputs = self._prepare_for_class(inputs_dict, model_class, return_labels=True)
            dict_inputs = self._prepare_for_class(inputs_dict, model_class, return_labels=True)
            check_equivalence(model, tuple_inputs, dict_inputs, {"output_hidden_states": True})

    @unittest.skip("Mamba models do not support DDP.")
    def test_multi_gpu_data_parallel_forward(self):
        pass


@require_torch
@require_torch_accelerator
@slow
class FalconMambaIntegrationTests(unittest.TestCase):
    def setUp(self):
        self.model_id = "tiiuae/falcon-mamba-7b"
        self.tokenizer = AutoTokenizer.from_pretrained(self.model_id)
        self.text = "Hello today"

<<<<<<< HEAD
    @require_torch_bf16_gpu
    def test_generation_bf16(self):
        model = AutoModelForCausalLM.from_pretrained(self.model_id, torch_dtype=torch.bfloat16).to(torch_device)
=======
        cleanup(torch_device, gc_collect=True)

    def tearDown(self):
        cleanup(torch_device, gc_collect=True)

    # On T4, get `NotImplementedError: Cannot copy out of meta tensor; no data!`
    @require_torch_large_accelerator
    def test_generation_fp16(self):
        model = AutoModelForCausalLM.from_pretrained(self.model_id, torch_dtype=torch.float16, device_map="auto")
>>>>>>> 3c1d4dfb

        inputs = self.tokenizer(self.text, return_tensors="pt").to(torch_device)
        out = model.generate(**inputs, max_new_tokens=20, do_sample=False)

        EXPECTED_OUTPUTS = Expectations(
            {
                ("cuda", 7): "Hello today I am going to show you how to make a simple and easy to make paper plane.\nStep",
                ("cuda", 8): 'Hello today Iava,\n\nI am writing to you today to discuss the importance of maintaining a healthy lifestyle',
            }
        )  # fmt: skip
        EXPECTED_OUTPUT = EXPECTED_OUTPUTS.get_expectation()

        self.assertEqual(
            self.tokenizer.batch_decode(out, skip_special_tokens=False)[0],
<<<<<<< HEAD
            "Hello today Iava,\n\nI'm sorry to hear that you're having trouble with the ",
=======
            EXPECTED_OUTPUT,
>>>>>>> 3c1d4dfb
        )

    @require_bitsandbytes
    def test_generation_4bit(self):
        quantization_config = BitsAndBytesConfig(load_in_4bit=True)
        model = AutoModelForCausalLM.from_pretrained(self.model_id, quantization_config=quantization_config).to(
            torch_device
        )

        inputs = self.tokenizer(self.text, return_tensors="pt").to(torch_device)
        out = model.generate(**inputs, max_new_tokens=20, do_sample=False)

        self.assertEqual(
            self.tokenizer.batch_decode(out, skip_special_tokens=False)[0],
<<<<<<< HEAD
            """Hello today Iava,\n\nI'm sorry to hear that you're having trouble with the """,
=======
            "Hello today Iava,\n\nI'm sorry to hear that you're having trouble with the ",
>>>>>>> 3c1d4dfb
        )

    def test_generation_torch_compile(self):
        model = AutoModelForCausalLM.from_pretrained(self.model_id, torch_dtype=torch.float16).to(torch_device)
        model = torch.compile(model)

        inputs = self.tokenizer(self.text, return_tensors="pt").to(torch_device)
        out = model.generate(**inputs, max_new_tokens=20, do_sample=False)
        print(self.tokenizer.batch_decode(out, skip_special_tokens=False)[0])

        self.assertEqual(
            self.tokenizer.batch_decode(out, skip_special_tokens=False)[0],
<<<<<<< HEAD
            # "Hello today Iava,\n\nI'm sorry to hear that you're having trouble with the ", # Ampere GPUs
            "Hello today Iava,\n\nI am writing to you to discuss the importance of maintaining a healthy lifestyle.",
=======
            "Hello today Iava,\n\nI am writing to you today to discuss the importance of maintaining a healthy lifestyle",
>>>>>>> 3c1d4dfb
        )

    def test_batched_generation(self):
        model_id = "tiiuae/falcon-mamba-7b"
        tok = AutoTokenizer.from_pretrained(model_id)
        tok.pad_token_id = tok.eos_token_id

        texts = ["Hello today", "Hello my name is Younes and today"]

<<<<<<< HEAD
        EXPECTED_OUTPUT = [
            # These are valid for Ampere, Comp. Capability >= 8.0 GPUs
            # "Hello today I am going to be talking about the 3D printing and how it is used in the medical",
            # "Hello my name is Younes and today I'm going to show you how to make a paper plane.\nStep 1: The",
            # These are valid for Turing, Comp. Capability >= 7.5 GPUs
            "Hello today I'm going to show you how to make a simple 3D model of a car.",
            "Hello my name is Younes and today I will be talking about the “Theory of the firm” and the “Theory",
        ]
=======
        EXPECTED_OUTPUTS = Expectations(
            {
                ("cuda", 7): [
                    'Hello today I will be talking about the “Theory of Relativity” by Albert Einstein.\nThe',
                    'Hello my name is Younes and today I will be talking about the importance of the internet in our lives.\nThe internet is a global',
                ],
                ("cuda", 8): [
                    'Hello today I am going to talk about the “Theory of Relativity” by Albert Einstein.\n',
                    'Hello my name is Younes and today I will be talking about the importance of the internet in our lives.\nThe internet is a global',
                ],
            }
        )  # fmt: skip
        EXPECTED_OUTPUT = EXPECTED_OUTPUTS.get_expectation()
>>>>>>> 3c1d4dfb

        inputs = tok(texts, return_tensors="pt", padding=True, return_token_type_ids=False).to(torch_device)
        model = AutoModelForCausalLM.from_pretrained(model_id, device_map=0, torch_dtype=torch.float16)

        out = model.generate(**inputs, max_new_tokens=20, do_sample=False)
        out = tok.batch_decode(out, skip_special_tokens=True)

        self.assertListEqual(out, EXPECTED_OUTPUT)

        # We test the same generations with inputs_embeds
        with torch.no_grad():
            inputs_embeds = model.get_input_embeddings()(inputs.pop("input_ids"))

        inputs["inputs_embeds"] = inputs_embeds
        out = model.generate(**inputs, max_new_tokens=20, do_sample=False)
        out = tok.batch_decode(out, skip_special_tokens=True)

<<<<<<< HEAD
        # Remove the prefix of the expected output
        EXPECTED_OUTPUT = [EXPECTED_OUTPUT[i][len(texts[i]) :] for i in range(len(texts))]
=======
        EXPECTED_OUTPUTS = Expectations(
            {
                ("cuda", 7): [
                    ' I will be talking about the “Theory of Relativity” by Albert Einstein.\nThe',
                    ' I will be talking about the importance of the internet in our lives.\nThe internet is a global',
                ],
                ("cuda", 8): [
                    ' I am going to talk about the “Theory of Relativity” by Albert Einstein.\n',
                    ' I will be talking about the importance of the internet in our lives.\nThe internet is a global'
                ],
            }
        )  # fmt: skip
        EXPECTED_OUTPUT = EXPECTED_OUTPUTS.get_expectation()
>>>>>>> 3c1d4dfb
        self.assertListEqual(out, EXPECTED_OUTPUT)

    @require_torch_multi_accelerator
    def test_training_kernel(self):
        model_id = "tiiuae/falcon-mamba-7b"

        tokenizer = AutoTokenizer.from_pretrained(model_id)
        model = AutoModelForCausalLM.from_pretrained(model_id, device_map="auto", torch_dtype=torch.float16)
        tokenizer.pad_token_id = tokenizer.eos_token_id

        text = "Hello today"

        inputs = tokenizer(text, return_tensors="pt").to(torch_device)

        with torch.no_grad():
            logits = torch.argmax(model(**inputs).logits, dim=-1)

        out_no_training = tokenizer.batch_decode(logits)

        model.train()
        lm_logits = model(**inputs).logits
        next_token = torch.argmax(lm_logits, dim=-1)

        out_training = tokenizer.batch_decode(next_token)

        # Just verify backward works
        loss = (1 - lm_logits).mean()
        loss.backward()

        self.assertEqual(out_training, out_no_training)<|MERGE_RESOLUTION|>--- conflicted
+++ resolved
@@ -24,11 +24,7 @@
     require_bitsandbytes,
     require_torch,
     require_torch_accelerator,
-<<<<<<< HEAD
-    require_torch_bf16_gpu,
-=======
     require_torch_large_accelerator,
->>>>>>> 3c1d4dfb
     require_torch_multi_accelerator,
     slow,
     torch_device,
@@ -435,11 +431,6 @@
         self.tokenizer = AutoTokenizer.from_pretrained(self.model_id)
         self.text = "Hello today"
 
-<<<<<<< HEAD
-    @require_torch_bf16_gpu
-    def test_generation_bf16(self):
-        model = AutoModelForCausalLM.from_pretrained(self.model_id, torch_dtype=torch.bfloat16).to(torch_device)
-=======
         cleanup(torch_device, gc_collect=True)
 
     def tearDown(self):
@@ -449,7 +440,6 @@
     @require_torch_large_accelerator
     def test_generation_fp16(self):
         model = AutoModelForCausalLM.from_pretrained(self.model_id, torch_dtype=torch.float16, device_map="auto")
->>>>>>> 3c1d4dfb
 
         inputs = self.tokenizer(self.text, return_tensors="pt").to(torch_device)
         out = model.generate(**inputs, max_new_tokens=20, do_sample=False)
@@ -464,11 +454,7 @@
 
         self.assertEqual(
             self.tokenizer.batch_decode(out, skip_special_tokens=False)[0],
-<<<<<<< HEAD
-            "Hello today Iava,\n\nI'm sorry to hear that you're having trouble with the ",
-=======
             EXPECTED_OUTPUT,
->>>>>>> 3c1d4dfb
         )
 
     @require_bitsandbytes
@@ -483,11 +469,7 @@
 
         self.assertEqual(
             self.tokenizer.batch_decode(out, skip_special_tokens=False)[0],
-<<<<<<< HEAD
-            """Hello today Iava,\n\nI'm sorry to hear that you're having trouble with the """,
-=======
             "Hello today Iava,\n\nI'm sorry to hear that you're having trouble with the ",
->>>>>>> 3c1d4dfb
         )
 
     def test_generation_torch_compile(self):
@@ -500,12 +482,7 @@
 
         self.assertEqual(
             self.tokenizer.batch_decode(out, skip_special_tokens=False)[0],
-<<<<<<< HEAD
-            # "Hello today Iava,\n\nI'm sorry to hear that you're having trouble with the ", # Ampere GPUs
-            "Hello today Iava,\n\nI am writing to you to discuss the importance of maintaining a healthy lifestyle.",
-=======
             "Hello today Iava,\n\nI am writing to you today to discuss the importance of maintaining a healthy lifestyle",
->>>>>>> 3c1d4dfb
         )
 
     def test_batched_generation(self):
@@ -515,16 +492,6 @@
 
         texts = ["Hello today", "Hello my name is Younes and today"]
 
-<<<<<<< HEAD
-        EXPECTED_OUTPUT = [
-            # These are valid for Ampere, Comp. Capability >= 8.0 GPUs
-            # "Hello today I am going to be talking about the 3D printing and how it is used in the medical",
-            # "Hello my name is Younes and today I'm going to show you how to make a paper plane.\nStep 1: The",
-            # These are valid for Turing, Comp. Capability >= 7.5 GPUs
-            "Hello today I'm going to show you how to make a simple 3D model of a car.",
-            "Hello my name is Younes and today I will be talking about the “Theory of the firm” and the “Theory",
-        ]
-=======
         EXPECTED_OUTPUTS = Expectations(
             {
                 ("cuda", 7): [
@@ -538,7 +505,6 @@
             }
         )  # fmt: skip
         EXPECTED_OUTPUT = EXPECTED_OUTPUTS.get_expectation()
->>>>>>> 3c1d4dfb
 
         inputs = tok(texts, return_tensors="pt", padding=True, return_token_type_ids=False).to(torch_device)
         model = AutoModelForCausalLM.from_pretrained(model_id, device_map=0, torch_dtype=torch.float16)
@@ -556,10 +522,6 @@
         out = model.generate(**inputs, max_new_tokens=20, do_sample=False)
         out = tok.batch_decode(out, skip_special_tokens=True)
 
-<<<<<<< HEAD
-        # Remove the prefix of the expected output
-        EXPECTED_OUTPUT = [EXPECTED_OUTPUT[i][len(texts[i]) :] for i in range(len(texts))]
-=======
         EXPECTED_OUTPUTS = Expectations(
             {
                 ("cuda", 7): [
@@ -573,7 +535,6 @@
             }
         )  # fmt: skip
         EXPECTED_OUTPUT = EXPECTED_OUTPUTS.get_expectation()
->>>>>>> 3c1d4dfb
         self.assertListEqual(out, EXPECTED_OUTPUT)
 
     @require_torch_multi_accelerator
