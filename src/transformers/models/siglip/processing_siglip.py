--- conflicted
+++ resolved
@@ -40,13 +40,8 @@
     """
 
     attributes = ["image_processor", "tokenizer"]
-<<<<<<< HEAD
     image_processor_class = ("SiglipImageProcessor", "SiglipImageProcessorFast")
-    tokenizer_class = "SiglipTokenizer"
-=======
-    image_processor_class = "SiglipImageProcessor"
     tokenizer_class = "AutoTokenizer"
->>>>>>> 81aa9b2e
 
     def __init__(self, image_processor, tokenizer):
         super().__init__(image_processor, tokenizer)
