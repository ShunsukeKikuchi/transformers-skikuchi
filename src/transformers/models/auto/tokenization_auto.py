# coding=utf-8
# Copyright 2018 The HuggingFace Inc. team.
#
# Licensed under the Apache License, Version 2.0 (the "License");
# you may not use this file except in compliance with the License.
# You may obtain a copy of the License at
#
#     http://www.apache.org/licenses/LICENSE-2.0
#
# Unless required by applicable law or agreed to in writing, software
# distributed under the License is distributed on an "AS IS" BASIS,
# WITHOUT WARRANTIES OR CONDITIONS OF ANY KIND, either express or implied.
# See the License for the specific language governing permissions and
# limitations under the License.
""" Auto Tokenizer class. """


from collections import OrderedDict

from ...configuration_utils import PretrainedConfig
from ...file_utils import is_sentencepiece_available, is_tokenizers_available
from ...utils import logging
from ..bart.tokenization_bart import BartTokenizer
from ..bert.tokenization_bert import BertTokenizer
from ..bert_japanese.tokenization_bert_japanese import BertJapaneseTokenizer
from ..bertweet.tokenization_bertweet import BertweetTokenizer
from ..blenderbot.tokenization_blenderbot import BlenderbotTokenizer
from ..blenderbot_small.tokenization_blenderbot_small import BlenderbotSmallTokenizer
from ..convbert.tokenization_convbert import ConvBertTokenizer
from ..ctrl.tokenization_ctrl import CTRLTokenizer
from ..deberta.tokenization_deberta import DebertaTokenizer
from ..distilbert.tokenization_distilbert import DistilBertTokenizer
from ..dpr.tokenization_dpr import DPRQuestionEncoderTokenizer
from ..electra.tokenization_electra import ElectraTokenizer
from ..flaubert.tokenization_flaubert import FlaubertTokenizer
from ..fsmt.tokenization_fsmt import FSMTTokenizer
from ..funnel.tokenization_funnel import FunnelTokenizer
from ..gpt2.tokenization_gpt2 import GPT2Tokenizer
from ..herbert.tokenization_herbert import HerbertTokenizer
from ..layoutlm.tokenization_layoutlm import LayoutLMTokenizer
from ..led.tokenization_led import LEDTokenizer
from ..longformer.tokenization_longformer import LongformerTokenizer
from ..lxmert.tokenization_lxmert import LxmertTokenizer
from ..mobilebert.tokenization_mobilebert import MobileBertTokenizer
from ..mpnet.tokenization_mpnet import MPNetTokenizer
from ..openai.tokenization_openai import OpenAIGPTTokenizer
from ..phobert.tokenization_phobert import PhobertTokenizer
from ..prophetnet.tokenization_prophetnet import ProphetNetTokenizer
from ..rag.tokenization_rag import RagTokenizer
from ..retribert.tokenization_retribert import RetriBertTokenizer
from ..roberta.tokenization_roberta import RobertaTokenizer
from ..squeezebert.tokenization_squeezebert import SqueezeBertTokenizer
from ..tapas.tokenization_tapas import TapasTokenizer
from ..transfo_xl.tokenization_transfo_xl import TransfoXLTokenizer
from ..wav2vec2.tokenization_wav2vec2 import Wav2Vec2Tokenizer
from ..xlm.tokenization_xlm import XLMTokenizer
from .configuration_auto import (
    AlbertConfig,
    AutoConfig,
    BartConfig,
    BertConfig,
    BertGenerationConfig,
    BlenderbotConfig,
    BlenderbotSmallConfig,
    CamembertConfig,
    ConvBertConfig,
    CTRLConfig,
    DebertaConfig,
    DistilBertConfig,
    DPRConfig,
    ElectraConfig,
    EncoderDecoderConfig,
    FlaubertConfig,
    FSMTConfig,
    FunnelConfig,
    GPT2Config,
    LayoutLMConfig,
    LEDConfig,
    LongformerConfig,
    LxmertConfig,
    MarianConfig,
    MBartConfig,
    MobileBertConfig,
    MPNetConfig,
    MT5Config,
    OpenAIGPTConfig,
    PegasusConfig,
    ProphetNetConfig,
    RagConfig,
    ReformerConfig,
    RetriBertConfig,
    RobertaConfig,
    SqueezeBertConfig,
    T5Config,
    TapasConfig,
    TransfoXLConfig,
    Wav2Vec2Config,
    XLMConfig,
    XLMProphetNetConfig,
    XLMRobertaConfig,
    XLNetConfig,
    replace_list_option_in_docstrings,
)


if is_sentencepiece_available():
    from ..albert.tokenization_albert import AlbertTokenizer
    from ..barthez.tokenization_barthez import BarthezTokenizer
    from ..bert_generation.tokenization_bert_generation import BertGenerationTokenizer
    from ..camembert.tokenization_camembert import CamembertTokenizer
    from ..marian.tokenization_marian import MarianTokenizer
    from ..mbart.tokenization_mbart import MBartTokenizer
    from ..mt5 import MT5Tokenizer
    from ..pegasus.tokenization_pegasus import PegasusTokenizer
    from ..reformer.tokenization_reformer import ReformerTokenizer
    from ..t5.tokenization_t5 import T5Tokenizer
    from ..xlm_prophetnet.tokenization_xlm_prophetnet import XLMProphetNetTokenizer
    from ..xlm_roberta.tokenization_xlm_roberta import XLMRobertaTokenizer
    from ..xlnet.tokenization_xlnet import XLNetTokenizer
else:
    AlbertTokenizer = None
    BarthezTokenizer = None
    BertGenerationTokenizer = None
    CamembertTokenizer = None
    MarianTokenizer = None
    MBartTokenizer = None
    MT5Tokenizer = None
    PegasusTokenizer = None
    ReformerTokenizer = None
    T5Tokenizer = None
    XLMRobertaTokenizer = None
    XLNetTokenizer = None
    XLMProphetNetTokenizer = None

if is_tokenizers_available():
    from ..albert.tokenization_albert_fast import AlbertTokenizerFast
    from ..bart.tokenization_bart_fast import BartTokenizerFast
    from ..barthez.tokenization_barthez_fast import BarthezTokenizerFast
    from ..bert.tokenization_bert_fast import BertTokenizerFast
    from ..camembert.tokenization_camembert_fast import CamembertTokenizerFast
    from ..convbert.tokenization_convbert_fast import ConvBertTokenizerFast
    from ..distilbert.tokenization_distilbert_fast import DistilBertTokenizerFast
    from ..dpr.tokenization_dpr_fast import DPRQuestionEncoderTokenizerFast
    from ..electra.tokenization_electra_fast import ElectraTokenizerFast
    from ..funnel.tokenization_funnel_fast import FunnelTokenizerFast
    from ..gpt2.tokenization_gpt2_fast import GPT2TokenizerFast
    from ..herbert.tokenization_herbert_fast import HerbertTokenizerFast
    from ..layoutlm.tokenization_layoutlm_fast import LayoutLMTokenizerFast
    from ..led.tokenization_led_fast import LEDTokenizerFast
    from ..longformer.tokenization_longformer_fast import LongformerTokenizerFast
    from ..lxmert.tokenization_lxmert_fast import LxmertTokenizerFast
    from ..mbart.tokenization_mbart_fast import MBartTokenizerFast
    from ..mobilebert.tokenization_mobilebert_fast import MobileBertTokenizerFast
    from ..mpnet.tokenization_mpnet_fast import MPNetTokenizerFast
    from ..mt5 import MT5TokenizerFast
    from ..openai.tokenization_openai_fast import OpenAIGPTTokenizerFast
    from ..pegasus.tokenization_pegasus_fast import PegasusTokenizerFast
    from ..reformer.tokenization_reformer_fast import ReformerTokenizerFast
    from ..retribert.tokenization_retribert_fast import RetriBertTokenizerFast
    from ..roberta.tokenization_roberta_fast import RobertaTokenizerFast
    from ..squeezebert.tokenization_squeezebert_fast import SqueezeBertTokenizerFast
    from ..t5.tokenization_t5_fast import T5TokenizerFast
    from ..xlm_roberta.tokenization_xlm_roberta_fast import XLMRobertaTokenizerFast
    from ..xlnet.tokenization_xlnet_fast import XLNetTokenizerFast
else:
    AlbertTokenizerFast = None
    BartTokenizerFast = None
    BarthezTokenizerFast = None
    BertTokenizerFast = None
    CamembertTokenizerFast = None
    ConvBertTokenizerFast = None
    DistilBertTokenizerFast = None
    DPRQuestionEncoderTokenizerFast = None
    ElectraTokenizerFast = None
    FunnelTokenizerFast = None
    GPT2TokenizerFast = None
    HerbertTokenizerFast = None
    LayoutLMTokenizerFast = None
    LEDTokenizerFast = None
    LongformerTokenizerFast = None
    LxmertTokenizerFast = None
    MBartTokenizerFast = None
    MobileBertTokenizerFast = None
    MPNetTokenizerFast = None
    MT5TokenizerFast = None
    OpenAIGPTTokenizerFast = None
    PegasusTokenizerFast = None
    ReformerTokenizerFast = None
    RetriBertTokenizerFast = None
    RobertaTokenizerFast = None
    SqueezeBertTokenizerFast = None
    T5TokenizerFast = None
    XLMRobertaTokenizerFast = None
    XLNetTokenizerFast = None

logger = logging.get_logger(__name__)


TOKENIZER_MAPPING = OrderedDict(
    [
        (RetriBertConfig, (RetriBertTokenizer, RetriBertTokenizerFast)),
        (T5Config, (T5Tokenizer, T5TokenizerFast)),
        (MT5Config, (MT5Tokenizer, MT5TokenizerFast)),
        (MobileBertConfig, (MobileBertTokenizer, MobileBertTokenizerFast)),
        (DistilBertConfig, (DistilBertTokenizer, DistilBertTokenizerFast)),
        (AlbertConfig, (AlbertTokenizer, AlbertTokenizerFast)),
        (CamembertConfig, (CamembertTokenizer, CamembertTokenizerFast)),
        (PegasusConfig, (PegasusTokenizer, PegasusTokenizerFast)),
        (MBartConfig, (MBartTokenizer, MBartTokenizerFast)),
        (XLMRobertaConfig, (XLMRobertaTokenizer, XLMRobertaTokenizerFast)),
        (MarianConfig, (MarianTokenizer, None)),
        (BlenderbotSmallConfig, (BlenderbotSmallTokenizer, None)),
        (BlenderbotConfig, (BlenderbotTokenizer, None)),
        (LongformerConfig, (LongformerTokenizer, LongformerTokenizerFast)),
        (BartConfig, (BartTokenizer, BartTokenizerFast)),
        (LongformerConfig, (LongformerTokenizer, LongformerTokenizerFast)),
        (RobertaConfig, (RobertaTokenizer, RobertaTokenizerFast)),
        (ReformerConfig, (ReformerTokenizer, ReformerTokenizerFast)),
        (ElectraConfig, (ElectraTokenizer, ElectraTokenizerFast)),
        (FunnelConfig, (FunnelTokenizer, FunnelTokenizerFast)),
        (LxmertConfig, (LxmertTokenizer, LxmertTokenizerFast)),
        (LayoutLMConfig, (LayoutLMTokenizer, LayoutLMTokenizerFast)),
        (DPRConfig, (DPRQuestionEncoderTokenizer, DPRQuestionEncoderTokenizerFast)),
        (SqueezeBertConfig, (SqueezeBertTokenizer, SqueezeBertTokenizerFast)),
        (BertConfig, (BertTokenizer, BertTokenizerFast)),
        (OpenAIGPTConfig, (OpenAIGPTTokenizer, OpenAIGPTTokenizerFast)),
        (GPT2Config, (GPT2Tokenizer, GPT2TokenizerFast)),
        (TransfoXLConfig, (TransfoXLTokenizer, None)),
        (XLNetConfig, (XLNetTokenizer, XLNetTokenizerFast)),
        (FlaubertConfig, (FlaubertTokenizer, None)),
        (XLMConfig, (XLMTokenizer, None)),
        (CTRLConfig, (CTRLTokenizer, None)),
        (FSMTConfig, (FSMTTokenizer, None)),
        (BertGenerationConfig, (BertGenerationTokenizer, None)),
        (DebertaConfig, (DebertaTokenizer, None)),
        (RagConfig, (RagTokenizer, None)),
        (XLMProphetNetConfig, (XLMProphetNetTokenizer, None)),
        (ProphetNetConfig, (ProphetNetTokenizer, None)),
        (MPNetConfig, (MPNetTokenizer, MPNetTokenizerFast)),
        (TapasConfig, (TapasTokenizer, None)),
        (LEDConfig, (LEDTokenizer, LEDTokenizerFast)),
<<<<<<< HEAD
        (Wav2Vec2Config, (Wav2Vec2Tokenizer, None)),
=======
        (ConvBertConfig, (ConvBertTokenizer, ConvBertTokenizerFast)),
>>>>>>> fdcde144
    ]
)

# For tokenizers which are not directly mapped from a config
NO_CONFIG_TOKENIZER = [
    BertJapaneseTokenizer,
    BertweetTokenizer,
    HerbertTokenizer,
    HerbertTokenizerFast,
    PhobertTokenizer,
    BarthezTokenizer,
]


SLOW_TOKENIZER_MAPPING = {
    k: (v[0] if v[0] is not None else v[1])
    for k, v in TOKENIZER_MAPPING.items()
    if (v[0] is not None or v[1] is not None)
}


def tokenizer_class_from_name(class_name: str):
    all_tokenizer_classes = (
        [v[0] for v in TOKENIZER_MAPPING.values() if v[0] is not None]
        + [v[1] for v in TOKENIZER_MAPPING.values() if v[1] is not None]
        + NO_CONFIG_TOKENIZER
    )
    for c in all_tokenizer_classes:
        if c.__name__ == class_name:
            return c


class AutoTokenizer:
    r"""
    This is a generic tokenizer class that will be instantiated as one of the tokenizer classes of the library when
    created with the :meth:`AutoTokenizer.from_pretrained` class method.

    This class cannot be instantiated directly using ``__init__()`` (throws an error).
    """

    def __init__(self):
        raise EnvironmentError(
            "AutoTokenizer is designed to be instantiated "
            "using the `AutoTokenizer.from_pretrained(pretrained_model_name_or_path)` method."
        )

    @classmethod
    @replace_list_option_in_docstrings(SLOW_TOKENIZER_MAPPING)
    def from_pretrained(cls, pretrained_model_name_or_path, *inputs, **kwargs):
        r"""
        Instantiate one of the tokenizer classes of the library from a pretrained model vocabulary.

        The tokenizer class to instantiate is selected based on the :obj:`model_type` property of the config object
        (either passed as an argument or loaded from :obj:`pretrained_model_name_or_path` if possible), or when it's
        missing, by falling back to using pattern matching on :obj:`pretrained_model_name_or_path`:

        List options

        Params:
            pretrained_model_name_or_path (:obj:`str` or :obj:`os.PathLike`):
                Can be either:

                    - A string, the `model id` of a predefined tokenizer hosted inside a model repo on huggingface.co.
                      Valid model ids can be located at the root-level, like ``bert-base-uncased``, or namespaced under
                      a user or organization name, like ``dbmdz/bert-base-german-cased``.
                    - A path to a `directory` containing vocabulary files required by the tokenizer, for instance saved
                      using the :func:`~transformers.PreTrainedTokenizer.save_pretrained` method, e.g.,
                      ``./my_model_directory/``.
                    - A path or url to a single saved vocabulary file if and only if the tokenizer only requires a
                      single vocabulary file (like Bert or XLNet), e.g.: ``./my_model_directory/vocab.txt``. (Not
                      applicable to all derived classes)
            inputs (additional positional arguments, `optional`):
                Will be passed along to the Tokenizer ``__init__()`` method.
            config (:class:`~transformers.PreTrainedConfig`, `optional`)
                The configuration object used to dertermine the tokenizer class to instantiate.
            cache_dir (:obj:`str` or :obj:`os.PathLike`, `optional`):
                Path to a directory in which a downloaded pretrained model configuration should be cached if the
                standard cache should not be used.
            force_download (:obj:`bool`, `optional`, defaults to :obj:`False`):
                Whether or not to force the (re-)download the model weights and configuration files and override the
                cached versions if they exist.
            resume_download (:obj:`bool`, `optional`, defaults to :obj:`False`):
                Whether or not to delete incompletely received files. Will attempt to resume the download if such a
                file exists.
            proxies (:obj:`Dict[str, str]`, `optional`):
                A dictionary of proxy servers to use by protocol or endpoint, e.g., :obj:`{'http': 'foo.bar:3128',
                'http://hostname': 'foo.bar:4012'}`. The proxies are used on each request.
            revision(:obj:`str`, `optional`, defaults to :obj:`"main"`):
                The specific model version to use. It can be a branch name, a tag name, or a commit id, since we use a
                git-based system for storing models and other artifacts on huggingface.co, so ``revision`` can be any
                identifier allowed by git.
            subfolder (:obj:`str`, `optional`):
                In case the relevant files are located inside a subfolder of the model repo on huggingface.co (e.g. for
                facebook/rag-token-base), specify it here.
            use_fast (:obj:`bool`, `optional`, defaults to :obj:`True`):
                Whether or not to try to load the fast version of the tokenizer.
            kwargs (additional keyword arguments, `optional`):
                Will be passed to the Tokenizer ``__init__()`` method. Can be used to set special tokens like
                ``bos_token``, ``eos_token``, ``unk_token``, ``sep_token``, ``pad_token``, ``cls_token``,
                ``mask_token``, ``additional_special_tokens``. See parameters in the ``__init__()`` for more details.

        Examples::

            >>> from transformers import AutoTokenizer

            >>> # Download vocabulary from huggingface.co and cache.
            >>> tokenizer = AutoTokenizer.from_pretrained('bert-base-uncased')

            >>> # Download vocabulary from huggingface.co (user-uploaded) and cache.
            >>> tokenizer = AutoTokenizer.from_pretrained('dbmdz/bert-base-german-cased')

            >>> # If vocabulary files are in a directory (e.g. tokenizer was saved using `save_pretrained('./test/saved_model/')`)
            >>> tokenizer = AutoTokenizer.from_pretrained('./test/bert_saved_model/')

        """
        config = kwargs.pop("config", None)
        if not isinstance(config, PretrainedConfig):
            config = AutoConfig.from_pretrained(pretrained_model_name_or_path, **kwargs)

        use_fast = kwargs.pop("use_fast", True)

        if config.tokenizer_class is not None:
            tokenizer_class = None
            if use_fast and not config.tokenizer_class.endswith("Fast"):
                tokenizer_class_candidate = f"{config.tokenizer_class}Fast"
                tokenizer_class = tokenizer_class_from_name(tokenizer_class_candidate)
            if tokenizer_class is None:
                tokenizer_class_candidate = config.tokenizer_class
                tokenizer_class = tokenizer_class_from_name(tokenizer_class_candidate)

            if tokenizer_class is None:
                raise ValueError(
                    "Tokenizer class {} does not exist or is not currently imported.".format(tokenizer_class_candidate)
                )
            return tokenizer_class.from_pretrained(pretrained_model_name_or_path, *inputs, **kwargs)

        # if model is an encoder decoder, the encoder tokenizer class is used by default
        if isinstance(config, EncoderDecoderConfig):
            if type(config.decoder) is not type(config.encoder):  # noqa: E721
                logger.warn(
                    f"The encoder model config class: {config.encoder.__class__} is different from the decoder model "
                    f"config class: {config.decoder.__class}. It is not recommended to use the "
                    "`AutoTokenizer.from_pretrained()` method in this case. Please use the encoder and decoder "
                    "specific tokenizer classes."
                )
            config = config.encoder

        if type(config) in TOKENIZER_MAPPING.keys():
            tokenizer_class_py, tokenizer_class_fast = TOKENIZER_MAPPING[type(config)]
            if tokenizer_class_fast and (use_fast or tokenizer_class_py is None):
                return tokenizer_class_fast.from_pretrained(pretrained_model_name_or_path, *inputs, **kwargs)
            else:
                if tokenizer_class_py is not None:
                    return tokenizer_class_py.from_pretrained(pretrained_model_name_or_path, *inputs, **kwargs)
                else:
                    raise ValueError(
                        "This tokenizer cannot be instantiated. Please make sure you have `sentencepiece` installed "
                        "in order to use this tokenizer."
                    )

        raise ValueError(
            "Unrecognized configuration class {} to build an AutoTokenizer.\n"
            "Model type should be one of {}.".format(
                config.__class__, ", ".join(c.__name__ for c in TOKENIZER_MAPPING.keys())
            )
        )<|MERGE_RESOLUTION|>--- conflicted
+++ resolved
@@ -239,11 +239,8 @@
         (MPNetConfig, (MPNetTokenizer, MPNetTokenizerFast)),
         (TapasConfig, (TapasTokenizer, None)),
         (LEDConfig, (LEDTokenizer, LEDTokenizerFast)),
-<<<<<<< HEAD
+        (ConvBertConfig, (ConvBertTokenizer, ConvBertTokenizerFast)),
         (Wav2Vec2Config, (Wav2Vec2Tokenizer, None)),
-=======
-        (ConvBertConfig, (ConvBertTokenizer, ConvBertTokenizerFast)),
->>>>>>> fdcde144
     ]
 )
 
