# coding=utf-8
# Copyright 2018 HuggingFace Inc..
#
# Licensed under the Apache License, Version 2.0 (the "License");
# you may not use this file except in compliance with the License.
# You may obtain a copy of the License at
#
#     http://www.apache.org/licenses/LICENSE-2.0
#
# Unless required by applicable law or agreed to in writing, software
# distributed under the License is distributed on an "AS IS" BASIS,
# WITHOUT WARRANTIES OR CONDITIONS OF ANY KIND, either express or implied.
# See the License for the specific language governing permissions and
# limitations under the License.


import argparse
import logging
import os
import shutil
import sys
import unittest
from unittest.mock import patch

import torch

from transformers.trainer import is_apex_available


SRC_DIRS = [
    os.path.join(os.path.dirname(__file__), dirname)
    for dirname in ["text-generation", "text-classification", "language-modeling", "question-answering"]
]
sys.path.extend(SRC_DIRS)


if SRC_DIRS is not None:
    import run_generation
    import run_glue
    import run_pl_glue
    import run_language_modeling
    import run_squad


logging.basicConfig(level=logging.DEBUG)

logger = logging.getLogger()


def get_setup_file():
    parser = argparse.ArgumentParser()
    parser.add_argument("-f")
    args = parser.parse_args()
    return args.f


<<<<<<< HEAD
def is_cuda_and_apex_avaliable():
    return torch.cuda.is_available() and is_apex_available()
=======
def clean_test_dir(path):
    shutil.rmtree(path, ignore_errors=True)
>>>>>>> 24107c2c


class ExamplesTests(unittest.TestCase):
    def test_run_glue(self):
        stream_handler = logging.StreamHandler(sys.stdout)
        logger.addHandler(stream_handler)

        testargs = """
            run_glue.py
            --model_name_or_path distilbert-base-uncased
            --data_dir ./tests/fixtures/tests_samples/MRPC/
            --task_name mrpc
            --do_train
            --do_eval
            --per_device_train_batch_size=2
            --per_device_eval_batch_size=1
            --learning_rate=1e-4
            --max_steps=10
            --warmup_steps=2
            --overwrite_output_dir
            --seed=42
            --max_seq_length=128
<<<<<<< HEAD
            """.split()

        if is_cuda_and_apex_avaliable():
            testargs.append("--fp16")

=======
            """
        output_dir = "./tests/fixtures/tests_samples/temp_dir_{}".format(hash(testargs))
        testargs += "--output_dir " + output_dir
        testargs = testargs.split()
>>>>>>> 24107c2c
        with patch.object(sys, "argv", testargs):
            result = run_glue.main()
            del result["eval_loss"]
            for value in result.values():
                self.assertGreaterEqual(value, 0.75)
        clean_test_dir(output_dir)

    def test_run_pl_glue(self):
        stream_handler = logging.StreamHandler(sys.stdout)
        logger.addHandler(stream_handler)

        testargs = """
            run_pl_glue.py
            --model_name_or_path bert-base-cased
            --data_dir ./tests/fixtures/tests_samples/MRPC/
            --task mrpc
            --do_train
            --do_predict
            --train_batch_size=32
            --learning_rate=1e-4
            --num_train_epochs=1
            --seed=42
            --max_seq_length=128
            """
        output_dir = "./tests/fixtures/tests_samples/temp_dir_{}".format(hash(testargs))
        testargs += "--output_dir " + output_dir
        testargs = testargs.split()

        if torch.cuda.is_available():
            testargs += ["--fp16", "--gpus=1"]

        with patch.object(sys, "argv", testargs):
            result = run_pl_glue.main()
            # for now just testing that the script can run to a completion
            self.assertGreater(result["acc"], 0.25)
            #
            # TODO: this fails on CI - doesn't get acc/f1>=0.75:
            #
            #     # remove all the various *loss* attributes
            #     result = {k: v for k, v in result.items() if "loss" not in k}
            #     for k, v in result.items():
            #         self.assertGreaterEqual(v, 0.75, f"({k})")
            #
        clean_test_dir(output_dir)

    def test_run_language_modeling(self):
        stream_handler = logging.StreamHandler(sys.stdout)
        logger.addHandler(stream_handler)

        testargs = """
            run_language_modeling.py
            --model_name_or_path distilroberta-base
            --model_type roberta
            --mlm
            --line_by_line
            --train_data_file ./tests/fixtures/sample_text.txt
            --eval_data_file ./tests/fixtures/sample_text.txt
            --overwrite_output_dir
            --do_train
            --do_eval
            --num_train_epochs=1
<<<<<<< HEAD
            """.split()
=======
            --no_cuda
            """
        output_dir = "./tests/fixtures/tests_samples/temp_dir_{}".format(hash(testargs))
        testargs += "--output_dir " + output_dir
        testargs = testargs.split()
>>>>>>> 24107c2c
        with patch.object(sys, "argv", testargs):
            result = run_language_modeling.main()
            self.assertLess(result["perplexity"], 35)
        clean_test_dir(output_dir)

    def test_run_squad(self):
        stream_handler = logging.StreamHandler(sys.stdout)
        logger.addHandler(stream_handler)

        testargs = """
            run_squad.py
            --model_type=distilbert
            --model_name_or_path=sshleifer/tiny-distilbert-base-cased-distilled-squad
            --data_dir=./tests/fixtures/tests_samples/SQUAD
            --max_steps=10
            --warmup_steps=2
            --do_train
            --do_eval
            --version_2_with_negative
            --learning_rate=2e-4
            --per_gpu_train_batch_size=2
            --per_gpu_eval_batch_size=1
            --overwrite_output_dir
            --seed=42
        """
        output_dir = "./tests/fixtures/tests_samples/temp_dir_{}".format(hash(testargs))
        testargs += "--output_dir " + output_dir
        testargs = testargs.split()
        with patch.object(sys, "argv", testargs):
            result = run_squad.main()
            self.assertGreaterEqual(result["f1"], 25)
            self.assertGreaterEqual(result["exact"], 21)
        clean_test_dir(output_dir)

    def test_generation(self):
        stream_handler = logging.StreamHandler(sys.stdout)
        logger.addHandler(stream_handler)

        testargs = ["run_generation.py", "--prompt=Hello", "--length=10", "--seed=42"]

        if is_cuda_and_apex_avaliable():
            testargs.append("--fp16")

        model_type, model_name = ("--model_type=gpt2", "--model_name_or_path=sshleifer/tiny-gpt2")
        with patch.object(sys, "argv", testargs + [model_type, model_name]):
            result = run_generation.main()
            self.assertGreaterEqual(len(result[0]), 10)<|MERGE_RESOLUTION|>--- conflicted
+++ resolved
@@ -54,13 +54,11 @@
     return args.f
 
 
-<<<<<<< HEAD
 def is_cuda_and_apex_avaliable():
     return torch.cuda.is_available() and is_apex_available()
-=======
+
 def clean_test_dir(path):
     shutil.rmtree(path, ignore_errors=True)
->>>>>>> 24107c2c
 
 
 class ExamplesTests(unittest.TestCase):
@@ -83,18 +81,14 @@
             --overwrite_output_dir
             --seed=42
             --max_seq_length=128
-<<<<<<< HEAD
-            """.split()
+            """
+        output_dir = "./tests/fixtures/tests_samples/temp_dir_{}".format(hash(testargs))
+        testargs += "--output_dir " + output_dir
+        testargs = testargs.split()
 
         if is_cuda_and_apex_avaliable():
             testargs.append("--fp16")
 
-=======
-            """
-        output_dir = "./tests/fixtures/tests_samples/temp_dir_{}".format(hash(testargs))
-        testargs += "--output_dir " + output_dir
-        testargs = testargs.split()
->>>>>>> 24107c2c
         with patch.object(sys, "argv", testargs):
             result = run_glue.main()
             del result["eval_loss"]
@@ -156,15 +150,10 @@
             --do_train
             --do_eval
             --num_train_epochs=1
-<<<<<<< HEAD
-            """.split()
-=======
-            --no_cuda
             """
         output_dir = "./tests/fixtures/tests_samples/temp_dir_{}".format(hash(testargs))
         testargs += "--output_dir " + output_dir
         testargs = testargs.split()
->>>>>>> 24107c2c
         with patch.object(sys, "argv", testargs):
             result = run_language_modeling.main()
             self.assertLess(result["perplexity"], 35)
