--- conflicted
+++ resolved
@@ -1229,11 +1229,8 @@
     _import_structure["models.donut"].extend(["DonutFeatureExtractor", "DonutImageProcessor"])
     _import_structure["models.dpt"].extend(["DPTFeatureExtractor", "DPTImageProcessor"])
     _import_structure["models.efficientnet"].append("EfficientNetImageProcessor")
-<<<<<<< HEAD
     _import_structure["models.fast"].extend(["FastImageProcessor"])
-=======
     _import_structure["models.emu3"].append("Emu3ImageProcessor")
->>>>>>> 15bd3e61
     _import_structure["models.flava"].extend(["FlavaFeatureExtractor", "FlavaImageProcessor", "FlavaProcessor"])
     _import_structure["models.fuyu"].extend(["FuyuImageProcessor", "FuyuProcessor"])
     _import_structure["models.glpn"].extend(["GLPNFeatureExtractor", "GLPNImageProcessor"])
@@ -6304,11 +6301,8 @@
         from .models.donut import DonutFeatureExtractor, DonutImageProcessor
         from .models.dpt import DPTFeatureExtractor, DPTImageProcessor
         from .models.efficientnet import EfficientNetImageProcessor
-<<<<<<< HEAD
         from .models.fast import FastImageProcessor
-=======
         from .models.emu3 import Emu3ImageProcessor
->>>>>>> 15bd3e61
         from .models.flava import (
             FlavaFeatureExtractor,
             FlavaImageProcessor,
