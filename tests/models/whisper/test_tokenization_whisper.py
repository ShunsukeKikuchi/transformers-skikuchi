--- conflicted
+++ resolved
@@ -265,7 +265,6 @@
         self.assertEqual(expected_tokens, output_rust[1])
         self.assertEqual(expected_indices, output_rust[2])
 
-<<<<<<< HEAD
     def test_timestamp_encoding(self):
         tokenizer = self.get_tokenizer()
         rust_tokenizer = self.get_rust_tokenizer()
@@ -289,7 +288,7 @@
 
         self.assertEqual(EXPECTED_TOKENS, encoding)
         self.assertEqual(input_text, decoding)
-=======
+
     def test_basic_normalizer(self):
         tokenizer = self.get_tokenizer()
         rust_tokenizer = self.get_rust_tokenizer()
@@ -323,7 +322,6 @@
             encoded_input, skip_special_tokens=True, basic_normalize=True, remove_diacritics=True
         )
         self.assertEqual(decoded_output_diacritics, expected_output_diacritics)
->>>>>>> 7b6324e1
 
 
 class SpeechToTextTokenizerMultilinguialTest(unittest.TestCase):
