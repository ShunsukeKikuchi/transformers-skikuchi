- sections:
  - local: index
    title: 🤗 Transformers
  - local: installation
    title: 설치방법
  - local: quicktour
    title: 둘러보기
  title: 시작하기
- isExpanded: false
  sections:
  - sections:
    - local: in_translation
      title: (번역중) Loading models
    - local: custom_models
      title: 사용자 정의 모델 공유하기
    - local: how_to_hack_models
      title: 모델 구성 요소 맞춤 설정하기
    - local: model_sharing
      title: 만든 모델 공유하기
    - local: modular_transformers
      title: transformers에서의 모듈성
    - local: add_new_model
      title: 🤗 Transformers에 새로운 모델을 추가하는 방법
    - local: in_translation
      title: (번역중) Documenting a model
    - local: in_translation
      title: (번역중) Customizing attention function
    title: 모델
  - sections:
    - local: fast_tokenizers
      title: 🤗 Tokenizers 라이브러리에서 토크나이저 사용하기
    - local: in_translation
      title: (번역중) Image processors
    - local: in_translation
      title: (번역중) Video processors
    - local: in_translation
      title: (번역중) Backbones
    - local: in_translation
      title: (번역중) Feature extractors
    - local: in_translation
      title: (번역중) Processors
    - local: tokenizer_summary
      title: 토크나이저 요약
    - local: pad_truncation
      title: 패딩과 잘라내기
    title: 전처리기(Preprocessors)
  title: Base classes
- isExpanded: false
  sections:
  - sections:
    - local: pipeline_tutorial
      title: Pipeline으로 추론하기
    - local: pipeline_gradio
      title: 머신러닝 앱
    - local: pipeline_webserver
      title: 추론 웹 서버를 위한 파이프라인
    - local: add_new_pipeline
      title: 어떻게 🤗 Transformers에 파이프라인을 추가하나요?
    title: 파이프라인 API
  - sections:
    - local: llm_tutorial
      title: 대규모 언어 모델로 생성하기
    - local: generation_strategies
      title: 텍스트 생성 전략 사용자 정의
    - local: in_translation
      title: (번역중) Generation features
    - local: tasks/prompting
      title: 대규모 언어 모델 프롬프팅 가이드
    - local: llm_optims
      title: LLM 추론 최적화
    - local: in_translation
      title: (번역중) Caching
    - local: in_translation
      title: (번역중) KV cache strategies
    - local: serving
      title: 모델 서빙하기
    - local: llm_tutorial_optimization
      title: LLM을 최대한 활용하기
    - local: perplexity
      title: 고정 길이 모델의 펄플렉서티(Perplexity)
    title: 거대 언어 모델(LLMs)
  - sections:
    - local: conversations
      title: Transformers로 채팅하기
    - local: chat_templating
      title: 챗봇 템플릿 익히기
    - local: in_translation
      title: (번역중) Multimodal templates
    - local: in_translation
      title: (번역중) Template writing
    - local: in_translation
      title: (번역중) Tools and RAG
    title: 모델을 사용해 대화하기
  - sections:
    - local: in_translation
      title: (번역중) torch.compile
    - local: perf_infer_gpu_one
      title: 하나의 GPU를 활용한 추론
    - local: perf_infer_gpu_multi
      title: (번역중) Distributed inference
    - local: perf_infer_cpu
      title: CPU로 추론하기
    title: 최적화(Optimization)
  - local: in_translation
    title: (번역중) Agents
  - local: in_translation
    title: (번역중) Tools
  title: 추론(Inference)
- isExpanded: false
  sections:
  - sections:
    - local: trainer
      title: 트레이너(Trainer)
    - local: training
      title: 사전 학습된 모델 미세 조정하기
    - local: in_translation
      title: (번역중) Optimizers
    - local: hpo_train
      title: Trainer API를 사용한 하이퍼파라미터 탐색
    title: Trainer API
  - sections:
    - local: accelerator_selection
      title: (번역중) Accelerator selection
    - local: accelerate
      title: 🤗 Accelerate로 분산 학습 구성하기
    - local: fsdp
      title: 완전 분할 데이터 병렬 처리
    - local: deepspeed
      title: DeepSpeed
    - local: debugging
      title: 디버깅
    - local: perf_train_cpu_many
      title: 다중 CPU에서 학습하기
    - local: perf_train_gpu_many
      title: 다중 GPU에서 학습 진행하기
    title: 분산 학습(Distributed training)
  - sections:
    - local: perf_train_gpu_one
      title: GPU
    - local: perf_train_cpu
      title: CPU에서 훈련
    - local: perf_train_special
      title: Apple 실리콘에서 PyTorch 학습
    - local: in_translation
      title: (번역중) Intel Gaudi
    - local: perf_hardware
      title: 훈련용 사용자 맞춤형 하드웨어
    title: 하드웨어
  - local: peft
    title: 🤗 PEFT로 어댑터 로드 및 학습하기
  - local: model_memory_anatomy
    title: 모델 학습 해부하기
  title: 학습(Training)
- isExpanded: false
  sections:
  - local: in_translation
    title: (번역중) Overview
  - local: in_translation
    title: (번역중) Selecting a quantization method
  - local: in_translation
    title: (번역중) Quantization concepts
  - local: in_translation
    title: (번역중) AQLM
  - local: in_translation
    title: (번역중) AutoRound
  - local: quantization/awq
    title: AWQ
  - local: in_translation
    title: (번역중) BitNet
  - local: quantization/bitsandbytes
    title: bitsandbytes
  - local: in_translation
    title: (번역중) compressed-tensors
  - local: quantization/eetq
    title: EETQ
  - local: in_translation
    title: (번역중) FBGEMM
  - local: in_translation
    title: (번역중) Fine-grained FP8
  - local: gguf
    title: GGUF 파일들과의 상호 운용성
  - local: quantization/gptq
    title: GPTQ
  - local: in_translation
    title: (번역중) HIGGS
  - local: in_translation
    title: (번역중) HQQ
  - local: in_translation
    title: (번역중) Optimum
  - local: quantization/quanto
    title: Quanto
  - local: quantization/quark
    title: Quark
  - local: in_translation
    title: (번역중) torchao
  - local: in_translation
    title: (번역중) SpQR
  - local: in_translation
    title: (번역중) VPTQ
  - local: in_translation
    title: (번역중) Contribute
  title: 양자화(Quantization)
- isExpanded: false
  sections:
  - local: serialization
    title: ONNX로 내보내기
  - local: tflite
    title: TFLite로 내보내기
  - local: executorch
    title: ExecuTorch
  - local: torchscript
    title: TorchScript로 내보내기
  title: 배포환경에 내보내기
- isExpanded: false
  sections:
  - sections:
    - sections:
      - local: tasks/sequence_classification
        title: 텍스트 분류
      - local: tasks/token_classification
        title: 토큰 분류
      - local: tasks/question_answering
        title: 질의 응답(Question Answering)
      - local: tasks/language_modeling
        title: 인과적 언어 모델링(Causal language modeling)
      - local: tasks/masked_language_modeling
        title: 마스킹된 언어 모델링(Masked language modeling)
      - local: tasks/translation
        title: 번역
      - local: tasks/summarization
        title: 요약
      - local: tasks/multiple_choice
        title: 객관식 문제(Multiple Choice)
      title: 자연어처리
    - sections:
      - local: tasks/audio_classification
        title: 오디오 분류
      - local: tasks/asr
        title: 자동 음성 인식
      title: 오디오
    - sections:
      - local: tasks/image_classification
        title: 이미지 분류
      - local: tasks/semantic_segmentation
        title: 이미지 세그멘테이션
      - local: tasks/video_classification
        title: 비디오 분류
      - local: tasks/object_detection
        title: 객체 탐지(Object detection)
      - local: tasks/zero_shot_object_detection
        title: 제로샷(zero-shot) 객체 탐지
      - local: tasks/zero_shot_image_classification
        title: 제로샷(zero-shot) 이미지 분류
      - local: tasks/monocular_depth_estimation
        title: 단일 영상 기반 깊이 추정
      - local: tasks/image_to_image
        title: Image-to-Image
      - local: tasks/image_feature_extraction
        title: 이미지 특징 추출
      - local: tasks/mask_generation
        title: 마스크 생성
      - local: tasks/keypoint_detection
        title: 키포인트 탐지
      - local: tasks/knowledge_distillation_for_image_classification
        title: 컴퓨터 비전(이미지 분류)를 위한 지식 증류(knowledge distillation)
      title: 컴퓨터 비전
    - sections:
      - local: tasks/image_captioning
        title: 이미지 캡셔닝
      - local: tasks/document_question_answering
        title: 문서 질의 응답(Document Question Answering)
      - local: tasks/visual_question_answering
        title: 시각적 질의응답 (Visual Question Answering)
      - local: in_translation
        title: (번역중) Text to speech
<<<<<<< HEAD
    title: 멀티모달
  - isExpanded: false
    sections:
    - local: generation_strategies
      title: 텍스트 생성 전략 사용자 정의
    - local: serving
      title: 모델 서빙하기
    title: 생성
  - isExpanded: false
    sections:
    - local: tasks/idefics
      title: IDEFICS를 이용한 이미지 작업
    - local: tasks/prompting
      title: 대규모 언어 모델 프롬프팅 가이드
    title: 프롬프팅
  title: 태스크 가이드
- sections:
  - local: fast_tokenizers
    title: 🤗 Tokenizers 라이브러리에서 토크나이저 사용하기
  - local: multilingual
    title: 다국어 모델 추론하기
  - local: create_a_model
    title: 모델별 API 사용하기
  - local: custom_models
    title: 사용자 정의 모델 공유하기
  - local: chat_templating
    title: 챗봇 템플릿 익히기
  - local: chat_extras
    title: Tools 와 RAG
  - local: trainer
    title: Trainer 사용하기
  - local: sagemaker
    title: Amazon SageMaker에서 학습 실행하기
  - local: serialization
    title: ONNX로 내보내기
  - local: gpu_selection
    title: GPU 선택하기
  - local: tflite
    title: TFLite로 내보내기
  - local: torchscript
    title: TorchScript로 내보내기
=======
      - local: tasks/idefics
        title: IDEFICS를 이용한 이미지 작업
      - local: in_translation
        title: (번역중) Image-text-to-text
      - local: in_translation
        title: (번역중) Video-text-to-text
      - local: in_translation
        title: (번역중) Visual Document Retrieval
      title: 멀티모달
    title: 태스크 레시피
  - local: run_scripts
    title: 스크립트로 학습하기
  - local: glossary
    title: Glossary
  - local: philosophy
    title: 이념과 목표
>>>>>>> 6dfd561d
  - local: in_translation
    title: (번역중) Notebooks with examples
  - local: community
    title: 커뮤니티 리소스
  - local: troubleshooting
    title: 문제 해결
  title: 리소스
- isExpanded: false
  sections:
  - local: contributing
    title: 🤗 Transformers에 기여하는 방법
  - local: testing
    title: Transformers 모델 테스트하기
  - local: pr_checks
    title: Pull request 검사하기
  title: 기여하기
- isExpanded: false
  sections:
  - sections:
    - local: model_doc/auto
      title: Auto Classes
    - local: in_translation
      title: (번역중) Backbones
    - local: main_classes/callback
      title: Callbacks
    - local: main_classes/configuration
      title: Configuration
    - local: main_classes/data_collator
      title: Data Collator
    - local: main_classes/keras_callbacks
      title: Keras callbacks
    - local: main_classes/logging
      title: Logging
    - local: main_classes/model
      title: Models
    - local: main_classes/text_generation
      title: 텍스트 생성
    - local: main_classes/onnx
      title: ONNX
    - local: in_translation
      title: (번역중) Optimization
    - local: main_classes/output
      title: 모델 출력
    - local: main_classes/peft
      title: PEFT
    - local: in_translation
      title: (번역중) Pipelines
    - local: main_classes/tokenizer
      title: 토크나이저
    - local: main_classes/quantization
      title: 양자화
    - local: in_translation
      title: (번역중) Tokenizer
    - local: main_classes/trainer
      title: Trainer
    - local: in_translation
      title: (번역중) DeepSpeed
    - local: in_translation
      title: ExecuTorch
    - local: main_classes/feature_extractor
      title: 피쳐 추출기
    - local: in_translation
      title: (번역중) Image Processor
    - local: in_translation
      title: (번역중) Video Processor
    title: 메인 클래스
  - sections:
    - sections:
      - local: model_doc/albert
        title: ALBERT
      - local: in_translation
        title: Arcee
      - local: in_translation
        title: Bamba
      - local: model_doc/bart
        title: BART
      - local: model_doc/barthez
        title: BARThez
      - local: model_doc/bartpho
        title: BARTpho
      - local: model_doc/bert
        title: BERT
      - local: in_translation
        title: BertGeneration
      - local: model_doc/bert-japanese
        title: BertJapanese
      - local: model_doc/bertweet
        title: BERTweet
      - local: in_translation
        title: BigBird
      - local: in_translation
        title: BigBirdPegasus
      - local: model_doc/biogpt
        title: BioGpt
      - local: in_translation
        title: BitNet
      - local: in_translation
        title: Blenderbot
      - local: in_translation
        title: Blenderbot Small
      - local: in_translation
        title: BLOOM
      - local: in_translation
        title: BORT
      - local: in_translation
        title: ByT5
      - local: in_translation
        title: CamemBERT
      - local: in_translation
        title: CANINE
      - local: model_doc/codegen
        title: CodeGen
      - local: in_translation
        title: CodeLlama
      - local: model_doc/cohere
        title: Cohere
      - local: in_translation
        title: Cohere2
      - local: model_doc/convbert
        title: ConvBERT
      - local: in_translation
        title: CPM
      - local: in_translation
        title: CPMANT
      - local: in_translation
        title: CTRL
      - local: model_doc/dbrx
        title: DBRX
      - local: model_doc/deberta
        title: DeBERTa
      - local: model_doc/deberta-v2
        title: DeBERTa-v2
      - local: in_translation
        title: DeepSeek-V3
      - local: in_translation
        title: DialoGPT
      - local: in_translation
        title: DiffLlama
      - local: in_translation
        title: DistilBERT
      - local: in_translation
        title: Doge
      - local: in_translation
        title: dots1
      - local: in_translation
        title: DPR
      - local: model_doc/electra
        title: ELECTRA
      - local: model_doc/encoder-decoder
        title: Encoder Decoder Models
      - local: in_translation
        title: ERNIE
      - local: in_translation
        title: ErnieM
      - local: model_doc/esm
        title: ESM
      - local: model_doc/exaone4
        title: EXAONE-4.0
      - local: in_translation
        title: Falcon
      - local: in_translation
        title: Falcon3
      - local: in_translation
        title: FalconH1
      - local: in_translation
        title: FalconMamba
      - local: in_translation
        title: FLAN-T5
      - local: in_translation
        title: FLAN-UL2
      - local: in_translation
        title: FlauBERT
      - local: in_translation
        title: FNet
      - local: in_translation
        title: FSMT
      - local: in_translation
        title: Funnel Transformer
      - local: in_translation
        title: Fuyu
      - local: model_doc/gemma
        title: Gemma
      - local: model_doc/gemma2
        title: Gemma2
      - local: in_translation
        title: GLM
      - local: in_translation
        title: glm4
      - local: model_doc/openai-gpt
        title: GPT
      - local: in_translation
        title: GPT Neo
      - local: in_translation
        title: GPT NeoX
      - local: model_doc/gpt_neox_japanese
        title: GPT NeoX Japanese
      - local: in_translation
        title: GPT-J
      - local: in_translation
        title: GPT2
      - local: in_translation
        title: GPTBigCode
      - local: in_translation
        title: GPTSAN Japanese
      - local: in_translation
        title: GPTSw3
      - local: in_translation
        title: Granite
      - local: in_translation
        title: GraniteMoe
      - local: in_translation
        title: GraniteMoeHybrid
      - local: in_translation
        title: GraniteMoeShared
      - local: in_translation
        title: Helium
      - local: in_translation
        title: HerBERT
      - local: in_translation
        title: HGNet-V2
      - local: in_translation
        title: I-BERT
      - local: in_translation
        title: Jamba
      - local: in_translation
        title: JetMoe
      - local: in_translation
        title: Jukebox
      - local: in_translation
        title: LED
      - local: in_translation
        title: LFM2
      - local: model_doc/llama
        title: LLaMA
      - local: model_doc/llama2
        title: Llama2
      - local: model_doc/llama3
        title: Llama3
      - local: in_translation
        title: Longformer
      - local: in_translation
        title: LongT5
      - local: in_translation
        title: LUKE
      - local: in_translation
        title: M2M100
      - local: in_translation
        title: MADLAD-400
      - local: model_doc/mamba
        title: Mamba
      - local: model_doc/mamba2
        title: Mamba2
      - local: model_doc/marian
        title: MarianMT
      - local: in_translation
        title: MarkupLM
      - local: in_translation
        title: MBart and MBart-50
      - local: in_translation
        title: MEGA
      - local: in_translation
        title: MegatronBERT
      - local: in_translation
        title: MegatronGPT2
      - local: in_translation
        title: MiniMax
      - local: model_doc/mistral
        title: Mistral
      - local: in_translation
        title: Mixtral
      - local: in_translation
        title: mLUKE
      - local: in_translation
        title: MobileBERT
      - local: in_translation
        title: ModernBert
      - local: in_translation
        title: ModernBERTDecoder
      - local: in_translation
        title: MPNet
      - local: in_translation
        title: MPT
      - local: in_translation
        title: MRA
      - local: in_translation
        title: MT5
      - local: in_translation
        title: MVP
      - local: in_translation
        title: myt5
      - local: in_translation
        title: Nemotron
      - local: in_translation
        title: NEZHA
      - local: in_translation
        title: NLLB
      - local: in_translation
        title: NLLB-MoE
      - local: in_translation
        title: Nyströmformer
      - local: in_translation
        title: OLMo
      - local: in_translation
        title: OLMo2
      - local: in_translation
        title: OLMoE
      - local: in_translation
        title: Open-Llama
      - local: in_translation
        title: OPT
      - local: in_translation
        title: Pegasus
      - local: in_translation
        title: PEGASUS-X
      - local: in_translation
        title: Persimmon
      - local: in_translation
        title: Phi
      - local: in_translation
        title: Phi-3
      - local: in_translation
        title: PhiMoE
      - local: in_translation
        title: PhoBERT
      - local: in_translation
        title: PLBart
      - local: in_translation
        title: ProphetNet
      - local: in_translation
        title: QDQBert
      - local: in_translation
        title: Qwen2
      - local: in_translation
        title: Qwen2MoE
      - local: in_translation
        title: Qwen3
      - local: in_translation
        title: Qwen3MoE
      - local: model_doc/rag
        title: RAG
      - local: in_translation
        title: REALM
      - local: in_translation
        title: RecurrentGemma
      - local: in_translation
        title: Reformer
      - local: in_translation
        title: RemBERT
      - local: in_translation
        title: RetriBERT
      - local: model_doc/roberta
        title: RoBERTa
      - local: in_translation
        title: RoBERTa-PreLayerNorm
      - local: in_translation
        title: RoCBert
      - local: in_translation
        title: RoFormer
      - local: in_translation
        title: RWKV
      - local: in_translation
        title: Splinter
      - local: in_translation
        title: SqueezeBERT
      - local: in_translation
        title: StableLm
      - local: in_translation
        title: Starcoder2
      - local: in_translation
        title: SwitchTransformers
      - local: in_translation
        title: T5
      - local: in_translation
        title: T5Gemma
      - local: in_translation
        title: T5v1.1
      - local: in_translation
        title: TAPEX
      - local: in_translation
        title: Transformer XL
      - local: in_translation
        title: UL2
      - local: in_translation
        title: UMT5
      - local: in_translation
        title: X-MOD
      - local: in_translation
        title: XGLM
      - local: in_translation
        title: XLM
      - local: in_translation
        title: XLM-ProphetNet
      - local: in_translation
        title: XLM-RoBERTa
      - local: in_translation
        title: XLM-RoBERTa-XL
      - local: in_translation
        title: XLM-V
      - local: in_translation
        title: XLNet
      - local: in_translation
        title: YOSO
      - local: in_translation
        title: Zamba
      - local: in_translation
        title: Zamba2
      title: 텍스트 모델
    - sections:
      - local: in_translation
        title: Aimv2
      - local: in_translation
        title: BEiT
      - local: in_translation
        title: BiT
      - local: in_translation
        title: Conditional DETR
      - local: in_translation
        title: ConvNeXT
      - local: in_translation
        title: ConvNeXTV2
      - local: in_translation
        title: CvT
      - local: in_translation
        title: D-FINE
      - local: in_translation
        title: DAB-DETR
      - local: in_translation
        title: DeepSeek-V2
      - local: in_translation
        title: Deformable DETR
      - local: in_translation
        title: DeiT
      - local: in_translation
        title: Depth Anything
      - local: in_translation
        title: Depth Anything V2
      - local: in_translation
        title: DepthPro
      - local: in_translation
        title: DETA
      - local: in_translation
        title: DETR
      - local: in_translation
        title: DiNAT
      - local: in_translation
        title: DINOV2
      - local: in_translation
        title: DINOv2 with Registers
      - local: in_translation
        title: DiT
      - local: in_translation
        title: DPT
      - local: in_translation
        title: EfficientFormer
      - local: in_translation
        title: EfficientNet
      - local: in_translation
        title: EoMT
      - local: in_translation
        title: FocalNet
      - local: in_translation
        title: GLPN
      - local: in_translation
        title: Hiera
      - local: in_translation
        title: I-JEPA
      - local: in_translation
        title: ImageGPT
      - local: in_translation
        title: LeViT
      - local: in_translation
        title: LightGlue
      - local: in_translation
        title: Mask2Former
      - local: in_translation
        title: MaskFormer
      - local: in_translation
        title: MLCD
      - local: in_translation
        title: MobileNetV1
      - local: in_translation
        title: MobileNetV2
      - local: in_translation
        title: MobileViT
      - local: in_translation
        title: MobileViTV2
      - local: in_translation
        title: NAT
      - local: in_translation
        title: PoolFormer
      - local: in_translation
        title: Prompt Depth Anything
      - local: in_translation
        title: Pyramid Vision Transformer (PVT)
      - local: in_translation
        title: Pyramid Vision Transformer v2 (PVTv2)
      - local: in_translation
        title: RegNet
      - local: in_translation
        title: ResNet
      - local: in_translation
        title: RT-DETR
      - local: in_translation
        title: RT-DETRv2
      - local: in_translation
        title: SegFormer
      - local: in_translation
        title: SegGpt
      - local: in_translation
        title: SuperGlue
      - local: in_translation
        title: SuperPoint
      - local: in_translation
        title: SwiftFormer
      - local: model_doc/swin
        title: Swin Transformer
      - local: model_doc/swinv2
        title: Swin Transformer V2
      - local: model_doc/swin2sr
        title: Swin2SR
      - local: in_translation
        title: Table Transformer
      - local: in_translation
        title: TextNet
      - local: in_translation
        title: Timm Wrapper
      - local: in_translation
        title: UperNet
      - local: in_translation
        title: VAN
      - local: model_doc/vit
        title: Vision Transformer (ViT)
      - local: in_translation
        title: ViT Hybrid
      - local: in_translation
        title: ViTDet
      - local: in_translation
        title: ViTMAE
      - local: in_translation
        title: ViTMatte
      - local: in_translation
        title: ViTMSN
      - local: in_translation
        title: ViTPose
      - local: in_translation
        title: YOLOS
      - local: in_translation
        title: ZoeDepth
      title: 비전 모델
    - sections:
      - local: in_translation
        title: Audio Spectrogram Transformer
      - local: in_translation
        title: Bark
      - local: in_translation
        title: CLAP
      - local: in_translation
        title: CSM
      - local: in_translation
        title: dac
      - local: in_translation
        title: Dia
      - local: in_translation
        title: EnCodec
      - local: in_translation
        title: FastSpeech2Conformer
      - local: in_translation
        title: GraniteSpeech
      - local: in_translation
        title: Hubert
      - local: in_translation
        title: Kyutai Speech-To-Text
      - local: in_translation
        title: MCTCT
      - local: in_translation
        title: Mimi
      - local: in_translation
        title: MMS
      - local: in_translation
        title: Moonshine
      - local: in_translation
        title: Moshi
      - local: in_translation
        title: MusicGen
      - local: in_translation
        title: MusicGen Melody
      - local: in_translation
        title: Pop2Piano
      - local: in_translation
        title: Seamless-M4T
      - local: in_translation
        title: SeamlessM4T-v2
      - local: in_translation
        title: SEW
      - local: in_translation
        title: SEW-D
      - local: in_translation
        title: Speech2Text
      - local: in_translation
        title: Speech2Text2
      - local: in_translation
        title: SpeechT5
      - local: in_translation
        title: UniSpeech
      - local: in_translation
        title: UniSpeech-SAT
      - local: in_translation
        title: UnivNet
      - local: in_translation
        title: VITS
      - local: in_translation
        title: Wav2Vec2
      - local: in_translation
        title: Wav2Vec2-BERT
      - local: in_translation
        title: Wav2Vec2-Conformer
      - local: in_translation
        title: Wav2Vec2Phoneme
      - local: in_translation
        title: WavLM
      - local: model_doc/whisper
        title: Whisper
      - local: in_translation
        title: XLS-R
      - local: in_translation
        title: XLSR-Wav2Vec2
      title: 오디오 모델
    - sections:
      - local: model_doc/timesformer
        title: TimeSformer
      - local: in_translation
        title: V-JEPA 2
      - local: in_translation
        title: VideoMAE
      - local: model_doc/vivit
        title: ViViT
      title: 비디오 모델
    - sections:
      - local: in_translation
        title: ALIGN
      - local: model_doc/altclip
        title: AltCLIP
      - local: in_translation
        title: Aria
      - local: in_translation
        title: AyaVision
      - local: model_doc/blip
        title: BLIP
      - local: model_doc/blip-2
        title: BLIP-2
      - local: in_translation
        title: BridgeTower
      - local: in_translation
        title: BROS
      - local: model_doc/chameleon
        title: Chameleon
      - local: in_translation
        title: Chinese-CLIP
      - local: model_doc/clip
        title: CLIP
      - local: in_translation
        title: CLIPSeg
      - local: in_translation
        title: CLVP
      - local: in_translation
        title: ColPali
      - local: in_translation
        title: ColQwen2
      - local: in_translation
        title: Data2Vec
      - local: in_translation
        title: DePlot
      - local: in_translation
        title: Donut
      - local: in_translation
        title: Emu3
      - local: in_translation
        title: FLAVA
      - local: in_translation
        title: Gemma3
      - local: in_translation
        title: Gemma3n
      - local: in_translation
        title: GIT
      - local: in_translation
        title: glm4v
      - local: in_translation
        title: GOT-OCR2
      - local: in_translation
        title: GraniteVision
      - local: in_translation
        title: Grounding DINO
      - local: in_translation
        title: GroupViT
      - local: in_translation
        title: IDEFICS
      - local: in_translation
        title: Idefics2
      - local: in_translation
        title: Idefics3
      - local: in_translation
        title: InstructBLIP
      - local: in_translation
        title: InstructBlipVideo
      - local: in_translation
        title: InternVL
      - local: in_translation
        title: Janus
      - local: in_translation
        title: KOSMOS-2
      - local: in_translation
        title: LayoutLM
      - local: in_translation
        title: LayoutLMV2
      - local: in_translation
        title: LayoutLMV3
      - local: in_translation
        title: LayoutXLM
      - local: in_translation
        title: LiLT
      - local: in_translation
        title: Llama4
      - local: in_translation
        title: Llava
      - local: in_translation
        title: LLaVA-NeXT
      - local: in_translation
        title: LLaVa-NeXT-Video
      - local: in_translation
        title: LLaVA-Onevision
      - local: in_translation
        title: LXMERT
      - local: in_translation
        title: MatCha
      - local: in_translation
        title: MGP-STR
      - local: in_translation
        title: Mistral3
      - local: in_translation
        title: mllama
      - local: in_translation
        title: Nougat
      - local: in_translation
        title: OmDet-Turbo
      - local: in_translation
        title: OneFormer
      - local: in_translation
        title: OWL-ViT
      - local: in_translation
        title: OWLv2
      - local: model_doc/paligemma
        title: PaliGemma
      - local: in_translation
        title: Perceiver
      - local: in_translation
        title: PerceptionLM
      - local: in_translation
        title: Phi4 Multimodal
      - local: in_translation
        title: Pix2Struct
      - local: in_translation
        title: Pixtral
      - local: in_translation
        title: Qwen2.5-Omni
      - local: in_translation
        title: Qwen2.5-VL
      - local: in_translation
        title: Qwen2Audio
      - local: model_doc/qwen2_vl
        title: Qwen2VL
      - local: in_translation
        title: Segment Anything
      - local: in_translation
        title: Segment Anything High Quality
      - local: in_translation
        title: ShieldGemma2
      - local: model_doc/siglip
        title: SigLIP
      - local: in_translation
        title: SigLIP2
      - local: in_translation
        title: SmolLM3
      - local: in_translation
        title: SmolVLM
      - local: in_translation
        title: Speech Encoder Decoder Models
      - local: in_translation
        title: TAPAS
      - local: in_translation
        title: TrOCR
      - local: in_translation
        title: TVLT
      - local: model_doc/tvp
        title: TVP
      - local: in_translation
        title: UDOP
      - local: in_translation
        title: VideoLlava
      - local: in_translation
        title: ViLT
      - local: in_translation
        title: VipLlava
      - local: in_translation
        title: Vision Encoder Decoder Models
      - local: in_translation
        title: Vision Text Dual Encoder
      - local: in_translation
        title: VisualBERT
      - local: in_translation
        title: Voxtral
      - local: in_translation
        title: X-CLIP
      title: 멀티모달 모델
    - sections:
      - local: in_translation
        title: Decision Transformer
      - local: model_doc/trajectory_transformer
        title: Trajectory Transformer
      title: 강화학습 모델
    - sections:
      - local: model_doc/autoformer
        title: Autoformer
      - local: model_doc/informer
        title: Informer
      - local: model_doc/patchtsmixer
        title: PatchTSMixer
      - local: model_doc/patchtst
        title: PatchTST
      - local: model_doc/time_series_transformer
        title: Time Series Transformer
      - local: in_translation
        title: TimesFM
      title: 시게열 모델
    - sections:
      - local: model_doc/graphormer
        title: Graphormer
      title: 그래프 모델
    title: 모델
  - sections:
    - local: internal/modeling_utils
      title: 사용자 정의 레이어 및 유틸리티
    - local: in_translation
      title: (번역중) Utilities for Model Debugging
    - local: internal/pipelines_utils
      title: 파이프라인을 위한 유틸리티
    - local: internal/tokenization_utils
      title: 토크나이저를 위한 유틸리티
    - local: internal/trainer_utils
      title: Trainer를 위한 유틸리티
    - local: internal/generation_utils
      title: 생성을 위한 유틸리티
    - local: internal/image_processing_utils
      title: 이미지 프로세서를 위한 유틸리티
    - local: internal/audio_utils
      title: 오디오 처리를 위한 유틸리티
    - local: internal/file_utils
      title: 일반 유틸리티
    - local: in_translation
      title: (번역중) Importing Utilities
    - local: internal/time_series_utils
      title: 시계열을 위한 유틸리티
    title: 내부 헬퍼(Internal helpers)
  - sections:
    - local: in_translation
      title: (번역중)Environment Variables
    title: Reference
  title: API<|MERGE_RESOLUTION|>--- conflicted
+++ resolved
@@ -84,6 +84,8 @@
       title: Transformers로 채팅하기
     - local: chat_templating
       title: 챗봇 템플릿 익히기
+    - local: chat_extras
+      title: Tools 와 RAG
     - local: in_translation
       title: (번역중) Multimodal templates
     - local: in_translation
@@ -273,49 +275,6 @@
         title: 시각적 질의응답 (Visual Question Answering)
       - local: in_translation
         title: (번역중) Text to speech
-<<<<<<< HEAD
-    title: 멀티모달
-  - isExpanded: false
-    sections:
-    - local: generation_strategies
-      title: 텍스트 생성 전략 사용자 정의
-    - local: serving
-      title: 모델 서빙하기
-    title: 생성
-  - isExpanded: false
-    sections:
-    - local: tasks/idefics
-      title: IDEFICS를 이용한 이미지 작업
-    - local: tasks/prompting
-      title: 대규모 언어 모델 프롬프팅 가이드
-    title: 프롬프팅
-  title: 태스크 가이드
-- sections:
-  - local: fast_tokenizers
-    title: 🤗 Tokenizers 라이브러리에서 토크나이저 사용하기
-  - local: multilingual
-    title: 다국어 모델 추론하기
-  - local: create_a_model
-    title: 모델별 API 사용하기
-  - local: custom_models
-    title: 사용자 정의 모델 공유하기
-  - local: chat_templating
-    title: 챗봇 템플릿 익히기
-  - local: chat_extras
-    title: Tools 와 RAG
-  - local: trainer
-    title: Trainer 사용하기
-  - local: sagemaker
-    title: Amazon SageMaker에서 학습 실행하기
-  - local: serialization
-    title: ONNX로 내보내기
-  - local: gpu_selection
-    title: GPU 선택하기
-  - local: tflite
-    title: TFLite로 내보내기
-  - local: torchscript
-    title: TorchScript로 내보내기
-=======
       - local: tasks/idefics
         title: IDEFICS를 이용한 이미지 작업
       - local: in_translation
@@ -332,7 +291,6 @@
     title: Glossary
   - local: philosophy
     title: 이념과 목표
->>>>>>> 6dfd561d
   - local: in_translation
     title: (번역중) Notebooks with examples
   - local: community
