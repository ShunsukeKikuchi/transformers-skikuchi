name: Build documentation

on:
  push:
    branches:
      - main
      - doc-builder*
      - v*-release
      - use_templates

jobs:
   build:
    uses: huggingface/doc-builder/.github/workflows/build_main_documentation.yml@main
    with:
      commit_sha: ${{ github.sha }}
      package: transformers
      notebook_folder: transformers_doc
<<<<<<< HEAD
      languages: en es pt
=======
      languages: en es it pt
>>>>>>> 26e5e129
    secrets:
      token: ${{ secrets.HUGGINGFACE_PUSH }}<|MERGE_RESOLUTION|>--- conflicted
+++ resolved
@@ -15,10 +15,6 @@
       commit_sha: ${{ github.sha }}
       package: transformers
       notebook_folder: transformers_doc
-<<<<<<< HEAD
-      languages: en es pt
-=======
       languages: en es it pt
->>>>>>> 26e5e129
     secrets:
       token: ${{ secrets.HUGGINGFACE_PUSH }}