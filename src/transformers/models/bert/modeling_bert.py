--- conflicted
+++ resolved
@@ -15,19 +15,12 @@
 # limitations under the License.
 """PyTorch BERT model."""
 
-import math
 import os
 import warnings
 from dataclasses import dataclass
-<<<<<<< HEAD
-from typing import Callable, List, Optional, Tuple, Union
-=======
-from typing import Optional, Union
->>>>>>> 540a1084
+from typing import Callable, Optional, Union
 
 import torch
-import torch.utils.checkpoint
-from packaging import version
 from torch import nn
 from torch.nn import BCEWithLogitsLoss, CrossEntropyLoss, MSELoss
 
@@ -48,7 +41,7 @@
 )
 from ...modeling_utils import ALL_ATTENTION_FUNCTIONS, PreTrainedModel
 from ...pytorch_utils import apply_chunking_to_forward, find_pruneable_heads_and_indices, prune_linear_layer
-from ...utils import ModelOutput, auto_docstring, get_torch_version, logging
+from ...utils import ModelOutput, auto_docstring, logging
 from .configuration_bert import BertConfig
 
 
@@ -294,146 +287,15 @@
         encoder_attention_mask: Optional[torch.FloatTensor] = None,
         past_key_value: Optional[tuple[tuple[torch.FloatTensor]]] = None,
         output_attentions: Optional[bool] = False,
-<<<<<<< HEAD
         **kwargs,
-    ) -> Tuple[torch.Tensor]:
-=======
     ) -> tuple[torch.Tensor]:
-        mixed_query_layer = self.query(hidden_states)
-
->>>>>>> 540a1084
         # If this is instantiated as a cross-attention module, the keys
         # and values come from an encoder; the attention mask needs to be
         # such that the encoder's padding tokens are not attended to.
         is_cross_attention = encoder_hidden_states is not None
 
-<<<<<<< HEAD
         current_states = encoder_hidden_states if is_cross_attention else hidden_states
         attention_mask = encoder_attention_mask if is_cross_attention else attention_mask
-=======
-        if is_cross_attention and past_key_value is not None:
-            # reuse k,v, cross_attentions
-            key_layer = past_key_value[0]
-            value_layer = past_key_value[1]
-            attention_mask = encoder_attention_mask
-        elif is_cross_attention:
-            key_layer = self.transpose_for_scores(self.key(encoder_hidden_states))
-            value_layer = self.transpose_for_scores(self.value(encoder_hidden_states))
-            attention_mask = encoder_attention_mask
-        elif past_key_value is not None:
-            key_layer = self.transpose_for_scores(self.key(hidden_states))
-            value_layer = self.transpose_for_scores(self.value(hidden_states))
-            key_layer = torch.cat([past_key_value[0], key_layer], dim=2)
-            value_layer = torch.cat([past_key_value[1], value_layer], dim=2)
-        else:
-            key_layer = self.transpose_for_scores(self.key(hidden_states))
-            value_layer = self.transpose_for_scores(self.value(hidden_states))
-
-        query_layer = self.transpose_for_scores(mixed_query_layer)
-
-        use_cache = past_key_value is not None
-        if self.is_decoder:
-            # if cross_attention save Tuple(torch.Tensor, torch.Tensor) of all cross attention key/value_states.
-            # Further calls to cross_attention layer can then reuse all cross-attention
-            # key/value_states (first "if" case)
-            # if uni-directional self-attention (decoder) save Tuple(torch.Tensor, torch.Tensor) of
-            # all previous decoder key/value_states. Further calls to uni-directional self-attention
-            # can concat previous decoder key/value_states to current projected key/value_states (third "elif" case)
-            # if encoder bi-directional self-attention `past_key_value` is always `None`
-            past_key_value = (key_layer, value_layer)
-
-        # Take the dot product between "query" and "key" to get the raw attention scores.
-        attention_scores = torch.matmul(query_layer, key_layer.transpose(-1, -2))
-
-        if self.position_embedding_type == "relative_key" or self.position_embedding_type == "relative_key_query":
-            query_length, key_length = query_layer.shape[2], key_layer.shape[2]
-            if use_cache:
-                position_ids_l = torch.tensor(key_length - 1, dtype=torch.long, device=hidden_states.device).view(
-                    -1, 1
-                )
-            else:
-                position_ids_l = torch.arange(query_length, dtype=torch.long, device=hidden_states.device).view(-1, 1)
-            position_ids_r = torch.arange(key_length, dtype=torch.long, device=hidden_states.device).view(1, -1)
-            distance = position_ids_l - position_ids_r
-
-            positional_embedding = self.distance_embedding(distance + self.max_position_embeddings - 1)
-            positional_embedding = positional_embedding.to(dtype=query_layer.dtype)  # fp16 compatibility
-
-            if self.position_embedding_type == "relative_key":
-                relative_position_scores = torch.einsum("bhld,lrd->bhlr", query_layer, positional_embedding)
-                attention_scores = attention_scores + relative_position_scores
-            elif self.position_embedding_type == "relative_key_query":
-                relative_position_scores_query = torch.einsum("bhld,lrd->bhlr", query_layer, positional_embedding)
-                relative_position_scores_key = torch.einsum("bhrd,lrd->bhlr", key_layer, positional_embedding)
-                attention_scores = attention_scores + relative_position_scores_query + relative_position_scores_key
-
-        attention_scores = attention_scores / math.sqrt(self.attention_head_size)
-        if attention_mask is not None:
-            # Apply the attention mask is (precomputed for all layers in BertModel forward() function)
-            attention_scores = attention_scores + attention_mask
-
-        # Normalize the attention scores to probabilities.
-        attention_probs = nn.functional.softmax(attention_scores, dim=-1)
-
-        # This is actually dropping out entire tokens to attend to, which might
-        # seem a bit unusual, but is taken from the original Transformer paper.
-        attention_probs = self.dropout(attention_probs)
-
-        # Mask heads if we want to
-        if head_mask is not None:
-            attention_probs = attention_probs * head_mask
-
-        context_layer = torch.matmul(attention_probs, value_layer)
-
-        context_layer = context_layer.permute(0, 2, 1, 3).contiguous()
-        new_context_layer_shape = context_layer.size()[:-2] + (self.all_head_size,)
-        context_layer = context_layer.view(new_context_layer_shape)
-
-        outputs = (context_layer, attention_probs) if output_attentions else (context_layer,)
-
-        if self.is_decoder:
-            outputs = outputs + (past_key_value,)
-        return outputs
-
-
-class BertSdpaSelfAttention(BertSelfAttention):
-    def __init__(self, config, position_embedding_type=None):
-        super().__init__(config, position_embedding_type=position_embedding_type)
-        self.dropout_prob = config.attention_probs_dropout_prob
-        self.require_contiguous_qkv = version.parse(get_torch_version()) < version.parse("2.2.0")
-
-    # Adapted from BertSelfAttention
-    def forward(
-        self,
-        hidden_states: torch.Tensor,
-        attention_mask: Optional[torch.Tensor] = None,
-        head_mask: Optional[torch.FloatTensor] = None,
-        encoder_hidden_states: Optional[torch.FloatTensor] = None,
-        encoder_attention_mask: Optional[torch.FloatTensor] = None,
-        past_key_value: Optional[tuple[tuple[torch.FloatTensor]]] = None,
-        output_attentions: Optional[bool] = False,
-    ) -> tuple[torch.Tensor]:
-        if self.position_embedding_type != "absolute" or output_attentions or head_mask is not None:
-            # TODO: Improve this warning with e.g. `model.config._attn_implementation = "manual"` once implemented.
-            logger.warning_once(
-                "BertSdpaSelfAttention is used but `torch.nn.functional.scaled_dot_product_attention` does not support "
-                "non-absolute `position_embedding_type` or `output_attentions=True` or `head_mask`. Falling back to "
-                "the manual attention implementation, but specifying the manual implementation will be required from "
-                "Transformers version v5.0.0 onwards. This warning can be removed using the argument "
-                '`attn_implementation="eager"` when loading the model.'
-            )
-            return super().forward(
-                hidden_states,
-                attention_mask,
-                head_mask,
-                encoder_hidden_states,
-                encoder_attention_mask,
-                past_key_value,
-                output_attentions,
-            )
-
-        bsz, tgt_len, _ = hidden_states.size()
->>>>>>> 540a1084
 
         # determine input shapes
         bsz, tgt_len = hidden_states.shape[:-1]
