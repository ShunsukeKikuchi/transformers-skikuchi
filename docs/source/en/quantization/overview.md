--- conflicted
+++ resolved
@@ -61,12 +61,8 @@
 | [FBGEMM_FP8](./fbgemm_fp8.md)                 | 🟢                   | 🔴              | 🟢        | 🔴        | 🔴                                 | 🔴              | 🔴              | 8             | 🔴               | 🟢                          | 🟢                      | https://github.com/pytorch/FBGEMM       |
 | [torchao](./torchao.md)                       | 🟢                   |                 | 🟢        | 🔴        | 🟡 <sub>5</sub> | 🔴              |                 | 4/8         |                  | 🟢🔴                        | 🟢                      | https://github.com/pytorch/ao       |
 | [VPTQ](./vptq.md)                             | 🔴                   | 🔴              |     🟢     | 🟡        | 🔴                                 | 🔴              | 🟢              | 1/8         | 🔴               | 🟢                          | 🟢                      | https://github.com/microsoft/VPTQ            |
-<<<<<<< HEAD
 | [SpQR](./spqr.md)                          | 🔴                       |  🔴   | 🟢        | 🔴              |    🔴    | 🔴         |         🟢              | 3              |              🔴                     | 🟢           | 🟢                      | https://github.com/Vahe1994/SpQR/       |
-
-=======
 | [FINEGRAINED_FP8](./finegrained_fp8.md)                 | 🟢                   | 🔴              | 🟢        | 🔴        | 🔴                                 | 🔴              | 🔴              | 8             | 🔴               | 🟢                          | 🟢                      |        |
->>>>>>> 6397916d
 <Tip>
   
 **1:** bitsandbytes is being refactored to support multiple backends beyond CUDA. Currently, ROCm (AMD GPU) and Intel CPU implementations are mature, with Intel XPU in progress and Apple Silicon support expected by Q4/Q1. For installation instructions and the latest backend updates, visit [this link](https://huggingface.co/docs/bitsandbytes/main/en/installation#multi-backend). Check out [these docs](https://huggingface.co/docs/bitsandbytes/main/en/non_cuda_backends) for more details and feedback links.
