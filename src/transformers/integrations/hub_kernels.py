--- conflicted
+++ resolved
@@ -20,13 +20,8 @@
         LayerRepository,
         register_kernel_mapping,
         replace_kernel_forward_from_hub,
-<<<<<<< HEAD
-    )
-    from kernels import use_kernel_forward_from_hub
-=======
         use_kernel_forward_from_hub,
     )
->>>>>>> a325409a
 
     _hub_kernels_available = True
 
@@ -67,10 +62,7 @@
 
     register_kernel_mapping(_KERNEL_MAPPING)
 
-<<<<<<< HEAD
-=======
 
->>>>>>> a325409a
 except ImportError:
     # Stub to make decorators int transformers work when `kernels`
     # is not installed.
