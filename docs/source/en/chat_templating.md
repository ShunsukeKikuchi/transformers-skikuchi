--- conflicted
+++ resolved
@@ -71,11 +71,7 @@
 you'll get output that's ready to go! When using chat templates as input for model generation, it's also a good idea
 to use `add_generation_prompt=True` to add a [generation prompt](#what-are-generation-prompts). 
 
-<<<<<<< HEAD
-# Usage with text-only LLMs
-=======
 ## Usage with text-only LLMs
->>>>>>> 99e0ab6e
 Here's an example of preparing input for `model.generate()`, using `Zephyr` again:
 
 ```python
@@ -122,18 +118,10 @@
 Matey, I'm afraid I must inform ye that humans cannot eat helicopters. Helicopters are not food, they are flying machines. Food is meant to be eaten, like a hearty plate o' grog, a savory bowl o' stew, or a delicious loaf o' bread. But helicopters, they be for transportin' and movin' around, not for eatin'. So, I'd say none, me hearties. None at all.
 ```
 
-<<<<<<< HEAD
-# Usage with multimodal LLMs
-
-For multimodal LLMs such as [LLaVA](https://huggingface.co/llava-hf) the prompts can be formatted in a similar way,
-with the only difference that you need to pass input images/videos as well along with the text. Therefore each "content"
-has to be a list containing either a text or an image/video content.
-=======
 ## Usage with multimodal LLMs
 
 For multimodal LLMs such as [LLaVA](https://huggingface.co/llava-hf) the prompts can be formatted in a similar way. The only difference is you need to pass input images/videos as well along with the text. Each `"content"`
 has to be a list containing either a text or an image/video.
->>>>>>> 99e0ab6e
 
 Here's an example of preparing input for using `LLaVA` model:
 
@@ -152,11 +140,7 @@
     {
       "role": "user",
       "content": [
-<<<<<<< HEAD
-          {"type": "image", "image": "http://images.cocodataset.org/val2017/000000039769.jpg"},
-=======
           {"type": "image", "url": "http://images.cocodataset.org/val2017/000000039769.jpg"},
->>>>>>> 99e0ab6e
           {"type": "text", "text": "What are these?"},
         ],
     },
@@ -165,14 +149,8 @@
 processed_chat = processor.apply_chat_template(messages, tokenize=True, add_generation_prompt=True, return_dict=True, return_tensors="pt")
 print(processor.batch_decode(processed_chat["input_ids"][:, :30]))
 ```
-<<<<<<< HEAD
-This will yield a string in the input format that LLaVA expects with a bunch of `<image>` tokens at the end.
-The `<image>`tokens are there as a placeholder and each one will be replaced by image embeddings when running the model
-forward call. And the `processed_chat` can be further passed into `model.generate()` to generate text.
-=======
 This yields a string in LLaVAs expected input format with many `<image>` tokens at the end.
 The `<image>` tokens are placeholders and each one will be replaced by image embeddings when the mode is run in the forward call. The `processed_chat` can be further passed into [`~GenerationMixin.generate`] to generate text.
->>>>>>> 99e0ab6e
 ```text
 '<|im_start|>system 
 You are a friendly chatbot who always responds in the style of a pirate<|im_end|><|im_start|>user <image><image><image><image><image><image><image><image>'
