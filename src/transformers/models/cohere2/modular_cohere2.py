--- conflicted
+++ resolved
@@ -525,7 +525,6 @@
             if output_hidden_states:
                 all_hidden_states += (hidden_states,)
 
-<<<<<<< HEAD
             layer_outputs = decoder_layer(
                 hidden_states,
                 position_embeddings=position_embeddings,
@@ -534,33 +533,8 @@
                 output_attentions=output_attentions,
                 use_cache=use_cache,
                 cache_position=cache_position,
-                last_cache_position=last_cache_position,
                 **flash_attn_kwargs,
             )
-=======
-            if self.gradient_checkpointing and self.training:
-                layer_outputs = self._gradient_checkpointing_func(
-                    partial(decoder_layer.__call__, **flash_attn_kwargs),
-                    hidden_states,
-                    position_embeddings,
-                    causal_mask,
-                    past_key_values,
-                    output_attentions,
-                    use_cache,
-                    cache_position,
-                )
-            else:
-                layer_outputs = decoder_layer(
-                    hidden_states,
-                    position_embeddings=position_embeddings,
-                    attention_mask=causal_mask,
-                    past_key_value=past_key_values,
-                    output_attentions=output_attentions,
-                    use_cache=use_cache,
-                    cache_position=cache_position,
-                    **flash_attn_kwargs,
-                )
->>>>>>> b0c6ff5e
 
             hidden_states = layer_outputs[0]
 
