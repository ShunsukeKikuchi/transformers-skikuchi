# coding=utf-8
# Copyright 2023 Mistral AI and The HuggingFace Inc. team. All rights reserved.
#
# Licensed under the Apache License, Version 2.0 (the "License");
# you may not use this file except in compliance with the License.
# You may obtain a copy of the License at
#
#     http://www.apache.org/licenses/LICENSE-2.0
#
# Unless required by applicable law or agreed to in writing, software
# distributed under the License is distributed on an "AS IS" BASIS,
# WITHOUT WARRANTIES OR CONDITIONS OF ANY KIND, either express or implied.
# See the License for the specific language governing permissions and
# limitations under the License.
""" Testing suite for the PyTorch Mistral model. """


import gc
import tempfile
import unittest

import pytest

from transformers import AutoTokenizer, MistralConfig, is_torch_available
from transformers.testing_utils import (
    backend_empty_cache,
    require_flash_attn,
    require_torch,
    require_torch_gpu,
    slow,
    torch_device,
)

from ...generation.test_utils import GenerationTesterMixin
from ...test_configuration_common import ConfigTester
from ...test_modeling_common import ModelTesterMixin, ids_tensor, random_attention_mask
from ...test_pipeline_mixin import PipelineTesterMixin


if is_torch_available():
    import torch

    from transformers import (
        MistralForCausalLM,
        MistralForSequenceClassification,
        MistralModel,
    )


class MistralModelTester:
    def __init__(
        self,
        parent,
        batch_size=13,
        seq_length=7,
        is_training=True,
        use_input_mask=True,
        use_token_type_ids=False,
        use_labels=True,
        vocab_size=99,
        hidden_size=32,
        num_hidden_layers=2,
        num_attention_heads=4,
        num_key_value_heads=2,
        intermediate_size=37,
        hidden_act="gelu",
        hidden_dropout_prob=0.1,
        attention_probs_dropout_prob=0.1,
        max_position_embeddings=512,
        type_vocab_size=16,
        type_sequence_label_size=2,
        initializer_range=0.02,
        num_labels=3,
        num_choices=4,
        pad_token_id=0,
        scope=None,
    ):
        self.parent = parent
        self.batch_size = batch_size
        self.seq_length = seq_length
        self.is_training = is_training
        self.use_input_mask = use_input_mask
        self.use_token_type_ids = use_token_type_ids
        self.use_labels = use_labels
        self.vocab_size = vocab_size
        self.hidden_size = hidden_size
        self.num_hidden_layers = num_hidden_layers
        self.num_attention_heads = num_attention_heads
        self.num_key_value_heads = num_key_value_heads
        self.intermediate_size = intermediate_size
        self.hidden_act = hidden_act
        self.hidden_dropout_prob = hidden_dropout_prob
        self.attention_probs_dropout_prob = attention_probs_dropout_prob
        self.max_position_embeddings = max_position_embeddings
        self.type_vocab_size = type_vocab_size
        self.type_sequence_label_size = type_sequence_label_size
        self.initializer_range = initializer_range
        self.num_labels = num_labels
        self.num_choices = num_choices
        self.pad_token_id = pad_token_id
        self.scope = scope

    # Copied from tests.models.llama.test_modeling_llama.LlamaModelTester.prepare_config_and_inputs
    def prepare_config_and_inputs(self):
        input_ids = ids_tensor([self.batch_size, self.seq_length], self.vocab_size)

        input_mask = None
        if self.use_input_mask:
            input_mask = random_attention_mask([self.batch_size, self.seq_length])

        token_type_ids = None
        if self.use_token_type_ids:
            token_type_ids = ids_tensor([self.batch_size, self.seq_length], self.type_vocab_size)

        sequence_labels = None
        token_labels = None
        choice_labels = None
        if self.use_labels:
            sequence_labels = ids_tensor([self.batch_size], self.type_sequence_label_size)
            token_labels = ids_tensor([self.batch_size, self.seq_length], self.num_labels)
            choice_labels = ids_tensor([self.batch_size], self.num_choices)

        config = self.get_config()

        return config, input_ids, token_type_ids, input_mask, sequence_labels, token_labels, choice_labels

    def get_config(self):
        return MistralConfig(
            vocab_size=self.vocab_size,
            hidden_size=self.hidden_size,
            num_hidden_layers=self.num_hidden_layers,
            num_attention_heads=self.num_attention_heads,
            num_key_value_heads=self.num_key_value_heads,
            intermediate_size=self.intermediate_size,
            hidden_act=self.hidden_act,
            hidden_dropout_prob=self.hidden_dropout_prob,
            attention_probs_dropout_prob=self.attention_probs_dropout_prob,
            max_position_embeddings=self.max_position_embeddings,
            type_vocab_size=self.type_vocab_size,
            is_decoder=False,
            initializer_range=self.initializer_range,
            pad_token_id=self.pad_token_id,
        )

    # Copied from tests.models.llama.test_modeling_llama.LlamaModelTester.create_and_check_model with Llama->Mistral
    def create_and_check_model(
        self, config, input_ids, token_type_ids, input_mask, sequence_labels, token_labels, choice_labels
    ):
        model = MistralModel(config=config)
        model.to(torch_device)
        model.eval()
        result = model(input_ids, attention_mask=input_mask)
        result = model(input_ids)
        self.parent.assertEqual(result.last_hidden_state.shape, (self.batch_size, self.seq_length, self.hidden_size))

    # Copied from tests.models.llama.test_modeling_llama.LlamaModelTester.create_and_check_model_as_decoder with Llama->Mistral
    def create_and_check_model_as_decoder(
        self,
        config,
        input_ids,
        token_type_ids,
        input_mask,
        sequence_labels,
        token_labels,
        choice_labels,
        encoder_hidden_states,
        encoder_attention_mask,
    ):
        config.add_cross_attention = True
        model = MistralModel(config)
        model.to(torch_device)
        model.eval()
        result = model(
            input_ids,
            attention_mask=input_mask,
            encoder_hidden_states=encoder_hidden_states,
            encoder_attention_mask=encoder_attention_mask,
        )
        result = model(
            input_ids,
            attention_mask=input_mask,
            encoder_hidden_states=encoder_hidden_states,
        )
        result = model(input_ids, attention_mask=input_mask)
        self.parent.assertEqual(result.last_hidden_state.shape, (self.batch_size, self.seq_length, self.hidden_size))

    # Copied from tests.models.llama.test_modeling_llama.LlamaModelTester.create_and_check_for_causal_lm with Llama->Mistral
    def create_and_check_for_causal_lm(
        self,
        config,
        input_ids,
        token_type_ids,
        input_mask,
        sequence_labels,
        token_labels,
        choice_labels,
        encoder_hidden_states,
        encoder_attention_mask,
    ):
        model = MistralForCausalLM(config=config)
        model.to(torch_device)
        model.eval()
        result = model(input_ids, attention_mask=input_mask, labels=token_labels)
        self.parent.assertEqual(result.logits.shape, (self.batch_size, self.seq_length, self.vocab_size))

    # Copied from tests.models.llama.test_modeling_llama.LlamaModelTester.create_and_check_decoder_model_past_large_inputs with Llama->Mistral
    def create_and_check_decoder_model_past_large_inputs(
        self,
        config,
        input_ids,
        token_type_ids,
        input_mask,
        sequence_labels,
        token_labels,
        choice_labels,
        encoder_hidden_states,
        encoder_attention_mask,
    ):
        config.is_decoder = True
        config.add_cross_attention = True
        model = MistralForCausalLM(config=config)
        model.to(torch_device)
        model.eval()

        # first forward pass
        outputs = model(
            input_ids,
            attention_mask=input_mask,
            encoder_hidden_states=encoder_hidden_states,
            encoder_attention_mask=encoder_attention_mask,
            use_cache=True,
        )
        past_key_values = outputs.past_key_values

        # create hypothetical multiple next token and extent to next_input_ids
        next_tokens = ids_tensor((self.batch_size, 3), config.vocab_size)
        next_mask = ids_tensor((self.batch_size, 3), vocab_size=2)

        # append to next input_ids and
        next_input_ids = torch.cat([input_ids, next_tokens], dim=-1)
        next_attention_mask = torch.cat([input_mask, next_mask], dim=-1)

        output_from_no_past = model(
            next_input_ids,
            attention_mask=next_attention_mask,
            encoder_hidden_states=encoder_hidden_states,
            encoder_attention_mask=encoder_attention_mask,
            output_hidden_states=True,
        )["hidden_states"][0]
        output_from_past = model(
            next_tokens,
            attention_mask=next_attention_mask,
            encoder_hidden_states=encoder_hidden_states,
            encoder_attention_mask=encoder_attention_mask,
            past_key_values=past_key_values,
            output_hidden_states=True,
        )["hidden_states"][0]

        # select random slice
        random_slice_idx = ids_tensor((1,), output_from_past.shape[-1]).item()
        output_from_no_past_slice = output_from_no_past[:, -3:, random_slice_idx].detach()
        output_from_past_slice = output_from_past[:, :, random_slice_idx].detach()

        self.parent.assertTrue(output_from_past_slice.shape[1] == next_tokens.shape[1])

        # test that outputs are equal for slice
        self.parent.assertTrue(torch.allclose(output_from_past_slice, output_from_no_past_slice, atol=1e-3))

    # Copied from tests.models.llama.test_modeling_llama.LlamaModelTester.prepare_config_and_inputs_for_common
    def prepare_config_and_inputs_for_common(self):
        config_and_inputs = self.prepare_config_and_inputs()
        (
            config,
            input_ids,
            token_type_ids,
            input_mask,
            sequence_labels,
            token_labels,
            choice_labels,
        ) = config_and_inputs
        inputs_dict = {"input_ids": input_ids, "attention_mask": input_mask}
        return config, inputs_dict


@require_torch
class MistralModelTest(ModelTesterMixin, GenerationTesterMixin, PipelineTesterMixin, unittest.TestCase):
    all_model_classes = (
        (MistralModel, MistralForCausalLM, MistralForSequenceClassification) if is_torch_available() else ()
    )
    all_generative_model_classes = (MistralForCausalLM,) if is_torch_available() else ()
    pipeline_model_mapping = (
        {
            "feature-extraction": MistralModel,
            "text-classification": MistralForSequenceClassification,
            "text-generation": MistralForCausalLM,
            "zero-shot": MistralForSequenceClassification,
        }
        if is_torch_available()
        else {}
    )
    test_headmasking = False
    test_pruning = False

    def setUp(self):
        self.model_tester = MistralModelTester(self)
        self.config_tester = ConfigTester(self, config_class=MistralConfig, hidden_size=37)

    def test_config(self):
        self.config_tester.run_common_tests()

    def test_model(self):
        config_and_inputs = self.model_tester.prepare_config_and_inputs()
        self.model_tester.create_and_check_model(*config_and_inputs)

    def test_model_various_embeddings(self):
        config_and_inputs = self.model_tester.prepare_config_and_inputs()
        for type in ["absolute", "relative_key", "relative_key_query"]:
            config_and_inputs[0].position_embedding_type = type
            self.model_tester.create_and_check_model(*config_and_inputs)

    def test_Mistral_sequence_classification_model(self):
        config, input_dict = self.model_tester.prepare_config_and_inputs_for_common()
        print(config)
        config.num_labels = 3
        input_ids = input_dict["input_ids"]
        attention_mask = input_ids.ne(1).to(torch_device)
        sequence_labels = ids_tensor([self.model_tester.batch_size], self.model_tester.type_sequence_label_size)
        model = MistralForSequenceClassification(config)
        model.to(torch_device)
        model.eval()
        result = model(input_ids, attention_mask=attention_mask, labels=sequence_labels)
        self.assertEqual(result.logits.shape, (self.model_tester.batch_size, self.model_tester.num_labels))

    def test_Mistral_sequence_classification_model_for_single_label(self):
        config, input_dict = self.model_tester.prepare_config_and_inputs_for_common()
        config.num_labels = 3
        config.problem_type = "single_label_classification"
        input_ids = input_dict["input_ids"]
        attention_mask = input_ids.ne(1).to(torch_device)
        sequence_labels = ids_tensor([self.model_tester.batch_size], self.model_tester.type_sequence_label_size)
        model = MistralForSequenceClassification(config)
        model.to(torch_device)
        model.eval()
        result = model(input_ids, attention_mask=attention_mask, labels=sequence_labels)
        self.assertEqual(result.logits.shape, (self.model_tester.batch_size, self.model_tester.num_labels))

    def test_Mistral_sequence_classification_model_for_multi_label(self):
        config, input_dict = self.model_tester.prepare_config_and_inputs_for_common()
        config.num_labels = 3
        config.problem_type = "multi_label_classification"
        input_ids = input_dict["input_ids"]
        attention_mask = input_ids.ne(1).to(torch_device)
        sequence_labels = ids_tensor(
            [self.model_tester.batch_size, config.num_labels], self.model_tester.type_sequence_label_size
        ).to(torch.float)
        model = MistralForSequenceClassification(config)
        model.to(torch_device)
        model.eval()
        result = model(input_ids, attention_mask=attention_mask, labels=sequence_labels)
        self.assertEqual(result.logits.shape, (self.model_tester.batch_size, self.model_tester.num_labels))

    @unittest.skip("Mistral buffers include complex numbers, which breaks this test")
    def test_save_load_fast_init_from_base(self):
        pass

    @unittest.skip("Mistral uses GQA on all models so the KV cache is a non standard format")
    def test_past_key_values_format(self):
        pass

    @require_flash_attn
    @require_torch_gpu
    @pytest.mark.flash_attn_test
    @slow
    def test_flash_attn_2_generate_padding_right(self):
        import torch

        for model_class in self.all_generative_model_classes:
            if not model_class._supports_flash_attn_2:
                return

            config, _ = self.model_tester.prepare_config_and_inputs_for_common()
            model = model_class(config)

            with tempfile.TemporaryDirectory() as tmpdirname:
                model.save_pretrained(tmpdirname)
                model = model_class.from_pretrained(
                    tmpdirname, torch_dtype=torch.float16, use_flash_attention_2=False, low_cpu_mem_usage=True
                ).to(torch_device)

                dummy_input = torch.LongTensor([[0, 2, 3, 4], [0, 2, 3, 4]]).to(torch_device)
                dummy_attention_mask = torch.LongTensor([[1, 1, 0, 0], [1, 1, 1, 1]]).to(torch_device)

                model.generate(dummy_input, attention_mask=dummy_attention_mask, max_new_tokens=1, do_sample=False)

                model = model_class.from_pretrained(
                    tmpdirname, torch_dtype=torch.float16, use_flash_attention_2=True, low_cpu_mem_usage=True
                ).to(torch_device)

                with self.assertRaises(ValueError):
                    _ = model.generate(
                        dummy_input, attention_mask=dummy_attention_mask, max_new_tokens=1, do_sample=False
                    )

    @require_flash_attn
    @require_torch_gpu
    @pytest.mark.flash_attn_test
    @slow
    def test_flash_attn_2_generate_use_cache(self):
<<<<<<< HEAD
        import torch

        max_new_tokens = 30

        for model_class in self.all_generative_model_classes:
            if not model_class._supports_flash_attn_2:
                return

            config, inputs_dict = self.model_tester.prepare_config_and_inputs_for_common()

            dummy_input = inputs_dict[model_class.main_input_name]
            if dummy_input.dtype in [torch.float32, torch.bfloat16]:
                dummy_input = dummy_input.to(torch.float16)

            # make sure that all models have enough positions for generation
            if hasattr(config, "max_position_embeddings"):
                config.max_position_embeddings = max_new_tokens + dummy_input.shape[1] + 1

            model = model_class(config)

            with tempfile.TemporaryDirectory() as tmpdirname:
                model.save_pretrained(tmpdirname)

                dummy_attention_mask = inputs_dict.get("attention_mask", torch.ones_like(dummy_input))
                # NOTE: Mistral apparently does not support right padding + use_cache with FA2.
                dummy_attention_mask[:, -1] = 1

                model = model_class.from_pretrained(
                    tmpdirname,
                    torch_dtype=torch.float16,
                    use_flash_attention_2=True,
                    low_cpu_mem_usage=True,
                ).to(torch_device)

                # Just test that a large cache works as expected
                _ = model.generate(
                    dummy_input, attention_mask=dummy_attention_mask, max_new_tokens=max_new_tokens, do_sample=False
                )

    @require_flash_attn
    @require_torch_gpu
    @pytest.mark.flash_attn_test
    @slow
    def test_flash_attn_2_inference_padding_right(self):
=======
>>>>>>> 4712b483
        import torch

        max_new_tokens = 30

        for model_class in self.all_generative_model_classes:
            if not model_class._supports_flash_attn_2:
                return

            config, inputs_dict = self.model_tester.prepare_config_and_inputs_for_common()

            dummy_input = inputs_dict[model_class.main_input_name]
            if dummy_input.dtype in [torch.float32, torch.bfloat16]:
                dummy_input = dummy_input.to(torch.float16)

            # make sure that all models have enough positions for generation
            if hasattr(config, "max_position_embeddings"):
                config.max_position_embeddings = max_new_tokens + dummy_input.shape[1] + 1

            model = model_class(config)

            with tempfile.TemporaryDirectory() as tmpdirname:
                model.save_pretrained(tmpdirname)

                dummy_attention_mask = inputs_dict.get("attention_mask", torch.ones_like(dummy_input))
                # NOTE: Mistral apparently does not support right padding + use_cache with FA2.
                dummy_attention_mask[:, -1] = 1

                model = model_class.from_pretrained(
                    tmpdirname,
                    torch_dtype=torch.float16,
                    use_flash_attention_2=True,
                    low_cpu_mem_usage=True,
                ).to(torch_device)

                # Just test that a large cache works as expected
                _ = model.generate(
                    dummy_input, attention_mask=dummy_attention_mask, max_new_tokens=max_new_tokens, do_sample=False
                )

    @require_flash_attn
    @require_torch_gpu
    @pytest.mark.flash_attn_test
    @slow
    def test_flash_attn_2_inference_padding_right(self):
        self.skipTest("Mistral flash attention does not support right padding")


@require_torch
class MistralIntegrationTest(unittest.TestCase):
    @slow
    def test_model_7b_logits(self):
        input_ids = [1, 306, 4658, 278, 6593, 310, 2834, 338]
        model = MistralForCausalLM.from_pretrained("mistralai/Mistral-7B-v0.1", device_map="auto")
        input_ids = torch.tensor([input_ids]).to(model.model.embed_tokens.weight.device)
        with torch.no_grad():
            out = model(input_ids).logits.cpu()
        # Expected mean on dim = -1
        EXPECTED_MEAN = torch.tensor([[-2.5548, -2.5737, -3.0600, -2.5906, -2.8478, -2.8118, -2.9325, -2.7694]])
        torch.testing.assert_close(out.mean(-1), EXPECTED_MEAN, atol=1e-2, rtol=1e-2)
        # slicing logits[0, 0, 0:30]
        EXPECTED_SLICE = torch.tensor([-5.8781, -5.8616, -0.1052, -4.7200, -5.8781, -5.8774, -5.8773, -5.8777, -5.8781, -5.8780, -5.8781, -5.8779, -1.0787,  1.7583, -5.8779, -5.8780, -5.8783, -5.8778, -5.8776, -5.8781, -5.8784, -5.8778, -5.8778, -5.8777, -5.8779, -5.8778, -5.8776, -5.8780, -5.8779, -5.8781])  # fmt: skip
        print(out[0, 0, :30])
        torch.testing.assert_close(out[0, 0, :30], EXPECTED_SLICE, atol=1e-4, rtol=1e-4)

        del model
        backend_empty_cache(torch_device)
        gc.collect()

    @slow
    def test_model_7b_generation(self):
        EXPECTED_TEXT_COMPLETION = """My favourite condiment is 100% ketchup. I love it on everything. I’m not a big"""
        prompt = "My favourite condiment is "
        tokenizer = AutoTokenizer.from_pretrained("mistralai/Mistral-7B-v0.1", use_fast=False)
        model = MistralForCausalLM.from_pretrained("mistralai/Mistral-7B-v0.1", device_map="auto")
        input_ids = tokenizer.encode(prompt, return_tensors="pt").to(model.model.embed_tokens.weight.device)

        # greedy generation outputs
        generated_ids = model.generate(input_ids, max_new_tokens=20, temperature=0)
        text = tokenizer.decode(generated_ids[0], skip_special_tokens=True)
        self.assertEqual(EXPECTED_TEXT_COMPLETION, text)

        del model
        backend_empty_cache(torch_device)
        gc.collect()<|MERGE_RESOLUTION|>--- conflicted
+++ resolved
@@ -388,7 +388,7 @@
                 ).to(torch_device)
 
                 dummy_input = torch.LongTensor([[0, 2, 3, 4], [0, 2, 3, 4]]).to(torch_device)
-                dummy_attention_mask = torch.LongTensor([[1, 1, 0, 0], [1, 1, 1, 1]]).to(torch_device)
+                dummy_attention_mask = torch.LongTensor([[1, 1, 1, 1], [1, 1, 1, 0]]).to(torch_device)
 
                 model.generate(dummy_input, attention_mask=dummy_attention_mask, max_new_tokens=1, do_sample=False)
 
@@ -406,53 +406,6 @@
     @pytest.mark.flash_attn_test
     @slow
     def test_flash_attn_2_generate_use_cache(self):
-<<<<<<< HEAD
-        import torch
-
-        max_new_tokens = 30
-
-        for model_class in self.all_generative_model_classes:
-            if not model_class._supports_flash_attn_2:
-                return
-
-            config, inputs_dict = self.model_tester.prepare_config_and_inputs_for_common()
-
-            dummy_input = inputs_dict[model_class.main_input_name]
-            if dummy_input.dtype in [torch.float32, torch.bfloat16]:
-                dummy_input = dummy_input.to(torch.float16)
-
-            # make sure that all models have enough positions for generation
-            if hasattr(config, "max_position_embeddings"):
-                config.max_position_embeddings = max_new_tokens + dummy_input.shape[1] + 1
-
-            model = model_class(config)
-
-            with tempfile.TemporaryDirectory() as tmpdirname:
-                model.save_pretrained(tmpdirname)
-
-                dummy_attention_mask = inputs_dict.get("attention_mask", torch.ones_like(dummy_input))
-                # NOTE: Mistral apparently does not support right padding + use_cache with FA2.
-                dummy_attention_mask[:, -1] = 1
-
-                model = model_class.from_pretrained(
-                    tmpdirname,
-                    torch_dtype=torch.float16,
-                    use_flash_attention_2=True,
-                    low_cpu_mem_usage=True,
-                ).to(torch_device)
-
-                # Just test that a large cache works as expected
-                _ = model.generate(
-                    dummy_input, attention_mask=dummy_attention_mask, max_new_tokens=max_new_tokens, do_sample=False
-                )
-
-    @require_flash_attn
-    @require_torch_gpu
-    @pytest.mark.flash_attn_test
-    @slow
-    def test_flash_attn_2_inference_padding_right(self):
-=======
->>>>>>> 4712b483
         import torch
 
         max_new_tokens = 30
