# coding=utf-8
# Copyright 2023 The HuggingFace Inc. team.
#
# Licensed under the Apache License, Version 2.0 (the "License");
# you may not use this file except in compliance with the License.
# You may obtain a copy of the License at
#
#     http://www.apache.org/licenses/LICENSE-2.0
#
# Unless required by applicable law or agreed to in writing, software
# distributed under the License is distributed on an "AS IS" BASIS,
# WITHOUT WARRANTIES OR CONDITIONS OF ANY KIND, either express or implied.
# See the License for the specific language governing permissions and
# limitations under the License.

import inspect
import os
import re

from transformers.configuration_utils import PretrainedConfig
from transformers.utils import direct_transformers_import


# All paths are set with the intent you should run this script from the root of the repo with the command
# python utils/check_config_docstrings.py
PATH_TO_TRANSFORMERS = "src/transformers"


# This is to make sure the transformers module imported is the one in the repo.
transformers = direct_transformers_import(PATH_TO_TRANSFORMERS)

CONFIG_MAPPING = transformers.models.auto.configuration_auto.CONFIG_MAPPING

SPECIAL_CASES_TO_ALLOW = {
    # used internally during generation to provide the custom logit processors with their necessary information
    "DiaConfig": [
        "delay_pattern",
    ],
    # 'max_position_embeddings' is not used in modeling file, but needed for eval frameworks like Huggingface's lighteval (https://github.com/huggingface/lighteval/blob/af24080ea4f16eaf1683e353042a2dfc9099f038/src/lighteval/models/base_model.py#L264).
    # periods and offsets are not used in modeling file, but used in the configuration file to define `layers_block_type` and `layers_num_experts`.
    "BambaConfig": [
        "attn_layer_indices",
    ],
    "Dots1Config": ["max_window_layers"],
    "JambaConfig": [
        "max_position_embeddings",
        "attn_layer_offset",
        "attn_layer_period",
        "expert_layer_offset",
        "expert_layer_period",
    ],
    "Qwen2Config": ["use_sliding_window", "max_window_layers"],
    "Qwen2MoeConfig": ["use_sliding_window"],
    "Qwen2VLTextConfig": ["use_sliding_window", "max_window_layers"],
    "Qwen2_5_VLTextConfig": ["use_sliding_window", "max_window_layers"],
    "Qwen2_5OmniTextConfig": ["use_sliding_window", "max_window_layers"],
    "Qwen2_5OmniTalkerConfig": ["use_sliding_window", "max_window_layers"],
    "Qwen3Config": ["max_window_layers", "use_sliding_window"],  # now use `layer_types` instead
    "Qwen3MoeConfig": ["max_window_layers", "use_sliding_window"],
    # `cache_implementation` should be in the default generation config, but we don't yet support per-model
    # generation configs (TODO joao)
    "Gemma2Config": ["tie_word_embeddings", "cache_implementation"],
    "Cohere2Config": ["cache_implementation"],
    # Dropout with this value was declared but never used
    "Phi3Config": ["embd_pdrop"],
    # used to compute the property `self.chunk_length`
    "EncodecConfig": ["overlap"],
    # used to compute the property `self.layers_block_type`
    "RecurrentGemmaConfig": ["block_types"],
    # used as in the config to define `intermediate_size`
    "MambaConfig": ["expand"],
    # used as in the config to define `intermediate_size`
    "FalconMambaConfig": ["expand"],
    # used as `self.bert_model = BertModel(config, ...)`
    "DPRConfig": True,
    "FuyuConfig": True,
    # not used in modeling files, but it's an important information
    "FSMTConfig": ["langs"],
    # used internally in the configuration class file
    "GPTNeoConfig": ["attention_types"],
    # used internally in the configuration class file
    "EsmConfig": ["is_folding_model"],
    # used during training (despite we don't have training script for these models yet)
    "Mask2FormerConfig": ["ignore_value"],
    # `ignore_value` used during training (despite we don't have training script for these models yet)
    # `norm` used in conversion script (despite not using in the modeling file)
    "OneFormerConfig": ["ignore_value", "norm"],
    # used internally in the configuration class file
    "T5Config": ["feed_forward_proj"],
    # used internally in the configuration class file
    # `tokenizer_class` get default value `T5Tokenizer` intentionally
    "MT5Config": ["feed_forward_proj", "tokenizer_class"],
    "UMT5Config": ["feed_forward_proj", "tokenizer_class"],
    # used internally in the configuration class file
    "LongT5Config": ["feed_forward_proj"],
    # used internally in the configuration class file
    "Pop2PianoConfig": ["feed_forward_proj"],
    # used internally in the configuration class file
    "SwitchTransformersConfig": ["feed_forward_proj"],
    # having default values other than `1e-5` - we can't fix them without breaking
    "BioGptConfig": ["layer_norm_eps"],
    # having default values other than `1e-5` - we can't fix them without breaking
    "GLPNConfig": ["layer_norm_eps"],
    # having default values other than `1e-5` - we can't fix them without breaking
    "SegformerConfig": ["layer_norm_eps"],
    # having default values other than `1e-5` - we can't fix them without breaking
    "CvtConfig": ["layer_norm_eps"],
    # having default values other than `1e-5` - we can't fix them without breaking
    "PerceiverConfig": ["layer_norm_eps"],
    # used internally to calculate the feature size
    "InformerConfig": ["num_static_real_features", "num_time_features"],
    # used internally to calculate the feature size
    "TimeSeriesTransformerConfig": ["num_static_real_features", "num_time_features"],
    # used internally to calculate the feature size
    "AutoformerConfig": ["num_static_real_features", "num_time_features"],
    # used internally to calculate `mlp_dim`
    "SamVisionConfig": ["mlp_ratio"],
    # used internally to calculate `mlp_dim`
    "SamHQVisionConfig": ["mlp_ratio"],
    # For (head) training, but so far not implemented
    "ClapAudioConfig": ["num_classes"],
    # Not used, but providing useful information to users
    "SpeechT5HifiGanConfig": ["sampling_rate"],
    # used internally in the configuration class file
    "UdopConfig": ["feed_forward_proj"],
    # Actually used in the config or generation config, in that case necessary for the sub-components generation
    "SeamlessM4TConfig": [
        "max_new_tokens",
        "t2u_max_new_tokens",
        "t2u_decoder_attention_heads",
        "t2u_decoder_ffn_dim",
        "t2u_decoder_layers",
        "t2u_encoder_attention_heads",
        "t2u_encoder_ffn_dim",
        "t2u_encoder_layers",
        "t2u_max_position_embeddings",
    ],
    # Actually used in the config or generation config, in that case necessary for the sub-components generation
    "SeamlessM4Tv2Config": [
        "max_new_tokens",
        "t2u_decoder_attention_heads",
        "t2u_decoder_ffn_dim",
        "t2u_decoder_layers",
        "t2u_encoder_attention_heads",
        "t2u_encoder_ffn_dim",
        "t2u_encoder_layers",
        "t2u_max_position_embeddings",
        "t2u_variance_pred_dropout",
        "t2u_variance_predictor_embed_dim",
        "t2u_variance_predictor_hidden_dim",
        "t2u_variance_predictor_kernel_size",
    ],
    "ZambaConfig": [
        "tie_word_embeddings",
        "attn_layer_offset",
        "attn_layer_period",
    ],
    "MllamaTextConfig": [
        "initializer_range",
    ],
    "MllamaVisionConfig": [
        "initializer_range",
        "supported_aspect_ratios",
    ],
    "ConditionalDetrConfig": [
        "bbox_cost",
        "bbox_loss_coefficient",
        "class_cost",
        "cls_loss_coefficient",
        "dice_loss_coefficient",
        "focal_alpha",
        "giou_cost",
        "giou_loss_coefficient",
        "mask_loss_coefficient",
    ],
    "DabDetrConfig": [
        "dilation",
        "bbox_cost",
        "bbox_loss_coefficient",
        "class_cost",
        "cls_loss_coefficient",
        "focal_alpha",
        "giou_cost",
        "giou_loss_coefficient",
    ],
    "DetrConfig": [
        "bbox_cost",
        "bbox_loss_coefficient",
        "class_cost",
        "dice_loss_coefficient",
        "eos_coefficient",
        "giou_cost",
        "giou_loss_coefficient",
        "mask_loss_coefficient",
    ],
    "DFineConfig": [
        "eos_coefficient",
        "focal_loss_alpha",
        "focal_loss_gamma",
        "matcher_alpha",
        "matcher_bbox_cost",
        "matcher_class_cost",
        "matcher_gamma",
        "matcher_giou_cost",
        "use_focal_loss",
        "weight_loss_bbox",
        "weight_loss_giou",
        "weight_loss_vfl",
        "weight_loss_fgl",
        "weight_loss_ddf",
    ],
    "GroundingDinoConfig": [
        "bbox_cost",
        "bbox_loss_coefficient",
        "class_cost",
        "focal_alpha",
        "giou_cost",
        "giou_loss_coefficient",
    ],
    "RTDetrConfig": [
        "eos_coefficient",
        "focal_loss_alpha",
        "focal_loss_gamma",
        "matcher_alpha",
        "matcher_bbox_cost",
        "matcher_class_cost",
        "matcher_gamma",
        "matcher_giou_cost",
        "use_focal_loss",
        "weight_loss_bbox",
        "weight_loss_giou",
        "weight_loss_vfl",
    ],
    "RTDetrV2Config": [
        "eos_coefficient",
        "focal_loss_alpha",
        "focal_loss_gamma",
        "matcher_alpha",
        "matcher_bbox_cost",
        "matcher_class_cost",
        "matcher_gamma",
        "matcher_giou_cost",
        "use_focal_loss",
        "weight_loss_bbox",
        "weight_loss_giou",
        "weight_loss_vfl",
    ],
    "YolosConfig": [
        "bbox_cost",
        "bbox_loss_coefficient",
        "class_cost",
        "eos_coefficient",
        "giou_cost",
        "giou_loss_coefficient",
    ],
    "GPTNeoXConfig": ["rotary_emb_base"],
    "Gemma3Config": ["boi_token_index", "eoi_token_index"],
    "Gemma3TextConfig": ["cache_implementation", "tie_word_embeddings"],
    "ShieldGemma2Config": [
        "boi_token_index",
        "eoi_token_index",
        "initializer_range",
        "mm_tokens_per_image",
        "text_config",
        "vision_config",
    ],
    "Llama4Config": ["boi_token_index", "eoi_token_index"],
    "Llama4TextConfig": [
        "interleave_moe_layer_step",
        "no_rope_layer_interval",
        "no_rope_layers",
        "output_router_logits",
        "router_aux_loss_coef",
        "router_jitter_noise",
        "cache_implementation",
        "attention_chunk_size",
    ],
    "Llama4VisionConfig": ["multi_modal_projector_bias", "norm_eps"],
<<<<<<< HEAD
    "ModernBertDecoderConfig": [
        "embedding_dropout",
        "hidden_activation",
        "initializer_cutoff_factor",
        "intermediate_size",
        "max_position_embeddings",
        "mlp_bias",
        "mlp_dropout",
        "classifier_activation",
        "global_attn_every_n_layers",
    ],
=======
    # position_embedding_type not used and deprecated. Should be deleted in v4.55
    "LayoutLMConfig": ["position_embedding_type"],
    "MarkupLMConfig": ["position_embedding_type"],
>>>>>>> 2d561713
    "SmolLM3Config": ["no_rope_layer_interval"],
    "Gemma3nVisionConfig": ["architecture", "do_pooling", "model_args"],  # this is for use in `timm`
}


# TODO (ydshieh): Check the failing cases, try to fix them or move some cases to the above block once we are sure
SPECIAL_CASES_TO_ALLOW.update(
    {
        "CLIPSegConfig": True,
        "DeformableDetrConfig": True,
        "DinatConfig": True,
        "DonutSwinConfig": True,
        "FastSpeech2ConformerConfig": True,
        "FSMTConfig": True,
        "LayoutLMv2Config": True,
        "MaskFormerSwinConfig": True,
        "MT5Config": True,
        # For backward compatibility with trust remote code models
        "MptConfig": True,
        "MptAttentionConfig": True,
        "OneFormerConfig": True,
        "PerceiverConfig": True,
        "RagConfig": True,
        "SpeechT5Config": True,
        "SwinConfig": True,
        "Swin2SRConfig": True,
        "Swinv2Config": True,
        "SwitchTransformersConfig": True,
        "TableTransformerConfig": True,
        "TapasConfig": True,
        "UniSpeechConfig": True,
        "UniSpeechSatConfig": True,
        "WavLMConfig": True,
        "WhisperConfig": True,
        # TODO: @Arthur (for `alignment_head` and `alignment_layer`)
        "JukeboxPriorConfig": True,
        # TODO: @Younes (for `is_decoder`)
        "Pix2StructTextConfig": True,
        "IdeficsConfig": True,
        "IdeficsVisionConfig": True,
        "IdeficsPerceiverConfig": True,
    }
)


def check_attribute_being_used(config_class, attributes, default_value, source_strings):
    """Check if any name in `attributes` is used in one of the strings in `source_strings`

    Args:
        config_class (`type`):
            The configuration class for which the arguments in its `__init__` will be checked.
        attributes (`List[str]`):
            The name of an argument (or attribute) and its variant names if any.
        default_value (`Any`):
            A default value for the attribute in `attributes` assigned in the `__init__` of `config_class`.
        source_strings (`List[str]`):
            The python source code strings in the same modeling directory where `config_class` is defined. The file
            containing the definition of `config_class` should be excluded.
    """
    attribute_used = False
    for attribute in attributes:
        for modeling_source in source_strings:
            # check if we can find `config.xxx`, `getattr(config, "xxx", ...)` or `getattr(self.config, "xxx", ...)`
            if (
                f"config.{attribute}" in modeling_source
                or f'getattr(config, "{attribute}"' in modeling_source
                or f'getattr(self.config, "{attribute}"' in modeling_source
                or (
                    "TextConfig" in config_class.__name__
                    and f"config.get_text_config().{attribute}" in modeling_source
                )
            ):
                attribute_used = True
            # Deal with multi-line cases
            elif (
                re.search(
                    rf'getattr[ \t\v\n\r\f]*\([ \t\v\n\r\f]*(self\.)?config,[ \t\v\n\r\f]*"{attribute}"',
                    modeling_source,
                )
                is not None
            ):
                attribute_used = True
            if attribute_used:
                break
        if attribute_used:
            break

    # common and important attributes, even if they do not always appear in the modeling files
    attributes_to_allow = [
        "initializer_range",
        "bos_index",
        "eos_index",
        "pad_index",
        "unk_index",
        "mask_index",
        "image_token_id",  # for VLMs
        "video_token_id",
        "image_seq_length",
        "video_seq_length",
        "image_size",
        "text_config",  # may appear as `get_text_config()`
        "use_cache",
        "out_features",
        "out_indices",
        "sampling_rate",
        # backbone related arguments passed to load_backbone
        "use_pretrained_backbone",
        "backbone",
        "backbone_config",
        "use_timm_backbone",
        "backbone_kwargs",
        # rope attributes may not appear directly in the modeling but are used
        "rope_theta",
        "partial_rotary_factor",
        "pretraining_tp",
        "boi_token_id",
        "eoi_token_id",
    ]
    attributes_used_in_generation = ["encoder_no_repeat_ngram_size"]

    # Special cases to be allowed
    case_allowed = True
    if not attribute_used:
        case_allowed = False
        for attribute in attributes:
            # Allow if the default value in the configuration class is different from the one in `PretrainedConfig`
            if attribute in ["is_encoder_decoder"] and default_value is True:
                case_allowed = True
            elif attribute in ["tie_word_embeddings"] and default_value is False:
                case_allowed = True

            # Allow cases without checking the default value in the configuration class
            elif attribute in attributes_to_allow + attributes_used_in_generation:
                case_allowed = True
            elif attribute.endswith("_token_id"):
                case_allowed = True

            # configuration class specific cases
            if not case_allowed:
                allowed_cases = SPECIAL_CASES_TO_ALLOW.get(config_class.__name__, [])
                case_allowed = allowed_cases is True or attribute in allowed_cases

    return attribute_used or case_allowed


def check_config_attributes_being_used(config_class):
    """Check the arguments in `__init__` of `config_class` are used in the modeling files in the same directory

    Args:
        config_class (`type`):
            The configuration class for which the arguments in its `__init__` will be checked.
    """
    # Get the parameters in `__init__` of the configuration class, and the default values if any
    signature = dict(inspect.signature(config_class.__init__).parameters)
    parameter_names = [x for x in list(signature.keys()) if x not in ["self", "kwargs"]]
    parameter_defaults = [signature[param].default for param in parameter_names]

    # If `attribute_map` exists, an attribute can have different names to be used in the modeling files, and as long
    # as one variant is used, the test should pass
    reversed_attribute_map = {}
    if len(config_class.attribute_map) > 0:
        reversed_attribute_map = {v: k for k, v in config_class.attribute_map.items()}

    # Get the path to modeling source files
    config_source_file = inspect.getsourcefile(config_class)
    model_dir = os.path.dirname(config_source_file)
    # Let's check against all frameworks: as long as one framework uses an attribute, we are good.
    modeling_paths = [os.path.join(model_dir, fn) for fn in os.listdir(model_dir) if fn.startswith("modeling_")]

    # Get the source code strings
    modeling_sources = []
    for path in modeling_paths:
        if os.path.isfile(path):
            with open(path, encoding="utf8") as fp:
                modeling_sources.append(fp.read())

    unused_attributes = []
    for config_param, default_value in zip(parameter_names, parameter_defaults):
        # `attributes` here is all the variant names for `config_param`
        attributes = [config_param]
        # some configuration classes have non-empty `attribute_map`, and both names could be used in the
        # corresponding modeling files. As long as one of them appears, it is fine.
        if config_param in reversed_attribute_map:
            attributes.append(reversed_attribute_map[config_param])

        if not check_attribute_being_used(config_class, attributes, default_value, modeling_sources):
            unused_attributes.append(attributes[0])

    return sorted(unused_attributes)


def check_config_attributes():
    """Check the arguments in `__init__` of all configuration classes are used in python files"""
    configs_with_unused_attributes = {}
    for _config_class in list(CONFIG_MAPPING.values()):
        # Skip deprecated models
        if "models.deprecated" in _config_class.__module__:
            continue
        # Some config classes are not in `CONFIG_MAPPING` (e.g. `CLIPVisionConfig`, `Blip2VisionConfig`, etc.)
        config_classes_in_module = [
            cls
            for name, cls in inspect.getmembers(
                inspect.getmodule(_config_class),
                lambda x: inspect.isclass(x)
                and issubclass(x, PretrainedConfig)
                and inspect.getmodule(x) == inspect.getmodule(_config_class),
            )
        ]
        for config_class in config_classes_in_module:
            unused_attributes = check_config_attributes_being_used(config_class)
            if len(unused_attributes) > 0:
                configs_with_unused_attributes[config_class.__name__] = unused_attributes

    if len(configs_with_unused_attributes) > 0:
        error = "The following configuration classes contain unused attributes in the corresponding modeling files:\n"
        for name, attributes in configs_with_unused_attributes.items():
            error += f"{name}: {attributes}\n"

        raise ValueError(error)


if __name__ == "__main__":
    check_config_attributes()<|MERGE_RESOLUTION|>--- conflicted
+++ resolved
@@ -276,7 +276,6 @@
         "attention_chunk_size",
     ],
     "Llama4VisionConfig": ["multi_modal_projector_bias", "norm_eps"],
-<<<<<<< HEAD
     "ModernBertDecoderConfig": [
         "embedding_dropout",
         "hidden_activation",
@@ -288,11 +287,9 @@
         "classifier_activation",
         "global_attn_every_n_layers",
     ],
-=======
     # position_embedding_type not used and deprecated. Should be deleted in v4.55
     "LayoutLMConfig": ["position_embedding_type"],
     "MarkupLMConfig": ["position_embedding_type"],
->>>>>>> 2d561713
     "SmolLM3Config": ["no_rope_layer_interval"],
     "Gemma3nVisionConfig": ["architecture", "do_pooling", "model_args"],  # this is for use in `timm`
 }
