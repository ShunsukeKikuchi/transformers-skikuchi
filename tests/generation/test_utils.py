# coding=utf-8
# Copyright 2020 The HuggingFace Team Inc.
#
# Licensed under the Apache License, Version 2.0 (the "License");
# you may not use this file except in compliance with the License.
# You may obtain a clone of the License at
#
#     http://www.apache.org/licenses/LICENSE-2.0
#
# Unless required by applicable law or agreed to in writing, software
# distributed under the License is distributed on an "AS IS" BASIS,
# WITHOUT WARRANTIES OR CONDITIONS OF ANY KIND, either express or implied.
# See the License for the specific language governing permissions and
# limitations under the License.


import copy
import inspect
import tempfile
import unittest
import warnings

import numpy as np
import pytest
from parameterized import parameterized

from transformers import is_torch_available, pipeline, set_seed
from transformers.testing_utils import (
    is_flaky,
    require_accelerate,
    require_auto_gptq,
    require_quanto,
    require_torch,
    require_torch_gpu,
    require_torch_multi_accelerator,
    require_torch_multi_gpu,
    slow,
    torch_device,
)

from ..test_modeling_common import floats_tensor, ids_tensor
from .test_framework_agnostic import GenerationIntegrationTestsMixin


if is_torch_available():
    import torch

    from transformers import (
        AutoModelForCausalLM,
        AutoModelForSeq2SeqLM,
        AutoModelForSpeechSeq2Seq,
        AutoModelForVision2Seq,
        AutoProcessor,
        AutoTokenizer,
        BartForCausalLM,
        BartForConditionalGeneration,
        BartTokenizer,
        GPT2LMHeadModel,
        GPT2Tokenizer,
        ImageGPTForCausalImageModeling,
        SpeechEncoderDecoderModel,
    )
    from transformers.cache_utils import DynamicCache, EncoderDecoderCache, QuantoQuantizedCache, StaticCache
    from transformers.generation import (
        BeamSampleDecoderOnlyOutput,
        BeamSampleEncoderDecoderOutput,
        BeamSearchDecoderOnlyOutput,
        BeamSearchEncoderDecoderOutput,
        DisjunctiveConstraint,
        GenerateBeamDecoderOnlyOutput,
        GenerateBeamEncoderDecoderOutput,
        GenerateDecoderOnlyOutput,
        GenerateEncoderDecoderOutput,
        GenerationConfig,
        GreedySearchDecoderOnlyOutput,
        GreedySearchEncoderDecoderOutput,
        LogitsProcessorList,
        MaxLengthCriteria,
        MinLengthLogitsProcessor,
        PhrasalConstraint,
        PromptLookupCandidateGenerator,
        SampleDecoderOnlyOutput,
        SampleEncoderDecoderOutput,
        StoppingCriteria,
        StoppingCriteriaList,
        WatermarkDetector,
        WatermarkingConfig,
    )
    from transformers.generation.utils import _speculative_sampling


@pytest.mark.generate
class GenerationTesterMixin:
    model_tester = None
    all_generative_model_classes = ()
    input_name = "input_ids"
    max_new_tokens = 3

    def _get_input_ids_and_config(self, batch_size=2):
        config, inputs_dict = self.model_tester.prepare_config_and_inputs_for_common()
        input_ids = inputs_dict[self.input_name]

        input_ids = input_ids[:batch_size]

        if config.eos_token_id is not None and config.pad_token_id is None:
            # hack to allow generate for models such as GPT2 as is done in `generate()`
            if isinstance(config.eos_token_id, int):
                config.eos_token_id = [config.eos_token_id]
            config.pad_token_id = config.eos_token_id[0]

        if self.has_attentions:
            attention_mask = torch.ones_like(input_ids, dtype=torch.long)
        else:
            attention_mask = None

        # It is important set set the eos_token_id to None to ensure that no sequences
        # shorter than `max_length` can be generated
        config.eos_token_id = None
        config.forced_eos_token_id = None

        return config, input_ids, attention_mask

    def _get_logits_processor_kwargs(self, do_sample=False):
        logits_processor_kwargs = {
            "bad_words_ids": [[1, 0]],
            "repetition_penalty": 1.2,
            "remove_invalid_values": True,
        }
        if do_sample:
            logits_processor_kwargs.update(
                {
                    "top_k": 10,
                    "top_p": 0.7,
                    "temperature": 0.7,
                }
            )

        return logits_processor_kwargs

    def _get_beam_kwargs(self, num_return_sequences=1):
        beam_kwargs = {
            "early_stopping": False,
            "length_penalty": 2.0,
            "num_beams": 2,
            "num_return_sequences": num_return_sequences,
        }
        return beam_kwargs

    def _get_diverse_beam_kwargs(self, num_return_sequences=1):
        beam_kwargs = {
            "early_stopping": False,
            "length_penalty": 2.0,
            "num_beams": 2,
            "num_return_sequences": num_return_sequences,
            "num_beam_groups": 2,  # one beam per group
            "diversity_penalty": 2.0,
        }
        return beam_kwargs

    def _get_constrained_beam_kwargs(self, num_return_sequences=1):
        beam_kwargs = {
            "early_stopping": False,
            "length_penalty": 2.0,
            "num_beams": num_return_sequences * 4,
            "num_return_sequences": num_return_sequences,
        }
        return beam_kwargs

    @staticmethod
    def _get_encoder_outputs(
        model, input_ids, attention_mask, output_attentions=None, output_hidden_states=None, num_interleave=1
    ):
        encoder = model.get_encoder()
        encoder_outputs = encoder(
            input_ids,
            attention_mask=attention_mask,
            output_attentions=output_attentions,
            output_hidden_states=output_hidden_states,
        )
        encoder_outputs["last_hidden_state"] = encoder_outputs.last_hidden_state.repeat_interleave(
            num_interleave, dim=0
        )
        generation_config = copy.deepcopy(model.generation_config)
        model._prepare_special_tokens(generation_config)
        input_ids = torch.zeros_like(input_ids[:, :1]) + generation_config.decoder_start_token_id
        attention_mask = None
        return encoder_outputs, input_ids, attention_mask

    def _greedy_generate(
        self,
        model,
        input_ids,
        attention_mask,
        output_scores=False,
        output_logits=False,
        output_attentions=False,
        output_hidden_states=False,
        return_dict_in_generate=False,
        use_cache=True,
    ):
        logits_processor_kwargs = self._get_logits_processor_kwargs(do_sample=False)
        model_kwargs = {"attention_mask": attention_mask} if attention_mask is not None else {}
        output_generate = model.generate(
            input_ids,
            do_sample=False,
            num_beams=1,
            max_new_tokens=self.max_new_tokens,
            output_attentions=output_attentions,
            output_hidden_states=output_hidden_states,
            output_scores=output_scores,
            output_logits=output_logits,
            return_dict_in_generate=return_dict_in_generate,
            use_cache=use_cache,
            **logits_processor_kwargs,
            **model_kwargs,
        )

        return output_generate

    def _sample_generate(
        self,
        model,
        input_ids,
        attention_mask,
        num_return_sequences,
        output_scores=False,
        output_logits=False,
        output_attentions=False,
        output_hidden_states=False,
        return_dict_in_generate=False,
        use_cache=True,
    ):
        torch.manual_seed(0)
        logits_processor_kwargs = self._get_logits_processor_kwargs(do_sample=True)
        model_kwargs = {"attention_mask": attention_mask} if attention_mask is not None else {}
        output_generate = model.generate(
            input_ids,
            do_sample=True,
            num_beams=1,
            max_new_tokens=self.max_new_tokens,
            num_return_sequences=num_return_sequences,
            output_scores=output_scores,
            output_logits=output_logits,
            output_attentions=output_attentions,
            output_hidden_states=output_hidden_states,
            return_dict_in_generate=return_dict_in_generate,
            use_cache=use_cache,
            **logits_processor_kwargs,
            **model_kwargs,
        )

        return output_generate

    def _beam_search_generate(
        self,
        model,
        input_ids,
        attention_mask,
        beam_kwargs,
        output_scores=False,
        output_logits=False,
        output_attentions=False,
        output_hidden_states=False,
        return_dict_in_generate=False,
        use_cache=True,
    ):
        logits_processor_kwargs = self._get_logits_processor_kwargs(do_sample=False)
        model_kwargs = {"attention_mask": attention_mask} if attention_mask is not None else {}
        output_generate = model.generate(
            input_ids,
            do_sample=False,
            max_new_tokens=self.max_new_tokens,
            output_scores=output_scores,
            output_logits=output_logits,
            output_attentions=output_attentions,
            output_hidden_states=output_hidden_states,
            return_dict_in_generate=return_dict_in_generate,
            use_cache=use_cache,
            **beam_kwargs,
            **logits_processor_kwargs,
            **model_kwargs,
        )

        return output_generate

    def _beam_sample_generate(
        self,
        model,
        input_ids,
        attention_mask,
        beam_kwargs,
        output_scores=False,
        output_logits=False,
        output_attentions=False,
        output_hidden_states=False,
        return_dict_in_generate=False,
        use_cache=True,
    ):
        torch.manual_seed(0)
        logits_processor_kwargs = self._get_logits_processor_kwargs(do_sample=True)
        model_kwargs = {"attention_mask": attention_mask} if attention_mask is not None else {}
        output_generate = model.generate(
            input_ids,
            do_sample=True,
            max_new_tokens=self.max_new_tokens,
            output_scores=output_scores,
            output_logits=output_logits,
            output_attentions=output_attentions,
            output_hidden_states=output_hidden_states,
            return_dict_in_generate=return_dict_in_generate,
            use_cache=use_cache,
            **beam_kwargs,
            **logits_processor_kwargs,
            **model_kwargs,
        )

        return output_generate

    def _group_beam_search_generate(
        self,
        model,
        input_ids,
        attention_mask,
        beam_kwargs,
        output_scores=False,
        output_logits=False,
        output_attentions=False,
        output_hidden_states=False,
        return_dict_in_generate=False,
        use_cache=True,
    ):
        logits_processor_kwargs = self._get_logits_processor_kwargs(do_sample=False)
        model_kwargs = {"attention_mask": attention_mask} if attention_mask is not None else {}
        output_generate = model.generate(
            input_ids,
            do_sample=False,
            max_new_tokens=self.max_new_tokens,
            output_scores=output_scores,
            output_logits=output_logits,
            output_attentions=output_attentions,
            output_hidden_states=output_hidden_states,
            return_dict_in_generate=return_dict_in_generate,
            use_cache=use_cache,
            **beam_kwargs,
            **logits_processor_kwargs,
            **model_kwargs,
        )

        return output_generate

    def _constrained_beam_search_generate(
        self,
        model,
        input_ids,
        attention_mask,
        constraints,
        beam_kwargs,
        output_scores=False,
        output_logits=False,
        output_attentions=False,
        output_hidden_states=False,
        return_dict_in_generate=False,
        use_cache=True,
    ):
        logits_processor_kwargs = self._get_logits_processor_kwargs(do_sample=False)
        model_kwargs = {"attention_mask": attention_mask} if attention_mask is not None else {}
        output_generate = model.generate(
            input_ids,
            do_sample=False,
            max_new_tokens=self.max_new_tokens,
            output_scores=output_scores,
            output_logits=output_logits,
            output_attentions=output_attentions,
            output_hidden_states=output_hidden_states,
            return_dict_in_generate=return_dict_in_generate,
            constraints=constraints,
            use_cache=use_cache,
            **beam_kwargs,
            **logits_processor_kwargs,
            **model_kwargs,
        )

        return output_generate

    def _contrastive_generate(
        self,
        model,
        input_ids,
        attention_mask,
        output_scores=False,
        output_logits=False,
        output_attentions=False,
        output_hidden_states=False,
        return_dict_in_generate=False,
        use_cache=True,
    ):
        contrastive_search_kwargs = {
            "penalty_alpha": 0.6,
            "top_k": 5,
        }

        logits_processor_kwargs = self._get_logits_processor_kwargs(do_sample=False)
        model_kwargs = {"attention_mask": attention_mask} if attention_mask is not None else {}
        output_generate = model.generate(
            input_ids,
            do_sample=False,
            num_beams=1,
            max_new_tokens=self.max_new_tokens,
            output_attentions=output_attentions,
            output_hidden_states=output_hidden_states,
            output_scores=output_scores,
            output_logits=output_logits,
            return_dict_in_generate=return_dict_in_generate,
            use_cache=use_cache,
            **logits_processor_kwargs,
            **model_kwargs,
            **contrastive_search_kwargs,
        )

        return output_generate

    @pytest.mark.generate
    def test_greedy_generate(self):
        for model_class in self.all_generative_model_classes:
            config, input_ids, attention_mask = self._get_input_ids_and_config()

            model = model_class(config).to(torch_device).eval()
            output_generate = self._greedy_generate(model=model, input_ids=input_ids, attention_mask=attention_mask)

            if model.config.is_encoder_decoder:
                self.assertTrue(output_generate.shape[-1] == self.max_new_tokens + 1)
            else:
                self.assertTrue(output_generate.shape[-1] == self.max_new_tokens + input_ids.shape[-1])

    @pytest.mark.generate
    def test_greedy_generate_dict_outputs(self):
        for model_class in self.all_generative_model_classes:
            config, input_ids, attention_mask = self._get_input_ids_and_config()

            model = model_class(config).to(torch_device).eval()
            output_generate = self._greedy_generate(
                model=model,
                input_ids=input_ids,
                attention_mask=attention_mask,
                output_scores=True,
                output_logits=True,
                output_hidden_states=True,
                output_attentions=self.has_attentions,
                return_dict_in_generate=True,
                use_cache=False,
            )

            if model.config.is_encoder_decoder:
                self.assertTrue(output_generate.sequences.shape[-1] == self.max_new_tokens + 1)
                self.assertIsInstance(output_generate, GenerateEncoderDecoderOutput)
                # Retrocompatibility check
                self.assertIsInstance(output_generate, GreedySearchEncoderDecoderOutput)
            else:
                self.assertTrue(output_generate.sequences.shape[-1] == self.max_new_tokens + input_ids.shape[-1])
                self.assertIsInstance(output_generate, GenerateDecoderOnlyOutput)
                # Retrocompatibility check
                self.assertIsInstance(output_generate, GreedySearchDecoderOnlyOutput)

            self._check_outputs(output_generate, input_ids, model.config)

    @pytest.mark.generate
    def test_greedy_generate_dict_outputs_use_cache(self):
        for model_class in self.all_generative_model_classes:
            config, input_ids, attention_mask = self._get_input_ids_and_config()

            if not hasattr(config, "use_cache"):
                self.skipTest(reason="This model doesn't support caching")
            if any(model_name in model_class.__name__.lower() for model_name in ["rwkv"]):
                self.skipTest(reason="Won't fix: model with non-standard dictionary output shapes")

            config.is_decoder = True
            model = model_class(config).to(torch_device).eval()
            output_generate = self._greedy_generate(
                model=model,
                input_ids=input_ids,
                attention_mask=attention_mask,
                output_scores=True,
                output_logits=True,
                output_hidden_states=True,
                output_attentions=self.has_attentions,
                return_dict_in_generate=True,
                use_cache=True,
            )

            if model.config.is_encoder_decoder:
                self.assertTrue(output_generate.sequences.shape[-1] == self.max_new_tokens + 1)
            else:
                self.assertTrue(output_generate.sequences.shape[-1] == self.max_new_tokens + input_ids.shape[-1])
            self._check_outputs(output_generate, input_ids, model.config, use_cache=True)

    @pytest.mark.generate
    def test_sample_generate(self):
        for model_class in self.all_generative_model_classes:
            config, input_ids, attention_mask = self._get_input_ids_and_config()

            model = model_class(config).to(torch_device).eval()
            output_generate = self._sample_generate(
                model=model,
                input_ids=input_ids,
                attention_mask=attention_mask,
                num_return_sequences=1,
            )

            if model.config.is_encoder_decoder:
                self.assertTrue(output_generate.shape[-1] == self.max_new_tokens + 1)
            else:
                self.assertTrue(output_generate.shape[-1] == self.max_new_tokens + input_ids.shape[-1])

    @pytest.mark.generate
    def test_sample_generate_dict_output(self):
        for model_class in self.all_generative_model_classes:
            config, input_ids, attention_mask = self._get_input_ids_and_config()

            model = model_class(config).to(torch_device).eval()
            output_generate = self._sample_generate(
                model=model,
                input_ids=input_ids,
                attention_mask=attention_mask,
                num_return_sequences=2,
                output_scores=True,
                output_logits=True,
                output_hidden_states=True,
                output_attentions=self.has_attentions,
                return_dict_in_generate=True,
                use_cache=False,
            )

            if model.config.is_encoder_decoder:
                self.assertTrue(output_generate.sequences.shape[-1] == self.max_new_tokens + 1)
                self.assertIsInstance(output_generate, GenerateEncoderDecoderOutput)
                # Retrocompatibility check
                self.assertIsInstance(output_generate, SampleEncoderDecoderOutput)
            else:
                self.assertTrue(output_generate.sequences.shape[-1] == self.max_new_tokens + input_ids.shape[-1])
                self.assertIsInstance(output_generate, GenerateDecoderOnlyOutput)
                # Retrocompatibility check
                self.assertIsInstance(output_generate, SampleDecoderOnlyOutput)

            self._check_outputs(output_generate, input_ids, model.config, num_return_sequences=2)

    @pytest.mark.generate
    def test_beam_search_generate(self):
        for model_class in self.all_generative_model_classes:
            config, input_ids, attention_mask = self._get_input_ids_and_config()

            model = model_class(config).to(torch_device).eval()

            beam_kwargs = self._get_beam_kwargs()
            output_generate = self._beam_search_generate(
                model=model,
                input_ids=input_ids,
                attention_mask=attention_mask,
                beam_kwargs=beam_kwargs,
            )

            if model.config.is_encoder_decoder:
                self.assertTrue(output_generate.shape[-1] == self.max_new_tokens + 1)
            else:
                self.assertTrue(output_generate.shape[-1] == self.max_new_tokens + input_ids.shape[-1])

    @pytest.mark.generate
    def test_beam_search_generate_dict_output(self):
        for model_class in self.all_generative_model_classes:
            config, input_ids, attention_mask = self._get_input_ids_and_config()

            model = model_class(config).to(torch_device).eval()
            beam_kwargs = self._get_beam_kwargs()
            output_generate = self._beam_search_generate(
                model=model,
                input_ids=input_ids,
                attention_mask=attention_mask,
                beam_kwargs=beam_kwargs,
                output_scores=True,
                output_logits=True,
                output_hidden_states=True,
                output_attentions=self.has_attentions,
                return_dict_in_generate=True,
                use_cache=False,
            )
            if model.config.is_encoder_decoder:
                self.assertTrue(output_generate.sequences.shape[-1] == self.max_new_tokens + 1)
                self.assertIsInstance(output_generate, GenerateBeamEncoderDecoderOutput)
                # Retrocompatibility check
                self.assertIsInstance(output_generate, BeamSearchEncoderDecoderOutput)
            else:
                self.assertTrue(output_generate.sequences.shape[-1] == self.max_new_tokens + input_ids.shape[-1])
                self.assertIsInstance(output_generate, GenerateBeamDecoderOnlyOutput)
                # Retrocompatibility check
                self.assertIsInstance(output_generate, BeamSearchDecoderOnlyOutput)

            self._check_outputs(
                output_generate, input_ids, model.config, num_return_sequences=beam_kwargs["num_beams"]
            )

    @pytest.mark.generate
    def test_beam_search_generate_dict_outputs_use_cache(self):
        for model_class in self.all_generative_model_classes:
            # enable cache
            config, input_ids, attention_mask = self._get_input_ids_and_config()

            if not hasattr(config, "use_cache"):
                self.skipTest(reason="This model doesn't support caching")
            if any(model_name in model_class.__name__.lower() for model_name in ["rwkv"]):
                self.skipTest(reason="Won't fix: model with non-standard dictionary output shapes")

            model = model_class(config).to(torch_device).eval()
            beam_kwargs = self._get_beam_kwargs()

            config.is_decoder = True
            model = model_class(config).to(torch_device).eval()
            output_generate = self._beam_search_generate(
                model=model,
                input_ids=input_ids,
                attention_mask=attention_mask,
                beam_kwargs=beam_kwargs,
                output_scores=True,
                output_logits=True,
                output_hidden_states=True,
                output_attentions=self.has_attentions,
                return_dict_in_generate=True,
                use_cache=True,
            )

            if model.config.is_encoder_decoder:
                self.assertTrue(output_generate.sequences.shape[-1] == self.max_new_tokens + 1)
            else:
                self.assertTrue(output_generate.sequences.shape[-1] == self.max_new_tokens + input_ids.shape[-1])
            self._check_outputs(
                output_generate, input_ids, model.config, use_cache=True, num_return_sequences=beam_kwargs["num_beams"]
            )

    @require_accelerate
    @require_torch_multi_accelerator
    @pytest.mark.generate
    def test_model_parallel_beam_search(self):
        for model_class in self.all_generative_model_classes:
            if "xpu" in torch_device:
                return unittest.skip(reason="device_map='auto' does not work with XPU devices")

            if model_class._no_split_modules is None:
                continue

            config, input_ids, attention_mask = self._get_input_ids_and_config()

            model = model_class(config).eval()
            with tempfile.TemporaryDirectory() as tmp_dir:
                model.cpu().save_pretrained(tmp_dir)
                new_model = model_class.from_pretrained(tmp_dir, device_map="auto")

                new_model.generate(
                    input_ids,
                    attention_mask=attention_mask,
                    max_new_tokens=self.max_new_tokens,
                    num_beams=2,
                )

    @pytest.mark.generate
    def test_beam_sample_generate(self):
        for model_class in self.all_generative_model_classes:
            config, input_ids, attention_mask = self._get_input_ids_and_config()

            model = model_class(config).to(torch_device).eval()
            beam_kwargs = self._get_beam_kwargs()
            output_generate = self._beam_sample_generate(
                model=model,
                input_ids=input_ids,
                attention_mask=attention_mask,
                beam_kwargs=beam_kwargs,
            )

            if model.config.is_encoder_decoder:
                self.assertTrue(output_generate.shape[-1] == self.max_new_tokens + 1)
            else:
                self.assertTrue(output_generate.shape[-1] == self.max_new_tokens + input_ids.shape[-1])

            prepare_inputs_for_generation_args = set(inspect.signature(model.prepare_inputs_for_generation).parameters)
            # `inputs_embeds` input is well supported when `cache_positions` is used, because it means the modeling
            # code is up to date with our most recent standards
            if (
                "inputs_embeds" in prepare_inputs_for_generation_args
                and "cache_positions" in prepare_inputs_for_generation_args
            ):
                input_embeds = model.get_input_embeddings()(input_ids)
                beam_kwargs.update({"inputs_embeds": input_embeds})
                output_generate2 = self._beam_sample_generate(
                    model=model,
                    input_ids=None,
                    attention_mask=attention_mask,
                    beam_kwargs=beam_kwargs,
                )

                torch.testing.assert_close(output_generate[:, input_embeds.shape[1] :], output_generate2)

    @pytest.mark.generate
    def test_beam_sample_generate_dict_output(self):
        for model_class in self.all_generative_model_classes:
            config, input_ids, attention_mask = self._get_input_ids_and_config()

            model = model_class(config).to(torch_device).eval()
            beam_kwargs = self._get_beam_kwargs()

            output_generate = self._beam_sample_generate(
                model=model,
                input_ids=input_ids,
                attention_mask=attention_mask,
                beam_kwargs=beam_kwargs,
                output_scores=True,
                output_logits=True,
                output_hidden_states=True,
                output_attentions=self.has_attentions,
                return_dict_in_generate=True,
                use_cache=False,
            )

            if model.config.is_encoder_decoder:
                self.assertTrue(output_generate.sequences.shape[-1] == self.max_new_tokens + 1)
                self.assertIsInstance(output_generate, GenerateBeamEncoderDecoderOutput)
                # Retrocompatibility check
                self.assertIsInstance(output_generate, BeamSampleEncoderDecoderOutput)
            else:
                self.assertTrue(output_generate.sequences.shape[-1] == self.max_new_tokens + input_ids.shape[-1])
                self.assertIsInstance(output_generate, GenerateBeamDecoderOnlyOutput)
                # Retrocompatibility check
                self.assertIsInstance(output_generate, BeamSampleDecoderOnlyOutput)

            self._check_outputs(
                output_generate, input_ids, model.config, num_return_sequences=beam_kwargs["num_beams"]
            )

    @pytest.mark.generate
    def test_generate_without_input_ids(self):
        config, _, _ = self._get_input_ids_and_config()

        # if no bos token id => cannot generate from None
        if config.bos_token_id is None:
            self.skipTest(reason="bos_token_id is None")

        # hack in case they are equal, otherwise the attn mask will be [0]
        if config.bos_token_id == config.pad_token_id:
            config.pad_token_id = None

        for model_class in self.all_generative_model_classes:
            model = model_class(config).to(torch_device)
            model.eval()

            output_ids_generate = model.generate(
                do_sample=False, max_new_tokens=self.max_new_tokens, remove_invalid_values=True
            )
            self.assertIsNotNone(output_ids_generate)

    @pytest.mark.generate
    def test_group_beam_search_generate(self):
        for model_class in self.all_generative_model_classes:
            config, input_ids, attention_mask = self._get_input_ids_and_config()

            model = model_class(config).to(torch_device).eval()
            # check `generate()` and `group_beam_search()` are equal
            beam_kwargs = self._get_diverse_beam_kwargs()
            output_generate = self._group_beam_search_generate(
                model=model,
                input_ids=input_ids,
                attention_mask=attention_mask,
                beam_kwargs=beam_kwargs,
            )
            if model.config.is_encoder_decoder:
                self.assertTrue(output_generate.shape[-1] == self.max_new_tokens + 1)
            else:
                self.assertTrue(output_generate.shape[-1] == self.max_new_tokens + input_ids.shape[-1])

            # check `group_beam_search` for higher than 1 `num_return_sequences`
            num_return_sequences = 2
            beam_kwargs = self._get_diverse_beam_kwargs(num_return_sequences=num_return_sequences)
            output_generate = self._group_beam_search_generate(
                model=model,
                input_ids=input_ids,
                attention_mask=attention_mask,
                beam_kwargs=beam_kwargs,
            )
            if model.config.is_encoder_decoder:
                self.assertTrue(output_generate.shape[-1] == self.max_new_tokens + 1)
            else:
                self.assertTrue(output_generate.shape[-1] == self.max_new_tokens + input_ids.shape[-1])

    @pytest.mark.generate
    def test_group_beam_search_generate_dict_output(self):
        for model_class in self.all_generative_model_classes:
            config, input_ids, attention_mask = self._get_input_ids_and_config()

            model = model_class(config).to(torch_device).eval()
            beam_kwargs = self._get_diverse_beam_kwargs()
            output_generate = self._group_beam_search_generate(
                model=model,
                input_ids=input_ids,
                attention_mask=attention_mask,
                beam_kwargs=beam_kwargs,
                output_scores=True,
                output_logits=True,
                output_hidden_states=True,
                output_attentions=self.has_attentions,
                return_dict_in_generate=True,
                use_cache=False,
            )
            if model.config.is_encoder_decoder:
                self.assertTrue(output_generate.sequences.shape[-1] == self.max_new_tokens + 1)
                self.assertIsInstance(output_generate, GenerateBeamEncoderDecoderOutput)
                # Retrocompatibility check
                self.assertIsInstance(output_generate, BeamSearchEncoderDecoderOutput)
            else:
                self.assertTrue(output_generate.sequences.shape[-1] == self.max_new_tokens + input_ids.shape[-1])
                self.assertIsInstance(output_generate, GenerateBeamDecoderOnlyOutput)
                # Retrocompatibility check
                self.assertIsInstance(output_generate, BeamSearchDecoderOnlyOutput)

            self._check_outputs(
                output_generate, input_ids, model.config, num_return_sequences=beam_kwargs["num_beams"]
            )

    # TODO: @gante
    @is_flaky()
    @pytest.mark.generate
    def test_constrained_beam_search_generate(self):
        for model_class in self.all_generative_model_classes:
            config, input_ids, attention_mask = self._get_input_ids_and_config()

            model = model_class(config).to(torch_device).eval()

            # Sample constraints
            min_id = 3
            max_id = config.vocab_size

            force_tokens = torch.randint(min_id, max_id, (1, 2)).tolist()[0]
            constraints = [
                PhrasalConstraint(force_tokens),
            ]

            beam_kwargs = self._get_constrained_beam_kwargs()
            output_generate = self._constrained_beam_search_generate(
                model=model,
                input_ids=input_ids,
                attention_mask=attention_mask,
                constraints=constraints,
                beam_kwargs=beam_kwargs,
            )

            if model.config.is_encoder_decoder:
                self.assertTrue(output_generate.shape[-1] == self.max_new_tokens + 1)
            else:
                self.assertTrue(output_generate.shape[-1] == self.max_new_tokens + input_ids.shape[-1])

            for generation_output in output_generate:
                self._check_sequence_inside_sequence(force_tokens, generation_output)

            # check`constrained_beam_search` for higher than 1 `num_return_sequences`
            # Sample constraints
            force_tokens = torch.randint(min_id, max_id, (1, 2)).tolist()[0]
            constraints = [
                PhrasalConstraint(force_tokens),
            ]

            beam_kwargs = self._get_constrained_beam_kwargs(num_return_sequences=2)

            output_generate = self._constrained_beam_search_generate(
                model=model,
                input_ids=input_ids,
                attention_mask=attention_mask,
                constraints=constraints,
                beam_kwargs=beam_kwargs,
            )

            if model.config.is_encoder_decoder:
                self.assertTrue(output_generate.shape[-1] == self.max_new_tokens + 1)
            else:
                self.assertTrue(output_generate.shape[-1] == self.max_new_tokens + input_ids.shape[-1])

            for generation_output in output_generate:
                self._check_sequence_inside_sequence(force_tokens, generation_output)

    @pytest.mark.generate
    def test_constrained_beam_search_generate_dict_output(self):
        for model_class in self.all_generative_model_classes:
            config, input_ids, attention_mask = self._get_input_ids_and_config()

            model = model_class(config).to(torch_device).eval()

            # Sample constraints
            min_id = 3
            max_id = model.config.vocab_size
            force_tokens = torch.randint(min_id, max_id, (1, 2)).tolist()[0]
            constraints = [
                PhrasalConstraint(force_tokens),
            ]

            beam_kwargs = self._get_constrained_beam_kwargs()
            output_generate = self._constrained_beam_search_generate(
                model=model,
                input_ids=input_ids,
                attention_mask=attention_mask,
                constraints=constraints,
                beam_kwargs=beam_kwargs,
                output_scores=True,
                output_logits=True,
                output_hidden_states=True,
                output_attentions=self.has_attentions,
                return_dict_in_generate=True,
                use_cache=False,
            )

            if model.config.is_encoder_decoder:
                self.assertTrue(output_generate.sequences.shape[-1] == self.max_new_tokens + 1)
                self.assertIsInstance(output_generate, GenerateBeamEncoderDecoderOutput)
                # Retrocompatibility check
                self.assertIsInstance(output_generate, BeamSearchEncoderDecoderOutput)
            else:
                self.assertTrue(output_generate.sequences.shape[-1] == self.max_new_tokens + input_ids.shape[-1])
                self.assertIsInstance(output_generate, GenerateBeamDecoderOnlyOutput)
                # Retrocompatibility check
                self.assertIsInstance(output_generate, BeamSearchDecoderOnlyOutput)

            self._check_outputs(
                output_generate, input_ids, model.config, num_return_sequences=beam_kwargs["num_beams"]
            )

    @pytest.mark.generate
    def test_contrastive_generate(self):
        for model_class in self.all_generative_model_classes:
            if model_class._is_stateful:
                self.skipTest(reason="Stateful models don't support contrastive search generation")

            # won't fix: FSMT and Reformer have a different cache variable type (and format).
            if any(model_name in model_class.__name__.lower() for model_name in ["fsmt", "reformer"]):
                self.skipTest(reason="Won't fix: old model with different cache format")

            config, input_ids, attention_mask = self._get_input_ids_and_config()

            # NOTE: contrastive search only works with cache on at the moment.
            if not hasattr(config, "use_cache"):
                self.skipTest(reason="This model doesn't support caching")
            config.is_decoder = True

            # test old generation output for backwards compatibility
            model = model_class(config).to(torch_device).eval()
            output_generate = self._contrastive_generate(
                model=model, input_ids=input_ids, attention_mask=attention_mask, use_cache=True
            )
            if model.config.is_encoder_decoder:
                self.assertTrue(output_generate.shape[-1] == self.max_new_tokens + 1)
            else:
                self.assertTrue(output_generate.shape[-1] == self.max_new_tokens + input_ids.shape[-1])

    @pytest.mark.generate
    def test_contrastive_generate_dict_outputs_use_cache(self):
        for model_class in self.all_generative_model_classes:
            if model_class._is_stateful:
                self.skipTest(reason="Stateful models don't support contrastive search generation")

            # won't fix: FSMT and Reformer have a different cache variable type (and format).
            if any(model_name in model_class.__name__.lower() for model_name in ["fsmt", "reformer"]):
                self.skipTest(reason="Won't fix: old model with different cache format")

            config, input_ids, attention_mask = self._get_input_ids_and_config()

            # NOTE: contrastive search only works with cache on at the moment.
            if not hasattr(config, "use_cache"):
                self.skipTest(reason="This model doesn't support caching")
            config.is_decoder = True

            model = model_class(config).to(torch_device).eval()
            output_generate = self._contrastive_generate(
                model=model,
                input_ids=input_ids,
                attention_mask=attention_mask,
                output_scores=True,
                output_logits=True,
                output_hidden_states=True,
                output_attentions=self.has_attentions,
                return_dict_in_generate=True,
                use_cache=True,
            )

            if model.config.is_encoder_decoder:
                self.assertTrue(output_generate.sequences.shape[-1] == self.max_new_tokens + 1)
            else:
                self.assertTrue(output_generate.sequences.shape[-1] == self.max_new_tokens + input_ids.shape[-1])
            self._check_outputs(output_generate, input_ids, model.config, use_cache=True)

    @pytest.mark.generate
    def test_contrastive_generate_low_memory(self):
        # Check that choosing 'low_memory' does not change the model output
        for model_class in self.all_generative_model_classes:
            if model_class._is_stateful:
                self.skipTest(reason="Stateful models don't support contrastive search generation")

            if any(model_name in model_class.__name__.lower() for model_name in ["fsmt", "reformer", "speech2text"]):
                self.skipTest(reason="Won't fix: old model with different cache format")
            if any(model_name in model_class.__name__.lower() for model_name in ["gptbigcode"]):
                self.skipTest(reason="TODO: fix me")

            config, input_ids, attention_mask = self._get_input_ids_and_config(batch_size=1)

            # NOTE: contrastive search only works with cache on at the moment.
            if not hasattr(config, "use_cache"):
                self.skipTest(reason="This model doesn't support caching")

            config.is_decoder = True

            # test output equality of low versus high memory
            model = model_class(config).to(torch_device).eval()

            low_output = model.generate(
                input_ids,
                top_k=4,
                penalty_alpha=0.6,
                low_memory=True,
                max_new_tokens=self.max_new_tokens,
                attention_mask=attention_mask,
                use_cache=True,
            )

            high_output = model.generate(
                input_ids,
                top_k=4,
                penalty_alpha=0.6,
                low_memory=False,
                max_new_tokens=self.max_new_tokens,
                attention_mask=attention_mask,
                use_cache=True,
            )
            self.assertListEqual(low_output.tolist(), high_output.tolist())

    @pytest.mark.generate
    def test_beam_search_low_memory(self):
        # Check that choosing 'low_memory' does not change the model output
        for model_class in self.all_generative_model_classes:
            if model_class._is_stateful:
                self.skipTest(reason="May fix in the future: need custom cache handling")
            if any(model_name in model_class.__name__.lower() for model_name in ["fsmt", "reformer"]):
                self.skipTest(reason="Won't fix: old model with different cache format")
            if any(
                model_name in model_class.__name__.lower()
                for model_name in [
                    "ctrl",
                    "gptbigcode",
                    "transo_xl",
                    "xlnet",
                    "cpm",
                    "jamba",
                ]
            ):
                self.skipTest(reason="May fix in the future: need model-specific fixes")
            config, input_ids, _ = self._get_input_ids_and_config(batch_size=2)
            # batch_size=1 is ok, but batch_size>1 will cause non-identical output

            config.use_cache = True
            config.is_decoder = True

            # test output equality of low versus high memory
            model = model_class(config).to(torch_device).eval()

            low_output = model.generate(
                input_ids, max_new_tokens=8, num_beams=5, early_stopping=True, low_memory=True, use_cache=True
            )

            high_output = model.generate(
                input_ids,
                max_new_tokens=8,
                num_beams=5,
                early_stopping=True,
                low_memory=False,
                use_cache=True,
            )
            self.assertListEqual(low_output.tolist(), high_output.tolist())

    @pytest.mark.generate
    @parameterized.expand([("random",), ("same",)])
    @is_flaky()  # Read NOTE (1) below. If there are API issues, all attempts will fail.
    def test_assisted_decoding_matches_greedy_search(self, assistant_type):
        # This test ensures that the assisted generation does not introduce output changes over greedy search.
        # NOTE (1): The sentence above is true most of the time, there is a tiny difference in the logits due to matmul
        # shape differences -- and it may result in a different output. The input shape difference happens in the
        # main model, that runs the forward pass with several candidates at once (as opposed to generating one token at
        # a time). See https://github.com/huggingface/transformers/issues/25420#issuecomment-1775317535 for more info.
        # NOTE (2): It breaks the pattern in the tests above, for multiple reasons:
        # - assisted_decoding, contrarily to the other methods, can't be called on its own (e.g. needs to
        # prepare the assistant encoder outputs in the main generate body);
        # - assisted_decoding does not support `use_cache = False`
        # - assisted_decoding does not support `batch_size > 1`

        for model_class in self.all_generative_model_classes:
            if model_class._is_stateful:
                self.skipTest(reason="Stateful models don't support assisted generation")
            if any(model_name in model_class.__name__.lower() for model_name in ["fsmt", "reformer"]):
                self.skipTest(reason="Won't fix: old model with different cache format")
            if any(
                model_name in model_class.__name__.lower()
                for model_name in [
                    "bigbirdpegasus",
                    "led",
                    "mega",
                    "speech2text",
                    "git",
                    "prophetnet",
                    "seamlessm4t",
                    "clvp",
                ]
            ):
                self.skipTest(reason="May fix in the future: need model-specific fixes")

            # enable cache
            config, input_ids, attention_mask = self._get_input_ids_and_config(batch_size=1)

            # NOTE: assisted generation only works with cache on at the moment.
            if not hasattr(config, "use_cache"):
                self.skipTest(reason="This model doesn't support caching")

            config.is_decoder = True
            model = model_class(config).to(torch_device).eval()
            # Sets assisted generation arguments such that:
            # a) no EOS is generated, to ensure generation doesn't break early
            # b) the assistant model always generates two tokens when it is called, to ensure the input preparation of
            #    the assistant model is correct
            # c) there are at least two forward passes in the main model, to ensure the input preparation of
            #    the main model is correct
            generation_kwargs = {
                "eos_token_id": -1,  # see a)
                "max_new_tokens": 4,  # see c)
                "num_beams": 1,
                "do_sample": False,
                "output_scores": True,
                "output_logits": True,
                "output_hidden_states": True,
                "output_attentions": self.has_attentions,
                "return_dict_in_generate": True,
                "use_cache": True,
            }
            output_greedy = model.generate(input_ids, attention_mask=attention_mask, **generation_kwargs)

            # test with the same assistant model or randomly init one
            # in the first case all candidate tokens are accepted, in the second none is accepted
            # case when some are accepted and some not is hard to reproduce, so let's hope this catches most errors :)
            if assistant_type == "random":
                assistant_model = model_class(config).to(torch_device).eval()
            else:
                assistant_model = model
            assistant_model.generation_config.num_assistant_tokens = 2  # see b)
            assistant_model.generation_config.num_assistant_tokens_schedule = "constant"  # see b)
            generation_kwargs.update({"assistant_model": assistant_model})
            output_assisted = model.generate(input_ids, attention_mask=attention_mask, **generation_kwargs)

            # The two outputs must match and their shape must be as expected
            self.assertListEqual(output_greedy.sequences.tolist(), output_assisted.sequences.tolist())
            for output in (output_greedy, output_assisted):
                self._check_outputs(output, input_ids, model.config, use_cache=True)

    @is_flaky()
    @pytest.mark.generate
    def test_prompt_lookup_decoding_matches_greedy_search(self):
        # This test ensures that the prompt lookup generation does not introduce output changes over greedy search.
        # This test is mostly a copy of test_assisted_decoding_matches_greedy_search

        for model_class in self.all_generative_model_classes:
            if model_class._is_stateful:
                self.skipTest(reason="Stateful models don't support assisted generation")
            if any(model_name in model_class.__name__.lower() for model_name in ["fsmt", "reformer"]):
                self.skipTest(reason="Won't fix: old model with different cache format")
            if any(
                model_name in model_class.__name__.lower()
                for model_name in [
                    "bigbirdpegasus",
                    "led",
                    "mega",
                    "speech2text",
                    "git",
                    "prophetnet",
                    "seamlessm4t",
                    "clvp",
                ]
            ):
                self.skipTest(reason="May fix in the future: need model-specific fixes")

            # enable cache
            config, input_ids, attention_mask = self._get_input_ids_and_config(batch_size=1)

            # NOTE: assisted generation only works with cache on at the moment.
            if not hasattr(config, "use_cache"):
                self.skipTest(reason="This model doesn't support caching")

            config.is_decoder = True
            model = model_class(config).to(torch_device).eval()
            # Sets assisted generation arguments such that:
            # a) no EOS is generated, to ensure generation doesn't break early
            # b) the prompt lookup tries to give the model 2 tokens, to ensure the input preparation of
            #    prompt lookup is correct
            # c) there are at least two forward passes in the main model, to ensure the input preparation of
            #    the main model is correct
            generation_kwargs = {
                "eos_token_id": -1,  # see a)
                "max_new_tokens": 4,  # see c)
                "num_beams": 1,
                "do_sample": False,
                "output_scores": True,
                "output_logits": True,
                "output_hidden_states": True,
                "output_attentions": self.has_attentions,
                "return_dict_in_generate": True,
                "use_cache": True,
            }

            output_greedy = model.generate(input_ids, attention_mask=attention_mask, **generation_kwargs)

            generation_kwargs.update({"prompt_lookup_num_tokens": 2})  # see b)
            output_prompt_lookup = model.generate(input_ids, attention_mask=attention_mask, **generation_kwargs)

            # The two outputs must match and their shape must be as expected
            self.assertListEqual(output_greedy.sequences.tolist(), output_prompt_lookup.sequences.tolist())
            for output in (output_greedy, output_prompt_lookup):
                self._check_outputs(output, input_ids, model.config, use_cache=True)

    @pytest.mark.generate
    def test_dola_decoding_sample(self):
        # TODO (joao): investigate skips, try to reduce incompatibilities
        for model_class in self.all_generative_model_classes:
            if model_class._is_stateful:
                self.skipTest(reason="Stateful models don't support DoLa decoding")

            if any(model_name in model_class.__name__.lower() for model_name in ["reformer"]):
                self.skipTest("Skip Reformer as the lm_head input size is 2 * hidden size, adopted from Rev Nets.")

            if any(model_name in model_class.__name__.lower() for model_name in ["marian", "mbart", "pegasus"]):
                self.skipTest("DoLa is not supported for models that don't return layerwise hidden states")

            # enable cache if the model is not openai-gpt, xlnet, cpm, or xlm
            config, input_ids, attention_mask = self._get_input_ids_and_config()

            # Encoder-decoder models are not supported
            if config.is_encoder_decoder:
                self.skipTest("DoLa is not supported for encoder-decoder models")
            config.is_decoder = True
            model = model_class(config).to(torch_device).eval()

            if model.get_output_embeddings() is None:
                self.skipTest("DoLa is not supported for models that don't have output embeddings")
            # Sets dola generation arguments such that:
            # a) no EOS is generated, to ensure generation doesn't break early
            # b) there are at least two forward passes in the main model, to ensure the input preparation of
            #    the main model is correct
            generation_kwargs = {
                "eos_token_id": -1,  # see a)
                "max_new_tokens": 4,  # see b)
                "num_beams": 1,
                "do_sample": True,
                "output_scores": True,
                "output_logits": True,
                "output_hidden_states": True,
                "output_attentions": self.has_attentions,
                "return_dict_in_generate": True,
                "use_cache": hasattr(config, "use_cache"),  # Some models don't support the cache
            }
            generation_kwargs.update({"dola_layers": "low"})
            model_kwargs = {"attention_mask": attention_mask} if attention_mask is not None else {}
            output_dola = model.generate(input_ids, **model_kwargs, **generation_kwargs)
            self._check_outputs(output_dola, input_ids, model.config, use_cache=hasattr(config, "use_cache"))

    @pytest.mark.generate
    def test_assisted_decoding_sample(self):
        # In this test we don't check assisted vs non-assisted output -- seeded assisted decoding with sample will not
        # match sample for the same seed, as the forward pass does not return the exact same logits (due to matmul with
        # different shapes, see https://github.com/huggingface/transformers/issues/25420#issuecomment-1775317535).
        for model_class in self.all_generative_model_classes:
            if model_class._is_stateful:
                self.skipTest(reason="Stateful models don't support assisted generation")
            if any(model_name in model_class.__name__.lower() for model_name in ["fsmt", "reformer"]):
                self.skipTest(reason="Won't fix: old model with different cache format")
            if any(
                model_name in model_class.__name__.lower()
                for model_name in [
                    "bigbirdpegasus",
                    "led",
                    "mega",
                    "speech2text",
                    "git",
                    "prophetnet",
                    "seamlessm4t",
                    "clvp",
                ]
            ):
                self.skipTest(reason="May fix in the future: need model-specific fixes")

            # enable cache
            config, input_ids, attention_mask = self._get_input_ids_and_config(batch_size=1)

            # NOTE: assisted generation only works with cache on at the moment.
            if not hasattr(config, "use_cache"):
                self.skipTest(reason="This model doesn't support caching")

            config.is_decoder = True
            model = model_class(config).to(torch_device).eval()
            # Sets assisted generation arguments such that:
            # a) no EOS is generated, to ensure generation doesn't break early
            # b) the assistant model always generates two tokens when it is called, to ensure the input preparation of
            #    the assistant model is correct
            # c) there are at least two forward passes in the main model, to ensure the input preparation of
            #    the main model is correct
            assistant_model = model
            assistant_model.generation_config.num_assistant_tokens = 2  # see b)
            assistant_model.generation_config.num_assistant_tokens_schedule = "constant"  # see b)
            generation_kwargs = {
                "eos_token_id": -1,  # see a)
                "max_new_tokens": 4,  # see c)
                "num_beams": 1,
                "do_sample": True,
                "assistant_model": assistant_model,
                "output_scores": True,
                "output_logits": True,
                "output_hidden_states": True,
                "output_attentions": self.has_attentions,
                "return_dict_in_generate": True,
                "use_cache": True,
            }
            output_assisted = model.generate(input_ids, attention_mask=attention_mask, **generation_kwargs)

            self._check_outputs(output_assisted, input_ids, model.config, use_cache=True)

    @pytest.mark.generate
    def test_prompt_lookup_decoding_stops_at_eos(self):
        # This test ensures that the prompt lookup generation stops at eos token and does not suggest more tokens
        # (see https://github.com/huggingface/transformers/pull/31301)

        # The main idea is to have an ngram (unigram in our case) that is repeated twice in the input ids.
        # First time at the very end, so input ends with the unigrams, and second any arbitrary location.
        # Also, we need an EOS token which will be injected just after the arbitrary located ngram.
        # We verify that PLD will not copy and propose candidated that contain an EOS token, even if there are overlapping ngrams
        # in input ids. Otherwise a proposed EOS along with the trailing (ngrams-1) tokens might be accepted by the target model.
        # That seems as if the model "generated" and EOS but didn't stop from user's perspective

        input_ids = torch.randint(1, 50, (1, 10), device=torch_device)  # generate inputs in range from 1-50
        arbitrary_ngram = 51  # this is the arbitrary ngram, specifically chosen OOV to prevent flaky tests
        input_ids[:, 3] = arbitrary_ngram  # set pre-eos to arbitrary_ngram which is for sure not present in inputs
        input_ids[:, -1] = arbitrary_ngram  # put arbitrary_ngram in the end for the necessary match to happen

        eos_token_id = torch.tensor([0], device=torch_device)
        input_ids[:, 4] = eos_token_id  # inject eos-token-id in input ids so that it is located after arbitrary_ngram

        # init cand geenerator with max_matching_ngram_size=1 to match per-token
        candidate_generator = PromptLookupCandidateGenerator(
            eos_token_id=eos_token_id, num_output_tokens=4, max_matching_ngram_size=1
        )
        output_prompt_lookup = candidate_generator.get_candidates(input_ids)[0]

        # PLD shouldn't propose any new tokens based on eos-match
        self.assertTrue(output_prompt_lookup.shape[-1] == 10)

    @pytest.mark.generate
    def test_generate_with_head_masking(self):
        """Test designed for encoder-decoder models to ensure the attention head masking is used."""
        attention_names = ["encoder_attentions", "decoder_attentions", "cross_attentions"]
        for model_class in self.all_generative_model_classes:
            config, input_ids, attention_mask = self._get_input_ids_and_config()
            # We want to test only encoder-decoder models
            if not config.is_encoder_decoder:
                continue
            model = model_class(config).to(torch_device)

            head_masking = {
                "head_mask": torch.zeros(config.encoder_layers, config.encoder_attention_heads, device=torch_device),
                "decoder_head_mask": torch.zeros(
                    config.decoder_layers, config.decoder_attention_heads, device=torch_device
                ),
                "cross_attn_head_mask": torch.zeros(
                    config.decoder_layers, config.decoder_attention_heads, device=torch_device
                ),
            }

            signature = inspect.signature(model.forward)
            # We want to test only models where encoder/decoder head masking is implemented
            if not set(head_masking.keys()) < {*signature.parameters.keys()}:
                continue

            for attn_name, (name, mask) in zip(attention_names, head_masking.items()):
                out = model.generate(
                    input_ids,
                    attention_mask=attention_mask,
                    num_beams=1,
                    output_attentions=self.has_attentions,
                    return_dict_in_generate=True,
                    remove_invalid_values=True,
                    **{name: mask},
                )
                # We check the state of decoder_attentions and cross_attentions just from the last step
                attn_weights = out[attn_name] if attn_name == attention_names[0] else out[attn_name][-1]
                self.assertEqual(sum([w.sum().item() for w in attn_weights]), 0.0)

    @pytest.mark.generate
    def test_left_padding_compatibility(self):
        # NOTE: left-padding results in small numerical differences. This is expected.
        # See https://github.com/huggingface/transformers/issues/25420#issuecomment-1775317535

        # First, filter out models that don't support left padding
        # - The model must have generative capabilities
        if len(self.all_generative_model_classes) == 0:
            self.skipTest(reason="No generative architecture available for this model.")

        # - The model must support padding
        if not self.has_attentions:
            self.skipTest(reason="This model doesn't support padding.")

        # - The model must be a decoder-only architecture (encoder-based architectures use right-padding)
        decoder_only_classes = []
        for model_class in self.all_generative_model_classes:
            config, _, _ = self._get_input_ids_and_config()
            if config.is_encoder_decoder:
                continue
            else:
                decoder_only_classes.append(model_class)
        if len(decoder_only_classes) == 0:
            self.skipTest(reason="No decoder-only architecture available for this model.")

        # - Decoder-only architectures derived from encoder-decoder models could support it in theory, but we haven't
        #   added support for it yet. We skip these models for now.
        has_encoder_attributes = any(
            attr_name
            for attr_name in config.to_dict().keys()
            if attr_name.startswith("encoder") and attr_name != "encoder_no_repeat_ngram_size"
        )
        if has_encoder_attributes:
            self.skipTest(
                reason="The decoder-only derived from encoder-decoder models are not expected to support left-padding."
            )

        # Then, test left-padding
        def _prepare_model_kwargs(input_ids, attention_mask, signature):
            model_kwargs = {"input_ids": input_ids, "attention_mask": attention_mask}
            if "position_ids" in signature:
                position_ids = torch.cumsum(attention_mask, dim=-1) - 1
                position_ids.masked_fill_(attention_mask == 0, 1)
                model_kwargs["position_ids"] = position_ids
            if "cache_position" in signature:
                cache_position = torch.arange(input_ids.shape[-1], device=torch_device)
                model_kwargs["cache_position"] = cache_position
            return model_kwargs

        for model_class in decoder_only_classes:
            config, input_ids, attention_mask = self._get_input_ids_and_config()
            model = model_class(config).to(torch_device).eval()
            signature = inspect.signature(model.forward).parameters.keys()

            # no cache as some models require special cache classes to be init outside forward
            model.generation_config.use_cache = False

            # Without padding
            model_kwargs = _prepare_model_kwargs(input_ids, attention_mask, signature)
            next_logits_wo_padding = model(**model_kwargs).logits[:, -1, :]

            # With left-padding (length 32)
            pad_size = (input_ids.shape[0], 32)
            padding = torch.ones(pad_size, dtype=input_ids.dtype, device=torch_device) * config.pad_token_id
            padded_input_ids = torch.cat((padding, input_ids), dim=1)
            padded_attention_mask = torch.cat((torch.zeros_like(padding), attention_mask), dim=1)
            model_kwargs = _prepare_model_kwargs(padded_input_ids, padded_attention_mask, signature)
            next_logits_with_padding = model(**model_kwargs).logits[:, -1, :]

            # They should result in very similar logits
            self.assertTrue(torch.allclose(next_logits_wo_padding, next_logits_with_padding, atol=1e-5))

    @pytest.mark.generate
    def test_past_key_values_format(self):
        # Test that the KV cache is formatted correctly. Exceptions need to explicitly overwrite this test. Having a
        # standard KV cache format is important for a consistent API (and for advanced generation methods).
        for model_class in self.all_generative_model_classes:
            config, inputs = self.model_tester.prepare_config_and_inputs_for_common()

            # If it doesn't support cache, pass the test
            if not hasattr(config, "use_cache"):
                self.skipTest(reason="This model doesn't support caching")

            model = model_class(config).to(torch_device)
            if "use_cache" not in inputs:
                inputs["use_cache"] = True
            outputs = model(**inputs)

            # If "past_key_values" is not returned, pass the test (e.g. RWKV uses a different cache name and format)
            if "past_key_values" not in outputs:
                self.skipTest(reason="This model doesn't return `past_key_values`")

            num_hidden_layers = (
                getattr(config, "decoder_layers", None)
                or getattr(config, "num_decoder_layers", None)
                or config.num_hidden_layers
            )
            num_attention_heads = getattr(config, "decoder_attention_heads", config.num_attention_heads)
            embed_dim = getattr(config, "d_model", config.hidden_size)
            per_head_embed_dim = embed_dim // num_attention_heads

            past_kv = outputs["past_key_values"]
            self.assertEqual(len(past_kv), num_hidden_layers)

            # Encoder-Decoder checks
            if config.is_encoder_decoder:
                encoder_num_attention_heads = config.encoder_attention_heads
                encoder_per_head_embed_dim = embed_dim // encoder_num_attention_heads
                batch_size, seq_length = inputs["decoder_input_ids"].shape
                for i in range(num_hidden_layers):
                    self.assertEqual(len(past_kv[i]), 4)  # K V for the decoder + K V for the encoder = 4
                    self.assertEqual(
                        past_kv[i][0].shape, (batch_size, num_attention_heads, seq_length, per_head_embed_dim)
                    )
                    self.assertEqual(
                        past_kv[i][1].shape, (batch_size, num_attention_heads, seq_length, per_head_embed_dim)
                    )
                    # The sequence length for the encoder K V depends on the model. Since it is not manipulated in
                    # autoregressive generation, I'm keeping the test general and not checking the 3rd dim
                    self.assertEqual(
                        (past_kv[i][2].shape[0], past_kv[i][2].shape[1], past_kv[i][2].shape[3]),
                        (batch_size, encoder_num_attention_heads, encoder_per_head_embed_dim),
                    )
                    self.assertEqual(
                        (past_kv[i][3].shape[0], past_kv[i][3].shape[1], past_kv[i][3].shape[3]),
                        (batch_size, encoder_num_attention_heads, encoder_per_head_embed_dim),
                    )

            # Decoder-only checks
            else:
                # TODO: this line is only needed because of imagegpt, where "pixel_values" = "input_ids". Fix the
                # tests in imagegpt such that `prepare_config_and_inputs_for_common` returns the later (and the other
                # tests use it)
                key = "input_ids" if "input_ids" in inputs else "pixel_values"
                batch_size, seq_length = inputs[key].shape
                for i in range(num_hidden_layers):
                    self.assertEqual(len(past_kv[0]), 2)  # K V for the decoder = 2
                    self.assertEqual(
                        past_kv[i][0].shape, (batch_size, num_attention_heads, seq_length, per_head_embed_dim)
                    )
                    self.assertEqual(
                        past_kv[i][1].shape, (batch_size, num_attention_heads, seq_length, per_head_embed_dim)
                    )

    @pytest.mark.generate
    def test_generate_from_inputs_embeds_decoder_only(self):
        # When supported, tests that the decoder model can generate from `inputs_embeds` instead of `input_ids`
        # if fails, you should probably update the `prepare_inputs_for_generation` function
        for model_class in self.all_generative_model_classes:
            config, input_ids, _ = self._get_input_ids_and_config()

            # Ignore:
            # a) eos (to always output 20 tokens) and pad (so we don't try to infer the attn mask from the input_ids,
            #   which would cause a mismatch),
            config.pad_token_id = config.eos_token_id = -1
            # b) embedding scaling, the scaling factor applied after embeding from input_ids (requires knowledge of the
            #   variable that holds the scaling factor, which is model-dependent)
            if hasattr(config, "scale_embedding"):
                config.scale_embedding = False

            # This test is for decoder-only models (encoder-decoder models have native input embeddings support in the
            # decoder)
            if config.is_encoder_decoder:
                continue

            # Skip models without explicit support
            model = model_class(config).to(torch_device).eval()
            if "inputs_embeds" not in inspect.signature(model.prepare_inputs_for_generation).parameters.keys():
                continue

            # Traditional way of generating text
            outputs_from_ids = model.generate(input_ids)
            self.assertEqual(outputs_from_ids.shape, (2, 20))

            # Same thing, but from input embeddings (`input_ids` is passed so the prompt is present in the output)
            inputs_embeds = model.get_input_embeddings()(input_ids)
            outputs_from_embeds = model.generate(input_ids, inputs_embeds=inputs_embeds)
            self.assertListEqual(outputs_from_ids.tolist(), outputs_from_embeds.tolist())

            # But if we pass different inputs_embeds, we should get different outputs
            torch.manual_seed(0)
            random_embeds = torch.rand_like(inputs_embeds)
            outputs_from_rand_embeds = model.generate(input_ids, inputs_embeds=random_embeds)
            with self.assertRaises(AssertionError):
                self.assertListEqual(outputs_from_rand_embeds.tolist(), outputs_from_embeds.tolist())

            # input_ids is not a required input -- if we don't pass it, the newly generated tokens will be the same
            outputs_from_embeds_wo_ids = model.generate(
                inputs_embeds=inputs_embeds, max_new_tokens=20 - inputs_embeds.shape[1]
            )
            self.assertListEqual(
                outputs_from_embeds[:, inputs_embeds.shape[1] :].tolist(),
                outputs_from_embeds_wo_ids.tolist(),
            )

<<<<<<< HEAD
    def test_generate_from_inputs_embeds_with_static_cache(self):
        """
        Test that StaticCache can generate from inputs_embeds and calculates max_cache_length
        correctly in `generate()`. We force the model to not stop generation until max-length is reached
        to verify that the cache length is indeed set correctly and we don't run out of index when slicing the cache.
        """
        for model_class in self.all_generative_model_classes:
            if not model_class._supports_static_cache:
                self.skipTest(reason="This model does not support the static cache format")

            config, input_ids, attention_mask = self._get_input_ids_and_config()
            if config.is_encoder_decoder:
                self.skipTest(reason="This model is encoder-decoder and has Encoder-Decoder Cache")

            model = model_class(config).to(torch_device).eval()
            if "inputs_embeds" not in inspect.signature(model.prepare_inputs_for_generation).parameters.keys():
                self.skipTest(reason="This model does not support `inputs_embeds` in generation")

            model.config.use_cache = True
            model.config.is_decoder = True
            batch_size, seq_length = input_ids.shape
            max_cache_len = 30

            # here we force to not stop at eos and go until max-length
            model.generation_config.eos_token_id = model.config.eos_token_id = -1
            generation_kwargs = {
                "max_length": max_cache_len,
                "cache_implementation": "static",
                "return_dict_in_generate": True,  # Required to return `past_key_values`
            }

            head_dim = (
                model.config.head_dim
                if hasattr(model.config, "head_dim")
                else model.config.hidden_size // model.config.num_attention_heads
            )
            num_key_value_heads = (
                model.config.num_attention_heads
                if getattr(config, "num_key_value_heads", None) is None
                else model.config.num_key_value_heads
            )
            num_hidden_layers = config.num_hidden_layers

            inputs_embeds = model.get_input_embeddings()(input_ids)
            outputs = model.generate(inputs_embeds=inputs_embeds, attention_mask=attention_mask, **generation_kwargs)

            # we should get `max_length` in shape, not `max_length - embeds_length`
            cache_shape = (batch_size, num_key_value_heads, max_cache_len, head_dim)
            self.assertTrue(isinstance(outputs.past_key_values, StaticCache))
            self.assertTrue(len(outputs.past_key_values.key_cache) == num_hidden_layers)
            self.assertTrue(outputs.past_key_values.key_cache[0].shape == cache_shape)

=======
    @pytest.mark.generate
>>>>>>> db704268
    def test_generate_continue_from_past_key_values(self):
        # Tests that we can continue generating from past key values, returned from a previous `generate` call
        for model_class in self.all_generative_model_classes:
            if any(model_name in model_class.__name__.lower() for model_name in ["imagegpt"]):
                self.skipTest(reason="Won't fix: old model with unique inputs/caches/other")
            if any(model_name in model_class.__name__.lower() for model_name in ["umt5"]):
                self.skipTest(reason="TODO: needs modeling or test input preparation fixes for compatibility")

            config, inputs = self.model_tester.prepare_config_and_inputs_for_common()

            if not hasattr(config, "use_cache"):
                self.skipTest(reason="This model doesn't support caching")

            # Let's make it always:
            # 1. use cache (for obvious reasons)
            # 2. generate to max length (which can be achieved by setting the eos token to an invalid value), which
            #    would make the test flaky (e.g. EOS is generated on iteration 1 on both generations, but the
            #    continuation would force it to generate beyond an EOS token)
            # 3. ignore `token_type_ids` for simplicity
            # 4. ignore `forced_eos_token_id`, which requires further manipulation of the continuation inputs and is
            #    active by default on some models
            # 5. ignore `encoder_no_repeat_ngram_size`, which is set by default in some encoder-decoder models. When
            #    we use their decoder as a stand-alone model, `encoder_no_repeat_ngram_size` actually prevents
            #    repetition exclusively from the prompt. This test relies on comparing one call vs 2 calls
            #    with cache, what is considered a prompt is different in the two cases.

            if "token_type_ids" in inputs:
                del inputs["token_type_ids"]

            model = model_class(config).to(torch_device)
            model.eval()
            model.generation_config.pad_token_id = model.generation_config.eos_token_id = -1
            model.generation_config.forced_eos_token_id = None
            model.generation_config.encoder_no_repeat_ngram_size = 0
            model.generation_config.use_cache = True

            # If "past_key_values" is not returned, skip the test (e.g. RWKV uses a different cache name and format)
            outputs = model(**inputs)
            if "past_key_values" not in outputs:
                self.skipTest(reason="This model doesn't return `past_key_values`")

            # Traditional way of generating text, with `return_dict_in_generate` to return the past key values
            outputs = model.generate(**inputs, do_sample=False, max_new_tokens=4, return_dict_in_generate=True)

            # Let's generate again, but passing the past key values in between (3 + 1 = 4 tokens). Note that the
            # inputs may need to be tweaked across `generate` calls (like the attention mask).
            outputs_cached = model.generate(**inputs, do_sample=False, max_new_tokens=3, return_dict_in_generate=True)

            # Continue from the tokens generated above, preparing the inputs accordingly
            inputs["past_key_values"] = outputs_cached.past_key_values
            new_attention_len = outputs_cached.sequences.shape[-1]
            if config.is_encoder_decoder:
                inputs["decoder_input_ids"] = outputs_cached.sequences
                if "decoder_attention_mask" in inputs:
                    inputs["decoder_attention_mask"] = torch.nn.functional.pad(
                        inputs["decoder_attention_mask"],
                        (0, new_attention_len - inputs["decoder_attention_mask"].shape[1]),
                        mode="constant",
                        value=1,
                    )
            else:
                inputs["input_ids"] = outputs_cached.sequences
                if "attention_mask" in inputs:
                    inputs["attention_mask"] = torch.nn.functional.pad(
                        inputs["attention_mask"],
                        (0, new_attention_len - inputs["attention_mask"].shape[1]),
                        mode="constant",
                        value=1,
                    )
            outputs_cached = model.generate(**inputs, do_sample=False, max_new_tokens=1, return_dict_in_generate=True)

            # The two sets of generated text and past kv should be equal to each other
            self.assertListEqual(outputs.sequences.tolist(), outputs_cached.sequences.tolist())
            for layer_idx in range(len(outputs_cached.past_key_values)):
                for kv_idx in range(len(outputs_cached.past_key_values[layer_idx])):
                    self.assertTrue(
                        torch.allclose(
                            outputs.past_key_values[layer_idx][kv_idx],
                            outputs_cached.past_key_values[layer_idx][kv_idx],
                        )
                    )

    @parameterized.expand([(1, False), (1, True), (4, False)])
    @pytest.mark.generate
    def test_new_cache_format(self, num_beams, do_sample):
        # Tests that generating with the new format is exactly the same as the legacy one (for models that support it).
        # 👉 tests with and without beam search so that we can test with and without cache reordering.
        # 👉 tests with and without sampling so we can cover the most common use cases.
        for model_class in self.all_generative_model_classes:
            if not model_class._supports_cache_class:
                self.skipTest(reason="This model does not support the new cache format")

            config, input_ids, attention_mask = self._get_input_ids_and_config()

            model = model_class(config).to(torch_device).eval()
            generation_kwargs = {
                "max_new_tokens": 5,
                "do_sample": do_sample,
                "num_beams": num_beams,
                "num_return_sequences": num_beams,
                "return_dict_in_generate": True,  # Required to return `past_key_values`
                "use_cache": True,
            }

            # Sets seed before calling `generate` for the case with do_sample=True
            seed = torch.randint(0, 1000000, (1,)).item()
            set_seed(seed)
            legacy_results = model.generate(input_ids, attention_mask=attention_mask, **generation_kwargs)
            set_seed(seed)
            if config.is_encoder_decoder:
                cache_cls = EncoderDecoderCache
                past_key_values = cache_cls(DynamicCache(), DynamicCache())
            else:
                cache_cls = DynamicCache
                past_key_values = cache_cls()
            new_results = model.generate(
                input_ids, attention_mask=attention_mask, past_key_values=past_key_values, **generation_kwargs
            )

            # The two sets of generated sequences must match, despite the cache format between forward passes being
            # different
            self.assertListEqual(legacy_results.sequences.tolist(), new_results.sequences.tolist())
            self.assertTrue(isinstance(legacy_results.past_key_values, tuple))
            self.assertTrue(isinstance(new_results.past_key_values, cache_cls))

            # The contents of the two caches, when converted to the same format (in both directions!), must match
            legacy_cache = legacy_results.past_key_values
            new_cache_converted = new_results.past_key_values.to_legacy_cache()
            for layer_idx in range(len(legacy_cache)):
                for kv_idx in range(len(legacy_cache[layer_idx])):
                    self.assertTrue(
                        torch.allclose(
                            legacy_cache[layer_idx][kv_idx],
                            new_cache_converted[layer_idx][kv_idx],
                        )
                    )

            new_cache = new_results.past_key_values
            legacy_cache_converted = cache_cls.from_legacy_cache(legacy_results.past_key_values)
            for layer_idx in range(len(new_cache)):
                for kv_idx in range(len(new_cache[layer_idx])):
                    self.assertTrue(
                        torch.allclose(
                            new_cache[layer_idx][kv_idx],
                            legacy_cache_converted[layer_idx][kv_idx],
                        )
                    )

    @pytest.mark.generate
    def test_generate_with_static_cache(self):
        """
        Tests if StaticCache works if we set attn_implementation=static when generation.
        This doesn't test if generation quality is good, but tests that models with
        self._supports_static_cache don't throw an error when generating and return
        a StaticCache object at the end.
        """
        for model_class in self.all_generative_model_classes:
            if not model_class._supports_static_cache:
                self.skipTest(reason="This model does not support the static cache format")

            config, input_ids, attention_mask = self._get_input_ids_and_config()
            if config.is_encoder_decoder:
                self.skipTest(reason="This model is encoder-decoder and has Encoder-Decoder Cache")

            config.is_decoder = True
            batch_size, seq_length = input_ids.shape
            max_new_tokens = 20

            model = model_class(config).to(torch_device).eval()
            generation_kwargs = {
                "max_length": None,
                "max_new_tokens": max_new_tokens,
                "cache_implementation": "static",
                "return_dict_in_generate": True,  # Required to return `past_key_values`
                "use_cache": True,
            }

            max_cache_len = seq_length + max_new_tokens
            head_dim = (
                model.config.head_dim
                if hasattr(model.config, "head_dim")
                else model.config.hidden_size // model.config.num_attention_heads
            )
            num_key_value_heads = (
                model.config.num_attention_heads
                if getattr(config, "num_key_value_heads", None) is None
                else model.config.num_key_value_heads
            )
            num_hidden_layers = config.num_hidden_layers
            results = model.generate(input_ids, attention_mask=attention_mask, **generation_kwargs)

            cache_shape = (batch_size, num_key_value_heads, max_cache_len, head_dim)
            self.assertTrue(isinstance(results.past_key_values, StaticCache))
            self.assertTrue(len(results.past_key_values.key_cache) == num_hidden_layers)
            self.assertTrue(results.past_key_values.key_cache[0].shape == cache_shape)

    @require_quanto
    @pytest.mark.generate
    def test_generate_with_quant_cache(self):
        for model_class in self.all_generative_model_classes:
            if not model_class._supports_quantized_cache:
                self.skipTest(reason="This model does not support the quantized cache format")

            config, input_ids, attention_mask = self._get_input_ids_and_config()
            config.is_decoder = True

            model = model_class(config).to(torch_device).eval()
            generation_kwargs = {
                "max_new_tokens": 5,
                "cache_implementation": "quantized",
                # careful with group size, should be divisor of model's hidden size
                "cache_config": {"backend": "quanto", "nbits": 2, "q_group_size": 8, "residual_length": 128},
                "return_dict_in_generate": True,  # Required to return `past_key_values`
                "use_cache": True,
            }

            results = model.generate(input_ids, attention_mask=attention_mask, **generation_kwargs)
            self.assertTrue(isinstance(results.past_key_values, QuantoQuantizedCache))

            # passing past key values of different type should raise Error
            with self.assertRaises(ValueError):
                model.generate(
                    input_ids, attention_mask=attention_mask, past_key_valyes=DynamicCache(), **generation_kwargs
                )

            # setting incorrect cache_config args should raise an Error, i.e. nbits=60 does not make sense
            generation_kwargs["cache_config"] = {"nbits": 60, "q_group_size": 8, "residual_length": 128}
            with self.assertRaises(ValueError):
                model.generate(input_ids, attention_mask=attention_mask, **generation_kwargs)

    @pytest.mark.generate
    @require_torch_gpu
    @slow
    @is_flaky()  # compilation may result in equivalent (!= same) FP ops, causing the argmax in `generate` to be flaky
    def test_generate_compile_fullgraph(self):
        """
        Tests that `.generate` is compatible with torch.compile without graph breaks, keeping the same results.
        ⚠️ Runs two sequential generations to ensure the cache doesn't get stuck after the first compiled run! ⚠️
        """
        for model_class in self.all_generative_model_classes:
            if not model_class._supports_static_cache:
                self.skipTest("This model doesn't support static cache")
            # TODO (joao) -- fix and enable me :)
            if any(model_name in model_class.__name__.lower() for model_name in ["whisper"]):
                self.skipTest("whisper model end-to-end generate compile not yet supported")

            config, inputs_dict = self.model_tester.prepare_config_and_inputs_for_common()
            # TODO (joao) -- fix and enable me :)
            if config.is_encoder_decoder:
                self.skipTest("Encoder-decoder model end-to-end generate compile not yet supported")

            model = model_class(config).to(torch_device)
            model.eval()  # otherwise `self.training` is `True` -- this flag is used at attn mask creation time

            input_ids = inputs_dict["input_ids"].to(torch_device)
            # creates two sets of *different* inputs with the same shape
            half_batch_size = input_ids.shape[0] // 2
            input_ids_sets = [input_ids[:half_batch_size, :], input_ids[half_batch_size : half_batch_size * 2, :]]
            self.assertTrue(input_ids_sets[0].shape == input_ids_sets[1].shape)

            generation_kwargs = {
                "do_sample": False,
                "max_new_tokens": 10,
            }

            for model_inputs in input_ids_sets:
                # eager dynamic cache
                output_dynamic = model.generate(model_inputs, **generation_kwargs)

                # end-to-end compiled dynamic cache
                torch.compiler.reset()
                compiled_generate = torch.compile(model.generate, fullgraph=True, mode="reduce-overhead")
                generation_config = copy.deepcopy(model.generation_config)
                generation_config.update(**generation_kwargs)
                output_compiled = compiled_generate(model_inputs, generation_config=generation_config)
                self.assertListEqual(output_dynamic.tolist(), output_compiled.tolist())

    def test_generate_methods_with_num_logits_to_keep(self):
        for model_class in self.all_generative_model_classes:
            if "num_logits_to_keep" not in set(inspect.signature(model_class.forward).parameters.keys()):
                self.skipTest(reason="This model does not support `num_logits_to_keep` argument.")

            config, input_ids, attention_mask = self._get_input_ids_and_config()
            config.use_cache = True
            config.is_decoder = True

            model = model_class(config).to(torch_device).eval()
            # All generation methods (except assisted decoding) rely on always extracting the last token logits of the
            # full logits matrix, so testing out only greedy search and assisted decoding is enough (if it works,
            # other methods will work as well)
            generation_kwargs = {
                "max_new_tokens": 10,
                "do_sample": False,
            }

            # Setting num_logits_to_keep at 0 keeps all logits (old behavior)
            with_all_logits = model.generate(
                input_ids, attention_mask=attention_mask, **generation_kwargs, num_logits_to_keep=0
            )
            # By default, num_logits_to_keep is automatically set to 1 if not provided (new behavior)
            without_all_logits = model.generate(input_ids, attention_mask=attention_mask, **generation_kwargs)
            self.assertEqual(with_all_logits.tolist(), without_all_logits.tolist())

    def test_assisted_decoding_with_num_logits_to_keep(self):
        for model_class in self.all_generative_model_classes:
            if "num_logits_to_keep" not in set(inspect.signature(model_class.forward).parameters.keys()):
                self.skipTest(reason="This model does not support `num_logits_to_keep` argument.")
            if model_class._is_stateful:
                self.skipTest(reason="Stateful models don't support assisted generation")

            config, input_ids, attention_mask = self._get_input_ids_and_config(batch_size=1)
            config.use_cache = True
            config.is_decoder = True

            model = model_class(config).to(torch_device).eval()
            assistant_model = model
            # All generation methods (except assisted decoding) rely on always extracting the last token logits of the
            # full logits matrix, so testing out only greedy search and assisted decoding is enough (if it works,
            # other methods will work as well)
            generation_kwargs = {
                "max_new_tokens": 10,
                "do_sample": False,
                "assistant_model": assistant_model,
            }

            # Setting num_logits_to_keep at 0 keeps all logits (old behavior)
            with_all_logits = model.generate(
                input_ids, attention_mask=attention_mask, **generation_kwargs, num_logits_to_keep=0
            )
            # By default, num_logits_to_keep is automatically set to 1 if not provided (new behavior)
            without_all_logits = model.generate(input_ids, attention_mask=attention_mask, **generation_kwargs)
            self.assertEqual(with_all_logits.tolist(), without_all_logits.tolist())

    def _check_outputs(self, output, input_ids, config, use_cache=False, num_return_sequences=1):
        batch_size, seq_length = input_ids.shape
        num_sequences_in_output = batch_size * num_return_sequences

        gen_len = (
            output.sequences.shape[-1] - 1 if config.is_encoder_decoder else output.sequences.shape[-1] - seq_length
        )

        # scores
        self._check_scores(num_sequences_in_output, output.scores, length=gen_len, config=config)

        # unprocessed logits
        self._check_logits(num_sequences_in_output, output.logits, config=config)

        # Attentions
        if self.has_attentions:
            if config.is_encoder_decoder:
                # encoder
                self._check_encoder_attention_for_generate(output.encoder_attentions, batch_size, config, seq_length)
                # decoder
                self._check_attentions_for_generate(
                    num_sequences_in_output,
                    output.decoder_attentions,
                    min_length=1,
                    max_length=output.sequences.shape[-1],
                    config=config,
                    use_cache=use_cache,
                )
            else:
                # if use_cache first input is equal to no use_cache, so skip here
                attentions = output.attentions if not use_cache else output.attentions[1:]
                min_length = seq_length if not use_cache else seq_length + 1
                self._check_attentions_for_generate(
                    num_sequences_in_output,
                    attentions=attentions,
                    min_length=min_length,
                    max_length=output.sequences.shape[-1],
                    config=config,
                    use_cache=use_cache,
                )

        # Hidden States
        if config.is_encoder_decoder:
            # encoder
            self._check_encoder_hidden_states_for_generate(
                output.encoder_hidden_states, batch_size, config, seq_length
            )

            # decoder
            self._check_hidden_states_for_generate(
                num_sequences_in_output,
                output.decoder_hidden_states,
                min_length=1,
                max_length=output.sequences.shape[-1],
                config=config,
                use_cache=use_cache,
            )
        else:
            # if use_cache first input is equal to no use_cache, so skip here
            hidden_states = output.hidden_states if not use_cache else output.hidden_states[1:]
            min_length = seq_length if not use_cache else seq_length + 1
            self._check_hidden_states_for_generate(
                num_sequences_in_output,
                hidden_states,
                min_length=min_length,
                max_length=output.sequences.shape[-1],
                config=config,
                use_cache=use_cache,
            )

        # Past Key Value States -- a few notes here:
        # 1. Its inner sequence length is with respect to the inputs of the latest forward pass, hence the "-1"
        # 2. We ignore models that have unique cache structures (e.g. mamba) or are in need of refatoring to match the
        #    standard cache format (e.g.gptbigcode )
        models_without_standard_cache = ("ctrl", "fsmt", "gptbigcode", "mega", "reformer", "jamba", "mamba", "xlnet")
        has_standard_cache = not any(
            model_name in config.__class__.__name__.lower() for model_name in models_without_standard_cache
        )
        if has_standard_cache:
            if use_cache:
                past_key_values = output.past_key_values
                past_sequence_length = output.sequences.shape[-1] - 1
                self._check_past_key_values_for_generate(
                    num_sequences_in_output,
                    past_key_values,
                    seq_length=past_sequence_length,
                    config=config,
                )
            elif use_cache is False:
                self.assertTrue(output.past_key_values is None)

    def _check_scores(self, batch_size, scores, length, config):
        expected_shape = (batch_size, config.vocab_size)
        self.assertIsInstance(scores, tuple)
        self.assertEqual(len(scores), length)
        self.assertListEqual([iter_scores.shape for iter_scores in scores], [expected_shape] * len(scores))

    def _check_logits(self, batch_size, scores, config):
        self.assertIsInstance(scores, tuple)
        self.assertListEqual([iter_scores.shape[0] for iter_scores in scores], [batch_size] * len(scores))
        # vocabulary difference equal to one (imagegptmodel?) or zero (all other models)
        vocab_diff = config.vocab_size - scores[0].shape[-1]
        self.assertTrue(vocab_diff in [0, 1])
        self.assertListEqual([config.vocab_size - score.shape[-1] for score in scores], [vocab_diff] * len(scores))

    def _check_attentions_for_generate(
        self, batch_size, attentions, min_length, max_length, config, use_cache=False, num_beam_groups=1
    ):
        self.assertIsInstance(attentions, tuple)
        self.assertListEqual(
            [isinstance(iter_attentions, tuple) for iter_attentions in attentions], [True] * len(attentions)
        )
        self.assertEqual(len(attentions), (max_length - min_length) * num_beam_groups)

        for idx, iter_attentions in enumerate(attentions):
            tgt_len = min_length + idx if not use_cache else 1
            src_len = min_length + idx

            expected_shape = (
                batch_size * num_beam_groups,
                config.num_attention_heads,
                tgt_len,
                src_len,
            )
            # check attn size
            self.assertListEqual(
                [layer_attention.shape for layer_attention in iter_attentions], [expected_shape] * len(iter_attentions)
            )

    def _check_encoder_attention_for_generate(self, attentions, batch_size, config, seq_length):
        encoder_expected_shape = (batch_size, config.num_attention_heads, seq_length, seq_length)
        self.assertIsInstance(attentions, tuple)
        self.assertListEqual(
            [layer_attentions.shape for layer_attentions in attentions],
            [encoder_expected_shape] * len(attentions),
        )

    def _check_hidden_states_for_generate(
        self, batch_size, hidden_states, min_length, max_length, config, use_cache=False, num_beam_groups=1
    ):
        self.assertIsInstance(hidden_states, tuple)
        self.assertListEqual(
            [isinstance(iter_hidden_states, tuple) for iter_hidden_states in hidden_states],
            [True] * len(hidden_states),
        )
        self.assertEqual(len(hidden_states), (max_length - min_length) * num_beam_groups)

        for idx, iter_hidden_states in enumerate(hidden_states):
            seq_len = min_length + idx if not use_cache else 1
            expected_shape = (batch_size * num_beam_groups, seq_len, config.hidden_size)
            # check hidden size
            self.assertListEqual(
                [layer_hidden_states.shape for layer_hidden_states in iter_hidden_states],
                [expected_shape] * len(iter_hidden_states),
            )

    def _check_encoder_hidden_states_for_generate(self, hidden_states, batch_size, config, seq_length):
        encoder_expected_shape = (batch_size, seq_length, config.hidden_size)
        self.assertIsInstance(hidden_states, tuple)
        self.assertListEqual(
            [layer_hidden_states.shape for layer_hidden_states in hidden_states],
            [encoder_expected_shape] * len(hidden_states),
        )

    def _check_past_key_values_for_generate(self, batch_size, past_key_values, seq_length, config, num_beam_groups=1):
        self.assertIsInstance(past_key_values, tuple)
        self.assertListEqual(
            [isinstance(iter_past_key_values, tuple) for iter_past_key_values in past_key_values],
            [True] * len(past_key_values),
        )

        # (batch, head, seq_length, head_features)
        expected_shape = (
            batch_size * num_beam_groups,
            config.num_key_value_heads if hasattr(config, "num_key_value_heads") else config.num_attention_heads,
            seq_length,
            config.hidden_size // config.num_attention_heads,
        )
        # check shape key, value
        self.assertListEqual(
            [layer_past_key_values[0].shape for layer_past_key_values in past_key_values],
            [expected_shape] * len(past_key_values),
        )
        self.assertListEqual(
            [layer_past_key_values[1].shape for layer_past_key_values in past_key_values],
            [expected_shape] * len(past_key_values),
        )

    def _check_sequence_inside_sequence(self, tensor_1, tensor_2):
        # check if tensor_1 inside tensor_2 or tensor_2 inside tensor_1.
        # set to same device. we don't care what device.

        if not isinstance(tensor_1, list):
            tensor_1 = tensor_1.cpu().tolist()
        if not isinstance(tensor_2, list):
            tensor_2 = tensor_2.cpu().tolist()

        in_order = len(tensor_1) <= len(tensor_2)
        longer = tensor_2 if in_order else tensor_1
        shorter = tensor_1 if in_order else tensor_2

        flag = False
        chunk_size = len(shorter)
        for chunk_idx in range(len(longer) - chunk_size + 1):
            subseq = longer[chunk_idx : chunk_idx + chunk_size]
            if subseq == shorter:
                flag = True
                break

        self.assertTrue(flag)


@require_torch
class UtilsFunctionsTest(unittest.TestCase):
    def test_speculative_sampling(self):
        # assume vocab size 10, input length 5 + 3 generated candidates
        candidate_input_ids = torch.tensor([[8, 0, 3, 9, 8, 1, 4, 5]])  # input tokens
        candidate_logits = torch.tensor(
            [
                [
                    [-10.0, 10.0, -10.0, -10.0, -10.0, -10.0, -10.0, -10.0, -10.0, -10.0],  # generated 1
                    [-10.0, -10.0, -10.0, -10.0, 10.0, -10.0, -10.0, -10.0, -10.0, -10.0],  # generated 4
                    [-10.0, -10.0, -10.0, -10.0, -10.0, 10.0, -10.0, -10.0, -10.0, -10.0],  # generated 5
                ]
            ]
        )
        candidate_length = 3
        inf = float("inf")
        new_logits = torch.tensor(
            [
                [
                    [-10.0, 10.0, -10.0, -10.0, -10.0, -10.0, -10.0, -10.0, -10.0, -10.0],  # accepts 1
                    [-10.0, -10.0, -10.0, -10.0, 10.0, -10.0, -10.0, -10.0, -10.0, -10.0],  # accepts 4
                    [-inf, -inf, -inf, -inf, -inf, -inf, -inf, -inf, 10.0, -inf],  # rejects 5, accepts 8
                    [-10.0, -10.0, -10.0, -10.0, -10.0, -10.0, -10.0, -10.0, -10.0, -10.0],  # N/A
                ]
            ]
        )
        last_assistant_token_is_eos = False
        validated_tokens, n_matches = _speculative_sampling(
            candidate_input_ids,
            candidate_logits,
            candidate_length,
            new_logits,
            last_assistant_token_is_eos,
        )
        self.assertTrue(n_matches.item() == 2)
        self.assertTrue(validated_tokens.tolist()[0] == [1, 4, 8])


@pytest.mark.generate
@require_torch
class GenerationIntegrationTests(unittest.TestCase, GenerationIntegrationTestsMixin):
    # setting framework_dependent_parameters needs to be gated, just like its contents' imports
    if is_torch_available():
        framework_dependent_parameters = {
            "AutoModelForCausalLM": AutoModelForCausalLM,
            "AutoModelForSpeechSeq2Seq": AutoModelForSpeechSeq2Seq,
            "AutoModelForSeq2SeqLM": AutoModelForSeq2SeqLM,
            "AutoModelForVision2Seq": AutoModelForVision2Seq,
            "LogitsProcessorList": LogitsProcessorList,
            "MinLengthLogitsProcessor": MinLengthLogitsProcessor,
            "create_tensor_fn": torch.tensor,
            "floats_tensor": floats_tensor,
            "return_tensors": "pt",
        }

    @slow
    def test_diverse_beam_search(self):
        # PT-only test: TF doesn't have a diverse beam search implementation
        article = """Justin Timberlake and Jessica Biel, welcome to parenthood.
        The celebrity couple announced the arrival of their son, Silas Randall Timberlake, in statements to People.
        "Silas was the middle name of Timberlake's maternal grandfather Bill Bomar, who died in 2012, while Randall is the musician's own middle name, as well as his father's first," People reports.
        The couple announced the pregnancy in January, with an Instagram post. It is the first baby for both."""

        bart_tokenizer = BartTokenizer.from_pretrained("facebook/bart-large-cnn")
        bart_model = BartForConditionalGeneration.from_pretrained("facebook/bart-large-cnn").to(torch_device)
        input_ids = bart_tokenizer(article, return_tensors="pt").input_ids.to(torch_device)

        outputs = bart_model.generate(
            input_ids,
            num_beams=4,
            num_return_sequences=2,
            num_beam_groups=4,
            diversity_penalty=2.0,
            remove_invalid_values=True,
        )

        generated_text = bart_tokenizer.batch_decode(outputs, skip_special_tokens=True)

        self.assertListEqual(
            generated_text,
            [
                "The couple announced the birth of their son, Silas Randall Timberlake, in a statement. Silas was the"
                " middle name of Timberlake's maternal grandfather Bill Bomar. Randall is the musician's own middle"
                " name, as well as his father's first. It is the first baby for both of them.",
                "Justin Timberlake and Jessica Biel have a son. The baby is named Silas Randall Timberlake. It is the"
                " first child for both. The couple announced the pregnancy in January. The name Silas is the middle"
                " name of Timberlake's maternal grandfather. It's also his own middle name.",
            ],
        )

    def test_max_length_if_input_embeds(self):
        # PT-only test: TF doesn't have StoppingCriteria
        article = "Today a dragon flew over Paris."
        model = AutoModelForCausalLM.from_pretrained("hf-internal-testing/tiny-random-gpt2").to(torch_device)
        tokenizer = AutoTokenizer.from_pretrained("hf-internal-testing/tiny-random-gpt2")
        input_ids = tokenizer(article, return_tensors="pt").input_ids.to(torch_device)
        inputs_embeds = model.get_input_embeddings()(input_ids)

        max_length = 20
        input_len = input_ids.shape[-1]
        out_gen = model.generate(input_ids=input_ids, max_length=max_length)
        out_gen_embeds = model.generate(inputs_embeds=inputs_embeds, max_length=max_length)
        self.assertEqual(out_gen.shape[-1], input_len + out_gen_embeds.shape[-1])

    def test_min_length_if_input_embeds(self):
        # PT-only test: TF doesn't have StoppingCriteria
        article = "Today a dragon flew over Paris."
        model = AutoModelForCausalLM.from_pretrained("hf-internal-testing/tiny-random-gpt2").to(torch_device)
        tokenizer = AutoTokenizer.from_pretrained("hf-internal-testing/tiny-random-gpt2")
        input_ids = tokenizer(article, return_tensors="pt").input_ids.to(torch_device)
        inputs_embeds = model.get_input_embeddings()(input_ids)

        min_length = 10
        input_len = input_ids.shape[-1]
        out_gen = model.generate(input_ids=input_ids, min_length=min_length)
        out_gen_embeds = model.generate(inputs_embeds=inputs_embeds, min_length=min_length)
        self.assertEqual(out_gen.shape[-1], input_len + out_gen_embeds.shape[-1])

    def test_custom_stopping_criteria_overload_error(self):
        # PT-only test: TF doesn't have StoppingCriteria
        article = """Justin Timberlake and Jessica Biel, welcome to parenthood."""
        bart_tokenizer = BartTokenizer.from_pretrained("sshleifer/bart-tiny-random")
        bart_model = BartForConditionalGeneration.from_pretrained("sshleifer/bart-tiny-random").to(torch_device)

        input_ids = bart_tokenizer(article, return_tensors="pt").input_ids.to(torch_device)
        stopping_criteria = StoppingCriteriaList()
        stopping_criteria.append(MaxLengthCriteria(max_length=42))
        with self.assertRaises(ValueError):
            bart_model.generate(input_ids, stopping_criteria=stopping_criteria)
        with self.assertRaises(ValueError):
            bart_model.generate(input_ids, stopping_criteria=stopping_criteria, max_length=32)

    def test_custom_stopping_criteria(self):
        # PT-only test: TF doesn't have StoppingCriteria
        article = """Justin Timberlake and Jessica Biel, welcome to parenthood."""
        bart_tokenizer = BartTokenizer.from_pretrained("sshleifer/bart-tiny-random")
        bart_model = BartForConditionalGeneration.from_pretrained("sshleifer/bart-tiny-random").to(torch_device)
        input_ids = bart_tokenizer(article, return_tensors="pt").input_ids.to(torch_device)

        class DummyCriteria(StoppingCriteria):
            def __call__(self, input_ids: torch.LongTensor, scores: torch.FloatTensor, **kwargs) -> bool:
                return input_ids.shape[-1] >= 20

        stopping_criteria = StoppingCriteriaList()
        stopping_criteria.append(DummyCriteria())

        self.assertEqual(
            list(bart_model.generate(input_ids, stopping_criteria=stopping_criteria, max_length=22).shape),
            [1, 20],
        )
        self.assertEqual(
            list(bart_model.generate(input_ids, stopping_criteria=stopping_criteria, max_length=18).shape),
            [1, 18],
        )

    # TODO (joao): replace `stop_sequence` in the pipeline by the more recent `generate` functionality
    def test_stop_sequence_stopping_criteria(self):
        # PT-only test: TF doesn't have StoppingCriteria
        prompt = """Hello I believe in"""
        generator = pipeline("text-generation", model="hf-internal-testing/tiny-random-bart")
        output = generator(prompt)
        self.assertEqual(
            output,
            [{"generated_text": ("Hello I believe in we we we we we we we we we")}],
        )

        output = generator(prompt, stop_sequence=" we")
        self.assertEqual(output, [{"generated_text": "Hello I believe in we"}])

    def test_generate_non_nlp_input_ids_as_kwarg(self):
        # PT-only test: AFAIK there's no non-NLP model architecture in TF that supports `input_ids` as its only input
        model = ImageGPTForCausalImageModeling.from_pretrained(
            "hf-internal-testing/tiny-random-imagegpt", max_length=10
        ).to(torch_device)
        input_ids = ids_tensor((3, 5), vocab_size=10)

        output_sequences_kwargs = model.generate(input_ids=input_ids).cpu()
        output_sequences = model.generate(input_ids).cpu()

        self.assertListEqual(output_sequences.tolist(), output_sequences_kwargs.tolist())
        self.assertEqual(output_sequences.shape, (3, 10))

    def test_generate_input_values_as_encoder_kwarg(self):
        # PT-only test: AFAIK there's no generate-capable architecture in TF that supports `input_values` as its input
        input_values = floats_tensor((2, 250))
        model = SpeechEncoderDecoderModel.from_pretrained("hf-internal-testing/tiny-random-speech-encoder-decoder")
        model = model.to(torch_device)
        output_sequences_kwargs = model.generate(input_values=input_values, max_length=5).cpu()
        output_sequences = model.generate(input_values, max_length=5).cpu()

        self.assertListEqual(output_sequences.tolist(), output_sequences_kwargs.tolist())
        self.assertEqual(output_sequences.shape, (2, 5))

    def test_transition_scores_group_beam_search_encoder_decoder(self):
        # PT-only test: TF doesn't have group beam search
        articles = [
            "Justin Timberlake and Jessica Biel, welcome to parenthood.",
            "Michael Phelps is arguably the most decorated Olympian of all time.",
        ]
        tokenizer = BartTokenizer.from_pretrained("hf-internal-testing/tiny-random-bart")
        model = BartForConditionalGeneration.from_pretrained(
            "hf-internal-testing/tiny-random-bart",
            max_length=10,
            num_beams=2,
            num_beam_groups=2,
            num_return_sequences=2,
            diversity_penalty=1.0,
            eos_token_id=None,
            return_dict_in_generate=True,
            output_scores=True,
            length_penalty=0.0,
        )
        model = model.to(torch_device)

        input_ids = tokenizer(articles, return_tensors="pt", padding=True).input_ids.to(torch_device)
        outputs = model.generate(input_ids=input_ids)

        transition_scores = model.compute_transition_scores(outputs.sequences, outputs.scores, outputs.beam_indices)
        transition_scores_sum = transition_scores.sum(-1)

        self.assertTrue(torch.allclose(transition_scores_sum, outputs.sequences_scores, atol=1e-3))

    def test_beam_search_low_memory(self):
        tokenizer = GPT2Tokenizer.from_pretrained("openai-community/gpt2")
        model = AutoModelForCausalLM.from_pretrained("openai-community/gpt2")
        tokenizer.pad_token_id = tokenizer.eos_token_id
        model_inputs = tokenizer("I", return_tensors="pt")["input_ids"]

        low_output = model.generate(model_inputs, max_new_tokens=40, num_beams=5, early_stopping=True, low_memory=True)

        high_output = model.generate(
            model_inputs, max_new_tokens=40, num_beams=5, early_stopping=True, low_memory=False
        )
        self.assertListEqual(low_output.tolist(), high_output.tolist())

    @slow
    def test_watermark_generation(self):
        tokenizer = GPT2Tokenizer.from_pretrained("openai-community/gpt2")
        model = AutoModelForCausalLM.from_pretrained("openai-community/gpt2").to(torch_device)
        tokenizer.pad_token_id = tokenizer.eos_token_id
        model_inputs = tokenizer("I will be", return_tensors="pt").to(torch_device)
        input_len = model_inputs["input_ids"].shape[-1]

        # generation should work with both input types: WatermarkingConfig or Dict, so let's check it here :)
        watermark_config = WatermarkingConfig(bias=2.5, seeding_scheme="selfhash")
        _ = model.generate(**model_inputs, watermarking_config=watermark_config, do_sample=False, max_length=15)

        # We will not check watermarked text, since we check it in `logits_processors` tests
        # Checking if generated ids are as expected fails on different hardware
        args = {
            "bias": 2.0,
            "context_width": 1,
            "seeding_scheme": "selfhash",
            "greenlist_ratio": 0.25,
            "hashing_key": 15485863,
        }
        output = model.generate(**model_inputs, do_sample=False, max_length=15)
        output_selfhash = model.generate(**model_inputs, watermarking_config=args, do_sample=False, max_length=15)

        # Check that the detector is detecting watermarked text
        detector = WatermarkDetector(model_config=model.config, device=torch_device, watermarking_config=args)
        detection_out_watermarked = detector(output_selfhash[:, input_len:], return_dict=True)
        detection_out = detector(output[:, input_len:], return_dict=True)

        self.assertListEqual(detection_out_watermarked.prediction.tolist(), [True])
        self.assertListEqual(detection_out.prediction.tolist(), [False])

    @slow
    def test_beam_search_example_integration(self):
        # PT-only test: TF doesn't have a BeamSearchScorer
        # exactly the example provided in the docstrings of beam search, which previously
        # failed after directly copying from it. Refer to PR #15555
        tokenizer = AutoTokenizer.from_pretrained("google-t5/t5-base")
        model = AutoModelForSeq2SeqLM.from_pretrained("google-t5/t5-base")

        encoder_input_str = "translate English to German: How old are you?"
        encoder_input_ids = tokenizer(encoder_input_str, return_tensors="pt").input_ids

        # lets run beam search using 3 beams
        num_beams = 3
        # define decoder start token ids
        input_ids = torch.ones((1, 1), device=model.device, dtype=torch.long)
        input_ids = input_ids * model.config.decoder_start_token_id

        # add encoder_outputs to model keyword arguments
        model_kwargs = {"encoder_outputs": model.get_encoder()(encoder_input_ids, return_dict=True)}

        outputs = model.generate(
            input_ids, num_beams=num_beams, min_length=5, eos_token_id=model.config.eos_token_id, **model_kwargs
        )
        outputs = tokenizer.batch_decode(outputs, skip_special_tokens=True)

        self.assertListEqual(outputs, ["Wie alt bist du?"])

    @slow
    def test_constrained_beam_search(self):
        # PT-only test: TF doesn't have constrained beam search
        model = GPT2LMHeadModel.from_pretrained("openai-community/gpt2").to(torch_device)
        tokenizer = GPT2Tokenizer.from_pretrained("openai-community/gpt2")

        force_tokens = tokenizer("scared", add_prefix_space=True, add_special_tokens=False).input_ids
        force_tokens_2 = tokenizer("big weapons", add_prefix_space=True, add_special_tokens=False).input_ids

        constraints = [
            PhrasalConstraint(force_tokens),
            PhrasalConstraint(force_tokens_2),
        ]

        starting_text = ["The soldiers were not prepared and"]

        input_ids = tokenizer(starting_text, return_tensors="pt").input_ids.to(torch_device)

        outputs = model.generate(
            input_ids,
            constraints=constraints,
            num_beams=10,
            num_return_sequences=1,
            no_repeat_ngram_size=1,
            max_length=30,
            remove_invalid_values=True,
        )

        generated_text = tokenizer.batch_decode(outputs, skip_special_tokens=True)

        self.assertListEqual(
            generated_text,
            [
                "The soldiers were not prepared and didn't know what to do. They had no idea how they would react if"
                " the enemy attacked them, big weapons scared"
            ],
        )

    @slow
    def test_constrained_beam_search_mixed(self):
        # PT-only test: TF doesn't have constrained beam search
        model = GPT2LMHeadModel.from_pretrained("openai-community/gpt2").to(torch_device)
        tokenizer = GPT2Tokenizer.from_pretrained("openai-community/gpt2")

        force_phrase = tokenizer("scared", add_prefix_space=True, add_special_tokens=False).input_ids
        flexible_phrases = tokenizer(
            ["scream", "screams", "screaming", "screamed"], add_prefix_space=True, add_special_tokens=False
        ).input_ids

        constraints = [
            PhrasalConstraint(force_phrase),
            DisjunctiveConstraint(flexible_phrases),
        ]

        starting_text = ["The soldiers", "The child"]

        input_ids = tokenizer(starting_text, return_tensors="pt").input_ids.to(torch_device)

        outputs = model.generate(
            input_ids,
            constraints=constraints,
            num_beams=10,
            num_return_sequences=1,
            no_repeat_ngram_size=1,
            # max_length=20,
            remove_invalid_values=True,
        )

        generated_text = tokenizer.batch_decode(outputs, skip_special_tokens=True)

        self.assertListEqual(
            generated_text,
            [
                "The soldiers, who had been stationed at the base for more than a year before being evacuated"
                " screaming scared",
                "The child was taken to a local hospital where he died.\n 'I don't think screaming scared",
            ],
        )

    @slow
    def test_constrained_beam_search_mixed_mixin(self):
        # PT-only test: TF doesn't have constrained beam search
        model = GPT2LMHeadModel.from_pretrained("openai-community/gpt2").to(torch_device)
        tokenizer = GPT2Tokenizer.from_pretrained("openai-community/gpt2")

        force_word = "scared"
        force_flexible = ["scream", "screams", "screaming", "screamed"]

        force_words_ids = [
            tokenizer([force_word], add_prefix_space=True, add_special_tokens=False).input_ids,
            tokenizer(force_flexible, add_prefix_space=True, add_special_tokens=False).input_ids,
        ]

        starting_text = ["The soldiers", "The child"]

        input_ids = tokenizer(starting_text, return_tensors="pt").input_ids.to(torch_device)

        outputs = model.generate(
            input_ids,
            force_words_ids=force_words_ids,
            num_beams=10,
            num_return_sequences=1,
            no_repeat_ngram_size=1,
            remove_invalid_values=True,
        )

        generated_text = tokenizer.batch_decode(outputs, skip_special_tokens=True)

        self.assertListEqual(
            generated_text,
            [
                "The soldiers, who had been stationed at the base for more than a year before being evacuated"
                " screaming scared",
                "The child was taken to a local hospital where he died.\n 'I don't think screaming scared",
            ],
        )

    @slow
    def test_cfg_mixin(self):
        model = GPT2LMHeadModel.from_pretrained("openai-community/gpt2").to(torch_device)
        tokenizer = GPT2Tokenizer.from_pretrained("openai-community/gpt2")

        input = tokenizer(["The dragon flew over Paris,"], return_tensors="pt", return_attention_mask=True)
        input["input_ids"] = input["input_ids"].to(torch_device)
        input["attention_mask"] = input["attention_mask"].to(torch_device)

        outputs = model.generate(**input, max_new_tokens=32, guidance_scale=1.5)
        generated_text = tokenizer.batch_decode(outputs, skip_special_tokens=True)

        self.assertListEqual(
            generated_text,
            [
                "The dragon flew over Paris, landing in the Rue de la Bastille. The crowd was so excited "
                'that they had to leave the city.\n\n"We\'re going to Paris!"\n'
            ],
        )

        neg = tokenizer(["France,"], return_tensors="pt", return_attention_mask=True)
        neg["input_ids"] = neg["input_ids"].to(torch_device)
        neg["attention_mask"] = neg["attention_mask"].to(torch_device)
        outputs = model.generate(
            **input,
            max_new_tokens=32,
            guidance_scale=1.5,
            negative_prompt_ids=neg["input_ids"],
            negative_prompt_attention_mask=neg["attention_mask"],
        )
        generated_text = tokenizer.batch_decode(outputs, skip_special_tokens=True)

        self.assertListEqual(
            generated_text,
            [
                'The dragon flew over Paris, landing on the pavement.\n\n"Paris!"\n\n"Paris!"\n\n"'
                'Paris!"\n\n"Paris!"\n\n"Paris!"\n\n'
            ],
        )

    @slow
    def test_constrained_beam_search_example_translation_mixin(self):
        # PT-only test: TF doesn't have constrained beam search
        tokenizer = AutoTokenizer.from_pretrained("google-t5/t5-base")
        model = AutoModelForSeq2SeqLM.from_pretrained("google-t5/t5-base")

        encoder_input_str = "translate English to German: How old are you?"
        force_words = ["sind"]

        input_ids = tokenizer(encoder_input_str, return_tensors="pt").input_ids
        force_words_ids = tokenizer(force_words, add_special_tokens=False).input_ids

        outputs = model.generate(
            input_ids,
            force_words_ids=force_words_ids,
            num_beams=10,
            num_return_sequences=1,
            no_repeat_ngram_size=1,
            remove_invalid_values=True,
        )

        outputs = tokenizer.batch_decode(outputs, skip_special_tokens=True)

        self.assertListEqual(outputs, ["Wie alt sind Sie?"])

    @slow
    def test_constrained_beam_search_example_integration(self):
        # PT-only test: TF doesn't have constrained beam search
        tokenizer = AutoTokenizer.from_pretrained("google-t5/t5-base")
        model = AutoModelForSeq2SeqLM.from_pretrained("google-t5/t5-base")

        encoder_input_str = "translate English to German: How old are you?"
        encoder_input_ids = tokenizer(encoder_input_str, return_tensors="pt").input_ids

        # lets run beam search using 5 beams
        num_beams = 5
        # define decoder start token ids
        input_ids = torch.ones((1, 1), device=model.device, dtype=torch.long)
        input_ids = input_ids * model.config.decoder_start_token_id

        # add encoder_outputs to model keyword arguments
        model_kwargs = {"encoder_outputs": model.get_encoder()(encoder_input_ids, return_dict=True)}

        constraint_str = "sind"
        constraint_token_ids = tokenizer.encode(constraint_str)[:-1]  # remove eos token

        outputs = model.generate(
            input_ids,
            num_beams=num_beams,
            force_words_ids=[constraint_token_ids],
            min_length=5,
            eos_token_id=model.config.eos_token_id,
            **model_kwargs,
        )
        outputs = tokenizer.batch_decode(outputs, skip_special_tokens=True)

        self.assertListEqual(outputs, ["Wie alt sind Sie?"])

    @slow
    def test_per_row_stopping_criteria(self):
        text = [
            "They completed the challenging puzzle, revealing the hidden",
            "Today a dragon flew over France",
            "The aroma of freshly baked pizza filled the kitchen",
        ]
        stop_strings = ["secrets"]

        model = AutoModelForCausalLM.from_pretrained("openai-community/gpt2").to(torch_device)
        tokenizer = AutoTokenizer.from_pretrained("openai-community/gpt2")
        tokenizer.padding_side = "left"
        tokenizer.pad_token_id = tokenizer.eos_token_id
        input_ids = tokenizer(text, return_tensors="pt", padding="longest", add_special_tokens=False).input_ids.to(
            torch_device
        )

        # normal generation with one stopping criteria
        out = model.generate(input_ids, max_length=15)
        out_text = tokenizer.batch_decode(out)
        expected_out = [
            "They completed the challenging puzzle, revealing the hidden secrets of the world.\n",
            "<|endoftext|><|endoftext|><|endoftext|>Today a dragon flew over France and the French government was forced",
            "The aroma of freshly baked pizza filled the kitchen with a sense of freshness",
        ]
        self.assertListEqual(out_text, expected_out)

        # generation should stop at "secrets" for first batch only, filling the rest with eos tokens
        out = model.generate(input_ids, max_length=15, stop_strings=stop_strings, tokenizer=tokenizer)
        out_text = tokenizer.batch_decode(out)
        expected_out = [
            "They completed the challenging puzzle, revealing the hidden secrets<|endoftext|><|endoftext|><|endoftext|><|endoftext|><|endoftext|>",
            "<|endoftext|><|endoftext|><|endoftext|>Today a dragon flew over France and the French government was forced",
            "The aroma of freshly baked pizza filled the kitchen with a sense of freshness",
        ]
        self.assertListEqual(out_text, expected_out)

    def test_constrained_beam_search_mixin_type_checks(self):
        # PT-only test: TF doesn't have constrained beam search
        tokenizer = AutoTokenizer.from_pretrained("patrickvonplaten/t5-tiny-random")
        model = AutoModelForSeq2SeqLM.from_pretrained("patrickvonplaten/t5-tiny-random")

        encoder_input_str = "translate English to German: How old are you?"
        input_ids = tokenizer(encoder_input_str, return_tensors="pt").input_ids

        with self.assertRaises(ValueError):
            force_words = ["sind"]
            force_words_ids = tokenizer(force_words, return_tensors="pt").input_ids
            model.generate(
                input_ids,
                force_words_ids=force_words_ids,
                num_beams=10,
                num_return_sequences=1,
                no_repeat_ngram_size=1,
                remove_invalid_values=True,
            )

        with self.assertRaises(ValueError):
            force_words = ["sind"]
            force_words_ids = [tokenizer(force_words, return_tensors="pt").input_ids]
            model.generate(
                input_ids,
                force_words_ids=force_words_ids,
                num_beams=10,
                num_return_sequences=1,
                no_repeat_ngram_size=1,
                remove_invalid_values=True,
            )

        with self.assertRaises(ValueError):
            model.generate(input_ids, force_words_ids=[])

        with self.assertRaises(ValueError):
            model.generate(input_ids, force_words_ids=[[-1]])

        with self.assertRaises(ValueError):
            model.generate(input_ids, force_words_ids=[[[-1]]])

    def test_batched_decoder_start_id(self):
        # PT-only test: TF doesn't support batched_decoder_start_id
        articles = [
            "Justin Timberlake and Jessica Biel, welcome to parenthood.",
            "Michael Phelps is arguably the most decorated Olympian of all time.",
        ]
        bart_tokenizer = AutoTokenizer.from_pretrained("hf-internal-testing/tiny-random-bart")
        bart_model = BartForConditionalGeneration.from_pretrained("hf-internal-testing/tiny-random-bart").to(
            torch_device
        )
        input_ids = bart_tokenizer(articles, return_tensors="pt", padding=True).input_ids.to(torch_device)
        decoder_start_token_id = bart_model.generation_config.decoder_start_token_id
        decoder_start_token_id_batch = [decoder_start_token_id] * input_ids.shape[0]

        outputs = bart_model.generate(input_ids, decoder_start_token_id=decoder_start_token_id)

        outputs_batched_ids = bart_model.generate(input_ids, decoder_start_token_id=decoder_start_token_id_batch)

        self.assertListEqual(outputs.tolist(), outputs_batched_ids.tolist())

    def test_decoder_start_id_from_config(self):
        # Refer to: (#30899)
        articles = [
            "Justin Timberlake and Jessica Biel, welcome to parenthood.",
            "Michael Phelps is arguably the most decorated Olympian of all time.",
        ]
        bart_tokenizer = AutoTokenizer.from_pretrained("hf-internal-testing/tiny-random-bart")
        bart_model = BartForConditionalGeneration.from_pretrained("hf-internal-testing/tiny-random-bart").to(
            torch_device
        )
        input_ids = bart_tokenizer(articles, return_tensors="pt", padding=True).input_ids.to(torch_device)
        decoder_start_token_id = bart_model.generation_config.decoder_start_token_id

        # we should be able to take `decoder_start_token_id` from model's generation config if user passes a `GenerationConfig` type
        outputs = bart_model.generate(input_ids, generation_config=GenerationConfig(do_sample=False))

        # If the generatoin config has no `decoder_start_token_id` or `bos_token_id`, we will raise an error unless user passes it in config
        bart_model.generation_config.decoder_start_token_id = None
        bart_model.generation_config.bos_token_id = None
        outputs_with_user_id = bart_model.generate(
            input_ids,
            generation_config=GenerationConfig(do_sample=False, decoder_start_token_id=decoder_start_token_id),
        )

        self.assertListEqual(outputs.tolist(), outputs_with_user_id.tolist())

        with self.assertRaises(ValueError):
            outputs = bart_model.generate(input_ids, generation_config=GenerationConfig(do_sample=False))

    def test_contrastive_search_batched(self):
        # PT-only test: TF doesn't have constrained beam search
        # Tests that contrastive search works with batched inputs (i.e. has the same output as for non-batched inputs)
        articles = ["Foo", "Bar Baz"]
        tokenizer = BartTokenizer.from_pretrained("hf-internal-testing/tiny-random-bart")
        model = BartForConditionalGeneration.from_pretrained("hf-internal-testing/tiny-random-bart").to(torch_device)

        model.config.eos_token_id = None
        input_ids_batched = tokenizer(articles, padding=True, return_tensors="pt").input_ids.to(torch_device)
        input_ids = tokenizer(articles[1], return_tensors="pt").input_ids.to(torch_device)

        output_sequences_batched = model.generate(
            input_ids=input_ids_batched, penalty_alpha=0.6, top_k=4, return_dict_in_generate=True, output_scores=True
        )
        output_sequences = model.generate(
            input_ids=input_ids, penalty_alpha=0.6, top_k=4, return_dict_in_generate=True, output_scores=True
        )

        batched_out = tokenizer.decode(output_sequences_batched.sequences[1], skip_special_tokens=True)
        out = tokenizer.decode(output_sequences.sequences[0], skip_special_tokens=True)
        self.assertEqual(batched_out, out)

        # output_sequences_batched.scores[0][1] -> 1st set of logits, 2nd sequence
        max_score_diff = (output_sequences_batched.scores[0][1] - output_sequences.scores[0][0]).abs().max()
        self.assertTrue(max_score_diff < 1e-5)

    def test_logits_processor_not_inplace(self):
        # PT-only test: TF fixes were not made
        article = "Today a dragon flew over Paris."
        model = AutoModelForCausalLM.from_pretrained("hf-internal-testing/tiny-random-gpt2").to(torch_device)
        tokenizer = AutoTokenizer.from_pretrained("hf-internal-testing/tiny-random-gpt2")
        input_ids = tokenizer(article, return_tensors="pt").input_ids.to(torch_device)

        out = model.generate(input_ids, output_logits=True, output_scores=True, return_dict_in_generate=True)
        out_with_temp = model.generate(
            input_ids,
            temperature=0.5,
            do_sample=True,
            output_logits=True,
            output_scores=True,
            return_dict_in_generate=True,
        )

        # if no logits processor is used, scores == logits. Otherwise, the processor has to modify the scores
        self.assertListEqual(out.logits[-1].tolist(), out.scores[-1].tolist())
        self.assertNotEqual(out_with_temp.logits[-1].tolist(), out_with_temp.scores[-1].tolist())

    def test_eos_token_id_int_and_list_top_k_top_sampling(self):
        # Has TF equivalent: this test relies on random sampling
        generation_kwargs = {
            "do_sample": True,
            "num_beams": 1,
            "top_p": 0.7,
            "top_k": 10,
            "temperature": 0.7,
        }
        expectation = 20

        tokenizer = AutoTokenizer.from_pretrained("hf-internal-testing/tiny-random-gpt2")
        text = """Hello, my dog is cute and"""
        tokens = tokenizer(text, return_tensors="pt").to(torch_device)
        model = AutoModelForCausalLM.from_pretrained("hf-internal-testing/tiny-random-gpt2").to(torch_device)

        # Only some seeds will work both on CPU/GPU for a fixed `expectation` value.
        # The selected seed is not guaranteed to work on all torch versions.
        torch.manual_seed(1)
        eos_token_id = 846
        generated_tokens = model.generate(**tokens, eos_token_id=eos_token_id, **generation_kwargs)
        self.assertTrue(expectation == len(generated_tokens[0]))

        torch.manual_seed(1)
        eos_token_id = [846, 198]
        generated_tokens = model.generate(**tokens, eos_token_id=eos_token_id, **generation_kwargs)
        self.assertTrue(expectation == len(generated_tokens[0]))

    def test_model_kwarg_encoder_signature_filtering(self):
        # Has TF equivalent: ample use of framework-specific code
        bart_tokenizer = AutoTokenizer.from_pretrained("hf-internal-testing/tiny-random-bart")
        article = """Hugging Face is a technology company based in New York and Paris."""
        input_ids = bart_tokenizer(article, return_tensors="pt").input_ids.to(torch_device)
        bart_model = BartForConditionalGeneration.from_pretrained("hf-internal-testing/tiny-random-bart").to(
            torch_device
        )
        output = bart_model.generate(input_ids).cpu().numpy()

        # Let's create a fake model that has a different signature. In particular, this fake model accepts "foo" as an
        # argument. Because "foo" is not in the encoder signature and doesn't start with "decoder_", it will be part of
        # the encoder kwargs prior to signature filtering, which would lead to an exception. But filtering kicks in and
        # saves the day.
        class FakeBart(BartForConditionalGeneration):
            def forward(self, input_ids, foo=None, **kwargs):
                return super().forward(input_ids, **kwargs)

        bart_model = FakeBart.from_pretrained("hf-internal-testing/tiny-random-bart").to(torch_device)
        fake_output = bart_model.generate(input_ids, foo="bar").cpu().numpy()
        self.assertTrue(np.array_equal(output, fake_output))

        # Encoder signature filtering only kicks in if it doesn't accept wildcard kwargs. The following test will fail
        # because it doesn't do signature filtering.
        class FakeEncoder(bart_model.model.encoder.__class__):
            def forward(self, input_ids, **kwargs):
                return super().forward(input_ids, **kwargs)

        fake_encoder = FakeEncoder(bart_model.config, bart_model.model.shared).to(torch_device)
        bart_model.model.encoder = fake_encoder

        # Normal generation still works (the output will be different because the encoder weights are different)
        fake_output = bart_model.generate(input_ids).cpu().numpy()
        with self.assertRaises(TypeError):
            # FakeEncoder.forward() accepts **kwargs -> no filtering -> type error due to unexpected input "foo"
            bart_model.generate(input_ids, foo="bar")

    def test_default_max_length_warning(self):
        model = AutoModelForCausalLM.from_pretrained("hf-internal-testing/tiny-random-gpt2").to(torch_device)
        tokenizer = AutoTokenizer.from_pretrained("hf-internal-testing/tiny-random-gpt2")
        model.generation_config.pad_token_id = tokenizer.eos_token_id

        text = "Hello world"
        tokenized_inputs = tokenizer([text], return_tensors="pt")
        input_ids = tokenized_inputs.input_ids.to(torch_device)

        # Default generation config value of 20 -> emits warning
        with self.assertWarns(UserWarning):
            model.generate(input_ids)

        # Explicitly setting max_length to 20 -> no warning
        with warnings.catch_warnings(record=True) as warning_list:
            model.generate(input_ids, max_length=20)
            self.assertEqual(len(warning_list), 0)

        # Generation config max_length != 20 -> no warning
        with warnings.catch_warnings(record=True) as warning_list:
            # generation_config is modified -> legacy mode is disabled = generation_config takes precedence
            model.generation_config.max_length = 10
            model.generate(input_ids)
            self.assertEqual(len(warning_list), 0)

    def test_length_warning_assisted_generation(self):
        # PT-only test: TF doesn't support assisted decoding yet.
        model = AutoModelForCausalLM.from_pretrained("hf-internal-testing/tiny-random-gpt2").to(torch_device)
        assistant = AutoModelForCausalLM.from_pretrained("hf-internal-testing/tiny-random-gpt2").to(torch_device)
        tokenizer = AutoTokenizer.from_pretrained("hf-internal-testing/tiny-random-gpt2")
        model.generation_config.pad_token_id = tokenizer.eos_token_id
        assistant.generation_config.pad_token_id = tokenizer.eos_token_id

        text = "Hello world"
        tokenized_inputs = tokenizer([text], return_tensors="pt")
        input_ids = tokenized_inputs.input_ids.to(torch_device)

        # This should not raise any warning that min length is not feasible in candidate generation
        with warnings.catch_warnings(record=True) as warning_list:
            model.generate(
                input_ids,
                assistant_model=assistant,
                min_new_tokens=10,
                max_length=20,
            )
            self.assertEqual(len(warning_list), 0)

    def test_generated_length_assisted_generation(self):
        # PT-only test: TF doesn't support assisted decoding yet.
        model = AutoModelForCausalLM.from_pretrained("hf-internal-testing/tiny-random-gpt2").to(torch_device)
        assistant = AutoModelForCausalLM.from_pretrained("hf-internal-testing/tiny-random-gpt2").to(torch_device)
        tokenizer = AutoTokenizer.from_pretrained("hf-internal-testing/tiny-random-gpt2")
        model.generation_config.pad_token_id = tokenizer.eos_token_id
        assistant.generation_config.pad_token_id = tokenizer.eos_token_id

        text = "Hello world"
        tokenized_inputs = tokenizer([text], return_tensors="pt")
        input_ids = tokenized_inputs.input_ids.to(torch_device)
        input_length = input_ids.shape[-1]

        out = model.generate(
            input_ids,
            assistant_model=assistant,
            min_new_tokens=10,
            max_new_tokens=20,
        )
        self.assertTrue((10 + input_length) <= out.shape[-1] <= (20 + input_length))

        out = model.generate(
            input_ids,
            assistant_model=assistant,
            min_new_tokens=10,
        )
        self.assertTrue((input_length + 10) <= out.shape[-1] <= 20)

    def test_model_kwarg_assisted_decoding_decoder_only(self):
        # PT-only test: TF doesn't support assisted decoding yet.
        model = AutoModelForCausalLM.from_pretrained("hf-internal-testing/tiny-random-gpt2").to(torch_device)
        tokenizer = AutoTokenizer.from_pretrained("hf-internal-testing/tiny-random-gpt2")
        model.generation_config.pad_token_id = tokenizer.eos_token_id

        text = "Hello world"
        tokenized_inputs = tokenizer([text], return_tensors="pt")
        input_ids = tokenized_inputs.input_ids.to(torch_device)

        # Traditional way of generating text
        outputs_normal = model.generate(input_ids)
        self.assertEqual(outputs_normal.shape, (1, 20))

        # Should be different with token_type_ids
        outputs_tti = model.generate(
            input_ids,
            token_type_ids=torch.zeros(input_ids.shape, dtype=torch.long).to(torch_device),
        )
        with self.assertRaises(AssertionError):
            self.assertListEqual(outputs_tti.tolist(), outputs_normal.tolist())

        # Assistant model
        assistant = AutoModelForCausalLM.from_pretrained("hf-internal-testing/tiny-random-gpt2").to(torch_device)
        assistant.config.pad_token_id = tokenizer.eos_token_id

        # If assisted generation passes model_kwargs correctly, should be same as previous
        outputs_assisted = model.generate(
            input_ids,
            token_type_ids=torch.zeros(input_ids.shape, dtype=torch.long).to(torch_device),
            assistant_model=assistant,
        )
        self.assertListEqual(outputs_assisted.tolist(), outputs_tti.tolist())

    def test_model_kwarg_assisted_decoding_encoder_decoder(self):
        """
        Tests that the following scenario is compatible with assisted generation:
        1. encoder-decoder main model
        2. encoder-decoder assistant model
        3. both have a custom input
        (e.g. Whisper)
        """

        # PT-only test: TF doesn't support assisted decoding yet.
        # Bart subclass with a kwarg that distorts the output
        class FakeBart(BartForConditionalGeneration):
            def forward(self, input_ids, past_key_values, foo=False, **kwargs):
                outs = super().forward(input_ids, past_key_values=past_key_values, **kwargs)
                if foo:
                    outs["logits"][:, :, :] = 0.0
                return outs

            def prepare_inputs_for_generation(self, *args, foo=False, encoder_outputs=None, **kwargs):
                kwargs["encoder_outputs"] = encoder_outputs
                inputs = super().prepare_inputs_for_generation(*args, **kwargs)
                inputs["foo"] = foo
                return inputs

        model = FakeBart.from_pretrained("hf-internal-testing/tiny-random-BartForConditionalGeneration").to(
            torch_device
        )
        tokenizer = AutoTokenizer.from_pretrained("hf-internal-testing/tiny-random-BartForConditionalGeneration")

        text = "Hello world"
        tokenized_inputs = tokenizer([text], return_tensors="pt")
        input_ids = tokenized_inputs.input_ids.to(torch_device)

        # Traditional way of generating text
        outputs_normal = model.generate(input_ids)
        self.assertEqual(outputs_normal.shape, (1, 20))

        # Should be different with foo
        outputs_foo = model.generate(input_ids, foo=True)
        with self.assertRaises(AssertionError):
            self.assertListEqual(outputs_foo.tolist(), outputs_normal.tolist())

        # Assistant model
        assistant = FakeBart.from_pretrained("hf-internal-testing/tiny-random-BartForConditionalGeneration").to(
            torch_device
        )

        # If assisted generation passes model_kwargs correctly, should be same as previous
        outputs_assisted = model.generate(
            input_ids,
            foo=True,
            assistant_model=assistant,
        )
        self.assertListEqual(outputs_assisted.tolist(), outputs_foo.tolist())

        # Check that passing encoder_outputs directly also works as expected
        encoder_outputs = assistant.get_encoder()(input_ids)

        outputs_assisted = model.generate(
            foo=True,
            assistant_model=assistant,
            encoder_outputs=encoder_outputs,
            assistant_encoder_outputs=encoder_outputs,
        )
        self.assertListEqual(outputs_assisted.tolist(), outputs_foo.tolist())

    def test_assisted_decoding_encoder_decoder_shared_encoder(self):
        """
        Tests that the following scenario is compatible with assisted generation:
        1. encoder-decoder main model
        2. decoder-only assistant model
        3. both have a custom input
        (e.g. DistilWhisper)
        """

        # PT-only test: TF doesn't support assisted decoding yet.
        # Bart subclass with a kwarg called foo that distorts the output
        class FakeBartSeq2Seq(BartForConditionalGeneration):
            def forward(self, input_ids, foo=False, **kwargs):
                outs = super().forward(input_ids, **kwargs)
                if foo:
                    outs["logits"][:, :, :] = 0.0
                return outs

            def prepare_inputs_for_generation(self, *args, foo=False, encoder_outputs=None, **kwargs):
                kwargs["encoder_outputs"] = encoder_outputs
                inputs = super().prepare_inputs_for_generation(*args, **kwargs)
                inputs["foo"] = foo
                return inputs

        class FakeBartCausalLM(BartForCausalLM):
            def forward(self, input_ids, attention_mask, past_key_values, foo=False, **kwargs):
                outs = super().forward(input_ids, attention_mask, past_key_values=past_key_values, **kwargs)
                if foo:
                    outs["logits"][:, :, :] = 0.0
                return outs

            def prepare_inputs_for_generation(self, *args, foo=False, encoder_outputs=None, **kwargs):
                kwargs["encoder_outputs"] = encoder_outputs
                inputs = super().prepare_inputs_for_generation(*args, **kwargs)
                inputs["foo"] = foo
                return inputs

        model = FakeBartSeq2Seq.from_pretrained("hf-internal-testing/tiny-random-BartForConditionalGeneration").to(
            torch_device
        )
        tokenizer = AutoTokenizer.from_pretrained("hf-internal-testing/tiny-random-BartForConditionalGeneration")

        text = "Hello world"
        tokenized_inputs = tokenizer([text], return_tensors="pt")
        input_ids = tokenized_inputs.input_ids.to(torch_device)

        # Traditional way of generating text
        outputs_normal = model.generate(input_ids)
        self.assertEqual(outputs_normal.shape, (1, 20))

        # Should be different with foo
        outputs_foo = model.generate(input_ids, foo=True)
        with self.assertRaises(AssertionError):
            self.assertListEqual(outputs_foo.tolist(), outputs_normal.tolist())

        # Assistant model
        assistant = FakeBartCausalLM.from_pretrained(
            "hf-internal-testing/tiny-random-BartForConditionalGeneration"
        ).to(torch_device)

        # If assisted generation passes model_kwargs correctly, should be same as previous
        outputs_assisted = model.generate(
            input_ids,
            foo=True,
            assistant_model=assistant,
        )
        self.assertListEqual(outputs_assisted.tolist(), outputs_foo.tolist())

        # Check that passing encoder_outputs directly also works as expected
        encoder_outputs = model.get_encoder()(input_ids)

        outputs_assisted = model.generate(
            foo=True,
            assistant_model=assistant,
            encoder_outputs=encoder_outputs,
        )
        self.assertListEqual(outputs_assisted.tolist(), outputs_foo.tolist())

    def test_assisted_decoding_num_assistant_tokens_heuristic_schedule(self):
        # This test ensures that the assisted generation num_assistant_tokens 'heuristic' schedule works properly.

        prompt = "Alice and Bob"
        checkpoint = "EleutherAI/pythia-160m-deduped"
        tokenizer = AutoTokenizer.from_pretrained(checkpoint)
        inputs = tokenizer(prompt, return_tensors="pt")

        model = AutoModelForCausalLM.from_pretrained(checkpoint)

        assistant_model = model
        assistant_model.generation_config.num_assistant_tokens = 5
        assistant_model.generation_config.num_assistant_tokens_schedule = "heuristic"
        generation_kwargs = {
            "eos_token_id": -1,
            "max_new_tokens": 5,
            "do_sample": False,
            "assistant_model": assistant_model,
        }
        model.generate(**inputs, **generation_kwargs)
        # update_candidate_strategy is called only once and therefore, assistant_model.generation_config.num_assistant_tokens should be either 4 or 7
        self.assertTrue(assistant_model.generation_config.num_assistant_tokens in (4, 7))

    def test_assisted_decoding_num_assistant_tokens_heuristic_transient_schedule(self):
        # This test ensures that the assisted generation num_assistant_tokens 'heuristic' schedule works properly.

        prompt = "Alice and Bob"
        checkpoint = "EleutherAI/pythia-160m-deduped"
        tokenizer = AutoTokenizer.from_pretrained(checkpoint)
        inputs = tokenizer(prompt, return_tensors="pt")

        model = AutoModelForCausalLM.from_pretrained(checkpoint)

        assistant_model = model
        assistant_model.generation_config.num_assistant_tokens = 5
        assistant_model.generation_config.num_assistant_tokens_schedule = "heuristic_transient"
        generation_kwargs = {
            "eos_token_id": -1,
            "max_new_tokens": 5,
            "do_sample": False,
            "assistant_model": assistant_model,
        }
        model.generate(**inputs, **generation_kwargs)
        # update_candidate_strategy is called once but assistant_model.generation_config.num_assistant_tokens should stay 5
        self.assertEqual(assistant_model.generation_config.num_assistant_tokens, 5)

    @slow
    def test_validate_assistant(self):
        # Generate a random sample:
        inputs = np.random.rand(160000)

        # Load a main encoder-decoder model:
        model_id = "openai/whisper-large-v2"
        processor = AutoProcessor.from_pretrained(model_id)
        model = AutoModelForSpeechSeq2Seq.from_pretrained(
            model_id,
            low_cpu_mem_usage=True,
            use_safetensors=True,
        )
        model.to(torch_device)

        # process the input:
        features = processor(inputs, return_tensors="pt").to(torch_device)

        # Load an encoder-decoder assistant with same encoder as the main model:
        assistant_distil_model_id = "distil-whisper/distil-large-v2"
        assistant_seq_to_seq = AutoModelForSpeechSeq2Seq.from_pretrained(
            assistant_distil_model_id,
            use_safetensors=True,
        ).to(torch_device)
        self.assertTrue(model.generate(**features, assistant_model=assistant_seq_to_seq).sum())

        # Load its decoder only version:
        assistant_causal_lm = AutoModelForCausalLM.from_pretrained(
            assistant_distil_model_id,
            low_cpu_mem_usage=True,
            use_safetensors=True,
        ).to(torch_device)
        self.assertTrue(model.generate(**features, assistant_model=assistant_causal_lm).sum())

        # Load an encoder-decoder assistant with a different encoder than the main model:
        assistant_distil_model_id = "openai/whisper-tiny"
        assistant_seq_to_seq = AutoModelForSpeechSeq2Seq.from_pretrained(
            assistant_distil_model_id,
            use_safetensors=True,
        ).to(torch_device)
        self.assertTrue(model.generate(**features, assistant_model=assistant_seq_to_seq).sum())

        # Load its decoder only version:
        assistant_causal_lm = AutoModelForCausalLM.from_pretrained(
            assistant_distil_model_id,
            low_cpu_mem_usage=True,
            use_safetensors=True,
        ).to(torch_device)
        # It will raise an error as the encoder of the main and assistant model are not compatible:
        with self.assertRaises(ValueError):
            model.generate(**features, assistant_model=assistant_causal_lm)

        # Load an encoder-decoder model with a different tokenizer than the main model:
        assistant_distil_model_id = "hf-internal-testing/tiny-random-SeamlessM4Tv2ForSpeechToText"
        assistant_seq_to_seq = AutoModelForSpeechSeq2Seq.from_pretrained(
            assistant_distil_model_id,
        ).to(torch_device)
        # This should raise an error as the main and assistant model don't use the same tokenizer:
        with self.assertRaises(ValueError):
            model.generate(**features, assistant_model=assistant_seq_to_seq)

    def test_compare_unprocessed_logit_scores(self):
        # Get unprocessed logit scores back from model generate function.
        # Assert that unprocessed logits from generate() are same as those from modal eval()

        # tell model to generate text and return unprocessed/unwarped logit scores
        tokenizer = AutoTokenizer.from_pretrained("hf-internal-testing/tiny-random-gpt2")
        text = "generate yes or no: "
        input_ids = tokenizer([text], return_tensors="pt").input_ids.to(torch_device)

        model = AutoModelForCausalLM.from_pretrained("hf-internal-testing/tiny-random-gpt2").to(torch_device)

        with torch.no_grad():
            # Get logits for the next token from fwd pass
            logits_fwd = model(input_ids).logits[:, -1, :][0]

        # Get logits for the next token from generate function
        outputs = model.generate(
            input_ids=input_ids,
            return_dict_in_generate=True,
            output_logits=True,
            max_new_tokens=1,
            do_sample=True,
        )
        logits_gen = outputs.logits[0][0]

        # assert that unprocessed logits from generate() are same as those from modal eval()
        self.assertListEqual(logits_fwd.tolist(), logits_gen.tolist())

    def test_return_unprocessed_logit_scores(self):
        # tell model to generate text and return unprocessed/unwarped logit scores
        tokenizer = AutoTokenizer.from_pretrained("hf-internal-testing/tiny-random-gpt2")
        text = "generate yes or no: "
        input_ids = tokenizer([text], return_tensors="pt").input_ids.to(torch_device)
        model = AutoModelForCausalLM.from_pretrained("hf-internal-testing/tiny-random-gpt2").to(torch_device)

        outputs = model.generate(
            input_ids=input_ids, return_dict_in_generate=True, output_logits=True, max_new_tokens=3
        )

        # perform dummy check if unpreprocessed logits make sense.
        # do preselection on high probabilities; find scores of y and n tokens
        probs_all = torch.nn.functional.softmax(outputs.logits[2][0], dim=-1)
        indices = torch.argwhere(probs_all > 0.001)
        indices = indices[:, -1]
        tokens_max = tokenizer.batch_decode(indices, skip_special_tokens=True)
        probs_max = probs_all[probs_all > 0.001]

        self.assertTrue(len(indices) >= 2)
        next_token_dict = {str(t): p for t, p in zip(tokens_max, probs_max)}
        self.assertTrue("n" in next_token_dict)
        self.assertTrue("y" in next_token_dict)
        y_prob = next_token_dict["y"]
        n_prob = next_token_dict["n"]

        self.assertTrue(y_prob > 0.001 and n_prob > 0.001)
        self.assertTrue(y_prob <= 1.0 and n_prob <= 1.0)

    @slow
    @require_torch_multi_gpu
    def test_assisted_decoding_in_different_gpu(self):
        # PT-only test: TF doesn't support assisted decoding yet.
        model = AutoModelForCausalLM.from_pretrained("hf-internal-testing/tiny-random-MistralForCausalLM").to("cuda:0")
        assistant = AutoModelForCausalLM.from_pretrained("hf-internal-testing/tiny-random-MistralForCausalLM").to(
            "cuda:1"
        )
        tokenizer = AutoTokenizer.from_pretrained("hf-internal-testing/tiny-random-MistralForCausalLM")
        model.config.pad_token_id = tokenizer.eos_token_id
        assistant.config.pad_token_id = tokenizer.eos_token_id

        text = "Hello world"
        tokenized_inputs = tokenizer([text], return_tensors="pt")
        input_ids = tokenized_inputs.input_ids.to(torch_device)
        input_length = input_ids.shape[-1]

        out = model.generate(
            input_ids,
            assistant_model=assistant,
            max_new_tokens=20,
        )
        self.assertTrue(input_length <= out.shape[-1] <= input_length + 20)

    @slow
    @require_torch_gpu
    def test_assisted_decoding_in_gpu_cpu(self):
        # PT-only test: TF doesn't support assisted decoding yet.
        model = AutoModelForCausalLM.from_pretrained("hf-internal-testing/tiny-random-MistralForCausalLM").to("cuda")
        assistant = AutoModelForCausalLM.from_pretrained("hf-internal-testing/tiny-random-MistralForCausalLM").to(
            "cpu"
        )
        tokenizer = AutoTokenizer.from_pretrained("hf-internal-testing/tiny-random-MistralForCausalLM")
        model.config.pad_token_id = tokenizer.eos_token_id
        assistant.config.pad_token_id = tokenizer.eos_token_id

        text = "Hello world"
        tokenized_inputs = tokenizer([text], return_tensors="pt")
        input_ids = tokenized_inputs.input_ids.to(torch_device)
        input_length = input_ids.shape[-1]

        out = model.generate(
            input_ids,
            assistant_model=assistant,
            max_new_tokens=20,
        )
        self.assertTrue(input_length <= out.shape[-1] <= input_length + 20)

    def test_special_tokens_fall_back_to_model_default(self):
        # PT-only test: TF doesn't support assisted decoding yet.
        model = AutoModelForCausalLM.from_pretrained("hf-internal-testing/tiny-random-MistralForCausalLM").to(
            torch_device
        )
        test_bos_id = 50

        # Sanity-check: the model has a BOS token set, and the first generated token is a BOS token
        gen_output = model.generate()
        self.assertTrue(model.generation_config.bos_token_id is not None)
        self.assertTrue(model.generation_config.bos_token_id == gen_output[0, 0])

        # If we pass a generation config **with** a BOS token, `generate` will use it
        generation_config = GenerationConfig(bos_token_id=test_bos_id)
        gen_output = model.generate(generation_config=generation_config)
        self.assertFalse(model.generation_config.bos_token_id == gen_output[0, 0])
        self.assertTrue(generation_config.bos_token_id == gen_output[0, 0])
        self.assertTrue(test_bos_id == gen_output[0, 0])

        # If we pass a generation config **without** a BOS token, `generate` will fetch the BOS token from
        # `model.generation_config`
        generation_config = GenerationConfig(bos_token_id=None)
        gen_output = model.generate(generation_config=generation_config)
        self.assertTrue(model.generation_config.bos_token_id == gen_output[0, 0])
        self.assertFalse(test_bos_id == gen_output[0, 0])
        self.assertTrue(generation_config.bos_token_id is None)

        # Changing `model.generation_config` will affect fallback behavior
        model.generation_config.bos_token_id = test_bos_id
        gen_output = model.generate(generation_config=generation_config)
        self.assertTrue(model.generation_config.bos_token_id == gen_output[0, 0])
        self.assertTrue(test_bos_id == gen_output[0, 0])
        self.assertTrue(generation_config.bos_token_id is None)


@require_torch
class TokenHealingTestCase(unittest.TestCase):
    @parameterized.expand(
        [
            (
                "square_bracket",
                'An example ["like this"] and another example [',
                'An example ["like this"] and another example ["',
            ),
            ("url", 'The link is <a href="http:', 'The link is <a href="http://'),
            # aggressive_healing: "http" shouldn't be replaced with "https"
            ("aggressive_healing", 'The link is <a href="http', 'The link is <a href="http'),
            ("trailing_whitespace", "I read a book about ", "I read a book about"),
            ("nothing_to_heal", "I read a book about", "I read a book about"),
            ("single_token", "I", "I"),
            ("empty_prompt", "", ""),
        ]
    )
    @require_auto_gptq
    def test_prompts(self, name, input, expected):
        model_name_or_path = "TheBloke/deepseek-llm-7B-base-GPTQ"
        tokenizer = AutoTokenizer.from_pretrained(model_name_or_path, use_fast=True)
        completion_model = AutoModelForCausalLM.from_pretrained(
            model_name_or_path,
            device_map="auto",
            trust_remote_code=False,
            revision="main",
            use_cache=True,
        )
        input_ids = tokenizer(input, return_tensors="pt").input_ids.to(completion_model.device)

        healed_ids = completion_model.heal_tokens(input_ids)
        predicted = tokenizer.decode(healed_ids[0], skip_special_tokens=True)

        self.assertEqual(predicted, expected)

    def test_generate_from_inputs_embeds_with_bos_token_id_is_none(self):
        article = "Today a dragon flew over Paris."
        model = AutoModelForCausalLM.from_pretrained("hf-internal-testing/tiny-random-gpt2").to(torch_device)
        tokenizer = AutoTokenizer.from_pretrained("hf-internal-testing/tiny-random-gpt2")
        input_ids = tokenizer(article, return_tensors="pt").input_ids.to(torch_device)
        inputs_embeds = model.get_input_embeddings()(input_ids)

        model.generate(inputs_embeds=inputs_embeds, max_length=20, bos_token_id=None)

        # bos_token_id is required when no input ids nor inputs_embeds is passed
        with self.assertRaises(ValueError):
            model.generate(max_length=20, bos_token_id=None)<|MERGE_RESOLUTION|>--- conflicted
+++ resolved
@@ -1589,7 +1589,7 @@
                 outputs_from_embeds_wo_ids.tolist(),
             )
 
-<<<<<<< HEAD
+    @pytest.mark.generate
     def test_generate_from_inputs_embeds_with_static_cache(self):
         """
         Test that StaticCache can generate from inputs_embeds and calculates max_cache_length
@@ -1642,9 +1642,7 @@
             self.assertTrue(len(outputs.past_key_values.key_cache) == num_hidden_layers)
             self.assertTrue(outputs.past_key_values.key_cache[0].shape == cache_shape)
 
-=======
     @pytest.mark.generate
->>>>>>> db704268
     def test_generate_continue_from_past_key_values(self):
         # Tests that we can continue generating from past key values, returned from a previous `generate` call
         for model_class in self.all_generative_model_classes:
