--- conflicted
+++ resolved
@@ -331,9 +331,6 @@
         inputs = processor(prompt, raw_image, return_tensors="pt").to(torch_device, torch.float16)
 
         # Make sure that `generate` works
-<<<<<<< HEAD
-        _ = model.generate(**inputs, max_new_tokens=20)
-=======
         _ = model.generate(**inputs, max_new_tokens=20)
 
     @slow
@@ -372,5 +369,4 @@
             attention_mask=attention_mask,
             labels=input_ids,
         ).loss
-        loss.backward()
->>>>>>> ee2482b6
+        loss.backward()