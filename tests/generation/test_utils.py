--- conflicted
+++ resolved
@@ -1650,11 +1650,7 @@
             #   checks without adding test complexity. Ditto for `pixel_values_videos` and `pixel_values_images`
             pixel_values_is_mutually_exclusive = any(
                 model_name in model_class.__name__.lower()
-<<<<<<< HEAD
-                for model_name in ["llava", "idefics2", "idefics3", "mllama", "paligemma", "molmo"]
-=======
-                for model_name in ["llava", "idefics2", "idefics3", "mllama", "paligemma", "emu3", "gotocr2"]
->>>>>>> 9510ae39
+                for model_name in ["llava", "idefics2", "idefics3", "mllama", "paligemma", "molmo", "emu3", "gotocr2"]
             )
             if pixel_values_is_mutually_exclusive:
                 inputs_dict.pop("pixel_values", None)
@@ -1733,11 +1729,7 @@
             #   checks without adding test complexity. Ditto for `pixel_values_videos` and `pixel_values_images`
             pixel_values_is_mutually_exclusive = any(
                 model_name in model_class.__name__.lower()
-<<<<<<< HEAD
-                for model_name in ["llava", "idefics2", "idefics3", "mllama", "paligemma", "molmo"]
-=======
-                for model_name in ["llava", "idefics2", "idefics3", "mllama", "paligemma", "emu3"]
->>>>>>> 9510ae39
+                for model_name in ["llava", "idefics2", "idefics3", "mllama", "paligemma", "emu3", "molmo"]
             )
             if pixel_values_is_mutually_exclusive:
                 inputs_dict.pop("pixel_values", None)
@@ -1915,53 +1907,6 @@
                 "do_sample": False,
             }
 
-<<<<<<< HEAD
-            # Sets seed before calling `generate` for the case with do_sample=True
-            seed = torch.randint(0, 1000000, (1,)).item()
-            set_seed(seed)
-            legacy_results = model.generate(**generation_kwargs, **inputs_dict)
-            set_seed(seed)
-            if config.is_encoder_decoder:
-                cache_cls = EncoderDecoderCache
-                past_key_values = cache_cls(DynamicCache(), DynamicCache())
-            else:
-                cache_cls = DynamicCache
-                past_key_values = cache_cls()
-
-            new_results = model.generate(past_key_values=past_key_values, **generation_kwargs, **inputs_dict)
-
-            # The two sets of generated sequences must match, despite the cache format between forward passes being
-            # different
-            self.assertListEqual(legacy_results.sequences.tolist(), new_results.sequences.tolist())
-            self.assertTrue(isinstance(legacy_results.past_key_values, tuple))
-            self.assertTrue(isinstance(new_results.past_key_values, cache_cls))
-
-            # The contents of the two caches, when converted to the same format (in both directions!), must match
-            legacy_cache = legacy_results.past_key_values
-            new_cache_converted = new_results.past_key_values.to_legacy_cache()
-            for layer_idx in range(len(legacy_cache)):
-                for kv_idx in range(len(legacy_cache[layer_idx])):
-                    if legacy_cache[layer_idx][kv_idx] != []:
-                        self.assertTrue(
-                            torch.allclose(
-                                legacy_cache[layer_idx][kv_idx],
-                                new_cache_converted[layer_idx][kv_idx],
-                                atol=1e-05,  # some VLMs can have higher diff due to the vision backbone
-                            )
-                        )
-
-            new_cache = new_results.past_key_values
-            legacy_cache_converted = cache_cls.from_legacy_cache(legacy_results.past_key_values)
-            for layer_idx in range(len(new_cache)):
-                for kv_idx in range(len(new_cache[layer_idx])):
-                    if new_cache[layer_idx][kv_idx] != []:
-                        self.assertTrue(
-                            torch.allclose(
-                                new_cache[layer_idx][kv_idx],
-                                legacy_cache_converted[layer_idx][kv_idx],
-                                atol=1e-05,  # some VLMs can have higher diff due to the vision backbone
-                            )
-=======
             # Traditional way of generating text, with `return_dict_in_generate` to return the past key values.
             input_embeds = model.get_input_embeddings()(input_ids)
             outputs = model.generate(inputs_embeds=input_embeds, max_new_tokens=4, **generation_kwargs)
@@ -1986,7 +1931,6 @@
                         torch.allclose(
                             outputs.past_key_values[layer_idx][kv_idx],
                             cached_output.past_key_values[layer_idx][kv_idx],
->>>>>>> 9510ae39
                         )
                     )
 
