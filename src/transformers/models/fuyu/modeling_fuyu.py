# coding=utf-8
# Copyright 2023 HuggingFace Inc. team. All rights reserved.
#
# Licensed under the Apache License, Version 2.0 (the "License");
# you may not use this file except in compliance with the License.
# You may obtain a copy of the License at
#
#     http://www.apache.org/licenses/LICENSE-2.0
#
# Unless required by applicable law or agreed to in writing, software
# distributed under the License is distributed on an "AS IS" BASIS,
# WITHOUT WARRANTIES OR CONDITIONS OF ANY KIND, either express or implied.
# See the License for the specific language governing permissions and
# limitations under the License.
"""PyTorch Fuyu model."""

from typing import List, Optional, Tuple, Union

import torch
import torch.utils.checkpoint
from torch import nn

from ...generation import GenerationMixin
from ...modeling_outputs import BaseModelOutputWithPast, CausalLMOutputWithPast
from ...modeling_utils import PreTrainedModel
<<<<<<< HEAD
from ...models.auto.modeling_auto import AutoModelForCausalLM
from ...utils import auto_docstring, logging
=======
from ...models.auto.modeling_auto import AutoModel
from ...utils import add_start_docstrings, add_start_docstrings_to_model_forward, logging, replace_return_docstrings
>>>>>>> f2909e02
from .configuration_fuyu import FuyuConfig


logger = logging.get_logger(__name__)


@auto_docstring
class FuyuPreTrainedModel(PreTrainedModel):
    config_class = FuyuConfig
    base_model_prefix = "fuyu"
    supports_gradient_checkpointing = True
    _no_split_modules = []
    _skip_keys_device_placement = "past_key_values"

    def _init_weights(self, module):
        std = self.config.initializer_range
        if isinstance(module, nn.Linear):
            module.weight.data.normal_(mean=0.0, std=std)
            if module.bias is not None:
                module.bias.data.zero_()
        elif isinstance(module, nn.Embedding):
            module.weight.data.normal_(mean=0.0, std=std)
            if module.padding_idx is not None:
                module.weight.data[module.padding_idx].zero_()


<<<<<<< HEAD
@auto_docstring(
    custom_intro="""
    Fuyu Model with a language modeling head on top for causal language model conditioned on image patches and text.
    """
=======
FUYU_INPUTS_DOCSTRING = r"""
    Args:
        input_ids (`torch.LongTensor` of shape `(batch_size, sequence_length)`):
            Indices of input sequence tokens in the vocabulary. Padding will be ignored by default should you provide
            it.

            Indices can be obtained using [`AutoTokenizer`]. See [`PreTrainedTokenizer.encode`] and
            [`PreTrainedTokenizer.__call__`] for details.

            [What are input IDs?](../glossary#input-ids)
        attention_mask (`torch.Tensor` of shape `(batch_size, sequence_length)`, *optional*):
            Mask to avoid performing attention on padding token indices. Mask values selected in `[0, 1]`:

            - 1 for tokens that are **not masked**,
            - 0 for tokens that are **masked**.

            [What are attention masks?](../glossary#attention-mask)

            Indices can be obtained using [`AutoTokenizer`]. See [`PreTrainedTokenizer.encode`] and
            [`PreTrainedTokenizer.__call__`] for details.

            If `past_key_values` is used, optionally only the last `decoder_input_ids` have to be input (see
            `past_key_values`).

            If you want to change padding behavior, you should read [`modeling_opt._prepare_decoder_attention_mask`]
            and modify to your needs. See diagram 1 in [the paper](https://arxiv.org/abs/1910.13461) for more
            information on the default strategy.

            - 1 indicates the head is **not masked**,
            - 0 indicates the head is **masked**.
        image_patches (`torch.FloatTensor` of shape `(batch_size, num_total_patches, patch_size_ x patch_size x num_channels)`, *optional*):
            Image patches to be used as continuous embeddings. The patches are flattened and then projected to the
            hidden size of the model.
        image_patches_indices (`torch.LongTensor` of shape `(batch_size, num_total_patches + number_of_newline_tokens + number_of_text_tokens, patch_size_ x patch_size x num_channels )`, *optional*):
            Indices indicating at which position the image_patches have to be inserted in input_embeds.
        position_ids (`torch.LongTensor` of shape `(batch_size, sequence_length)`, *optional*):
            Indices of positions of each input sequence tokens in the position embeddings. Selected in the range `[0,
            config.n_positions - 1]`.

            [What are position IDs?](../glossary#position-ids)
        past_key_values (`tuple(tuple(torch.FloatTensor))`, *optional*, returned when `use_cache=True` is passed or when `config.use_cache=True`):
            Tuple of `tuple(torch.FloatTensor)` of length `config.n_layers`, with each tuple having 2 tensors of shape
            `(batch_size, num_heads, sequence_length, embed_size_per_head)`) and 2 additional tensors of shape
            `(batch_size, num_heads, encoder_sequence_length, embed_size_per_head)`.

            Contains pre-computed hidden-states (key and values in the self-attention blocks and in the cross-attention
            blocks) that can be used (see `past_key_values` input) to speed up sequential decoding.

            If `past_key_values` are used, the user can optionally input only the last `decoder_input_ids` (those that
            don't have their past key value states given to this model) of shape `(batch_size, 1)` instead of all
            `decoder_input_ids` of shape `(batch_size, sequence_length)`.
        inputs_embeds (`torch.FloatTensor` of shape `(batch_size, sequence_length, hidden_size)`, *optional*):
            Optionally, instead of passing `input_ids` you can choose to directly pass an embedded representation. This
            is useful if you want more control over how to convert `input_ids` indices into associated vectors than the
            model's internal embedding lookup matrix.
        use_cache (`bool`, *optional*):
            If set to `True`, `past_key_values` key value states are returned and can be used to speed up decoding (see
            `past_key_values`).
        output_attentions (`bool`, *optional*):
            Whether or not to return the attentions tensors of all attention layers. See `attentions` under returned
            tensors for more detail.
        output_hidden_states (`bool`, *optional*):
            Whether or not to return the hidden states of all layers. See `hidden_states` under returned tensors for
            more detail.
        return_dict (`bool`, *optional*):
            Whether or not to return a [`~utils.ModelOutput`] instead of a plain tuple.
"""


@add_start_docstrings(
    """The Fuyu model which consists of a vision backbone and a language model, without a language modeling head.""",
    FUYU_START_DOCSTRING,
>>>>>>> f2909e02
)
class FuyuModel(FuyuPreTrainedModel):
    _checkpoint_conversion_mapping = {"language_model.model": "language_model"}

    def __init__(self, config: FuyuConfig):
        super().__init__(config)
        self.padding_idx = config.pad_token_id
        self.vocab_size = config.text_config.vocab_size
        self.language_model = AutoModel.from_config(config.text_config)
        self.vision_embed_tokens = nn.Linear(
            config.patch_size * config.patch_size * config.num_channels, config.hidden_size
        )

        self.gradient_checkpointing = False
        # Initialize weights and apply final processing
        self.post_init()

    def get_input_embeddings(self):
        return self.language_model.get_input_embeddings()

    def set_input_embeddings(self, value):
        self.language_model.set_input_embeddings(value)

    def gather_continuous_embeddings(
        self,
        word_embeddings: torch.Tensor,
        continuous_embeddings: List[torch.Tensor],
        image_patch_input_indices: torch.Tensor,
    ) -> torch.Tensor:
        """This function places the continuous_embeddings into the word_embeddings at the locations
        indicated by image_patch_input_indices. Different batch elements can have different numbers of continuous
        embeddings.

        Args:
            word_embeddings (`torch.FloatTensor` of shape `(batch_size, sequence_length, hidden_size)`):
                Tensor of word embeddings.
            continuous_embeddings (`torch.FloatTensor` of shape `(batch_size, num_patches, hidden_size)`):
                Tensor of continuous embeddings. The length of the list is the batch size. Each entry is shape
                [num_image_embeddings, hidden], and num_image_embeddings needs to match the number of non-negative
                indices in image_patch_input_indices for that batch element.
            image_patch_input_indices (`torch.LongTensor` of shape `(batch_size, sequence_length)`):
                Tensor of indices of the image patches in the input_ids tensor.
        """
        if not (word_embeddings.shape[0] == len(continuous_embeddings)):
            raise ValueError(
                f"Batch sizes must match! Got {len(continuous_embeddings)=} and {word_embeddings.shape[0]=}"
            )

        output_embeddings = word_embeddings.clone()
        for batch_idx in range(word_embeddings.shape[0]):
            # First, find the positions of all the non-negative values in image_patch_input_indices, those are the
            # positions in word_embeddings that we want to replace with content from continuous_embeddings.
            dst_indices = torch.nonzero(image_patch_input_indices[batch_idx] >= 0, as_tuple=True)[0]
            # Next look up those indices in image_patch_input_indices to find the indices in continuous_embeddings that we
            # want to use to replace the values in word_embeddings.
            src_indices = image_patch_input_indices[batch_idx][dst_indices]
            # Check if we have more indices than embeddings. Note that we could have fewer indices if images got truncated.
            if src_indices.shape[0] > continuous_embeddings[batch_idx].shape[0]:
                raise ValueError(
                    f"Number of continuous embeddings {continuous_embeddings[batch_idx].shape=} does not match "
                    f"number of continuous token ids {src_indices.shape=} in batch element {batch_idx}."
                )
            output_embeddings[batch_idx, dst_indices] = continuous_embeddings[batch_idx][src_indices]
        return output_embeddings

<<<<<<< HEAD
    @auto_docstring
=======
    @add_start_docstrings_to_model_forward(FUYU_INPUTS_DOCSTRING)
>>>>>>> f2909e02
    def forward(
        self,
        input_ids: torch.LongTensor = None,
        image_patches: torch.Tensor = None,  # [batch_size, num_total_patches, patch_size_ x patch_size x num_channels ]
        image_patches_indices: torch.Tensor = None,
        attention_mask: Optional[torch.Tensor] = None,
        position_ids: Optional[torch.LongTensor] = None,
        past_key_values: Optional[List[torch.FloatTensor]] = None,
        inputs_embeds: Optional[torch.FloatTensor] = None,
        use_cache: Optional[bool] = None,
        output_attentions: Optional[bool] = None,
        output_hidden_states: Optional[bool] = None,
        return_dict: Optional[bool] = None,
        **kwargs,
<<<<<<< HEAD
    ) -> Union[Tuple, CausalLMOutputWithPast]:
        r"""
        image_patches (`torch.FloatTensor` of shape `(batch_size, num_total_patches, patch_size_ x patch_size x num_channels)`, *optional*):
            Image patches to be used as continuous embeddings. The patches are flattened and then projected to the
            hidden size of the model.
        labels (`torch.LongTensor` of shape `(batch_size, sequence_length)`, *optional*):
            Labels for computing the masked language modeling loss. Indices should either be in `[0, ...,
            config.text_config.vocab_size]` or -100 (see `input_ids` docstring). Tokens with indices set to `-100` are ignored
            (masked), the loss is only computed for the tokens with labels in `[0, ..., config.text_config.vocab_size]`.
        image_patches_indices (`torch.LongTensor` of shape `(batch_size, sequence_length)`, *optional*):
            Tensor of indices of the image patches in the input_ids tensor.

        Examples:

        ```python
        >>> from transformers import FuyuProcessor, FuyuForCausalLM
        >>> from PIL import Image
        >>> import requests

        >>> processor = FuyuProcessor.from_pretrained("adept/fuyu-8b")
        >>> model = FuyuForCausalLM.from_pretrained("adept/fuyu-8b")

        >>> url = "https://huggingface.co/datasets/hf-internal-testing/fixtures-captioning/resolve/main/bus.png"
        >>> image = Image.open(requests.get(url, stream=True).raw)
        >>> prompt = "Generate a coco-style caption.\n"

        >>> inputs = processor(images=image, text=prompt, return_tensors="pt")
        >>> outputs = model(**inputs)

        >>> generated_ids = model.generate(**inputs, max_new_tokens=7)
        >>> generation_text = processor.batch_decode(generated_ids[:, -7:], skip_special_tokens=True)
        >>> print(generation_text[0])
        A blue bus parked on the side of a road.
        ```"""

=======
    ) -> Union[Tuple, BaseModelOutputWithPast]:
>>>>>>> f2909e02
        output_attentions = output_attentions if output_attentions is not None else self.config.output_attentions
        output_hidden_states = (
            output_hidden_states if output_hidden_states is not None else self.config.output_hidden_states
        )
        use_cache = use_cache if use_cache is not None else self.config.use_cache

        return_dict = return_dict if return_dict is not None else self.config.use_return_dict

        if input_ids is not None and inputs_embeds is not None:
            raise ValueError("You cannot specify both input_ids and inputs_embeds at the same time")
        elif input_ids is not None:
            batch_size, seq_length = input_ids.shape
        elif inputs_embeds is not None:
            batch_size, seq_length, _ = inputs_embeds.shape
        else:
            raise ValueError("You have to specify either input_is or inputs_embeds")

        seq_length_with_past = seq_length
        past_key_values_length = 0

        if past_key_values is not None:
            past_key_values_length = past_key_values[0][0].shape[2]
            seq_length_with_past = seq_length_with_past + past_key_values_length

        if position_ids is None:
            device = input_ids.device if input_ids is not None else inputs_embeds.device
            position_ids = torch.arange(
                past_key_values_length, seq_length + past_key_values_length, dtype=torch.long, device=device
            )
            position_ids = position_ids.unsqueeze(0)

        if inputs_embeds is None:
            inputs_embeds = self.language_model.get_input_embeddings()(input_ids)
            if image_patches is not None and past_key_values is None:
                patch_embeddings = [
                    self.vision_embed_tokens(patch.to(self.vision_embed_tokens.weight.dtype))
                    .squeeze(0)
                    .to(inputs_embeds.device)
                    for patch in image_patches
                ]
                inputs_embeds = self.gather_continuous_embeddings(
                    word_embeddings=inputs_embeds,
                    continuous_embeddings=patch_embeddings,
                    image_patch_input_indices=image_patches_indices,
                )

        outputs = self.language_model(
            inputs_embeds=inputs_embeds,
            attention_mask=attention_mask,
            position_ids=position_ids,
            past_key_values=past_key_values,
            output_attentions=output_attentions,
            output_hidden_states=output_hidden_states,
            use_cache=use_cache,
            return_dict=return_dict,
            **kwargs,
        )

        return outputs


@add_start_docstrings(
    "Fuyu Model with a language modeling head on top for causal language model conditioned on image patches and text.",
    FUYU_START_DOCSTRING,
)
class FuyuForCausalLM(FuyuPreTrainedModel, GenerationMixin):
    _checkpoint_conversion_mapping = {
        "^language_model.model": "model.language_model",
        "^vision_embed_tokens": "model.vision_embed_tokens",
        "^language_model.lm_head": "lm_head",
    }
    _tied_weights_keys = ["lm_head.weight"]

    def __init__(self, config: FuyuConfig):
        super().__init__(config)
        self.model = FuyuModel(config)
        self.lm_head = nn.Linear(config.text_config.hidden_size, config.text_config.vocab_size, bias=False)
        self.post_init()

    def get_input_embeddings(self):
        return self.model.get_input_embeddings()

    def set_input_embeddings(self, value):
        self.model.set_input_embeddings(value)

    def get_output_embeddings(self):
        return self.lm_head

    def set_output_embeddings(self, new_embeddings):
        self.lm_head = new_embeddings

    def set_decoder(self, decoder):
        self.model.set_decoder(decoder)

    def get_decoder(self):
        return self.model.get_decoder()

    @add_start_docstrings_to_model_forward(FUYU_INPUTS_DOCSTRING)
    @replace_return_docstrings(output_type=CausalLMOutputWithPast, config_class=_CONFIG_FOR_DOC)
    def forward(
        self,
        input_ids: torch.LongTensor = None,
        image_patches: torch.Tensor = None,  # [batch_size, num_total_patches, patch_size_ x patch_size x num_channels ]
        image_patches_indices: torch.Tensor = None,
        attention_mask: Optional[torch.Tensor] = None,
        position_ids: Optional[torch.LongTensor] = None,
        past_key_values: Optional[List[torch.FloatTensor]] = None,
        inputs_embeds: Optional[torch.FloatTensor] = None,
        use_cache: Optional[bool] = None,
        labels: Optional[torch.Tensor] = None,
        output_attentions: Optional[bool] = None,
        output_hidden_states: Optional[bool] = None,
        return_dict: Optional[bool] = None,
        logits_to_keep: Optional[int] = 0,
        **kwargs,
    ) -> Union[Tuple, CausalLMOutputWithPast]:
        r"""
        labels (`torch.LongTensor` of shape `(batch_size, sequence_length)`, *optional*):
                Labels for computing the masked language modeling loss. Indices should either be in `[0, ...,
                config.text_config.vocab_size]` or -100 (see `input_ids` docstring). Tokens with indices set to `-100` are ignored
                (masked), the loss is only computed for the tokens with labels in `[0, ..., config.text_config.vocab_size]`.

        Returns:

        Examples:

        ```python
        >>> from transformers import FuyuProcessor, FuyuForCausalLM
        >>> from PIL import Image
        >>> import requests

        >>> processor = FuyuProcessor.from_pretrained("adept/fuyu-8b")
        >>> model = FuyuForCausalLM.from_pretrained("adept/fuyu-8b")

        >>> url = "https://huggingface.co/datasets/hf-internal-testing/fixtures-captioning/resolve/main/bus.png"
        >>> image = Image.open(requests.get(url, stream=True).raw)
        >>> prompt = "Generate a coco-style caption.\n"

        >>> inputs = processor(images=image, text=prompt, return_tensors="pt")
        >>> outputs = model(**inputs)

        >>> generated_ids = model.generate(**inputs, max_new_tokens=7)
        >>> generation_text = processor.batch_decode(generated_ids[:, -7:], skip_special_tokens=True)
        >>> print(generation_text[0])
        A blue bus parked on the side of a road.
        ```"""

        output_attentions = output_attentions if output_attentions is not None else self.config.output_attentions
        output_hidden_states = (
            output_hidden_states if output_hidden_states is not None else self.config.output_hidden_states
        )
        use_cache = use_cache if use_cache is not None else self.config.use_cache

        return_dict = return_dict if return_dict is not None else self.config.use_return_dict

        outputs = self.model(
            input_ids=input_ids,
            image_patches=image_patches,
            image_patches_indices=image_patches_indices,
            inputs_embeds=inputs_embeds,
            attention_mask=attention_mask,
            position_ids=position_ids,
            past_key_values=past_key_values,
            output_attentions=output_attentions,
            output_hidden_states=output_hidden_states,
            use_cache=use_cache,
            return_dict=return_dict,
            # don't pass kwargs because Persimmon-backbone doesn't accept FA2 kwargs yet, TODO: raushan
        )

        hidden_states = outputs[0]
        # Only compute necessary logits, and do not upcast them to float if we are not computing the loss
        slice_indices = slice(-logits_to_keep, None) if isinstance(logits_to_keep, int) else logits_to_keep
        logits = self.lm_head(hidden_states[:, slice_indices, :])

        loss = None
        if labels is not None:
            loss = self.loss_function(
                logits=logits, labels=labels, vocab_size=self.config.text_config.vocab_size, **kwargs
            )

        if not return_dict:
            output = (logits,) + outputs[1:]
            return (loss,) + output if loss is not None else output

        return CausalLMOutputWithPast(
            loss=loss,
            logits=logits,
            past_key_values=outputs.past_key_values,
            hidden_states=outputs.hidden_states,
            attentions=outputs.attentions,
        )

    def prepare_inputs_for_generation(
        self,
        input_ids,
        past_key_values=None,
        attention_mask=None,
        inputs_embeds=None,
        image_patches=None,
        image_patches_indices=None,
        **kwargs,
    ):
        # Overwritten -- in specific circumstances we don't want to forward image inputs to the model

        model_inputs = super().prepare_inputs_for_generation(
            input_ids,
            past_key_values=past_key_values,
            attention_mask=attention_mask,
            inputs_embeds=inputs_embeds,
            image_patches=image_patches,
            image_patches_indices=image_patches_indices,
            **kwargs,
        )

        if past_key_values is not None:
            model_inputs["image_patches_indices"] = None
            model_inputs["image_patches"] = None

        return model_inputs

    @staticmethod
    def _reorder_cache(past_key_values, beam_idx):
        reordered_past = ()
        for layer_past in past_key_values:
            reordered_past += (
                tuple(past_state.index_select(0, beam_idx.to(past_state.device)) for past_state in layer_past),
            )
        return reordered_past


__all__ = ["FuyuForCausalLM", "FuyuPreTrainedModel", "FuyuModel"]<|MERGE_RESOLUTION|>--- conflicted
+++ resolved
@@ -23,13 +23,8 @@
 from ...generation import GenerationMixin
 from ...modeling_outputs import BaseModelOutputWithPast, CausalLMOutputWithPast
 from ...modeling_utils import PreTrainedModel
-<<<<<<< HEAD
-from ...models.auto.modeling_auto import AutoModelForCausalLM
+from ...models.auto.modeling_auto import AutoModel
 from ...utils import auto_docstring, logging
-=======
-from ...models.auto.modeling_auto import AutoModel
-from ...utils import add_start_docstrings, add_start_docstrings_to_model_forward, logging, replace_return_docstrings
->>>>>>> f2909e02
 from .configuration_fuyu import FuyuConfig
 
 
@@ -56,85 +51,10 @@
                 module.weight.data[module.padding_idx].zero_()
 
 
-<<<<<<< HEAD
 @auto_docstring(
     custom_intro="""
-    Fuyu Model with a language modeling head on top for causal language model conditioned on image patches and text.
+    The Fuyu model which consists of a vision backbone and a language model, without a language modeling head.
     """
-=======
-FUYU_INPUTS_DOCSTRING = r"""
-    Args:
-        input_ids (`torch.LongTensor` of shape `(batch_size, sequence_length)`):
-            Indices of input sequence tokens in the vocabulary. Padding will be ignored by default should you provide
-            it.
-
-            Indices can be obtained using [`AutoTokenizer`]. See [`PreTrainedTokenizer.encode`] and
-            [`PreTrainedTokenizer.__call__`] for details.
-
-            [What are input IDs?](../glossary#input-ids)
-        attention_mask (`torch.Tensor` of shape `(batch_size, sequence_length)`, *optional*):
-            Mask to avoid performing attention on padding token indices. Mask values selected in `[0, 1]`:
-
-            - 1 for tokens that are **not masked**,
-            - 0 for tokens that are **masked**.
-
-            [What are attention masks?](../glossary#attention-mask)
-
-            Indices can be obtained using [`AutoTokenizer`]. See [`PreTrainedTokenizer.encode`] and
-            [`PreTrainedTokenizer.__call__`] for details.
-
-            If `past_key_values` is used, optionally only the last `decoder_input_ids` have to be input (see
-            `past_key_values`).
-
-            If you want to change padding behavior, you should read [`modeling_opt._prepare_decoder_attention_mask`]
-            and modify to your needs. See diagram 1 in [the paper](https://arxiv.org/abs/1910.13461) for more
-            information on the default strategy.
-
-            - 1 indicates the head is **not masked**,
-            - 0 indicates the head is **masked**.
-        image_patches (`torch.FloatTensor` of shape `(batch_size, num_total_patches, patch_size_ x patch_size x num_channels)`, *optional*):
-            Image patches to be used as continuous embeddings. The patches are flattened and then projected to the
-            hidden size of the model.
-        image_patches_indices (`torch.LongTensor` of shape `(batch_size, num_total_patches + number_of_newline_tokens + number_of_text_tokens, patch_size_ x patch_size x num_channels )`, *optional*):
-            Indices indicating at which position the image_patches have to be inserted in input_embeds.
-        position_ids (`torch.LongTensor` of shape `(batch_size, sequence_length)`, *optional*):
-            Indices of positions of each input sequence tokens in the position embeddings. Selected in the range `[0,
-            config.n_positions - 1]`.
-
-            [What are position IDs?](../glossary#position-ids)
-        past_key_values (`tuple(tuple(torch.FloatTensor))`, *optional*, returned when `use_cache=True` is passed or when `config.use_cache=True`):
-            Tuple of `tuple(torch.FloatTensor)` of length `config.n_layers`, with each tuple having 2 tensors of shape
-            `(batch_size, num_heads, sequence_length, embed_size_per_head)`) and 2 additional tensors of shape
-            `(batch_size, num_heads, encoder_sequence_length, embed_size_per_head)`.
-
-            Contains pre-computed hidden-states (key and values in the self-attention blocks and in the cross-attention
-            blocks) that can be used (see `past_key_values` input) to speed up sequential decoding.
-
-            If `past_key_values` are used, the user can optionally input only the last `decoder_input_ids` (those that
-            don't have their past key value states given to this model) of shape `(batch_size, 1)` instead of all
-            `decoder_input_ids` of shape `(batch_size, sequence_length)`.
-        inputs_embeds (`torch.FloatTensor` of shape `(batch_size, sequence_length, hidden_size)`, *optional*):
-            Optionally, instead of passing `input_ids` you can choose to directly pass an embedded representation. This
-            is useful if you want more control over how to convert `input_ids` indices into associated vectors than the
-            model's internal embedding lookup matrix.
-        use_cache (`bool`, *optional*):
-            If set to `True`, `past_key_values` key value states are returned and can be used to speed up decoding (see
-            `past_key_values`).
-        output_attentions (`bool`, *optional*):
-            Whether or not to return the attentions tensors of all attention layers. See `attentions` under returned
-            tensors for more detail.
-        output_hidden_states (`bool`, *optional*):
-            Whether or not to return the hidden states of all layers. See `hidden_states` under returned tensors for
-            more detail.
-        return_dict (`bool`, *optional*):
-            Whether or not to return a [`~utils.ModelOutput`] instead of a plain tuple.
-"""
-
-
-@add_start_docstrings(
-    """The Fuyu model which consists of a vision backbone and a language model, without a language modeling head.""",
-    FUYU_START_DOCSTRING,
->>>>>>> f2909e02
 )
 class FuyuModel(FuyuPreTrainedModel):
     _checkpoint_conversion_mapping = {"language_model.model": "language_model"}
@@ -200,11 +120,7 @@
             output_embeddings[batch_idx, dst_indices] = continuous_embeddings[batch_idx][src_indices]
         return output_embeddings
 
-<<<<<<< HEAD
     @auto_docstring
-=======
-    @add_start_docstrings_to_model_forward(FUYU_INPUTS_DOCSTRING)
->>>>>>> f2909e02
     def forward(
         self,
         input_ids: torch.LongTensor = None,
@@ -219,45 +135,14 @@
         output_hidden_states: Optional[bool] = None,
         return_dict: Optional[bool] = None,
         **kwargs,
-<<<<<<< HEAD
-    ) -> Union[Tuple, CausalLMOutputWithPast]:
+    ) -> Union[Tuple, BaseModelOutputWithPast]:
         r"""
         image_patches (`torch.FloatTensor` of shape `(batch_size, num_total_patches, patch_size_ x patch_size x num_channels)`, *optional*):
             Image patches to be used as continuous embeddings. The patches are flattened and then projected to the
             hidden size of the model.
-        labels (`torch.LongTensor` of shape `(batch_size, sequence_length)`, *optional*):
-            Labels for computing the masked language modeling loss. Indices should either be in `[0, ...,
-            config.text_config.vocab_size]` or -100 (see `input_ids` docstring). Tokens with indices set to `-100` are ignored
-            (masked), the loss is only computed for the tokens with labels in `[0, ..., config.text_config.vocab_size]`.
         image_patches_indices (`torch.LongTensor` of shape `(batch_size, sequence_length)`, *optional*):
             Tensor of indices of the image patches in the input_ids tensor.
-
-        Examples:
-
-        ```python
-        >>> from transformers import FuyuProcessor, FuyuForCausalLM
-        >>> from PIL import Image
-        >>> import requests
-
-        >>> processor = FuyuProcessor.from_pretrained("adept/fuyu-8b")
-        >>> model = FuyuForCausalLM.from_pretrained("adept/fuyu-8b")
-
-        >>> url = "https://huggingface.co/datasets/hf-internal-testing/fixtures-captioning/resolve/main/bus.png"
-        >>> image = Image.open(requests.get(url, stream=True).raw)
-        >>> prompt = "Generate a coco-style caption.\n"
-
-        >>> inputs = processor(images=image, text=prompt, return_tensors="pt")
-        >>> outputs = model(**inputs)
-
-        >>> generated_ids = model.generate(**inputs, max_new_tokens=7)
-        >>> generation_text = processor.batch_decode(generated_ids[:, -7:], skip_special_tokens=True)
-        >>> print(generation_text[0])
-        A blue bus parked on the side of a road.
-        ```"""
-
-=======
-    ) -> Union[Tuple, BaseModelOutputWithPast]:
->>>>>>> f2909e02
+        """
         output_attentions = output_attentions if output_attentions is not None else self.config.output_attentions
         output_hidden_states = (
             output_hidden_states if output_hidden_states is not None else self.config.output_hidden_states
@@ -319,9 +204,10 @@
         return outputs
 
 
-@add_start_docstrings(
-    "Fuyu Model with a language modeling head on top for causal language model conditioned on image patches and text.",
-    FUYU_START_DOCSTRING,
+@auto_docstring(
+    custom_intro="""
+    Fuyu Model with a language modeling head on top for causal language model conditioned on image patches and text.
+    """
 )
 class FuyuForCausalLM(FuyuPreTrainedModel, GenerationMixin):
     _checkpoint_conversion_mapping = {
@@ -355,8 +241,7 @@
     def get_decoder(self):
         return self.model.get_decoder()
 
-    @add_start_docstrings_to_model_forward(FUYU_INPUTS_DOCSTRING)
-    @replace_return_docstrings(output_type=CausalLMOutputWithPast, config_class=_CONFIG_FOR_DOC)
+    @auto_docstring
     def forward(
         self,
         input_ids: torch.LongTensor = None,
@@ -375,12 +260,15 @@
         **kwargs,
     ) -> Union[Tuple, CausalLMOutputWithPast]:
         r"""
+        image_patches (`torch.FloatTensor` of shape `(batch_size, num_total_patches, patch_size_ x patch_size x num_channels)`, *optional*):
+            Image patches to be used as continuous embeddings. The patches are flattened and then projected to the
+            hidden size of the model.
         labels (`torch.LongTensor` of shape `(batch_size, sequence_length)`, *optional*):
-                Labels for computing the masked language modeling loss. Indices should either be in `[0, ...,
-                config.text_config.vocab_size]` or -100 (see `input_ids` docstring). Tokens with indices set to `-100` are ignored
-                (masked), the loss is only computed for the tokens with labels in `[0, ..., config.text_config.vocab_size]`.
-
-        Returns:
+            Labels for computing the masked language modeling loss. Indices should either be in `[0, ...,
+            config.text_config.vocab_size]` or -100 (see `input_ids` docstring). Tokens with indices set to `-100` are ignored
+            (masked), the loss is only computed for the tokens with labels in `[0, ..., config.text_config.vocab_size]`.
+        image_patches_indices (`torch.LongTensor` of shape `(batch_size, sequence_length)`, *optional*):
+            Tensor of indices of the image patches in the input_ids tensor.
 
         Examples:
 
