--- conflicted
+++ resolved
@@ -2171,12 +2171,6 @@
         )
 
         # task id and lang id prompts should not have timestamp tokens
-<<<<<<< HEAD
-        self.assertEqual(generate_outputs["sequences"].shape[-1], generate_outputs["token_timestamps"].shape[-1])
-
-=======
-        self.assertEqual(generate_outputs["sequences"].shape[-1] - 2, generate_outputs["token_timestamps"].shape[-1])
->>>>>>> 02ecdcfc
         self.assertEqual(len(generate_outputs["sequences"]), num_return_sequences * num_samples)
 
     @slow
