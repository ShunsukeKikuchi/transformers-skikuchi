# coding=utf-8
# Copyright 2020 The Google AI Language Team Authors, Facebook AI Research authors and The HuggingFace Inc. team.
# Copyright (c) 2020, NVIDIA CORPORATION.  All rights reserved.
#
# Licensed under the Apache License, Version 2.0 (the "License");
# you may not use this file except in compliance with the License.
# You may obtain a copy of the License at
#
#     http://www.apache.org/licenses/LICENSE-2.0
#
# Unless required by applicable law or agreed to in writing, software
# distributed under the License is distributed on an "AS IS" BASIS,
# WITHOUT WARRANTIES OR CONDITIONS OF ANY KIND, either express or implied.
# See the License for the specific language governing permissions and
# limitations under the License.
import copy
import inspect
import os
import warnings
from dataclasses import dataclass
from typing import TYPE_CHECKING, Any, Callable, Dict, List, Optional, Tuple, Union

import torch
import torch.distributed as dist
from torch import nn
from torch.nn import functional as F

<<<<<<< HEAD
import numpy as np
=======
>>>>>>> dcbdf7e9
from transformers.generation.candidate_generator import AssistantVocabTranslatorCache

from ..cache_utils import (
    Cache,
    DynamicCache,
    EncoderDecoderCache,
    OffloadedCache,
    QuantizedCacheConfig,
    StaticCache,
)
from ..configuration_utils import PretrainedConfig
from ..integrations.deepspeed import is_deepspeed_zero3_enabled
from ..integrations.fsdp import is_fsdp_managed_module
from ..modeling_outputs import CausalLMOutputWithPast, Seq2SeqLMOutput
from ..pytorch_utils import isin_mps_friendly
from ..tokenization_utils import ExtensionsTrie
from ..utils import (
    ModelOutput,
    is_accelerate_available,
    is_hqq_available,
    is_optimum_quanto_available,
    is_torchdynamo_compiling,
    logging,
)
from .beam_constraints import DisjunctiveConstraint, PhrasalConstraint
from .beam_search import BeamScorer, BeamSearchScorer, ConstrainedBeamSearchScorer
from .candidate_generator import (
    AssistedCandidateGenerator,
    AssistedCandidateGeneratorDifferentTokenizers,
    CandidateGenerator,
    EarlyExitCandidateGenerator,
    PromptLookupCandidateGenerator,
    UniversalSpeculativeDecodingGenerator,
    _crop_past_key_values,
    _prepare_attention_mask,
    _prepare_token_type_ids,
)
from .configuration_utils import (
    NEED_SETUP_CACHE_CLASSES_MAPPING,
    QUANT_BACKEND_CLASSES_MAPPING,
    GenerationConfig,
    GenerationMode,
)
from .logits_process import (
    EncoderNoRepeatNGramLogitsProcessor,
    EncoderRepetitionPenaltyLogitsProcessor,
    EpsilonLogitsWarper,
    EtaLogitsWarper,
    ExponentialDecayLengthPenalty,
    ForcedBOSTokenLogitsProcessor,
    ForcedEOSTokenLogitsProcessor,
    HammingDiversityLogitsProcessor,
    InfNanRemoveLogitsProcessor,
    LogitNormalization,
    LogitsProcessorList,
    MinLengthLogitsProcessor,
    MinNewTokensLengthLogitsProcessor,
    MinPLogitsWarper,
    NoBadWordsLogitsProcessor,
    NoRepeatNGramLogitsProcessor,
    PrefixConstrainedLogitsProcessor,
    RepetitionPenaltyLogitsProcessor,
    SequenceBiasLogitsProcessor,
    SuppressTokensAtBeginLogitsProcessor,
    SuppressTokensLogitsProcessor,
    TemperatureLogitsWarper,
    TopKLogitsWarper,
    TopPLogitsWarper,
    TypicalLogitsWarper,
    UnbatchedClassifierFreeGuidanceLogitsProcessor,
)
from .stopping_criteria import (
    ConfidenceCriteria,
    EosTokenCriteria,
    MaxLengthCriteria,
    MaxTimeCriteria,
    StoppingCriteria,
    StoppingCriteriaList,
    StopStringCriteria,
)


if TYPE_CHECKING:
    from ..modeling_utils import PreTrainedModel
    from ..tokenization_utils_base import PreTrainedTokenizerBase
    from .streamers import BaseStreamer

logger = logging.get_logger(__name__)

if is_accelerate_available():
    from accelerate.hooks import AlignDevicesHook, add_hook_to_module


# Variable names used to hold the cache at generation time
ALL_CACHE_NAMES = [
    "past_key_values",  # default
    "cache_params",  # mamba-based models
    "state",  # rwkv
    "mems",  # xlnet
    "past_buckets_states",  # reformer
]


@dataclass
class GenerateDecoderOnlyOutput(ModelOutput):
    """
    Outputs of decoder-only generation models, when using non-beam methods.

    Args:
        sequences (`torch.LongTensor` of shape `(batch_size, sequence_length)`):
            The generated sequences. The second dimension (sequence_length) is either equal to `max_length` or shorter
            if all batches finished early due to the `eos_token_id`.
        scores (`tuple(torch.FloatTensor)` *optional*, returned when `output_scores=True`):
            Processed prediction scores of the language modeling head (scores for each vocabulary token before SoftMax)
            at each generation step. Tuple of `torch.FloatTensor` with up to `max_new_tokens` elements (one element for
            each generated token), with each tensor of shape `(batch_size, config.vocab_size)`.
        logits (`tuple(torch.FloatTensor)` *optional*, returned when `output_logits=True`):
            Unprocessed prediction scores of the language modeling head (scores for each vocabulary token before SoftMax)
            at each generation step. Tuple of `torch.FloatTensor` with up to `max_new_tokens` elements (one element for
            each generated token), with each tensor of shape `(batch_size, config.vocab_size)`.
        attentions (`tuple(tuple(torch.FloatTensor))`, *optional*, returned when `output_attentions=True`):
            Tuple (one element for each generated token) of tuples (one element for each layer of the decoder) of
            `torch.FloatTensor` of shape `(batch_size, num_heads, generated_length, sequence_length)`.
        hidden_states (`tuple(tuple(torch.FloatTensor))`, *optional*, returned when `output_hidden_states=True`):
            Tuple (one element for each generated token) of tuples (one element for each layer of the decoder) of
            `torch.FloatTensor` of shape `(batch_size, generated_length, hidden_size)`.
        past_key_values (`tuple(tuple(torch.FloatTensor)))`, *optional*, returned when `use_cache=True`):
            Returns the model cache, used to speed up decoding. Different models have a different cache format, check
            the model's documentation. Usually, a [`~cache_utils.Cache`] instance.
    """

    sequences: torch.LongTensor = None
    scores: Optional[Tuple[torch.FloatTensor]] = None
    logits: Optional[Tuple[torch.FloatTensor]] = None
    attentions: Optional[Tuple[Tuple[torch.FloatTensor]]] = None
    hidden_states: Optional[Tuple[Tuple[torch.FloatTensor]]] = None
    past_key_values: Optional[Tuple[Tuple[Tuple[torch.FloatTensor]]]] = None


@dataclass
class GenerateEncoderDecoderOutput(ModelOutput):
    """
    Outputs of encoder-decoder generation models, when using non-beam methods.

    Args:
        sequences (`torch.LongTensor` of shape `(batch_size*num_return_sequences, sequence_length)`):
            The generated sequences. The second dimension (sequence_length) is either equal to `max_length` or shorter
            if all batches finished early due to the `eos_token_id`.
        scores (`tuple(torch.FloatTensor)` *optional*, returned when `output_scores=True`):
            Processed prediction scores of the language modeling head (scores for each vocabulary token before SoftMax)
            at each generation step. Tuple of `torch.FloatTensor` with up to `max_new_tokens` elements (one element for
            each generated token), with each tensor of shape `(batch_size, config.vocab_size)`.
        logits (`tuple(torch.FloatTensor)` *optional*, returned when `output_logits=True`):
            Unprocessed prediction scores of the language modeling head (scores for each vocabulary token before SoftMax)
            at each generation step. Tuple of `torch.FloatTensor` with up to `max_new_tokens` elements (one element for
            each generated token), with each tensor of shape `(batch_size, config.vocab_size)`.
        encoder_attentions (`tuple(torch.FloatTensor)`, *optional*, returned when `output_attentions=True`):
            Tuple of `torch.FloatTensor` (one for each layer of the decoder) of shape `(batch_size, num_heads,
            sequence_length, sequence_length)`.
        encoder_hidden_states (`tuple(torch.FloatTensor)`, *optional*, returned when `output_hidden_states=True`):
            Tuple of `torch.FloatTensor` (one for the output of the embeddings + one for the output of each layer) of
            shape `(batch_size, sequence_length, hidden_size)`.
        decoder_attentions (`tuple(tuple(torch.FloatTensor))`, *optional*, returned when `output_attentions=True`):
            Tuple (one element for each generated token) of tuples (one element for each layer of the decoder) of
            `torch.FloatTensor` of shape `(batch_size, num_heads, generated_length, sequence_length)`.
        cross_attentions (`tuple(tuple(torch.FloatTensor))`, *optional*, returned when `output_attentions=True`):
            Tuple (one element for each generated token) of tuples (one element for each layer of the decoder) of
            `torch.FloatTensor` of shape `(batch_size, num_heads, generated_length, sequence_length)`.
        decoder_hidden_states (`tuple(tuple(torch.FloatTensor))`, *optional*, returned when `output_hidden_states=True`):
            Tuple (one element for each generated token) of tuples (one element for each layer of the decoder) of
            `torch.FloatTensor` of shape `(batch_size, generated_length, hidden_size)`.
        past_key_values (`tuple(tuple(torch.FloatTensor)))`, *optional*, returned when `use_cache=True` is passed or when `config.use_cache=True`):
            Returns the model cache, used to speed up decoding. Different models have a different cache format, check
            the model's documentation. Usually, a [`~cache_utils.Cache`] instance.
    """

    sequences: torch.LongTensor = None
    scores: Optional[Tuple[torch.FloatTensor]] = None
    logits: Optional[Tuple[torch.FloatTensor]] = None
    encoder_attentions: Optional[Tuple[torch.FloatTensor]] = None
    encoder_hidden_states: Optional[Tuple[torch.FloatTensor]] = None
    decoder_attentions: Optional[Tuple[Tuple[torch.FloatTensor]]] = None
    cross_attentions: Optional[Tuple[Tuple[torch.FloatTensor]]] = None
    decoder_hidden_states: Optional[Tuple[Tuple[torch.FloatTensor]]] = None
    past_key_values: Optional[Tuple[Tuple[Tuple[torch.FloatTensor]]]] = None


@dataclass
class GenerateBeamDecoderOnlyOutput(ModelOutput):
    """
    Outputs of decoder-only generation models, when using beam methods.

    Args:
        sequences (`torch.LongTensor` of shape `(batch_size*num_return_sequences, sequence_length)`):
            The generated sequences. The second dimension (sequence_length) is either equal to `max_length` or shorter
            if all batches finished early due to the `eos_token_id`.
        sequences_scores (`torch.FloatTensor` of shape `(batch_size*num_return_sequences)`, *optional*, returned when `output_scores=True`):
            Final beam scores of the generated `sequences`.
        scores (`tuple(torch.FloatTensor)` *optional*, returned when `output_scores=True`):
            Beam transition scores for each vocabulary token at each generation step. Beam transition scores consisting
            of log probabilities of tokens conditioned on log softmax of previously generated tokens in this beam.
            Tuple of `torch.FloatTensor` with up to `max_new_tokens` elements (one element for each generated token),
            with each tensor of shape `(batch_size*num_beams, config.vocab_size)`.
        logits (`tuple(torch.FloatTensor)` *optional*, returned when `output_logits=True`):
            Unprocessed prediction scores of the language modeling head (scores for each vocabulary token before SoftMax)
            at each generation step. Tuple of `torch.FloatTensor` with up to `max_new_tokens` elements (one element for
            each generated token), with each tensor of shape `(batch_size, config.vocab_size)`.
        beam_indices (`torch.LongTensor`, *optional*, returned when `output_scores=True`):
            Beam indices of generated token id at each generation step. `torch.LongTensor` of shape
            `(batch_size*num_return_sequences, sequence_length)`.
        attentions (`tuple(tuple(torch.FloatTensor))`, *optional*, returned when `output_attentions=True`):
            Tuple (one element for each generated token) of tuples (one element for each layer of the decoder) of
            `torch.FloatTensor` of shape `(batch_size*num_beams, num_heads, generated_length, sequence_length)`.
        hidden_states (`tuple(tuple(torch.FloatTensor))`, *optional*, returned when `output_hidden_states=True`):
            Tuple (one element for each generated token) of tuples (one element for each layer of the decoder) of
            `torch.FloatTensor` of shape `(batch_size*num_beams*num_return_sequences, generated_length, hidden_size)`.
        past_key_values (`tuple(tuple(torch.FloatTensor)))`, *optional*, returned when `use_cache=True`):
            Returns the model cache, used to speed up decoding. Different models have a different cache format, check
            the model's documentation. Usually, a [`~cache_utils.Cache`] instance.
    """

    sequences: torch.LongTensor = None
    sequences_scores: Optional[torch.FloatTensor] = None
    scores: Optional[Tuple[torch.FloatTensor]] = None
    logits: Optional[Tuple[torch.FloatTensor]] = None
    beam_indices: Optional[torch.LongTensor] = None
    attentions: Optional[Tuple[Tuple[torch.FloatTensor]]] = None
    hidden_states: Optional[Tuple[Tuple[torch.FloatTensor]]] = None
    past_key_values: Optional[Tuple[Tuple[Tuple[torch.FloatTensor]]]] = None


@dataclass
class GenerateBeamEncoderDecoderOutput(ModelOutput):
    """
    Outputs of encoder-decoder generation models, when using beam methods.

    Args:
        sequences (`torch.LongTensor` of shape `(batch_size*num_return_sequences, sequence_length)`):
            The generated sequences. The second dimension (sequence_length) is either equal to `max_length` or shorter
            if all batches finished early due to the `eos_token_id`.
        sequences_scores (`torch.FloatTensor` of shape `(batch_size*num_return_sequences)`, *optional*, returned when `output_scores=True`):
            Final beam scores of the generated `sequences`.
        scores (`tuple(torch.FloatTensor)` *optional*, returned when `output_scores=True`):
            Beam transition scores for each vocabulary token at each generation step. Beam transition scores consisting
            of log probabilities of tokens conditioned on log softmax of previously generated tokens in this beam.
            Tuple of `torch.FloatTensor` with up to `max_new_tokens` elements (one element for each generated token),
            with each tensor of shape `(batch_size*num_beams, config.vocab_size)`.
        logits (`tuple(torch.FloatTensor)` *optional*, returned when `output_logits=True`):
            Unprocessed prediction scores of the language modeling head (scores for each vocabulary token before SoftMax)
            at each generation step. Tuple of `torch.FloatTensor` with up to `max_new_tokens` elements (one element for
            each generated token), with each tensor of shape `(batch_size, config.vocab_size)`.
        beam_indices (`torch.LongTensor`, *optional*, returned when `output_scores=True`):
            Beam indices of generated token id at each generation step. `torch.LongTensor` of shape
            `(batch_size*num_return_sequences, sequence_length)`.
        encoder_attentions (`tuple(torch.FloatTensor)`, *optional*, returned when `output_attentions=True`):
            Tuple of `torch.FloatTensor` (one for each layer of the decoder) of shape `(batch_size, num_heads,
            sequence_length, sequence_length)`.
        encoder_hidden_states (`tuple(torch.FloatTensor)`, *optional*, returned when `output_hidden_states=True`):
            Tuple of `torch.FloatTensor` (one for the output of the embeddings + one for the output of each layer) of
            shape `(batch_size*num_beams*num_return_sequences, sequence_length, hidden_size)`.
        decoder_attentions (`tuple(tuple(torch.FloatTensor))`, *optional*, returned when `output_attentions=True`):
            Tuple (one element for each generated token) of tuples (one element for each layer of the decoder) of
            `torch.FloatTensor` of shape `(batch_size*num_beams*num_return_sequences, num_heads, generated_length,
            sequence_length)`.
        cross_attentions (`tuple(tuple(torch.FloatTensor))`, *optional*, returned when `output_attentions=True`):
            Tuple (one element for each generated token) of tuples (one element for each layer of the decoder) of
            `torch.FloatTensor` of shape `(batch_size, num_heads, generated_length, sequence_length)`.
        decoder_hidden_states (`tuple(tuple(torch.FloatTensor))`, *optional*, returned when `output_hidden_states=True`):
            Tuple (one element for each generated token) of tuples (one element for each layer of the decoder) of
            `torch.FloatTensor` of shape `(batch_size*num_beams*num_return_sequences, generated_length, hidden_size)`.
        past_key_values (`tuple(tuple(torch.FloatTensor)))`, *optional*, returned when `use_cache=True`):
            Returns the model cache, used to speed up decoding. Different models have a different cache format, check
            the model's documentation. Usually, a [`~cache_utils.Cache`] instance.
    """

    sequences: torch.LongTensor = None
    sequences_scores: Optional[torch.FloatTensor] = None
    scores: Optional[Tuple[torch.FloatTensor]] = None
    logits: Optional[Tuple[torch.FloatTensor]] = None
    beam_indices: Optional[torch.LongTensor] = None
    encoder_attentions: Optional[Tuple[torch.FloatTensor]] = None
    encoder_hidden_states: Optional[Tuple[torch.FloatTensor]] = None
    decoder_attentions: Optional[Tuple[Tuple[torch.FloatTensor]]] = None
    cross_attentions: Optional[Tuple[Tuple[torch.FloatTensor]]] = None
    decoder_hidden_states: Optional[Tuple[Tuple[torch.FloatTensor]]] = None
    past_key_values: Optional[Tuple[Tuple[Tuple[torch.FloatTensor]]]] = None


# TODO (joao): remove the equivalent classes and typing shortcuts below in v5
# Equivalent classes (kept for retrocompatibility purposes)
GreedySearchDecoderOnlyOutput = GenerateDecoderOnlyOutput
ContrastiveSearchDecoderOnlyOutput = GenerateDecoderOnlyOutput
SampleDecoderOnlyOutput = GenerateDecoderOnlyOutput

ContrastiveSearchEncoderDecoderOutput = GenerateEncoderDecoderOutput
GreedySearchEncoderDecoderOutput = GenerateEncoderDecoderOutput
SampleEncoderDecoderOutput = GenerateEncoderDecoderOutput

BeamSearchDecoderOnlyOutput = GenerateBeamDecoderOnlyOutput
BeamSampleDecoderOnlyOutput = GenerateBeamDecoderOnlyOutput

BeamSearchEncoderDecoderOutput = GenerateBeamEncoderDecoderOutput
BeamSampleEncoderDecoderOutput = GenerateBeamEncoderDecoderOutput

GreedySearchOutput = Union[GreedySearchEncoderDecoderOutput, GreedySearchDecoderOnlyOutput]
SampleOutput = Union[SampleEncoderDecoderOutput, SampleDecoderOnlyOutput]
BeamSearchOutput = Union[BeamSearchEncoderDecoderOutput, BeamSearchDecoderOnlyOutput]
BeamSampleOutput = Union[BeamSampleEncoderDecoderOutput, BeamSampleDecoderOnlyOutput]
ContrastiveSearchOutput = Union[ContrastiveSearchEncoderDecoderOutput, ContrastiveSearchDecoderOnlyOutput]

# Typing shortcuts
GenerateNonBeamOutput = Union[GenerateDecoderOnlyOutput, GenerateEncoderDecoderOutput]
GenerateBeamOutput = Union[GenerateBeamDecoderOnlyOutput, GenerateBeamEncoderDecoderOutput]
GenerateOutput = Union[GenerateNonBeamOutput, GenerateBeamOutput]


class GenerationMixin:
    """
    A class containing all functions for auto-regressive text generation, to be used as a mixin in [`PreTrainedModel`].

    The class exposes [`~generation.GenerationMixin.generate`], which can be used for:
        - *greedy decoding* if `num_beams=1` and `do_sample=False`
        - *contrastive search* if `penalty_alpha>0` and `top_k>1`
        - *multinomial sampling* if `num_beams=1` and `do_sample=True`
        - *beam-search decoding* if `num_beams>1` and `do_sample=False`
        - *beam-search multinomial sampling* if `num_beams>1` and `do_sample=True`
        - *diverse beam-search decoding* if `num_beams>1` and `num_beam_groups>1`
        - *constrained beam-search decoding* if `constraints!=None` or `force_words_ids!=None`
        - *assisted decoding* if `assistant_model` or `prompt_lookup_num_tokens` is passed to `.generate()`

    To learn more about decoding strategies refer to the [text generation strategies guide](../generation_strategies).
    """

    def prepare_inputs_for_generation(
        self,
        input_ids: torch.LongTensor,
        past_key_values: Optional[Cache] = None,
        attention_mask: Optional[torch.LongTensor] = None,
        inputs_embeds: Optional[torch.FloatTensor] = None,
        cache_position: Optional[torch.LongTensor] = None,
        **kwargs,
    ):
        """
        Prepare the model inputs for generation. In includes operations like computing the 4D attention mask or
        slicing inputs given the existing cache.

        See the forward pass in the model documentation for expected arguments (different models might have different
        requirements for e.g. `past_key_values`). This function should work as is for most LLMs.
        """

        # 1. Handle BC:
        model_inputs = {}
        # - some models don't have `Cache` support (which implies they don't expect `cache_position` in `forward`)
        if self._supports_cache_class:
            model_inputs["cache_position"] = cache_position
        # - `cache_position` was not a mandatory input in `prepare_inputs_for_generation` for those models, and this
        #   function may be called outside of `generate`. Handle most use cases by creating `cache_position` on the fly
        #   (this alternative is not as robust as calling `generate` and letting it create `cache_position`)
        elif cache_position is None:
            past_length = past_key_values[0][0].shape[2] if past_key_values is not None else 0
            cache_position = torch.arange(past_length, input_ids.shape[1], dtype=torch.long, device=input_ids.device)

        # 2. Generic cache-dependent input preparation
        # If we have cache: let's slice `input_ids` through `cache_position`, to keep only the unprocessed tokens
        # Exception 1: when passing input_embeds, input_ids may be missing entries
        # Exception 2: some generation methods do special slicing of input_ids, so we don't need to do it here
        # Exception 3: with synced GPUs cache_position may go out of bounds, but we only want dummy token in that case.
        #              (we can't check exception 3 while compiling)
        # Excpetion 4: If input_embeds are passed then slice it through `cache_position`, to keep only the unprocessed tokens and
        # generate the first token for each sequence. Later use the generated Input ids for continuation.
        if past_key_values is not None:
            model_inputs["past_key_values"] = past_key_values
            if inputs_embeds is not None and input_ids.shape[1] == 0:  # Exception 4
                inputs_embeds = inputs_embeds[:, -cache_position.shape[0] :]
            elif (
                inputs_embeds is not None  # Exception 1
                or (is_torchdynamo_compiling() or cache_position[-1] >= input_ids.shape[1])  # Exception 3
            ):
                input_ids = input_ids[:, -cache_position.shape[0] :]
            elif input_ids.shape[1] != cache_position.shape[0]:  # Default case (the "else", a no op, is Exception 2)
                input_ids = input_ids[:, cache_position]

        # 3. Prepare base model inputs
        input_ids_key = "decoder_input_ids" if self.config.is_encoder_decoder else "input_ids"
        # if `inputs_embeds` are passed, we only want to use them in the 1st generation step for every prompt.
        if not self.config.is_encoder_decoder:
            if inputs_embeds is not None and len(cache_position) == inputs_embeds.shape[1]:
                model_inputs[input_ids_key] = None
                model_inputs["inputs_embeds"] = inputs_embeds
            else:
                # `clone` calls in this function ensure a consistent stride. See #32227
                model_inputs[input_ids_key] = input_ids.clone(memory_format=torch.contiguous_format)
                model_inputs["inputs_embeds"] = None
        else:
            model_inputs[input_ids_key] = input_ids.clone(memory_format=torch.contiguous_format)

        # 4. Create missing `position_ids` on the fly
        encoder_attention_mask = attention_mask if self.config.is_encoder_decoder else None
        attention_mask = (
            kwargs.pop("decoder_attention_mask", None) if self.config.is_encoder_decoder else attention_mask
        )
        attention_mask_key = "decoder_attention_mask" if self.config.is_encoder_decoder else "attention_mask"
        position_ids_key = "decoder_position_ids" if self.config.is_encoder_decoder else "position_ids"
        if (
            attention_mask is not None
            and kwargs.get(position_ids_key) is None
            and position_ids_key in set(inspect.signature(self.forward).parameters.keys())
        ):
            position_ids = attention_mask.long().cumsum(-1) - 1
            position_ids.masked_fill_(attention_mask == 0, 1)
            kwargs[position_ids_key] = position_ids  # placed in kwargs for further processing (see below)

        # 5. Slice model inputs if it's an input that should have the same length as `input_ids`
        for model_input_name in ["position_ids", "token_type_ids", "decoder_position_ids"]:
            model_input = kwargs.get(model_input_name)
            if model_input is not None:
                if past_key_values is not None:
                    current_input_length = (
                        model_inputs["inputs_embeds"].shape[1]
                        if model_inputs.get("inputs_embeds") is not None
                        else model_inputs[input_ids_key].shape[1]
                    )
                    model_input = model_input[:, -current_input_length:]
                    model_input = model_input.clone(memory_format=torch.contiguous_format)
                model_inputs[model_input_name] = model_input

        # 6. Create 4D attention mask is we are using a `StaticCache` (important for performant compiled forward pass)
        if isinstance(past_key_values, StaticCache) and attention_mask.ndim == 2:
            if model_inputs["inputs_embeds"] is not None:
                batch_size, sequence_length, _ = model_inputs["inputs_embeds"].shape
                device = model_inputs["inputs_embeds"].device
            else:
                batch_size, sequence_length = model_inputs[input_ids_key].shape
                device = model_inputs[input_ids_key].device

            # Create the causal mask with fixed shape in advance, to reduce recompilations. If the function to create
            # the 4D causal mask exists, it should be present in the base model (XXXModel class).
            base_model = getattr(self, self.base_model_prefix, None)
            if base_model is None:
                causal_mask_creation_function = getattr(
                    self, "_prepare_4d_causal_attention_mask_with_cache_position", None
                )
            else:
                causal_mask_creation_function = getattr(
                    base_model, "_prepare_4d_causal_attention_mask_with_cache_position", None
                )
            if causal_mask_creation_function is None:
                logger.warning_once(
                    f"{self.__class__.__name__} has no `_prepare_4d_causal_attention_mask_with_cache_position` method "
                    "defined in its base modeling class. Compiled forward passes will be sub-optimal. If you're "
                    "writing code, see Llama for an example implementation. If you're a user, please report this "
                    "issue on GitHub."
                )
            else:
                attention_mask = causal_mask_creation_function(
                    attention_mask,
                    sequence_length=sequence_length,
                    target_length=past_key_values.get_max_cache_shape(),
                    dtype=self.dtype,
                    device=device,
                    cache_position=cache_position,
                    batch_size=batch_size,
                    config=self.config,
                    past_key_values=past_key_values,
                )
        if attention_mask is not None:
            model_inputs[attention_mask_key] = attention_mask

        if encoder_attention_mask is not None:
            model_inputs["attention_mask"] = encoder_attention_mask

        # 7. Forward ALL kwargs that are uninitialized (e.g. `use_cache`).
        for key, value in kwargs.items():
            if key not in model_inputs:
                model_inputs[key] = value

        # 8. Remove unexpected `generate` inputs (TODO @joao: fix trainer and examples)
        model_inputs.pop("labels", None)
        return model_inputs

    def _prepare_model_inputs(
        self,
        inputs: Optional[torch.Tensor] = None,
        bos_token_id: Optional[torch.Tensor] = None,
        model_kwargs: Optional[Dict[str, torch.Tensor]] = None,
    ) -> Tuple[torch.Tensor, Optional[str], Dict[str, torch.Tensor]]:
        """
        This function extracts the model-specific `inputs` for generation.
        """
        # 1. retrieve all kwargs that are non-None or non-model input related.
        # some encoder-decoder models have different names for model and encoder
        if (
            self.config.is_encoder_decoder
            and hasattr(self, "encoder")
            and self.encoder.main_input_name != self.main_input_name
        ):
            input_name = self.encoder.main_input_name
        else:
            input_name = self.main_input_name

        model_kwargs = {k: v for k, v in model_kwargs.items() if v is not None or k != input_name}

        # 2. check whether model_input_name is passed as kwarg
        # if yes and `inputs` is None use kwarg inputs
        inputs_kwarg = model_kwargs.pop(input_name, None)
        if inputs_kwarg is not None and inputs is not None:
            raise ValueError(
                f"`inputs`: {inputs}` were passed alongside {input_name} which is not allowed. "
                f"Make sure to either pass {inputs} or {input_name}=..."
            )
        elif inputs_kwarg is not None:
            inputs = inputs_kwarg

        # 3. In the presence of `inputs_embeds` for text models:
        # - decoder-only models should complain if the user attempts to pass `inputs_embeds`, but the model
        # doesn't have its forwarding implemented. `inputs_embeds` is kept in `model_kwargs` and can coexist with
        # input_ids (`inputs_embeds` will be used in the 1st generation step, as opposed to `input_ids`)
        # - encoder-decoder models should complain if the user attempts to pass `inputs_embeds` and `input_ids`, and
        # pull the former to inputs. It will be used in place of `input_ids` to get the encoder hidden states.
        if input_name == "input_ids" and "inputs_embeds" in model_kwargs:
            if not self.config.is_encoder_decoder:
                has_inputs_embeds_forwarding = "inputs_embeds" in set(
                    inspect.signature(self.prepare_inputs_for_generation).parameters.keys()
                )
                if not has_inputs_embeds_forwarding:
                    raise ValueError(
                        f"You passed `inputs_embeds` to `.generate()`, but the model class {self.__class__.__name__} "
                        "doesn't have its forwarding implemented. See the GPT2 implementation for an example "
                        "(https://github.com/huggingface/transformers/pull/21405), and feel free to open a PR with it!"
                    )
                # In this case, `input_ids` is moved to the `model_kwargs`, so a few automations (like the creation of
                # the attention mask) can rely on the actual model input.
                model_kwargs["input_ids"] = self._maybe_initialize_input_ids_for_generation(
                    inputs, bos_token_id, model_kwargs=model_kwargs
                )
            else:
                if inputs is not None:
                    raise ValueError("You passed `inputs_embeds` and `input_ids` to `.generate()`. Please pick one.")
            inputs, input_name = model_kwargs["inputs_embeds"], "inputs_embeds"

        # 4. if `inputs` is still None, try to create `input_ids` from BOS token
        inputs = self._maybe_initialize_input_ids_for_generation(inputs, bos_token_id, model_kwargs)
        return inputs, input_name, model_kwargs

    def _maybe_initialize_input_ids_for_generation(
        self,
        inputs: Optional[torch.Tensor] = None,
        bos_token_id: Optional[torch.Tensor] = None,
        model_kwargs: Optional[Dict[str, torch.Tensor]] = None,
    ) -> torch.LongTensor:
        """Initializes input ids for generation, if necessary."""
        if inputs is not None:
            return inputs

        encoder_outputs = model_kwargs.get("encoder_outputs")
        if self.config.is_encoder_decoder and encoder_outputs is not None:
            # make dummy input_ids with value -100, as a sanity check ensuring that they won't be used for encoding
            shape = encoder_outputs.last_hidden_state.size()[:-1]
            return torch.ones(shape, dtype=torch.long, device=self.device) * -100

        # If there is some tensor in `model_kwargs`, we can infer the batch size from it. This is helpful with
        # soft-prompting or in multimodal implementations built on top of decoder-only language models.
        batch_size = 1
        for value in model_kwargs.values():
            if isinstance(value, torch.Tensor):
                batch_size = value.shape[0]
                break

        if "inputs_embeds" in model_kwargs:
            return torch.ones((batch_size, 0), dtype=torch.long, device=self.device)

        if bos_token_id is None:
            raise ValueError("`bos_token_id` has to be defined when no `input_ids` are provided.")

        return torch.ones((batch_size, 1), dtype=torch.long, device=self.device) * bos_token_id

    def _prepare_attention_mask_for_generation(
        self,
        inputs_tensor: torch.Tensor,
        generation_config: GenerationConfig,
        model_kwargs: Dict[str, Any],
    ) -> torch.LongTensor:
        pad_token_id = generation_config._pad_token_tensor
        eos_token_id = generation_config._eos_token_tensor

        # `input_ids` may be present in the model kwargs, instead of being the main input (e.g. multimodal model)
        if "input_ids" in model_kwargs and model_kwargs["input_ids"].shape[1] > 0:
            inputs_tensor = model_kwargs["input_ids"]

        # No information for attention mask inference -> return default attention mask
        default_attention_mask = torch.ones(inputs_tensor.shape[:2], dtype=torch.long, device=inputs_tensor.device)
        if pad_token_id is None:
            return default_attention_mask

        is_input_ids = len(inputs_tensor.shape) == 2 and inputs_tensor.dtype in [torch.int, torch.long]
        if not is_input_ids:
            return default_attention_mask

        is_pad_token_in_inputs = (pad_token_id is not None) and (
            isin_mps_friendly(elements=inputs_tensor, test_elements=pad_token_id).any()
        )
        is_pad_token_not_equal_to_eos_token_id = (eos_token_id is None) or ~(
            isin_mps_friendly(elements=eos_token_id, test_elements=pad_token_id).any()
        )
        can_infer_attention_mask = is_pad_token_in_inputs * is_pad_token_not_equal_to_eos_token_id
        attention_mask_from_padding = inputs_tensor.ne(pad_token_id).long()

        attention_mask = (
            attention_mask_from_padding * can_infer_attention_mask + default_attention_mask * ~can_infer_attention_mask
        )
        return attention_mask

    def _prepare_encoder_decoder_kwargs_for_generation(
        self,
        inputs_tensor: torch.Tensor,
        model_kwargs,
        model_input_name: Optional[str],
        generation_config: GenerationConfig,
    ) -> Dict[str, Any]:
        # 1. get encoder
        encoder = self.get_encoder()
        # Compatibility with Accelerate big model inference: we need the encoder to outputs stuff on the same device
        # as the inputs.
        if hasattr(self, "hf_device_map"):
            if hasattr(encoder, "_hf_hook"):
                encoder._hf_hook.io_same_device = True
            else:
                add_hook_to_module(encoder, AlignDevicesHook(io_same_device=True))

        # 2. Prepare encoder args and encoder kwargs from model kwargs and generation config.
        irrelevant_prefix = ["decoder_", "cross_attn", "use_cache"]
        encoder_kwargs = {
            argument: value
            for argument, value in model_kwargs.items()
            if not any(argument.startswith(p) for p in irrelevant_prefix)
        }
        encoder_signature = set(inspect.signature(encoder.forward).parameters)
        encoder_accepts_wildcard = "kwargs" in encoder_signature or "model_kwargs" in encoder_signature
        if not encoder_accepts_wildcard:
            encoder_kwargs = {
                argument: value for argument, value in encoder_kwargs.items() if argument in encoder_signature
            }
        encoder_kwargs["output_attentions"] = generation_config.output_attentions
        encoder_kwargs["output_hidden_states"] = generation_config.output_hidden_states

        # 3. make sure that encoder returns `ModelOutput`
        model_input_name = model_input_name if model_input_name is not None else self.main_input_name
        encoder_kwargs["return_dict"] = True
        encoder_kwargs[model_input_name] = inputs_tensor
        model_kwargs["encoder_outputs"]: ModelOutput = encoder(**encoder_kwargs)  # type: ignore

        return model_kwargs

    def _prepare_decoder_input_ids_for_generation(
        self,
        batch_size: int,
        model_input_name: str,
        model_kwargs: Dict[str, torch.Tensor],
        decoder_start_token_id: torch.Tensor,
        device: torch.device = None,
    ) -> Tuple[torch.LongTensor, Dict[str, torch.Tensor]]:
        """Prepares `decoder_input_ids` for generation with encoder-decoder models"""
        # 1. Check whether the user has defined `decoder_input_ids` manually. To facilitate in terms of input naming,
        # we also allow the user to pass it under `input_ids`, if the encoder does not use it as the main input.
        if model_kwargs is not None and "decoder_input_ids" in model_kwargs:
            decoder_input_ids = model_kwargs.pop("decoder_input_ids")
        elif "input_ids" in model_kwargs and model_input_name != "input_ids":
            decoder_input_ids = model_kwargs.pop("input_ids")
        else:
            decoder_input_ids = None

        # 2. `decoder_start_token_id` must have shape (batch_size, 1)
        if device is None:
            device = self.device
        if decoder_start_token_id.ndim == 1:
            if decoder_start_token_id.shape[0] != batch_size:
                raise ValueError(
                    f"`decoder_start_token_id` expected to have length {batch_size} but got {decoder_start_token_id.shape[0]}"
                )
            decoder_start_token_id = decoder_start_token_id.view(-1, 1)
        else:
            decoder_start_token_id = (
                torch.ones((batch_size, 1), dtype=torch.long, device=device) * decoder_start_token_id
            )

        # 3. Encoder-decoder models expect the `decoder_input_ids` to start with a special token. Let's ensure that.
        # no user input -> use decoder_start_token_id as decoder_input_ids
        if decoder_input_ids is None:
            decoder_input_ids = decoder_start_token_id
        # exception: Donut checkpoints have task-specific decoder starts and don't expect a BOS token. Note that the
        # original checkpoints can't be detected through `self.__class__.__name__.lower()`, needing custom logic.
        # See: https://github.com/huggingface/transformers/pull/31470
        elif "donut" in self.__class__.__name__.lower() or (
            self.config.model_type == "vision-encoder-decoder" and "donut" in self.config.encoder.model_type.lower()
        ):
            pass
        elif self.config.model_type in ["whisper"]:
            pass
        # user input but doesn't start with decoder_start_token_id -> prepend decoder_start_token_id (and adjust
        # decoder_attention_mask if provided)
        elif (decoder_input_ids[:, 0] != decoder_start_token_id[:, 0]).all().item():
            decoder_input_ids = torch.cat([decoder_start_token_id, decoder_input_ids], dim=-1)
            if "decoder_attention_mask" in model_kwargs:
                decoder_attention_mask = model_kwargs["decoder_attention_mask"]
                decoder_attention_mask = torch.cat(
                    (torch.ones_like(decoder_attention_mask)[:, :1], decoder_attention_mask),
                    dim=-1,
                )
                model_kwargs["decoder_attention_mask"] = decoder_attention_mask

        return decoder_input_ids, model_kwargs

    @staticmethod
    def _expand_inputs_for_generation(
        expand_size: int = 1,
        is_encoder_decoder: bool = False,
        input_ids: Optional[torch.LongTensor] = None,
        **model_kwargs,
    ) -> Tuple[torch.LongTensor, Dict[str, Any]]:
        """Expands tensors from [batch_size, ...] to [batch_size * expand_size, ...]"""
        # Do not call torch.repeat_interleave if expand_size is 1 because it clones
        # the input tensor and thus requires more memory although no change is applied
        if expand_size == 1:
            return input_ids, model_kwargs

        def _expand_dict_for_generation(dict_to_expand):
            for key in dict_to_expand:
                if (
                    key != "cache_position"
                    and dict_to_expand[key] is not None
                    and isinstance(dict_to_expand[key], torch.Tensor)
                ):
                    dict_to_expand[key] = dict_to_expand[key].repeat_interleave(expand_size, dim=0)
            return dict_to_expand

        if input_ids is not None:
            input_ids = input_ids.repeat_interleave(expand_size, dim=0)

        model_kwargs = _expand_dict_for_generation(model_kwargs)

        if is_encoder_decoder:
            if model_kwargs.get("encoder_outputs") is None:
                raise ValueError("If `is_encoder_decoder` is True, make sure that `encoder_outputs` is defined.")
            model_kwargs["encoder_outputs"] = _expand_dict_for_generation(model_kwargs["encoder_outputs"])

        return input_ids, model_kwargs

    def _update_model_kwargs_for_generation(
        self,
        outputs: ModelOutput,
        model_kwargs: Dict[str, Any],
        is_encoder_decoder: bool = False,
        num_new_tokens: int = 1,
    ) -> Dict[str, Any]:
        # update past_key_values keeping its naming used in model code
        for possible_cache_name in ALL_CACHE_NAMES:
            if possible_cache_name in outputs:
                # TODO (joao): remove output/input mismatch when these old models (xlnet, reformer) are deprecated
                if possible_cache_name in ("past_buckets_states", "mems"):
                    cache_name = "past_key_values"
                else:
                    cache_name = possible_cache_name
                model_kwargs[cache_name] = getattr(outputs, possible_cache_name)
                break

        # update token_type_ids with last value
        if "token_type_ids" in model_kwargs:
            token_type_ids = model_kwargs["token_type_ids"]
            model_kwargs["token_type_ids"] = torch.cat([token_type_ids, token_type_ids[:, -1].unsqueeze(-1)], dim=-1)

        if not is_encoder_decoder:
            # update attention mask
            if "attention_mask" in model_kwargs:
                attention_mask = model_kwargs["attention_mask"]
                model_kwargs["attention_mask"] = torch.cat(
                    [attention_mask, attention_mask.new_ones((attention_mask.shape[0], 1))], dim=-1
                )
        else:
            # update decoder attention mask
            if "decoder_attention_mask" in model_kwargs:
                decoder_attention_mask = model_kwargs["decoder_attention_mask"]
                model_kwargs["decoder_attention_mask"] = torch.cat(
                    [decoder_attention_mask, decoder_attention_mask.new_ones((decoder_attention_mask.shape[0], 1))],
                    dim=-1,
                )

        if model_kwargs.get("use_cache", True):
            model_kwargs["cache_position"] = model_kwargs["cache_position"][-1:] + num_new_tokens
        else:
            past_positions = model_kwargs.pop("cache_position")
            new_positions = torch.arange(
                past_positions[-1] + 1, past_positions[-1] + num_new_tokens + 1, dtype=past_positions.dtype
            ).to(past_positions.device)
            model_kwargs["cache_position"] = torch.cat((past_positions, new_positions))
        return model_kwargs

    def _reorder_cache(self, past_key_values, beam_idx):
        raise NotImplementedError(
            f"Make sure that a `_reorder_cache` function is correctly implemented in {self.__class__.__module__} to"
            f" enable beam search for {self.__class__}"
        )

    def _get_candidate_generator(
        self,
        generation_config: GenerationConfig,
        input_ids: torch.LongTensor,
        inputs_tensor: torch.Tensor,
        assistant_model: "PreTrainedModel",
        logits_processor: LogitsProcessorList,
        target_tokenizer: "PreTrainedTokenizerBase",
        assistant_tokenizer: "PreTrainedTokenizerBase",
        model_kwargs: Dict,
    ) -> CandidateGenerator:
        """
        Returns the candidate generator to be used in `assisted_generation`
        """
        different_tokenizers = all(v is not None for v in (assistant_model, target_tokenizer, assistant_tokenizer))

        if generation_config.assistant_early_exit is not None:
            candidate_generator = EarlyExitCandidateGenerator(
                input_ids=input_ids,
                assistant_model=self,
                generation_config=generation_config,
                model_kwargs=model_kwargs,
                inputs_tensor=inputs_tensor,
                logits_processor=logits_processor,
            )
        elif generation_config.prompt_lookup_num_tokens is not None:
            candidate_generator = PromptLookupCandidateGenerator(
                eos_token_id=generation_config._eos_token_tensor,
                num_output_tokens=generation_config.prompt_lookup_num_tokens,
                max_matching_ngram_size=generation_config.max_matching_ngram_size,
                max_length=generation_config.max_length,
            )
        elif different_tokenizers:
            if generation_config.do_sample is True:
                atm_translator = AssistantVocabTranslatorCache.get_translator(
<<<<<<< HEAD
                    target_tokenizer, assistant_tokenizer, assistant_model, self.config.vocab_size
=======
                    target_tokenizer, assistant_tokenizer, self.config.vocab_size, assistant_model.device
>>>>>>> dcbdf7e9
                )
                candidate_generator = UniversalSpeculativeDecodingGenerator(
                    input_ids=input_ids,
                    assistant_model=assistant_model,
                    generation_config=generation_config,
                    model_kwargs=model_kwargs,
                    inputs_tensor=inputs_tensor,
                    logits_processor=logits_processor,
                    target_tokenizer=target_tokenizer,
                    assistant_tokenizer=assistant_tokenizer,
                    atm_translator=atm_translator,
                )
            elif generation_config.do_sample is False:
                candidate_generator = AssistedCandidateGeneratorDifferentTokenizers(
                    input_ids=input_ids,
                    assistant_model=assistant_model,
                    generation_config=generation_config,
                    model_kwargs=model_kwargs,
                    inputs_tensor=inputs_tensor,
                    logits_processor=logits_processor,
                    target_tokenizer=target_tokenizer,
                    assistant_tokenizer=assistant_tokenizer,
                )
            else:
                raise ValueError(
                    f"Invalid value for `do_sample`: expected a boolean, got {type(generation_config.do_sample).__name__}"
                )
        else:
            candidate_generator = AssistedCandidateGenerator(
                input_ids=input_ids,
                assistant_model=assistant_model,
                generation_config=generation_config,
                model_kwargs=model_kwargs,
                inputs_tensor=inputs_tensor,
                logits_processor=logits_processor,
            )
        return candidate_generator

    def _get_logits_processor(
        self,
        generation_config: GenerationConfig,
        input_ids_seq_length: int,
        encoder_input_ids: torch.LongTensor,
        prefix_allowed_tokens_fn: Callable[[int, torch.Tensor], List[int]],
        logits_processor: Optional[LogitsProcessorList],
        device: str = None,
        model_kwargs: Optional[Dict[str, Any]] = None,
        negative_prompt_ids: Optional[torch.Tensor] = None,
        negative_prompt_attention_mask: Optional[torch.Tensor] = None,
    ) -> LogitsProcessorList:
        """
        This class returns a [`LogitsProcessorList`] list object that contains all relevant [`LogitsProcessor`]
        instances used to modify the scores of the language model head.
        """
        # instantiate processors list
        processors = LogitsProcessorList()

        if generation_config.guidance_scale is not None and generation_config.guidance_scale != 1:
            processors.append(
                UnbatchedClassifierFreeGuidanceLogitsProcessor(
                    generation_config.guidance_scale,
                    self,
                    unconditional_ids=negative_prompt_ids,
                    unconditional_attention_mask=negative_prompt_attention_mask,
                    use_cache=generation_config.use_cache,
                )
            )
        if generation_config.sequence_bias is not None:
            processors.append(SequenceBiasLogitsProcessor(sequence_bias=generation_config.sequence_bias))

        if generation_config.diversity_penalty is not None and generation_config.diversity_penalty > 0.0:
            processors.append(
                HammingDiversityLogitsProcessor(
                    diversity_penalty=generation_config.diversity_penalty,
                    num_beams=generation_config.num_beams,
                    num_beam_groups=generation_config.num_beam_groups,
                )
            )
        if (
            generation_config.encoder_repetition_penalty is not None
            and generation_config.encoder_repetition_penalty != 1.0
        ):
            if len(encoder_input_ids.shape) == 2:
                processors.append(
                    EncoderRepetitionPenaltyLogitsProcessor(
                        penalty=generation_config.encoder_repetition_penalty,
                        encoder_input_ids=encoder_input_ids,
                    )
                )
            else:
                warnings.warn(
                    "Passing `encoder_repetition_penalty` requires some form of `input_ids` to be passed to "
                    "`generate`, ignoring the argument.",
                    UserWarning,
                )
        if generation_config.repetition_penalty is not None and generation_config.repetition_penalty != 1.0:
            processors.append(RepetitionPenaltyLogitsProcessor(penalty=generation_config.repetition_penalty))
        if generation_config.no_repeat_ngram_size is not None and generation_config.no_repeat_ngram_size > 0:
            processors.append(NoRepeatNGramLogitsProcessor(generation_config.no_repeat_ngram_size))
        if (
            generation_config.encoder_no_repeat_ngram_size is not None
            and generation_config.encoder_no_repeat_ngram_size > 0
        ):
            if len(encoder_input_ids.shape) == 2:
                processors.append(
                    EncoderNoRepeatNGramLogitsProcessor(
                        generation_config.encoder_no_repeat_ngram_size,
                        encoder_input_ids,
                    )
                )
            else:
                warnings.warn(
                    "Passing `encoder_no_repeat_ngram_size` requires some form of `input_ids` to be passed to "
                    "`generate`, ignoring the argument.",
                    UserWarning,
                )
        if generation_config.bad_words_ids is not None:
            processors.append(
                NoBadWordsLogitsProcessor(
                    generation_config.bad_words_ids,
                    generation_config._eos_token_tensor,
                )
            )
        if (
            generation_config.min_length is not None
            and generation_config._eos_token_tensor is not None
            and generation_config.min_length > 0
        ):
            processors.append(
                MinLengthLogitsProcessor(
                    generation_config.min_length,
                    generation_config._eos_token_tensor,
                    device=device,
                )
            )
        if (
            generation_config.min_new_tokens is not None
            and generation_config._eos_token_tensor is not None
            and generation_config.min_new_tokens > 0
        ):
            processors.append(
                MinNewTokensLengthLogitsProcessor(
                    input_ids_seq_length,
                    generation_config.min_new_tokens,
                    generation_config._eos_token_tensor,
                    device=device,
                )
            )
        if prefix_allowed_tokens_fn is not None:
            processors.append(
                PrefixConstrainedLogitsProcessor(
                    prefix_allowed_tokens_fn,
                    generation_config.num_beams // generation_config.num_beam_groups,
                )
            )
        if generation_config.forced_bos_token_id is not None:
            processors.append(
                ForcedBOSTokenLogitsProcessor(
                    generation_config.forced_bos_token_id,
                )
            )
        if generation_config.forced_eos_token_id is not None:
            processors.append(
                ForcedEOSTokenLogitsProcessor(
                    generation_config.max_length,
                    generation_config.forced_eos_token_id,
                    device=device,
                )
            )
        if generation_config.remove_invalid_values is True:
            processors.append(InfNanRemoveLogitsProcessor())
        if generation_config.exponential_decay_length_penalty is not None:
            processors.append(
                ExponentialDecayLengthPenalty(
                    generation_config.exponential_decay_length_penalty,
                    generation_config._eos_token_tensor,
                    input_ids_seq_length,
                )
            )
        if generation_config.suppress_tokens is not None:
            processors.append(
                SuppressTokensLogitsProcessor(
                    generation_config.suppress_tokens,
                    device=device,
                )
            )
        if generation_config.begin_suppress_tokens is not None:
            begin_index = input_ids_seq_length
            begin_index = (
                begin_index
                if (input_ids_seq_length > 1 or generation_config.forced_bos_token_id is None)
                else begin_index + 1
            )
            processors.append(
                SuppressTokensAtBeginLogitsProcessor(
                    generation_config.begin_suppress_tokens,
                    begin_index,
                    device=device,
                )
            )
        if generation_config.forced_decoder_ids is not None:
            # TODO (sanchit): move this exception to GenerationConfig.validate() when TF & FLAX are aligned with PT
            raise ValueError(
                "You have explicitly specified `forced_decoder_ids`. Please remove the `forced_decoder_ids` argument "
                "in favour of `input_ids` or `decoder_input_ids` respectively.",
            )

        # TODO (joao): find a strategy to specify the order of the processors
        processors = self._merge_criteria_processor_list(processors, logits_processor)

        # Processors previously known as `LogitsWarpers`, only applied with sampling strategies
        if generation_config.do_sample:
            # In beam methods, we need to keep at least one non-eos token to explore continuations that might have a
            # better score (i.e. keep len(list(generation_config._eos_token_tensor)) + 1)
            if generation_config.num_beams > 1:
                if isinstance(generation_config._eos_token_tensor, list):
                    min_tokens_to_keep = len(generation_config._eos_token_tensor) + 1
                elif isinstance(generation_config._eos_token_tensor, torch.Tensor):
                    min_tokens_to_keep = generation_config._eos_token_tensor.shape[0] + 1
                else:
                    min_tokens_to_keep = 2
            else:
                min_tokens_to_keep = 1

            # the following idea is largely copied from this PR: https://github.com/huggingface/transformers/pull/5420/files
            # all samplers can be found in `generation_utils_samplers.py`
            if generation_config.temperature is not None and generation_config.temperature != 1.0:
                processors.append(TemperatureLogitsWarper(generation_config.temperature))
            if generation_config.top_k is not None and generation_config.top_k != 0:
                processors.append(
                    TopKLogitsWarper(top_k=generation_config.top_k, min_tokens_to_keep=min_tokens_to_keep)
                )
            if generation_config.top_p is not None and generation_config.top_p < 1.0:
                processors.append(
                    TopPLogitsWarper(top_p=generation_config.top_p, min_tokens_to_keep=min_tokens_to_keep)
                )
            if generation_config.min_p is not None:
                # Applied after temperature scaling (see https://github.com/ggerganov/llama.cpp/pull/3841#issuecomment-2073826084)
                processors.append(
                    MinPLogitsWarper(min_p=generation_config.min_p, min_tokens_to_keep=min_tokens_to_keep)
                )
            if generation_config.typical_p is not None and generation_config.typical_p < 1.0:
                processors.append(
                    TypicalLogitsWarper(mass=generation_config.typical_p, min_tokens_to_keep=min_tokens_to_keep)
                )
            if generation_config.epsilon_cutoff is not None and 0.0 < generation_config.epsilon_cutoff < 1.0:
                processors.append(
                    EpsilonLogitsWarper(
                        epsilon=generation_config.epsilon_cutoff, min_tokens_to_keep=min_tokens_to_keep
                    )
                )
            if generation_config.eta_cutoff is not None and 0.0 < generation_config.eta_cutoff < 1.0:
                processors.append(
                    EtaLogitsWarper(
                        epsilon=generation_config.eta_cutoff, min_tokens_to_keep=min_tokens_to_keep, device=device
                    )
                )

        # Watermarking should be after all logits processing is finished (see #34630)
        if generation_config.watermarking_config is not None:
            processors.append(
                generation_config.watermarking_config.construct_processor(self.config.vocab_size, device)
            )

        # `LogitNormalization` should always be the last logit processor, when present
        if generation_config.renormalize_logits is True:
            processors.append(LogitNormalization())
        return processors

    def _get_stopping_criteria(
        self,
        generation_config: GenerationConfig,
        stopping_criteria: Optional[StoppingCriteriaList],
        tokenizer: Optional["PreTrainedTokenizerBase"] = None,
        **kwargs,
    ) -> StoppingCriteriaList:
        criteria = StoppingCriteriaList()
        if generation_config.max_length is not None:
            max_position_embeddings = getattr(self.config, "max_position_embeddings", None)
            criteria.append(
                MaxLengthCriteria(
                    max_length=generation_config.max_length,
                    max_position_embeddings=max_position_embeddings,
                )
            )
        if generation_config.max_time is not None:
            criteria.append(MaxTimeCriteria(max_time=generation_config.max_time))
        if generation_config.stop_strings is not None:
            if tokenizer is None:
                raise ValueError(
                    "There are one or more stop strings, either in the arguments to `generate` or in the "
                    "model's generation config, but we could not locate a tokenizer. When generating with "
                    "stop strings, you must pass the model's tokenizer to the `tokenizer` argument of `generate`."
                )
            criteria.append(StopStringCriteria(stop_strings=generation_config.stop_strings, tokenizer=tokenizer))
        if generation_config._eos_token_tensor is not None:
            criteria.append(EosTokenCriteria(eos_token_id=generation_config._eos_token_tensor))
        if (
            generation_config.is_assistant
            and generation_config.assistant_confidence_threshold is not None
            and generation_config.assistant_confidence_threshold > 0
        ):
            criteria.append(
                ConfidenceCriteria(assistant_confidence_threshold=generation_config.assistant_confidence_threshold)
            )
        criteria = self._merge_criteria_processor_list(criteria, stopping_criteria)
        return criteria

    def _merge_criteria_processor_list(
        self,
        default_list: Union[LogitsProcessorList, StoppingCriteriaList],
        custom_list: Union[LogitsProcessorList, StoppingCriteriaList],
    ) -> Union[LogitsProcessorList, StoppingCriteriaList]:
        if len(custom_list) == 0:
            return default_list
        for default in default_list:
            for custom in custom_list:
                if type(custom) is type(default):
                    object_type = "stopping criteria" if isinstance(custom, StoppingCriteria) else "logits processor"
                    raise ValueError(
                        f"A custom {object_type} of type {type(custom)} with values {custom} has been passed to"
                        f" `.generate()`, but it has already been created with the values {default}. {default} has been"
                        " created by passing the corresponding arguments to generate or by the model's config default"
                        f" values. If you just want to change the default values of {object_type} consider passing"
                        f" them as arguments to `.generate()` instead of using a custom {object_type}."
                    )
        default_list.extend(custom_list)
        return default_list

    def compute_transition_scores(
        self,
        sequences: torch.Tensor,
        scores: Tuple[torch.Tensor],
        beam_indices: Optional[torch.Tensor] = None,
        normalize_logits: bool = False,
    ) -> torch.Tensor:
        """
        Computes the transition scores of sequences given the generation scores (and beam indices, if beam search was
        used). This is a convenient method to quicky obtain the scores of the selected tokens at generation time.

        Parameters:
            sequences (`torch.LongTensor`):
                The generated sequences. The second dimension (sequence_length) is either equal to `max_length` or
                shorter if all batches finished early due to the `eos_token_id`.
            scores (`tuple(torch.FloatTensor)`):
                Transition scores for each vocabulary token at each generation step. Beam transition scores consisting
                of log probabilities of tokens conditioned on log softmax of previously generated tokens in this beam.
                Tuple of `torch.FloatTensor` with up to `max_new_tokens` elements (one element for each generated token),
                with each tensor of shape `(batch_size*num_beams, config.vocab_size)`.
            beam_indices (`torch.LongTensor`, *optional*):
                Beam indices of generated token id at each generation step. `torch.LongTensor` of shape
                `(batch_size*num_return_sequences, sequence_length)`. Only required if a `num_beams>1` at
                generate-time.
            normalize_logits (`bool`, *optional*, defaults to `False`):
                Whether to normalize the logits (which, for legacy reasons, may be unnormalized).

        Return:
            `torch.Tensor`: A `torch.Tensor` of shape `(batch_size*num_return_sequences, sequence_length)` containing
                the transition scores (logits)

        Examples:

        ```python
        >>> from transformers import GPT2Tokenizer, AutoModelForCausalLM
        >>> import numpy as np

        >>> tokenizer = GPT2Tokenizer.from_pretrained("gpt2")
        >>> model = AutoModelForCausalLM.from_pretrained("openai-community/gpt2")
        >>> tokenizer.pad_token_id = tokenizer.eos_token_id
        >>> inputs = tokenizer(["Today is"], return_tensors="pt")

        >>> # Example 1: Print the scores for each token generated with Greedy Search
        >>> outputs = model.generate(**inputs, max_new_tokens=5, return_dict_in_generate=True, output_scores=True)
        >>> transition_scores = model.compute_transition_scores(
        ...     outputs.sequences, outputs.scores, normalize_logits=True
        ... )
        >>> # input_length is the length of the input prompt for decoder-only models, like the GPT family, and 1 for
        >>> # encoder-decoder models, like BART or T5.
        >>> input_length = 1 if model.config.is_encoder_decoder else inputs.input_ids.shape[1]
        >>> generated_tokens = outputs.sequences[:, input_length:]
        >>> for tok, score in zip(generated_tokens[0], transition_scores[0]):
        ...     # | token | token string | log probability | probability
        ...     print(f"| {tok:5d} | {tokenizer.decode(tok):8s} | {score.numpy():.3f} | {np.exp(score.numpy()):.2%}")
        |   262 |  the     | -1.414 | 24.33%
        |  1110 |  day     | -2.609 | 7.36%
        |   618 |  when    | -2.010 | 13.40%
        |   356 |  we      | -1.859 | 15.58%
        |   460 |  can     | -2.508 | 8.14%

        >>> # Example 2: Reconstruct the sequence scores from Beam Search
        >>> outputs = model.generate(
        ...     **inputs,
        ...     max_new_tokens=5,
        ...     num_beams=4,
        ...     num_return_sequences=4,
        ...     return_dict_in_generate=True,
        ...     output_scores=True,
        ... )
        >>> transition_scores = model.compute_transition_scores(
        ...     outputs.sequences, outputs.scores, outputs.beam_indices, normalize_logits=False
        ... )
        >>> # If you sum the generated tokens' scores and apply the length penalty, you'll get the sequence scores.
        >>> # Tip 1: recomputing the scores is only guaranteed to match with `normalize_logits=False`. Depending on the
        >>> # use case, you might want to recompute it with `normalize_logits=True`.
        >>> # Tip 2: the output length does NOT include the input length
        >>> output_length = np.sum(transition_scores.numpy() < 0, axis=1)
        >>> length_penalty = model.generation_config.length_penalty
        >>> reconstructed_scores = transition_scores.sum(axis=1) / (output_length**length_penalty)
        >>> print(np.allclose(outputs.sequences_scores, reconstructed_scores))
        True
        ```"""
        # 1. In absence of `beam_indices`, we can assume that we come from e.g. greedy search, which is equivalent
        # to a beam search approach were the first (and only) beam is always selected
        if beam_indices is None:
            beam_indices = torch.arange(scores[0].shape[0]).view(-1, 1).to(sequences.device)
            beam_indices = beam_indices.expand(-1, len(scores))

        # 2. reshape scores as [batch_size*vocab_size, # generation steps] with # generation steps being
        # seq_len - input_length
        scores = torch.stack(scores).reshape(len(scores), -1).transpose(0, 1)

        # 3. Optionally normalize the logits (across the vocab dimension)
        if normalize_logits:
            scores = scores.reshape(-1, self.config.vocab_size, scores.shape[-1])
            scores = torch.nn.functional.log_softmax(scores, dim=1)
            scores = scores.reshape(-1, scores.shape[-1])

        # 4. cut beam_indices to longest beam length
        beam_indices_mask = beam_indices < 0
        max_beam_length = (1 - beam_indices_mask.long()).sum(-1).max()
        beam_indices = beam_indices.clone()[:, :max_beam_length]
        beam_indices_mask = beam_indices_mask[:, :max_beam_length]

        # 5. Set indices of beams that finished early to 0; such indices will be masked correctly afterwards
        beam_indices[beam_indices_mask] = 0

        # 6. multiply beam_indices with vocab size to gather correctly from scores
        beam_sequence_indices = beam_indices * self.config.vocab_size

        # 7. Define which indices contributed to scores
        cut_idx = sequences.shape[-1] - max_beam_length
        indices = sequences[:, cut_idx:] + beam_sequence_indices

        # 8. Compute scores
        transition_scores = scores.gather(0, indices)

        # 9. Mask out transition_scores of beams that stopped early
        transition_scores[beam_indices_mask] = 0

        return transition_scores

    def _validate_model_class(self):
        """
        Confirms that the model class is compatible with generation. If not, raises an exception that points to the
        right class to use.
        """
        # TODO(joao): remove this function in v4.50, i.e. when we remove the inheritance of `GenerationMixin` from
        # `PreTrainedModel`. With that inheritance removed, all model classes inheriting from `GenerationMixin` can
        # safely call `GenerationMixin.generate`
        if not is_torchdynamo_compiling() and not self.can_generate():
            terminations_with_generation_support = [
                "ForCausalLM",
                "ForConditionalGeneration",
                "ForSpeechSeq2Seq",
                "ForVision2Seq",
            ]
            raise TypeError(
                f"The current model class ({self.__class__.__name__}) is not compatible with `.generate()`, as "
                "it doesn't have a language model head. Classes that support generation often end in one of these "
                f"names: {terminations_with_generation_support}."
            )

    def _validate_assistant(self, assistant_model, tokenizer, assistant_tokenizer):
        if assistant_model is None:
            return

        if self.config.is_encoder_decoder and not assistant_model.config.is_encoder_decoder:
            attributes_to_check = ["encoder_attention_heads", "encoder_ffn_dim", "encoder_layers"]
            attributes_to_check = [attr for attr in dir(assistant_model.config) if attr in attributes_to_check]
            are_equal = all(
                getattr(self.config, attr) == getattr(assistant_model.config, attr) for attr in attributes_to_check
            )
            if not are_equal:
                raise ValueError(
                    "The main model and the assistant don't have compatible encoder-dependent input shapes. "
                    "Ensure you load the assistant with the correct encoder-decoder class, e.g. `AutoModelForSpeechSeq2Seq` for Whisper."
                )

        doc_reference = (
            "(see https://huggingface.co/docs/transformers/en/generation_strategies#universal-assisted-decoding)"
        )
        if self.config.get_text_config().vocab_size == assistant_model.config.get_text_config().vocab_size:
            if assistant_tokenizer is not None:
                raise ValueError(
                    f"`assistant_tokenizer` is not required when the main and assistant models use the same tokenizer. Please omit `assistant_tokenizer` from `generate()` {doc_reference}."
                )
        else:
            if tokenizer is None or assistant_tokenizer is None:
                raise ValueError(
                    f"The main and assistant moedels have different tokenizers. Please provide `tokenizer` and `assistant_tokenizer` to `generate()` {doc_reference}."
                )

    def _validate_model_kwargs(self, model_kwargs: Dict[str, Any]):
        """Validates model kwargs for generation. Generate argument typos will also be caught here."""
        # If a `Cache` instance is passed, checks whether the model is compatible with it
        if isinstance(model_kwargs.get("past_key_values", None), Cache) and not self._supports_cache_class:
            raise ValueError(
                f"{self.__class__.__name__} does not support an instance of `Cache` as `past_key_values`. Please "
                "check the model documentation for supported cache formats."
            )

        # Excludes arguments that are handled before calling any model function
        if self.config.is_encoder_decoder:
            for key in ["decoder_input_ids"]:
                model_kwargs.pop(key, None)

        unused_model_args = []
        model_args = set(inspect.signature(self.prepare_inputs_for_generation).parameters)
        # `kwargs`/`model_kwargs` is often used to handle optional forward pass inputs like `attention_mask`. If
        # `prepare_inputs_for_generation` doesn't accept them, then a stricter check can be made ;)
        if "kwargs" in model_args or "model_kwargs" in model_args:
            model_args |= set(inspect.signature(self.forward).parameters)

        # Encoder-Decoder models may also need Encoder arguments from `model_kwargs`
        if self.config.is_encoder_decoder:
            base_model = getattr(self, self.base_model_prefix, None)

            # allow encoder kwargs
            encoder = getattr(self, "encoder", None)
            # `MusicgenForConditionalGeneration` has `text_encoder` and `audio_encoder`.
            # Also, it has `base_model_prefix = "encoder_decoder"` but there is no `self.encoder_decoder`
            # TODO: A better way to handle this.
            if encoder is None and base_model is not None:
                encoder = getattr(base_model, "encoder", None)

            if encoder is not None:
                encoder_model_args = set(inspect.signature(encoder.forward).parameters)
                model_args |= encoder_model_args

            # allow decoder kwargs
            decoder = getattr(self, "decoder", None)
            if decoder is None and base_model is not None:
                decoder = getattr(base_model, "decoder", None)

            if decoder is not None:
                decoder_model_args = set(inspect.signature(decoder.forward).parameters)
                model_args |= {f"decoder_{x}" for x in decoder_model_args}

        for key, value in model_kwargs.items():
            if value is not None and key not in model_args:
                unused_model_args.append(key)

        if unused_model_args:
            raise ValueError(
                f"The following `model_kwargs` are not used by the model: {unused_model_args} (note: typos in the"
                " generate arguments will also show up in this list)"
            )

    def _validate_generated_length(self, generation_config, input_ids_length, has_default_max_length):
        """Performs validation related to the resulting generated length"""

        # Can't throw warnings/exceptions during compilation
        if is_torchdynamo_compiling():
            return

        # 1. Max length warnings related to poor parameterization
        if has_default_max_length and generation_config.max_new_tokens is None and generation_config.max_length == 20:
            # 20 is the default max_length of the generation config
            warnings.warn(
                f"Using the model-agnostic default `max_length` (={generation_config.max_length}) to control the "
                "generation length. We recommend setting `max_new_tokens` to control the maximum length of the "
                "generation.",
                UserWarning,
            )
        if input_ids_length >= generation_config.max_length:
            input_ids_string = "decoder_input_ids" if self.config.is_encoder_decoder else "input_ids"
            raise ValueError(
                f"Input length of {input_ids_string} is {input_ids_length}, but `max_length` is set to"
                f" {generation_config.max_length}. This can lead to unexpected behavior. You should consider"
                " increasing `max_length` or, better yet, setting `max_new_tokens`."
            )

        # 2. Min length warnings due to unfeasible parameter combinations
        min_length_error_suffix = (
            " Generation will stop at the defined maximum length. You should decrease the minimum length and/or "
            "increase the maximum length."
        )
        if has_default_max_length:
            min_length_error_suffix += (
                f" Note that `max_length` is set to {generation_config.max_length}, its default value."
            )
        if generation_config.min_length is not None and generation_config.min_length > generation_config.max_length:
            warnings.warn(
                f"Unfeasible length constraints: `min_length` ({generation_config.min_length}) is larger than"
                f" the maximum possible length ({generation_config.max_length})." + min_length_error_suffix,
                UserWarning,
            )
        if generation_config.min_new_tokens is not None:
            min_length = generation_config.min_new_tokens + input_ids_length
            if min_length > generation_config.max_length:
                warnings.warn(
                    f"Unfeasible length constraints: `min_new_tokens` ({generation_config.min_new_tokens}), when "
                    f"added to the prompt length ({input_ids_length}), is larger than"
                    f" the maximum possible length ({generation_config.max_length})." + min_length_error_suffix,
                    UserWarning,
                )

    def _prepare_generated_length(
        self,
        generation_config,
        has_default_max_length,
        has_default_min_length,
        model_input_name,
        input_ids_length,
        inputs_tensor,
    ):
        """Prepared max and min length in generation configs to avoid clashes between similar attributes"""

        if generation_config.max_new_tokens is not None:
            if not has_default_max_length and generation_config.max_length is not None:
                logger.warning(
                    f"Both `max_new_tokens` (={generation_config.max_new_tokens}) and `max_length`(="
                    f"{generation_config.max_length}) seem to have been set. `max_new_tokens` will take precedence. "
                    "Please refer to the documentation for more information. "
                    "(https://huggingface.co/docs/transformers/main/en/main_classes/text_generation)"
                )
            generation_config.max_length = generation_config.max_new_tokens + input_ids_length

        # if both `inputs_embeds` and `input_ids` are passed, we do not correct the length
        # otherwise we need total length [inputs-embeds-len + new-tokens-len] to not go beyond indicated `max_length``
        elif (
            model_input_name == "inputs_embeds"
            and input_ids_length != inputs_tensor.shape[1]
            and not self.config.is_encoder_decoder
        ):
            generation_config.max_length -= inputs_tensor.shape[1]
        elif has_default_max_length:  # by default let's always generate 20 new tokens
            if generation_config.max_length == GenerationConfig().max_length:
                generation_config.max_length = generation_config.max_length + input_ids_length
                max_position_embeddings = getattr(self.config, "max_position_embeddings", None)
                if max_position_embeddings is not None:
                    generation_config.max_length = min(generation_config.max_length, max_position_embeddings)

        # same for min length
        if generation_config.min_new_tokens is not None:
            if not has_default_min_length:
                logger.warning(
                    f"Both `min_new_tokens` (={generation_config.min_new_tokens}) and `min_length`(="
                    f"{generation_config.min_length}) seem to have been set. `min_new_tokens` will take precedence. "
                    "Please refer to the documentation for more information. "
                    "(https://huggingface.co/docs/transformers/main/en/main_classes/text_generation)"
                )
            generation_config.min_length = generation_config.min_new_tokens + input_ids_length

        elif (
            model_input_name == "inputs_embeds"
            and input_ids_length != inputs_tensor.shape[1]
            and not self.config.is_encoder_decoder
        ):
            generation_config.min_length = max(generation_config.min_length - inputs_tensor.shape[1], 0)

        return generation_config

    def _prepare_generation_config(
        self, generation_config: Optional[GenerationConfig], **kwargs: Dict
    ) -> Tuple[GenerationConfig, Dict]:
        """
        Prepares the base generation config, then applies any generation configuration options from kwargs. This
        function handles retrocompatibility with respect to configuration files.
        """
        # TODO joao: when we can detect `fullgraph=True` in `torch.compile` (https://github.com/pytorch/pytorch/pull/120400)
        # replace `is_torchdynamo_compiling` by the corresponding check. As it is, we are being too restrictive with
        # the parameterization in `fullgraph=False` so as to enable `fullgraph=True`.

        # priority: `generation_config` argument > `model.generation_config` (the default generation config)
        using_model_generation_config = False
        if generation_config is None:
            # legacy: users may modify the model configuration to control generation. To trigger this legacy behavior,
            # the following conditions must be met
            # 1) the generation config must have been created from the model config (`_from_model_config` field);
            # 2) the generation config must have seen no modification since its creation (the hash is the same);
            # 3) there are non-default generation parameters in the model config.
            # 4) the user must have set new generation parameters in the model config.
            # NOTE: `torch.compile` can't compile `hash`, this legacy support is disabled with compilation.
            if (
                not is_torchdynamo_compiling()
                and self.generation_config._from_model_config  # 1)
                and self.generation_config._original_object_hash == hash(self.generation_config)  # 2)
                and len(self.config._get_non_default_generation_parameters()) > 0  # 3)
            ):
                new_generation_config = GenerationConfig.from_model_config(self.config)
                if new_generation_config != self.generation_config:  # 4)
                    warnings.warn(
                        "You have modified the pretrained model configuration to control generation. This is a"
                        " deprecated strategy to control generation and will be removed in v5."
                        " Please use and modify the model generation configuration (see"
                        " https://huggingface.co/docs/transformers/generation_strategies#default-text-generation-configuration )",
                        UserWarning,
                    )
                    self.generation_config = new_generation_config

            generation_config = self.generation_config
            using_model_generation_config = True

        # `torch.compile` can't compile `copy.deepcopy`, arguments in `kwargs` that are part of `generation_config`
        # will mutate the object with `.update`. As such, passing these arguments through `kwargs` is disabled -- an
        # exception will be raised in `_validate_model_kwargs`
        if not is_torchdynamo_compiling():
            generation_config = copy.deepcopy(generation_config)
            model_kwargs = generation_config.update(**kwargs)
            # If `generation_config` is provided, let's fallback ALL special tokens to the default values for the model
            if not using_model_generation_config:
                if generation_config.bos_token_id is None:
                    generation_config.bos_token_id = self.generation_config.bos_token_id
                if generation_config.eos_token_id is None:
                    generation_config.eos_token_id = self.generation_config.eos_token_id
                if generation_config.pad_token_id is None:
                    generation_config.pad_token_id = self.generation_config.pad_token_id
                if generation_config.decoder_start_token_id is None:
                    generation_config.decoder_start_token_id = self.generation_config.decoder_start_token_id
        else:
            model_kwargs = kwargs

        return generation_config, model_kwargs

    def _get_initial_cache_position(self, input_ids, model_kwargs):
        """Calculates `cache_position` for the pre-fill stage based on `input_ids` and optionally past length"""
        # `torch.compile`-friendly `torch.arange` from a shape -- the lines below are equivalent to `torch.arange`
        if "inputs_embeds" in model_kwargs and not self.config.is_encoder_decoder:
            cache_position = torch.ones_like(model_kwargs["inputs_embeds"][0, :, 0], dtype=torch.int64).cumsum(0) - 1
        elif "decoder_inputs_embeds" in model_kwargs and self.config.is_encoder_decoder:
            cache_position = (
                torch.ones_like(model_kwargs["decoder_inputs_embeds"][0, :, 0], dtype=torch.int64).cumsum(0) - 1
            )
        else:
            cache_position = torch.ones_like(input_ids[0, :], dtype=torch.int64).cumsum(0) - 1

        past_length = 0
        if model_kwargs.get("past_key_values") is not None:
            cache = model_kwargs["past_key_values"]
            past_length = 0
            if not isinstance(cache, Cache):
                past_length = cache[0][0].shape[2]
            elif hasattr(cache, "get_seq_length") and cache.get_seq_length() is not None:
                past_length = cache.get_seq_length()

            # TODO(joao): this is not torch.compile-friendly, find a work-around. If the cache is not empty,
            # end-to-end compilation will yield bad results because `cache_position` will be incorrect.
            if not is_torchdynamo_compiling():
                cache_position = cache_position[past_length:]

        model_kwargs["cache_position"] = cache_position
        return model_kwargs

    def _get_cache(
        self, cache_implementation: str, batch_size: int, max_cache_len: int, device: torch.device, model_kwargs
    ) -> Cache:
        """
        Sets a cache for `generate`, that will persist across calls. A new cache will only be initialized a
        new `generate` call requires a larger cache or uses a different batch size.

        Returns the resulting cache object.
        """
        cache_cls: Cache = NEED_SETUP_CACHE_CLASSES_MAPPING[cache_implementation]
        requires_cross_attention_cache = (
            self.config.is_encoder_decoder or model_kwargs.get("encoder_outputs") is not None
        )

        if hasattr(self, "_cache"):
            cache_to_check = self._cache.self_attention_cache if requires_cross_attention_cache else self._cache

        if cache_implementation == "sliding_window":
            max_cache_len = min(self.config.sliding_window, max_cache_len)

        need_new_cache = (
            not hasattr(self, "_cache")
            or (not isinstance(cache_to_check, cache_cls))
            or cache_to_check.max_batch_size != batch_size
        )
        if cache_implementation != "mamba":
            need_new_cache = need_new_cache or cache_to_check.max_cache_len < max_cache_len

        if requires_cross_attention_cache and hasattr(self, "_cache"):
            need_new_cache = (
                need_new_cache
                or self._cache.cross_attention_cache.max_cache_len != model_kwargs["encoder_outputs"][0].shape[1]
            )

        if need_new_cache:
            if hasattr(self.config, "_pre_quantization_dtype"):
                cache_dtype = self.config._pre_quantization_dtype
            else:
                if not is_torchdynamo_compiling():
                    cache_dtype = self.dtype
                else:
                    # NOTE: self.dtype is not compatible with torch.compile, as it calls `self.parameters()`.
                    # Workaround: trust the lm_head, whose attribute name is somewhat consistent across generative
                    # models. May cause trobles with non-text modalities.
                    cache_dtype = self.get_output_embeddings().weight.dtype

            cache_kwargs = {
                "config": self.config.get_text_config(),
                "max_batch_size": batch_size,
                "max_cache_len": max_cache_len,
                "dtype": cache_dtype,
                "device": device if cache_implementation == "offloaded_static" else None,
            }
            self._cache = cache_cls(**cache_kwargs)
            if requires_cross_attention_cache:
                encoder_kwargs = cache_kwargs.copy()
                encoder_kwargs["max_cache_len"] = model_kwargs["encoder_outputs"][0].shape[1]
                self._cache = EncoderDecoderCache(self._cache, cache_cls(**encoder_kwargs))
        else:
            self._cache.reset()
        return self._cache

    def _supports_default_dynamic_cache(self) -> bool:
        """
        Return `True` if current model can use a `DynamicCache` instance when initializing the `past_key_values`.
        This is mostly the same as `_supports_cache_class` attribute, but add exception for `Jamba` model which
        uses its own `HybridMambaAttentionDynamicCache` and do not need to initialize the Cache in advance in
        order to save memory (because no back and forth `to_legacy_cache` and `from_legacy_cache` will be performed
        for `HybridMambaAttentionDynamicCache`).
        """
        return (
            self._supports_cache_class
            and "jamba" not in self.__class__.__name__.lower()
            and "zamba" not in self.__class__.__name__.lower()
            and "bamba" not in self.__class__.__name__.lower()
        )

    def _prepare_cache_for_generation(
        self,
        generation_config: GenerationConfig,
        model_kwargs: Dict,
        assistant_model: "PreTrainedModel",
        batch_size: int,
        max_cache_length: int,
        device: torch.device,
    ) -> bool:
        """
        Prepares the cache for generation (if applicable), given `generate`'s parameterization. If a cache is
        instantiated, writes it to `model_kwargs`, under the name expected by the model.
        """

        cache_name = "past_key_values" if "mamba" not in self.__class__.__name__.lower() else "cache_params"
        requires_cross_attention_cache = (
            self.config.is_encoder_decoder or model_kwargs.get("encoder_outputs") is not None
        )

        # Quick escape route 1: if the user specifies a cache, we only need to:
        # a) check for conflicting `generate` arguments
        # b) convert to the new cache format (if the user passes a legacy cache and model supports it)
        user_defined_cache = model_kwargs.get(cache_name)
        if user_defined_cache is not None:
            if generation_config.cache_implementation is not None:
                raise ValueError(
                    f"Passing both `cache_implementation` (used to initialize certain caches) and `{cache_name}` (a "
                    "Cache object) is unsupported. Please use only one of the two."
                )
            if isinstance(user_defined_cache, tuple) and self._supports_default_dynamic_cache():
                model_kwargs[cache_name] = (
                    DynamicCache.from_legacy_cache(user_defined_cache)
                    if not requires_cross_attention_cache
                    else EncoderDecoderCache.from_legacy_cache(user_defined_cache)
                )
            return

        # Quick escape route 2: if the user specifies no cache is to be used. (conflicting arguments are handled in
        # `generation_config.validate()`)
        if generation_config.use_cache is False:
            return

        # Quick escape route 3: model that only supports legacy caches = nothing to prepare
        if not self._supports_default_dynamic_cache():
            if generation_config.cache_implementation is not None:
                warnings.warn(
                    "This model does not support `Cache` instances, it only supports the legacy cache format (tuple "
                    f"of tuples). `cache_implementation` (set to {generation_config.cache_implementation}) will be "
                    "ignored.",
                    UserWarning,
                )
            return

        # Otherwise we NEED to prepare a cache, based on `generation_config.cache_implementation`

        # TODO(joao): support static caches in assisted generation. assisted generation needs to roll back caches,
        # which is only supported in dynamic caches atm
        if assistant_model is not None and generation_config.cache_implementation is not None:
            logger.warning_once(
                "An assistant model is provided, using a dynamic cache instead of a cache of type="
                f"'{generation_config.cache_implementation}'."
            )
            generation_config.cache_implementation = None

        if generation_config.cache_implementation is not None:
            if generation_config.cache_implementation in NEED_SETUP_CACHE_CLASSES_MAPPING:
                if generation_config.cache_implementation == "static" and not self._supports_static_cache:
                    raise ValueError(
                        "This model does not support `cache_implementation='static'`. Please check the following "
                        "issue: https://github.com/huggingface/transformers/issues/28981"
                    )
                model_kwargs[cache_name] = self._get_cache(
                    cache_implementation=generation_config.cache_implementation,
                    batch_size=max(generation_config.num_beams, generation_config.num_return_sequences) * batch_size,
                    max_cache_len=max_cache_length,
                    device=device,
                    model_kwargs=model_kwargs,
                )
            elif generation_config.cache_implementation == "quantized":
                if not self._supports_quantized_cache:
                    raise ValueError(
                        "This model does not support the quantized cache. If you want your model to support quantized "
                        "cache, please open an issue and tag @zucchini-nlp."
                    )

                cache_config = (
                    generation_config.cache_config
                    if generation_config.cache_config is not None
                    else QuantizedCacheConfig()
                )
                cache_class = QUANT_BACKEND_CLASSES_MAPPING[cache_config.backend]

                if cache_config.backend == "quanto" and not is_optimum_quanto_available():
                    raise ImportError(
                        "You need to install optimum-quanto in order to use KV cache quantization with optimum-quanto backend. "
                        "Please install it via  with `pip install optimum-quanto`"
                    )
                elif cache_config.backend == "HQQ" and not is_hqq_available():
                    raise ImportError(
                        "You need to install `HQQ` in order to use KV cache quantization with HQQ backend. "
                        "Please install it via  with `pip install hqq`"
                    )

                model_kwargs[cache_name] = cache_class(cache_config)
            elif generation_config.cache_implementation == "offloaded":
                model_kwargs[cache_name] = OffloadedCache()

        # Use DynamicCache() instance by default. This will avoid back and forth from legacy format that
        # keeps copying the cache thus using much more memory
        else:
            model_kwargs[cache_name] = (
                DynamicCache()
                if not requires_cross_attention_cache
                else EncoderDecoderCache(DynamicCache(), DynamicCache())
            )

    def _supports_logits_to_keep(self) -> bool:
        """
        Return True if the current model supports the keyword argument `logits_to_keep` in forward()
        to save memory. Checking it in this way allows to avoid using a new model attribute.
        """
        return "logits_to_keep" in set(inspect.signature(self.forward).parameters.keys())

    def _prepare_special_tokens(
        self,
        generation_config: GenerationConfig,
        kwargs_has_attention_mask: Optional[bool] = None,
        device: Optional[Union[torch.device, str]] = None,
    ):
        """
        Prepares the special tokens for generation, overwriting the generation config with their processed versions
        converted to tensor.

        Note that `generation_config` is changed in place and stops being serializable after this method is called.
        That is no problem if called within `generate` (`generation_config` is a local copy that doesn't leave the
        function). However, if called outside `generate`, consider creating a copy of `generation_config` first.
        """

        # Convert special tokens to tensors
        def _tensor_or_none(token, device=None):
            if token is None:
                return token

            device = device if device is not None else self.device
            if isinstance(token, torch.Tensor):
                return token.to(device)
            return torch.tensor(token, device=device, dtype=torch.long)

        bos_token_tensor = _tensor_or_none(generation_config.bos_token_id, device=device)
        eos_token_tensor = _tensor_or_none(generation_config.eos_token_id, device=device)
        pad_token_tensor = _tensor_or_none(generation_config.pad_token_id, device=device)
        decoder_start_token_tensor = _tensor_or_none(generation_config.decoder_start_token_id, device=device)

        # for BC we also try to get `decoder_start_token_id` or `bos_token_id` (#30892)
        if self.config.is_encoder_decoder:
            decoder_start_token_tensor = (
                decoder_start_token_tensor if decoder_start_token_tensor is not None else bos_token_tensor
            )

        # We can have more than one eos token. Always treat it as a 1D tensor (when it exists).
        if eos_token_tensor is not None and eos_token_tensor.ndim == 0:
            eos_token_tensor = eos_token_tensor.unsqueeze(0)

        # Set pad token if unset (and there are conditions to do so)
        if pad_token_tensor is None and eos_token_tensor is not None:
            if not is_torchdynamo_compiling():
                if kwargs_has_attention_mask is not None and not kwargs_has_attention_mask:
                    logger.warning(
                        "The attention mask and the pad token id were not set. As a consequence, you may observe "
                        "unexpected behavior. Please pass your input's `attention_mask` to obtain reliable results."
                    )
            pad_token_tensor = eos_token_tensor[0]
            logger.warning(f"Setting `pad_token_id` to `eos_token_id`:{pad_token_tensor} for open-end generation.")

        # Sanity checks/warnings
        if self.config.is_encoder_decoder and decoder_start_token_tensor is None:
            raise ValueError(
                "`decoder_start_token_id` or `bos_token_id` has to be defined for encoder-decoder generation."
            )
        if not is_torchdynamo_compiling():  # Checks that depend on tensor-dependent control flow
            if (
                eos_token_tensor is not None
                and isin_mps_friendly(elements=eos_token_tensor, test_elements=pad_token_tensor).any()
            ):
                if kwargs_has_attention_mask is not None and not kwargs_has_attention_mask:
                    logger.warning_once(
                        "The attention mask is not set and cannot be inferred from input because pad token is same as "
                        "eos token. As a consequence, you may observe unexpected behavior. Please pass your input's "
                        "`attention_mask` to obtain reliable results."
                    )
            if eos_token_tensor is not None and (
                torch.is_floating_point(eos_token_tensor) or (eos_token_tensor < 0).any()
            ):
                logger.warning(
                    f"`eos_token_id` should consist of positive integers, but is {eos_token_tensor}. Your generation "
                    "will not stop until the maximum length is reached. Depending on other flags, it may even crash."
                )

        # Update generation config with the updated special tokens tensors
        # NOTE: this must be written into a different attribute name than the one holding the original special tokens
        # (in their non-tensor form), in order to enable end-to-end compilation. See
        # https://pytorch.org/docs/stable/torch.compiler_cudagraph_trees.html#limitations
        generation_config._bos_token_tensor = bos_token_tensor
        generation_config._eos_token_tensor = eos_token_tensor
        generation_config._pad_token_tensor = pad_token_tensor
        generation_config._decoder_start_token_tensor = decoder_start_token_tensor

    @torch.no_grad()
    def generate(
        self,
        inputs: Optional[torch.Tensor] = None,
        generation_config: Optional[GenerationConfig] = None,
        logits_processor: Optional[LogitsProcessorList] = None,
        stopping_criteria: Optional[StoppingCriteriaList] = None,
        prefix_allowed_tokens_fn: Optional[Callable[[int, torch.Tensor], List[int]]] = None,
        synced_gpus: Optional[bool] = None,
        assistant_model: Optional["PreTrainedModel"] = None,
        streamer: Optional["BaseStreamer"] = None,
        negative_prompt_ids: Optional[torch.Tensor] = None,
        negative_prompt_attention_mask: Optional[torch.Tensor] = None,
        **kwargs,
    ) -> Union[GenerateOutput, torch.LongTensor]:
        r"""

        Generates sequences of token ids for models with a language modeling head.

        <Tip warning={true}>

        Most generation-controlling parameters are set in `generation_config` which, if not passed, will be set to the
        model's default generation configuration. You can override any `generation_config` by passing the corresponding
        parameters to generate(), e.g. `.generate(inputs, num_beams=4, do_sample=True)`.

        For an overview of generation strategies and code examples, check out the [following
        guide](../generation_strategies).

        </Tip>

        Parameters:
            inputs (`torch.Tensor` of varying shape depending on the modality, *optional*):
                The sequence used as a prompt for the generation or as model inputs to the encoder. If `None` the
                method initializes it with `bos_token_id` and a batch size of 1. For decoder-only models `inputs`
                should be in the format of `input_ids`. For encoder-decoder models *inputs* can represent any of
                `input_ids`, `input_values`, `input_features`, or `pixel_values`.
            generation_config ([`~generation.GenerationConfig`], *optional*):
                The generation configuration to be used as base parametrization for the generation call. `**kwargs`
                passed to generate matching the attributes of `generation_config` will override them. If
                `generation_config` is not provided, the default will be used, which has the following loading
                priority: 1) from the `generation_config.json` model file, if it exists; 2) from the model
                configuration. Please note that unspecified parameters will inherit [`~generation.GenerationConfig`]'s
                default values, whose documentation should be checked to parameterize generation.
            logits_processor (`LogitsProcessorList`, *optional*):
                Custom logits processors that complement the default logits processors built from arguments and
                generation config. If a logit processor is passed that is already created with the arguments or a
                generation config an error is thrown. This feature is intended for advanced users.
            stopping_criteria (`StoppingCriteriaList`, *optional*):
                Custom stopping criteria that complements the default stopping criteria built from arguments and a
                generation config. If a stopping criteria is passed that is already created with the arguments or a
                generation config an error is thrown. If your stopping criteria depends on the `scores` input, make
                sure you pass `return_dict_in_generate=True, output_scores=True` to `generate`. This feature is
                intended for advanced users.
            prefix_allowed_tokens_fn (`Callable[[int, torch.Tensor], List[int]]`, *optional*):
                If provided, this function constraints the beam search to allowed tokens only at each step. If not
                provided no constraint is applied. This function takes 2 arguments: the batch ID `batch_id` and
                `input_ids`. It has to return a list with the allowed tokens for the next generation step conditioned
                on the batch ID `batch_id` and the previously generated tokens `inputs_ids`. This argument is useful
                for constrained generation conditioned on the prefix, as described in [Autoregressive Entity
                Retrieval](https://arxiv.org/abs/2010.00904).
            synced_gpus (`bool`, *optional*):
                Whether to continue running the while loop until max_length. Unless overridden, this flag will be set
                to `True` if using `FullyShardedDataParallel` or DeepSpeed ZeRO Stage 3 with multiple GPUs to avoid
                deadlocking if one GPU finishes generating before other GPUs. Otherwise, defaults to `False`.
            assistant_model (`PreTrainedModel`, *optional*):
                An assistant model that can be used to accelerate generation. The assistant model must have the exact
                same tokenizer. The acceleration is achieved when forecasting candidate tokens with the assistant model
                is much faster than running generation with the model you're calling generate from. As such, the
                assistant model should be much smaller.
            streamer (`BaseStreamer`, *optional*):
                Streamer object that will be used to stream the generated sequences. Generated tokens are passed
                through `streamer.put(token_ids)` and the streamer is responsible for any further processing.
            negative_prompt_ids (`torch.LongTensor` of shape `(batch_size, sequence_length)`, *optional*):
                The negative prompt needed for some processors such as CFG. The batch size must match the input batch
                size. This is an experimental feature, subject to breaking API changes in future versions.
            negative_prompt_attention_mask (`torch.LongTensor` of shape `(batch_size, sequence_length)`, *optional*):
                Attention_mask for `negative_prompt_ids`.
            kwargs (`Dict[str, Any]`, *optional*):
                Ad hoc parametrization of `generation_config` and/or additional model-specific kwargs that will be
                forwarded to the `forward` function of the model. If the model is an encoder-decoder model, encoder
                specific kwargs should not be prefixed and decoder specific kwargs should be prefixed with *decoder_*.

        Return:
            [`~utils.ModelOutput`] or `torch.LongTensor`: A [`~utils.ModelOutput`] (if `return_dict_in_generate=True`
            or when `config.return_dict_in_generate=True`) or a `torch.LongTensor`.

                If the model is *not* an encoder-decoder model (`model.config.is_encoder_decoder=False`), the possible
                [`~utils.ModelOutput`] types are:

                    - [`~generation.GenerateDecoderOnlyOutput`],
                    - [`~generation.GenerateBeamDecoderOnlyOutput`]

                If the model is an encoder-decoder model (`model.config.is_encoder_decoder=True`), the possible
                [`~utils.ModelOutput`] types are:

                    - [`~generation.GenerateEncoderDecoderOutput`],
                    - [`~generation.GenerateBeamEncoderDecoderOutput`]
        """

        # 1. Handle `generation_config` and kwargs that might update it, and validate the `.generate()` call
        self._validate_model_class()
        tokenizer = kwargs.pop("tokenizer", None)  # Pull this out first, we only use it for stopping criteria
        assistant_tokenizer = kwargs.pop("assistant_tokenizer", None)  # only used for assisted generation

        generation_config, model_kwargs = self._prepare_generation_config(generation_config, **kwargs)
        self._validate_model_kwargs(model_kwargs.copy())
        self._validate_assistant(assistant_model, tokenizer, assistant_tokenizer)

        # 2. Set generation parameters if not already defined
        if synced_gpus is None:
            synced_gpus = (is_deepspeed_zero3_enabled() or is_fsdp_managed_module(self)) and dist.get_world_size() > 1

        logits_processor = logits_processor if logits_processor is not None else LogitsProcessorList()
        stopping_criteria = stopping_criteria if stopping_criteria is not None else StoppingCriteriaList()

        accepts_attention_mask = "attention_mask" in set(inspect.signature(self.forward).parameters.keys())
        requires_attention_mask = "encoder_outputs" not in model_kwargs
        kwargs_has_attention_mask = model_kwargs.get("attention_mask", None) is not None

        # 3. Define model inputs
        inputs_tensor, model_input_name, model_kwargs = self._prepare_model_inputs(
            inputs, generation_config.bos_token_id, model_kwargs
        )
        batch_size = inputs_tensor.shape[0]

        device = inputs_tensor.device
        self._prepare_special_tokens(generation_config, kwargs_has_attention_mask, device=device)

        # decoder-only models must use left-padding for batched generation.
        if not self.config.is_encoder_decoder and not is_torchdynamo_compiling():
            # If `input_ids` was given, check if the last id in any sequence is `pad_token_id`
            # Note: If using, `inputs_embeds` this check does not work, because we want to be more hands-off.
            if (
                generation_config._pad_token_tensor is not None
                and batch_size > 1
                and len(inputs_tensor.shape) == 2
                and torch.sum(inputs_tensor[:, -1] == generation_config._pad_token_tensor) > 0
            ):
                logger.warning(
                    "A decoder-only architecture is being used, but right-padding was detected! For correct "
                    "generation results, please set `padding_side='left'` when initializing the tokenizer."
                )

        # 4. Define other model kwargs
        # decoder-only models with inputs_embeds forwarding must use caching (otherwise we can't detect whether we are
        # generating the first new token or not, and we only want to use the embeddings for the first new token)
        if not self.config.is_encoder_decoder and model_input_name == "inputs_embeds":
            generation_config.use_cache = True

        if not kwargs_has_attention_mask and requires_attention_mask and accepts_attention_mask:
            model_kwargs["attention_mask"] = self._prepare_attention_mask_for_generation(
                inputs_tensor, generation_config, model_kwargs
            )
        elif kwargs_has_attention_mask:
            # TODO (joao): generalize this check with other types of inputs
            if model_input_name == "input_ids" and len(model_kwargs["attention_mask"].shape) > 2:
                raise ValueError("`attention_mask` passed to `generate` must be 2D.")

        if self.config.is_encoder_decoder and "encoder_outputs" not in model_kwargs:
            # if model is encoder decoder encoder_outputs are created and added to `model_kwargs`
            model_kwargs = self._prepare_encoder_decoder_kwargs_for_generation(
                inputs_tensor, model_kwargs, model_input_name, generation_config
            )

        # 5. Prepare `input_ids` which will be used for auto-regressive generation
        if self.config.is_encoder_decoder:
            input_ids, model_kwargs = self._prepare_decoder_input_ids_for_generation(
                batch_size=batch_size,
                model_input_name=model_input_name,
                model_kwargs=model_kwargs,
                decoder_start_token_id=generation_config._decoder_start_token_tensor,
                device=inputs_tensor.device,
            )
        else:
            input_ids = inputs_tensor if model_input_name == "input_ids" else model_kwargs.pop("input_ids")

        if generation_config.token_healing:
            input_ids = self.heal_tokens(input_ids, tokenizer)

        if streamer is not None:
            streamer.put(input_ids.cpu())

        # 6. Prepare `max_length` depending on other stopping criteria.
        input_ids_length = input_ids.shape[-1]
        has_default_max_length = kwargs.get("max_length") is None and generation_config.max_length is not None
        has_default_min_length = kwargs.get("min_length") is None and generation_config.min_length is not None
        generation_config = self._prepare_generated_length(
            generation_config=generation_config,
            has_default_max_length=has_default_max_length,
            has_default_min_length=has_default_min_length,
            model_input_name=model_input_name,
            inputs_tensor=inputs_tensor,
            input_ids_length=input_ids_length,
        )

        # If the model supports `logits_to_keep` in forward(), set it to 1 to avoid computing the whole
        # logit matrix. This can save a lot of memory during the first forward pass. Note that assisted decoding
        # dynamically overrides this value as it can need more than the last token logits
        if self._supports_logits_to_keep() and "logits_to_keep" not in model_kwargs:
            model_kwargs["logits_to_keep"] = 1

        self._validate_generated_length(generation_config, input_ids_length, has_default_max_length)

        # 7. Prepare the cache.
        # - `model_kwargs` may be updated in place with a cache as defined by the parameters in `generation_config`.
        # - different models have a different cache name expected by the model (default = "past_key_values")
        # - `max_length`, prepared above, is used to determine the maximum cache length
        max_cache_length = generation_config.max_length - 1
        if (
            inputs_tensor.shape[1] != input_ids_length
            and model_input_name == "inputs_embeds"
            and not self.config.is_encoder_decoder
        ):
            max_cache_length += inputs_tensor.shape[1]
        self._prepare_cache_for_generation(
            generation_config, model_kwargs, assistant_model, batch_size, max_cache_length, device
        )

        # 8. determine generation mode
        generation_mode = generation_config.get_generation_mode(assistant_model)

        if streamer is not None and (generation_config.num_beams > 1):
            raise ValueError(
                "`streamer` cannot be used with beam search (yet!). Make sure that `num_beams` is set to 1."
            )

        if not is_torchdynamo_compiling() and self.device.type != input_ids.device.type:
            warnings.warn(
                "You are calling .generate() with the `input_ids` being on a device type different"
                f" than your model's device. `input_ids` is on {input_ids.device.type}, whereas the model"
                f" is on {self.device.type}. You may experience unexpected behaviors or slower generation."
                " Please make sure that you have put `input_ids` to the"
                f" correct device by calling for example input_ids = input_ids.to('{self.device.type}') before"
                " running `.generate()`.",
                UserWarning,
            )

        # 9. prepare logits processors and stopping criteria
        prepared_logits_processor = self._get_logits_processor(
            generation_config=generation_config,
            input_ids_seq_length=input_ids_length,
            encoder_input_ids=inputs_tensor,
            prefix_allowed_tokens_fn=prefix_allowed_tokens_fn,
            logits_processor=logits_processor,
            device=inputs_tensor.device,
            model_kwargs=model_kwargs,
            negative_prompt_ids=negative_prompt_ids,
            negative_prompt_attention_mask=negative_prompt_attention_mask,
        )
        prepared_stopping_criteria = self._get_stopping_criteria(
            generation_config=generation_config, stopping_criteria=stopping_criteria, tokenizer=tokenizer, **kwargs
        )

        # Set model_kwargs `use_cache` so we can use it later in forward runs
        model_kwargs["use_cache"] = generation_config.use_cache

        # 10. go into different generation modes
        if generation_mode == GenerationMode.ASSISTED_GENERATION:
            if generation_config.num_return_sequences > 1:
                raise ValueError(
                    "num_return_sequences has to be 1 when doing assisted generate, "
                    f"but is {generation_config.num_return_sequences}."
                )
            if batch_size > 1:
                raise ValueError("assisted generate is only supported for batch_size = 1")
            if not model_kwargs["use_cache"]:
                raise ValueError("assisted generate requires `use_cache=True`")
            if generation_config.cache_implementation in ["static", "hybrid", "sliding_window"]:
                raise ValueError("assisted generate is not supported with Static cache classes`")
            if self._is_stateful:
                # In assisted generation we need the ability to confirm whether the model would pick certain tokens,
                # which is not possible with stateful models (they can't reset to a previous subset of generated text)
                raise ValueError(
                    f"assisted generation is not supported with stateful models, such as {self.__class__.__name__}"
                )

            # 11. Get the candidate generator, given the parameterization
            candidate_generator = self._get_candidate_generator(
                generation_config=generation_config,
                input_ids=input_ids,
                inputs_tensor=inputs_tensor,
                assistant_model=assistant_model,
                logits_processor=logits_processor,
                target_tokenizer=tokenizer,
                assistant_tokenizer=assistant_tokenizer,
                model_kwargs=model_kwargs,
            )

            # 12. run assisted generate
            result = self._assisted_decoding(
                input_ids,
                candidate_generator=candidate_generator,
                logits_processor=prepared_logits_processor,
                stopping_criteria=prepared_stopping_criteria,
                generation_config=generation_config,
                synced_gpus=synced_gpus,
                streamer=streamer,
                **model_kwargs,
            )
        elif generation_mode == GenerationMode.DOLA_GENERATION:
            if self._is_stateful:
                # DoLa decoding was not designed for stateful models, and would require some changes
                raise ValueError(
                    f"dola decoding is not supported with stateful models, such as {self.__class__.__name__}"
                )
            result = self._dola_decoding(
                input_ids,
                dola_layers=generation_config.dola_layers,
                logits_processor=prepared_logits_processor,
                stopping_criteria=prepared_stopping_criteria,
                generation_config=generation_config,
                synced_gpus=synced_gpus,
                streamer=streamer,
                **model_kwargs,
            )

        elif generation_mode == GenerationMode.CONTRASTIVE_SEARCH:
            if not model_kwargs["use_cache"]:
                raise ValueError("Contrastive search requires `use_cache=True`")
            if self._is_stateful:
                # Just like assisted generation, we need to be able to rollback to a previous state (see comment above)
                raise ValueError(
                    f"contrastive search is not supported with stateful models, such as {self.__class__.__name__}"
                )

            result = self._contrastive_search(
                input_ids,
                logits_processor=prepared_logits_processor,
                stopping_criteria=prepared_stopping_criteria,
                generation_config=generation_config,
                synced_gpus=synced_gpus,
                streamer=streamer,
                **model_kwargs,
            )

        elif generation_mode in (GenerationMode.SAMPLE, GenerationMode.GREEDY_SEARCH):
            # 11. expand input_ids with `num_return_sequences` additional sequences per batch
            input_ids, model_kwargs = self._expand_inputs_for_generation(
                input_ids=input_ids,
                expand_size=generation_config.num_return_sequences,
                is_encoder_decoder=self.config.is_encoder_decoder,
                **model_kwargs,
            )

            # 12. run sample (it degenerates to greedy search when `generation_config.do_sample=False`)
            result = self._sample(
                input_ids,
                logits_processor=prepared_logits_processor,
                stopping_criteria=prepared_stopping_criteria,
                generation_config=generation_config,
                synced_gpus=synced_gpus,
                streamer=streamer,
                **model_kwargs,
            )

        elif generation_mode in (GenerationMode.BEAM_SAMPLE, GenerationMode.BEAM_SEARCH):
            # 11. prepare beam search scorer
            beam_scorer = BeamSearchScorer(
                batch_size=batch_size,
                num_beams=generation_config.num_beams,
                device=inputs_tensor.device,
                length_penalty=generation_config.length_penalty,
                do_early_stopping=generation_config.early_stopping,
                num_beam_hyps_to_keep=generation_config.num_return_sequences,
                max_length=generation_config.max_length,
            )

            # 12. interleave input_ids with `num_beams` additional sequences per batch
            input_ids, model_kwargs = self._expand_inputs_for_generation(
                input_ids=input_ids,
                expand_size=generation_config.num_beams,
                is_encoder_decoder=self.config.is_encoder_decoder,
                **model_kwargs,
            )

            # 13. run beam sample
            result = self._beam_search(
                input_ids,
                beam_scorer,
                logits_processor=prepared_logits_processor,
                stopping_criteria=prepared_stopping_criteria,
                generation_config=generation_config,
                synced_gpus=synced_gpus,
                **model_kwargs,
            )

        elif generation_mode == GenerationMode.GROUP_BEAM_SEARCH:
            # 11. prepare beam search scorer
            beam_scorer = BeamSearchScorer(
                batch_size=batch_size,
                num_beams=generation_config.num_beams,
                device=inputs_tensor.device,
                length_penalty=generation_config.length_penalty,
                do_early_stopping=generation_config.early_stopping,
                num_beam_hyps_to_keep=generation_config.num_return_sequences,
                num_beam_groups=generation_config.num_beam_groups,
                max_length=generation_config.max_length,
            )
            # 12. interleave input_ids with `num_beams` additional sequences per batch
            input_ids, model_kwargs = self._expand_inputs_for_generation(
                input_ids=input_ids,
                expand_size=generation_config.num_beams,
                is_encoder_decoder=self.config.is_encoder_decoder,
                **model_kwargs,
            )
            # 13. run beam search
            result = self._group_beam_search(
                input_ids,
                beam_scorer,
                logits_processor=prepared_logits_processor,
                stopping_criteria=prepared_stopping_criteria,
                generation_config=generation_config,
                synced_gpus=synced_gpus,
                **model_kwargs,
            )

        elif generation_mode == GenerationMode.CONSTRAINED_BEAM_SEARCH:
            final_constraints = []
            if generation_config.constraints is not None:
                final_constraints = generation_config.constraints

            if generation_config.force_words_ids is not None:

                def typeerror():
                    raise ValueError(
                        "`force_words_ids` has to either be a `List[List[List[int]]]` or `List[List[int]]` "
                        f"of positive integers, but is {generation_config.force_words_ids}."
                    )

                if (
                    not isinstance(generation_config.force_words_ids, list)
                    or len(generation_config.force_words_ids) == 0
                ):
                    typeerror()

                for word_ids in generation_config.force_words_ids:
                    if isinstance(word_ids[0], list):
                        if not isinstance(word_ids, list) or len(word_ids) == 0:
                            typeerror()
                        if any(not isinstance(token_ids, list) for token_ids in word_ids):
                            typeerror()
                        if any(
                            any((not isinstance(token_id, int) or token_id < 0) for token_id in token_ids)
                            for token_ids in word_ids
                        ):
                            typeerror()

                        constraint = DisjunctiveConstraint(word_ids)
                    else:
                        if not isinstance(word_ids, list) or len(word_ids) == 0:
                            typeerror()
                        if any((not isinstance(token_id, int) or token_id < 0) for token_id in word_ids):
                            typeerror()

                        constraint = PhrasalConstraint(word_ids)
                    final_constraints.append(constraint)

            # 11. prepare beam search scorer
            constrained_beam_scorer = ConstrainedBeamSearchScorer(
                constraints=final_constraints,
                batch_size=batch_size,
                num_beams=generation_config.num_beams,
                device=inputs_tensor.device,
                length_penalty=generation_config.length_penalty,
                do_early_stopping=generation_config.early_stopping,
                num_beam_hyps_to_keep=generation_config.num_return_sequences,
                max_length=generation_config.max_length,
            )
            # 12. interleave input_ids with `num_beams` additional sequences per batch
            input_ids, model_kwargs = self._expand_inputs_for_generation(
                input_ids=input_ids,
                expand_size=generation_config.num_beams,
                is_encoder_decoder=self.config.is_encoder_decoder,
                **model_kwargs,
            )
            # 13. run beam search
            result = self._constrained_beam_search(
                input_ids,
                constrained_beam_scorer=constrained_beam_scorer,
                logits_processor=prepared_logits_processor,
                stopping_criteria=prepared_stopping_criteria,
                generation_config=generation_config,
                synced_gpus=synced_gpus,
                **model_kwargs,
            )

        # Convert to legacy cache format if requested
        if (
            generation_config.return_legacy_cache is True
            and not is_torchdynamo_compiling()
            and hasattr(result, "past_key_values")
            and getattr(result.past_key_values, "to_legacy_cache") is not None
        ):
            result.past_key_values = result.past_key_values.to_legacy_cache()
        return result

    def _has_unfinished_sequences(
        self,
        this_peer_finished: bool,
        synced_gpus: bool,
        device: torch.device,
        cur_len: Optional[int] = None,
        max_length: Optional[int] = None,
    ) -> bool:
        """
        Returns whether there are still unfinished sequences in the device. The existence of unfinished sequences is
        fed through `this_peer_finished`. ZeRO stage 3-friendly.
        """
        # torch.compile does not support data-dependent control flow. This is a workaround to allow torch.compile,
        # although we lose the ability to stop when all sequences return an EOS token (and other stopping criteria)
        # TODO (joao): remove this when torch's support for control flow is not experimental (https://pytorch.org/docs/stable/generated/torch.cond.html)
        if is_torchdynamo_compiling():
            return cur_len < max_length
        else:
            if synced_gpus:
                # Under synced_gpus the `forward` call must continue until all gpus complete their sequence.
                # The following logic allows an early break if all peers finished generating their sequence
                this_peer_finished_flag = torch.tensor(0.0 if this_peer_finished else 1.0).to(device)
                # send 0.0 if we finished, 1.0 otherwise
                dist.all_reduce(this_peer_finished_flag, op=dist.ReduceOp.SUM)
                # did all peers finish? the reduced sum will be 0.0 then
                if this_peer_finished_flag.item() == 0.0:
                    return False
            elif this_peer_finished:
                return False
            return True

    def heal_tokens(
        self, input_ids: torch.LongTensor, tokenizer: Optional["PreTrainedTokenizerBase"] = None
    ) -> torch.LongTensor:
        r"""
        Generates sequences of token ids for models with a language modeling head.
        Parameters:
            input_ids (`torch.LongTensor`): The sequence used as a prompt for the generation.
            tokenizer (`PreTrainedTokenizerBase`, *optional*): The tokenizer used to decode the input ids.
        Return:
            `torch.LongTensor` where each sequence has its tail token replaced with its appropriate extension.
        """
        if tokenizer is None:
            raise ValueError(
                " When generating with token healing, you must pass the model's tokenizer to the `tokenizer` "
                "argument of `generate`."
            )

        bos_token_id, pad_token_id = tokenizer.bos_token_id, tokenizer.pad_token_id
        vocab_trie = ExtensionsTrie(tokenizer.get_vocab())
        generation_config = GenerationConfig(max_new_tokens=1, pad_token_id=pad_token_id)

        # assumption: leading/trailing whitespace is not meaningful, so the prompts are
        # stripped before re-tokenizing to desensitize generation to whitespace artefacts
        prompts = [p.strip() for p in tokenizer.batch_decode(input_ids, skip_special_tokens=True)]
        input_ids = tokenizer(
            prompts,
            return_tensors="pt",
            padding=True,
        ).input_ids.to(input_ids.device)

        # replace bos with pad to not condition healing on it
        input_ids = torch.where(input_ids == bos_token_id, pad_token_id, input_ids)

        """
        the latter code assumes the input_ids is not empty,
        input_id has to be checked if contains elements
		"""
        if input_ids.numel() == 0:
            return input_ids

        tail_ids = input_ids[:, -1].tolist()

        space_tok = tokenizer.convert_ids_to_tokens(tokenizer.convert_tokens_to_ids(" "))[0]
        # tail tokens are used for a prefix search, thus, whitespaces are replaced with
        # their tokenization (e.g. 'Ġ') to enable search for tokens prefixed with a whitespace
        tail_toks = (tokenizer.decode(t).replace(" ", space_tok) for t in tail_ids)

        for batch_idx, (tail_id, tail_tok) in enumerate(zip(tail_ids, tail_toks)):
            batch_ids = input_ids[batch_idx]
            if torch.all(batch_ids == pad_token_id).item():
                continue  # skip empty sequences (all pad ids)

            # apply bias for alternatives (extensions) to the tail token
            """
            seq_bias key has to be tuple with int so have to use
            tokenizer function to convert str to int
			"""
            seq_bias = {
                (tokenizer.convert_tokens_to_ids(alt_tok),): 10.0 for alt_tok in vocab_trie.extensions(prefix=tail_tok)
            }

            if len(seq_bias) == 1:
                continue  # skip if there are no token alternatives to heal with

            # slightly favor original token to limit aggressive healing e.g. 'http' -> 'https'
            seq_bias[(tail_id,)] += 1.0
            generation_config.update(sequence_bias=seq_bias)

            trimmed_ids = batch_ids[:-1]

            """
            the latter code assumes trimmed_ids is not empty
            so have to check the its element count
			"""
            if trimmed_ids.numel() == 0:
                continue

            # if the prompt is a single (non-pad) token, regenerate from bos
            if len(batch_ids[batch_ids != pad_token_id]) == 1:
                trimmed_ids[-1] = bos_token_id

            input_ids[batch_idx] = self.generate(trimmed_ids.unsqueeze(0), generation_config=generation_config)

        return input_ids

    def _dola_decoding(
        self,
        input_ids: torch.LongTensor,
        dola_layers: Union[str, List[int]],
        logits_processor: LogitsProcessorList,
        stopping_criteria: StoppingCriteriaList,
        generation_config: GenerationConfig,
        synced_gpus: bool,
        streamer: "BaseStreamer",
        **model_kwargs,
    ) -> Union[GenerateNonBeamOutput, torch.LongTensor]:
        r"""
        Generates sequences of token ids for models with a language modeling head using **dola decoding** and can be
        used for decoder-only text models.
        The method is based on the paper "DoLa: Decoding by Contrasting Layers Improves Factuality in Large Language
        Models" (https://arxiv.org/abs/2309.03883) in ICLR 2024.

        Parameters:
            input_ids (`torch.LongTensor` of shape `(batch_size, sequence_length)`):
                The sequence used as a prompt for the generation.
            dola_layers (`Union[str, List[int]]`):
                The candidate layers used in contrasting layers of DoLa. It can be either 1) 'low' or 'high', which
                means the lower part or higher part of the model layers, respectively, or 2) a list of layer indices
                to be used for candidate layers. The 0-th layer is the word embedding layer of the model.
            logits_processor (`LogitsProcessorList`):
                An instance of [`LogitsProcessorList`]. List of instances of class derived from [`LogitsProcessor`]
                used to modify the prediction scores of the language modeling head applied at each generation step.
            stopping_criteria (`StoppingCriteriaList`, *optional*):
                An instance of [`StoppingCriteriaList`]. List of instances of class derived from [`StoppingCriteria`]
                used to tell if the generation loop should stop.
            generation_config ([`~generation.GenerationConfig`]):
                The generation configuration to be used as parametrization of the decoding method.
            synced_gpus (`bool`):
                Whether to continue running the while loop until max_length (needed to avoid deadlocking with
                `FullyShardedDataParallel` and DeepSpeed ZeRO Stage 3).
            streamer (`BaseStreamer`, *optional*):
                Streamer object that will be used to stream the generated sequences. Generated tokens are passed
                through `streamer.put(token_ids)` and the streamer is responsible for any further processing.
            model_kwargs:
                Additional model specific keyword arguments will be forwarded to the `forward` function of the model.
                If model is an encoder-decoder model the kwargs should include `encoder_outputs`.

        Return:
            [`~generation.GenerateDecoderOnlyOutput`], [`~generation.GenerateEncoderDecoderOutput`]
            or `torch.LongTensor`: A `torch.LongTensor` containing the generated tokens (default behaviour) or a
            [`~generation.GenerateDecoderOnlyOutput`] if `model.config.is_encoder_decoder=False` and
            `return_dict_in_generate=True` or a [`~generation.GenerateEncoderDecoderOutput`] if
            `model.config.is_encoder_decoder=True`.
        """

        if self.config.is_encoder_decoder:
            raise ValueError("DoLa decoding is only available for decoder-only models.")
        # init values

        pad_token_id = generation_config._pad_token_tensor
        output_attentions = generation_config.output_attentions
        output_hidden_states = generation_config.output_hidden_states
        output_scores = generation_config.output_scores
        output_logits = generation_config.output_logits
        return_dict_in_generate = generation_config.return_dict_in_generate
        has_eos_stopping_criteria = any(hasattr(criteria, "eos_token_id") for criteria in stopping_criteria)
        do_sample = generation_config.do_sample

        # init attention / hidden states / scores tuples
        scores = () if (return_dict_in_generate and output_scores) else None
        raw_logits = () if (return_dict_in_generate and output_logits) else None
        decoder_attentions = () if (return_dict_in_generate and output_attentions) else None
        cross_attentions = () if (return_dict_in_generate and output_attentions) else None
        decoder_hidden_states = () if (return_dict_in_generate and output_hidden_states) else None

        # keep track of which sequences are already finished
        batch_size = input_ids.shape[0]
        unfinished_sequences = torch.ones(batch_size, dtype=torch.long, device=input_ids.device)
        model_kwargs = self._get_initial_cache_position(input_ids, model_kwargs)

        this_peer_finished = False

        # prepare layers for DoLa decoding
        final_layer = self.config.get_text_config().num_hidden_layers
        # if the model has tied word embeddings, we skip the word embeddings (0-th) layer and start from the 2nd layer,
        # as the early exit from word embeddings will become identity function
        # if the model is really shallow (<=2 layers), we use the 1st layer if it's not the final layer and the 0-th
        # layer otherwise. Notice that DoLa does not help shallow models much.
        if not self.config.tie_word_embeddings:
            start_layer = 0
        elif final_layer > 2:
            start_layer = 2
        elif final_layer == 2:
            start_layer = 1
        else:
            start_layer = 0

        # For `N`-layer models with `N <= 40` layers, the layers of `range(0, N // 2, 2)` and `range(N // 2, N, 2)`
        # are used for `'low'` and `'high'` layers, respectively.
        # For models with `N > 40` layers, the layers of `range(0, 20, 2)` and `range(N - 20, N, 2)` are used for
        # `'low'` and `'high'` layers, respectively.
        if isinstance(dola_layers, str) and dola_layers == "low":
            if start_layer == final_layer // 2:
                candidate_premature_layers = [start_layer]
            else:
                candidate_premature_layers = (
                    list(range(start_layer, final_layer // 2, 2))
                    if final_layer <= 40
                    else list(range(start_layer, 20, 2))
                )
        elif isinstance(dola_layers, str) and dola_layers == "high":
            candidate_premature_layers = (
                list(range(final_layer // 2, final_layer, 2))
                if final_layer <= 40
                else list(range(final_layer - 20, final_layer, 2))
            )
        # Set the `dola_layers` to a list of integers for layer indices to contrast manually specified layers.
        elif isinstance(dola_layers, list):
            candidate_premature_layers = [i for i in dola_layers if i < final_layer]
        else:
            raise ValueError("dola_layers must be either 'low', 'high' or a list of integers.")

        lm_head = self.get_output_embeddings()
        if lm_head is None:
            raise ValueError("DoLa is not supported for models that don't have output embeddings.")

        while self._has_unfinished_sequences(this_peer_finished, synced_gpus, device=input_ids.device):
            # prepare model inputs
            model_inputs = self.prepare_inputs_for_generation(input_ids, **model_kwargs)

            # forward pass to get next token
            outputs = self(
                **model_inputs,
                return_dict=True,
                output_attentions=output_attentions,
                output_hidden_states=True,
            )

            # .float() is needed to retain precision for later logits manipulations
            final_layer_next_token_logits = outputs.logits[:, -1, :].detach().clone().float()
            final_logits = outputs.logits[:, -1, :].float()
            candidate_premature_logits = {}
            for candidate_premature_layer in candidate_premature_layers:
                candidate_premature_logits[candidate_premature_layer] = lm_head(
                    outputs.hidden_states[candidate_premature_layer][:, -1, :]
                ).to(final_logits.device)

            # synced_gpus: don't waste resources running the code we don't need; kwargs must be updated before skipping
            model_kwargs = self._update_model_kwargs_for_generation(
                outputs,
                model_kwargs,
                is_encoder_decoder=self.config.is_encoder_decoder,
            )
            if synced_gpus and this_peer_finished:
                continue

            next_token_logits = _dola_select_contrast(
                candidate_premature_layers, candidate_premature_logits, final_logits
            )
            next_token_logits = next_token_logits.to(input_ids.device)
            # pre-process distribution
            next_token_scores = logits_processor(input_ids, next_token_logits)

            # Store scores, attentions and hidden_states when required
            if return_dict_in_generate:
                if output_scores:
                    scores += (next_token_scores,)
                if output_logits:
                    raw_logits += (final_layer_next_token_logits,)
                if output_attentions:
                    decoder_attentions += (
                        (outputs.decoder_attentions,) if self.config.is_encoder_decoder else (outputs.attentions,)
                    )
                    if self.config.is_encoder_decoder:
                        cross_attentions += (outputs.cross_attentions,)

                if output_hidden_states:
                    decoder_hidden_states += (
                        (outputs.decoder_hidden_states,)
                        if self.config.is_encoder_decoder
                        else (outputs.hidden_states,)
                    )

            if do_sample:  # sample
                probs = nn.functional.softmax(next_token_scores, dim=-1)
                next_tokens = torch.multinomial(probs, num_samples=1).squeeze(1)
            else:  # argmax
                next_tokens = torch.argmax(next_token_scores, dim=-1)

            # finished sentences should have their next token be a padding token
            if has_eos_stopping_criteria:
                next_tokens = next_tokens * unfinished_sequences + pad_token_id * (1 - unfinished_sequences)

            # update generated ids, model inputs, and length for next step
            input_ids = torch.cat([input_ids, next_tokens[:, None]], dim=-1)
            if streamer is not None:
                streamer.put(next_tokens.cpu())

            # stop when each sentence is finished
            unfinished_sequences = unfinished_sequences & ~stopping_criteria(input_ids, scores)
            this_peer_finished = unfinished_sequences.max() == 0

        if streamer is not None:
            streamer.end()

        if return_dict_in_generate:
            return GenerateDecoderOnlyOutput(
                sequences=input_ids,
                scores=scores,
                logits=raw_logits,
                attentions=decoder_attentions,
                hidden_states=decoder_hidden_states,
                past_key_values=model_kwargs.get("past_key_values"),
            )
        else:
            return input_ids

    @torch.no_grad()
    def _contrastive_search(
        self,
        input_ids: torch.LongTensor,
        logits_processor: LogitsProcessorList,
        stopping_criteria: StoppingCriteriaList,
        generation_config: GenerationConfig,
        synced_gpus: bool,
        streamer: Optional["BaseStreamer"],
        **model_kwargs,
    ) -> Union[GenerateNonBeamOutput, torch.LongTensor]:
        r"""
        Generates sequences of token ids for models with a language modeling head using **contrastive search** and can
        be used for text-decoder, text-to-text, speech-to-text, and vision-to-text models.

        Parameters:
            input_ids (`torch.LongTensor` of shape `(batch_size, sequence_length)`):
                The sequence used as a prompt for the generation.
            logits_processor (`LogitsProcessorList`):
                An instance of [`LogitsProcessorList`]. List of instances of class derived from [`LogitsProcessor`]
                used to modify the prediction scores of the language modeling head applied at each generation step.
            stopping_criteria (`StoppingCriteriaList`):
                An instance of [`StoppingCriteriaList`]. List of instances of class derived from [`StoppingCriteria`]
                used to tell if the generation loop should stop.
            generation_config ([`~generation.GenerationConfig`]):
                The generation configuration to be used as parametrization of the decoding method.
            synced_gpus (`bool`):
                Whether to continue running the while loop until max_length (needed to avoid deadlocking with
                `FullyShardedDataParallel` and DeepSpeed ZeRO Stage 3).
            streamer (`BaseStreamer`, *optional*):
                Streamer object that will be used to stream the generated sequences. Generated tokens are passed
                through `streamer.put(token_ids)` and the streamer is responsible for any further processing.
            model_kwargs:
                Additional model specific keyword arguments will be forwarded to the `forward` function of the model.
                If model is an encoder-decoder model the kwargs should include `encoder_outputs`.

        Return:
            [`~generation.GenerateDecoderOnlyOutput`], [`~generation.GenerateEncoderDecoderOutput`]
            or `torch.LongTensor`: A `torch.LongTensor` containing the generated tokens (default behaviour) or a
            [`~generation.GenerateDecoderOnlyOutput`] if `model.config.is_encoder_decoder=False` and
            `return_dict_in_generate=True` or a [`~generation.GenerateEncoderDecoderOutput`] if
            `model.config.is_encoder_decoder=True`.
        """
        # init values
        has_eos_stopping_criteria = any(hasattr(criteria, "eos_token_id") for criteria in stopping_criteria)
        top_k = generation_config.top_k
        penalty_alpha = generation_config.penalty_alpha
        pad_token_id = generation_config._pad_token_tensor
        output_attentions = generation_config.output_attentions
        output_hidden_states = generation_config.output_hidden_states
        output_scores = generation_config.output_scores
        output_logits = generation_config.output_logits
        return_dict_in_generate = generation_config.return_dict_in_generate
        sequential = generation_config.low_memory

        # init attention / hidden states / scores tuples
        raw_logits = () if (return_dict_in_generate and output_logits) else None
        scores = () if (return_dict_in_generate and output_scores) else None
        decoder_attentions = () if (return_dict_in_generate and output_attentions) else None
        cross_attentions = () if (return_dict_in_generate and output_attentions) else None
        decoder_hidden_states = () if (return_dict_in_generate and output_hidden_states) else None

        # if model is an encoder-decoder, retrieve encoder attention weights and hidden states
        if return_dict_in_generate and self.config.is_encoder_decoder:
            encoder_attentions = model_kwargs["encoder_outputs"].get("attentions") if output_attentions else None
            encoder_hidden_states = (
                model_kwargs["encoder_outputs"].get("hidden_states") if output_hidden_states else None
            )

        # keep track of which sequences are already finished
        batch_size = input_ids.shape[0]
        unfinished_sequences = torch.ones(batch_size, dtype=torch.long, device=input_ids.device)
        model_kwargs = self._get_initial_cache_position(input_ids, model_kwargs)

        # Create cosine_matrix_mask based on the attention_mask
        cosine_matrix_mask = torch.ones_like(input_ids, dtype=torch.long)
        if self.config.is_encoder_decoder:
            if "decoder_attention_mask" in model_kwargs and model_kwargs["decoder_attention_mask"] is not None:
                cosine_matrix_mask = model_kwargs["decoder_attention_mask"]
        else:
            cosine_matrix_mask = model_kwargs["attention_mask"]
        cosine_matrix_mask = cosine_matrix_mask.repeat_interleave(top_k, dim=0)

        this_peer_finished = False

        while self._has_unfinished_sequences(this_peer_finished, synced_gpus, device=input_ids.device):
            # if the first step in the loop, encode all the prefix and obtain: (1) past_key_values;
            # (2) last_hidden_states; (3) logit_for_next_step; (4) update model kwargs for the next step
            if model_kwargs.get("past_key_values") is None or (
                isinstance(model_kwargs["past_key_values"], (Cache, EncoderDecoderCache))
                and model_kwargs["past_key_values"].get_seq_length() == 0
            ):
                # prepare inputs
                model_kwargs["use_cache"] = True
                model_inputs = self.prepare_inputs_for_generation(input_ids, **model_kwargs)

                # encode the given prefix and prepare model inputs; encoder-decoder model process the prefix and save
                # the `encoder_outputs`
                outputs = self(
                    **model_inputs, return_dict=True, output_hidden_states=True, output_attentions=output_attentions
                )

                # last decoder hidden states will be used to compute the degeneration penalty (cosine similarity with
                # previous tokens)
                if self.config.is_encoder_decoder:
                    last_hidden_states = outputs.decoder_hidden_states[-1]
                else:
                    last_hidden_states = outputs.hidden_states[-1]

                # next logit for contrastive search to select top-k candidate tokens
                # Clone is needed to avoid keeping a hanging ref to outputs.logits which may be very large for this first iteration
                # (the clone itself is always small)
                # .float() is needed to retain precision for later logits manipulations
                logit_for_next_step = outputs.logits[:, -1, :].clone().float()
                logit_for_next_step = logit_for_next_step.to(input_ids.device)

                model_kwargs = self._update_model_kwargs_for_generation(
                    outputs,
                    model_kwargs,
                    is_encoder_decoder=self.config.is_encoder_decoder,
                )

                if not sequential:
                    # Expands model inputs top_k times, for batched forward passes (akin to beam search).
                    # input_ids is required for expanding visual inputs in qwen2vl
                    _, model_kwargs = self._expand_inputs_for_generation(
                        input_ids=input_ids,
                        expand_size=top_k,
                        is_encoder_decoder=self.config.is_encoder_decoder,
                        **model_kwargs,
                    )

                past_key_values = model_kwargs.get("past_key_values")
                if past_key_values is None:
                    raise ValueError(
                        f"{self.__class__.__name__} does not support caching and therefore **can't** be used "
                        "for contrastive search."
                    )
                elif (
                    not isinstance(past_key_values[0], (tuple, torch.Tensor))
                    or past_key_values[0][0].shape[0] != batch_size
                ):
                    raise ValueError(
                        f"{self.__class__.__name__} does not have a standard cache format and therefore **can't** be "
                        "used for contrastive search without further modifications."
                    )

            # contrastive_search main logic start:
            # contrastive search decoding consists of two steps: (1) candidate tokens recall; (2) candidate re-rank by
            # degeneration penalty
            processed_logit_for_next_step = logits_processor(input_ids, logit_for_next_step)
            next_probs = nn.functional.softmax(processed_logit_for_next_step, dim=-1)

            top_k_probs, top_k_ids = torch.topk(next_probs, dim=-1, k=top_k)

            # Store scores, attentions and hidden_states when required
            if return_dict_in_generate:
                if output_logits:
                    raw_logits += (logit_for_next_step,)
                if output_scores:
                    scores += (processed_logit_for_next_step,)
                if output_attentions:
                    decoder_attentions += (
                        (outputs.decoder_attentions,) if self.config.is_encoder_decoder else (outputs.attentions,)
                    )
                    if self.config.is_encoder_decoder:
                        cross_attentions += (outputs.cross_attentions,)

                if output_hidden_states:
                    decoder_hidden_states += (
                        (outputs.decoder_hidden_states,)
                        if self.config.is_encoder_decoder
                        else (outputs.hidden_states,)
                    )

            # This is needed to properly delete outputs.logits which may be very large for this first iteration
            # Otherwise a reference to outputs.logits is kept all along until after the next call to self.forward()
            del outputs

            if not sequential:
                # Replicates the new past_key_values to match the `top_k` candidates
                past = model_kwargs["past_key_values"]
                # If it is a static cache, modify it in-place layer after layer to save memory
                if isinstance(past, DynamicCache) or (
                    isinstance(past, EncoderDecoderCache) and isinstance(past.self_attention_cache, DynamicCache)
                ):
                    past.batch_repeat_interleave(top_k)
                else:
                    new_key_values = []
                    for layer in past:
                        items = []
                        # item is either the key or the value matrix
                        for item in layer:
                            items.append(item.repeat_interleave(top_k, dim=0))
                        new_key_values.append(tuple(items))

                    past = tuple(new_key_values)

                model_kwargs["past_key_values"] = past

            if sequential:
                all_outputs = []
                for i in range(top_k):
                    # compute the candidate tokens by the language model and collect their hidden_states
                    next_model_inputs = self.prepare_inputs_for_generation(top_k_ids[:, i].view(-1, 1), **model_kwargs)

                    outputs = self(
                        **next_model_inputs,
                        return_dict=True,
                        output_hidden_states=True,
                        output_attentions=output_attentions,
                    )
                    if isinstance(outputs["past_key_values"], DynamicCache) or (
                        isinstance(outputs["past_key_values"], EncoderDecoderCache)
                        and isinstance(outputs["past_key_values"].self_attention_cache, DynamicCache)
                    ):
                        # Remove past K-V from output since we don't need to stack later
                        outputs["past_key_values"] = None
                        # Remove last token from past K-V since we don't want to append it at this point
                        model_kwargs["past_key_values"].crop(-1)

                    all_outputs.append(outputs)
                outputs = stack_model_outputs(all_outputs, self.config.get_text_config())

            else:
                # compute the candidate tokens by the language model and collect their hidden_states
                # assembles top_k_ids into batch of size k
                next_model_inputs = self.prepare_inputs_for_generation(top_k_ids.view(-1, 1), **model_kwargs)

                outputs = self(
                    **next_model_inputs,
                    return_dict=True,
                    output_hidden_states=True,
                    output_attentions=output_attentions,
                )

            # This is essential to avoid having a last reference to the big past K-V and double the necessary memory
            # in the next loop
            del next_model_inputs

            # name is different for encoder-decoder and decoder-only models
            if self.config.is_encoder_decoder:
                next_hidden = outputs.decoder_hidden_states[-1]
                full_hidden_states = outputs.decoder_hidden_states
            else:
                next_hidden = outputs.hidden_states[-1]
                full_hidden_states = outputs.hidden_states

            # .float() is needed to retain precision for later logits manipulations
            logits = outputs.logits[:, -1, :].float()
            context_hidden = last_hidden_states.repeat_interleave(top_k, dim=0)

            # compute the degeneration penalty and re-rank the candidates based on the degeneration penalty and the
            # model confidence. Keeping `selected_idx` on CPU enables multi-device contrastive search and doesn't
            # introduce (noticeable) slowdowns on single-device runs.
            selected_idx = _ranking_fast(
                context_hidden, next_hidden, top_k_probs, cosine_matrix_mask, penalty_alpha, top_k
            )
            cosine_matrix_mask = torch.cat(
                [cosine_matrix_mask, cosine_matrix_mask.new_ones((cosine_matrix_mask.shape[0], 1))], dim=-1
            )
            selected_idx = selected_idx.to("cpu")

            # This will be used instead of the previous inneficient torch.stack(torch.split())
            augmented_idx = torch.tensor([x + i * top_k for i, x in enumerate(selected_idx)])

            # prepare for the next step: (1) next token_id; (2) past_key_values; (3) last_hidden_states for computing
            # the degeneration penalty; (4) logits for selecting next top-k candidates; (5) selected tokens scores
            # (model confidence minus degeneration penalty); (6) decoder hidden_states
            next_tokens = top_k_ids[range(len(top_k_ids)), selected_idx]
            next_hidden = torch.stack(torch.split(next_hidden.squeeze(dim=1), top_k))
            next_hidden = next_hidden[range(batch_size), selected_idx, :]
            last_hidden_states = torch.cat([last_hidden_states, next_hidden.unsqueeze(1)], dim=1)

            next_decoder_hidden_states = ()
            for layer in full_hidden_states:
                layer = torch.stack(torch.split(layer, top_k))[range(batch_size), selected_idx, :]
                next_decoder_hidden_states += (layer,)

            # generate past_key_values cache of only the selected token
            if sequential:
                next_model_input = self.prepare_inputs_for_generation(
                    top_k_ids[:, selected_idx].view(-1, 1), **model_kwargs
                )

                selected_outputs = self(
                    **next_model_input,
                    return_dict=True,
                    output_hidden_states=False,
                    output_attentions=False,
                )
                next_past_key_values = selected_outputs["past_key_values"]

            else:
                next_past_key_values = None
                for possible_cache_name in ALL_CACHE_NAMES:
                    next_past_key_values = next_past_key_values or getattr(outputs, possible_cache_name, None)
                # Do it in-place layer per layer to save memory
                if isinstance(next_past_key_values, DynamicCache) or (
                    isinstance(next_past_key_values, EncoderDecoderCache)
                    and isinstance(next_past_key_values.self_attention_cache, DynamicCache)
                ):
                    next_past_key_values.batch_select_indices(augmented_idx)
                else:
                    new_key_values = []
                    for layer in next_past_key_values:
                        items = []
                        # item is either the key or the value matrix
                        for item in layer:
                            items.append(item[augmented_idx, ...])
                        new_key_values.append(tuple(items))

                    next_past_key_values = tuple(new_key_values)

            logit_for_next_step = torch.stack(torch.split(logits, top_k))[range(batch_size), selected_idx, :]
            logit_for_next_step = logit_for_next_step.to(input_ids.device)

            # Rebuilds the relevant parts of the model output for the selected token, for use in the next iteration
            if self.config.is_encoder_decoder:
                next_step_cross_attentions = ()
                next_step_decoder_attentions = ()
                if output_attentions:
                    for layer in outputs.cross_attentions:
                        layer = torch.stack(torch.split(layer, top_k, dim=0))[range(batch_size), selected_idx, ...]
                        next_step_cross_attentions += (layer,)
                    for layer in outputs.decoder_attentions:
                        layer = torch.stack(torch.split(layer, top_k, dim=0))[range(batch_size), selected_idx, ...]
                        next_step_decoder_attentions += (layer,)
                outputs = Seq2SeqLMOutput(
                    past_key_values=next_past_key_values,
                    decoder_hidden_states=next_decoder_hidden_states,
                    decoder_attentions=next_step_decoder_attentions or None,
                    cross_attentions=next_step_cross_attentions or None,
                )
            else:
                next_step_attentions = ()
                if output_attentions:
                    for layer in outputs.attentions:
                        layer = torch.stack(torch.split(layer, top_k, dim=0))[range(batch_size), selected_idx, ...]
                        next_step_attentions += (layer,)
                outputs = CausalLMOutputWithPast(
                    past_key_values=next_past_key_values,
                    hidden_states=next_decoder_hidden_states,
                    attentions=next_step_attentions or None,
                )
            # contrastive_search main logic end

            # synced_gpus: don't waste resources running the code we don't need; kwargs must be updated before skipping
            model_kwargs = self._update_model_kwargs_for_generation(
                outputs,
                model_kwargs,
                is_encoder_decoder=self.config.is_encoder_decoder,
            )
            if synced_gpus and this_peer_finished:
                continue

            # finished sentences should have their next token be a padding token
            if has_eos_stopping_criteria:
                next_tokens = next_tokens * unfinished_sequences + pad_token_id * (1 - unfinished_sequences)

            # update generated ids, model inputs, and length for next step
            input_ids = torch.cat([input_ids, next_tokens[:, None]], dim=-1)
            if streamer is not None:
                streamer.put(next_tokens.cpu())

            # stop when each sentence is finished
            unfinished_sequences = unfinished_sequences & ~stopping_criteria(input_ids, scores)
            this_peer_finished = unfinished_sequences.max() == 0

        if streamer is not None:
            streamer.end()

        if return_dict_in_generate:
            # Contrastive search works by forward looking at the next token, so we need to exclude it from
            # `past_key_values` to be consistent with the other decoding methods
            if model_kwargs.get("past_key_values") is not None:
                if isinstance(model_kwargs["past_key_values"], DynamicCache) or (
                    isinstance(model_kwargs["past_key_values"], EncoderDecoderCache)
                    and isinstance(model_kwargs["past_key_values"].self_attention_cache, DynamicCache)
                ):
                    model_kwargs["past_key_values"].crop(-1)
                else:
                    past_key_values = []
                    for layer in model_kwargs["past_key_values"]:
                        layer_past_key_values = []
                        for item in layer:
                            layer_past_key_values.append(item[..., :-1, :])
                        past_key_values.append(tuple(layer_past_key_values))
                    model_kwargs["past_key_values"] = tuple(past_key_values)

            if self.config.is_encoder_decoder:
                return GenerateEncoderDecoderOutput(
                    sequences=input_ids,
                    scores=scores,
                    logits=raw_logits,
                    encoder_attentions=encoder_attentions,
                    encoder_hidden_states=encoder_hidden_states,
                    decoder_attentions=decoder_attentions,
                    cross_attentions=cross_attentions,
                    decoder_hidden_states=decoder_hidden_states,
                    past_key_values=model_kwargs.get("past_key_values"),
                )
            else:
                return GenerateDecoderOnlyOutput(
                    sequences=input_ids,
                    scores=scores,
                    logits=raw_logits,
                    attentions=decoder_attentions,
                    hidden_states=decoder_hidden_states,
                    past_key_values=model_kwargs.get("past_key_values"),
                )
        else:
            return input_ids

    def _sample(
        self,
        input_ids: torch.LongTensor,
        logits_processor: LogitsProcessorList,
        stopping_criteria: StoppingCriteriaList,
        generation_config: GenerationConfig,
        synced_gpus: bool,
        streamer: Optional["BaseStreamer"],
        **model_kwargs,
    ) -> Union[GenerateNonBeamOutput, torch.LongTensor]:
        r"""
        Generates sequences of token ids for models with a language modeling head using **multinomial sampling** and
        can be used for text-decoder, text-to-text, speech-to-text, and vision-to-text models.

        Parameters:
            input_ids (`torch.LongTensor` of shape `(batch_size, sequence_length)`):
                The sequence used as a prompt for the generation.
            logits_processor (`LogitsProcessorList`):
                An instance of [`LogitsProcessorList`]. List of instances of class derived from [`LogitsProcessor`]
                used to modify the prediction scores of the language modeling head applied at each generation step.
            stopping_criteria (`StoppingCriteriaList`):
                An instance of [`StoppingCriteriaList`]. List of instances of class derived from [`StoppingCriteria`]
                used to tell if the generation loop should stop.
            generation_config ([`~generation.GenerationConfig`]):
                The generation configuration to be used as parametrization of the decoding method.
            synced_gpus (`bool`):
                Whether to continue running the while loop until max_length (needed to avoid deadlocking with
                `FullyShardedDataParallel` and DeepSpeed ZeRO Stage 3).
            streamer (`BaseStreamer`, *optional*):
                Streamer object that will be used to stream the generated sequences. Generated tokens are passed
                through `streamer.put(token_ids)` and the streamer is responsible for any further processing.
            model_kwargs:
                Additional model specific kwargs will be forwarded to the `forward` function of the model. If model is
                an encoder-decoder model the kwargs should include `encoder_outputs`.

        Return:
            [`~generation.GenerateDecoderOnlyOutput`], [`~generation.GenerateEncoderDecoderOutput`] or `torch.LongTensor`:
            A `torch.LongTensor` containing the generated tokens (default behaviour) or a
            [`~generation.GenerateDecoderOnlyOutput`] if `model.config.is_encoder_decoder=False` and
            `return_dict_in_generate=True` or a [`~generation.GenerateEncoderDecoderOutput`] if
            `model.config.is_encoder_decoder=True`.
        """
        # init values
        pad_token_id = generation_config._pad_token_tensor
        output_attentions = generation_config.output_attentions
        output_hidden_states = generation_config.output_hidden_states
        output_scores = generation_config.output_scores
        output_logits = generation_config.output_logits
        return_dict_in_generate = generation_config.return_dict_in_generate
        max_length = generation_config.max_length
        has_eos_stopping_criteria = any(hasattr(criteria, "eos_token_id") for criteria in stopping_criteria)
        do_sample = generation_config.do_sample

        # init attention / hidden states / scores tuples
        scores = () if (return_dict_in_generate and output_scores) else None
        raw_logits = () if (return_dict_in_generate and output_logits) else None
        decoder_attentions = () if (return_dict_in_generate and output_attentions) else None
        cross_attentions = () if (return_dict_in_generate and output_attentions) else None
        decoder_hidden_states = () if (return_dict_in_generate and output_hidden_states) else None

        # if model is an encoder-decoder, retrieve encoder attention weights and hidden states
        if return_dict_in_generate and self.config.is_encoder_decoder:
            encoder_attentions = model_kwargs["encoder_outputs"].get("attentions") if output_attentions else None
            encoder_hidden_states = (
                model_kwargs["encoder_outputs"].get("hidden_states") if output_hidden_states else None
            )

        # keep track of which sequences are already finished
        batch_size, cur_len = input_ids.shape
        this_peer_finished = False
        unfinished_sequences = torch.ones(batch_size, dtype=torch.long, device=input_ids.device)
        model_kwargs = self._get_initial_cache_position(input_ids, model_kwargs)

        model_forward = self.__call__
        if isinstance(model_kwargs.get("past_key_values"), Cache):
            is_compileable = model_kwargs["past_key_values"].is_compileable and self._supports_static_cache
            is_compileable = is_compileable and not self.generation_config.disable_compile
            if is_compileable and (
                self.device.type == "cuda" or generation_config.compile_config._compile_all_devices
            ):
                os.environ["TOKENIZERS_PARALLELISM"] = "0"
                model_forward = self.get_compiled_call(generation_config.compile_config)

        is_prefill = True
        while self._has_unfinished_sequences(
            this_peer_finished, synced_gpus, device=input_ids.device, cur_len=cur_len, max_length=max_length
        ):
            # prepare model inputs
            model_inputs = self.prepare_inputs_for_generation(input_ids, **model_kwargs)

            # prepare variable output controls (note: some models won't accept all output controls)
            model_inputs.update({"output_attentions": output_attentions} if output_attentions else {})
            model_inputs.update({"output_hidden_states": output_hidden_states} if output_hidden_states else {})

            if is_prefill:
                outputs = self(**model_inputs, return_dict=True)
                is_prefill = False
            else:
                outputs = model_forward(**model_inputs, return_dict=True)

            # synced_gpus: don't waste resources running the code we don't need; kwargs must be updated before skipping
            model_kwargs = self._update_model_kwargs_for_generation(
                outputs,
                model_kwargs,
                is_encoder_decoder=self.config.is_encoder_decoder,
            )
            if synced_gpus and this_peer_finished:
                continue

            # Clone is needed to avoid keeping a hanging ref to outputs.logits which may be very large for first iteration
            # (the clone itself is always small)
            next_token_logits = outputs.logits[:, -1, :].clone().float()
            next_token_logits = next_token_logits.to(input_ids.device)

            # pre-process distribution
            next_token_scores = logits_processor(input_ids, next_token_logits)

            # Store scores, attentions and hidden_states when required
            if return_dict_in_generate:
                if output_scores:
                    scores += (next_token_scores,)
                if output_logits:
                    raw_logits += (next_token_logits,)
                if output_attentions:
                    decoder_attentions += (
                        (outputs.decoder_attentions,) if self.config.is_encoder_decoder else (outputs.attentions,)
                    )
                    if self.config.is_encoder_decoder:
                        cross_attentions += (outputs.cross_attentions,)

                if output_hidden_states:
                    decoder_hidden_states += (
                        (outputs.decoder_hidden_states,)
                        if self.config.is_encoder_decoder
                        else (outputs.hidden_states,)
                    )

            # token selection
            if do_sample:
                probs = nn.functional.softmax(next_token_scores, dim=-1)
                # TODO (joao): this OP throws "skipping cudagraphs due to ['incompatible ops']", find solution
                next_tokens = torch.multinomial(probs, num_samples=1).squeeze(1)
            else:
                next_tokens = torch.argmax(next_token_scores, dim=-1)

            # finished sentences should have their next token be a padding token
            if has_eos_stopping_criteria:
                next_tokens = next_tokens * unfinished_sequences + pad_token_id * (1 - unfinished_sequences)

            # update generated ids, model inputs, and length for next step
            input_ids = torch.cat([input_ids, next_tokens[:, None]], dim=-1)
            if streamer is not None:
                streamer.put(next_tokens.cpu())

            unfinished_sequences = unfinished_sequences & ~stopping_criteria(input_ids, scores)
            this_peer_finished = unfinished_sequences.max() == 0
            cur_len += 1

            # This is needed to properly delete outputs.logits which may be very large for first iteration
            # Otherwise a reference to outputs is kept which keeps the logits alive in the next iteration
            del outputs

        if streamer is not None:
            streamer.end()

        if return_dict_in_generate:
            if self.config.is_encoder_decoder:
                return GenerateEncoderDecoderOutput(
                    sequences=input_ids,
                    scores=scores,
                    logits=raw_logits,
                    encoder_attentions=encoder_attentions,
                    encoder_hidden_states=encoder_hidden_states,
                    decoder_attentions=decoder_attentions,
                    cross_attentions=cross_attentions,
                    decoder_hidden_states=decoder_hidden_states,
                    past_key_values=model_kwargs.get("past_key_values"),
                )
            else:
                return GenerateDecoderOnlyOutput(
                    sequences=input_ids,
                    scores=scores,
                    logits=raw_logits,
                    attentions=decoder_attentions,
                    hidden_states=decoder_hidden_states,
                    past_key_values=model_kwargs.get("past_key_values"),
                )
        else:
            return input_ids

    def _temporary_reorder_cache(self, past_key_values, beam_idx):
        """
        Temporary function to handle the different types of cache reordering processes while we roll out `Cache`.

        TODO: standardize cache formats and make all models compatible with `Cache`. It would remove the need
        for this function, with `Cache.reorder_cache` being the sole remaining code path
        """
        model_class = self.__class__.__name__.lower()
        # Exception 1: code path for models using the legacy cache format
        if isinstance(past_key_values, (tuple, list)):
            past_key_values = self._reorder_cache(past_key_values, beam_idx)
        # Exception 2: models with different cache formats. These are limited to `DynamicCache` until their
        # cache format is standardized, to avoid adding complexity to the codebase.
        elif "gptbigcode" in model_class:
            if not isinstance(past_key_values, (DynamicCache, EncoderDecoderCache)):
                raise ValueError(
                    f"Using an unsupported cache format with {model_class}. Currently, it only supports the "
                    "legacy tuple format or `DynamicCache`"
                )
            past_key_values = self._reorder_cache(past_key_values, beam_idx)
            past_key_values = DynamicCache.from_legacy_cache(past_key_values)
        # Standard code path: use the `Cache.reorder_cache`
        else:
            past_key_values.reorder_cache(beam_idx)
        return past_key_values

    def _beam_search(
        self,
        input_ids: torch.LongTensor,
        beam_scorer: BeamScorer,
        logits_processor: LogitsProcessorList,
        stopping_criteria: StoppingCriteriaList,
        generation_config: GenerationConfig,
        synced_gpus: bool,
        **model_kwargs,
    ) -> Union[GenerateBeamOutput, torch.LongTensor]:
        r"""
        Generates sequences of token ids for models with a language modeling head using **beam search decoding** and
        can be used for text-decoder, text-to-text, speech-to-text, and vision-to-text models.

        Parameters:
            input_ids (`torch.LongTensor` of shape `(batch_size, sequence_length)`):
                The sequence used as a prompt for the generation.
            beam_scorer (`BeamScorer`):
                An derived instance of [`BeamScorer`] that defines how beam hypotheses are constructed, stored and
                sorted during generation. For more information, the documentation of [`BeamScorer`] should be read.
            logits_processor (`LogitsProcessorList`):
                An instance of [`LogitsProcessorList`]. List of instances of class derived from [`LogitsProcessor`]
                used to modify the prediction scores of the language modeling head applied at each generation step.
            stopping_criteria (`StoppingCriteriaList`:
                An instance of [`StoppingCriteriaList`]. List of instances of class derived from [`StoppingCriteria`]
                used to tell if the generation loop should stop.
            generation_config ([`~generation.GenerationConfig`]):
                The generation configuration to be used as parametrization of the decoding method.
            synced_gpus (`bool`):
                Whether to continue running the while loop until max_length (needed to avoid deadlocking with
                `FullyShardedDataParallel` and DeepSpeed ZeRO Stage 3).
            model_kwargs:
                Additional model specific kwargs will be forwarded to the `forward` function of the model. If model is
                an encoder-decoder model the kwargs should include `encoder_outputs`.

        Return:
            [`generation.GenerateBeamDecoderOnlyOutput`], [`~generation.GenerateBeamEncoderDecoderOutput`] or
            `torch.LongTensor`: A `torch.LongTensor` containing the generated tokens (default behaviour) or a
            [`~generation.GenerateBeamDecoderOnlyOutput`] if `model.config.is_encoder_decoder=False` and
            `return_dict_in_generate=True` or a [`~generation.GenerateBeamEncoderDecoderOutput`] if
            `model.config.is_encoder_decoder=True`.
        """
        # init values
        pad_token_id = generation_config._pad_token_tensor
        eos_token_id = generation_config._eos_token_tensor
        output_attentions = generation_config.output_attentions
        output_hidden_states = generation_config.output_hidden_states
        output_scores = generation_config.output_scores
        output_logits = generation_config.output_logits
        return_dict_in_generate = generation_config.return_dict_in_generate
        sequential = generation_config.low_memory
        do_sample = generation_config.do_sample

        batch_size = len(beam_scorer._beam_hyps)
        num_beams = beam_scorer.num_beams

        batch_beam_size, cur_len = input_ids.shape
        model_kwargs = self._get_initial_cache_position(input_ids, model_kwargs)

        if num_beams * batch_size != batch_beam_size:
            raise ValueError(
                f"Batch dimension of `input_ids` should be {num_beams * batch_size}, but is {batch_beam_size}."
            )

        # init attention / hidden states / scores tuples
        scores = () if (return_dict_in_generate and output_scores) else None
        raw_logits = () if (return_dict_in_generate and output_logits) else None
        beam_indices = (
            tuple(() for _ in range(batch_beam_size)) if (return_dict_in_generate and output_scores) else None
        )
        decoder_attentions = () if (return_dict_in_generate and output_attentions) else None
        cross_attentions = () if (return_dict_in_generate and output_attentions) else None
        decoder_hidden_states = () if (return_dict_in_generate and output_hidden_states) else None

        # if model is an encoder-decoder, retrieve encoder attention weights and hidden states
        if return_dict_in_generate and self.config.is_encoder_decoder:
            encoder_attentions = model_kwargs["encoder_outputs"].get("attentions") if output_attentions else None
            encoder_hidden_states = (
                model_kwargs["encoder_outputs"].get("hidden_states") if output_hidden_states else None
            )

        # initialise score of first beam with 0 and the rest with -1e9. This makes sure that only tokens
        # of the first beam are considered to avoid sampling the exact same tokens across all beams.
        beam_scores = torch.zeros((batch_size, num_beams), dtype=torch.float, device=input_ids.device)
        beam_scores[:, 1:] = -1e9
        beam_scores = beam_scores.view((batch_size * num_beams,))

        this_peer_finished = False

        decoder_prompt_len = input_ids.shape[-1]  # record the prompt length of decoder

        while self._has_unfinished_sequences(this_peer_finished, synced_gpus, device=input_ids.device):
            model_inputs = self.prepare_inputs_for_generation(input_ids, **model_kwargs)

            # prepare variable output controls (note: some models won't accept all output controls)
            model_inputs.update({"output_attentions": output_attentions} if output_attentions else {})
            model_inputs.update({"output_hidden_states": output_hidden_states} if output_hidden_states else {})

            # if sequential is True, split the input to batches of batch_size and run sequentially
            if sequential:
                if any(
                    model_name in self.__class__.__name__.lower()
                    for model_name in [
                        "fsmt",
                        "reformer",
                        "ctrl",
                        "gpt_bigcode",
                        "transo_xl",
                        "xlnet",
                        "cpm",
                        "jamba",
                    ]
                ):
                    raise RuntimeError(
                        f"Currently generation for {self.__class__.__name__} is not supported "
                        f"for `low_memory beam_search`. Please open an issue on GitHub if you need this feature."
                    )

                inputs_per_sub_batches = _split_model_inputs(
                    model_inputs,
                    split_size=batch_size,
                    full_batch_size=batch_beam_size,
                    config=self.config.get_text_config(),
                )
                outputs_per_sub_batch = [
                    self(**inputs_per_sub_batch, return_dict=True) for inputs_per_sub_batch in inputs_per_sub_batches
                ]

                outputs = stack_model_outputs(outputs_per_sub_batch, self.config.get_text_config())

            else:  # Unchanged original behavior
                outputs = self(**model_inputs, return_dict=True)

            # synced_gpus: don't waste resources running the code we don't need; kwargs must be updated before skipping
            model_kwargs = self._update_model_kwargs_for_generation(
                outputs,
                model_kwargs,
                is_encoder_decoder=self.config.is_encoder_decoder,
            )
            if synced_gpus and this_peer_finished:
                cur_len = cur_len + 1
                continue

            # Clone is needed to avoid keeping a hanging ref to outputs.logits which may be very large for first iteration
            # (the clone itself is always small)
            # .float() is needed to retain precision for later logits manipulations
            next_token_logits = outputs.logits[:, -1, :].clone().float()
            next_token_logits = next_token_logits.to(input_ids.device)
            next_token_scores = nn.functional.log_softmax(
                next_token_logits, dim=-1
            )  # (batch_size * num_beams, vocab_size)

            next_token_scores_processed = logits_processor(input_ids, next_token_scores)
            next_token_scores = next_token_scores_processed + beam_scores[:, None].expand_as(
                next_token_scores_processed
            )

            # Store scores, attentions and hidden_states when required
            if return_dict_in_generate:
                if output_scores:
                    scores += (next_token_scores_processed,)
                if output_logits:
                    raw_logits += (next_token_logits,)
                if output_attentions:
                    decoder_attentions += (
                        (outputs.decoder_attentions,) if self.config.is_encoder_decoder else (outputs.attentions,)
                    )
                    if self.config.is_encoder_decoder:
                        cross_attentions += (outputs.cross_attentions,)
                if output_hidden_states:
                    decoder_hidden_states += (
                        (outputs.decoder_hidden_states,)
                        if self.config.is_encoder_decoder
                        else (outputs.hidden_states,)
                    )

            # reshape for beam search
            vocab_size = next_token_scores.shape[-1]
            next_token_scores = next_token_scores.view(batch_size, num_beams * vocab_size)

            # Beam token selection: pick 1 + eos_token_id.shape[0] next tokens for each beam so we have at least 1
            # non eos token per beam.
            n_eos_tokens = eos_token_id.shape[0] if eos_token_id is not None else 0
            n_tokens_to_keep = max(2, 1 + n_eos_tokens) * num_beams
            if do_sample:
                probs = nn.functional.softmax(next_token_scores, dim=-1)
                next_tokens = torch.multinomial(probs, num_samples=n_tokens_to_keep)
                next_token_scores = torch.gather(next_token_scores, -1, next_tokens)
                next_token_scores, _indices = torch.sort(next_token_scores, descending=True, dim=1)
                next_tokens = torch.gather(next_tokens, -1, _indices)
            else:
                next_token_scores, next_tokens = torch.topk(
                    next_token_scores, n_tokens_to_keep, dim=1, largest=True, sorted=True
                )

            next_indices = torch.div(next_tokens, vocab_size, rounding_mode="floor")
            next_tokens = next_tokens % vocab_size

            # stateless
            beam_outputs = beam_scorer.process(
                input_ids,
                next_token_scores,
                next_tokens,
                next_indices,
                pad_token_id=pad_token_id,
                eos_token_id=eos_token_id,
                beam_indices=beam_indices,
                decoder_prompt_len=decoder_prompt_len,
            )

            beam_scores = beam_outputs["next_beam_scores"]
            beam_next_tokens = beam_outputs["next_beam_tokens"]
            beam_idx = beam_outputs["next_beam_indices"]

            input_ids = torch.cat([input_ids[beam_idx, :], beam_next_tokens.unsqueeze(-1)], dim=-1)

            # This is needed to properly delete outputs.logits which may be very large for first iteration
            # Otherwise a reference to outputs is kept which keeps the logits alive in the next iteration
            # IMPORTANT: Note that this should appear BEFORE the call to _reorder_cache() to save the maximum memory
            # (that way the memory peak does not include outputs.logits)
            del outputs

            if model_kwargs.get("past_key_values", None) is not None:
                model_kwargs["past_key_values"] = self._temporary_reorder_cache(
                    model_kwargs["past_key_values"], beam_idx
                )

            if return_dict_in_generate and output_scores:
                beam_indices = tuple((beam_indices[beam_idx[i]] + (beam_idx[i],) for i in range(len(beam_indices))))

            # increase cur_len
            cur_len = cur_len + 1

            if beam_scorer.is_done or all(stopping_criteria(input_ids, scores)):
                this_peer_finished = True

        sequence_outputs = beam_scorer.finalize(
            input_ids,
            beam_scores,
            next_tokens,
            next_indices,
            pad_token_id=pad_token_id,
            eos_token_id=eos_token_id,
            max_length=stopping_criteria.max_length,
            beam_indices=beam_indices,
            decoder_prompt_len=decoder_prompt_len,
        )

        if return_dict_in_generate:
            if not output_scores:
                sequence_outputs["sequence_scores"] = None

            if self.config.is_encoder_decoder:
                return GenerateBeamEncoderDecoderOutput(
                    sequences=sequence_outputs["sequences"],
                    sequences_scores=sequence_outputs["sequence_scores"],
                    scores=scores,
                    logits=raw_logits,
                    beam_indices=sequence_outputs["beam_indices"],
                    encoder_attentions=encoder_attentions,
                    encoder_hidden_states=encoder_hidden_states,
                    decoder_attentions=decoder_attentions,
                    cross_attentions=cross_attentions,
                    decoder_hidden_states=decoder_hidden_states,
                    past_key_values=model_kwargs.get("past_key_values"),
                )
            else:
                return GenerateBeamDecoderOnlyOutput(
                    sequences=sequence_outputs["sequences"],
                    sequences_scores=sequence_outputs["sequence_scores"],
                    scores=scores,
                    logits=raw_logits,
                    beam_indices=sequence_outputs["beam_indices"],
                    attentions=decoder_attentions,
                    hidden_states=decoder_hidden_states,
                    past_key_values=model_kwargs.get("past_key_values"),
                )
        else:
            return sequence_outputs["sequences"]

    def _group_beam_search(
        self,
        input_ids: torch.LongTensor,
        beam_scorer: BeamScorer,
        logits_processor: LogitsProcessorList,
        stopping_criteria: StoppingCriteriaList,
        generation_config: GenerationConfig,
        synced_gpus: bool,
        **model_kwargs,
    ):
        r"""
        Generates sequences of token ids for models with a language modeling head using **diverse beam search
        decoding** and can be used for text-decoder, text-to-text, speech-to-text, and vision-to-text models.

        Parameters:
            input_ids (`torch.LongTensor` of shape `(batch_size, sequence_length)`):
                The sequence used as a prompt for the generation.
            beam_scorer (`BeamScorer`):
                An derived instance of [`BeamScorer`] that defines how beam hypotheses are constructed, stored and
                sorted during generation. For more information, the documentation of [`BeamScorer`] should be read.
            logits_processor (`LogitsProcessorList`):
                An instance of [`LogitsProcessorList`]. List of instances of class derived from [`LogitsProcessor`]
                used to modify the prediction scores of the language modeling head applied at each generation step.
            stopping_criteria (`StoppingCriteriaList`):
                An instance of [`StoppingCriteriaList`]. List of instances of class derived from [`StoppingCriteria`]
                used to tell if the generation loop should stop.
            generation_config ([`~generation.GenerationConfig`]):
                The generation configuration to be used as parametrization of the decoding method.
            synced_gpus (`bool`):
                Whether to continue running the while loop until max_length (needed to avoid deadlocking with
                `FullyShardedDataParallel` and DeepSpeed ZeRO Stage 3).
            model_kwargs:
                Additional model specific kwargs that will be forwarded to the `forward` function of the model. If
                model is an encoder-decoder model the kwargs should include `encoder_outputs`.

        Return:
            [`~generation.GenerateBeamDecoderOnlyOutput`], [`~generation.GenerateBeamEncoderDecoderOutput`] or
            `torch.LongTensor`: A `torch.LongTensor` containing the generated tokens (default behaviour) or a
            [`~generation.GenerateBeamDecoderOnlyOutput`] if `model.config.is_encoder_decoder=False` and
            `return_dict_in_generate=True` or a [`~generation.GenerateBeamEncoderDecoderOutput`] if
            `model.config.is_encoder_decoder=True`.
        """
        # init values
        pad_token_id = generation_config._pad_token_tensor
        eos_token_id = generation_config._eos_token_tensor
        output_attentions = generation_config.output_attentions
        output_hidden_states = generation_config.output_hidden_states
        output_scores = generation_config.output_scores
        output_logits = generation_config.output_logits
        return_dict_in_generate = generation_config.return_dict_in_generate

        num_beams = beam_scorer.num_beams
        num_beam_groups = beam_scorer.num_beam_groups
        num_sub_beams = num_beams // num_beam_groups
        batch_size = len(beam_scorer._beam_hyps) // num_beam_groups
        device = input_ids.device

        batch_beam_size, cur_len = input_ids.shape
        model_kwargs = self._get_initial_cache_position(input_ids, model_kwargs)

        if return_dict_in_generate and output_scores:
            beam_indices = [tuple(() for _ in range(num_sub_beams * batch_size)) for _ in range(num_beam_groups)]
        else:
            beam_indices = None

        if num_beams * batch_size != batch_beam_size:
            raise ValueError(
                f"Batch dimension of `input_ids` should be {num_beams * batch_size}, but is {batch_beam_size}."
            )

        # init attention / hidden states / scores tuples
        scores = () if (return_dict_in_generate and output_scores) else None
        raw_logits = () if (return_dict_in_generate and output_logits) else None
        decoder_attentions = () if (return_dict_in_generate and output_attentions) else None
        cross_attentions = () if (return_dict_in_generate and output_attentions) else None
        decoder_hidden_states = () if (return_dict_in_generate and output_hidden_states) else None

        # if model is an encoder-decoder, retrieve encoder attention weights and hidden states
        if return_dict_in_generate and self.config.is_encoder_decoder:
            encoder_attentions = model_kwargs["encoder_outputs"].get("attentions") if output_attentions else None
            encoder_hidden_states = (
                model_kwargs["encoder_outputs"].get("hidden_states") if output_hidden_states else None
            )

        # initialise score of first beam of each group with 0 and the rest with -1e9. This ensures that the beams in
        # the same group don't produce same tokens every time.
        beam_scores = torch.full((batch_size, num_beams), -1e9, dtype=torch.float, device=device)
        beam_scores[:, ::num_sub_beams] = 0
        beam_scores = beam_scores.view((batch_size * num_beams,))

        this_peer_finished = False

        decoder_prompt_len = input_ids.shape[-1]  # record the prompt length of decoder
        while self._has_unfinished_sequences(this_peer_finished, synced_gpus, device=input_ids.device):
            # predicted tokens in cur_len step
            current_tokens = torch.zeros(batch_size * num_beams, dtype=input_ids.dtype, device=device)

            # indices which will form the beams in the next time step
            reordering_indices = torch.zeros(batch_size * num_beams, dtype=torch.long, device=device)

            # do one decoder step on all beams of all sentences in batch
            model_inputs = self.prepare_inputs_for_generation(input_ids, **model_kwargs)

            # prepare variable output controls (note: some models won't accept all output controls)
            model_inputs.update({"output_attentions": output_attentions} if output_attentions else {})
            model_inputs.update({"output_hidden_states": output_hidden_states} if output_hidden_states else {})

            outputs = self(**model_inputs, return_dict=True)

            # synced_gpus: don't waste resources running the code we don't need; kwargs must be updated before skipping
            model_kwargs = self._update_model_kwargs_for_generation(
                outputs,
                model_kwargs,
                is_encoder_decoder=self.config.is_encoder_decoder,
            )
            if synced_gpus and this_peer_finished:
                cur_len = cur_len + 1
                continue

            if output_scores:
                processed_score = torch.zeros_like(outputs.logits[:, -1, :])
            if output_logits:
                # Clone is needed to avoid keeping a hanging ref to outputs.logits which may be very large for first iteration
                # (the clone itself is always small)
                raw_logit_score = outputs.logits[:, -1, :].clone()
                raw_logit_score = raw_logit_score.to(input_ids.device)

            for beam_group_idx in range(num_beam_groups):
                group_start_idx = beam_group_idx * num_sub_beams
                group_end_idx = min(group_start_idx + num_sub_beams, num_beams)
                group_size = group_end_idx - group_start_idx

                # indices of beams of current group among all sentences in batch
                batch_group_indices = []

                for batch_idx in range(batch_size):
                    batch_group_indices.extend(
                        [batch_idx * num_beams + idx for idx in range(group_start_idx, group_end_idx)]
                    )
                group_input_ids = input_ids[batch_group_indices]

                # select outputs of beams of current group only
                # No need to clone() the logits here as they will not retain outputs.logits at the end of the loop
                # .float() is needed to retain precision for later logits manipulations
                next_token_logits = outputs.logits[batch_group_indices, -1, :].float()
                next_token_logits = next_token_logits.to(input_ids.device)

                next_token_scores = nn.functional.log_softmax(
                    next_token_logits, dim=-1
                )  # (batch_size * group_size, vocab_size)
                vocab_size = next_token_scores.shape[-1]

                next_token_scores_processed = logits_processor(
                    group_input_ids, next_token_scores, current_tokens=current_tokens, beam_group_idx=beam_group_idx
                )
                next_token_scores = next_token_scores_processed + beam_scores[batch_group_indices].unsqueeze(-1)
                next_token_scores = next_token_scores.expand_as(next_token_scores_processed)

                if output_scores:
                    processed_score[batch_group_indices] = next_token_scores_processed

                # reshape for beam search
                next_token_scores = next_token_scores.view(batch_size, group_size * vocab_size)

                # Sample 1 + len(eos_token_id) next tokens for each beam so we have at least 1 non eos token per beam.
                n_eos_tokens = eos_token_id.shape[0] if eos_token_id is not None else 0
                next_token_scores, next_tokens = torch.topk(
                    next_token_scores, max(2, 1 + n_eos_tokens) * group_size, dim=1, largest=True, sorted=True
                )

                next_indices = torch.div(next_tokens, vocab_size, rounding_mode="floor")
                next_tokens = next_tokens % vocab_size

                # stateless
                process_beam_indices = sum(beam_indices, ()) if beam_indices is not None else None
                beam_outputs = beam_scorer.process(
                    group_input_ids,
                    next_token_scores,
                    next_tokens,
                    next_indices,
                    pad_token_id=pad_token_id,
                    eos_token_id=eos_token_id,
                    beam_indices=process_beam_indices,
                    group_index=beam_group_idx,
                    decoder_prompt_len=decoder_prompt_len,
                )
                beam_scores[batch_group_indices] = beam_outputs["next_beam_scores"]
                beam_next_tokens = beam_outputs["next_beam_tokens"]
                beam_idx = beam_outputs["next_beam_indices"]

                if return_dict_in_generate and output_scores:
                    beam_indices[beam_group_idx] = tuple(
                        beam_indices[beam_group_idx][beam_idx[i]] + (beam_idx[i],) for i in range(len(beam_indices[0]))
                    )

                input_ids[batch_group_indices] = group_input_ids[beam_idx]
                group_input_ids = torch.cat([group_input_ids[beam_idx, :], beam_next_tokens.unsqueeze(-1)], dim=-1)
                current_tokens[batch_group_indices] = group_input_ids[:, -1]

                # (beam_idx // group_size) -> batch_idx
                # (beam_idx % group_size) -> offset of idx inside the group
                reordering_indices[batch_group_indices] = (
                    num_beams * torch.div(beam_idx, group_size, rounding_mode="floor")
                    + group_start_idx
                    + (beam_idx % group_size)
                )

            # Store scores, attentions and hidden_states when required
            if return_dict_in_generate:
                if output_scores:
                    scores += (processed_score,)
                if output_logits:
                    raw_logits += (raw_logit_score,)
                if output_attentions:
                    decoder_attentions += (
                        (outputs.decoder_attentions,) if self.config.is_encoder_decoder else (outputs.attentions,)
                    )
                    if self.config.is_encoder_decoder:
                        cross_attentions += (outputs.cross_attentions,)

                if output_hidden_states:
                    decoder_hidden_states += (
                        (outputs.decoder_hidden_states,)
                        if self.config.is_encoder_decoder
                        else (outputs.hidden_states,)
                    )

            input_ids = torch.cat([input_ids, current_tokens.unsqueeze(-1)], dim=-1)

            # This is needed to properly delete outputs.logits which may be very large for first iteration
            # Otherwise a reference to outputs is kept which keeps the logits alive in the next iteration
            # IMPORTANT: Note that this should appear BEFORE the call to _reorder_cache() to save the maximum memory
            # (that way the memory peak does not include outputs.logits)
            del outputs

            if model_kwargs.get("past_key_values", None) is not None:
                model_kwargs["past_key_values"] = self._temporary_reorder_cache(
                    model_kwargs["past_key_values"], reordering_indices
                )

            # increase cur_len
            cur_len = cur_len + 1

            if beam_scorer.is_done or all(stopping_criteria(input_ids, scores)):
                this_peer_finished = True

        final_beam_indices = sum(beam_indices, ()) if beam_indices is not None else None
        sequence_outputs = beam_scorer.finalize(
            input_ids,
            beam_scores,
            next_tokens,
            next_indices,
            pad_token_id=pad_token_id,
            eos_token_id=eos_token_id,
            max_length=stopping_criteria.max_length,
            beam_indices=final_beam_indices,
            decoder_prompt_len=decoder_prompt_len,
        )

        if return_dict_in_generate:
            if not output_scores:
                sequence_outputs["sequence_scores"] = None

            if self.config.is_encoder_decoder:
                return GenerateBeamEncoderDecoderOutput(
                    sequences=sequence_outputs["sequences"],
                    sequences_scores=sequence_outputs["sequence_scores"],
                    scores=scores,
                    logits=raw_logits,
                    beam_indices=sequence_outputs["beam_indices"],
                    encoder_attentions=encoder_attentions,
                    encoder_hidden_states=encoder_hidden_states,
                    decoder_attentions=decoder_attentions,
                    cross_attentions=cross_attentions,
                    decoder_hidden_states=decoder_hidden_states,
                    past_key_values=model_kwargs.get("past_key_values"),
                )
            else:
                return GenerateBeamDecoderOnlyOutput(
                    sequences=sequence_outputs["sequences"],
                    sequences_scores=sequence_outputs["sequence_scores"],
                    scores=scores,
                    logits=raw_logits,
                    beam_indices=sequence_outputs["beam_indices"],
                    attentions=decoder_attentions,
                    hidden_states=decoder_hidden_states,
                    past_key_values=model_kwargs.get("past_key_values"),
                )
        else:
            return sequence_outputs["sequences"]

    def _constrained_beam_search(
        self,
        input_ids: torch.LongTensor,
        constrained_beam_scorer: ConstrainedBeamSearchScorer,
        logits_processor: LogitsProcessorList,
        stopping_criteria: StoppingCriteriaList,
        generation_config: GenerationConfig,
        synced_gpus: bool,
        **model_kwargs,
    ) -> Union[GenerateBeamOutput, torch.LongTensor]:
        r"""
        Generates sequences of token ids for models with a language modeling head using **constrained beam search
        decoding** and can be used for text-decoder, text-to-text, speech-to-text, and vision-to-text models.

        Parameters:
            input_ids (`torch.LongTensor` of shape `(batch_size, sequence_length)`):
                The sequence used as a prompt for the generation.
            constrained_beam_scorer (`ConstrainedBeamSearchScorer`):
                A derived instance of [`BeamScorer`] that defines how beam hypotheses are constructed, stored and
                sorted during generation, while satisfying a list of positive constraints. For more information, the
                documentation of [`ConstrainedBeamSearchScorer`] should be read.
            logits_processor (`LogitsProcessorList`):
                An instance of [`LogitsProcessorList`]. List of instances of class derived from [`LogitsProcessor`]
                used to modify the prediction scores of the language modeling head applied at each generation step.
            stopping_criteria (`StoppingCriteriaList`):
                An instance of [`StoppingCriteriaList`]. List of instances of class derived from [`StoppingCriteria`]
                used to tell if the generation loop should stop.
            generation_config ([`~generation.GenerationConfig`]):
                The generation configuration to be used as parametrization of the decoding method.
            synced_gpus (`bool`):
                Whether to continue running the while loop until max_length (needed to avoid deadlocking with
                `FullyShardedDataParallel` and DeepSpeed ZeRO Stage 3).
            model_kwargs:
                Additional model specific kwargs will be forwarded to the `forward` function of the model. If model is
                an encoder-decoder model the kwargs should include `encoder_outputs`.

        Return:
            [`~generation.GenerateBeamDecoderOnlyOutput`], [`~generation.GenerateBeamEncoderDecoderOutput`] or
            `torch.LongTensor`: A `torch.LongTensor` containing the generated tokens (default behaviour) or a
            [`~generation.GenerateBeamDecoderOnlyOutput`] if `model.config.is_encoder_decoder=False` and
            `return_dict_in_generate=True` or a [`~generation.GenerateBeamEncoderDecoderOutput`] if
            `model.config.is_encoder_decoder=True`.
        """
        # init values
        pad_token_id = generation_config._pad_token_tensor
        eos_token_id = generation_config._eos_token_tensor
        output_attentions = generation_config.output_attentions
        output_hidden_states = generation_config.output_hidden_states
        output_scores = generation_config.output_scores
        output_logits = generation_config.output_logits
        return_dict_in_generate = generation_config.return_dict_in_generate

        batch_size = len(constrained_beam_scorer._beam_hyps)
        num_beams = constrained_beam_scorer.num_beams

        batch_beam_size, cur_len = input_ids.shape
        model_kwargs = self._get_initial_cache_position(input_ids, model_kwargs)

        if num_beams * batch_size != batch_beam_size:
            raise ValueError(
                f"Batch dimension of `input_ids` should be {num_beams * batch_size}, but is {batch_beam_size}."
            )

        # init attention / hidden states / scores tuples
        scores = () if (return_dict_in_generate and output_scores) else None
        raw_logits = () if (return_dict_in_generate and output_logits) else None
        beam_indices = (
            tuple(() for _ in range(batch_beam_size)) if (return_dict_in_generate and output_scores) else None
        )
        decoder_attentions = () if (return_dict_in_generate and output_attentions) else None
        cross_attentions = () if (return_dict_in_generate and output_attentions) else None
        decoder_hidden_states = () if (return_dict_in_generate and output_hidden_states) else None

        # if model is an encoder-decoder, retrieve encoder attention weights and hidden states
        if return_dict_in_generate and self.config.is_encoder_decoder:
            encoder_attentions = model_kwargs["encoder_outputs"].get("attentions") if output_attentions else None
            encoder_hidden_states = (
                model_kwargs["encoder_outputs"].get("hidden_states") if output_hidden_states else None
            )

        # initialise score of first beam with 0 and the rest with -1e9. This makes sure that only tokens
        # of the first beam are considered to avoid sampling the exact same tokens across all beams.
        beam_scores = torch.zeros((batch_size, num_beams), dtype=torch.float, device=input_ids.device)
        beam_scores[:, 1:] = -1e9
        beam_scores = beam_scores.view((batch_size * num_beams,))

        this_peer_finished = False

        decoder_prompt_len = input_ids.shape[-1]  # record the prompt length of decoder
        while self._has_unfinished_sequences(this_peer_finished, synced_gpus, device=input_ids.device):
            model_inputs = self.prepare_inputs_for_generation(input_ids, **model_kwargs)

            # prepare variable output controls (note: some models won't accept all output controls)
            model_inputs.update({"output_attentions": output_attentions} if output_attentions else {})
            model_inputs.update({"output_hidden_states": output_hidden_states} if output_hidden_states else {})

            outputs = self(**model_inputs, return_dict=True)

            # synced_gpus: don't waste resources running the code we don't need; kwargs must be updated before skipping
            model_kwargs = self._update_model_kwargs_for_generation(
                outputs,
                model_kwargs,
                is_encoder_decoder=self.config.is_encoder_decoder,
            )
            if synced_gpus and this_peer_finished:
                cur_len = cur_len + 1
                continue

            # Clone is needed to avoid keeping a hanging ref to outputs.logits which may be very large for first iteration
            # (the clone itself is always small)
            # .float() is needed to retain precision for later logits manipulations
            next_token_logits = outputs.logits[:, -1, :].clone().float()
            next_token_logits = next_token_logits.to(input_ids.device)
            next_token_scores = nn.functional.log_softmax(
                next_token_logits, dim=-1
            )  # (batch_size * num_beams, vocab_size)

            next_token_scores_processed = logits_processor(input_ids, next_token_scores)

            next_token_scores = next_token_scores_processed + beam_scores[:, None].expand_as(
                next_token_scores_processed
            )

            scores_for_all_vocab = next_token_scores.clone()

            # Store scores, attentions and hidden_states when required
            if return_dict_in_generate:
                if output_scores:
                    scores += (next_token_scores,)
                if output_logits:
                    raw_logits += (next_token_logits,)
                if output_attentions:
                    decoder_attentions += (
                        (outputs.decoder_attentions,) if self.config.is_encoder_decoder else (outputs.attentions,)
                    )
                    if self.config.is_encoder_decoder:
                        cross_attentions += (outputs.cross_attentions,)

                if output_hidden_states:
                    decoder_hidden_states += (
                        (outputs.decoder_hidden_states,)
                        if self.config.is_encoder_decoder
                        else (outputs.hidden_states,)
                    )

            # reshape for beam search
            vocab_size = next_token_scores.shape[-1]
            next_token_scores = next_token_scores.view(batch_size, num_beams * vocab_size)

            # Sample 1 + len(eos_token_id) next tokens for each beam so we have at least 1 non eos token per beam.
            n_eos_tokens = eos_token_id.shape[0] if eos_token_id is not None else 0
            next_token_scores, next_tokens = torch.topk(
                next_token_scores, max(2, 1 + n_eos_tokens) * num_beams, dim=1, largest=True, sorted=True
            )

            next_indices = (next_tokens / vocab_size).long()
            next_tokens = next_tokens % vocab_size

            # stateless
            beam_outputs = constrained_beam_scorer.process(
                input_ids,
                next_token_scores,
                next_tokens,
                next_indices,
                scores_for_all_vocab,
                pad_token_id=pad_token_id,
                eos_token_id=eos_token_id,
                beam_indices=beam_indices,
                decoder_prompt_len=decoder_prompt_len,
            )
            beam_scores = beam_outputs["next_beam_scores"]
            beam_next_tokens = beam_outputs["next_beam_tokens"]
            beam_idx = beam_outputs["next_beam_indices"]

            input_ids = torch.cat([input_ids[beam_idx, :], beam_next_tokens.unsqueeze(-1)], dim=-1)

            # This is needed to properly delete outputs.logits which may be very large for first iteration
            # Otherwise a reference to outputs is kept which keeps the logits alive in the next iteration
            # IMPORTANT: Note that this should appear BEFORE the call to _reorder_cache() to save the maximum memory
            # (that way the memory peak does not include outputs.logits)
            del outputs

            if model_kwargs.get("past_key_values", None) is not None:
                model_kwargs["past_key_values"] = self._temporary_reorder_cache(
                    model_kwargs["past_key_values"], beam_idx
                )

            if return_dict_in_generate and output_scores:
                beam_indices = tuple((beam_indices[beam_idx[i]] + (beam_idx[i],) for i in range(len(beam_indices))))

            # increase cur_len
            cur_len = cur_len + 1

            if constrained_beam_scorer.is_done or all(stopping_criteria(input_ids, scores)):
                this_peer_finished = True

        sequence_outputs = constrained_beam_scorer.finalize(
            input_ids,
            beam_scores,
            next_tokens,
            next_indices,
            pad_token_id=pad_token_id,
            eos_token_id=eos_token_id,
            max_length=stopping_criteria.max_length,
            beam_indices=beam_indices,
            decoder_prompt_len=decoder_prompt_len,
        )

        if return_dict_in_generate:
            if not output_scores:
                sequence_outputs["sequence_scores"] = None
            if self.config.is_encoder_decoder:
                return GenerateBeamEncoderDecoderOutput(
                    sequences=sequence_outputs["sequences"],
                    sequences_scores=sequence_outputs["sequence_scores"],
                    scores=scores,
                    logits=raw_logits,
                    beam_indices=sequence_outputs["beam_indices"],
                    encoder_attentions=encoder_attentions,
                    encoder_hidden_states=encoder_hidden_states,
                    decoder_attentions=decoder_attentions,
                    cross_attentions=cross_attentions,
                    decoder_hidden_states=decoder_hidden_states,
                    past_key_values=model_kwargs.get("past_key_values"),
                )
            else:
                return GenerateBeamDecoderOnlyOutput(
                    sequences=sequence_outputs["sequences"],
                    sequences_scores=sequence_outputs["sequence_scores"],
                    scores=scores,
                    logits=raw_logits,
                    beam_indices=sequence_outputs["beam_indices"],
                    attentions=decoder_attentions,
                    hidden_states=decoder_hidden_states,
                    past_key_values=model_kwargs.get("past_key_values"),
                )
        else:
            return sequence_outputs["sequences"]

    def _assisted_decoding(
        self,
        input_ids: torch.LongTensor,
        candidate_generator: CandidateGenerator,
        logits_processor: LogitsProcessorList,
        stopping_criteria: StoppingCriteriaList,
        generation_config: GenerationConfig,
        synced_gpus: bool,
        streamer: Optional["BaseStreamer"],
        **model_kwargs,
    ) -> Union[GenerateNonBeamOutput, torch.LongTensor]:
        r"""
        Generates sequences of token ids for models with a language modeling head using **greedy decoding** or
        **sample** (depending on `do_sample`), assisted by candidate sequences. Assisted generation is an example of a
        candidate decoding strategy. Can be used for text-decoder, text-to-text, speech-to-text, and vision-to-text
        models.

        Parameters:
            input_ids (`torch.LongTensor` of shape `(batch_size, sequence_length)`):
                The sequence used as a prompt for the generation.
            candidate_generator (`CandidateGenerator`):
                A derived instance of [`CandidateGenerator`] that defines how candidate sequences are generated. For
                more information, the documentation of [`CandidateGenerator`] should be read.
            logits_processor (`LogitsProcessorList`):
                An instance of [`LogitsProcessorList`]. List of instances of class derived from [`LogitsProcessor`]
                used to modify the prediction scores of the language modeling head applied at each generation step.
            stopping_criteria (`StoppingCriteriaList`):
                An instance of [`StoppingCriteriaList`]. List of instances of class derived from [`StoppingCriteria`]
                used to tell if the generation loop should stop.
            generation_config ([`~generation.GenerationConfig`]):
                The generation configuration to be used as parametrization of the decoding method.
            synced_gpus (`bool`):
                Whether to continue running the while loop until max_length (needed to avoid deadlocking with
                `FullyShardedDataParallel` and DeepSpeed ZeRO Stage 3).
            streamer (`BaseStreamer`, *optional*):
                Streamer object that will be used to stream the generated sequences. Generated tokens are passed
                through `streamer.put(token_ids)` and the streamer is responsible for any further processing.
            model_kwargs:
                Additional model specific keyword arguments will be forwarded to the `forward` function of the model.
                If model is an encoder-decoder model the kwargs should include `encoder_outputs`.

        Return:
            [`~generation.GenerateDecoderOnlyOutput`], [`~generation.GenerateEncoderDecoderOutput`] or
            `torch.LongTensor`: A `torch.LongTensor` containing the generated tokens (default behaviour) or a
            [`~generation.GenerateDecoderOnlyOutput`] if `model.config.is_encoder_decoder=False` and
            `return_dict_in_generate=True` or a [`~generation.GenerateEncoderDecoderOutput`] if
            `model.config.is_encoder_decoder=True`.
        """
        # init values
        do_sample = generation_config.do_sample
        output_attentions = generation_config.output_attentions
        output_hidden_states = generation_config.output_hidden_states
        output_scores = generation_config.output_scores
        output_logits = generation_config.output_logits
        return_dict_in_generate = generation_config.return_dict_in_generate

        # init attention / hidden states / scores tuples
        scores = () if (return_dict_in_generate and output_scores) else None
        raw_logits = () if (return_dict_in_generate and output_logits) else None
        decoder_attentions = () if (return_dict_in_generate and output_attentions) else None
        cross_attentions = () if (return_dict_in_generate and output_attentions) else None
        decoder_hidden_states = () if (return_dict_in_generate and output_hidden_states) else None

        # if model is an encoder-decoder, retrieve encoder attention weights and hidden states
        if return_dict_in_generate and self.config.is_encoder_decoder:
            encoder_attentions = model_kwargs["encoder_outputs"].get("attentions") if output_attentions else None
            encoder_hidden_states = (
                model_kwargs["encoder_outputs"].get("hidden_states") if output_hidden_states else None
            )

        # keep track of which sequences are already finished
        batch_size = input_ids.shape[0]
        unfinished_sequences = torch.ones(batch_size, dtype=torch.long, device=input_ids.device)
        model_kwargs = self._get_initial_cache_position(input_ids, model_kwargs)

        this_peer_finished = False
        is_first_iteration = True  # to preserve the same API in the output as other generation methods
        while self._has_unfinished_sequences(this_peer_finished, synced_gpus, device=input_ids.device):
            cur_len = input_ids.shape[-1]

            #  1. Fetch candidate sequences from a `CandidateGenerator` and move to the correct device
            candidate_input_ids, candidate_logits = candidate_generator.get_candidates(input_ids)
            candidate_input_ids = candidate_input_ids.to(self.device)
            if candidate_logits is not None:
                candidate_logits = candidate_logits.to(self.device)

            candidate_length = candidate_input_ids.shape[1] - input_ids.shape[1]
            is_done_candidate = stopping_criteria(candidate_input_ids, None)

            # 2. Use the original model to obtain the next token logits given the candidate sequence. We obtain
            # `candidate_length + 1` relevant logits from this process: in the event that all candidates are correct,
            # we use this forward pass to also pick the subsequent logits in the original model.

            # 2.1. Prepare the model inputs
            candidate_kwargs = copy.copy(model_kwargs)
            candidate_kwargs = _prepare_attention_mask(
                candidate_kwargs, candidate_input_ids.shape[1], self.config.is_encoder_decoder
            )
            candidate_kwargs = _prepare_token_type_ids(candidate_kwargs, candidate_input_ids.shape[1])
            if "cache_position" in candidate_kwargs:
                candidate_kwargs["cache_position"] = torch.cat(
                    (
                        candidate_kwargs["cache_position"],
                        torch.arange(cur_len, cur_len + candidate_length, device=input_ids.device, dtype=torch.long),
                    ),
                    dim=0,
                )

            model_inputs = self.prepare_inputs_for_generation(candidate_input_ids, **candidate_kwargs)
            if "logits_to_keep" in model_inputs:
                model_inputs["logits_to_keep"] = candidate_length + 1

            # 2.2. Run a forward pass on the candidate sequence
            # prepare variable output controls (note: some models won't accept all output controls)
            model_inputs.update({"output_attentions": output_attentions} if output_attentions else {})
            model_inputs.update({"output_hidden_states": output_hidden_states} if output_hidden_states else {})

            outputs = self(**model_inputs)

            # 2.3. Process the new logits
            # .float() is needed to retain precision for later logits manipulations
            new_logits = outputs.logits[:, -candidate_length - 1 :].float()  # excludes the input prompt if present
            new_logits = new_logits.to(input_ids.device)
            next_token_logits = new_logits.clone()
            if len(logits_processor) > 0:
                for i in range(candidate_length + 1):
                    new_logits[:, i, :] = logits_processor(candidate_input_ids[:, : cur_len + i], new_logits[:, i, :])

            # 3. Select the accepted tokens. There are two possible cases:
            # Case 1: `do_sample=True` and we have logits for the candidates (originally from speculative decoding)
            # 👉 Apply algorithm 1 from the speculative decoding paper (https://arxiv.org/pdf/2211.17192.pdf).
            if do_sample and candidate_logits is not None:
                valid_tokens, n_matches = _speculative_sampling(
                    candidate_input_ids,
                    candidate_logits,
                    candidate_length,
                    new_logits,
                    is_done_candidate,
                )

            # Case 2: all other cases (originally from assisted generation) 👉 Compare the tokens selected from the
            # original model logits with the candidate tokens. We can keep the candidate tokens until the first
            # mismatch, or until the max length is reached.
            else:
                if do_sample:
                    probs = new_logits.softmax(dim=-1)
                    selected_tokens = torch.multinomial(probs[0, :, :], num_samples=1).squeeze(1)[None, :]
                else:
                    selected_tokens = new_logits.argmax(dim=-1)

                candidate_new_tokens = candidate_input_ids[:, cur_len:]
                n_matches = ((~(candidate_new_tokens == selected_tokens[:, :-1])).cumsum(dim=-1) < 1).sum()

                # Ensure we don't generate beyond max_len or an EOS token
                if is_done_candidate and n_matches == candidate_length:
                    n_matches -= 1
                valid_tokens = selected_tokens[:, : n_matches + 1]

            # 4. Update variables according to the number of matching assistant tokens. Remember: the token generated
            # by the model after the last candidate match is also valid, as it is generated from a correct sequence.
            # Because of this last token, assisted generation search reduces to a normal greedy search/sample if there
            # is no match.

            # 4.1. Get the valid continuation, after the matching tokens
            input_ids = torch.cat((input_ids, valid_tokens), dim=-1)
            if streamer is not None:
                streamer.put(valid_tokens.cpu())
            new_cur_len = input_ids.shape[-1]

            # 4.2. Discard past key values relative to unused assistant tokens
            new_cache_size = new_cur_len - 1
            outputs.past_key_values = _crop_past_key_values(self, outputs.past_key_values, new_cache_size)

            # 5. Update the candidate generation strategy if needed
            candidate_generator.update_candidate_strategy(input_ids, new_logits, n_matches)

            # synced_gpus: don't waste resources running the code we don't need; kwargs must be updated before skipping
            model_kwargs = self._update_model_kwargs_for_generation(
                outputs,
                model_kwargs,
                is_encoder_decoder=self.config.is_encoder_decoder,
                num_new_tokens=n_matches + 1,
            )
            if synced_gpus and this_peer_finished:
                continue

            # Store scores, attentions and hidden_states when required
            # Assistant: modified to append one tuple element per token, as in the other generation methods.
            if return_dict_in_generate:
                newly_added_length = n_matches + 1
                if output_scores:
                    scores += tuple(new_logits[:, i, :] for i in range(newly_added_length))
                if output_logits:
                    raw_logits += tuple(next_token_logits[:, i, :] for i in range(newly_added_length))

                newly_added_length = new_cur_len if is_first_iteration else newly_added_length
                if output_attentions:
                    if self.config.is_encoder_decoder:
                        cross_attentions = _split_model_outputs(
                            cross_attentions, outputs.cross_attentions, cur_len, newly_added_length
                        )
                        decoder_attentions = _split_model_outputs(
                            decoder_attentions,
                            outputs.decoder_attentions,
                            cur_len,
                            newly_added_length,
                            is_decoder_attention=True,
                        )
                    # some (V)LLMs have hard requirement on SDPA and thus never return attn
                    elif outputs.attentions[0] is not None:
                        decoder_attentions = _split_model_outputs(
                            decoder_attentions,
                            outputs.attentions,
                            cur_len,
                            newly_added_length,
                            is_decoder_attention=True,
                        )
                if output_hidden_states:
                    if self.config.is_encoder_decoder:
                        decoder_hidden_states = _split_model_outputs(
                            decoder_hidden_states, outputs.decoder_hidden_states, cur_len, newly_added_length
                        )
                    else:
                        decoder_hidden_states = _split_model_outputs(
                            decoder_hidden_states, outputs.hidden_states, cur_len, newly_added_length
                        )

            unfinished_sequences = unfinished_sequences & ~stopping_criteria(input_ids, scores)
            this_peer_finished = unfinished_sequences.max() == 0
            is_first_iteration = False

        if streamer is not None:
            streamer.end()

        if (
            hasattr(candidate_generator, "assistant_model")
            and candidate_generator.assistant_model.generation_config.num_assistant_tokens_schedule == "heuristic"
        ):
            candidate_generator.assistant_model.generation_config.num_assistant_tokens = (
                candidate_generator.num_assistant_tokens
            )
        if return_dict_in_generate:
            if self.config.is_encoder_decoder:
                return GenerateEncoderDecoderOutput(
                    sequences=input_ids,
                    scores=scores,
                    logits=raw_logits,
                    encoder_attentions=encoder_attentions,
                    encoder_hidden_states=encoder_hidden_states,
                    decoder_attentions=decoder_attentions,
                    cross_attentions=cross_attentions,
                    decoder_hidden_states=decoder_hidden_states,
                    past_key_values=model_kwargs.get("past_key_values"),
                )
            else:
                return GenerateDecoderOnlyOutput(
                    sequences=input_ids,
                    scores=scores,
                    logits=raw_logits,
                    attentions=decoder_attentions,
                    hidden_states=decoder_hidden_states,
                    past_key_values=model_kwargs.get("past_key_values"),
                )
        else:
            return input_ids


def _speculative_sampling(
    candidate_input_ids,
    candidate_logits,
    candidate_length,
    new_logits,
    is_done_candidate,
):
    """
    Applies sampling as in the speculative decoding paper (https://arxiv.org/pdf/2211.17192.pdf, algorithm 1). Returns
    the selected tokens, as well as the number of candidate matches.

    NOTE: Unless otherwise stated, the variable names match those in the paper.
    """
    new_candidate_input_ids = candidate_input_ids[:, -candidate_length:]
    # Gets the probabilities from the logits. q_i and p_i denote the assistant and model probabilities of the tokens
    # selected by the assistant, respectively.
    q = candidate_logits.softmax(dim=-1)
    q_i = q[:, torch.arange(candidate_length), new_candidate_input_ids].squeeze(0, 1)
    p = new_logits.softmax(dim=-1)
    p_i = p[:, torch.arange(candidate_length), new_candidate_input_ids].squeeze(0, 1)
    probability_ratio = p_i / q_i

    # When probability_ratio > 1 (i.e. q_i(x) < p_i(x), or "assistant probability of the candidate token is smaller
    # than the model probability for the same token"), keep the token. Otherwise reject with p = 1 - probability_ratio
    # (= keep with p = probability_ratio). Keep all the tokens until the first rejection
    r_i = torch.rand_like(probability_ratio)
    is_accepted = r_i <= probability_ratio
    n_matches = ((~is_accepted).cumsum(dim=-1) < 1).sum()  # this is `n` in algorithm 1

    # Ensure we don't generate beyond max_len or an EOS token (not in algorithm 1, but needed for correct behavior)
    if is_done_candidate and n_matches == candidate_length:
        # Output length is assumed to be `n_matches + 1`. Since we won't generate another token with the target model
        # due to acceptance on EOS we fix `n_matches`
        n_matches -= 1
        valid_tokens = new_candidate_input_ids[:, : n_matches + 1]
    else:
        # Next token selection: if there is a rejection, adjust the distribution from the main model before sampling.
        gamma = candidate_logits.shape[1]
        p_n_plus_1 = p[:, n_matches, :]
        if n_matches < gamma:
            q_n_plus_1 = q[:, n_matches, :]
            p_prime = torch.clamp((p_n_plus_1 - q_n_plus_1), min=0)
            p_prime.div_(p_prime.sum())
        else:
            p_prime = p_n_plus_1
        t = torch.multinomial(p_prime, num_samples=1).squeeze(1)[None, :]

        # The selected tokens include the matches (if any) plus the next sampled tokens
        if n_matches > 0:
            valid_tokens = torch.cat((new_candidate_input_ids[:, :n_matches], t), dim=-1)
        else:
            valid_tokens = t

    return valid_tokens, n_matches


def _split_model_outputs(outputs, new_outputs, cur_len, added_len, is_decoder_attention=False):
    """
    Given the (decoder/cross attentions)/(decoder hidden states) for multiple generated tokens, splits it into a tuple
    where each member corresponds to a single generated token.
    """
    # Retrocompatibility: in our generation functions, the first iteration includes the attention/hidden states for the
    # prompt.
    if len(outputs) == 0:
        new_tuple = ()
        for layer in new_outputs:
            last_dim_size = cur_len if is_decoder_attention else layer.shape[-1]
            new_tuple += (layer[..., :cur_len, :last_dim_size],)
        outputs += (new_tuple,)
        # The first iteration contains the prompt + 1 generated token, let's update the length variables accordingly
        cur_len += 1
        added_len -= cur_len

    for i in range(added_len):
        new_tuple = ()
        for layer in new_outputs:
            last_dim_size = cur_len + i if is_decoder_attention else layer.shape[-1]
            new_tuple += (layer[..., i : i + 1, :last_dim_size],)
        outputs += (new_tuple,)
    return outputs


def _ranking_fast(
    context_hidden: torch.FloatTensor,
    next_hidden: torch.FloatTensor,
    next_top_k_probs: torch.FloatTensor,
    cosine_matrix_mask: torch.LongTensor,
    alpha: float,
    beam_width: int,
) -> torch.FloatTensor:
    """
    Reranks the top_k candidates based on a degeneration penalty (cosine similarity with previous tokens), as described
    in the paper "A Contrastive Framework for Neural Text Generation". Returns the index of the best candidate for each
    row in the batch.
    """
    norm_context_hidden = context_hidden / context_hidden.norm(dim=2, keepdim=True)
    norm_next_hidden = next_hidden / next_hidden.norm(dim=2, keepdim=True)
    cosine_matrix = torch.matmul(norm_context_hidden, norm_next_hidden.transpose(1, 2)).squeeze(-1)  # [B*K, S]

    # Penalize cosine_matrix based on the cosine_matrix_mask (ignore padding positions)
    # Using a large negative value for masked positions
    cosine_matrix_mask = cosine_matrix_mask.to(dtype=cosine_matrix.dtype)
    cosine_matrix_mask = (1 - cosine_matrix_mask) * torch.finfo(cosine_matrix.dtype).min
    cosine_matrix = cosine_matrix + cosine_matrix_mask

    degeneration_penalty, _ = torch.max(cosine_matrix, dim=-1)  # [B*K]
    next_top_k_probs = next_top_k_probs.view(-1)  # [B*K]
    contrastive_score = (1.0 - alpha) * next_top_k_probs - alpha * degeneration_penalty
    contrastive_score = torch.stack(torch.split(contrastive_score, beam_width))  # [B, K]
    _, selected_idx = contrastive_score.max(dim=-1)  # [B]
    return selected_idx


def _split(data, full_batch_size: int, split_size: int = None):
    """
    Takes care of three cases:
    1. data is a tensor: e.g. last_hidden_state, pooler_output etc. split them on the batch_size dim
    2. data is a tuple: e.g. hidden_states, attentions etc. Keep the tuple as it is and split each tensor in it and
       return a list of tuples
    3. data is a tuple of tuples, e.g. past_key_values. Keep the tuple as it is and split each tuple in it and
       return a list of tuples of tuples
    (see documentation of ModelOutput)
    """
    if data is None:
        return [None] * (full_batch_size // split_size)
    if isinstance(data, torch.Tensor):
        return [data[i : i + split_size] for i in range(0, full_batch_size, split_size)]
    # New cache format
    elif isinstance(data, DynamicCache) or (
        isinstance(data, EncoderDecoderCache) and isinstance(data.self_attention_cache, DynamicCache)
    ):
        return data.batch_split(full_batch_size, split_size)
    elif isinstance(data, tuple):
        # If the elements of the tuple are also tuples (e.g., past_key_values in our earlier example)
        if isinstance(data[0], tuple):
            return [
                tuple(tuple(tensor[i : i + split_size] for tensor in inner_tuple) for inner_tuple in data)
                for i in range(0, full_batch_size, split_size)
            ]

        else:
            return [
                tuple(sub_tensor[i : i + split_size] for sub_tensor in data)
                for i in range(0, full_batch_size, split_size)
            ]
    else:
        raise TypeError(f"Unexpected attribute type: {type(data)}")


def _split_model_inputs(
    model_input: Union[ModelOutput, Dict], split_size: int, full_batch_size: int, config: PretrainedConfig
) -> List[Union[ModelOutput, Dict]]:
    """
    Split a ModelOutput object (or its subclasses) or Dict into a list of same-class objects based on a specified split
    size. The input object is dict when it was prepared for forward pass and ModelOutput when it was returned from
    previous forward pass.
    """
    # Edge case: if model_input is None, return a list of Nones
    # this happens with Whisper where encoder_outputs is None
    if model_input is None:
        return [model_input] * (full_batch_size // split_size)
    # Infer the class from the object
    model_output_cls = type(model_input)
    if (full_batch_size % split_size) != 0:
        raise ValueError("`full_batch_size` must be divisible by `split_size`")

    if split_size > full_batch_size:
        raise ValueError("`split_size` must be smaller or equal to `full_batch_size`")

    # Helper function to split tensors or tuples of tensors

    # Find all the dataclass fields (e.g., last_hidden_state, pooler_output etc.) and split them
    keys = (
        model_input.__dataclass_fields__.keys() if hasattr(model_input, "__dataclass_fields__") else model_input.keys()
    )
    # We only keep keys that are in the model_input
    keys = [k for k in keys if k in model_input]
    # Here we can have four types of values: tensors, tuples of tensors and booleans, and encoder_outputs which is a
    # ModelOutput object.
    # bool should not be split but replicated for each split
    bool_keys = [k for k in keys if isinstance(model_input[k], bool) or k == "cache_position"]
    keys_to_ignore = ["cache_position", "encoder_outputs", "logits_to_keep"]
    non_bool_keys = [k for k in keys if not isinstance(model_input[k], bool) and k not in keys_to_ignore]

    # we split the tensors and tuples of tensors
    data_split_list = [
        {k: _split(model_input[k], full_batch_size, split_size)[i] for k in non_bool_keys}
        for i in range(full_batch_size // split_size)
    ]
    # bool values are the same and replicated for each split
    bool_data = {k: model_input[k] for k in bool_keys}
    # encoder_outputs is a ModelOutput object and should be split by its own
    if "encoder_outputs" in model_input:
        encoder_outputs_split = _split_model_inputs(
            model_input["encoder_outputs"], split_size, full_batch_size, config.get_text_config()
        )
        data_split_list = [
            {**data_split, "encoder_outputs": encoder_outputs_split[i]} for i, data_split in enumerate(data_split_list)
        ]
    # logits_to_keep should be replicated for each split, similar to bool values
    if "logits_to_keep" in model_input:
        data_split_list = [
            {**data_split, "logits_to_keep": model_input["logits_to_keep"]} for data_split in data_split_list
        ]

    # Convert each dictionary in the list to an object of the inferred class
    split_model_inputs: List[Union[ModelOutput, Dict]] = [
        model_output_cls(**data_split, **bool_data) for data_split in data_split_list
    ]

    return split_model_inputs


def stack_model_outputs(model_outputs: List[ModelOutput], config: PretrainedConfig) -> ModelOutput:
    """
    Stack a list of ModelOutput objects (or its subclasses) along the batch_size dimension. The function infers the
    specific ModelOutput subclass from the list provided.
    """
    if not model_outputs:
        raise ValueError("Input list is empty.")

    # Infer the class from the first object in the list
    model_output_cls = type(model_outputs[0])

    # Ensure all objects are of the same type
    if not all(isinstance(obj, model_output_cls) for obj in model_outputs):
        raise ValueError("All elements in the list should be of the same type.")

    # Helper function to concat tensors or tuples of tensors
    def _concat(data):
        """
        Reverse of `_split` function above.
        """
        if any(data is None for data in data):
            return None
        if isinstance(data[0], torch.Tensor):
            return torch.cat(data, dim=0)
        # New cache format
        elif isinstance(data[0], DynamicCache):
            return DynamicCache.from_batch_splits(data)
        elif isinstance(data[0], EncoderDecoderCache):
            return EncoderDecoderCache.from_batch_splits(data)
        elif isinstance(data[0], tuple):
            # If the elements of the tuple are also tuples (e.g., past_key_values in our earlier example)
            if isinstance(data[0][0], tuple):
                return tuple(
                    tuple(torch.cat([attr[i][j] for attr in data], dim=0) for j in range(len(data[0][0])))
                    for i in range(len(data[0]))
                )
            else:
                return tuple(torch.cat([attr[i] for attr in data], dim=0) for i in range(len(data[0])))
        elif isinstance(data[0], (int, float)):
            # If the elements are integers or floats, return a tensor
            return torch.tensor(data)
        else:
            raise TypeError(f"Unexpected attribute type: {type(data[0])}")

    # Use a dictionary comprehension to gather attributes from all objects and concatenate them
    concatenated_data = {
        k: _concat([getattr(model_output, k) for model_output in model_outputs])
        for k in model_output_cls.__dataclass_fields__.keys()
    }

    # Return a new object of the inferred class with the concatenated attributes
    return model_output_cls(**concatenated_data)


def _relative_top_filter(
    scores: torch.FloatTensor,
    baseline_scores: torch.FloatTensor,
    relative_top: float = 0.1,
    filter_value: float = -float("Inf"),
    base_filter_value=-1e-3,
    min_tokens_to_keep: int = 1,
) -> torch.FloatTensor:
    """
    Reference: https://github.com/XiangLi1999/ContrastiveDecoding/blob/170e9142e92159c1237d731e240f5eb14aabf428/transformers/src/transformers/generation_logits_process.py#L235
    Apply filtering to only keep tokens with a probability above a certain threshold. The threshold is defined as `relative_top` * max probability in the distribution.
    """
    scores_normalized = scores.log_softmax(dim=-1)
    baseline_scores_normalized = baseline_scores.log_softmax(dim=-1)
    sorted_logits, sorted_indices = torch.sort(scores_normalized, descending=True)
    min_thresh = sorted_logits[..., min_tokens_to_keep - 1]
    probs_max = torch.max(scores_normalized, dim=-1).values
    probs_thresh = probs_max + np.log(relative_top)
    probs_thresh = torch.min(min_thresh, probs_thresh)
    probs_thresh = probs_thresh.unsqueeze(-1)
    baseline_scores_normalized[scores_normalized < probs_thresh] = base_filter_value
    scores_normalized[scores_normalized < probs_thresh] = filter_value
    return scores_normalized, baseline_scores_normalized


def _dola_select_contrast(
    candidate_premature_layers: List[int],
    candidate_premature_logits: Dict[int, torch.FloatTensor],
    final_logits: torch.FloatTensor,
) -> torch.FloatTensor:
    if len(candidate_premature_layers) == 1:
        base_logits = candidate_premature_logits[candidate_premature_layers[0]]
        final_logits, base_logits = _relative_top_filter(final_logits, base_logits)
        logits = final_logits - base_logits
        return logits

    # 1. Stacking all premature_layers into a new dimension
    stacked_premature_layers = torch.stack([candidate_premature_logits[i] for i in candidate_premature_layers], dim=0)

    # 2. Calculate the softmax values for mature_layer and all premature_layers
    # shape: (batch_size, vocab_size)
    softmax_mature_layer = F.softmax(final_logits, dim=-1)
    # shape: (num_premature_layers, batch_size, vocab_size)
    softmax_premature_layers = F.softmax(stacked_premature_layers, dim=-1)

    # 3. Calculate the average distribution
    # shape: (num_premature_layers, batch_size, vocab_size)
    avg_dist = 0.5 * (softmax_mature_layer[None, :, :] + softmax_premature_layers)

    # 4. Calculate log-softmax for the KL divergence
    # shape: (batch_size, vocab_size)
    log_softmax_mature_layer = F.log_softmax(final_logits, dim=-1)
    # shape: (num_premature_layers, batch_size, vocab_size)
    log_softmax_premature_layers = F.log_softmax(stacked_premature_layers, dim=-1)

    # 5. Calculate the KL divergences and then the JS divergences
    # shape: (num_premature_layers, batch_size)
    kl1 = F.kl_div(log_softmax_mature_layer[None, :, :], avg_dist, reduction="none").mean(-1)
    # shape: (num_premature_layers, batch_size)
    kl2 = F.kl_div(log_softmax_premature_layers, avg_dist, reduction="none").mean(-1)
    js_divs = 0.5 * (kl1 + kl2)  # shape: (num_premature_layers, batch_size)

    # 6. Reduce the batchmean
    js_divs = js_divs.mean(-1)  # shape: (num_premature_layers,)
    premature_layer = candidate_premature_layers[int(js_divs.argmax().cpu().item())]

    base_logits = candidate_premature_logits[premature_layer]
    final_logits, base_logits = _relative_top_filter(final_logits, base_logits)
    logits = final_logits - base_logits
    return logits<|MERGE_RESOLUTION|>--- conflicted
+++ resolved
@@ -25,10 +25,6 @@
 from torch import nn
 from torch.nn import functional as F
 
-<<<<<<< HEAD
-import numpy as np
-=======
->>>>>>> dcbdf7e9
 from transformers.generation.candidate_generator import AssistantVocabTranslatorCache
 
 from ..cache_utils import (
@@ -866,11 +862,7 @@
         elif different_tokenizers:
             if generation_config.do_sample is True:
                 atm_translator = AssistantVocabTranslatorCache.get_translator(
-<<<<<<< HEAD
                     target_tokenizer, assistant_tokenizer, assistant_model, self.config.vocab_size
-=======
-                    target_tokenizer, assistant_tokenizer, self.config.vocab_size, assistant_model.device
->>>>>>> dcbdf7e9
                 )
                 candidate_generator = UniversalSpeculativeDecodingGenerator(
                     input_ids=input_ids,
