--- conflicted
+++ resolved
@@ -274,7 +274,6 @@
         **kwargs,
     ):
         """
-<<<<<<< HEAD
         min_pixels (`int`, *optional*, defaults to `56 * 56`):
             The min pixels of the image to resize the image.
         max_pixels (`int`, *optional*, defaults to `28 * 28 * 1280`):
@@ -285,65 +284,6 @@
             The temporal patch size of the vision encoder.
         merge_size (`int`, *optional*, defaults to 2):
             The merge size of the vision encoder to llm encoder.
-=======
-        Args:
-            images (`ImageInput`):
-                Image to preprocess. Expects a single or batch of images with pixel values ranging from 0 to 255. If
-                passing in images with pixel values between 0 and 1, set `do_rescale=False`.
-            videos (`VideoInput`):
-                Video to preprocess. Expects a single or batch of videos with pixel values ranging from 0 to 255. If
-                passing in videos with pixel values between 0 and 1, set `do_rescale=False`.
-            do_resize (`bool`, *optional*, defaults to `self.do_resize`):
-                Whether to resize the image.
-            size (`Dict[str, int]`, *optional*, defaults to `self.size`):
-                Size of the image after resizing. `shortest_edge` and `longest_edge` keys must be present.
-            resample (`int`, *optional*, defaults to `self.resample`):
-                Resampling filter to use if resizing the image. This can be one of the enum `PILImageResampling`. Only
-                has an effect if `do_resize` is set to `True`.
-            do_rescale (`bool`, *optional*, defaults to `self.do_rescale`):
-                Whether to rescale the image.
-            rescale_factor (`float`, *optional*, defaults to `self.rescale_factor`):
-                Rescale factor to rescale the image by if `do_rescale` is set to `True`.
-            do_normalize (`bool`, *optional*, defaults to `self.do_normalize`):
-                Whether to normalize the image.
-            image_mean (`float` or `List[float]`, *optional*, defaults to `self.image_mean`):
-                Image mean to use for normalization. Only has an effect if `do_normalize` is set to `True`.
-            image_std (`float` or `List[float]`, *optional*, defaults to `self.image_std`):
-                Image standard deviation to use for normalization. Only has an effect if `do_normalize` is set to
-                `True`.
-            min_pixels (`int`, *optional*, defaults to `self.min_pixels`):
-                The min pixels of the image to resize the image.
-            max_pixels (`int`, *optional*, defaults to `self.max_pixels`):
-                The max pixels of the image to resize the image.
-            patch_size (`int`, *optional*, defaults to `self.patch_size`):
-                The spatial patch size of the vision encoder.
-            temporal_patch_size (`int`, *optional*, defaults to `self.temporal_patch_size`):
-                The temporal patch size of the vision encoder.
-            merge_size (`int`, *optional*, defaults to `self.merge_size`):
-                The merge size of the vision encoder to llm encoder.
-            do_convert_rgb (`bool`, *optional*, defaults to `self.do_convert_rgb`):
-                Whether to convert the image to RGB.
-            return_tensors (`str` or `TensorType`, *optional*):
-                The type of tensors to return. Can be one of:
-                - Unset: Return a list of `np.ndarray`.
-                - `TensorType.TENSORFLOW` or `'tf'`: Return a batch of type `tf.Tensor`.
-                - `TensorType.PYTORCH` or `'pt'`: Return a batch of type `torch.Tensor`.
-                - `TensorType.NUMPY` or `'np'`: Return a batch of type `np.ndarray`.
-                - `TensorType.JAX` or `'jax'`: Return a batch of type `jax.numpy.ndarray`.
-            data_format (`ChannelDimension` or `str`, *optional*, defaults to `ChannelDimension.FIRST`):
-                The channel dimension format for the output image. Can be one of:
-                - `"channels_first"` or `ChannelDimension.FIRST`: image in (num_channels, height, width) format.
-                - `"channels_last"` or `ChannelDimension.LAST`: image in (height, width, num_channels) format.
-                - Unset: Use the channel dimension format of the input image.
-            input_data_format (`ChannelDimension` or `str`, *optional*):
-                The channel dimension format for the input image. If unset, the channel dimension format is inferred
-                from the input image. Can be one of:
-                - `"channels_first"` or `ChannelDimension.FIRST`: image in (num_channels, height, width) format.
-                - `"channels_last"` or `ChannelDimension.LAST`: image in (height, width, num_channels) format.
-                - `"none"` or `ChannelDimension.NONE`: image in (height, width) format.
-            device (`torch.device`, *optional*):
-                The device to process the images on. If unset, the device is inferred from the input images.
->>>>>>> 6ce675ee
         """
         min_pixels = min_pixels if min_pixels is not None else self.min_pixels
         max_pixels = max_pixels if max_pixels is not None else self.max_pixels
