--- conflicted
+++ resolved
@@ -367,18 +367,10 @@
         )
         self.dropout = tf.keras.layers.Dropout(config.hidden_dropout_prob)
 
-<<<<<<< HEAD
-    def call(self, inputs, training=False):
-        hidden_states, attention_mask, head_mask = inputs
-
-        # Layer norm and dropout is included in TFAlbertAttention
-        attention_outputs = self.attention([hidden_states, attention_mask, head_mask], training=training)
-=======
     def call(self, hidden_states, attention_mask, head_mask, output_attentions, training=False):
         attention_outputs = self.attention(
             hidden_states, attention_mask, head_mask, output_attentions, training=training
         )
->>>>>>> 155288f0
         ffn_output = self.ffn(attention_outputs[0])
         ffn_output = self.activation(ffn_output)
         ffn_output = self.ffn_output(ffn_output)
