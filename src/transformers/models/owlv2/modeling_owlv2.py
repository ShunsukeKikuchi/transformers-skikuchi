--- conflicted
+++ resolved
@@ -55,7 +55,6 @@
 @dataclass
 @auto_docstring
 class Owlv2Output(ModelOutput):
-<<<<<<< HEAD
     r"""
     loss (`torch.FloatTensor` of shape `(1,)`, *optional*, returned when `return_loss` is `True`):
         Contrastive loss for image-text similarity.
@@ -70,31 +69,10 @@
     image_embeds (`torch.FloatTensor` of shape `(batch_size, output_dim`):
         The image embeddings obtained by applying the projection layer to the pooled output of
         [`Owlv2VisionModel`].
-    text_model_output (Tuple[`BaseModelOutputWithPooling`]):
+    text_model_output (tuple[`BaseModelOutputWithPooling`]):
         The output of the [`Owlv2TextModel`].
     vision_model_output (`BaseModelOutputWithPooling`):
         The output of the [`Owlv2VisionModel`].
-=======
-    """
-    Args:
-        loss (`torch.FloatTensor` of shape `(1,)`, *optional*, returned when `return_loss` is `True`):
-            Contrastive loss for image-text similarity.
-        logits_per_image (`torch.FloatTensor` of shape `(image_batch_size, text_batch_size)`):
-            The scaled dot product scores between `image_embeds` and `text_embeds`. This represents the image-text
-            similarity scores.
-        logits_per_text (`torch.FloatTensor` of shape `(text_batch_size, image_batch_size)`):
-            The scaled dot product scores between `text_embeds` and `image_embeds`. This represents the text-image
-            similarity scores.
-        text_embeds (`torch.FloatTensor` of shape `(batch_size * num_max_text_queries, output_dim`):
-            The text embeddings obtained by applying the projection layer to the pooled output of [`Owlv2TextModel`].
-        image_embeds (`torch.FloatTensor` of shape `(batch_size, output_dim`):
-            The image embeddings obtained by applying the projection layer to the pooled output of
-            [`Owlv2VisionModel`].
-        text_model_output (tuple[`BaseModelOutputWithPooling`]):
-            The output of the [`Owlv2TextModel`].
-        vision_model_output (`BaseModelOutputWithPooling`):
-            The output of the [`Owlv2VisionModel`].
->>>>>>> 508a7040
     """
 
     loss: Optional[torch.FloatTensor] = None
@@ -184,7 +162,6 @@
 @auto_docstring(
     custom_intro="""
     Output type of [`Owlv2ForObjectDetection`].
-<<<<<<< HEAD
     """
 )
 class Owlv2ObjectDetectionOutput(ModelOutput):
@@ -213,42 +190,10 @@
     class_embeds (`torch.FloatTensor` of shape `(batch_size, num_patches, hidden_size)`):
         Class embeddings of all image patches. OWLv2 represents images as a set of image patches where the total
         number of patches is (image_size / patch_size)**2.
-    text_model_output (Tuple[`BaseModelOutputWithPooling`]):
+    text_model_output (tuple[`BaseModelOutputWithPooling`]):
         The output of the [`Owlv2TextModel`].
     vision_model_output (`BaseModelOutputWithPooling`):
         The output of the [`Owlv2VisionModel`].
-=======
-
-    Args:
-        loss (`torch.FloatTensor` of shape `(1,)`, *optional*, returned when `labels` are provided)):
-            Total loss as a linear combination of a negative log-likehood (cross-entropy) for class prediction and a
-            bounding box loss. The latter is defined as a linear combination of the L1 loss and the generalized
-            scale-invariant IoU loss.
-        loss_dict (`Dict`, *optional*):
-            A dictionary containing the individual losses. Useful for logging.
-        logits (`torch.FloatTensor` of shape `(batch_size, num_patches, num_queries)`):
-            Classification logits (including no-object) for all queries.
-        objectness_logits (`torch.FloatTensor` of shape `(batch_size, num_patches, 1)`):
-            The objectness logits of all image patches. OWL-ViT represents images as a set of image patches where the
-            total number of patches is (image_size / patch_size)**2.
-        pred_boxes (`torch.FloatTensor` of shape `(batch_size, num_patches, 4)`):
-            Normalized boxes coordinates for all queries, represented as (center_x, center_y, width, height). These
-            values are normalized in [0, 1], relative to the size of each individual image in the batch (disregarding
-            possible padding). You can use [`~Owlv2ImageProcessor.post_process_object_detection`] to retrieve the
-            unnormalized bounding boxes.
-        text_embeds (`torch.FloatTensor` of shape `(batch_size, num_max_text_queries, output_dim`):
-            The text embeddings obtained by applying the projection layer to the pooled output of [`Owlv2TextModel`].
-        image_embeds (`torch.FloatTensor` of shape `(batch_size, patch_size, patch_size, output_dim`):
-            Pooled output of [`Owlv2VisionModel`]. OWLv2 represents images as a set of image patches and computes image
-            embeddings for each patch.
-        class_embeds (`torch.FloatTensor` of shape `(batch_size, num_patches, hidden_size)`):
-            Class embeddings of all image patches. OWLv2 represents images as a set of image patches where the total
-            number of patches is (image_size / patch_size)**2.
-        text_model_output (tuple[`BaseModelOutputWithPooling`]):
-            The output of the [`Owlv2TextModel`].
-        vision_model_output (`BaseModelOutputWithPooling`):
-            The output of the [`Owlv2VisionModel`].
->>>>>>> 508a7040
     """
 
     loss: Optional[torch.FloatTensor] = None
@@ -277,7 +222,6 @@
 )
 # Copied from transformers.models.owlvit.modeling_owlvit.OwlViTImageGuidedObjectDetectionOutput with OwlViT->Owlv2,OWL-ViT->OWLv2
 class Owlv2ImageGuidedObjectDetectionOutput(ModelOutput):
-<<<<<<< HEAD
     r"""
     logits (`torch.FloatTensor` of shape `(batch_size, num_patches, num_queries)`):
         Classification logits (including no-object) for all queries.
@@ -300,41 +244,10 @@
     class_embeds (`torch.FloatTensor` of shape `(batch_size, num_patches, hidden_size)`):
         Class embeddings of all image patches. OWLv2 represents images as a set of image patches where the total
         number of patches is (image_size / patch_size)**2.
-    text_model_output (Tuple[`BaseModelOutputWithPooling`]):
+    text_model_output (tuple[`BaseModelOutputWithPooling`]):
         The output of the [`Owlv2TextModel`].
     vision_model_output (`BaseModelOutputWithPooling`):
         The output of the [`Owlv2VisionModel`].
-=======
-    """
-    Output type of [`Owlv2ForObjectDetection.image_guided_detection`].
-
-    Args:
-        logits (`torch.FloatTensor` of shape `(batch_size, num_patches, num_queries)`):
-            Classification logits (including no-object) for all queries.
-        target_pred_boxes (`torch.FloatTensor` of shape `(batch_size, num_patches, 4)`):
-            Normalized boxes coordinates for all queries, represented as (center_x, center_y, width, height). These
-            values are normalized in [0, 1], relative to the size of each individual target image in the batch
-            (disregarding possible padding). You can use [`~Owlv2ImageProcessor.post_process_object_detection`] to
-            retrieve the unnormalized bounding boxes.
-        query_pred_boxes (`torch.FloatTensor` of shape `(batch_size, num_patches, 4)`):
-            Normalized boxes coordinates for all queries, represented as (center_x, center_y, width, height). These
-            values are normalized in [0, 1], relative to the size of each individual query image in the batch
-            (disregarding possible padding). You can use [`~Owlv2ImageProcessor.post_process_object_detection`] to
-            retrieve the unnormalized bounding boxes.
-        image_embeds (`torch.FloatTensor` of shape `(batch_size, patch_size, patch_size, output_dim`):
-            Pooled output of [`Owlv2VisionModel`]. OWLv2 represents images as a set of image patches and computes
-            image embeddings for each patch.
-        query_image_embeds (`torch.FloatTensor` of shape `(batch_size, patch_size, patch_size, output_dim`):
-            Pooled output of [`Owlv2VisionModel`]. OWLv2 represents images as a set of image patches and computes
-            image embeddings for each patch.
-        class_embeds (`torch.FloatTensor` of shape `(batch_size, num_patches, hidden_size)`):
-            Class embeddings of all image patches. OWLv2 represents images as a set of image patches where the total
-            number of patches is (image_size / patch_size)**2.
-        text_model_output (tuple[`BaseModelOutputWithPooling`]):
-            The output of the [`Owlv2TextModel`].
-        vision_model_output (`BaseModelOutputWithPooling`):
-            The output of the [`Owlv2VisionModel`].
->>>>>>> 508a7040
     """
 
     logits: Optional[torch.FloatTensor] = None
