--- conflicted
+++ resolved
@@ -75,13 +75,8 @@
             **processor_kwargs,
         )
         processor.save_pretrained(cls.tmpdirname)
-<<<<<<< HEAD
-        cls.image_token = processor.fake_image_token
-        cls.video_token = processor.fake_video_token
-=======
         cls.image_token = processor.image_token
         cls.video_token = processor.video_token
->>>>>>> 2932f318
 
     @staticmethod
     def prepare_processor_dict():
@@ -245,12 +240,8 @@
             add_generation_prompt=True,
             tokenize=True,
             return_dict=True,
-<<<<<<< HEAD
-            return_tensors="pt",
-=======
-            return_tensors="np",
+            return_tensors="pt",
             num_frames=8,
->>>>>>> 2932f318
         )
         self.assertTrue(self.videos_input_name in out_dict_with_video)
 
@@ -302,34 +293,7 @@
         self.assertTrue(self.videos_input_name in out_dict_with_video)
         self.assertEqual(len(out_dict_with_video[self.videos_input_name]), num_frames)
 
-<<<<<<< HEAD
-        # Load with `video_fps` arg
-        video_fps = 1
-        out_dict_with_video = processor.apply_chat_template(
-            messages,
-            add_generation_prompt=True,
-            tokenize=True,
-            return_dict=True,
-            video_fps=video_fps,
-            num_frames=None,  # force to use default num_frames
-            return_tensors="pt",
-        )
-        self.assertTrue(self.videos_input_name in out_dict_with_video)
-        self.assertEqual(len(out_dict_with_video[self.videos_input_name]), video_fps * 10)
-
-        # Load with `video_fps` and `num_frames` args, should raise an error
-        with self.assertRaises(ValueError):
-            out_dict_with_video = processor.apply_chat_template(
-                messages,
-                add_generation_prompt=True,
-                tokenize=True,
-                return_dict=True,
-                video_fps=video_fps,
-                num_frames=num_frames,
-            )
-=======
         # Load with `video_fps` arg is not possible with InternVL (skip)
->>>>>>> 2932f318
 
         # Load without any arg should use the default loading method
         out_dict_with_video = processor.apply_chat_template(
