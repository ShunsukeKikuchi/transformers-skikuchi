<!--Copyright 2024 The HuggingFace Team. All rights reserved.

Licensed under the Apache License, Version 2.0 (the "License"); you may not use this file except in compliance with
the License. You may obtain a copy of the License at

http://www.apache.org/licenses/LICENSE-2.0

Unless required by applicable law or agreed to in writing, software distributed under the License is distributed on
an "AS IS" BASIS, WITHOUT WARRANTIES OR CONDITIONS OF ANY KIND, either express or implied. See the License for the
specific language governing permissions and limitations under the License.

⚠️ Note that this file is in Markdown but contain specific syntax for our doc-builder (similar to MDX) that may not be
rendered properly in your Markdown viewer.

-->

# Pixtral

## Overview

The Pixtral model was released by the Mistral AI team on [vLLM](https://github.com/vllm-project/vllm/pull/8377), where a version of the code can be found!

Tips:

<<<<<<< HEAD
- Pixtral is a multimodal model, taking images and text as input, and producing text as output.
- This model follows the [Llava](llava) family, meaning image embeddings are placed instead of the `[IMG]` token placeholders. The model uses [`PixtralVisionModel`] for its vision encoder, and [`MistralForCausalLM`] for its language decoder.
- The main contribution is the 2d ROPE (rotary postiion embeddings) on the images, and support for arbitrary image sizes (the images are not padded together nor are they resized).
=======
- Pixtral is a multimodal model, the main contribution is the 2d ROPE on the images, and support for arbitrary image size (the images are not padded together nor are they resized)
- This model follows the `Llava` familiy, meaning image embeddings are placed instead of the `[IMG]` token placeholders.
>>>>>>> 4d8908df
- The format for one or mulitple prompts is the following:
```
"<s>[INST][IMG]\nWhat are the things I should be cautious about when I visit this place?[/INST]"
```
Then, the processor will replace each `[IMG]` token with  a number of `[IMG]` token that depends on the height and the width of the image. Each *row* of the image is separated by a `[IMG_BREAK]` token, and each image is separated by a  `[IMG_END]` token.

This model was contributed by [amyeroberts](https://huggingface.co/amyeroberts) and [ArthurZ](https://huggingface.co/ArthurZ). The original code can be found [here](https://github.com/vllm-project/vllm/pull/8377).

## Usage

Here is an example of how to run it:

```python
from transformers import LlavaForConditionalGeneration, AutoProcessor
from PIL import Image

model_id = "hf-internal-testing/pixtral-12b"
model = LlavaForConditionalGeneration.from_pretrained(model_id).to("cuda")
processor = AutoProcessor.from_pretrained(model_id)

IMG_URLS = [
    "https://picsum.photos/id/237/400/300",
    "https://picsum.photos/id/231/200/300",
    "https://picsum.photos/id/27/500/500",
    "https://picsum.photos/id/17/150/600",
]
PROMPT = "<s>[INST]Describe the images.\n[IMG][IMG][IMG][IMG][/INST]"

inputs = processor(images=IMG_URLS, text=PROMPT, return_tensors="pt").to("cuda")
generate_ids = model.generate(**inputs, max_new_tokens=500)
ouptut = processor.batch_decode(generate_ids, skip_special_tokens=True, clean_up_tokenization_spaces=False)[0]

EXPECTED_GENERATION = """
Describe the images.
Sure, let's break down each image description:

1. **Image 1:**
   - **Description:** A black dog with a glossy coat is sitting on a wooden floor. The dog has a focused expression and is looking directly at the camera.
   - **Details:** The wooden floor has a rustic appearance with visible wood grain patterns. The dog's eyes are a striking color, possibly brown or amber, which contrasts with its black fur.

2. **Image 2:**
   - **Description:** A scenic view of a mountainous landscape with a winding road cutting through it. The road is surrounded by lush green vegetation and leads to a distant valley.
   - **Details:** The mountains are rugged with steep slopes, and the sky is clear, indicating good weather. The winding road adds a sense of depth and perspective to the image.

3. **Image 3:**
   - **Description:** A beach scene with waves crashing against the shore. There are several people in the water and on the beach, enjoying the waves and the sunset.
   - **Details:** The waves are powerful, creating a dynamic and lively atmosphere. The sky is painted with hues of orange and pink from the setting sun, adding a warm glow to the scene.

4. **Image 4:**
   - **Description:** A garden path leading to a large tree with a bench underneath it. The path is bordered by well-maintained grass and flowers.
   - **Details:** The path is made of small stones or gravel, and the tree provides a shaded area with the bench invitingly placed beneath it. The surrounding area is lush and green, suggesting a well-kept garden.

Each image captures a different scene, from a close-up of a dog to expansive natural landscapes, showcasing various elements of nature and human interaction with it.
"""

```
## PixtralVisionConfig

[[autodoc]] PixtralVisionConfig

## PixtralVisionModel

[[autodoc]] PixtralVisionModel
    - forward

## PixtralImageProcessor

[[autodoc]] PixtralImageProcessor
    - preprocess

## PixtralProcessor

[[autodoc]] PixtralProcessor<|MERGE_RESOLUTION|>--- conflicted
+++ resolved
@@ -22,14 +22,9 @@
 
 Tips:
 
-<<<<<<< HEAD
 - Pixtral is a multimodal model, taking images and text as input, and producing text as output.
 - This model follows the [Llava](llava) family, meaning image embeddings are placed instead of the `[IMG]` token placeholders. The model uses [`PixtralVisionModel`] for its vision encoder, and [`MistralForCausalLM`] for its language decoder.
 - The main contribution is the 2d ROPE (rotary postiion embeddings) on the images, and support for arbitrary image sizes (the images are not padded together nor are they resized).
-=======
-- Pixtral is a multimodal model, the main contribution is the 2d ROPE on the images, and support for arbitrary image size (the images are not padded together nor are they resized)
-- This model follows the `Llava` familiy, meaning image embeddings are placed instead of the `[IMG]` token placeholders.
->>>>>>> 4d8908df
 - The format for one or mulitple prompts is the following:
 ```
 "<s>[INST][IMG]\nWhat are the things I should be cautious about when I visit this place?[/INST]"
