- sections:
  - local: index
    title: 🤗 Transformers
  - local: installation
    title: 설치방법
  - local: quicktour
    title: 둘러보기
  title: 시작하기
- isExpanded: false
  sections:
  - sections:
    - local: in_translation
      title: (번역중) Loading models
    - local: custom_models
      title: 사용자 정의 모델 공유하기
    - local: how_to_hack_models
      title: 모델 구성 요소 맞춤 설정하기
    - local: model_sharing
      title: 만든 모델 공유하기
    - local: modular_transformers
      title: transformers에서의 모듈성
    - local: add_new_model
      title: 🤗 Transformers에 새로운 모델을 추가하는 방법
    - local: in_translation
      title: (번역중) Documenting a model
    - local: in_translation
      title: (번역중) Customizing attention function
    title: 모델
  - sections:
    - local: fast_tokenizers
      title: 🤗 Tokenizers 라이브러리에서 토크나이저 사용하기
    - local: in_translation
      title: (번역중) Image processors
    - local: in_translation
      title: (번역중) Video processors
    - local: in_translation
      title: (번역중) Backbones
    - local: in_translation
      title: (번역중) Feature extractors
    - local: in_translation
      title: (번역중) Processors
    - local: tokenizer_summary
      title: 토크나이저 요약
    - local: pad_truncation
      title: 패딩과 잘라내기
    title: 전처리기(Preprocessors)
  title: Base classes
- isExpanded: false
  sections:
  - sections:
    - local: pipeline_tutorial
      title: Pipeline으로 추론하기
    - local: pipeline_gradio
      title: 머신러닝 앱
    - local: pipeline_webserver
      title: 추론 웹 서버를 위한 파이프라인
    - local: add_new_pipeline
      title: 어떻게 🤗 Transformers에 파이프라인을 추가하나요?
    title: 파이프라인 API
  - sections:
    - local: llm_tutorial
      title: 대규모 언어 모델로 생성하기
    - local: generation_strategies
      title: 텍스트 생성 전략 사용자 정의
    - local: in_translation
      title: (번역중) Generation features
    - local: tasks/prompting
      title: 대규모 언어 모델 프롬프팅 가이드
    - local: llm_optims
      title: LLM 추론 최적화
    - local: in_translation
      title: (번역중) Caching
    - local: in_translation
      title: (번역중) KV cache strategies
    - local: serving
      title: 모델 서빙하기
    - local: llm_tutorial_optimization
      title: LLM을 최대한 활용하기
    - local: perplexity
      title: 고정 길이 모델의 펄플렉서티(Perplexity)
    title: 거대 언어 모델(LLMs)
  - sections:
    - local: conversations
      title: Transformers로 채팅하기
    - local: chat_templating
      title: 챗봇 템플릿 익히기
    - local: in_translation
      title: (번역중) Multimodal templates
    - local: in_translation
      title: (번역중) Template writing
    - local: in_translation
      title: (번역중) Tools and RAG
    title: 모델을 사용해 대화하기
  - sections:
    - local: in_translation
      title: (번역중) torch.compile
    - local: perf_infer_gpu_one
      title: 하나의 GPU를 활용한 추론
    - local: perf_infer_gpu_multi
      title: (번역중) Distributed inference
    - local: perf_infer_cpu
      title: CPU로 추론하기
    title: 최적화(Optimization)
  - local: in_translation
    title: (번역중) Agents
  - local: in_translation
    title: (번역중) Tools
  title: 추론(Inference)
- isExpanded: false
  sections:
  - sections:
    - local: trainer
      title: 트레이너(Trainer)
    - local: training
      title: 사전 학습된 모델 미세 조정하기
    - local: in_translation
      title: (번역중) Optimizers
    - local: hpo_train
      title: Trainer API를 사용한 하이퍼파라미터 탐색
    title: Trainer API
  - sections:
    - local: accelerator_selection
      title: (번역중) Accelerator selection
    - local: accelerate
      title: 🤗 Accelerate로 분산 학습 구성하기
    - local: fsdp
      title: 완전 분할 데이터 병렬 처리
    - local: deepspeed
      title: DeepSpeed
    - local: debugging
      title: 디버깅
    - local: perf_train_cpu_many
      title: 다중 CPU에서 학습하기
    - local: perf_train_gpu_many
      title: 다중 GPU에서 학습 진행하기
    title: 분산 학습(Distributed training)
  - sections:
    - local: perf_train_gpu_one
      title: GPU
    - local: perf_train_cpu
      title: CPU에서 훈련
    - local: perf_train_special
      title: Apple 실리콘에서 PyTorch 학습
    - local: in_translation
      title: (번역중) Intel Gaudi
    - local: perf_hardware
      title: 훈련용 사용자 맞춤형 하드웨어
    title: 하드웨어
  - local: peft
    title: 🤗 PEFT로 어댑터 로드 및 학습하기
  - local: model_memory_anatomy
    title: 모델 학습 해부하기
  title: 학습(Training)
- isExpanded: false
  sections:
  - local: in_translation
    title: (번역중) Overview
  - local: in_translation
    title: (번역중) Selecting a quantization method
  - local: in_translation
    title: (번역중) Quantization concepts
  - local: in_translation
    title: (번역중) AQLM
  - local: in_translation
    title: (번역중) AutoRound
  - local: quantization/awq
    title: AWQ
  - local: in_translation
    title: (번역중) BitNet
  - local: quantization/bitsandbytes
    title: bitsandbytes
  - local: in_translation
    title: (번역중) compressed-tensors
  - local: quantization/eetq
    title: EETQ
  - local: in_translation
    title: (번역중) FBGEMM
  - local: in_translation
    title: (번역중) Fine-grained FP8
  - local: gguf
    title: GGUF 파일들과의 상호 운용성
  - local: quantization/gptq
    title: GPTQ
  - local: in_translation
    title: (번역중) HIGGS
  - local: in_translation
    title: (번역중) HQQ
  - local: in_translation
    title: (번역중) Optimum
  - local: quantization/quanto
    title: Quanto
  - local: quantization/quark
    title: Quark
  - local: in_translation
    title: (번역중) torchao
  - local: in_translation
    title: (번역중) SpQR
  - local: in_translation
    title: (번역중) VPTQ
  - local: in_translation
    title: (번역중) Contribute
  title: 양자화(Quantization)
- isExpanded: false
  sections:
  - local: serialization
    title: ONNX로 내보내기
  - local: tflite
    title: TFLite로 내보내기
  - local: executorch
    title: ExecuTorch
  - local: torchscript
    title: TorchScript로 내보내기
  title: 배포환경에 내보내기
- isExpanded: false
  sections:
  - sections:
    - sections:
      - local: tasks/sequence_classification
        title: 텍스트 분류
      - local: tasks/token_classification
        title: 토큰 분류
      - local: tasks/question_answering
        title: 질의 응답(Question Answering)
      - local: tasks/language_modeling
        title: 인과적 언어 모델링(Causal language modeling)
      - local: tasks/masked_language_modeling
        title: 마스킹된 언어 모델링(Masked language modeling)
      - local: tasks/translation
        title: 번역
      - local: tasks/summarization
        title: 요약
      - local: tasks/multiple_choice
        title: 객관식 문제(Multiple Choice)
      title: 자연어처리
    - sections:
      - local: tasks/audio_classification
        title: 오디오 분류
      - local: tasks/asr
        title: 자동 음성 인식
      title: 오디오
    - sections:
      - local: tasks/image_classification
        title: 이미지 분류
      - local: tasks/semantic_segmentation
        title: 이미지 세그멘테이션
      - local: tasks/video_classification
        title: 비디오 분류
      - local: tasks/object_detection
        title: 객체 탐지(Object detection)
      - local: tasks/zero_shot_object_detection
        title: 제로샷(zero-shot) 객체 탐지
      - local: tasks/zero_shot_image_classification
        title: 제로샷(zero-shot) 이미지 분류
      - local: tasks/monocular_depth_estimation
        title: 단일 영상 기반 깊이 추정
      - local: tasks/image_to_image
        title: Image-to-Image
      - local: tasks/image_feature_extraction
        title: 이미지 특징 추출
      - local: tasks/mask_generation
        title: 마스크 생성
      - local: tasks/keypoint_detection
        title: 키포인트 탐지
      - local: tasks/knowledge_distillation_for_image_classification
        title: 컴퓨터 비전(이미지 분류)를 위한 지식 증류(knowledge distillation)
      title: 컴퓨터 비전
    - sections:
      - local: tasks/image_captioning
        title: 이미지 캡셔닝
      - local: tasks/document_question_answering
        title: 문서 질의 응답(Document Question Answering)
      - local: tasks/visual_question_answering
        title: 시각적 질의응답 (Visual Question Answering)
      - local: in_translation
        title: (번역중) Text to speech
      - local: tasks/idefics
        title: IDEFICS를 이용한 이미지 작업
      - local: in_translation
        title: (번역중) Image-text-to-text
      - local: in_translation
        title: (번역중) Video-text-to-text
      - local: in_translation
        title: (번역중) Visual Document Retrieval
      title: 멀티모달
    title: 태스크 레시피
  - local: run_scripts
    title: 스크립트로 학습하기
  - local: glossary
    title: Glossary
  - local: philosophy
    title: 이념과 목표
  - local: in_translation
    title: (번역중) Notebooks with examples
  - local: community
    title: 커뮤니티 리소스
  - local: troubleshooting
    title: 문제 해결
  title: 리소스
- isExpanded: false
  sections:
  - local: contributing
    title: 🤗 Transformers에 기여하는 방법
  - local: testing
    title: Transformers 모델 테스트하기
  - local: pr_checks
    title: Pull request 검사하기
  title: 기여하기
- isExpanded: false
  sections:
  - sections:
    - local: model_doc/auto
      title: Auto Classes
    - local: in_translation
      title: (번역중) Backbones
    - local: main_classes/callback
      title: Callbacks
    - local: main_classes/configuration
      title: Configuration
    - local: main_classes/data_collator
      title: Data Collator
    - local: main_classes/keras_callbacks
      title: Keras callbacks
    - local: main_classes/logging
      title: Logging
    - local: main_classes/model
      title: Models
    - local: main_classes/text_generation
      title: 텍스트 생성
    - local: main_classes/onnx
      title: ONNX
    - local: in_translation
      title: (번역중) Optimization
    - local: main_classes/output
      title: 모델 출력
    - local: main_classes/peft
      title: PEFT
<<<<<<< HEAD
    - local: main_classes/pipelines
      title: 파이프라인
=======
    - local: in_translation
      title: (번역중) Pipelines
>>>>>>> 6dfd561d
    - local: main_classes/tokenizer
      title: 토크나이저
    - local: main_classes/quantization
      title: 양자화
    - local: in_translation
      title: (번역중) Tokenizer
    - local: main_classes/trainer
      title: Trainer
    - local: in_translation
      title: (번역중) DeepSpeed
    - local: in_translation
      title: ExecuTorch
    - local: main_classes/feature_extractor
      title: 피쳐 추출기
    - local: in_translation
      title: (번역중) Image Processor
    - local: in_translation
      title: (번역중) Video Processor
    title: 메인 클래스
  - sections:
    - sections:
      - local: model_doc/albert
        title: ALBERT
<<<<<<< HEAD
      - local: in_translation
        title: Arcee
      - local: in_translation
=======
      - local: in_translation
        title: Arcee
      - local: in_translation
>>>>>>> 6dfd561d
        title: Bamba
      - local: model_doc/bart
        title: BART
      - local: model_doc/barthez
        title: BARThez
      - local: model_doc/bartpho
        title: BARTpho
      - local: model_doc/bert
        title: BERT
      - local: in_translation
        title: BertGeneration
      - local: model_doc/bert-japanese
        title: BertJapanese
      - local: model_doc/bertweet
        title: BERTweet
      - local: in_translation
        title: BigBird
      - local: in_translation
        title: BigBirdPegasus
      - local: model_doc/biogpt
        title: BioGpt
      - local: in_translation
        title: BitNet
<<<<<<< HEAD
      - local: in_translation
        title: Blenderbot
      - local: in_translation
        title: Blenderbot Small
      - local: in_translation
        title: BLOOM
      - local: in_translation
        title: BORT
      - local: in_translation
        title: ByT5
      - local: in_translation
        title: CamemBERT
      - local: in_translation
=======
      - local: in_translation
        title: Blenderbot
      - local: in_translation
        title: Blenderbot Small
      - local: in_translation
        title: BLOOM
      - local: in_translation
        title: BORT
      - local: in_translation
        title: ByT5
      - local: in_translation
        title: CamemBERT
      - local: in_translation
>>>>>>> 6dfd561d
        title: CANINE
      - local: model_doc/codegen
        title: CodeGen
      - local: in_translation
        title: CodeLlama
      - local: model_doc/cohere
        title: Cohere
      - local: in_translation
        title: Cohere2
      - local: model_doc/convbert
        title: ConvBERT
      - local: in_translation
        title: CPM
      - local: in_translation
        title: CPMANT
      - local: in_translation
        title: CTRL
      - local: model_doc/dbrx
        title: DBRX
      - local: model_doc/deberta
        title: DeBERTa
      - local: model_doc/deberta-v2
        title: DeBERTa-v2
      - local: in_translation
        title: DeepSeek-V3
      - local: in_translation
        title: DialoGPT
      - local: in_translation
        title: DiffLlama
      - local: in_translation
        title: DistilBERT
<<<<<<< HEAD
      - local: in_translation
        title: Doge
      - local: in_translation
        title: dots1
      - local: in_translation
=======
      - local: in_translation
        title: Doge
      - local: in_translation
        title: dots1
      - local: in_translation
>>>>>>> 6dfd561d
        title: DPR
      - local: model_doc/electra
        title: ELECTRA
      - local: model_doc/encoder-decoder
        title: Encoder Decoder Models
      - local: in_translation
        title: ERNIE
      - local: in_translation
        title: ErnieM
      - local: model_doc/esm
        title: ESM
      - local: model_doc/exaone4
        title: EXAONE-4.0
<<<<<<< HEAD
      - local: in_translation
        title: Falcon
      - local: in_translation
        title: Falcon3
      - local: in_translation
        title: FalconH1
      - local: in_translation
        title: FalconMamba
      - local: in_translation
        title: FLAN-T5
      - local: in_translation
        title: FLAN-UL2
      - local: in_translation
        title: FlauBERT
      - local: in_translation
        title: FNet
      - local: in_translation
        title: FSMT
      - local: in_translation
        title: Funnel Transformer
      - local: in_translation
=======
      - local: in_translation
        title: Falcon
      - local: in_translation
        title: Falcon3
      - local: in_translation
        title: FalconH1
      - local: in_translation
        title: FalconMamba
      - local: in_translation
        title: FLAN-T5
      - local: in_translation
        title: FLAN-UL2
      - local: in_translation
        title: FlauBERT
      - local: in_translation
        title: FNet
      - local: in_translation
        title: FSMT
      - local: in_translation
        title: Funnel Transformer
      - local: in_translation
>>>>>>> 6dfd561d
        title: Fuyu
      - local: model_doc/gemma
        title: Gemma
      - local: model_doc/gemma2
        title: Gemma2
      - local: in_translation
        title: GLM
      - local: in_translation
        title: glm4
      - local: model_doc/openai-gpt
        title: GPT
      - local: in_translation
        title: GPT Neo
      - local: in_translation
        title: GPT NeoX
      - local: model_doc/gpt_neox_japanese
        title: GPT NeoX Japanese
      - local: in_translation
        title: GPT-J
      - local: in_translation
        title: GPT2
      - local: in_translation
        title: GPTBigCode
      - local: in_translation
        title: GPTSAN Japanese
      - local: in_translation
        title: GPTSw3
      - local: in_translation
        title: Granite
<<<<<<< HEAD
      - local: in_translation
        title: GraniteMoe
      - local: in_translation
        title: GraniteMoeHybrid
      - local: in_translation
        title: GraniteMoeShared
      - local: in_translation
        title: Helium
      - local: in_translation
        title: HerBERT
      - local: in_translation
        title: HGNet-V2
      - local: in_translation
        title: I-BERT
      - local: in_translation
        title: Jamba
      - local: in_translation
        title: JetMoe
      - local: in_translation
        title: Jukebox
      - local: in_translation
        title: LED
      - local: in_translation
=======
      - local: in_translation
        title: GraniteMoe
      - local: in_translation
        title: GraniteMoeHybrid
      - local: in_translation
        title: GraniteMoeShared
      - local: in_translation
        title: Helium
      - local: in_translation
        title: HerBERT
      - local: in_translation
        title: HGNet-V2
      - local: in_translation
        title: I-BERT
      - local: in_translation
        title: Jamba
      - local: in_translation
        title: JetMoe
      - local: in_translation
        title: Jukebox
      - local: in_translation
        title: LED
      - local: in_translation
>>>>>>> 6dfd561d
        title: LFM2
      - local: model_doc/llama
        title: LLaMA
      - local: model_doc/llama2
        title: Llama2
      - local: model_doc/llama3
        title: Llama3
<<<<<<< HEAD
      - local: in_translation
        title: Longformer
      - local: in_translation
        title: LongT5
      - local: in_translation
        title: LUKE
      - local: in_translation
        title: M2M100
      - local: in_translation
=======
      - local: in_translation
        title: Longformer
      - local: in_translation
        title: LongT5
      - local: in_translation
        title: LUKE
      - local: in_translation
        title: M2M100
      - local: in_translation
>>>>>>> 6dfd561d
        title: MADLAD-400
      - local: model_doc/mamba
        title: Mamba
      - local: model_doc/mamba2
        title: Mamba2
      - local: model_doc/marian
        title: MarianMT
      - local: in_translation
        title: MarkupLM
<<<<<<< HEAD
      - local: in_translation
        title: MBart and MBart-50
      - local: in_translation
        title: MEGA
      - local: in_translation
        title: MegatronBERT
      - local: in_translation
        title: MegatronGPT2
      - local: in_translation
=======
      - local: in_translation
        title: MBart and MBart-50
      - local: in_translation
        title: MEGA
      - local: in_translation
        title: MegatronBERT
      - local: in_translation
        title: MegatronGPT2
      - local: in_translation
>>>>>>> 6dfd561d
        title: MiniMax
      - local: model_doc/mistral
        title: Mistral
      - local: in_translation
        title: Mixtral
      - local: in_translation
        title: mLUKE
      - local: in_translation
        title: MobileBERT
      - local: in_translation
        title: ModernBert
      - local: in_translation
        title: ModernBERTDecoder
      - local: in_translation
        title: MPNet
      - local: in_translation
        title: MPT
      - local: in_translation
        title: MRA
      - local: in_translation
        title: MT5
      - local: in_translation
        title: MVP
      - local: in_translation
        title: myt5
<<<<<<< HEAD
      - local: in_translation
        title: Nemotron
      - local: in_translation
        title: NEZHA
      - local: in_translation
        title: NLLB
      - local: in_translation
        title: NLLB-MoE
      - local: in_translation
        title: Nyströmformer
      - local: in_translation
        title: OLMo
      - local: in_translation
        title: OLMo2
      - local: in_translation
        title: OLMoE
      - local: in_translation
        title: Open-Llama
      - local: in_translation
        title: OPT
      - local: in_translation
        title: Pegasus
      - local: in_translation
        title: PEGASUS-X
      - local: in_translation
        title: Persimmon
      - local: in_translation
        title: Phi
      - local: in_translation
        title: Phi-3
      - local: in_translation
        title: PhiMoE
      - local: in_translation
=======
      - local: in_translation
        title: Nemotron
      - local: in_translation
        title: NEZHA
      - local: in_translation
        title: NLLB
      - local: in_translation
        title: NLLB-MoE
      - local: in_translation
        title: Nyströmformer
      - local: in_translation
        title: OLMo
      - local: in_translation
        title: OLMo2
      - local: in_translation
        title: OLMoE
      - local: in_translation
        title: Open-Llama
      - local: in_translation
        title: OPT
      - local: in_translation
        title: Pegasus
      - local: in_translation
        title: PEGASUS-X
      - local: in_translation
        title: Persimmon
      - local: in_translation
        title: Phi
      - local: in_translation
        title: Phi-3
      - local: in_translation
        title: PhiMoE
      - local: in_translation
>>>>>>> 6dfd561d
        title: PhoBERT
      - local: in_translation
        title: PLBart
      - local: in_translation
        title: ProphetNet
      - local: in_translation
        title: QDQBert
      - local: in_translation
        title: Qwen2
      - local: in_translation
        title: Qwen2MoE
      - local: in_translation
        title: Qwen3
      - local: in_translation
        title: Qwen3MoE
      - local: model_doc/rag
        title: RAG
      - local: in_translation
        title: REALM
      - local: in_translation
        title: RecurrentGemma
      - local: in_translation
        title: Reformer
      - local: in_translation
        title: RemBERT
      - local: in_translation
        title: RetriBERT
      - local: model_doc/roberta
        title: RoBERTa
      - local: in_translation
        title: RoBERTa-PreLayerNorm
      - local: in_translation
        title: RoCBert
      - local: in_translation
        title: RoFormer
      - local: in_translation
        title: RWKV
      - local: in_translation
        title: Splinter
      - local: in_translation
        title: SqueezeBERT
      - local: in_translation
        title: StableLm
      - local: in_translation
        title: Starcoder2
      - local: in_translation
        title: SwitchTransformers
      - local: in_translation
        title: T5
      - local: in_translation
        title: T5Gemma
      - local: in_translation
        title: T5v1.1
      - local: in_translation
        title: TAPEX
      - local: in_translation
        title: Transformer XL
      - local: in_translation
        title: UL2
      - local: in_translation
        title: UMT5
      - local: in_translation
        title: X-MOD
      - local: in_translation
        title: XGLM
      - local: in_translation
        title: XLM
      - local: in_translation
        title: XLM-ProphetNet
      - local: in_translation
        title: XLM-RoBERTa
      - local: in_translation
        title: XLM-RoBERTa-XL
      - local: in_translation
        title: XLM-V
      - local: in_translation
        title: XLNet
      - local: in_translation
        title: YOSO
<<<<<<< HEAD
      - local: in_translation
        title: Zamba
      - local: in_translation
        title: Zamba2
      title: 텍스트 모델
    - sections:
      - local: in_translation
        title: Aimv2
      - local: in_translation
        title: BEiT
      - local: in_translation
        title: BiT
      - local: in_translation
        title: Conditional DETR
      - local: in_translation
        title: ConvNeXT
      - local: in_translation
        title: ConvNeXTV2
      - local: in_translation
        title: CvT
      - local: in_translation
        title: D-FINE
      - local: in_translation
        title: DAB-DETR
      - local: in_translation
        title: DeepSeek-V2
      - local: in_translation
        title: Deformable DETR
      - local: in_translation
        title: DeiT
      - local: in_translation
        title: Depth Anything
      - local: in_translation
        title: Depth Anything V2
      - local: in_translation
        title: DepthPro
      - local: in_translation
        title: DETA
      - local: in_translation
        title: DETR
      - local: in_translation
        title: DiNAT
      - local: in_translation
        title: DINOV2
      - local: in_translation
        title: DINOv2 with Registers
      - local: in_translation
        title: DiT
      - local: in_translation
        title: DPT
      - local: in_translation
        title: EfficientFormer
      - local: in_translation
        title: EfficientNet
      - local: in_translation
        title: EoMT
      - local: in_translation
        title: FocalNet
      - local: in_translation
        title: GLPN
      - local: in_translation
        title: Hiera
      - local: in_translation
        title: I-JEPA
      - local: in_translation
        title: ImageGPT
      - local: in_translation
        title: LeViT
      - local: in_translation
        title: LightGlue
      - local: in_translation
        title: Mask2Former
      - local: in_translation
        title: MaskFormer
      - local: in_translation
        title: MLCD
      - local: in_translation
        title: MobileNetV1
      - local: in_translation
        title: MobileNetV2
      - local: in_translation
        title: MobileViT
      - local: in_translation
        title: MobileViTV2
      - local: in_translation
        title: NAT
      - local: in_translation
        title: PoolFormer
      - local: in_translation
        title: Prompt Depth Anything
      - local: in_translation
        title: Pyramid Vision Transformer (PVT)
      - local: in_translation
        title: Pyramid Vision Transformer v2 (PVTv2)
      - local: in_translation
        title: RegNet
      - local: in_translation
        title: ResNet
      - local: in_translation
=======
      - local: in_translation
        title: Zamba
      - local: in_translation
        title: Zamba2
      title: 텍스트 모델
    - sections:
      - local: in_translation
        title: Aimv2
      - local: in_translation
        title: BEiT
      - local: in_translation
        title: BiT
      - local: in_translation
        title: Conditional DETR
      - local: in_translation
        title: ConvNeXT
      - local: in_translation
        title: ConvNeXTV2
      - local: in_translation
        title: CvT
      - local: in_translation
        title: D-FINE
      - local: in_translation
        title: DAB-DETR
      - local: in_translation
        title: DeepSeek-V2
      - local: in_translation
        title: Deformable DETR
      - local: in_translation
        title: DeiT
      - local: in_translation
        title: Depth Anything
      - local: in_translation
        title: Depth Anything V2
      - local: in_translation
        title: DepthPro
      - local: in_translation
        title: DETA
      - local: in_translation
        title: DETR
      - local: in_translation
        title: DiNAT
      - local: in_translation
        title: DINOV2
      - local: in_translation
        title: DINOv2 with Registers
      - local: in_translation
        title: DiT
      - local: in_translation
        title: DPT
      - local: in_translation
        title: EfficientFormer
      - local: in_translation
        title: EfficientNet
      - local: in_translation
        title: EoMT
      - local: in_translation
        title: FocalNet
      - local: in_translation
        title: GLPN
      - local: in_translation
        title: Hiera
      - local: in_translation
        title: I-JEPA
      - local: in_translation
        title: ImageGPT
      - local: in_translation
        title: LeViT
      - local: in_translation
        title: LightGlue
      - local: in_translation
        title: Mask2Former
      - local: in_translation
        title: MaskFormer
      - local: in_translation
        title: MLCD
      - local: in_translation
        title: MobileNetV1
      - local: in_translation
        title: MobileNetV2
      - local: in_translation
        title: MobileViT
      - local: in_translation
        title: MobileViTV2
      - local: in_translation
        title: NAT
      - local: in_translation
        title: PoolFormer
      - local: in_translation
        title: Prompt Depth Anything
      - local: in_translation
        title: Pyramid Vision Transformer (PVT)
      - local: in_translation
        title: Pyramid Vision Transformer v2 (PVTv2)
      - local: in_translation
        title: RegNet
      - local: in_translation
        title: ResNet
      - local: in_translation
>>>>>>> 6dfd561d
        title: RT-DETR
      - local: in_translation
        title: RT-DETRv2
      - local: in_translation
        title: SegFormer
      - local: in_translation
        title: SegGpt
      - local: in_translation
        title: SuperGlue
      - local: in_translation
        title: SuperPoint
      - local: in_translation
        title: SwiftFormer
      - local: model_doc/swin
        title: Swin Transformer
      - local: model_doc/swinv2
        title: Swin Transformer V2
      - local: model_doc/swin2sr
        title: Swin2SR
      - local: in_translation
        title: Table Transformer
<<<<<<< HEAD
      - local: in_translation
        title: TextNet
      - local: in_translation
        title: Timm Wrapper
      - local: in_translation
        title: UperNet
      - local: in_translation
=======
      - local: in_translation
        title: TextNet
      - local: in_translation
        title: Timm Wrapper
      - local: in_translation
        title: UperNet
      - local: in_translation
>>>>>>> 6dfd561d
        title: VAN
      - local: model_doc/vit
        title: Vision Transformer (ViT)
      - local: in_translation
        title: ViT Hybrid
      - local: in_translation
        title: ViTDet
      - local: in_translation
        title: ViTMAE
      - local: in_translation
        title: ViTMatte
      - local: in_translation
        title: ViTMSN
      - local: in_translation
        title: ViTPose
      - local: in_translation
        title: YOLOS
      - local: in_translation
        title: ZoeDepth
      title: 비전 모델
    - sections:
      - local: in_translation
        title: Audio Spectrogram Transformer
      - local: in_translation
        title: Bark
      - local: in_translation
        title: CLAP
      - local: in_translation
        title: CSM
      - local: in_translation
        title: dac
<<<<<<< HEAD
      - local: in_translation
        title: Dia
      - local: in_translation
        title: EnCodec
      - local: in_translation
        title: FastSpeech2Conformer
      - local: in_translation
        title: GraniteSpeech
      - local: in_translation
        title: Hubert
      - local: in_translation
        title: Kyutai Speech-To-Text
      - local: in_translation
        title: MCTCT
      - local: in_translation
        title: Mimi
      - local: in_translation
        title: MMS
      - local: in_translation
        title: Moonshine
      - local: in_translation
        title: Moshi
      - local: in_translation
        title: MusicGen
      - local: in_translation
        title: MusicGen Melody
      - local: in_translation
        title: Pop2Piano
      - local: in_translation
        title: Seamless-M4T
      - local: in_translation
        title: SeamlessM4T-v2
      - local: in_translation
        title: SEW
      - local: in_translation
        title: SEW-D
      - local: in_translation
=======
      - local: in_translation
        title: Dia
      - local: in_translation
        title: EnCodec
      - local: in_translation
        title: FastSpeech2Conformer
      - local: in_translation
        title: GraniteSpeech
      - local: in_translation
        title: Hubert
      - local: in_translation
        title: Kyutai Speech-To-Text
      - local: in_translation
        title: MCTCT
      - local: in_translation
        title: Mimi
      - local: in_translation
        title: MMS
      - local: in_translation
        title: Moonshine
      - local: in_translation
        title: Moshi
      - local: in_translation
        title: MusicGen
      - local: in_translation
        title: MusicGen Melody
      - local: in_translation
        title: Pop2Piano
      - local: in_translation
        title: Seamless-M4T
      - local: in_translation
        title: SeamlessM4T-v2
      - local: in_translation
        title: SEW
      - local: in_translation
        title: SEW-D
      - local: in_translation
>>>>>>> 6dfd561d
        title: Speech2Text
      - local: in_translation
        title: Speech2Text2
      - local: in_translation
        title: SpeechT5
      - local: in_translation
        title: UniSpeech
      - local: in_translation
        title: UniSpeech-SAT
      - local: in_translation
        title: UnivNet
      - local: in_translation
        title: VITS
      - local: in_translation
        title: Wav2Vec2
      - local: in_translation
        title: Wav2Vec2-BERT
      - local: in_translation
        title: Wav2Vec2-Conformer
      - local: in_translation
        title: Wav2Vec2Phoneme
      - local: in_translation
        title: WavLM
      - local: model_doc/whisper
        title: Whisper
      - local: in_translation
        title: XLS-R
      - local: in_translation
        title: XLSR-Wav2Vec2
      title: 오디오 모델
    - sections:
      - local: model_doc/timesformer
        title: TimeSformer
      - local: in_translation
        title: V-JEPA 2
      - local: in_translation
        title: VideoMAE
      - local: model_doc/vivit
        title: ViViT
      title: 비디오 모델
    - sections:
      - local: in_translation
        title: ALIGN
      - local: model_doc/altclip
        title: AltCLIP
      - local: in_translation
        title: Aria
      - local: in_translation
        title: AyaVision
      - local: model_doc/blip
        title: BLIP
      - local: model_doc/blip-2
        title: BLIP-2
      - local: in_translation
        title: BridgeTower
      - local: in_translation
        title: BROS
      - local: model_doc/chameleon
        title: Chameleon
      - local: in_translation
        title: Chinese-CLIP
      - local: model_doc/clip
        title: CLIP
      - local: in_translation
        title: CLIPSeg
      - local: in_translation
        title: CLVP
      - local: in_translation
        title: ColPali
      - local: in_translation
        title: ColQwen2
      - local: in_translation
        title: Data2Vec
      - local: in_translation
        title: DePlot
      - local: in_translation
        title: Donut
      - local: in_translation
        title: Emu3
      - local: in_translation
        title: FLAVA
      - local: in_translation
        title: Gemma3
      - local: in_translation
        title: Gemma3n
      - local: in_translation
        title: GIT
      - local: in_translation
        title: glm4v
      - local: in_translation
        title: GOT-OCR2
      - local: in_translation
        title: GraniteVision
      - local: in_translation
        title: Grounding DINO
      - local: in_translation
        title: GroupViT
      - local: in_translation
        title: IDEFICS
      - local: in_translation
        title: Idefics2
      - local: in_translation
        title: Idefics3
      - local: in_translation
        title: InstructBLIP
      - local: in_translation
        title: InstructBlipVideo
      - local: in_translation
        title: InternVL
      - local: in_translation
        title: Janus
      - local: in_translation
        title: KOSMOS-2
      - local: in_translation
        title: LayoutLM
      - local: in_translation
        title: LayoutLMV2
      - local: in_translation
        title: LayoutLMV3
      - local: in_translation
        title: LayoutXLM
      - local: in_translation
        title: LiLT
      - local: in_translation
        title: Llama4
      - local: in_translation
        title: Llava
      - local: in_translation
        title: LLaVA-NeXT
      - local: in_translation
        title: LLaVa-NeXT-Video
      - local: in_translation
        title: LLaVA-Onevision
      - local: in_translation
        title: LXMERT
      - local: in_translation
        title: MatCha
      - local: in_translation
        title: MGP-STR
      - local: in_translation
        title: Mistral3
      - local: in_translation
        title: mllama
      - local: in_translation
        title: Nougat
      - local: in_translation
        title: OmDet-Turbo
      - local: in_translation
        title: OneFormer
      - local: in_translation
        title: OWL-ViT
      - local: in_translation
        title: OWLv2
      - local: model_doc/paligemma
        title: PaliGemma
      - local: in_translation
        title: Perceiver
      - local: in_translation
        title: PerceptionLM
      - local: in_translation
        title: Phi4 Multimodal
      - local: in_translation
        title: Pix2Struct
      - local: in_translation
        title: Pixtral
      - local: in_translation
        title: Qwen2.5-Omni
      - local: in_translation
        title: Qwen2.5-VL
      - local: in_translation
        title: Qwen2Audio
      - local: model_doc/qwen2_vl
        title: Qwen2VL
      - local: in_translation
        title: Segment Anything
      - local: in_translation
        title: Segment Anything High Quality
      - local: in_translation
        title: ShieldGemma2
      - local: model_doc/siglip
        title: SigLIP
      - local: in_translation
        title: SigLIP2
      - local: in_translation
        title: SmolLM3
      - local: in_translation
        title: SmolVLM
      - local: in_translation
        title: Speech Encoder Decoder Models
      - local: in_translation
        title: TAPAS
      - local: in_translation
        title: TrOCR
      - local: in_translation
        title: TVLT
      - local: model_doc/tvp
        title: TVP
      - local: in_translation
        title: UDOP
      - local: in_translation
        title: VideoLlava
      - local: in_translation
        title: ViLT
      - local: in_translation
        title: VipLlava
      - local: in_translation
        title: Vision Encoder Decoder Models
      - local: in_translation
        title: Vision Text Dual Encoder
      - local: in_translation
        title: VisualBERT
      - local: in_translation
        title: Voxtral
      - local: in_translation
        title: X-CLIP
      title: 멀티모달 모델
    - sections:
      - local: in_translation
        title: Decision Transformer
      - local: model_doc/trajectory_transformer
        title: Trajectory Transformer
      title: 강화학습 모델
    - sections:
      - local: model_doc/autoformer
        title: Autoformer
      - local: model_doc/informer
        title: Informer
      - local: model_doc/patchtsmixer
        title: PatchTSMixer
      - local: model_doc/patchtst
        title: PatchTST
      - local: model_doc/time_series_transformer
        title: Time Series Transformer
      - local: in_translation
        title: TimesFM
      title: 시게열 모델
    - sections:
      - local: model_doc/graphormer
        title: Graphormer
      title: 그래프 모델
    title: 모델
  - sections:
    - local: internal/modeling_utils
      title: 사용자 정의 레이어 및 유틸리티
    - local: in_translation
      title: (번역중) Utilities for Model Debugging
    - local: internal/pipelines_utils
      title: 파이프라인을 위한 유틸리티
    - local: internal/tokenization_utils
      title: 토크나이저를 위한 유틸리티
    - local: internal/trainer_utils
      title: Trainer를 위한 유틸리티
    - local: internal/generation_utils
      title: 생성을 위한 유틸리티
    - local: internal/image_processing_utils
      title: 이미지 프로세서를 위한 유틸리티
    - local: internal/audio_utils
      title: 오디오 처리를 위한 유틸리티
    - local: internal/file_utils
      title: 일반 유틸리티
    - local: in_translation
      title: (번역중) Importing Utilities
    - local: internal/time_series_utils
      title: 시계열을 위한 유틸리티
    title: 내부 헬퍼(Internal helpers)
  - sections:
    - local: in_translation
      title: (번역중)Environment Variables
    title: Reference
  title: API<|MERGE_RESOLUTION|>--- conflicted
+++ resolved
@@ -334,13 +334,8 @@
       title: 모델 출력
     - local: main_classes/peft
       title: PEFT
-<<<<<<< HEAD
     - local: main_classes/pipelines
       title: 파이프라인
-=======
-    - local: in_translation
-      title: (번역중) Pipelines
->>>>>>> 6dfd561d
     - local: main_classes/tokenizer
       title: 토크나이저
     - local: main_classes/quantization
@@ -364,15 +359,9 @@
     - sections:
       - local: model_doc/albert
         title: ALBERT
-<<<<<<< HEAD
       - local: in_translation
         title: Arcee
       - local: in_translation
-=======
-      - local: in_translation
-        title: Arcee
-      - local: in_translation
->>>>>>> 6dfd561d
         title: Bamba
       - local: model_doc/bart
         title: BART
@@ -396,7 +385,6 @@
         title: BioGpt
       - local: in_translation
         title: BitNet
-<<<<<<< HEAD
       - local: in_translation
         title: Blenderbot
       - local: in_translation
@@ -410,21 +398,6 @@
       - local: in_translation
         title: CamemBERT
       - local: in_translation
-=======
-      - local: in_translation
-        title: Blenderbot
-      - local: in_translation
-        title: Blenderbot Small
-      - local: in_translation
-        title: BLOOM
-      - local: in_translation
-        title: BORT
-      - local: in_translation
-        title: ByT5
-      - local: in_translation
-        title: CamemBERT
-      - local: in_translation
->>>>>>> 6dfd561d
         title: CANINE
       - local: model_doc/codegen
         title: CodeGen
@@ -456,19 +429,11 @@
         title: DiffLlama
       - local: in_translation
         title: DistilBERT
-<<<<<<< HEAD
       - local: in_translation
         title: Doge
       - local: in_translation
         title: dots1
       - local: in_translation
-=======
-      - local: in_translation
-        title: Doge
-      - local: in_translation
-        title: dots1
-      - local: in_translation
->>>>>>> 6dfd561d
         title: DPR
       - local: model_doc/electra
         title: ELECTRA
@@ -482,7 +447,6 @@
         title: ESM
       - local: model_doc/exaone4
         title: EXAONE-4.0
-<<<<<<< HEAD
       - local: in_translation
         title: Falcon
       - local: in_translation
@@ -504,29 +468,6 @@
       - local: in_translation
         title: Funnel Transformer
       - local: in_translation
-=======
-      - local: in_translation
-        title: Falcon
-      - local: in_translation
-        title: Falcon3
-      - local: in_translation
-        title: FalconH1
-      - local: in_translation
-        title: FalconMamba
-      - local: in_translation
-        title: FLAN-T5
-      - local: in_translation
-        title: FLAN-UL2
-      - local: in_translation
-        title: FlauBERT
-      - local: in_translation
-        title: FNet
-      - local: in_translation
-        title: FSMT
-      - local: in_translation
-        title: Funnel Transformer
-      - local: in_translation
->>>>>>> 6dfd561d
         title: Fuyu
       - local: model_doc/gemma
         title: Gemma
@@ -556,7 +497,6 @@
         title: GPTSw3
       - local: in_translation
         title: Granite
-<<<<<<< HEAD
       - local: in_translation
         title: GraniteMoe
       - local: in_translation
@@ -580,31 +520,6 @@
       - local: in_translation
         title: LED
       - local: in_translation
-=======
-      - local: in_translation
-        title: GraniteMoe
-      - local: in_translation
-        title: GraniteMoeHybrid
-      - local: in_translation
-        title: GraniteMoeShared
-      - local: in_translation
-        title: Helium
-      - local: in_translation
-        title: HerBERT
-      - local: in_translation
-        title: HGNet-V2
-      - local: in_translation
-        title: I-BERT
-      - local: in_translation
-        title: Jamba
-      - local: in_translation
-        title: JetMoe
-      - local: in_translation
-        title: Jukebox
-      - local: in_translation
-        title: LED
-      - local: in_translation
->>>>>>> 6dfd561d
         title: LFM2
       - local: model_doc/llama
         title: LLaMA
@@ -612,7 +527,6 @@
         title: Llama2
       - local: model_doc/llama3
         title: Llama3
-<<<<<<< HEAD
       - local: in_translation
         title: Longformer
       - local: in_translation
@@ -622,17 +536,6 @@
       - local: in_translation
         title: M2M100
       - local: in_translation
-=======
-      - local: in_translation
-        title: Longformer
-      - local: in_translation
-        title: LongT5
-      - local: in_translation
-        title: LUKE
-      - local: in_translation
-        title: M2M100
-      - local: in_translation
->>>>>>> 6dfd561d
         title: MADLAD-400
       - local: model_doc/mamba
         title: Mamba
@@ -642,7 +545,6 @@
         title: MarianMT
       - local: in_translation
         title: MarkupLM
-<<<<<<< HEAD
       - local: in_translation
         title: MBart and MBart-50
       - local: in_translation
@@ -652,17 +554,6 @@
       - local: in_translation
         title: MegatronGPT2
       - local: in_translation
-=======
-      - local: in_translation
-        title: MBart and MBart-50
-      - local: in_translation
-        title: MEGA
-      - local: in_translation
-        title: MegatronBERT
-      - local: in_translation
-        title: MegatronGPT2
-      - local: in_translation
->>>>>>> 6dfd561d
         title: MiniMax
       - local: model_doc/mistral
         title: Mistral
@@ -688,7 +579,6 @@
         title: MVP
       - local: in_translation
         title: myt5
-<<<<<<< HEAD
       - local: in_translation
         title: Nemotron
       - local: in_translation
@@ -722,41 +612,6 @@
       - local: in_translation
         title: PhiMoE
       - local: in_translation
-=======
-      - local: in_translation
-        title: Nemotron
-      - local: in_translation
-        title: NEZHA
-      - local: in_translation
-        title: NLLB
-      - local: in_translation
-        title: NLLB-MoE
-      - local: in_translation
-        title: Nyströmformer
-      - local: in_translation
-        title: OLMo
-      - local: in_translation
-        title: OLMo2
-      - local: in_translation
-        title: OLMoE
-      - local: in_translation
-        title: Open-Llama
-      - local: in_translation
-        title: OPT
-      - local: in_translation
-        title: Pegasus
-      - local: in_translation
-        title: PEGASUS-X
-      - local: in_translation
-        title: Persimmon
-      - local: in_translation
-        title: Phi
-      - local: in_translation
-        title: Phi-3
-      - local: in_translation
-        title: PhiMoE
-      - local: in_translation
->>>>>>> 6dfd561d
         title: PhoBERT
       - local: in_translation
         title: PLBart
@@ -836,7 +691,6 @@
         title: XLNet
       - local: in_translation
         title: YOSO
-<<<<<<< HEAD
       - local: in_translation
         title: Zamba
       - local: in_translation
@@ -936,107 +790,6 @@
       - local: in_translation
         title: ResNet
       - local: in_translation
-=======
-      - local: in_translation
-        title: Zamba
-      - local: in_translation
-        title: Zamba2
-      title: 텍스트 모델
-    - sections:
-      - local: in_translation
-        title: Aimv2
-      - local: in_translation
-        title: BEiT
-      - local: in_translation
-        title: BiT
-      - local: in_translation
-        title: Conditional DETR
-      - local: in_translation
-        title: ConvNeXT
-      - local: in_translation
-        title: ConvNeXTV2
-      - local: in_translation
-        title: CvT
-      - local: in_translation
-        title: D-FINE
-      - local: in_translation
-        title: DAB-DETR
-      - local: in_translation
-        title: DeepSeek-V2
-      - local: in_translation
-        title: Deformable DETR
-      - local: in_translation
-        title: DeiT
-      - local: in_translation
-        title: Depth Anything
-      - local: in_translation
-        title: Depth Anything V2
-      - local: in_translation
-        title: DepthPro
-      - local: in_translation
-        title: DETA
-      - local: in_translation
-        title: DETR
-      - local: in_translation
-        title: DiNAT
-      - local: in_translation
-        title: DINOV2
-      - local: in_translation
-        title: DINOv2 with Registers
-      - local: in_translation
-        title: DiT
-      - local: in_translation
-        title: DPT
-      - local: in_translation
-        title: EfficientFormer
-      - local: in_translation
-        title: EfficientNet
-      - local: in_translation
-        title: EoMT
-      - local: in_translation
-        title: FocalNet
-      - local: in_translation
-        title: GLPN
-      - local: in_translation
-        title: Hiera
-      - local: in_translation
-        title: I-JEPA
-      - local: in_translation
-        title: ImageGPT
-      - local: in_translation
-        title: LeViT
-      - local: in_translation
-        title: LightGlue
-      - local: in_translation
-        title: Mask2Former
-      - local: in_translation
-        title: MaskFormer
-      - local: in_translation
-        title: MLCD
-      - local: in_translation
-        title: MobileNetV1
-      - local: in_translation
-        title: MobileNetV2
-      - local: in_translation
-        title: MobileViT
-      - local: in_translation
-        title: MobileViTV2
-      - local: in_translation
-        title: NAT
-      - local: in_translation
-        title: PoolFormer
-      - local: in_translation
-        title: Prompt Depth Anything
-      - local: in_translation
-        title: Pyramid Vision Transformer (PVT)
-      - local: in_translation
-        title: Pyramid Vision Transformer v2 (PVTv2)
-      - local: in_translation
-        title: RegNet
-      - local: in_translation
-        title: ResNet
-      - local: in_translation
->>>>>>> 6dfd561d
         title: RT-DETR
       - local: in_translation
         title: RT-DETRv2
@@ -1058,7 +811,6 @@
         title: Swin2SR
       - local: in_translation
         title: Table Transformer
-<<<<<<< HEAD
       - local: in_translation
         title: TextNet
       - local: in_translation
@@ -1066,15 +818,6 @@
       - local: in_translation
         title: UperNet
       - local: in_translation
-=======
-      - local: in_translation
-        title: TextNet
-      - local: in_translation
-        title: Timm Wrapper
-      - local: in_translation
-        title: UperNet
-      - local: in_translation
->>>>>>> 6dfd561d
         title: VAN
       - local: model_doc/vit
         title: Vision Transformer (ViT)
@@ -1106,7 +849,6 @@
         title: CSM
       - local: in_translation
         title: dac
-<<<<<<< HEAD
       - local: in_translation
         title: Dia
       - local: in_translation
@@ -1144,45 +886,6 @@
       - local: in_translation
         title: SEW-D
       - local: in_translation
-=======
-      - local: in_translation
-        title: Dia
-      - local: in_translation
-        title: EnCodec
-      - local: in_translation
-        title: FastSpeech2Conformer
-      - local: in_translation
-        title: GraniteSpeech
-      - local: in_translation
-        title: Hubert
-      - local: in_translation
-        title: Kyutai Speech-To-Text
-      - local: in_translation
-        title: MCTCT
-      - local: in_translation
-        title: Mimi
-      - local: in_translation
-        title: MMS
-      - local: in_translation
-        title: Moonshine
-      - local: in_translation
-        title: Moshi
-      - local: in_translation
-        title: MusicGen
-      - local: in_translation
-        title: MusicGen Melody
-      - local: in_translation
-        title: Pop2Piano
-      - local: in_translation
-        title: Seamless-M4T
-      - local: in_translation
-        title: SeamlessM4T-v2
-      - local: in_translation
-        title: SEW
-      - local: in_translation
-        title: SEW-D
-      - local: in_translation
->>>>>>> 6dfd561d
         title: Speech2Text
       - local: in_translation
         title: Speech2Text2
