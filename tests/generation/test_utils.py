--- conflicted
+++ resolved
@@ -1544,13 +1544,9 @@
                     )
 
     @pytest.mark.generate
-<<<<<<< HEAD
-    def test_generate_from_inputs_embeds(self):
-        """Tests that we can generate from `inputs_embeds` instead of `input_ids` in LLMs, VLMs, etc"""
-=======
     @parameterized.expand([(1,), (2,)])
-    def test_generate_from_inputs_embeds_decoder_only(self, num_beams):
->>>>>>> 655bec2d
+    def test_generate_from_inputs_embeds(self, num_beams):
+      """Tests that we can generate from `inputs_embeds` instead of `input_ids` in LLMs, VLMs, etc"""
         # When supported, tests that the decoder model can generate from `inputs_embeds` instead of `input_ids`
         # if fails, you should probably update the `prepare_inputs_for_generation` function
         for model_class in self.all_generative_model_classes:
