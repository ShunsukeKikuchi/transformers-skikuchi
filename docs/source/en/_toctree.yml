- sections:
  - local: index
    title: Transformers
  - local: installation
    title: Installation
  - local: quicktour
    title: Quickstart
  title: Get started
- isExpanded: false
  sections:
  - sections:
    - local: models
      title: Loading models
    - local: custom_models
      title: Customizing models
    - local: how_to_hack_models
      title: Customizing model components
    - local: model_sharing
      title: Sharing
    - local: modular_transformers
      title: Contributing a new model to Transformers
    - local: add_new_model
      title: Legacy model contribution
    - local: auto_docstring
      title: Documenting a model
    - local: attention_interface
      title: Customizing attention function
    title: Models
  - sections:
    - local: fast_tokenizers
      title: Tokenizers
    - local: image_processors
      title: Image processors
    - local: video_processors
      title: Video processors
    - local: backbones
      title: Backbones
    - local: feature_extractors
      title: Feature extractors
    - local: processors
      title: Processors
    - local: tokenizer_summary
      title: Summary of the tokenizers
    - local: pad_truncation
      title: Padding and truncation
    title: Preprocessors
  title: Base classes
- isExpanded: false
  sections:
  - sections:
    - local: pipeline_tutorial
      title: Pipeline
    - local: pipeline_gradio
      title: Machine learning apps
    - local: pipeline_webserver
      title: Web server inference
    - local: add_new_pipeline
      title: Adding a new pipeline
    title: Pipeline API
  - sections:
    - local: llm_tutorial
      title: Text generation
    - local: generation_strategies
      title: Generation strategies
    - local: generation_features
      title: Generation features
    - local: tasks/prompting
      title: Prompt engineering
    - local: llm_optims
      title: Optimizing inference
    - local: cache_explanation
      title: Caching
    - local: kv_cache
      title: KV cache strategies
    - local: serving
      title: Serving
    - local: llm_tutorial_optimization
      title: Getting the most out of LLMs
    - local: perplexity
      title: Perplexity of fixed-length models
    title: LLMs
  - sections:
    - local: conversations
      title: Chat basics
    - local: chat_templating
      title: Templates
    - local: chat_templating_multimodal
      title: Multimodal templates
    - local: chat_templating_writing
      title: Template writing
    - local: chat_extras
      title: Tools and RAG
    title: Chat with models
  - sections:
    - local: perf_torch_compile
      title: torch.compile
    - local: perf_infer_gpu_one
      title: GPU
    - local: perf_infer_gpu_multi
      title: Distributed inference
    - local: perf_infer_cpu
      title: CPU
    - local: tf_xla
      title: XLA
    title: Optimization
  - local: agents
    title: Agents
  - local: tools
    title: Tools
  title: Inference
- isExpanded: false
  sections:
  - sections:
    - local: trainer
      title: Trainer
    - local: training
      title: Fine-tuning
    - local: optimizers
      title: Optimizers
    - local: hpo_train
      title: Hyperparameter search
    title: Trainer API
  - sections:
    - local: accelerator_selection
      title: Accelerator selection
    - local: accelerate
      title: Accelerate
    - local: fsdp
      title: FullyShardedDataParallel
    - local: deepspeed
      title: DeepSpeed
    - local: debugging
      title: Multi-GPU debugging
    - local: perf_train_cpu_many
      title: Distributed CPUs
    - local: perf_train_gpu_many
      title: Parallelism methods
    title: Distributed training
  - sections:
    - local: perf_train_gpu_one
      title: GPU
    - local: perf_train_cpu
      title: CPU
    - local: perf_train_tpu_tf
      title: TPU
    - local: perf_train_special
      title: Apple Silicon
    - local: perf_train_gaudi
      title: Intel Gaudi
    - local: perf_hardware
      title: Build your own machine
    title: Hardware
  - local: peft
    title: PEFT
  - local: model_memory_anatomy
    title: Model training anatomy
  title: Training
- isExpanded: false
  sections:
  - local: quantization/overview
    title: Overview
  - local: quantization/selecting
    title: Selecting a quantization method
  - local: quantization/concept_guide
    title: Quantization concepts
  - local: quantization/aqlm
    title: AQLM
  - local: quantization/auto_round
    title: AutoRound
  - local: quantization/awq
    title: AWQ
  - local: quantization/bitnet
    title: BitNet
  - local: quantization/bitsandbytes
    title: bitsandbytes
  - local: quantization/compressed_tensors
    title: compressed-tensors
  - local: quantization/eetq
    title: EETQ
  - local: quantization/fbgemm_fp8
    title: FBGEMM
  - local: quantization/finegrained_fp8
    title: Fine-grained FP8
  - local: gguf
    title: GGUF
  - local: quantization/gptq
    title: GPTQ
  - local: quantization/higgs
    title: HIGGS
  - local: quantization/hqq
    title: HQQ
  - local: quantization/optimum
    title: Optimum
  - local: quantization/quanto
    title: Quanto
  - local: quantization/quark
    title: Quark
  - local: quantization/torchao
    title: torchao
  - local: quantization/spqr
    title: SpQR
  - local: quantization/vptq
    title: VPTQ
  - local: quantization/contribute
    title: Contribute
  title: Quantization
- isExpanded: false
  sections:
  - local: serialization
    title: ONNX
  - local: tflite
    title: LiteRT
  - local: executorch
    title: ExecuTorch
  - local: torchscript
    title: TorchScript
  title: Export to production
- isExpanded: false
  sections:
  - sections:
    - sections:
      - local: tasks/sequence_classification
        title: Text classification
      - local: tasks/token_classification
        title: Token classification
      - local: tasks/question_answering
        title: Question answering
      - local: tasks/language_modeling
        title: Causal language modeling
      - local: tasks/masked_language_modeling
        title: Masked language modeling
      - local: tasks/translation
        title: Translation
      - local: tasks/summarization
        title: Summarization
      - local: tasks/multiple_choice
        title: Multiple choice
      title: Natural language processing
    - sections:
      - local: tasks/audio_classification
        title: Audio classification
      - local: tasks/asr
        title: Automatic speech recognition
      title: Audio
    - sections:
      - local: tasks/image_classification
        title: Image classification
      - local: tasks/semantic_segmentation
        title: Image segmentation
      - local: tasks/video_classification
        title: Video classification
      - local: tasks/object_detection
        title: Object detection
      - local: tasks/zero_shot_object_detection
        title: Zero-shot object detection
      - local: tasks/zero_shot_image_classification
        title: Zero-shot image classification
      - local: tasks/monocular_depth_estimation
        title: Depth estimation
      - local: tasks/image_to_image
        title: Image-to-Image
      - local: tasks/image_feature_extraction
        title: Image Feature Extraction
      - local: tasks/mask_generation
        title: Mask Generation
      - local: tasks/keypoint_detection
        title: Keypoint detection
      - local: tasks/knowledge_distillation_for_image_classification
        title: Knowledge Distillation for Computer Vision
      title: Computer vision
    - sections:
      - local: tasks/image_captioning
        title: Image captioning
      - local: tasks/document_question_answering
        title: Document Question Answering
      - local: tasks/visual_question_answering
        title: Visual Question Answering
      - local: tasks/text-to-speech
        title: Text to speech
      - local: tasks/idefics
        title: Image tasks with IDEFICS
      - local: tasks/image_text_to_text
        title: Image-text-to-text
      - local: tasks/video_text_to_text
        title: Video-text-to-text
      - local: tasks/visual_document_retrieval
        title: Visual Document Retrieval
      title: Multimodal
    title: Task recipes
  - local: run_scripts
    title: Training scripts
  - local: glossary
    title: Glossary
  - local: philosophy
    title: Philosophy
  - local: notebooks
    title: Notebooks with examples
  - local: community
    title: Community resources
  - local: troubleshooting
    title: Troubleshoot
  title: Resources
- isExpanded: false
  sections:
  - local: contributing
    title: Contribute to Transformers
  - local: testing
    title: Transformers model tests
  - local: pr_checks
    title: Pull request checks
  title: Contribute
- isExpanded: false
  sections:
  - sections:
    - local: model_doc/auto
      title: Auto Classes
    - local: main_classes/backbones
      title: Backbones
    - local: main_classes/callback
      title: Callbacks
    - local: main_classes/configuration
      title: Configuration
    - local: main_classes/data_collator
      title: Data Collator
    - local: main_classes/keras_callbacks
      title: Keras callbacks
    - local: main_classes/logging
      title: Logging
    - local: main_classes/model
      title: Models
    - local: main_classes/text_generation
      title: Text Generation
    - local: main_classes/onnx
      title: ONNX
    - local: main_classes/optimizer_schedules
      title: Optimization
    - local: main_classes/output
      title: Model outputs
    - local: main_classes/peft
      title: PEFT
    - local: main_classes/pipelines
      title: Pipelines
    - local: main_classes/processors
      title: Processors
    - local: main_classes/quantization
      title: Quantization
    - local: main_classes/tokenizer
      title: Tokenizer
    - local: main_classes/trainer
      title: Trainer
    - local: main_classes/deepspeed
      title: DeepSpeed
    - local: main_classes/executorch
      title: ExecuTorch
    - local: main_classes/feature_extractor
      title: Feature Extractor
    - local: main_classes/image_processor
      title: Image Processor
    - local: main_classes/video_processor
      title: Video Processor
    title: Main Classes
  - sections:
    - sections:
      - local: model_doc/albert
        title: ALBERT
      - local: model_doc/arcee
        title: Arcee
      - local: model_doc/bamba
        title: Bamba
      - local: model_doc/bart
        title: BART
      - local: model_doc/barthez
        title: BARThez
      - local: model_doc/bartpho
        title: BARTpho
      - local: model_doc/bert
        title: BERT
      - local: model_doc/bert-generation
        title: BertGeneration
      - local: model_doc/bert-japanese
        title: BertJapanese
      - local: model_doc/bertweet
        title: BERTweet
      - local: model_doc/big_bird
        title: BigBird
      - local: model_doc/bigbird_pegasus
        title: BigBirdPegasus
      - local: model_doc/biogpt
        title: BioGpt
      - local: model_doc/bitnet
        title: BitNet
      - local: model_doc/blenderbot
        title: Blenderbot
      - local: model_doc/blenderbot-small
        title: Blenderbot Small
      - local: model_doc/bloom
        title: BLOOM
      - local: model_doc/bort
        title: BORT
      - local: model_doc/byt5
        title: ByT5
      - local: model_doc/camembert
        title: CamemBERT
      - local: model_doc/canine
        title: CANINE
      - local: model_doc/codegen
        title: CodeGen
      - local: model_doc/code_llama
        title: CodeLlama
      - local: model_doc/cohere
        title: Cohere
      - local: model_doc/cohere2
        title: Cohere2
      - local: model_doc/convbert
        title: ConvBERT
      - local: model_doc/cpm
        title: CPM
      - local: model_doc/cpmant
        title: CPMANT
      - local: model_doc/ctrl
        title: CTRL
      - local: model_doc/dbrx
        title: DBRX
      - local: model_doc/deberta
        title: DeBERTa
      - local: model_doc/deberta-v2
        title: DeBERTa-v2
      - local: model_doc/deepseek_v3
        title: DeepSeek-V3
      - local: model_doc/dialogpt
        title: DialoGPT
      - local: model_doc/diffllama
        title: DiffLlama
      - local: model_doc/distilbert
        title: DistilBERT
      - local: model_doc/dots1
        title: dots1
      - local: model_doc/dpr
        title: DPR
      - local: model_doc/electra
        title: ELECTRA
      - local: model_doc/encoder-decoder
        title: Encoder Decoder Models
      - local: model_doc/ernie
        title: ERNIE
      - local: model_doc/ernie_m
        title: ErnieM
      - local: model_doc/esm
        title: ESM
      - local: model_doc/falcon
        title: Falcon
      - local: model_doc/falcon3
        title: Falcon3
      - local: model_doc/falcon_h1
        title: FalconH1
      - local: model_doc/falcon_mamba
        title: FalconMamba
      - local: model_doc/flan-t5
        title: FLAN-T5
      - local: model_doc/flan-ul2
        title: FLAN-UL2
      - local: model_doc/flaubert
        title: FlauBERT
      - local: model_doc/fnet
        title: FNet
      - local: model_doc/fsmt
        title: FSMT
      - local: model_doc/funnel
        title: Funnel Transformer
      - local: model_doc/fuyu
        title: Fuyu
      - local: model_doc/gemma
        title: Gemma
      - local: model_doc/gemma2
        title: Gemma2
      - local: model_doc/glm
        title: GLM
      - local: model_doc/glm4
        title: glm4
      - local: model_doc/openai-gpt
        title: GPT
      - local: model_doc/gpt_neo
        title: GPT Neo
      - local: model_doc/gpt_neox
        title: GPT NeoX
      - local: model_doc/gpt_neox_japanese
        title: GPT NeoX Japanese
      - local: model_doc/gptj
        title: GPT-J
      - local: model_doc/gpt2
        title: GPT2
      - local: model_doc/gpt_bigcode
        title: GPTBigCode
      - local: model_doc/gptsan-japanese
        title: GPTSAN Japanese
      - local: model_doc/gpt-sw3
        title: GPTSw3
      - local: model_doc/granite
        title: Granite
      - local: model_doc/granitemoe
        title: GraniteMoe
      - local: model_doc/granitemoehybrid
        title: GraniteMoeHybrid
      - local: model_doc/granitemoeshared
        title: GraniteMoeShared
      - local: model_doc/helium
        title: Helium
      - local: model_doc/herbert
        title: HerBERT
      - local: model_doc/hgnet_v2
        title: HGNet-V2
      - local: model_doc/ibert
        title: I-BERT
      - local: model_doc/jamba
        title: Jamba
      - local: model_doc/jetmoe
        title: JetMoe
      - local: model_doc/jukebox
        title: Jukebox
      - local: model_doc/led
        title: LED
      - local: model_doc/llama
        title: LLaMA
      - local: model_doc/llama2
        title: Llama2
      - local: model_doc/llama3
        title: Llama3
      - local: model_doc/longformer
        title: Longformer
      - local: model_doc/longt5
        title: LongT5
      - local: model_doc/luke
        title: LUKE
      - local: model_doc/m2m_100
        title: M2M100
      - local: model_doc/madlad-400
        title: MADLAD-400
      - local: model_doc/mamba
        title: Mamba
      - local: model_doc/mamba2
        title: Mamba2
      - local: model_doc/marian
        title: MarianMT
      - local: model_doc/markuplm
        title: MarkupLM
      - local: model_doc/mbart
        title: MBart and MBart-50
      - local: model_doc/mega
        title: MEGA
      - local: model_doc/megatron-bert
        title: MegatronBERT
      - local: model_doc/megatron_gpt2
        title: MegatronGPT2
      - local: model_doc/minimax
        title: MiniMax
      - local: model_doc/mistral
        title: Mistral
      - local: model_doc/mixtral
        title: Mixtral
      - local: model_doc/mluke
        title: mLUKE
      - local: model_doc/mobilebert
        title: MobileBERT
      - local: model_doc/modernbert
        title: ModernBert
      - local: model_doc/mpnet
        title: MPNet
      - local: model_doc/mpt
        title: MPT
      - local: model_doc/mra
        title: MRA
      - local: model_doc/mt5
        title: MT5
      - local: model_doc/mvp
        title: MVP
      - local: model_doc/myt5
        title: myt5
      - local: model_doc/nemotron
        title: Nemotron
      - local: model_doc/nezha
        title: NEZHA
      - local: model_doc/nllb
        title: NLLB
      - local: model_doc/nllb-moe
        title: NLLB-MoE
      - local: model_doc/nystromformer
        title: Nyströmformer
      - local: model_doc/olmo
        title: OLMo
      - local: model_doc/olmo2
        title: OLMo2
      - local: model_doc/olmoe
        title: OLMoE
      - local: model_doc/open-llama
        title: Open-Llama
      - local: model_doc/opt
        title: OPT
      - local: model_doc/pegasus
        title: Pegasus
      - local: model_doc/pegasus_x
        title: PEGASUS-X
      - local: model_doc/persimmon
        title: Persimmon
      - local: model_doc/phi
        title: Phi
      - local: model_doc/phi3
        title: Phi-3
      - local: model_doc/phimoe
        title: PhiMoE
      - local: model_doc/phobert
        title: PhoBERT
      - local: model_doc/plbart
        title: PLBart
      - local: model_doc/prophetnet
        title: ProphetNet
      - local: model_doc/qdqbert
        title: QDQBert
      - local: model_doc/qwen2
        title: Qwen2
      - local: model_doc/qwen2_moe
        title: Qwen2MoE
      - local: model_doc/qwen3
        title: Qwen3
      - local: model_doc/qwen3_moe
        title: Qwen3MoE
      - local: model_doc/rag
        title: RAG
      - local: model_doc/realm
        title: REALM
      - local: model_doc/recurrent_gemma
        title: RecurrentGemma
      - local: model_doc/reformer
        title: Reformer
      - local: model_doc/rembert
        title: RemBERT
      - local: model_doc/retribert
        title: RetriBERT
      - local: model_doc/roberta
        title: RoBERTa
      - local: model_doc/roberta-prelayernorm
        title: RoBERTa-PreLayerNorm
      - local: model_doc/roc_bert
        title: RoCBert
      - local: model_doc/roformer
        title: RoFormer
      - local: model_doc/rwkv
        title: RWKV
      - local: model_doc/splinter
        title: Splinter
      - local: model_doc/squeezebert
        title: SqueezeBERT
      - local: model_doc/stablelm
        title: StableLm
      - local: model_doc/starcoder2
        title: Starcoder2
      - local: model_doc/switch_transformers
        title: SwitchTransformers
      - local: model_doc/t5
        title: T5
      - local: model_doc/t5gemma
        title: T5Gemma
      - local: model_doc/t5v1.1
        title: T5v1.1
      - local: model_doc/tapex
        title: TAPEX
      - local: model_doc/transfo-xl
        title: Transformer XL
      - local: model_doc/ul2
        title: UL2
      - local: model_doc/umt5
        title: UMT5
      - local: model_doc/xmod
        title: X-MOD
      - local: model_doc/xglm
        title: XGLM
      - local: model_doc/xlm
        title: XLM
      - local: model_doc/xlm-prophetnet
        title: XLM-ProphetNet
      - local: model_doc/xlm-roberta
        title: XLM-RoBERTa
      - local: model_doc/xlm-roberta-xl
        title: XLM-RoBERTa-XL
      - local: model_doc/xlm-v
        title: XLM-V
      - local: model_doc/xlnet
        title: XLNet
      - local: model_doc/yoso
        title: YOSO
      - local: model_doc/zamba
        title: Zamba
      - local: model_doc/zamba2
        title: Zamba2
      title: Text models
    - sections:
      - local: model_doc/beit
        title: BEiT
      - local: model_doc/bit
        title: BiT
      - local: model_doc/conditional_detr
        title: Conditional DETR
      - local: model_doc/convnext
        title: ConvNeXT
      - local: model_doc/convnextv2
        title: ConvNeXTV2
      - local: model_doc/cvt
        title: CvT
      - local: model_doc/d_fine
        title: D-FINE
      - local: model_doc/dab-detr
        title: DAB-DETR
      - local: model_doc/deformable_detr
        title: Deformable DETR
      - local: model_doc/deit
        title: DeiT
      - local: model_doc/depth_anything
        title: Depth Anything
      - local: model_doc/depth_anything_v2
        title: Depth Anything V2
      - local: model_doc/depth_pro
        title: DepthPro
      - local: model_doc/deta
        title: DETA
      - local: model_doc/detr
        title: DETR
      - local: model_doc/dinat
        title: DiNAT
      - local: model_doc/dinov2
        title: DINOV2
      - local: model_doc/dinov2_with_registers
        title: DINOv2 with Registers
      - local: model_doc/dit
        title: DiT
      - local: model_doc/dpt
        title: DPT
      - local: model_doc/efficientformer
        title: EfficientFormer
      - local: model_doc/efficientnet
        title: EfficientNet
<<<<<<< HEAD
      - local: model_doc/fast
        title: FAST
=======
      - local: model_doc/eomt
        title: EoMT
>>>>>>> 02a769b0
      - local: model_doc/focalnet
        title: FocalNet
      - local: model_doc/glpn
        title: GLPN
      - local: model_doc/hiera
        title: Hiera
      - local: model_doc/ijepa
        title: I-JEPA
      - local: model_doc/imagegpt
        title: ImageGPT
      - local: model_doc/levit
        title: LeViT
      - local: model_doc/lightglue
        title: LightGlue
      - local: model_doc/mask2former
        title: Mask2Former
      - local: model_doc/maskformer
        title: MaskFormer
      - local: model_doc/mlcd
        title: MLCD
      - local: model_doc/mobilenet_v1
        title: MobileNetV1
      - local: model_doc/mobilenet_v2
        title: MobileNetV2
      - local: model_doc/mobilevit
        title: MobileViT
      - local: model_doc/mobilevitv2
        title: MobileViTV2
      - local: model_doc/nat
        title: NAT
      - local: model_doc/poolformer
        title: PoolFormer
      - local: model_doc/prompt_depth_anything
        title: Prompt Depth Anything
      - local: model_doc/pvt
        title: Pyramid Vision Transformer (PVT)
      - local: model_doc/pvt_v2
        title: Pyramid Vision Transformer v2 (PVTv2)
      - local: model_doc/regnet
        title: RegNet
      - local: model_doc/resnet
        title: ResNet
      - local: model_doc/rt_detr
        title: RT-DETR
      - local: model_doc/rt_detr_v2
        title: RT-DETRv2
      - local: model_doc/segformer
        title: SegFormer
      - local: model_doc/seggpt
        title: SegGpt
      - local: model_doc/superglue
        title: SuperGlue
      - local: model_doc/superpoint
        title: SuperPoint
      - local: model_doc/swiftformer
        title: SwiftFormer
      - local: model_doc/swin
        title: Swin Transformer
      - local: model_doc/swinv2
        title: Swin Transformer V2
      - local: model_doc/swin2sr
        title: Swin2SR
      - local: model_doc/table-transformer
        title: Table Transformer
      - local: model_doc/textnet
        title: TextNet
      - local: model_doc/timm_wrapper
        title: Timm Wrapper
      - local: model_doc/upernet
        title: UperNet
      - local: model_doc/van
        title: VAN
      - local: model_doc/vit
        title: Vision Transformer (ViT)
      - local: model_doc/vit_hybrid
        title: ViT Hybrid
      - local: model_doc/vitdet
        title: ViTDet
      - local: model_doc/vit_mae
        title: ViTMAE
      - local: model_doc/vitmatte
        title: ViTMatte
      - local: model_doc/vit_msn
        title: ViTMSN
      - local: model_doc/vitpose
        title: ViTPose
      - local: model_doc/yolos
        title: YOLOS
      - local: model_doc/zoedepth
        title: ZoeDepth
      title: Vision models
    - sections:
      - local: model_doc/audio-spectrogram-transformer
        title: Audio Spectrogram Transformer
      - local: model_doc/bark
        title: Bark
      - local: model_doc/clap
        title: CLAP
      - local: model_doc/csm
        title: CSM
      - local: model_doc/dac
        title: dac
      - local: model_doc/dia
        title: Dia
      - local: model_doc/encodec
        title: EnCodec
      - local: model_doc/fastspeech2_conformer
        title: FastSpeech2Conformer
      - local: model_doc/granite_speech
        title: GraniteSpeech
      - local: model_doc/hubert
        title: Hubert
      - local: model_doc/kyutai_speech_to_text
        title: Kyutai Speech-To-Text
      - local: model_doc/mctct
        title: MCTCT
      - local: model_doc/mimi
        title: Mimi
      - local: model_doc/mms
        title: MMS
      - local: model_doc/moonshine
        title: Moonshine
      - local: model_doc/moshi
        title: Moshi
      - local: model_doc/musicgen
        title: MusicGen
      - local: model_doc/musicgen_melody
        title: MusicGen Melody
      - local: model_doc/pop2piano
        title: Pop2Piano
      - local: model_doc/seamless_m4t
        title: Seamless-M4T
      - local: model_doc/seamless_m4t_v2
        title: SeamlessM4T-v2
      - local: model_doc/sew
        title: SEW
      - local: model_doc/sew-d
        title: SEW-D
      - local: model_doc/speech_to_text
        title: Speech2Text
      - local: model_doc/speech_to_text_2
        title: Speech2Text2
      - local: model_doc/speecht5
        title: SpeechT5
      - local: model_doc/unispeech
        title: UniSpeech
      - local: model_doc/unispeech-sat
        title: UniSpeech-SAT
      - local: model_doc/univnet
        title: UnivNet
      - local: model_doc/vits
        title: VITS
      - local: model_doc/wav2vec2
        title: Wav2Vec2
      - local: model_doc/wav2vec2-bert
        title: Wav2Vec2-BERT
      - local: model_doc/wav2vec2-conformer
        title: Wav2Vec2-Conformer
      - local: model_doc/wav2vec2_phoneme
        title: Wav2Vec2Phoneme
      - local: model_doc/wavlm
        title: WavLM
      - local: model_doc/whisper
        title: Whisper
      - local: model_doc/xls_r
        title: XLS-R
      - local: model_doc/xlsr_wav2vec2
        title: XLSR-Wav2Vec2
      title: Audio models
    - sections:
      - local: model_doc/timesformer
        title: TimeSformer
      - local: model_doc/vjepa2
        title: V-JEPA 2
      - local: model_doc/videomae
        title: VideoMAE
      - local: model_doc/vivit
        title: ViViT
      title: Video models
    - sections:
      - local: model_doc/align
        title: ALIGN
      - local: model_doc/altclip
        title: AltCLIP
      - local: model_doc/aria
        title: Aria
      - local: model_doc/aya_vision
        title: AyaVision
      - local: model_doc/blip
        title: BLIP
      - local: model_doc/blip-2
        title: BLIP-2
      - local: model_doc/bridgetower
        title: BridgeTower
      - local: model_doc/bros
        title: BROS
      - local: model_doc/chameleon
        title: Chameleon
      - local: model_doc/chinese_clip
        title: Chinese-CLIP
      - local: model_doc/clip
        title: CLIP
      - local: model_doc/clipseg
        title: CLIPSeg
      - local: model_doc/clvp
        title: CLVP
      - local: model_doc/colpali
        title: ColPali
      - local: model_doc/colqwen2
        title: ColQwen2
      - local: model_doc/data2vec
        title: Data2Vec
      - local: model_doc/deplot
        title: DePlot
      - local: model_doc/donut
        title: Donut
      - local: model_doc/emu3
        title: Emu3
      - local: model_doc/flava
        title: FLAVA
      - local: model_doc/gemma3
        title: Gemma3
      - local: model_doc/gemma3n
        title: Gemma3n
      - local: model_doc/git
        title: GIT
      - local: model_doc/glm4v
        title: glm4v
      - local: model_doc/got_ocr2
        title: GOT-OCR2
      - local: model_doc/granitevision
        title: GraniteVision
      - local: model_doc/grounding-dino
        title: Grounding DINO
      - local: model_doc/groupvit
        title: GroupViT
      - local: model_doc/idefics
        title: IDEFICS
      - local: model_doc/idefics2
        title: Idefics2
      - local: model_doc/idefics3
        title: Idefics3
      - local: model_doc/instructblip
        title: InstructBLIP
      - local: model_doc/instructblipvideo
        title: InstructBlipVideo
      - local: model_doc/internvl
        title: InternVL
      - local: model_doc/janus
        title: Janus
      - local: model_doc/kosmos-2
        title: KOSMOS-2
      - local: model_doc/layoutlm
        title: LayoutLM
      - local: model_doc/layoutlmv2
        title: LayoutLMV2
      - local: model_doc/layoutlmv3
        title: LayoutLMV3
      - local: model_doc/layoutxlm
        title: LayoutXLM
      - local: model_doc/lilt
        title: LiLT
      - local: model_doc/llama4
        title: Llama4
      - local: model_doc/llava
        title: Llava
      - local: model_doc/llava_next
        title: LLaVA-NeXT
      - local: model_doc/llava_next_video
        title: LLaVa-NeXT-Video
      - local: model_doc/llava_onevision
        title: LLaVA-Onevision
      - local: model_doc/lxmert
        title: LXMERT
      - local: model_doc/matcha
        title: MatCha
      - local: model_doc/mgp-str
        title: MGP-STR
      - local: model_doc/mistral3
        title: Mistral3
      - local: model_doc/mllama
        title: mllama
      - local: model_doc/nougat
        title: Nougat
      - local: model_doc/omdet-turbo
        title: OmDet-Turbo
      - local: model_doc/oneformer
        title: OneFormer
      - local: model_doc/owlvit
        title: OWL-ViT
      - local: model_doc/owlv2
        title: OWLv2
      - local: model_doc/paligemma
        title: PaliGemma
      - local: model_doc/perceiver
        title: Perceiver
      - local: model_doc/phi4_multimodal
        title: Phi4 Multimodal
      - local: model_doc/pix2struct
        title: Pix2Struct
      - local: model_doc/pixtral
        title: Pixtral
      - local: model_doc/qwen2_5_omni
        title: Qwen2.5-Omni
      - local: model_doc/qwen2_5_vl
        title: Qwen2.5-VL
      - local: model_doc/qwen2_audio
        title: Qwen2Audio
      - local: model_doc/qwen2_vl
        title: Qwen2VL
      - local: model_doc/sam
        title: Segment Anything
      - local: model_doc/sam_hq
        title: Segment Anything High Quality
      - local: model_doc/shieldgemma2
        title: ShieldGemma2
      - local: model_doc/siglip
        title: SigLIP
      - local: model_doc/siglip2
        title: SigLIP2
      - local: model_doc/smollm3
        title: SmolLM3
      - local: model_doc/smolvlm
        title: SmolVLM
      - local: model_doc/speech-encoder-decoder
        title: Speech Encoder Decoder Models
      - local: model_doc/tapas
        title: TAPAS
      - local: model_doc/trocr
        title: TrOCR
      - local: model_doc/tvlt
        title: TVLT
      - local: model_doc/tvp
        title: TVP
      - local: model_doc/udop
        title: UDOP
      - local: model_doc/video_llava
        title: VideoLlava
      - local: model_doc/vilt
        title: ViLT
      - local: model_doc/vipllava
        title: VipLlava
      - local: model_doc/vision-encoder-decoder
        title: Vision Encoder Decoder Models
      - local: model_doc/vision-text-dual-encoder
        title: Vision Text Dual Encoder
      - local: model_doc/visual_bert
        title: VisualBERT
      - local: model_doc/xclip
        title: X-CLIP
      title: Multimodal models
    - sections:
      - local: model_doc/decision_transformer
        title: Decision Transformer
      - local: model_doc/trajectory_transformer
        title: Trajectory Transformer
      title: Reinforcement learning models
    - sections:
      - local: model_doc/autoformer
        title: Autoformer
      - local: model_doc/informer
        title: Informer
      - local: model_doc/patchtsmixer
        title: PatchTSMixer
      - local: model_doc/patchtst
        title: PatchTST
      - local: model_doc/time_series_transformer
        title: Time Series Transformer
      - local: model_doc/timesfm
        title: TimesFM
      title: Time series models
    - sections:
      - local: model_doc/graphormer
        title: Graphormer
      title: Graph models
    title: Models
  - sections:
    - local: internal/modeling_utils
      title: Custom Layers and Utilities
    - local: internal/model_debugging_utils
      title: Utilities for Model Debugging
    - local: internal/pipelines_utils
      title: Utilities for pipelines
    - local: internal/tokenization_utils
      title: Utilities for Tokenizers
    - local: internal/trainer_utils
      title: Utilities for Trainer
    - local: internal/generation_utils
      title: Utilities for Generation
    - local: internal/image_processing_utils
      title: Utilities for Image Processors
    - local: internal/audio_utils
      title: Utilities for Audio processing
    - local: internal/file_utils
      title: General Utilities
    - local: internal/import_utils
      title: Importing Utilities
    - local: internal/time_series_utils
      title: Utilities for Time Series
    title: Internal helpers
  - sections:
    - local: reference/environment_variables
      title: Environment Variables
    title: Reference
  title: API
<|MERGE_RESOLUTION|>--- conflicted
+++ resolved
@@ -737,13 +737,10 @@
         title: EfficientFormer
       - local: model_doc/efficientnet
         title: EfficientNet
-<<<<<<< HEAD
       - local: model_doc/fast
         title: FAST
-=======
       - local: model_doc/eomt
         title: EoMT
->>>>>>> 02a769b0
       - local: model_doc/focalnet
         title: FocalNet
       - local: model_doc/glpn
