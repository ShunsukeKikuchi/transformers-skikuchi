<<<<<<< HEAD
=======
# coding=utf-8
# Copyright 2021 The Fairseq Authors and the HuggingFace Inc. team. All rights reserved.
#
# Licensed under the Apache License, Version 2.0 (the "License");
# you may not use this file except in compliance with the License.
# You may obtain a copy of the License at
#
#     http://www.apache.org/licenses/LICENSE-2.0
#
# Unless required by applicable law or agreed to in writing, software
# distributed under the License is distributed on an "AS IS" BASIS,
# WITHOUT WARRANTIES OR CONDITIONS OF ANY KIND, either express or implied.
# See the License for the specific language governing permissions and
# limitations under the License.
"""PyTorch UniSpeechSat model."""

import math
>>>>>>> e0aad278
import warnings
from dataclasses import dataclass
from typing import Optional, Tuple, Union

import torch
import torch.nn as nn

<<<<<<< HEAD
from ...modeling_outputs import (
    CausalLMOutput,
    ModelOutput,
    SequenceClassifierOutput,
    TokenClassifierOutput,
    Wav2Vec2BaseModelOutput,
    XVectorOutput,
)
from ...utils import (
    add_code_sample_docstrings,
    add_start_docstrings,
    add_start_docstrings_to_model_forward,
    logging,
    replace_return_docstrings,
)
from ..unispeech.modeling_unispeech import UniSpeechPreTrainedModel
=======
from ...modeling_outputs import ModelOutput, Wav2Vec2BaseModelOutput
from ...modeling_utils import PreTrainedModel
from ...utils import auto_docstring, logging
>>>>>>> e0aad278
from ..wav2vec2.modeling_wav2vec2 import (
    Wav2Vec2Encoder,
    Wav2Vec2EncoderStableLayerNorm,
    Wav2Vec2FeatureEncoder,
    Wav2Vec2FeatureProjection,
    Wav2Vec2ForAudioFrameClassification,
    Wav2Vec2ForCTC,
    Wav2Vec2ForSequenceClassification,
    Wav2Vec2ForXVector,
    Wav2Vec2GumbelVectorQuantizer,
    Wav2Vec2Model,
    Wav2Vec2PositionalConvEmbedding,
)
from .configuration_unispeech_sat import UniSpeechSatConfig


logger = logging.get_logger(__name__)


_HIDDEN_STATES_START_POSITION = 2


@dataclass
class UniSpeechSatForPreTrainingOutput(ModelOutput):
    """
    Output type of [`UniSpeechSatForPreTrainingOutput`], with potential hidden states and attentions.

    Args:
        loss (*optional*, returned when model is in train mode, `torch.FloatTensor` of shape `(1,)`):
            Total loss as the sum of the contrastive loss (L_m) and the diversity loss (L_d) as stated in the [official
            paper](https://arxiv.org/pdf/2006.11477.pdf) . (classification) loss.
        projected_states (`torch.FloatTensor` of shape `(batch_size, sequence_length, config.proj_codevector_dim)`):
            Hidden-states of the model projected to *config.proj_codevector_dim* that can be used to predict the masked
            projected quantized states.
        projected_quantized_states (`torch.FloatTensor` of shape `(batch_size, sequence_length, config.proj_codevector_dim)`):
            Quantized extracted feature vectors projected to *config.proj_codevector_dim* representing the positive
            target vectors for contrastive loss.
        hidden_states (`tuple(torch.FloatTensor)`, *optional*, returned when `output_hidden_states=True` is passed or when `config.output_hidden_states=True`):
            Tuple of `torch.FloatTensor` (one for the output of the embeddings + one for the output of each layer) of
            shape `(batch_size, sequence_length, hidden_size)`.

            Hidden-states of the model at the output of each layer plus the initial embedding outputs.
        attentions (`tuple(torch.FloatTensor)`, *optional*, returned when `output_attentions=True` is passed or when `config.output_attentions=True`):
            Tuple of `torch.FloatTensor` (one for each layer) of shape `(batch_size, num_heads, sequence_length,
            sequence_length)`.

            Attentions weights after the attention softmax, used to compute the weighted average in the self-attention
            heads.
    """

    loss: Optional[torch.FloatTensor] = None
    logits: Optional[torch.FloatTensor] = None
    projected_states: Optional[torch.FloatTensor] = None
    projected_quantized_states: Optional[torch.FloatTensor] = None
    codevector_perplexity: Optional[torch.FloatTensor] = None
    hidden_states: Optional[Tuple[torch.FloatTensor]] = None
    attentions: Optional[Tuple[torch.FloatTensor]] = None


class UniSpeechSatPositionalConvEmbedding(Wav2Vec2PositionalConvEmbedding):
    pass


class UniSpeechSatFeatureEncoder(Wav2Vec2FeatureEncoder):
    pass


class UniSpeechSatFeatureProjection(Wav2Vec2FeatureProjection):
    pass


class UniSpeechSatEncoder(Wav2Vec2Encoder):
    pass


class UniSpeechSatEncoderStableLayerNorm(Wav2Vec2EncoderStableLayerNorm):
    pass


class UniSpeechSatGumbelVectorQuantizer(Wav2Vec2GumbelVectorQuantizer):
    def __init__(self, config):
        super().__init__()
        self.weight_proj = nn.Linear(config.hidden_size, self.num_groups * self.num_vars)

    @staticmethod
    def _compute_perplexity(probs, mask=None):
        marginal_probs = probs.mean(dim=0)
        perplexity = torch.exp(-torch.sum(marginal_probs * torch.log(marginal_probs + 1e-7), dim=-1)).sum()
        return perplexity

    def forward(self, hidden_states):
        batch_size, sequence_length, hidden_size = hidden_states.shape

        # project to codevector dim
        hidden_states = self.weight_proj(hidden_states)
        hidden_states = hidden_states.view(batch_size * sequence_length * self.num_groups, -1)

        if self.training:
            # sample code vector probs via gumbel in differentiateable way
            codevector_probs = nn.functional.gumbel_softmax(
                hidden_states.float(), tau=self.temperature, hard=True
            ).type_as(hidden_states)

            # compute perplexity
            codevector_soft_dist = torch.softmax(
                hidden_states.view(batch_size * sequence_length, self.num_groups, -1).float(), dim=-1
            )
            perplexity = self._compute_perplexity(codevector_soft_dist)
        else:
            # take argmax in non-differentiable way
            # comptute hard codevector distribution (one hot)
            codevector_idx = hidden_states.argmax(dim=-1)
            codevector_probs = hidden_states.new_zeros(*hidden_states.shape).scatter_(
                -1, codevector_idx.view(-1, 1), 1.0
            )
            codevector_probs = codevector_probs.view(batch_size * sequence_length, self.num_groups, -1)

            perplexity = self._compute_perplexity(codevector_probs)

        codevector_probs = codevector_probs.view(batch_size * sequence_length, -1)
        # use probs to retrieve codevectors
        codevectors_per_group = codevector_probs.unsqueeze(-1) * self.codevectors
        codevectors = codevectors_per_group.view(batch_size * sequence_length, self.num_groups, self.num_vars, -1)
        codevectors = codevectors.sum(-2).view(batch_size, sequence_length, -1)

        return codevectors, perplexity


<<<<<<< HEAD
class UniSpeechSatPreTrainedModel(UniSpeechPreTrainedModel):
    pass
=======
@auto_docstring
class UniSpeechSatPreTrainedModel(PreTrainedModel):
    config_class = UniSpeechSatConfig
    base_model_prefix = "unispeech_sat"
    main_input_name = "input_values"
    supports_gradient_checkpointing = True
    _supports_flash_attn_2 = True
    _supports_sdpa = True
    _supports_flex_attn = True

    def _init_weights(self, module):
        """Initialize the weights"""
        # gumbel softmax requires special init
        if isinstance(module, UniSpeechSatGumbelVectorQuantizer):
            module.weight_proj.weight.data.normal_(mean=0.0, std=1)
            module.weight_proj.bias.data.zero_()
            nn.init.uniform_(module.codevectors)
        elif isinstance(module, UniSpeechSatPositionalConvEmbedding):
            nn.init.normal_(
                module.conv.weight,
                mean=0,
                std=2 * math.sqrt(1 / (module.conv.kernel_size[0] * module.conv.in_channels)),
            )
            nn.init.constant_(module.conv.bias, 0)
        elif isinstance(module, UniSpeechSatFeatureProjection):
            k = math.sqrt(1 / module.projection.in_features)
            nn.init.uniform_(module.projection.weight, a=-k, b=k)
            nn.init.uniform_(module.projection.bias, a=-k, b=k)
        elif isinstance(module, nn.Linear):
            module.weight.data.normal_(mean=0.0, std=self.config.initializer_range)

            if module.bias is not None:
                module.bias.data.zero_()
        elif isinstance(module, (nn.LayerNorm, nn.GroupNorm)):
            module.bias.data.zero_()
            module.weight.data.fill_(1.0)
        elif isinstance(module, nn.Conv1d):
            nn.init.kaiming_normal_(module.weight)

            if module.bias is not None:
                k = math.sqrt(module.groups / (module.in_channels * module.kernel_size[0]))
                nn.init.uniform_(module.bias, a=-k, b=k)

    def _get_feat_extract_output_lengths(self, input_lengths: Union[torch.LongTensor, int]):
        """
        Computes the output length of the convolutional layers
        """

        def _conv_out_length(input_length, kernel_size, stride):
            # 1D convolutional layer output length formula taken
            # from https://pytorch.org/docs/stable/generated/torch.nn.Conv1d.html
            return torch.div(input_length - kernel_size, stride, rounding_mode="floor") + 1

        for kernel_size, stride in zip(self.config.conv_kernel, self.config.conv_stride):
            input_lengths = _conv_out_length(input_lengths, kernel_size, stride)

        return input_lengths

    def _get_feature_vector_attention_mask(self, feature_vector_length: int, attention_mask: torch.LongTensor):
        # Effectively attention_mask.sum(-1), but not inplace to be able to run
        # on inference mode.
        non_padded_lengths = attention_mask.cumsum(dim=-1)[:, -1]
        output_lengths = self._get_feat_extract_output_lengths(non_padded_lengths).to(torch.long)
        batch_size = attention_mask.shape[0]

        attention_mask = torch.zeros(
            (batch_size, feature_vector_length), dtype=attention_mask.dtype, device=attention_mask.device
        )
        # these two operations makes sure that all values before the output lengths idxs are attended to
        attention_mask[(torch.arange(attention_mask.shape[0], device=attention_mask.device), output_lengths - 1)] = 1
        attention_mask = attention_mask.flip([-1]).cumsum(-1).flip([-1]).bool()
        return attention_mask
>>>>>>> e0aad278


UniSpeechSatBaseModelOutput = Wav2Vec2BaseModelOutput


class UniSpeechSatModel(UniSpeechSatPreTrainedModel, Wav2Vec2Model):
    def __init__(self, config: UniSpeechSatConfig):
        UniSpeechSatPreTrainedModel.__init__(config)
        self.config = config
        self.feature_extractor = UniSpeechSatFeatureEncoder(config)
        self.feature_projection = UniSpeechSatFeatureProjection(config)

        self.masked_spec_embed = nn.Parameter(torch.Tensor(config.hidden_size).uniform_())

        if config.do_stable_layer_norm:
            self.encoder = UniSpeechSatEncoderStableLayerNorm(config)
        else:
            self.encoder = UniSpeechSatEncoder(config)

        # Initialize weights and apply final processing
        self.post_init()

    def freeze_feature_extractor(self):
        raise AttributeError("Not needed for UniSpeechSat")

    def freeze_feature_encoder(self):
        raise AttributeError("Not needed for UniSpeechSat")

    def forward(
        self,
        input_values: Optional[torch.Tensor],
        attention_mask: Optional[torch.Tensor] = None,
        mask_time_indices: Optional[torch.FloatTensor] = None,
        output_attentions: Optional[bool] = None,
        output_hidden_states: Optional[bool] = None,
        return_dict: Optional[bool] = None,
    ) -> Union[Tuple, UniSpeechSatBaseModelOutput]:
        r"""
        mask_time_indices (`torch.BoolTensor` of shape `(batch_size, sequence_length)`, *optional*):
            Indices to mask extracted features for contrastive loss. When in training mode, model learns to predict
            masked extracted features in *config.proj_codevector_dim* space.
        """
        output_attentions = output_attentions if output_attentions is not None else self.config.output_attentions
        output_hidden_states = (
            output_hidden_states if output_hidden_states is not None else self.config.output_hidden_states
        )
        return_dict = return_dict if return_dict is not None else self.config.use_return_dict

        extract_features = self.feature_extractor(input_values)
        extract_features = extract_features.transpose(1, 2)

        if attention_mask is not None:
            # compute reduced attention_mask corresponding to feature vectors
            attention_mask = self._get_feature_vector_attention_mask(extract_features.shape[1], attention_mask)

        hidden_states, extract_features = self.feature_projection(extract_features)
        hidden_states = self._mask_hidden_states(
            hidden_states, mask_time_indices=mask_time_indices, attention_mask=attention_mask
        )

        encoder_outputs = self.encoder(
            hidden_states,
            attention_mask=attention_mask,
            output_attentions=output_attentions,
            output_hidden_states=output_hidden_states,
            return_dict=return_dict,
        )

        hidden_states = encoder_outputs[0]

        if not return_dict:
            return (hidden_states, extract_features) + encoder_outputs[1:]

        return UniSpeechSatBaseModelOutput(
            last_hidden_state=hidden_states,
            extract_features=extract_features,
            hidden_states=encoder_outputs.hidden_states,
            attentions=encoder_outputs.attentions,
        )


@auto_docstring(
    custom_intro="""
    UniSpeechSat Model with a vector-quantization module and ctc loss for pre-training.
    """
)
class UniSpeechSatForPreTraining(UniSpeechSatPreTrainedModel):
    def __init__(self, config: UniSpeechSatConfig):
        super().__init__(config)
        self.unispeech_sat = UniSpeechSatModel(config)
        self.dropout_features = nn.Dropout(config.feat_quantizer_dropout)

        self.quantizer = UniSpeechSatGumbelVectorQuantizer(config)
        self.project_q = nn.Linear(config.codevector_dim, config.proj_codevector_dim)
        self.project_hid = nn.Linear(config.hidden_size, config.proj_codevector_dim)

        self.dropout = nn.Dropout(config.final_dropout)

        self.speaker_proj = nn.Linear(config.hidden_size, config.codevector_dim)
        self.label_embeddings_concat = nn.Parameter(torch.FloatTensor(config.num_clusters, config.codevector_dim))
        self.label_embeddings_concat.data.zero_()

        self.layer_norm_for_extract = nn.LayerNorm(config.hidden_size, eps=config.layer_norm_eps)
        if self.config.do_stable_layer_norm:
            self.layer_norm_for_extract.requires_grad = False

        # Initialize weights and apply final processing
        self.post_init()

    def set_gumbel_temperature(self, temperature: int):
        """
        Set the Gumbel softmax temperature to a given value. Only necessary for training
        """
        self.quantizer.temperature = temperature

    def freeze_feature_extractor(self):
        """
        Calling this function will disable the gradient computation for the feature encoder so that its parameters will
        not be updated during training.
        """
        warnings.warn(
            "The method `freeze_feature_extractor` is deprecated and will be removed in Transformers v5. "
            "Please use the equivalent `freeze_feature_encoder` method instead.",
            FutureWarning,
        )
        self.freeze_feature_encoder()

    def freeze_feature_encoder(self):
        """
        Calling this function will disable the gradient computation for the feature encoder so that its parameter will
        not be updated during training.
        """
        self.unispeech_sat.feature_extractor._freeze_parameters()

    @staticmethod
    def compute_contrastive_logits(
        target_features: torch.FloatTensor,
        negative_features: torch.FloatTensor,
        predicted_features: torch.FloatTensor,
        temperature: int = 1,
    ):
        """
        Compute logits for contrastive loss based using cosine similarity as the distance measure between
        `[positive_feature, negative_features]` and `[predicted_features]`. Additionally, temperature can be applied.
        """
        target_features = torch.cat([target_features, negative_features], dim=0)

        logits = torch.cosine_similarity(predicted_features.float(), target_features.float(), dim=-1)
        logits = logits.type_as(target_features)

        # apply temperature
        logits = logits / temperature
        return logits

    @auto_docstring
    def forward(
        self,
        input_values: Optional[torch.Tensor],
        attention_mask: Optional[torch.Tensor] = None,
        output_attentions: Optional[bool] = None,
        output_hidden_states: Optional[bool] = None,
        return_dict: Optional[bool] = None,
    ) -> Union[Tuple, UniSpeechSatForPreTrainingOutput]:
        r"""
        Example:

        ```python
        >>> import torch
        >>> from transformers import AutoFeatureExtractor, UniSpeechSatForPreTraining
        >>> from transformers.models.unispeech_sat.modeling_unispeech_sat import _compute_mask_indices

        >>> feature_extractor = AutoFeatureExtractor.from_pretrained("microsoft/unispeech-sat-base")
        >>> model = UniSpeechSatForPreTraining.from_pretrained("microsoft/unispeech-sat-base")
        >>> # TODO: Add full pretraining example
        ```"""

        return_dict = return_dict if return_dict is not None else self.config.use_return_dict

        outputs = self.unispeech_sat(
            input_values,
            attention_mask=attention_mask,
            output_attentions=output_attentions,
            output_hidden_states=output_hidden_states,
            return_dict=return_dict,
        )
        transformer_features = outputs[0]

        # quantize all (unmasked) extracted features and project to final vq dim
        extract_features = self.dropout_features(outputs[1])

        # TODO(PVP) - add pretraining logic and add to tests
        logits = extract_features
        loss = quantized_features = codevector_perplexity = None

        if not return_dict:
            if loss is not None:
                return (loss, logits, transformer_features, quantized_features, codevector_perplexity) + outputs[2:]
            return (logits, transformer_features, quantized_features, codevector_perplexity) + outputs[2:]

        return UniSpeechSatForPreTrainingOutput(
            loss=loss,
            logits=logits,
            projected_states=transformer_features,
            projected_quantized_states=quantized_features,
            codevector_perplexity=codevector_perplexity,
            hidden_states=outputs.hidden_states,
            attentions=outputs.attentions,
        )


class UniSpeechSatForCTC(Wav2Vec2ForCTC):
    pass


class UniSpeechSatForSequenceClassification(Wav2Vec2ForSequenceClassification):
    pass


class UniSpeechSatForAudioFrameClassification(Wav2Vec2ForAudioFrameClassification):
    pass


class UniSpeechSatForXVector(Wav2Vec2ForXVector):
    pass


__all__ = [
    "UniSpeechSatForAudioFrameClassification",
    "UniSpeechSatForCTC",
    "UniSpeechSatForPreTraining",
    "UniSpeechSatForSequenceClassification",
    "UniSpeechSatForXVector",
    "UniSpeechSatModel",
    "UniSpeechSatPreTrainedModel",
]<|MERGE_RESOLUTION|>--- conflicted
+++ resolved
@@ -1,5 +1,3 @@
-<<<<<<< HEAD
-=======
 # coding=utf-8
 # Copyright 2021 The Fairseq Authors and the HuggingFace Inc. team. All rights reserved.
 #
@@ -16,8 +14,6 @@
 # limitations under the License.
 """PyTorch UniSpeechSat model."""
 
-import math
->>>>>>> e0aad278
 import warnings
 from dataclasses import dataclass
 from typing import Optional, Tuple, Union
@@ -25,28 +21,15 @@
 import torch
 import torch.nn as nn
 
-<<<<<<< HEAD
 from ...modeling_outputs import (
-    CausalLMOutput,
     ModelOutput,
-    SequenceClassifierOutput,
-    TokenClassifierOutput,
     Wav2Vec2BaseModelOutput,
-    XVectorOutput,
 )
 from ...utils import (
-    add_code_sample_docstrings,
-    add_start_docstrings,
-    add_start_docstrings_to_model_forward,
+    auto_docstring,
     logging,
-    replace_return_docstrings,
 )
 from ..unispeech.modeling_unispeech import UniSpeechPreTrainedModel
-=======
-from ...modeling_outputs import ModelOutput, Wav2Vec2BaseModelOutput
-from ...modeling_utils import PreTrainedModel
-from ...utils import auto_docstring, logging
->>>>>>> e0aad278
 from ..wav2vec2.modeling_wav2vec2 import (
     Wav2Vec2Encoder,
     Wav2Vec2EncoderStableLayerNorm,
@@ -134,7 +117,9 @@
     @staticmethod
     def _compute_perplexity(probs, mask=None):
         marginal_probs = probs.mean(dim=0)
-        perplexity = torch.exp(-torch.sum(marginal_probs * torch.log(marginal_probs + 1e-7), dim=-1)).sum()
+        perplexity = torch.exp(
+            -torch.sum(marginal_probs * torch.log(marginal_probs + 1e-7), dim=-1)
+        ).sum()
         return perplexity
 
     def forward(self, hidden_states):
@@ -152,7 +137,8 @@
 
             # compute perplexity
             codevector_soft_dist = torch.softmax(
-                hidden_states.view(batch_size * sequence_length, self.num_groups, -1).float(), dim=-1
+                hidden_states.view(batch_size * sequence_length, self.num_groups, -1).float(),
+                dim=-1,
             )
             perplexity = self._compute_perplexity(codevector_soft_dist)
         else:
@@ -162,96 +148,26 @@
             codevector_probs = hidden_states.new_zeros(*hidden_states.shape).scatter_(
                 -1, codevector_idx.view(-1, 1), 1.0
             )
-            codevector_probs = codevector_probs.view(batch_size * sequence_length, self.num_groups, -1)
+            codevector_probs = codevector_probs.view(
+                batch_size * sequence_length, self.num_groups, -1
+            )
 
             perplexity = self._compute_perplexity(codevector_probs)
 
         codevector_probs = codevector_probs.view(batch_size * sequence_length, -1)
         # use probs to retrieve codevectors
         codevectors_per_group = codevector_probs.unsqueeze(-1) * self.codevectors
-        codevectors = codevectors_per_group.view(batch_size * sequence_length, self.num_groups, self.num_vars, -1)
+        codevectors = codevectors_per_group.view(
+            batch_size * sequence_length, self.num_groups, self.num_vars, -1
+        )
         codevectors = codevectors.sum(-2).view(batch_size, sequence_length, -1)
 
         return codevectors, perplexity
 
 
-<<<<<<< HEAD
+@auto_docstring
 class UniSpeechSatPreTrainedModel(UniSpeechPreTrainedModel):
     pass
-=======
-@auto_docstring
-class UniSpeechSatPreTrainedModel(PreTrainedModel):
-    config_class = UniSpeechSatConfig
-    base_model_prefix = "unispeech_sat"
-    main_input_name = "input_values"
-    supports_gradient_checkpointing = True
-    _supports_flash_attn_2 = True
-    _supports_sdpa = True
-    _supports_flex_attn = True
-
-    def _init_weights(self, module):
-        """Initialize the weights"""
-        # gumbel softmax requires special init
-        if isinstance(module, UniSpeechSatGumbelVectorQuantizer):
-            module.weight_proj.weight.data.normal_(mean=0.0, std=1)
-            module.weight_proj.bias.data.zero_()
-            nn.init.uniform_(module.codevectors)
-        elif isinstance(module, UniSpeechSatPositionalConvEmbedding):
-            nn.init.normal_(
-                module.conv.weight,
-                mean=0,
-                std=2 * math.sqrt(1 / (module.conv.kernel_size[0] * module.conv.in_channels)),
-            )
-            nn.init.constant_(module.conv.bias, 0)
-        elif isinstance(module, UniSpeechSatFeatureProjection):
-            k = math.sqrt(1 / module.projection.in_features)
-            nn.init.uniform_(module.projection.weight, a=-k, b=k)
-            nn.init.uniform_(module.projection.bias, a=-k, b=k)
-        elif isinstance(module, nn.Linear):
-            module.weight.data.normal_(mean=0.0, std=self.config.initializer_range)
-
-            if module.bias is not None:
-                module.bias.data.zero_()
-        elif isinstance(module, (nn.LayerNorm, nn.GroupNorm)):
-            module.bias.data.zero_()
-            module.weight.data.fill_(1.0)
-        elif isinstance(module, nn.Conv1d):
-            nn.init.kaiming_normal_(module.weight)
-
-            if module.bias is not None:
-                k = math.sqrt(module.groups / (module.in_channels * module.kernel_size[0]))
-                nn.init.uniform_(module.bias, a=-k, b=k)
-
-    def _get_feat_extract_output_lengths(self, input_lengths: Union[torch.LongTensor, int]):
-        """
-        Computes the output length of the convolutional layers
-        """
-
-        def _conv_out_length(input_length, kernel_size, stride):
-            # 1D convolutional layer output length formula taken
-            # from https://pytorch.org/docs/stable/generated/torch.nn.Conv1d.html
-            return torch.div(input_length - kernel_size, stride, rounding_mode="floor") + 1
-
-        for kernel_size, stride in zip(self.config.conv_kernel, self.config.conv_stride):
-            input_lengths = _conv_out_length(input_lengths, kernel_size, stride)
-
-        return input_lengths
-
-    def _get_feature_vector_attention_mask(self, feature_vector_length: int, attention_mask: torch.LongTensor):
-        # Effectively attention_mask.sum(-1), but not inplace to be able to run
-        # on inference mode.
-        non_padded_lengths = attention_mask.cumsum(dim=-1)[:, -1]
-        output_lengths = self._get_feat_extract_output_lengths(non_padded_lengths).to(torch.long)
-        batch_size = attention_mask.shape[0]
-
-        attention_mask = torch.zeros(
-            (batch_size, feature_vector_length), dtype=attention_mask.dtype, device=attention_mask.device
-        )
-        # these two operations makes sure that all values before the output lengths idxs are attended to
-        attention_mask[(torch.arange(attention_mask.shape[0], device=attention_mask.device), output_lengths - 1)] = 1
-        attention_mask = attention_mask.flip([-1]).cumsum(-1).flip([-1]).bool()
-        return attention_mask
->>>>>>> e0aad278
 
 
 UniSpeechSatBaseModelOutput = Wav2Vec2BaseModelOutput
@@ -294,9 +210,13 @@
             Indices to mask extracted features for contrastive loss. When in training mode, model learns to predict
             masked extracted features in *config.proj_codevector_dim* space.
         """
-        output_attentions = output_attentions if output_attentions is not None else self.config.output_attentions
+        output_attentions = (
+            output_attentions if output_attentions is not None else self.config.output_attentions
+        )
         output_hidden_states = (
-            output_hidden_states if output_hidden_states is not None else self.config.output_hidden_states
+            output_hidden_states
+            if output_hidden_states is not None
+            else self.config.output_hidden_states
         )
         return_dict = return_dict if return_dict is not None else self.config.use_return_dict
 
@@ -305,7 +225,9 @@
 
         if attention_mask is not None:
             # compute reduced attention_mask corresponding to feature vectors
-            attention_mask = self._get_feature_vector_attention_mask(extract_features.shape[1], attention_mask)
+            attention_mask = self._get_feature_vector_attention_mask(
+                extract_features.shape[1], attention_mask
+            )
 
         hidden_states, extract_features = self.feature_projection(extract_features)
         hidden_states = self._mask_hidden_states(
@@ -351,7 +273,9 @@
         self.dropout = nn.Dropout(config.final_dropout)
 
         self.speaker_proj = nn.Linear(config.hidden_size, config.codevector_dim)
-        self.label_embeddings_concat = nn.Parameter(torch.FloatTensor(config.num_clusters, config.codevector_dim))
+        self.label_embeddings_concat = nn.Parameter(
+            torch.FloatTensor(config.num_clusters, config.codevector_dim)
+        )
         self.label_embeddings_concat.data.zero_()
 
         self.layer_norm_for_extract = nn.LayerNorm(config.hidden_size, eps=config.layer_norm_eps)
@@ -399,7 +323,9 @@
         """
         target_features = torch.cat([target_features, negative_features], dim=0)
 
-        logits = torch.cosine_similarity(predicted_features.float(), target_features.float(), dim=-1)
+        logits = torch.cosine_similarity(
+            predicted_features.float(), target_features.float(), dim=-1
+        )
         logits = logits.type_as(target_features)
 
         # apply temperature
@@ -448,8 +374,19 @@
 
         if not return_dict:
             if loss is not None:
-                return (loss, logits, transformer_features, quantized_features, codevector_perplexity) + outputs[2:]
-            return (logits, transformer_features, quantized_features, codevector_perplexity) + outputs[2:]
+                return (
+                    loss,
+                    logits,
+                    transformer_features,
+                    quantized_features,
+                    codevector_perplexity,
+                ) + outputs[2:]
+            return (
+                logits,
+                transformer_features,
+                quantized_features,
+                codevector_perplexity,
+            ) + outputs[2:]
 
         return UniSpeechSatForPreTrainingOutput(
             loss=loss,
