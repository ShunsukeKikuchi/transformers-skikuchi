--- conflicted
+++ resolved
@@ -1385,15 +1385,6 @@
     for i in range(batch_size):
         cur_idxs = change_indices[change_indices[:, 0] == i, 1] + 1
         if len(cur_idxs) == 0:
-<<<<<<< HEAD
-            # Handle empty masks or masks with no changes
-            if input_mask[i, 0]:  # If mask starts with 1, encode as full mask
-                out.append({"size": [height, width], "counts": [0, height * width]})
-            else:  # If mask starts with 0 or is empty, encode as empty mask
-                out.append({"size": [height, width], "counts": [height * width]})
-            continue
-
-=======
             # No changes => either all 0 or all 1
             # If the entire mask is 0, RLE is [height*width] or if the entire mask is 1, RLE is [0, height*width].
             if input_mask[i, 0] == 0:
@@ -1401,7 +1392,6 @@
             else:
                 out.append({"size": [height, width], "counts": [0, height * width]})
             continue
->>>>>>> 1ce0e299
         btw_idxs = cur_idxs[1:] - cur_idxs[:-1]
         counts = [] if input_mask[i, 0] == 0 else [0]
         counts += [cur_idxs[0].item()] + btw_idxs.tolist() + [height * width - cur_idxs[-1]]
@@ -1426,15 +1416,6 @@
     for i in range(batch_size):
         cur_idxs = change_indices[change_indices[:, 0] == i, 1] + 1
         if len(cur_idxs) == 0:
-<<<<<<< HEAD
-            # Handle empty masks or masks with no changes
-            if input_mask[i, 0]:  # If mask starts with 1, encode as full mask
-                out.append({"size": [height, width], "counts": [0, height * width]})
-            else:  # If mask starts with 0 or is empty, encode as empty mask
-                out.append({"size": [height, width], "counts": [height * width]})
-            continue
-
-=======
             # No changes => either all 0 or all 1
             # If the entire mask is 0, RLE is [height*width] or if the entire mask is 1, RLE is [0, height*width].
             if input_mask[i, 0] == 0:
@@ -1442,7 +1423,6 @@
             else:
                 out.append({"size": [height, width], "counts": [0, height * width]})
             continue
->>>>>>> 1ce0e299
         btw_idxs = cur_idxs[1:] - cur_idxs[:-1]
         counts = [] if input_mask[i, 0] == 0 else [0]
         counts += [cur_idxs[0].item()] + btw_idxs.tolist() + [height * width - cur_idxs[-1]]
