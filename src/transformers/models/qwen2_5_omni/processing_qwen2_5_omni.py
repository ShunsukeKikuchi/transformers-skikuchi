# coding=utf-8
# Copyright 2025 The Qwen team, Alibaba Group and the HuggingFace Inc. team. All rights reserved.
#
#
# Licensed under the Apache License, Version 2.0 (the "License");
# you may not use this file except in compliance with the License.
# You may obtain a copy of the License at
#
#     http://www.apache.org/licenses/LICENSE-2.0
#
# Unless required by applicable law or agreed to in writing, software
# distributed under the License is distributed on an "AS IS" BASIS,
# WITHOUT WARRANTIES OR CONDITIONS OF ANY KIND, either express or implied.
# See the License for the specific language governing permissions and
# limitations under the License.
"""
Processor class for Qwen2.5Omni.
"""

import logging
import re
from typing import List, Optional, Union

import numpy as np

from ...feature_extraction_utils import BatchFeature
from ...image_utils import ImageInput
from ...processing_utils import ImagesKwargs, ProcessingKwargs, ProcessorMixin, Unpack, VideosKwargs
from ...tokenization_utils_base import AudioInput, PreTokenizedInput, TextInput
from ...video_utils import VideoInput, make_batched_videos


class Qwen2_5_OmniVideosKwargs(VideosKwargs):
    fps: Optional[List[int]] = None
    use_audio_in_video: Optional[bool] = None
    seconds_per_chunk: Optional[float] = None
    position_id_per_seconds: Optional[int] = None
    min_pixels: Optional[int]
    max_pixels: Optional[int]
    patch_size: Optional[int]
    temporal_patch_size: Optional[int]
    merge_size: Optional[int]


class Qwen2_5_OmniImagesKwargs(ImagesKwargs):
    min_pixels: Optional[int]
    max_pixels: Optional[int]
    patch_size: Optional[int]
    temporal_patch_size: Optional[int]
    merge_size: Optional[int]


class Qwen2_5OmniProcessorKwargs(ProcessingKwargs, total=False):
    videos_kwargs: Qwen2_5_OmniVideosKwargs
    images_kwargs: Qwen2_5_OmniImagesKwargs
    _defaults = {
        "text_kwargs": {
            "padding": False,
            "padding_side": "left",
        },
        "videos_kwargs": {
            "seconds_per_chunk": 2.0,
            "position_id_per_seconds": 25,
            "use_audio_in_video": False,
            "min_pixels": 128 * 28 * 28,
            "max_pixels": 768 * 28 * 28,
        },
        "audio_kwargs": {
            "sampling_rate": 16000,
            "padding": "max_length",
            "return_attention_mask": True,
        },
    }


class Qwen2_5OmniProcessor(ProcessorMixin):
    r"""
    Constructs a Qwen2.5Omni processor.
    [`Qwen2_5OmniProcessor`] offers all the functionalities of [`Qwen2VLImageProcessor`], [`WhisperFeatureExtractor`], and [`Qwen2TokenizerFast`]. See the
    [`~Qwen2_5OmniProcessor.__call__`] and [`~Qwen2_5OmniProcessor.decode`] for more information.

    Args:
        image_processor ([`Qwen2VLImageProcessor`], *optional*):
            The image processor.
        video_processor ([`Qwen2VLVideoProcessor`], *optional*):
            The video processor.
        feature_extractor ([`WhisperFeatureExtractor`], *optional*):
            The audio feature extractor.
        tokenizer ([`Qwen2TokenizerFast`], *optional*):
            The text tokenizer.
        chat_template (`Optional[str]`, *optional*):
            The Jinja template to use for formatting the conversation. If not provided, the default chat template is used.
    """

    attributes = ["image_processor", "video_processor", "feature_extractor", "tokenizer"]
    image_processor_class = "Qwen2VLImageProcessor"
    video_processor_class = "Qwen2VLVideoProcessor"
    feature_extractor_class = "WhisperFeatureExtractor"
    tokenizer_class = ("Qwen2Tokenizer", "Qwen2TokenizerFast")
    valid_kwargs = ["chat_template"]

    def __init__(
        self, image_processor=None, video_processor=None, feature_extractor=None, tokenizer=None, chat_template=None
    ):
        super().__init__(image_processor, video_processor, feature_extractor, tokenizer, chat_template=chat_template)
        self.image_token = self.tokenizer.image_token
        self.audio_token = self.tokenizer.audio_token
        self.video_token = self.tokenizer.video_token
        self.vision_bos_token = self.tokenizer.vision_bos_token
        self.vision_eos_token = self.tokenizer.vision_eos_token
        self.audio_bos_token = self.tokenizer.audio_bos_token
        self.audio_eos_token = self.tokenizer.audio_eos_token

    def __call__(
        self,
        text: Union[TextInput, PreTokenizedInput, List[TextInput], List[PreTokenizedInput]] = None,
        images: ImageInput = None,
        videos: VideoInput = None,
        audio: AudioInput = None,
        **kwargs: Unpack[Qwen2_5OmniProcessorKwargs],
    ) -> BatchFeature:
        """
        Main method to prepare for the model one or several sequences(s) and audio(s). This method forwards the `text`
        and `kwargs` arguments to Qwen2TokenizerFast's [`~Qwen2TokenizerFast.__call__`] if `text` is not `None` to encode
        the text. To prepare the audio(s), this method forwards the `audio` and `kwargs` arguments to
        WhisperFeatureExtractor's [`~WhisperFeatureExtractor.__call__`] if `audio` is not `None`. To prepare the vision inputs,
        this method forwards the `vision_infos` and `kwargs` arguments to Qwen2VLImageProcessor's [`~Qwen2VLImageProcessor.__call__`]
        if `vision_infos` is not `None`. Please refer to the doctsring
        of the above two methods for more information.

        Args:
            text (`str`, `List[str]`, `List[List[str]]`):
                The sequence or batch of sequences to be encoded. Each sequence can be a string or a list of strings
                (pretokenized string). If the sequences are provided as list of strings (pretokenized), you must set
                `is_split_into_words=True` (to lift the ambiguity with a batch of sequences).
            images (`PIL.Image.Image`, `np.ndarray`, `torch.Tensor`, `List[PIL.Image.Image]`, `List[np.ndarray]`, `List[torch.Tensor]`):
                The image or batch of images to be prepared. Each image can be a PIL image, NumPy array or PyTorch
                tensor. Both channels-first and channels-last formats are supported.
            videos (`np.ndarray`, `torch.Tensor`, `List[np.ndarray]`, `List[torch.Tensor]`):
                The image or batch of videos to be prepared. Each video can be a 4D NumPy array or PyTorch
                tensor, or a nested list of 3D frames. Both channels-first and channels-last formats are supported.
            audio (`np.ndarray`, `List[np.ndarray]`):
                The audio or batch of audio to be prepared. Each audio can be a NumPy array.
        """

        if text is None:
            raise ValueError("You need to specify either a `text` input to process.")

        output_kwargs = self._merge_kwargs(
            Qwen2_5OmniProcessorKwargs,
            tokenizer_init_kwargs=self.tokenizer.init_kwargs,
            **kwargs,
        )

        seconds_per_chunk = output_kwargs["videos_kwargs"].pop("seconds_per_chunk")
        position_id_per_seconds = output_kwargs["videos_kwargs"].pop("position_id_per_seconds")
        use_audio_in_video = output_kwargs["videos_kwargs"].pop("use_audio_in_video")
        fps = output_kwargs["videos_kwargs"].pop("fps", 2.0)

        if audio is not None:
            output_kwargs["audio_kwargs"]["padding"] = "max_length"  # Support "max_length" padding only here
            audio_inputs = self.feature_extractor(audio, **output_kwargs["audio_kwargs"])
            audio_inputs["feature_attention_mask"] = audio_inputs.pop(
                "attention_mask"
            )  # rename feature_attention_mask to prevent conflicts later on
            audio_inputs["input_features"] = audio_inputs.pop(
                "input_features"
            )  # rename input_features to prevent conflicts later on
            input_lengths = (audio_inputs["feature_attention_mask"].sum(-1) - 1) // 2 + 1
            audio_lengths = iter((input_lengths - 2) // 2 + 1)
        else:
            audio_inputs = {}
            audio_lengths = iter([])

        if images is not None:
            images_inputs = self.image_processor(images=images, videos=None, **output_kwargs["images_kwargs"])
            image_grid_thw = iter(images_inputs["image_grid_thw"])
        else:
            images_inputs = {}
            image_grid_thw = iter([])

        if videos is not None:
            videos = make_batched_videos(videos)
<<<<<<< HEAD
            videos_inputs = self.video_processor(images=None, videos=videos, **output_kwargs["videos_kwargs"])
            if fps is None:
                fps = [2.0] * len(videos)
=======
            videos_inputs = self.image_processor(images=None, videos=videos, **output_kwargs["videos_kwargs"])
            fps = [fps] * len(videos)
>>>>>>> 2932f318
            videos_inputs["video_second_per_grid"] = [
                self.video_processor.temporal_patch_size / fps[i] for i in range(len(fps))
            ]
            video_grid_thw = iter(videos_inputs["video_grid_thw"])
            video_second_per_grid = iter(videos_inputs["video_second_per_grid"])
        else:
            videos_inputs = {}
            video_grid_thw = iter([])
            video_second_per_grid = iter([])

        if not isinstance(text, list):
            text = [text]

        text = self.replace_multimodal_special_tokens(
            text,
            audio_lengths,
            image_grid_thw,
            video_grid_thw,
            video_second_per_grid=video_second_per_grid,
            use_audio_in_video=use_audio_in_video,
            position_id_per_seconds=position_id_per_seconds,
            seconds_per_chunk=seconds_per_chunk,
        )

        texts_inputs = self.tokenizer(text, **output_kwargs["text_kwargs"])

        return BatchFeature(
            data={**texts_inputs, **images_inputs, **videos_inputs, **audio_inputs},
            tensor_type=kwargs.get("return_tensors"),
        )

    def replace_multimodal_special_tokens(
        self,
        text,
        audio_lengths,
        image_grid_thw,
        video_grid_thw,
        video_second_per_grid,
        use_audio_in_video,
        position_id_per_seconds,
        seconds_per_chunk,
    ):
        # Extend mm token length
        merge_length_image = self.image_processor.merge_size**2
        merge_length_video = self.video_processor.merge_size**2

        processed_text = []
        for sample in text:
            positions = []
            special_tokens = [re.escape(tok) for tok in [self.audio_token, self.image_token, self.video_token]]
            pattern = "|".join(special_tokens)
            positions = sorted([(match.start(), match.group()) for match in re.finditer(pattern, sample)])
            positions.sort(key=lambda x: x[0])

            for _, special_token in positions:
                if special_token == self.audio_token:
                    sample = sample.replace(self.audio_token, "<|audio_placeholder|>" * next(audio_lengths), 1)
                elif special_token == self.image_token:
                    image_seq_length = next(image_grid_thw).prod() // merge_length_image
                    sample = sample.replace(self.image_token, "<|image_placeholder|>" * image_seq_length, 1)
                elif special_token == self.video_token:
                    if not use_audio_in_video:
                        video_seq_length = next(video_grid_thw).prod() // merge_length_video
                        sample = sample.replace(self.video_token, "<|video_placeholder|>" * video_seq_length, 1)
                    else:
                        audio_token_indices = np.arange(next(audio_lengths))
                        curr_video_grid_thw = next(video_grid_thw)
                        height = curr_video_grid_thw[1] // self.video_processor.merge_size
                        width = curr_video_grid_thw[2] // self.video_processor.merge_size
                        video_token_indices = np.arange(curr_video_grid_thw[0]).reshape(-1, 1, 1)
                        video_token_indices = np.broadcast_to(
                            video_token_indices, (video_token_indices.shape[0], height, width)
                        ).reshape(-1)
                        video_token_indices = (
                            video_token_indices * next(video_second_per_grid) * position_id_per_seconds
                        )

                        tokens_per_chunk = int(position_id_per_seconds * seconds_per_chunk)
                        video_chunk_indexes = self.get_chunked_index(video_token_indices, tokens_per_chunk)
                        audio_chunk_indexes = self.get_chunked_index(audio_token_indices, tokens_per_chunk)

                        placeholder_string = self.vision_bos_token + self.audio_bos_token
                        for j in range(max(len(video_chunk_indexes), len(audio_chunk_indexes))):
                            if j < len(video_chunk_indexes):
                                video_seq_length = video_chunk_indexes[j][1] - video_chunk_indexes[j][0]
                                placeholder_string += "<|video_placeholder|>" * video_seq_length
                            if j < len(audio_chunk_indexes):
                                audio_seq_length = audio_chunk_indexes[j][1] - audio_chunk_indexes[j][0]
                                placeholder_string += "<|audio_placeholder|>" * audio_seq_length
                        placeholder_string += self.audio_eos_token + self.vision_eos_token
                        sample = sample.replace(
                            self.vision_bos_token + self.video_token + self.vision_eos_token,
                            placeholder_string,
                            1,
                        )

            sample = sample.replace("<|audio_placeholder|>", self.audio_token)
            sample = sample.replace("<|image_placeholder|>", self.image_token)
            sample = sample.replace("<|video_placeholder|>", self.video_token)
            processed_text.append(sample)
        return processed_text

    def get_chunked_index(self, token_indices: np.ndarray, tokens_per_chunk: int) -> list[tuple[int, int]]:
        """
        Splits token index list into chunks based on token value ranges.

        Given a list of token indices, returns a list of (start, end) index tuples representing
        slices of the list where the token values fall within successive ranges of `t_ntoken_per_chunk`.

        For example, if `t_ntoken_per_chunk` is 1000, the function will create chunks such that:
        - the first chunk contains token values < 1000,
        - the second chunk contains values >= 1000 and < 2000, and so on.

        Parameters:
            token_indices (`np.ndarray`): A monotonically increasing list of token index values.
            t_ntoken_per_chunk (`int`): Number of tokens per chunk (used as the chunk size threshold).

        Returns:
            `List[Tuple[int, int]]`: A list of tuples, each representing the start (inclusive)
                                and end (exclusive) indices of a chunk in `token_indices`.
        """

        def _iter():
            i, start_idx = 0, 0  # skip bos token
            current_chunk = 1
            while i < len(token_indices):  # skip eos token
                if token_indices[i] >= current_chunk * tokens_per_chunk:
                    yield (start_idx, i)
                    start_idx = i
                    current_chunk += 1
                i += 1
            yield (start_idx, len(token_indices))

        return list(_iter())

    def batch_decode(self, *args, **kwargs):
        """
        This method forwards all its arguments to Qwen2TokenizerFast's [`~PreTrainedTokenizer.batch_decode`]. Please
        refer to the docstring of this method for more information.
        """
        return self.tokenizer.batch_decode(*args, **kwargs)

    def decode(self, *args, **kwargs):
        """
        This method forwards all its arguments to Qwen2TokenizerFast's [`~PreTrainedTokenizer.decode`]. Please refer to
        the docstring of this method for more information.
        """
        return self.tokenizer.decode(*args, **kwargs)

    def apply_chat_template(self, conversations, chat_template=None, **kwargs):
        if isinstance(conversations[0], dict):
            conversations = [conversations]
        for conversation in conversations:
            if (
                conversation[0]["role"] != "system"
                or conversation[0]["content"][0]["text"]
                != "You are Qwen, a virtual human developed by the Qwen Team, Alibaba Group, capable of perceiving auditory and visual inputs, as well as generating text and speech."
            ):
                logging.warning(
                    "System prompt modified, audio output may not work as expected. "
                    + "Audio output mode only works when using default system prompt 'You are Qwen, a virtual human developed by the Qwen Team, Alibaba Group, capable of perceiving auditory and visual inputs, as well as generating text and speech.'"
                )
        return super().apply_chat_template(conversations, chat_template, **kwargs)

    @property
    def model_input_names(self):
        tokenizer_input_names = self.tokenizer.model_input_names
        feature_extractor_input_names = self.feature_extractor.model_input_names
        image_processor_input_names = self.image_processor.model_input_names
        return list(
            dict.fromkeys(
                tokenizer_input_names
                + feature_extractor_input_names
                + image_processor_input_names
                + ["feature_attention_mask"]
                + ["video_second_per_grid"]
            )
        )


__all__ = ["Qwen2_5OmniProcessor"]<|MERGE_RESOLUTION|>--- conflicted
+++ resolved
@@ -181,14 +181,8 @@
 
         if videos is not None:
             videos = make_batched_videos(videos)
-<<<<<<< HEAD
             videos_inputs = self.video_processor(images=None, videos=videos, **output_kwargs["videos_kwargs"])
-            if fps is None:
-                fps = [2.0] * len(videos)
-=======
-            videos_inputs = self.image_processor(images=None, videos=videos, **output_kwargs["videos_kwargs"])
             fps = [fps] * len(videos)
->>>>>>> 2932f318
             videos_inputs["video_second_per_grid"] = [
                 self.video_processor.temporal_patch_size / fps[i] for i in range(len(fps))
             ]
