--- conflicted
+++ resolved
@@ -24,11 +24,8 @@
     require_read_token,
     require_torch,
     require_torch_accelerator,
-<<<<<<< HEAD
     require_torch_gpu,
-=======
     require_torch_large_accelerator,
->>>>>>> ff3fad61
     require_torch_sdpa,
     slow,
     torch_device,
