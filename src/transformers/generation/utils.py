--- conflicted
+++ resolved
@@ -2201,15 +2201,7 @@
 
             # stop when each sentence is finished
             unfinished_sequences = unfinished_sequences & ~stopping_criteria(input_ids, scores)
-<<<<<<< HEAD
-            if unfinished_sequences.max() == 0:
-                this_peer_finished = True
-
-            if this_peer_finished and not synced_gpus:
-                break
-=======
             this_peer_finished = unfinished_sequences.max() == 0
->>>>>>> 5011908e
 
         if streamer is not None:
             streamer.end()
@@ -2497,16 +2489,7 @@
             )
 
             unfinished_sequences = unfinished_sequences & ~stopping_criteria(input_ids, scores)
-<<<<<<< HEAD
-            # stop when each sentence is finished
-            if unfinished_sequences.max() == 0:
-                this_peer_finished = True
-
-            if this_peer_finished and not synced_gpus:
-                break
-=======
             this_peer_finished = unfinished_sequences.max() == 0
->>>>>>> 5011908e
 
         if streamer is not None:
             streamer.end()
@@ -2806,16 +2789,7 @@
             )
 
             unfinished_sequences = unfinished_sequences & ~stopping_criteria(input_ids, scores)
-<<<<<<< HEAD
-            # stop when each sentence is finished
-            if unfinished_sequences.max() == 0:
-                this_peer_finished = True
-
-            if this_peer_finished and not synced_gpus:
-                break
-=======
             this_peer_finished = unfinished_sequences.max() == 0
->>>>>>> 5011908e
 
         if streamer is not None:
             streamer.end()
@@ -4603,26 +4577,8 @@
         unfinished_sequences = torch.ones(batch_size, dtype=torch.long, device=input_ids.device)
         model_kwargs["cache_position"] = torch.arange(cur_len, device=input_ids.device)
 
-<<<<<<< HEAD
-        this_peer_finished = False  # used by synced_gpus only
-        while True:
-            if synced_gpus:
-                # Under synced_gpus the `forward` call must continue until all gpus complete their sequence.
-                # The following logic allows an early break if all peers finished generating their sequence
-                this_peer_finished_flag = torch.tensor(0.0 if this_peer_finished else 1.0).to(input_ids.device)
-                # send 0.0 if we finished, 1.0 otherwise
-                dist.all_reduce(this_peer_finished_flag, op=dist.ReduceOp.SUM)
-                # did all peers finish? the reduced sum will be 0.0 then
-                if this_peer_finished_flag.item() == 0.0:
-                    break
-
-=======
-        # other auxiliary variables
-        max_len = stopping_criteria[0].max_length
-
         this_peer_finished = False
         while self._has_unfinished_sequences(this_peer_finished, synced_gpus, device=input_ids.device):
->>>>>>> 5011908e
             cur_len = input_ids.shape[-1]
 
             #  1. Fetch candidate sequences from a `CandidateGenerator`
@@ -4773,16 +4729,7 @@
             )
 
             unfinished_sequences = unfinished_sequences & ~stopping_criteria(input_ids, scores)
-<<<<<<< HEAD
-            # stop when each sentence is finished
-            if unfinished_sequences.max() == 0:
-                this_peer_finished = True
-
-            if this_peer_finished and not synced_gpus:
-                break
-=======
             this_peer_finished = unfinished_sequences.max() == 0
->>>>>>> 5011908e
 
         if streamer is not None:
             streamer.end()
