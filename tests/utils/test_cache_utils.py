--- conflicted
+++ resolved
@@ -622,9 +622,6 @@
             "You are a helpful assistant. Help me to write a blogpost about travelling.\n\nTraveling is an enriching experience that broadens our horizons and exposes us to new cultures, landscapes, and people. Whether it's a week",
             'You are a helpful assistant. What is the capital of France?\n\n\n## Response:Paris is the capital of France.\n\n\n\n\n\n## Query:\n\nIn a detailed analysis, compare the economic impacts of the introduction of the'
         ]  # fmt: skip
-<<<<<<< HEAD
-        self.assertEqual(responses, EXPECTED_DECODED_TEXT)
-=======
         self.assertEqual(responses, EXPECTED_DECODED_TEXT)
 
     @require_torch_multi_gpu
@@ -696,5 +693,4 @@
         )
         inputs = tokenizer("Today is a beautiful day!", return_tensors="pt").to(0)
         _ = model(**inputs)
-        _ = model.generate(**inputs, max_new_tokens=2, cache_implementation="hybrid")
->>>>>>> f55198f7
+        _ = model.generate(**inputs, max_new_tokens=2, cache_implementation="hybrid")