--- conflicted
+++ resolved
@@ -40,20 +40,11 @@
 @dataclass
 @auto_docstring
 class EncodecOutput(ModelOutput):
-<<<<<<< HEAD
-    """
-    Args:
-        audio_codes (`torch.LongTensor`  of shape `(batch_size, nb_chunks, chunk_length)`, *optional*):
-            Discret code embeddings computed using `model.encode`.
-        audio_values (`torch.FloatTensor` of shape `(batch_size, sequence_length)`, *optional*)
-            Decoded audio values, obtained using the decoder part of Encodec.
-=======
     r"""
     audio_codes (`torch.LongTensor`  of shape `(batch_size, nb_chunks, chunk_length)`, *optional*):
         Discret code embeddings computed using `model.encode`.
     audio_values (`torch.FloatTensor`  of shape `(batch_size, segment_length)`, *optional*):
         Decoded audio values, obtained using the decoder part of Encodec.
->>>>>>> ccf2ca16
     """
 
     audio_codes: Optional[torch.LongTensor] = None
